--- conflicted
+++ resolved
@@ -28,31 +28,18 @@
 
 propagateErrors :: (MonadRef m, MonadPassManager m) => Expr Draft -> SubPass ErrorPropagation m ()
 propagateErrors expr = do
-<<<<<<< HEAD
-=======
     let updateErrors e = do
             inpErrors <- fmap concat $ mapM (getErrors <=< source) =<< inputs e
             modifyLayer_ @Errors expr $ nub . (++ inpErrors)
->>>>>>> b300ed9a
     matchExpr expr $ \case
         Seq a b   -> do
             propagateErrors =<< source a
             propagateErrors =<< source b
-<<<<<<< HEAD
-        -- FIXME[MM]: this line causes correct reporting of compile errors
-        --            we don't want that until interpreter can cope with them
-        --            and interpret the rest of the program
-        -- ASGFunction _ _ g -> propagateErrors =<< source g
-        _ -> do
-            inpErrors <- fmap concat $ mapM (getErrors <=< source) =<< inputs expr
-            modifyLayer_ @Errors expr $ nub . (++ inpErrors)
-=======
         ASGFunction _ _ g -> do
             propagateErrors =<< source g
             updateErrors expr
         _ -> do
             updateErrors expr
->>>>>>> b300ed9a
 
 getErrors :: (MonadRef m, MonadPassManager m) => Expr Draft -> SubPass ErrorPropagation m [CompileError]
 getErrors expr = do
