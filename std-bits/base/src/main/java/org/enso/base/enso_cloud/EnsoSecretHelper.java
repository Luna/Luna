--- conflicted
+++ resolved
@@ -63,14 +63,9 @@
       HttpClient client,
       Builder builder,
       URIWithSecrets uri,
-<<<<<<< HEAD
       List<Pair<String, HideableValue>> headers,
       boolean useCache)
-      throws IOException, InterruptedException {
-=======
-      List<Pair<String, HideableValue>> headers)
       throws IllegalArgumentException, IOException, InterruptedException {
->>>>>>> 6e11e6ab
 
     // Build a new URI with the query arguments.
     URI resolvedURI = resolveURI(uri);
