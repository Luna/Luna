package org.enso.base;

import java.util.ArrayList;
import java.util.List;
import java.util.Locale;
import java.util.stream.Collectors;
import java.util.stream.IntStream;

import org.enso.base.text.CaseFoldedString;
import org.enso.base.text.CaseFoldedString.Grapheme;
import org.enso.base.text.GraphemeSpan;
import org.enso.base.text.Utf16Span;
import org.enso.polyglot.common_utils.Core_Text_Utils;
import org.graalvm.polyglot.Context;

import com.ibm.icu.lang.UCharacter;
import com.ibm.icu.text.BreakIterator;
import com.ibm.icu.text.CaseMap.Fold;
import com.ibm.icu.text.Normalizer;
import com.ibm.icu.text.Normalizer2;
import com.ibm.icu.text.Normalizer2.Mode;
import com.ibm.icu.text.StringSearch;

/**
 * Utils for standard library operations on Text.
 */
public class Text_Utils {

<<<<<<< HEAD
    /**
     * Creates a substring of the given string, indexing using the Java standard
     * (UTF-16) indexing mechanism.
     *
     * @param string the string to substring
     * @param from starting index
     * @param to index one past the end of the desired substring
     * @return a suitable substring
     */
    public static String substring(String string, int from, int to) {
        return string.substring(from, to);
    }

    /**
     * Checks if the string has leading or trailing whitespace.
     *
     * @param s the string to check
     * @return whether the string has leading or trailing whitespace
     */
    public static boolean has_leading_trailing_whitespace(String s) {
        if (s == null || s.isEmpty()) {
            return false;
        }

        var leading = Text_Utils.take_prefix(s, 1);
        if (leading != null && is_all_whitespace(leading)) {
            return true;
        }

        var trailing = Text_Utils.take_suffix(s, 1);
        return trailing != null && is_all_whitespace(trailing);
    }

    /**
     * Checks if the string contains any non trivial whitespace.
     *
     * @param s the string to check
     * @return whether the string has leading or trailing whitespace
     */
    public static boolean has_non_trivial_whitespace(String s) {
        if (s == null || s.isEmpty()) {
            return false;
        }

        if (s.contains("\u200A") || s.contains("\u200B") || s.contains("\u205F")) {
            return true;
        }
        if (s.contains("\u2004") || s.contains("\u2005") || s.contains("\u2006") || s.contains("\u2008") || s.contains("\u2009") || s.contains("\u2007")) {
            return true;
        }
        if (s.contains("\r") || s.contains("\n") || s.contains("\t") || s.contains("\u2002") || s.contains("\u00A0") || s.contains("\u3000") || s.contains("\u2002") || s.contains("\u2003")) {
            return true;
        }
        return false;
    }

    /**
     * Returns a new string containing characters starting at the given UTF-16
     * index.
     *
     * @param string the string to trim
     * @param from number of characters to drop
     * @return a trimmed string
     */
    public static String drop_first(String string, int from) {
        return string.substring(from);
    }

    /**
     * Converts a string into an array of UTF-16 chars.
     *
     * @param str the string to convert
     * @return the UTF-16 character representation of the string.
     */
    public static int[] get_chars(String str) {
        return str.chars().toArray();
    }

    /**
     * Converts a string into an array of Unicode codepoints.
     *
     * @param str the string to convert
     * @return the codepoints of the original string.
     */
    public static int[] get_codepoints(String str) {
        return str.codePoints().toArray();
    }

    /**
     * Splits the string on each occurrence of UTF-8 vertical whitespace,
     * returning the resulting substrings in an array.
     *
     * @param str the string to split
     * @param keep_endings whether to keep line endings in returned lines
     * @return the array of substrings of {@code str}
     */
    public static List<String> split_on_lines(String str, boolean keep_endings) {
        ArrayList<String> acc = new ArrayList<>();
        int length = str.length();
        int currentStart = 0;
        int currentPos = 0;
        Context context = Context.getCurrent();
        while (currentPos < length) {
            if (str.charAt(currentPos) == '\n') {
                acc.add(str.substring(currentStart, keep_endings ? currentPos + 1 : currentPos));
                currentStart = currentPos + 1;
                currentPos = currentStart;
            } else if (str.charAt(currentPos) == '\r') {
                // Handle the '\r\n' digraph.
                int offset = 1;
                if (currentPos + 1 < length && str.charAt(currentPos + 1) == '\n') {
                    offset = 2;
                }
                acc.add(str.substring(currentStart, keep_endings ? currentPos + offset : currentPos));
                currentStart = currentPos + offset;
                currentPos = currentStart;
            } else {
                currentPos += 1;
            }

            context.safepoint();
        }

        if (currentStart < length) {
            acc.add(str.substring(currentStart));
        }

        return acc;
    }

    /**
     * Checks whether two strings are equal up to Unicode canonicalization.
     *
     * @param str1 the first string
     * @param str2 the second string
     * @return the result of comparison
     */
    public static boolean equals(String str1, String str2) {
        return Core_Text_Utils.equals(str1, str2);
    }

    /**
     * Computes a hashcode of a string that is insensitive to Unicode
     * normalization.
     */
    public static int unicodeNormalizedHashCode(String str) {
        return Core_Text_Utils.unicodeNormalizedHashCode(str);
    }

    /**
     * Checks whether two strings are equal up to Unicode canonicalization and
     * ignoring case.
     *
     * @param str1 the first string
     * @param str2 the second string
     * @param locale the locale to use for case folding
     * @return the result of comparison
     */
    public static boolean equals_ignore_case(String str1, Object str2, Locale locale) {
        if (str2 instanceof String string2) {
            return compare_normalized_ignoring_case(str1, string2, locale) == 0;
        } else {
            return false;
        }
    }

    /**
     * Converts an array of codepoints into a string.
     *
     * @param codepoints the codepoints to convert
     * @return the resulting string
     */
    public static String from_codepoints(int[] codepoints) {
        return new String(codepoints, 0, codepoints.length);
    }

    /**
     * Converts an array of UTF-16 characters into a string.
     *
     * @param chars the UTF-16 characters to convert
     * @return the resulting string
     */
    public static String from_chars(char[] chars) {
        return String.valueOf(chars);
    }

    /**
     * Compares {@code a} to {@code b} according to the lexicographical order,
     * handling Unicode normalization.
     *
     * @param a the left operand
     * @param b the right operand
     * @return a negative value if {@code a} is before {@code b}, 0 if both
     * values are equal and a positive value if {@code a} is after {@code b}
     */
    public static int compare_normalized(String a, String b) {
        return Core_Text_Utils.compare_normalized(a, b);
    }

    /**
     * Compares {@code a} to {@code b} according to the lexicographical order,
     * with optional Unicode normalization depending on the {@code isNormalized}
     * parameter.
     *
     * @param a the left operand
     * @param b the right operand
     * @param isNormalized {@code true} if both input strings are normalized
     * @return a negative value if {@code a} is before {@code b}, 0 if both
     * values are equal and a positive value if {@code a} is after {@code b}
     */
    public static int compare(String a, String b, boolean isNormalized) {
        int options
                = isNormalized
                        ? Normalizer.FOLD_CASE_DEFAULT | Normalizer.INPUT_IS_FCD
                        : Normalizer.FOLD_CASE_DEFAULT;
        return Normalizer.compare(a, b, options);
    }

    /**
     * Compares {@code a} to {@code b} according to the lexicographical order,
     * handling Unicode normalization.
     *
     * @param a the left operand
     * @param b the right operand
     * @param locale the locale to use for case folding
     * @return a negative value if {@code a} is before {@code b}, 0 if both
     * values are equal and a positive value if {@code a} is after {@code b}
     */
    public static int compare_normalized_ignoring_case(String a, String b, Locale locale) {
        Fold fold = CaseFoldedString.caseFoldAlgorithmForLocale(locale);
        return Normalizer.compare(fold.apply(a), fold.apply(b), Normalizer.FOLD_CASE_DEFAULT);
    }

    /**
     * Checks if {@code substring} is a substring of {@code string}.
     *
     * @param string the containing string.
     * @param substring the contained string.
     * @return whether {@code substring} is a substring of {@code string}.
     */
    public static boolean contains(String string, String substring) {
        // {@code StringSearch} does not handle empty strings as we would want, so we need these special
        // cases.
        if (substring.isEmpty()) {
            return true;
        }
        if (string.isEmpty()) {
            return false;
        }
        StringSearch searcher = new StringSearch(substring, string);
        return searcher.first() != StringSearch.DONE;
    }

    /**
     * Checks if {@code string} starts with {@code prefix}.
     */
    public static boolean starts_with(String string, String prefix) {
        String beginning = take_prefix(string, grapheme_length(prefix));
        return equals(beginning, prefix);
    }

    /**
     * Checks if {@code string} ends with {@code suffix}.
     */
    public static boolean ends_with(String string, String suffix) {
        String ending = take_suffix(string, grapheme_length(suffix));
        return equals(ending, suffix);
    }

    /**
     * Checks if {@code substring} is a substring of {@code string}.
     *
     * @param string the containing string.
     * @param substring the contained string.
     * @return whether {@code substring} is a substring of {@code string}.
     */
    public static boolean contains_case_insensitive(String string, String substring, Locale locale) {
        // {@code StringSearch} does not handle empty strings as we would want, so we need these special
        // cases.
        if (substring.isEmpty()) {
            return true;
        }
        if (string.isEmpty()) {
            return false;
        }

        Fold fold = CaseFoldedString.caseFoldAlgorithmForLocale(locale);
        StringSearch searcher = new StringSearch(fold.apply(substring), fold.apply(string));
        return searcher.first() != StringSearch.DONE;
    }

    /**
     * Transforms the provided string into a form which can be used for case
     * insensitive comparisons.
     *
     * @param string the string to transform
     * @param locale the locale to use - needed to distinguish a special case
     * when handling Turkish 'i' characters
     * @return a transformed string that can be used for case insensitive
     * comparisons
     */
    public static String case_insensitive_key(String string, Locale locale) {
        return CaseFoldedString.simpleFold(string, locale);
    }

    /**
     * Gets the length of char array of a string
     *
     * @param str the string to measure
     * @return length of the string
     */
    public static long char_length(String str) {
        return str.length();
    }

    /**
     * Gets the length of the string in graphemes
     *
     * @param str the string to measure
     * @return length of the string
     */
    public static long grapheme_length(String str) {
        return Core_Text_Utils.computeGraphemeLength(str);
    }

    /**
     * Returns a prefix of the string not exceeding the provided grapheme
     * length.
     */
    public static String take_prefix(String str, long grapheme_length) {
        return Core_Text_Utils.take_prefix(str, grapheme_length);
    }

    /**
     * Returns a suffix of the string not exceeding the provided grapheme
     * length.
     */
    public static String take_suffix(String str, long grapheme_length) {
        BreakIterator iter = BreakIterator.getCharacterInstance();
        iter.setText(str);
        iter.last();
        if (grapheme_length <= 0) {
            return "";
        } else if (iter.next(Math.toIntExact(-grapheme_length)) == BreakIterator.DONE) {
            return str;
        } else {
            return str.substring(iter.current());
        }
    }

    /**
     * Find the first occurrence of needle in the haystack
     *
     * @param haystack the string to search
     * @param needle the substring that is searched for
     * @return a UTF-16 code unit span of the first needle or null if not found.
     */
    public static Utf16Span span_of(String haystack, String needle) {
        if (needle.isEmpty()) {
            return new Utf16Span(0, 0);
        }
        if (haystack.isEmpty()) {
            return null;
        }

        StringSearch search = new StringSearch(needle, haystack);
        int pos = search.first();
        if (pos == StringSearch.DONE) {
            return null;
        }
        return new Utf16Span(pos, pos + search.getMatchLength());
    }

    /**
     * Find the last occurrence of needle in the haystack
     *
     * @param haystack the string to search
     * @param needle the substring that is searched for
     * @return a UTF-16 code unit span of the last needle or null if not found.
     */
    public static Utf16Span last_span_of(String haystack, String needle) {
        if (needle.isEmpty()) {
            int afterLast = haystack.length();
            return new Utf16Span(afterLast, afterLast);
        }
        if (haystack.isEmpty()) {
            return null;
        }

        StringSearch search = new StringSearch(needle, haystack);
        int pos = search.last();
        if (pos == StringSearch.DONE) {
            return null;
        }
        return new Utf16Span(pos, pos + search.getMatchLength());
    }

    /**
     * Find spans of all occurrences of the needle within the haystack.
     *
     * @param haystack the string to search
     * @param needle the substring that is searched for
     * @return a list of UTF-16 code unit spans at which the needle occurs in
     * the haystack
     */
    public static List<Utf16Span> span_of_all(String haystack, String needle) {
        if (needle.isEmpty()) {
            throw new IllegalArgumentException(
                    "The operation `span_of_all` does not support searching for an empty term.");
        }
        if (haystack.isEmpty()) {
            return List.of();
        }

        StringSearch search = new StringSearch(needle, haystack);
        ArrayList<Utf16Span> occurrences = new ArrayList<>();
        int ix;
        Context context = Context.getCurrent();
        while ((ix = search.next()) != StringSearch.DONE) {
            occurrences.add(new Utf16Span(ix, ix + search.getMatchLength()));
            context.safepoint();
        }
        return occurrences;
    }

    /**
     * Find spans of all occurrences of a set of needles within the haystack.
     *
     * @param haystack the string to search
     * @param needles the substrings that are searched for
     * @return a list of UTF-16 code unit spans at which the needle occurs in
     * the haystack
     */
    public static List<Utf16Span> span_of_all_multiple(String haystack, List<String> needles) {
        if (needles.isEmpty() || needles.stream().anyMatch(String::isEmpty)) {
            throw new IllegalArgumentException(
                    "The operation `span_of_all_multiple` does not support searching for an empty term.");
        }
        if (haystack.isEmpty()) {
            return List.of();
        }

        StringSearch stringSearches[]
                = IntStream.range(0, needles.size())
                        .mapToObj(i -> new StringSearch(needles.get(i), haystack))
                        .toArray(StringSearch[]::new);
        List<Utf16Span> occurrences = new ArrayList<>();

        Context context = Context.getCurrent();

        int ix = 0;
        while (ix != StringSearch.DONE) {
            int earliestIndex = -1;
            int earliestStart = -1;
            for (int i = 0; i < stringSearches.length; ++i) {
                StringSearch stringSearch = stringSearches[i];
                int start = stringSearch.following(ix);
                if (start != StringSearch.DONE && (earliestStart == -1 || start < earliestStart)) {
                    earliestIndex = i;
                    earliestStart = start;
                }

                context.safepoint();
            }
            if (earliestIndex == -1) {
                // No more matches.
                break;
            }
            int matchLength = stringSearches[earliestIndex].getMatchLength();
            occurrences.add(new Utf16Span(earliestStart, earliestStart + matchLength));
            ix = earliestStart + matchLength;

            context.safepoint();
        }

        return occurrences;
    }

    /**
     * Converts a UTF-16 code unit index to index of the grapheme that this code
     * unit belongs to.
     *
     * @param text the text associated with the index
     * @param codeunit_index the UTF-16 index
     * @return an index of an extended grapheme cluster that contains the code
     * unit from the input
     */
    public static long utf16_index_to_grapheme_index(String text, long codeunit_index) {
        BreakIterator breakIterator = BreakIterator.getCharacterInstance();
        breakIterator.setText(text);
        if (codeunit_index < 0 || codeunit_index > text.length()) {
            throw new IndexOutOfBoundsException(
                    "Index " + codeunit_index + " is outside of the provided text.");
        }

        int grapheme_end = breakIterator.next();
        long grapheme_index = 0;

        Context context = Context.getCurrent();
        while (grapheme_end <= codeunit_index && grapheme_end != BreakIterator.DONE) {
            grapheme_index++;
            grapheme_end = breakIterator.next();
            context.safepoint();
        }
        return grapheme_index;
    }

    /**
     * Converts a series of UTF-16 code unit indices to indices of graphemes
     * that these code units belong to.
     *
     * <p>
     * For performance, it assumes that the provided indices are sorted in a
     * non-decreasing order (duplicate entries are permitted). Behaviour is
     * unspecified if an unsorted list is provided.
     *
     * <p>
     * The behaviour is unspecified if indices provided on the input are outside
     * of the range [0, text.length()].
     *
     * @param text the text associated with the indices
     * @param codeunit_indices the array of UTF-16 code unit indices, sorted in
     * non-decreasing order
     * @return an array of grapheme indices corresponding to the UTF-16 units
     * from the input
     */
    public static long[] utf16_indices_to_grapheme_indices(String text, List<Long> codeunit_indices) {
        BreakIterator breakIterator = BreakIterator.getCharacterInstance();
        breakIterator.setText(text);

        int grapheme_end = breakIterator.next();
        long grapheme_index = 0;

        long[] result = new long[codeunit_indices.size()];
        int result_ix = 0;

        Context context = Context.getCurrent();

        for (long codeunit_index : codeunit_indices) {
            while (grapheme_end <= codeunit_index && grapheme_end != BreakIterator.DONE) {
                grapheme_index++;
                grapheme_end = breakIterator.next();
                context.safepoint();
            }
            result[result_ix++] = grapheme_index;
        }

        return result;
    }

    /**
     * Find the first or last occurrence of needle in the haystack.
     *
     * @param haystack the string to search
     * @param needle the substring that is searched for
     * @param locale the locale used for case-insensitive comparisons
     * @param searchForLast if set to true, will search for the last occurrence;
     * otherwise searches for the first one
     * @return an extended-grapheme-cluster span of the first or last needle, or
     * null if none found.
     */
    public static GraphemeSpan span_of_case_insensitive(
            String haystack, String needle, Locale locale, boolean searchForLast) {
        if (needle.isEmpty()) {
            throw new IllegalArgumentException(
                    "The operation `span_of_case_insensitive` does not support searching for an empty term.");
        }
        if (haystack.isEmpty()) {
            return null;
        }

        CaseFoldedString foldedHaystack = CaseFoldedString.fold(haystack, locale);
        String foldedNeedle = CaseFoldedString.simpleFold(needle, locale);
        StringSearch search = new StringSearch(foldedNeedle, foldedHaystack.getFoldedString());
        int pos;
        if (searchForLast) {
            pos = search.last();
        } else {
            pos = search.first();
        }
        if (pos == StringSearch.DONE) {
            return null;
        } else {
            return findExtendedSpan(foldedHaystack, pos, search.getMatchLength());
        }
    }

    /**
     * Find all occurrences of needle in the haystack, case-insensitively.
     *
     * @param haystack the string to search
     * @param needles the substrings that are searched for
     * @param locale the locale used for case-insensitive comparisons
     * @return a list of extended-grapheme-cluster spans at which the needle
     * occurs in the haystack
     */
    public static List<GraphemeSpan> span_of_all_case_insensitive(
            String haystack, String needle, Locale locale) {
        if (needle.isEmpty()) {
            throw new IllegalArgumentException(
                    "The operation `span_of_all_case_insensitive` does not support searching for an empty"
                    + " term.");
        }
        if (haystack.isEmpty()) {
            return List.of();
        }

        CaseFoldedString foldedHaystack = CaseFoldedString.fold(haystack, locale);
        String foldedNeedle = CaseFoldedString.simpleFold(needle, locale);

        StringSearch search = new StringSearch(foldedNeedle, foldedHaystack.getFoldedString());
        ArrayList<GraphemeSpan> result = new ArrayList<>();

        int pos;
        Context context = Context.getCurrent();
        while ((pos = search.next()) != StringSearch.DONE) {
            result.add(findExtendedSpan(foldedHaystack, pos, search.getMatchLength()));
            context.safepoint();
        }

        return result;
    }

    /**
     * Find spans of all occurrences of a set of needles within the haystack,
     * case-insensitively.
     *
     * @param haystack the string to search
     * @param needle the substring that is searched for
     * @param locale the locale used for case-insensitive comparisons
     * @return a list of extended-grapheme-cluster spans at which the needle
     * occurs in the haystack
     */
    public static List<GraphemeSpan> span_of_all_case_insensitive_multiple(
            String haystack, List<String> needles, Locale locale) {
        CaseFoldedString foldedHaystack = CaseFoldedString.fold(haystack, locale);
        List<String> foldedNeedles
                = IntStream.range(0, needles.size())
                        .mapToObj(i -> CaseFoldedString.simpleFold(needles.get(i), locale))
                        .collect(Collectors.toList());
        var foldedSpans = span_of_all_multiple(foldedHaystack.getFoldedString(), foldedNeedles);
        List<GraphemeSpan> occurrences
                = foldedSpans.stream()
                        .map(
                                span
                                -> findExtendedSpan(
                                        foldedHaystack,
                                        span.codeunit_start,
                                        span.codeunit_end - span.codeunit_start))
                        .collect(Collectors.toList());
        return occurrences;
    }

    /**
     * Finds the grapheme span corresponding to the found match indexed with
     * code units.
     *
     * <p>
     * It extends the found span to ensure that graphemes associated with all
     * found code units are included in the resulting span. Thus, some
     * additional code units which were not present in the original match may
     * also be present due to the extension.
     *
     * <p>
     * The extension to the left is trivial - we just find the grapheme
     * associated with the first code unit and even if that code unit is not the
     * first one of that grapheme, by returning it we correctly extend to the
     * left. The extension to the right works by finding the index of the
     * grapheme associated with the last code unit actually present in the span,
     * then the end of the returned span is set to the next grapheme after it.
     * This correctly handles the edge case where only a part of some grapheme
     * was matched.
     *
     * @param string the folded string with which the positions are associated,
     * containing a cache of position mappings
     * @param position the position of the match (in code units)
     * @param length the length of the match (in code units)
     * @return a minimal {@code GraphemeSpan} which contains all code units from
     * the match
     */
    private static GraphemeSpan findExtendedSpan(CaseFoldedString string, int position, int length) {
        Grapheme firstGrapheme = string.findGrapheme(position);
        if (length == 0) {
            return new GraphemeSpan(
                    firstGrapheme.index,
                    firstGrapheme.index,
                    firstGrapheme.codeunit_start,
                    firstGrapheme.codeunit_start);
        } else {
            Grapheme lastGrapheme = string.findGrapheme(position + length - 1);
            int endGraphemeIndex = lastGrapheme.index + 1;
            return new GraphemeSpan(
                    firstGrapheme.index,
                    endGraphemeIndex,
                    firstGrapheme.codeunit_start,
                    lastGrapheme.codeunit_end);
        }
    }

    /**
     * Normalizes the string to its canonical Unicode form using NFD
     * decomposition.
     *
     * <p>
     * This is to ensure that things like accents are in a common format, i.e.
     * `ś` gets decomposed into `s` and a separate codepoint for the accent etc.
     */
    public static String normalize(String str) {
        return Normalizer2.getNFDInstance().normalize(str);
    }

    /**
     * Normalizes the string to its canonical Unicode form using the specified
     * name and mode.
     *
     * @see
     * https://unicode-org.github.io/icu-docs/apidoc/dev/icu4j/com/ibm/icu/text/Normalizer2.html
     * @see
     * https://unicode-org.github.io/icu-docs/apidoc/dev/icu4j/com/ibm/icu/text/Normalizer2.Mode.html
     * @param name the normalization name, must be "nfc", "nfkc", or "nfkc_cf"
     * @param mode the normalization mode
     */
    public static String normalizeWithMode(String str, String name, Mode mode) {
        return Normalizer2.getInstance(null, name, mode).normalize(str);
    }

    /**
     * Checks if the given string consists only of whitespace characters.
     *
     * @param text the string to check
     * @return {@code true} if {@code str} is only whitespace, otherwise
     * {@code false}
     */
    public static boolean is_all_whitespace(String text) {
        return text.codePoints().allMatch(UCharacter::isUWhiteSpace);
    }

    /**
     * Checks if the given string consists only of letters.
     */
    public static boolean is_all_letters(String text) {
        return text.codePoints().allMatch(UCharacter::isLetter);
    }

    /**
     * Replaces all provided spans within the text with {@code newSequence}.
     *
     * @param str the string to process
     * @param spans the spans to replace; the spans should be sorted by their
     * starting point in the non-decreasing order; the behaviour is undefined if
     * these requirements are not satisfied.
     * @param newSequence the string that will replace the spans
     * @return {@code str} with all provided spans replaced with
     * {@code newSequence}
     */
    public static String replace_spans(String str, List<Utf16Span> spans, String newSequence) {
        StringBuilder sb = new StringBuilder();
        Context context = Context.getCurrent();
        int current_ix = 0;
        for (Utf16Span span : spans) {
            if (span.codeunit_start > current_ix) {
                sb.append(str, current_ix, span.codeunit_start);
            }

            sb.append(newSequence);
            current_ix = span.codeunit_end;
            context.safepoint();
        }

        // Add the remaining part of the string (if any).
        sb.append(str, current_ix, str.length());
        return sb.toString();
    }

    /**
     * Pretty prints the string, escaping special characters.
     */
    public static String pretty_print(String str) {
        return Core_Text_Utils.prettyPrint(str);
    }
=======
  /**
   * Creates a substring of the given string, indexing using the Java standard (UTF-16) indexing
   * mechanism.
   *
   * @param string the string to substring
   * @param from starting index
   * @param to index one past the end of the desired substring
   * @return a suitable substring
   */
  public static String substring(String string, int from, int to) {
    return string.substring(from, to);
  }

  /**
   * Checks if the string has leading or trailing whitespace.
   *
   * @param s the string to check
   * @return whether the string has leading or trailing whitespace
   */
  public static boolean has_leading_trailing_whitespace(String s) {
    if (s == null || s.isEmpty()) {
      return false;
    }

    var leading = Text_Utils.take_prefix(s, 1);
    if (leading != null && is_all_whitespace(leading)) {
      return true;
    }

    var trailing = Text_Utils.take_suffix(s, 1);
    return trailing != null && is_all_whitespace(trailing);
  }

  /**
   * Checks if the string contains any non trivial whitespace.
   *
   * @param s the string to check
   * @return whether the string contains any of the non trivial whitespace listed
   */
  public static boolean has_non_trivial_whitespace(String s) {
    List<String> trivialWhiteSpaceList =
        List.of(
            "\u200A", "\u200B", "\u205F", "\u2004", "\u2005", "\u2006", "\u2008", "\u2009",
            "\u2007", "\r", "\n", "\t", "\u2002", "\u00A0", "\u3000", "\u2003");

    for (String white_space_to_check : trivialWhiteSpaceList) {
      if (s.contains(white_space_to_check)) {
        return true;
      }
    }

    return false;
  }

  /**
   * Returns a new string containing characters starting at the given UTF-16 index.
   *
   * @param string the string to trim
   * @param from number of characters to drop
   * @return a trimmed string
   */
  public static String drop_first(String string, int from) {
    return string.substring(from);
  }

  /**
   * Converts a string into an array of UTF-16 chars.
   *
   * @param str the string to convert
   * @return the UTF-16 character representation of the string.
   */
  public static int[] get_chars(String str) {
    return str.chars().toArray();
  }

  /**
   * Converts a string into an array of Unicode codepoints.
   *
   * @param str the string to convert
   * @return the codepoints of the original string.
   */
  public static int[] get_codepoints(String str) {
    return str.codePoints().toArray();
  }

  /**
   * Splits the string on each occurrence of UTF-8 vertical whitespace, returning the resulting
   * substrings in an array.
   *
   * @param str the string to split
   * @param keep_endings whether to keep line endings in returned lines
   * @return the array of substrings of {@code str}
   */
  public static List<String> split_on_lines(String str, boolean keep_endings) {
    ArrayList<String> acc = new ArrayList<>();
    int length = str.length();
    int currentStart = 0;
    int currentPos = 0;
    Context context = Context.getCurrent();
    while (currentPos < length) {
      if (str.charAt(currentPos) == '\n') {
        acc.add(str.substring(currentStart, keep_endings ? currentPos + 1 : currentPos));
        currentStart = currentPos + 1;
        currentPos = currentStart;
      } else if (str.charAt(currentPos) == '\r') {
        // Handle the '\r\n' digraph.
        int offset = 1;
        if (currentPos + 1 < length && str.charAt(currentPos + 1) == '\n') {
          offset = 2;
        }
        acc.add(str.substring(currentStart, keep_endings ? currentPos + offset : currentPos));
        currentStart = currentPos + offset;
        currentPos = currentStart;
      } else {
        currentPos += 1;
      }

      context.safepoint();
    }

    if (currentStart < length) {
      acc.add(str.substring(currentStart));
    }

    return acc;
  }

  /**
   * Checks whether two strings are equal up to Unicode canonicalization.
   *
   * @param str1 the first string
   * @param str2 the second string
   * @return the result of comparison
   */
  public static boolean equals(String str1, String str2) {
    return Core_Text_Utils.equals(str1, str2);
  }

  /** Computes a hashcode of a string that is insensitive to Unicode normalization. */
  public static int unicodeNormalizedHashCode(String str) {
    return Core_Text_Utils.unicodeNormalizedHashCode(str);
  }

  /**
   * Checks whether two strings are equal up to Unicode canonicalization and ignoring case.
   *
   * @param str1 the first string
   * @param str2 the second string
   * @param locale the locale to use for case folding
   * @return the result of comparison
   */
  public static boolean equals_ignore_case(String str1, Object str2, Locale locale) {
    if (str2 instanceof String string2) {
      return compare_normalized_ignoring_case(str1, string2, locale) == 0;
    } else {
      return false;
    }
  }

  /**
   * Converts an array of codepoints into a string.
   *
   * @param codepoints the codepoints to convert
   * @return the resulting string
   */
  public static String from_codepoints(int[] codepoints) {
    return new String(codepoints, 0, codepoints.length);
  }

  /**
   * Converts an array of UTF-16 characters into a string.
   *
   * @param chars the UTF-16 characters to convert
   * @return the resulting string
   */
  public static String from_chars(char[] chars) {
    return String.valueOf(chars);
  }

  /**
   * Compares {@code a} to {@code b} according to the lexicographical order, handling Unicode
   * normalization.
   *
   * @param a the left operand
   * @param b the right operand
   * @return a negative value if {@code a} is before {@code b}, 0 if both values are equal and a
   *     positive value if {@code a} is after {@code b}
   */
  public static int compare_normalized(String a, String b) {
    return Core_Text_Utils.compare_normalized(a, b);
  }

  /**
   * Compares {@code a} to {@code b} according to the lexicographical order, with optional Unicode
   * normalization depending on the {@code isNormalized} parameter.
   *
   * @param a the left operand
   * @param b the right operand
   * @param isNormalized {@code true} if both input strings are normalized
   * @return a negative value if {@code a} is before {@code b}, 0 if both values are equal and a
   *     positive value if {@code a} is after {@code b}
   */
  public static int compare(String a, String b, boolean isNormalized) {
    int options =
        isNormalized
            ? Normalizer.FOLD_CASE_DEFAULT | Normalizer.INPUT_IS_FCD
            : Normalizer.FOLD_CASE_DEFAULT;
    return Normalizer.compare(a, b, options);
  }

  /**
   * Compares {@code a} to {@code b} according to the lexicographical order, handling Unicode
   * normalization.
   *
   * @param a the left operand
   * @param b the right operand
   * @param locale the locale to use for case folding
   * @return a negative value if {@code a} is before {@code b}, 0 if both values are equal and a
   *     positive value if {@code a} is after {@code b}
   */
  public static int compare_normalized_ignoring_case(String a, String b, Locale locale) {
    Fold fold = CaseFoldedString.caseFoldAlgorithmForLocale(locale);
    return Normalizer.compare(fold.apply(a), fold.apply(b), Normalizer.FOLD_CASE_DEFAULT);
  }

  /**
   * Checks if {@code substring} is a substring of {@code string}.
   *
   * @param string the containing string.
   * @param substring the contained string.
   * @return whether {@code substring} is a substring of {@code string}.
   */
  public static boolean contains(String string, String substring) {
    // {@code StringSearch} does not handle empty strings as we would want, so we need these special
    // cases.
    if (substring.isEmpty()) {
      return true;
    }
    if (string.isEmpty()) {
      return false;
    }
    StringSearch searcher = new StringSearch(substring, string);
    return searcher.first() != StringSearch.DONE;
  }

  /** Checks if {@code string} starts with {@code prefix}. */
  public static boolean starts_with(String string, String prefix) {
    String beginning = take_prefix(string, grapheme_length(prefix));
    return equals(beginning, prefix);
  }

  /** Checks if {@code string} ends with {@code suffix}. */
  public static boolean ends_with(String string, String suffix) {
    String ending = take_suffix(string, grapheme_length(suffix));
    return equals(ending, suffix);
  }

  /**
   * Checks if {@code substring} is a substring of {@code string}.
   *
   * @param string the containing string.
   * @param substring the contained string.
   * @return whether {@code substring} is a substring of {@code string}.
   */
  public static boolean contains_case_insensitive(String string, String substring, Locale locale) {
    // {@code StringSearch} does not handle empty strings as we would want, so we need these special
    // cases.
    if (substring.isEmpty()) {
      return true;
    }
    if (string.isEmpty()) {
      return false;
    }

    Fold fold = CaseFoldedString.caseFoldAlgorithmForLocale(locale);
    StringSearch searcher = new StringSearch(fold.apply(substring), fold.apply(string));
    return searcher.first() != StringSearch.DONE;
  }

  /**
   * Transforms the provided string into a form which can be used for case insensitive comparisons.
   *
   * @param string the string to transform
   * @param locale the locale to use - needed to distinguish a special case when handling Turkish
   *     'i' characters
   * @return a transformed string that can be used for case insensitive comparisons
   */
  public static String case_insensitive_key(String string, Locale locale) {
    return CaseFoldedString.simpleFold(string, locale);
  }

  /**
   * Gets the length of char array of a string
   *
   * @param str the string to measure
   * @return length of the string
   */
  public static long char_length(String str) {
    return str.length();
  }

  /**
   * Gets the length of the string in graphemes
   *
   * @param str the string to measure
   * @return length of the string
   */
  public static long grapheme_length(String str) {
    return Core_Text_Utils.computeGraphemeLength(str);
  }

  /** Returns a prefix of the string not exceeding the provided grapheme length. */
  public static String take_prefix(String str, long grapheme_length) {
    return Core_Text_Utils.take_prefix(str, grapheme_length);
  }

  /** Returns a suffix of the string not exceeding the provided grapheme length. */
  public static String take_suffix(String str, long grapheme_length) {
    BreakIterator iter = BreakIterator.getCharacterInstance();
    iter.setText(str);
    iter.last();
    if (grapheme_length <= 0) {
      return "";
    } else if (iter.next(Math.toIntExact(-grapheme_length)) == BreakIterator.DONE) {
      return str;
    } else {
      return str.substring(iter.current());
    }
  }

  /**
   * Find the first occurrence of needle in the haystack
   *
   * @param haystack the string to search
   * @param needle the substring that is searched for
   * @return a UTF-16 code unit span of the first needle or null if not found.
   */
  public static Utf16Span span_of(String haystack, String needle) {
    if (needle.isEmpty()) {
      return new Utf16Span(0, 0);
    }
    if (haystack.isEmpty()) {
      return null;
    }

    StringSearch search = new StringSearch(needle, haystack);
    int pos = search.first();
    if (pos == StringSearch.DONE) {
      return null;
    }
    return new Utf16Span(pos, pos + search.getMatchLength());
  }

  /**
   * Find the last occurrence of needle in the haystack
   *
   * @param haystack the string to search
   * @param needle the substring that is searched for
   * @return a UTF-16 code unit span of the last needle or null if not found.
   */
  public static Utf16Span last_span_of(String haystack, String needle) {
    if (needle.isEmpty()) {
      int afterLast = haystack.length();
      return new Utf16Span(afterLast, afterLast);
    }
    if (haystack.isEmpty()) {
      return null;
    }

    StringSearch search = new StringSearch(needle, haystack);
    int pos = search.last();
    if (pos == StringSearch.DONE) {
      return null;
    }
    return new Utf16Span(pos, pos + search.getMatchLength());
  }

  /**
   * Find spans of all occurrences of the needle within the haystack.
   *
   * @param haystack the string to search
   * @param needle the substring that is searched for
   * @return a list of UTF-16 code unit spans at which the needle occurs in the haystack
   */
  public static List<Utf16Span> span_of_all(String haystack, String needle) {
    if (needle.isEmpty()) {
      throw new IllegalArgumentException(
          "The operation `span_of_all` does not support searching for an empty term.");
    }
    if (haystack.isEmpty()) {
      return List.of();
    }

    StringSearch search = new StringSearch(needle, haystack);
    ArrayList<Utf16Span> occurrences = new ArrayList<>();
    int ix;
    Context context = Context.getCurrent();
    while ((ix = search.next()) != StringSearch.DONE) {
      occurrences.add(new Utf16Span(ix, ix + search.getMatchLength()));
      context.safepoint();
    }
    return occurrences;
  }

  /**
   * Find spans of all occurrences of a set of needles within the haystack.
   *
   * @param haystack the string to search
   * @param needles the substrings that are searched for
   * @return a list of UTF-16 code unit spans at which the needle occurs in the haystack
   */
  public static List<Utf16Span> span_of_all_multiple(String haystack, List<String> needles) {
    if (needles.isEmpty() || needles.stream().anyMatch(String::isEmpty)) {
      throw new IllegalArgumentException(
          "The operation `span_of_all_multiple` does not support searching for an empty term.");
    }
    if (haystack.isEmpty()) {
      return List.of();
    }

    StringSearch stringSearches[] =
        IntStream.range(0, needles.size())
            .mapToObj(i -> new StringSearch(needles.get(i), haystack))
            .toArray(StringSearch[]::new);
    List<Utf16Span> occurrences = new ArrayList<>();

    Context context = Context.getCurrent();

    int ix = 0;
    while (ix != StringSearch.DONE) {
      int earliestIndex = -1;
      int earliestStart = -1;
      for (int i = 0; i < stringSearches.length; ++i) {
        StringSearch stringSearch = stringSearches[i];
        int start = stringSearch.following(ix);
        if (start != StringSearch.DONE && (earliestStart == -1 || start < earliestStart)) {
          earliestIndex = i;
          earliestStart = start;
        }

        context.safepoint();
      }
      if (earliestIndex == -1) {
        // No more matches.
        break;
      }
      int matchLength = stringSearches[earliestIndex].getMatchLength();
      occurrences.add(new Utf16Span(earliestStart, earliestStart + matchLength));
      ix = earliestStart + matchLength;

      context.safepoint();
    }

    return occurrences;
  }

  /**
   * Converts a UTF-16 code unit index to index of the grapheme that this code unit belongs to.
   *
   * @param text the text associated with the index
   * @param codeunit_index the UTF-16 index
   * @return an index of an extended grapheme cluster that contains the code unit from the input
   */
  public static long utf16_index_to_grapheme_index(String text, long codeunit_index) {
    BreakIterator breakIterator = BreakIterator.getCharacterInstance();
    breakIterator.setText(text);
    if (codeunit_index < 0 || codeunit_index > text.length()) {
      throw new IndexOutOfBoundsException(
          "Index " + codeunit_index + " is outside of the provided text.");
    }

    int grapheme_end = breakIterator.next();
    long grapheme_index = 0;

    Context context = Context.getCurrent();
    while (grapheme_end <= codeunit_index && grapheme_end != BreakIterator.DONE) {
      grapheme_index++;
      grapheme_end = breakIterator.next();
      context.safepoint();
    }
    return grapheme_index;
  }

  /**
   * Converts a series of UTF-16 code unit indices to indices of graphemes that these code units
   * belong to.
   *
   * <p>For performance, it assumes that the provided indices are sorted in a non-decreasing order
   * (duplicate entries are permitted). Behaviour is unspecified if an unsorted list is provided.
   *
   * <p>The behaviour is unspecified if indices provided on the input are outside of the range [0,
   * text.length()].
   *
   * @param text the text associated with the indices
   * @param codeunit_indices the array of UTF-16 code unit indices, sorted in non-decreasing order
   * @return an array of grapheme indices corresponding to the UTF-16 units from the input
   */
  public static long[] utf16_indices_to_grapheme_indices(String text, List<Long> codeunit_indices) {
    BreakIterator breakIterator = BreakIterator.getCharacterInstance();
    breakIterator.setText(text);

    int grapheme_end = breakIterator.next();
    long grapheme_index = 0;

    long[] result = new long[codeunit_indices.size()];
    int result_ix = 0;

    Context context = Context.getCurrent();

    for (long codeunit_index : codeunit_indices) {
      while (grapheme_end <= codeunit_index && grapheme_end != BreakIterator.DONE) {
        grapheme_index++;
        grapheme_end = breakIterator.next();
        context.safepoint();
      }
      result[result_ix++] = grapheme_index;
    }

    return result;
  }

  /**
   * Find the first or last occurrence of needle in the haystack.
   *
   * @param haystack the string to search
   * @param needle the substring that is searched for
   * @param locale the locale used for case-insensitive comparisons
   * @param searchForLast if set to true, will search for the last occurrence; otherwise searches
   *     for the first one
   * @return an extended-grapheme-cluster span of the first or last needle, or null if none found.
   */
  public static GraphemeSpan span_of_case_insensitive(
      String haystack, String needle, Locale locale, boolean searchForLast) {
    if (needle.isEmpty()) {
      throw new IllegalArgumentException(
          "The operation `span_of_case_insensitive` does not support searching for an empty term.");
    }
    if (haystack.isEmpty()) {
      return null;
    }

    CaseFoldedString foldedHaystack = CaseFoldedString.fold(haystack, locale);
    String foldedNeedle = CaseFoldedString.simpleFold(needle, locale);
    StringSearch search = new StringSearch(foldedNeedle, foldedHaystack.getFoldedString());
    int pos;
    if (searchForLast) {
      pos = search.last();
    } else {
      pos = search.first();
    }
    if (pos == StringSearch.DONE) {
      return null;
    } else {
      return findExtendedSpan(foldedHaystack, pos, search.getMatchLength());
    }
  }

  /**
   * Find all occurrences of needle in the haystack, case-insensitively.
   *
   * @param haystack the string to search
   * @param needles the substrings that are searched for
   * @param locale the locale used for case-insensitive comparisons
   * @return a list of extended-grapheme-cluster spans at which the needle occurs in the haystack
   */
  public static List<GraphemeSpan> span_of_all_case_insensitive(
      String haystack, String needle, Locale locale) {
    if (needle.isEmpty()) {
      throw new IllegalArgumentException(
          "The operation `span_of_all_case_insensitive` does not support searching for an empty"
              + " term.");
    }
    if (haystack.isEmpty()) {
      return List.of();
    }

    CaseFoldedString foldedHaystack = CaseFoldedString.fold(haystack, locale);
    String foldedNeedle = CaseFoldedString.simpleFold(needle, locale);

    StringSearch search = new StringSearch(foldedNeedle, foldedHaystack.getFoldedString());
    ArrayList<GraphemeSpan> result = new ArrayList<>();

    int pos;
    Context context = Context.getCurrent();
    while ((pos = search.next()) != StringSearch.DONE) {
      result.add(findExtendedSpan(foldedHaystack, pos, search.getMatchLength()));
      context.safepoint();
    }

    return result;
  }

  /**
   * Find spans of all occurrences of a set of needles within the haystack, case-insensitively.
   *
   * @param haystack the string to search
   * @param needle the substring that is searched for
   * @param locale the locale used for case-insensitive comparisons
   * @return a list of extended-grapheme-cluster spans at which the needle occurs in the haystack
   */
  public static List<GraphemeSpan> span_of_all_case_insensitive_multiple(
      String haystack, List<String> needles, Locale locale) {
    CaseFoldedString foldedHaystack = CaseFoldedString.fold(haystack, locale);
    List<String> foldedNeedles =
        IntStream.range(0, needles.size())
            .mapToObj(i -> CaseFoldedString.simpleFold(needles.get(i), locale))
            .collect(Collectors.toList());
    var foldedSpans = span_of_all_multiple(foldedHaystack.getFoldedString(), foldedNeedles);
    List<GraphemeSpan> occurrences =
        foldedSpans.stream()
            .map(
                span ->
                    findExtendedSpan(
                        foldedHaystack,
                        span.codeunit_start,
                        span.codeunit_end - span.codeunit_start))
            .collect(Collectors.toList());
    return occurrences;
  }

  /**
   * Finds the grapheme span corresponding to the found match indexed with code units.
   *
   * <p>It extends the found span to ensure that graphemes associated with all found code units are
   * included in the resulting span. Thus, some additional code units which were not present in the
   * original match may also be present due to the extension.
   *
   * <p>The extension to the left is trivial - we just find the grapheme associated with the first
   * code unit and even if that code unit is not the first one of that grapheme, by returning it we
   * correctly extend to the left. The extension to the right works by finding the index of the
   * grapheme associated with the last code unit actually present in the span, then the end of the
   * returned span is set to the next grapheme after it. This correctly handles the edge case where
   * only a part of some grapheme was matched.
   *
   * @param string the folded string with which the positions are associated, containing a cache of
   *     position mappings
   * @param position the position of the match (in code units)
   * @param length the length of the match (in code units)
   * @return a minimal {@code GraphemeSpan} which contains all code units from the match
   */
  private static GraphemeSpan findExtendedSpan(CaseFoldedString string, int position, int length) {
    Grapheme firstGrapheme = string.findGrapheme(position);
    if (length == 0) {
      return new GraphemeSpan(
          firstGrapheme.index,
          firstGrapheme.index,
          firstGrapheme.codeunit_start,
          firstGrapheme.codeunit_start);
    } else {
      Grapheme lastGrapheme = string.findGrapheme(position + length - 1);
      int endGraphemeIndex = lastGrapheme.index + 1;
      return new GraphemeSpan(
          firstGrapheme.index,
          endGraphemeIndex,
          firstGrapheme.codeunit_start,
          lastGrapheme.codeunit_end);
    }
  }

  /**
   * Normalizes the string to its canonical Unicode form using NFD decomposition.
   *
   * <p>This is to ensure that things like accents are in a common format, i.e. `ś` gets decomposed
   * into `s` and a separate codepoint for the accent etc.
   */
  public static String normalize(String str) {
    return Normalizer2.getNFDInstance().normalize(str);
  }

  /**
   * Normalizes the string to its canonical Unicode form using the specified name and mode.
   *
   * @param name the normalization name, must be "nfc", "nfkc", or "nfkc_cf"
   * @param mode the normalization mode
   * @see https://unicode-org.github.io/icu-docs/apidoc/dev/icu4j/com/ibm/icu/text/Normalizer2.html
   * @see
   *     https://unicode-org.github.io/icu-docs/apidoc/dev/icu4j/com/ibm/icu/text/Normalizer2.Mode.html
   */
  public static String normalizeWithMode(String str, String name, Mode mode) {
    return Normalizer2.getInstance(null, name, mode).normalize(str);
  }

  /**
   * Checks if the given string consists only of whitespace characters.
   *
   * @param text the string to check
   * @return {@code true} if {@code str} is only whitespace, otherwise {@code false}
   */
  public static boolean is_all_whitespace(String text) {
    return text.codePoints().allMatch(UCharacter::isUWhiteSpace);
  }

  /** Checks if the given string consists only of letters. */
  public static boolean is_all_letters(String text) {
    return text.codePoints().allMatch(UCharacter::isLetter);
  }

  /**
   * Replaces all provided spans within the text with {@code newSequence}.
   *
   * @param str the string to process
   * @param spans the spans to replace; the spans should be sorted by their starting point in the
   *     non-decreasing order; the behaviour is undefined if these requirements are not satisfied.
   * @param newSequence the string that will replace the spans
   * @return {@code str} with all provided spans replaced with {@code newSequence}
   */
  public static String replace_spans(String str, List<Utf16Span> spans, String newSequence) {
    StringBuilder sb = new StringBuilder();
    Context context = Context.getCurrent();
    int current_ix = 0;
    for (Utf16Span span : spans) {
      if (span.codeunit_start > current_ix) {
        sb.append(str, current_ix, span.codeunit_start);
      }

      sb.append(newSequence);
      current_ix = span.codeunit_end;
      context.safepoint();
    }

    // Add the remaining part of the string (if any).
    sb.append(str, current_ix, str.length());
    return sb.toString();
  }

  /** Pretty prints the string, escaping special characters. */
  public static String pretty_print(String str) {
    return Core_Text_Utils.prettyPrint(str);
  }
>>>>>>> d38a3cac
}<|MERGE_RESOLUTION|>--- conflicted
+++ resolved
@@ -1,17 +1,4 @@
 package org.enso.base;
-
-import java.util.ArrayList;
-import java.util.List;
-import java.util.Locale;
-import java.util.stream.Collectors;
-import java.util.stream.IntStream;
-
-import org.enso.base.text.CaseFoldedString;
-import org.enso.base.text.CaseFoldedString.Grapheme;
-import org.enso.base.text.GraphemeSpan;
-import org.enso.base.text.Utf16Span;
-import org.enso.polyglot.common_utils.Core_Text_Utils;
-import org.graalvm.polyglot.Context;
 
 import com.ibm.icu.lang.UCharacter;
 import com.ibm.icu.text.BreakIterator;
@@ -20,794 +7,21 @@
 import com.ibm.icu.text.Normalizer2;
 import com.ibm.icu.text.Normalizer2.Mode;
 import com.ibm.icu.text.StringSearch;
-
-/**
- * Utils for standard library operations on Text.
- */
+import java.util.ArrayList;
+import java.util.List;
+import java.util.Locale;
+import java.util.stream.Collectors;
+import java.util.stream.IntStream;
+import org.enso.base.text.CaseFoldedString;
+import org.enso.base.text.CaseFoldedString.Grapheme;
+import org.enso.base.text.GraphemeSpan;
+import org.enso.base.text.Utf16Span;
+import org.enso.polyglot.common_utils.Core_Text_Utils;
+import org.graalvm.polyglot.Context;
+
+/** Utils for standard library operations on Text. */
 public class Text_Utils {
 
-<<<<<<< HEAD
-    /**
-     * Creates a substring of the given string, indexing using the Java standard
-     * (UTF-16) indexing mechanism.
-     *
-     * @param string the string to substring
-     * @param from starting index
-     * @param to index one past the end of the desired substring
-     * @return a suitable substring
-     */
-    public static String substring(String string, int from, int to) {
-        return string.substring(from, to);
-    }
-
-    /**
-     * Checks if the string has leading or trailing whitespace.
-     *
-     * @param s the string to check
-     * @return whether the string has leading or trailing whitespace
-     */
-    public static boolean has_leading_trailing_whitespace(String s) {
-        if (s == null || s.isEmpty()) {
-            return false;
-        }
-
-        var leading = Text_Utils.take_prefix(s, 1);
-        if (leading != null && is_all_whitespace(leading)) {
-            return true;
-        }
-
-        var trailing = Text_Utils.take_suffix(s, 1);
-        return trailing != null && is_all_whitespace(trailing);
-    }
-
-    /**
-     * Checks if the string contains any non trivial whitespace.
-     *
-     * @param s the string to check
-     * @return whether the string has leading or trailing whitespace
-     */
-    public static boolean has_non_trivial_whitespace(String s) {
-        if (s == null || s.isEmpty()) {
-            return false;
-        }
-
-        if (s.contains("\u200A") || s.contains("\u200B") || s.contains("\u205F")) {
-            return true;
-        }
-        if (s.contains("\u2004") || s.contains("\u2005") || s.contains("\u2006") || s.contains("\u2008") || s.contains("\u2009") || s.contains("\u2007")) {
-            return true;
-        }
-        if (s.contains("\r") || s.contains("\n") || s.contains("\t") || s.contains("\u2002") || s.contains("\u00A0") || s.contains("\u3000") || s.contains("\u2002") || s.contains("\u2003")) {
-            return true;
-        }
-        return false;
-    }
-
-    /**
-     * Returns a new string containing characters starting at the given UTF-16
-     * index.
-     *
-     * @param string the string to trim
-     * @param from number of characters to drop
-     * @return a trimmed string
-     */
-    public static String drop_first(String string, int from) {
-        return string.substring(from);
-    }
-
-    /**
-     * Converts a string into an array of UTF-16 chars.
-     *
-     * @param str the string to convert
-     * @return the UTF-16 character representation of the string.
-     */
-    public static int[] get_chars(String str) {
-        return str.chars().toArray();
-    }
-
-    /**
-     * Converts a string into an array of Unicode codepoints.
-     *
-     * @param str the string to convert
-     * @return the codepoints of the original string.
-     */
-    public static int[] get_codepoints(String str) {
-        return str.codePoints().toArray();
-    }
-
-    /**
-     * Splits the string on each occurrence of UTF-8 vertical whitespace,
-     * returning the resulting substrings in an array.
-     *
-     * @param str the string to split
-     * @param keep_endings whether to keep line endings in returned lines
-     * @return the array of substrings of {@code str}
-     */
-    public static List<String> split_on_lines(String str, boolean keep_endings) {
-        ArrayList<String> acc = new ArrayList<>();
-        int length = str.length();
-        int currentStart = 0;
-        int currentPos = 0;
-        Context context = Context.getCurrent();
-        while (currentPos < length) {
-            if (str.charAt(currentPos) == '\n') {
-                acc.add(str.substring(currentStart, keep_endings ? currentPos + 1 : currentPos));
-                currentStart = currentPos + 1;
-                currentPos = currentStart;
-            } else if (str.charAt(currentPos) == '\r') {
-                // Handle the '\r\n' digraph.
-                int offset = 1;
-                if (currentPos + 1 < length && str.charAt(currentPos + 1) == '\n') {
-                    offset = 2;
-                }
-                acc.add(str.substring(currentStart, keep_endings ? currentPos + offset : currentPos));
-                currentStart = currentPos + offset;
-                currentPos = currentStart;
-            } else {
-                currentPos += 1;
-            }
-
-            context.safepoint();
-        }
-
-        if (currentStart < length) {
-            acc.add(str.substring(currentStart));
-        }
-
-        return acc;
-    }
-
-    /**
-     * Checks whether two strings are equal up to Unicode canonicalization.
-     *
-     * @param str1 the first string
-     * @param str2 the second string
-     * @return the result of comparison
-     */
-    public static boolean equals(String str1, String str2) {
-        return Core_Text_Utils.equals(str1, str2);
-    }
-
-    /**
-     * Computes a hashcode of a string that is insensitive to Unicode
-     * normalization.
-     */
-    public static int unicodeNormalizedHashCode(String str) {
-        return Core_Text_Utils.unicodeNormalizedHashCode(str);
-    }
-
-    /**
-     * Checks whether two strings are equal up to Unicode canonicalization and
-     * ignoring case.
-     *
-     * @param str1 the first string
-     * @param str2 the second string
-     * @param locale the locale to use for case folding
-     * @return the result of comparison
-     */
-    public static boolean equals_ignore_case(String str1, Object str2, Locale locale) {
-        if (str2 instanceof String string2) {
-            return compare_normalized_ignoring_case(str1, string2, locale) == 0;
-        } else {
-            return false;
-        }
-    }
-
-    /**
-     * Converts an array of codepoints into a string.
-     *
-     * @param codepoints the codepoints to convert
-     * @return the resulting string
-     */
-    public static String from_codepoints(int[] codepoints) {
-        return new String(codepoints, 0, codepoints.length);
-    }
-
-    /**
-     * Converts an array of UTF-16 characters into a string.
-     *
-     * @param chars the UTF-16 characters to convert
-     * @return the resulting string
-     */
-    public static String from_chars(char[] chars) {
-        return String.valueOf(chars);
-    }
-
-    /**
-     * Compares {@code a} to {@code b} according to the lexicographical order,
-     * handling Unicode normalization.
-     *
-     * @param a the left operand
-     * @param b the right operand
-     * @return a negative value if {@code a} is before {@code b}, 0 if both
-     * values are equal and a positive value if {@code a} is after {@code b}
-     */
-    public static int compare_normalized(String a, String b) {
-        return Core_Text_Utils.compare_normalized(a, b);
-    }
-
-    /**
-     * Compares {@code a} to {@code b} according to the lexicographical order,
-     * with optional Unicode normalization depending on the {@code isNormalized}
-     * parameter.
-     *
-     * @param a the left operand
-     * @param b the right operand
-     * @param isNormalized {@code true} if both input strings are normalized
-     * @return a negative value if {@code a} is before {@code b}, 0 if both
-     * values are equal and a positive value if {@code a} is after {@code b}
-     */
-    public static int compare(String a, String b, boolean isNormalized) {
-        int options
-                = isNormalized
-                        ? Normalizer.FOLD_CASE_DEFAULT | Normalizer.INPUT_IS_FCD
-                        : Normalizer.FOLD_CASE_DEFAULT;
-        return Normalizer.compare(a, b, options);
-    }
-
-    /**
-     * Compares {@code a} to {@code b} according to the lexicographical order,
-     * handling Unicode normalization.
-     *
-     * @param a the left operand
-     * @param b the right operand
-     * @param locale the locale to use for case folding
-     * @return a negative value if {@code a} is before {@code b}, 0 if both
-     * values are equal and a positive value if {@code a} is after {@code b}
-     */
-    public static int compare_normalized_ignoring_case(String a, String b, Locale locale) {
-        Fold fold = CaseFoldedString.caseFoldAlgorithmForLocale(locale);
-        return Normalizer.compare(fold.apply(a), fold.apply(b), Normalizer.FOLD_CASE_DEFAULT);
-    }
-
-    /**
-     * Checks if {@code substring} is a substring of {@code string}.
-     *
-     * @param string the containing string.
-     * @param substring the contained string.
-     * @return whether {@code substring} is a substring of {@code string}.
-     */
-    public static boolean contains(String string, String substring) {
-        // {@code StringSearch} does not handle empty strings as we would want, so we need these special
-        // cases.
-        if (substring.isEmpty()) {
-            return true;
-        }
-        if (string.isEmpty()) {
-            return false;
-        }
-        StringSearch searcher = new StringSearch(substring, string);
-        return searcher.first() != StringSearch.DONE;
-    }
-
-    /**
-     * Checks if {@code string} starts with {@code prefix}.
-     */
-    public static boolean starts_with(String string, String prefix) {
-        String beginning = take_prefix(string, grapheme_length(prefix));
-        return equals(beginning, prefix);
-    }
-
-    /**
-     * Checks if {@code string} ends with {@code suffix}.
-     */
-    public static boolean ends_with(String string, String suffix) {
-        String ending = take_suffix(string, grapheme_length(suffix));
-        return equals(ending, suffix);
-    }
-
-    /**
-     * Checks if {@code substring} is a substring of {@code string}.
-     *
-     * @param string the containing string.
-     * @param substring the contained string.
-     * @return whether {@code substring} is a substring of {@code string}.
-     */
-    public static boolean contains_case_insensitive(String string, String substring, Locale locale) {
-        // {@code StringSearch} does not handle empty strings as we would want, so we need these special
-        // cases.
-        if (substring.isEmpty()) {
-            return true;
-        }
-        if (string.isEmpty()) {
-            return false;
-        }
-
-        Fold fold = CaseFoldedString.caseFoldAlgorithmForLocale(locale);
-        StringSearch searcher = new StringSearch(fold.apply(substring), fold.apply(string));
-        return searcher.first() != StringSearch.DONE;
-    }
-
-    /**
-     * Transforms the provided string into a form which can be used for case
-     * insensitive comparisons.
-     *
-     * @param string the string to transform
-     * @param locale the locale to use - needed to distinguish a special case
-     * when handling Turkish 'i' characters
-     * @return a transformed string that can be used for case insensitive
-     * comparisons
-     */
-    public static String case_insensitive_key(String string, Locale locale) {
-        return CaseFoldedString.simpleFold(string, locale);
-    }
-
-    /**
-     * Gets the length of char array of a string
-     *
-     * @param str the string to measure
-     * @return length of the string
-     */
-    public static long char_length(String str) {
-        return str.length();
-    }
-
-    /**
-     * Gets the length of the string in graphemes
-     *
-     * @param str the string to measure
-     * @return length of the string
-     */
-    public static long grapheme_length(String str) {
-        return Core_Text_Utils.computeGraphemeLength(str);
-    }
-
-    /**
-     * Returns a prefix of the string not exceeding the provided grapheme
-     * length.
-     */
-    public static String take_prefix(String str, long grapheme_length) {
-        return Core_Text_Utils.take_prefix(str, grapheme_length);
-    }
-
-    /**
-     * Returns a suffix of the string not exceeding the provided grapheme
-     * length.
-     */
-    public static String take_suffix(String str, long grapheme_length) {
-        BreakIterator iter = BreakIterator.getCharacterInstance();
-        iter.setText(str);
-        iter.last();
-        if (grapheme_length <= 0) {
-            return "";
-        } else if (iter.next(Math.toIntExact(-grapheme_length)) == BreakIterator.DONE) {
-            return str;
-        } else {
-            return str.substring(iter.current());
-        }
-    }
-
-    /**
-     * Find the first occurrence of needle in the haystack
-     *
-     * @param haystack the string to search
-     * @param needle the substring that is searched for
-     * @return a UTF-16 code unit span of the first needle or null if not found.
-     */
-    public static Utf16Span span_of(String haystack, String needle) {
-        if (needle.isEmpty()) {
-            return new Utf16Span(0, 0);
-        }
-        if (haystack.isEmpty()) {
-            return null;
-        }
-
-        StringSearch search = new StringSearch(needle, haystack);
-        int pos = search.first();
-        if (pos == StringSearch.DONE) {
-            return null;
-        }
-        return new Utf16Span(pos, pos + search.getMatchLength());
-    }
-
-    /**
-     * Find the last occurrence of needle in the haystack
-     *
-     * @param haystack the string to search
-     * @param needle the substring that is searched for
-     * @return a UTF-16 code unit span of the last needle or null if not found.
-     */
-    public static Utf16Span last_span_of(String haystack, String needle) {
-        if (needle.isEmpty()) {
-            int afterLast = haystack.length();
-            return new Utf16Span(afterLast, afterLast);
-        }
-        if (haystack.isEmpty()) {
-            return null;
-        }
-
-        StringSearch search = new StringSearch(needle, haystack);
-        int pos = search.last();
-        if (pos == StringSearch.DONE) {
-            return null;
-        }
-        return new Utf16Span(pos, pos + search.getMatchLength());
-    }
-
-    /**
-     * Find spans of all occurrences of the needle within the haystack.
-     *
-     * @param haystack the string to search
-     * @param needle the substring that is searched for
-     * @return a list of UTF-16 code unit spans at which the needle occurs in
-     * the haystack
-     */
-    public static List<Utf16Span> span_of_all(String haystack, String needle) {
-        if (needle.isEmpty()) {
-            throw new IllegalArgumentException(
-                    "The operation `span_of_all` does not support searching for an empty term.");
-        }
-        if (haystack.isEmpty()) {
-            return List.of();
-        }
-
-        StringSearch search = new StringSearch(needle, haystack);
-        ArrayList<Utf16Span> occurrences = new ArrayList<>();
-        int ix;
-        Context context = Context.getCurrent();
-        while ((ix = search.next()) != StringSearch.DONE) {
-            occurrences.add(new Utf16Span(ix, ix + search.getMatchLength()));
-            context.safepoint();
-        }
-        return occurrences;
-    }
-
-    /**
-     * Find spans of all occurrences of a set of needles within the haystack.
-     *
-     * @param haystack the string to search
-     * @param needles the substrings that are searched for
-     * @return a list of UTF-16 code unit spans at which the needle occurs in
-     * the haystack
-     */
-    public static List<Utf16Span> span_of_all_multiple(String haystack, List<String> needles) {
-        if (needles.isEmpty() || needles.stream().anyMatch(String::isEmpty)) {
-            throw new IllegalArgumentException(
-                    "The operation `span_of_all_multiple` does not support searching for an empty term.");
-        }
-        if (haystack.isEmpty()) {
-            return List.of();
-        }
-
-        StringSearch stringSearches[]
-                = IntStream.range(0, needles.size())
-                        .mapToObj(i -> new StringSearch(needles.get(i), haystack))
-                        .toArray(StringSearch[]::new);
-        List<Utf16Span> occurrences = new ArrayList<>();
-
-        Context context = Context.getCurrent();
-
-        int ix = 0;
-        while (ix != StringSearch.DONE) {
-            int earliestIndex = -1;
-            int earliestStart = -1;
-            for (int i = 0; i < stringSearches.length; ++i) {
-                StringSearch stringSearch = stringSearches[i];
-                int start = stringSearch.following(ix);
-                if (start != StringSearch.DONE && (earliestStart == -1 || start < earliestStart)) {
-                    earliestIndex = i;
-                    earliestStart = start;
-                }
-
-                context.safepoint();
-            }
-            if (earliestIndex == -1) {
-                // No more matches.
-                break;
-            }
-            int matchLength = stringSearches[earliestIndex].getMatchLength();
-            occurrences.add(new Utf16Span(earliestStart, earliestStart + matchLength));
-            ix = earliestStart + matchLength;
-
-            context.safepoint();
-        }
-
-        return occurrences;
-    }
-
-    /**
-     * Converts a UTF-16 code unit index to index of the grapheme that this code
-     * unit belongs to.
-     *
-     * @param text the text associated with the index
-     * @param codeunit_index the UTF-16 index
-     * @return an index of an extended grapheme cluster that contains the code
-     * unit from the input
-     */
-    public static long utf16_index_to_grapheme_index(String text, long codeunit_index) {
-        BreakIterator breakIterator = BreakIterator.getCharacterInstance();
-        breakIterator.setText(text);
-        if (codeunit_index < 0 || codeunit_index > text.length()) {
-            throw new IndexOutOfBoundsException(
-                    "Index " + codeunit_index + " is outside of the provided text.");
-        }
-
-        int grapheme_end = breakIterator.next();
-        long grapheme_index = 0;
-
-        Context context = Context.getCurrent();
-        while (grapheme_end <= codeunit_index && grapheme_end != BreakIterator.DONE) {
-            grapheme_index++;
-            grapheme_end = breakIterator.next();
-            context.safepoint();
-        }
-        return grapheme_index;
-    }
-
-    /**
-     * Converts a series of UTF-16 code unit indices to indices of graphemes
-     * that these code units belong to.
-     *
-     * <p>
-     * For performance, it assumes that the provided indices are sorted in a
-     * non-decreasing order (duplicate entries are permitted). Behaviour is
-     * unspecified if an unsorted list is provided.
-     *
-     * <p>
-     * The behaviour is unspecified if indices provided on the input are outside
-     * of the range [0, text.length()].
-     *
-     * @param text the text associated with the indices
-     * @param codeunit_indices the array of UTF-16 code unit indices, sorted in
-     * non-decreasing order
-     * @return an array of grapheme indices corresponding to the UTF-16 units
-     * from the input
-     */
-    public static long[] utf16_indices_to_grapheme_indices(String text, List<Long> codeunit_indices) {
-        BreakIterator breakIterator = BreakIterator.getCharacterInstance();
-        breakIterator.setText(text);
-
-        int grapheme_end = breakIterator.next();
-        long grapheme_index = 0;
-
-        long[] result = new long[codeunit_indices.size()];
-        int result_ix = 0;
-
-        Context context = Context.getCurrent();
-
-        for (long codeunit_index : codeunit_indices) {
-            while (grapheme_end <= codeunit_index && grapheme_end != BreakIterator.DONE) {
-                grapheme_index++;
-                grapheme_end = breakIterator.next();
-                context.safepoint();
-            }
-            result[result_ix++] = grapheme_index;
-        }
-
-        return result;
-    }
-
-    /**
-     * Find the first or last occurrence of needle in the haystack.
-     *
-     * @param haystack the string to search
-     * @param needle the substring that is searched for
-     * @param locale the locale used for case-insensitive comparisons
-     * @param searchForLast if set to true, will search for the last occurrence;
-     * otherwise searches for the first one
-     * @return an extended-grapheme-cluster span of the first or last needle, or
-     * null if none found.
-     */
-    public static GraphemeSpan span_of_case_insensitive(
-            String haystack, String needle, Locale locale, boolean searchForLast) {
-        if (needle.isEmpty()) {
-            throw new IllegalArgumentException(
-                    "The operation `span_of_case_insensitive` does not support searching for an empty term.");
-        }
-        if (haystack.isEmpty()) {
-            return null;
-        }
-
-        CaseFoldedString foldedHaystack = CaseFoldedString.fold(haystack, locale);
-        String foldedNeedle = CaseFoldedString.simpleFold(needle, locale);
-        StringSearch search = new StringSearch(foldedNeedle, foldedHaystack.getFoldedString());
-        int pos;
-        if (searchForLast) {
-            pos = search.last();
-        } else {
-            pos = search.first();
-        }
-        if (pos == StringSearch.DONE) {
-            return null;
-        } else {
-            return findExtendedSpan(foldedHaystack, pos, search.getMatchLength());
-        }
-    }
-
-    /**
-     * Find all occurrences of needle in the haystack, case-insensitively.
-     *
-     * @param haystack the string to search
-     * @param needles the substrings that are searched for
-     * @param locale the locale used for case-insensitive comparisons
-     * @return a list of extended-grapheme-cluster spans at which the needle
-     * occurs in the haystack
-     */
-    public static List<GraphemeSpan> span_of_all_case_insensitive(
-            String haystack, String needle, Locale locale) {
-        if (needle.isEmpty()) {
-            throw new IllegalArgumentException(
-                    "The operation `span_of_all_case_insensitive` does not support searching for an empty"
-                    + " term.");
-        }
-        if (haystack.isEmpty()) {
-            return List.of();
-        }
-
-        CaseFoldedString foldedHaystack = CaseFoldedString.fold(haystack, locale);
-        String foldedNeedle = CaseFoldedString.simpleFold(needle, locale);
-
-        StringSearch search = new StringSearch(foldedNeedle, foldedHaystack.getFoldedString());
-        ArrayList<GraphemeSpan> result = new ArrayList<>();
-
-        int pos;
-        Context context = Context.getCurrent();
-        while ((pos = search.next()) != StringSearch.DONE) {
-            result.add(findExtendedSpan(foldedHaystack, pos, search.getMatchLength()));
-            context.safepoint();
-        }
-
-        return result;
-    }
-
-    /**
-     * Find spans of all occurrences of a set of needles within the haystack,
-     * case-insensitively.
-     *
-     * @param haystack the string to search
-     * @param needle the substring that is searched for
-     * @param locale the locale used for case-insensitive comparisons
-     * @return a list of extended-grapheme-cluster spans at which the needle
-     * occurs in the haystack
-     */
-    public static List<GraphemeSpan> span_of_all_case_insensitive_multiple(
-            String haystack, List<String> needles, Locale locale) {
-        CaseFoldedString foldedHaystack = CaseFoldedString.fold(haystack, locale);
-        List<String> foldedNeedles
-                = IntStream.range(0, needles.size())
-                        .mapToObj(i -> CaseFoldedString.simpleFold(needles.get(i), locale))
-                        .collect(Collectors.toList());
-        var foldedSpans = span_of_all_multiple(foldedHaystack.getFoldedString(), foldedNeedles);
-        List<GraphemeSpan> occurrences
-                = foldedSpans.stream()
-                        .map(
-                                span
-                                -> findExtendedSpan(
-                                        foldedHaystack,
-                                        span.codeunit_start,
-                                        span.codeunit_end - span.codeunit_start))
-                        .collect(Collectors.toList());
-        return occurrences;
-    }
-
-    /**
-     * Finds the grapheme span corresponding to the found match indexed with
-     * code units.
-     *
-     * <p>
-     * It extends the found span to ensure that graphemes associated with all
-     * found code units are included in the resulting span. Thus, some
-     * additional code units which were not present in the original match may
-     * also be present due to the extension.
-     *
-     * <p>
-     * The extension to the left is trivial - we just find the grapheme
-     * associated with the first code unit and even if that code unit is not the
-     * first one of that grapheme, by returning it we correctly extend to the
-     * left. The extension to the right works by finding the index of the
-     * grapheme associated with the last code unit actually present in the span,
-     * then the end of the returned span is set to the next grapheme after it.
-     * This correctly handles the edge case where only a part of some grapheme
-     * was matched.
-     *
-     * @param string the folded string with which the positions are associated,
-     * containing a cache of position mappings
-     * @param position the position of the match (in code units)
-     * @param length the length of the match (in code units)
-     * @return a minimal {@code GraphemeSpan} which contains all code units from
-     * the match
-     */
-    private static GraphemeSpan findExtendedSpan(CaseFoldedString string, int position, int length) {
-        Grapheme firstGrapheme = string.findGrapheme(position);
-        if (length == 0) {
-            return new GraphemeSpan(
-                    firstGrapheme.index,
-                    firstGrapheme.index,
-                    firstGrapheme.codeunit_start,
-                    firstGrapheme.codeunit_start);
-        } else {
-            Grapheme lastGrapheme = string.findGrapheme(position + length - 1);
-            int endGraphemeIndex = lastGrapheme.index + 1;
-            return new GraphemeSpan(
-                    firstGrapheme.index,
-                    endGraphemeIndex,
-                    firstGrapheme.codeunit_start,
-                    lastGrapheme.codeunit_end);
-        }
-    }
-
-    /**
-     * Normalizes the string to its canonical Unicode form using NFD
-     * decomposition.
-     *
-     * <p>
-     * This is to ensure that things like accents are in a common format, i.e.
-     * `ś` gets decomposed into `s` and a separate codepoint for the accent etc.
-     */
-    public static String normalize(String str) {
-        return Normalizer2.getNFDInstance().normalize(str);
-    }
-
-    /**
-     * Normalizes the string to its canonical Unicode form using the specified
-     * name and mode.
-     *
-     * @see
-     * https://unicode-org.github.io/icu-docs/apidoc/dev/icu4j/com/ibm/icu/text/Normalizer2.html
-     * @see
-     * https://unicode-org.github.io/icu-docs/apidoc/dev/icu4j/com/ibm/icu/text/Normalizer2.Mode.html
-     * @param name the normalization name, must be "nfc", "nfkc", or "nfkc_cf"
-     * @param mode the normalization mode
-     */
-    public static String normalizeWithMode(String str, String name, Mode mode) {
-        return Normalizer2.getInstance(null, name, mode).normalize(str);
-    }
-
-    /**
-     * Checks if the given string consists only of whitespace characters.
-     *
-     * @param text the string to check
-     * @return {@code true} if {@code str} is only whitespace, otherwise
-     * {@code false}
-     */
-    public static boolean is_all_whitespace(String text) {
-        return text.codePoints().allMatch(UCharacter::isUWhiteSpace);
-    }
-
-    /**
-     * Checks if the given string consists only of letters.
-     */
-    public static boolean is_all_letters(String text) {
-        return text.codePoints().allMatch(UCharacter::isLetter);
-    }
-
-    /**
-     * Replaces all provided spans within the text with {@code newSequence}.
-     *
-     * @param str the string to process
-     * @param spans the spans to replace; the spans should be sorted by their
-     * starting point in the non-decreasing order; the behaviour is undefined if
-     * these requirements are not satisfied.
-     * @param newSequence the string that will replace the spans
-     * @return {@code str} with all provided spans replaced with
-     * {@code newSequence}
-     */
-    public static String replace_spans(String str, List<Utf16Span> spans, String newSequence) {
-        StringBuilder sb = new StringBuilder();
-        Context context = Context.getCurrent();
-        int current_ix = 0;
-        for (Utf16Span span : spans) {
-            if (span.codeunit_start > current_ix) {
-                sb.append(str, current_ix, span.codeunit_start);
-            }
-
-            sb.append(newSequence);
-            current_ix = span.codeunit_end;
-            context.safepoint();
-        }
-
-        // Add the remaining part of the string (if any).
-        sb.append(str, current_ix, str.length());
-        return sb.toString();
-    }
-
-    /**
-     * Pretty prints the string, escaping special characters.
-     */
-    public static String pretty_print(String str) {
-        return Core_Text_Utils.prettyPrint(str);
-    }
-=======
   /**
    * Creates a substring of the given string, indexing using the Java standard (UTF-16) indexing
    * mechanism.
@@ -1537,5 +751,4 @@
   public static String pretty_print(String str) {
     return Core_Text_Utils.prettyPrint(str);
   }
->>>>>>> d38a3cac
 }