<<<<<<< HEAD
# Catch All
* @4e6 @MichaelMauderer @PabloBuchu @jdunkerley

# Github metadata
/.github/ @4e6 @MichaelMauderer @PabloBuchu @jdunkerley @wdanilo

=======
>>>>>>> 1eec315c
# Change log
CHANGELOG.md

# Rust Libraries and Related Files
rust-toolchain.toml @MichaelMauderer @mwu-tow @farmaazon
rustfmt.toml @MichaelMauderer @mwu-tow @farmaazon
Cargo.lock
Cargo.toml
/lib/rust/ @MichaelMauderer @mwu-tow @farmaazon @wdanilo @kazcw
/lib/rust/ensogl/ @MichaelMauderer @wdanilo @farmaazon
/lib/rust/metamodel/ @kazcw @wdanilo @jaroslavtulach
/lib/rust/parser/ @kazcw @wdanilo @jaroslavtulach
/lib/rust/profiler/ @kazcw @MichaelMauderer @wdanilo
/integration-test/ @MichaelMauderer @wdanilo @farmaazon @kazcw
/tools/build-performance/ @kazcw @mwu-tow @wdanilo

# Scala Libraries
/lib/scala/ @4e6

# GUI
/run @MichaelMauderer @wdanilo
/build/ @MichaelMauderer @wdanilo
/app/gui/ @MichaelMauderer @wdanilo @farmaazon @mwu-tow
/app/gui/view/ @MichaelMauderer @wdanilo @farmaazon
/app/ide-desktop/ @MichaelMauderer @wdanilo

# Engine (old)
# This section should be removed once the engine moves to /app/engine
/build.sbt @4e6
/distribution/ @4e6
/engine/ @4e6 @jaroslavtulach
/project/ @4e6
/test/ @jdunkerley @radeusgd
/tools/ @4e6

# Enso Libraries
# This section should be amended once the engine moves to /app/engine
/distribution/lib/ @jdunkerley @radeusgd
/std-bits/ @jdunkerley @radeusgd

# Engine
/app/engine/ @4e6<|MERGE_RESOLUTION|>--- conflicted
+++ resolved
@@ -1,12 +1,3 @@
-<<<<<<< HEAD
-# Catch All
-* @4e6 @MichaelMauderer @PabloBuchu @jdunkerley
-
-# Github metadata
-/.github/ @4e6 @MichaelMauderer @PabloBuchu @jdunkerley @wdanilo
-
-=======
->>>>>>> 1eec315c
 # Change log
 CHANGELOG.md
 
