--- conflicted
+++ resolved
@@ -201,20 +201,6 @@
           GITHUB_TOKEN: ${{ secrets.GITHUB_TOKEN }}
       - run: ./run gui build
         env:
-<<<<<<< HEAD
-          ENSO_IDE_AG_GRID_LICENSE_KEY: ${{ vars.ENSO_AG_GRID_LICENSE_KEY }}
-          ENSO_IDE_API_URL: ${{ vars.ENSO_CLOUD_API_URL }}
-          ENSO_IDE_CHAT_URL: ${{ vars.ENSO_CLOUD_CHAT_URL }}
-          ENSO_IDE_COGNITO_DOMAIN: ${{ vars.ENSO_CLOUD_COGNITO_DOMAIN }}
-          ENSO_IDE_COGNITO_REGION: ${{ vars.ENSO_CLOUD_COGNITO_REGION }}
-          ENSO_IDE_COGNITO_USER_POOL_ID: ${{ vars.ENSO_CLOUD_COGNITO_USER_POOL_ID }}
-          ENSO_IDE_COGNITO_USER_POOL_WEB_CLIENT_ID: ${{ vars.ENSO_CLOUD_COGNITO_USER_POOL_WEB_CLIENT_ID }}
-          ENSO_IDE_ENVIRONMENT: ${{ vars.ENSO_CLOUD_ENVIRONMENT }}
-          ENSO_IDE_GOOGLE_ANALYTICS_TAG: ${{ vars.ENSO_CLOUD_GOOGLE_ANALYTICS_TAG }}
-          ENSO_IDE_MAPBOX_API_TOKEN: ${{ vars.ENSO_MAPBOX_API_TOKEN }}
-          ENSO_IDE_SENTRY_DSN: ${{ vars.ENSO_CLOUD_SENTRY_DSN }}
-          ENSO_IDE_STRIPE_KEY: ${{ vars.ENSO_CLOUD_STRIPE_KEY }}
-=======
           ENSO_CLOUD_API_URL: ${{ vars.ENSO_CLOUD_API_URL }}
           ENSO_CLOUD_CHAT_URL: ${{ vars.ENSO_CLOUD_CHAT_URL }}
           ENSO_CLOUD_COGNITO_DOMAIN: ${{ vars.ENSO_CLOUD_COGNITO_DOMAIN }}
@@ -227,7 +213,6 @@
           ENSO_CLOUD_STRIPE_KEY: ${{ vars.ENSO_CLOUD_STRIPE_KEY }}
           ENSO_IDE_AG_GRID_LICENSE_KEY: ${{ vars.ENSO_AG_GRID_LICENSE_KEY }}
           ENSO_IDE_MAPBOX_API_TOKEN: ${{ vars.ENSO_MAPBOX_API_TOKEN }}
->>>>>>> adcb6576
           GITHUB_TOKEN: ${{ secrets.GITHUB_TOKEN }}
       - if: failure() && runner.os == 'Windows'
         name: List files if failed (Windows)
@@ -276,20 +261,6 @@
           GITHUB_TOKEN: ${{ secrets.GITHUB_TOKEN }}
       - run: ./run gui build
         env:
-<<<<<<< HEAD
-          ENSO_IDE_AG_GRID_LICENSE_KEY: ${{ vars.ENSO_AG_GRID_LICENSE_KEY }}
-          ENSO_IDE_API_URL: ${{ vars.ENSO_CLOUD_API_URL }}
-          ENSO_IDE_CHAT_URL: ${{ vars.ENSO_CLOUD_CHAT_URL }}
-          ENSO_IDE_COGNITO_DOMAIN: ${{ vars.ENSO_CLOUD_COGNITO_DOMAIN }}
-          ENSO_IDE_COGNITO_REGION: ${{ vars.ENSO_CLOUD_COGNITO_REGION }}
-          ENSO_IDE_COGNITO_USER_POOL_ID: ${{ vars.ENSO_CLOUD_COGNITO_USER_POOL_ID }}
-          ENSO_IDE_COGNITO_USER_POOL_WEB_CLIENT_ID: ${{ vars.ENSO_CLOUD_COGNITO_USER_POOL_WEB_CLIENT_ID }}
-          ENSO_IDE_ENVIRONMENT: ${{ vars.ENSO_CLOUD_ENVIRONMENT }}
-          ENSO_IDE_GOOGLE_ANALYTICS_TAG: ${{ vars.ENSO_CLOUD_GOOGLE_ANALYTICS_TAG }}
-          ENSO_IDE_MAPBOX_API_TOKEN: ${{ vars.ENSO_MAPBOX_API_TOKEN }}
-          ENSO_IDE_SENTRY_DSN: ${{ vars.ENSO_CLOUD_SENTRY_DSN }}
-          ENSO_IDE_STRIPE_KEY: ${{ vars.ENSO_CLOUD_STRIPE_KEY }}
-=======
           ENSO_CLOUD_API_URL: ${{ vars.ENSO_CLOUD_API_URL }}
           ENSO_CLOUD_CHAT_URL: ${{ vars.ENSO_CLOUD_CHAT_URL }}
           ENSO_CLOUD_COGNITO_DOMAIN: ${{ vars.ENSO_CLOUD_COGNITO_DOMAIN }}
@@ -302,7 +273,6 @@
           ENSO_CLOUD_STRIPE_KEY: ${{ vars.ENSO_CLOUD_STRIPE_KEY }}
           ENSO_IDE_AG_GRID_LICENSE_KEY: ${{ vars.ENSO_AG_GRID_LICENSE_KEY }}
           ENSO_IDE_MAPBOX_API_TOKEN: ${{ vars.ENSO_MAPBOX_API_TOKEN }}
->>>>>>> adcb6576
           GITHUB_TOKEN: ${{ secrets.GITHUB_TOKEN }}
       - if: failure() && runner.os == 'Windows'
         name: List files if failed (Windows)
@@ -352,20 +322,6 @@
           GITHUB_TOKEN: ${{ secrets.GITHUB_TOKEN }}
       - run: ./run gui build
         env:
-<<<<<<< HEAD
-          ENSO_IDE_AG_GRID_LICENSE_KEY: ${{ vars.ENSO_AG_GRID_LICENSE_KEY }}
-          ENSO_IDE_API_URL: ${{ vars.ENSO_CLOUD_API_URL }}
-          ENSO_IDE_CHAT_URL: ${{ vars.ENSO_CLOUD_CHAT_URL }}
-          ENSO_IDE_COGNITO_DOMAIN: ${{ vars.ENSO_CLOUD_COGNITO_DOMAIN }}
-          ENSO_IDE_COGNITO_REGION: ${{ vars.ENSO_CLOUD_COGNITO_REGION }}
-          ENSO_IDE_COGNITO_USER_POOL_ID: ${{ vars.ENSO_CLOUD_COGNITO_USER_POOL_ID }}
-          ENSO_IDE_COGNITO_USER_POOL_WEB_CLIENT_ID: ${{ vars.ENSO_CLOUD_COGNITO_USER_POOL_WEB_CLIENT_ID }}
-          ENSO_IDE_ENVIRONMENT: ${{ vars.ENSO_CLOUD_ENVIRONMENT }}
-          ENSO_IDE_GOOGLE_ANALYTICS_TAG: ${{ vars.ENSO_CLOUD_GOOGLE_ANALYTICS_TAG }}
-          ENSO_IDE_MAPBOX_API_TOKEN: ${{ vars.ENSO_MAPBOX_API_TOKEN }}
-          ENSO_IDE_SENTRY_DSN: ${{ vars.ENSO_CLOUD_SENTRY_DSN }}
-          ENSO_IDE_STRIPE_KEY: ${{ vars.ENSO_CLOUD_STRIPE_KEY }}
-=======
           ENSO_CLOUD_API_URL: ${{ vars.ENSO_CLOUD_API_URL }}
           ENSO_CLOUD_CHAT_URL: ${{ vars.ENSO_CLOUD_CHAT_URL }}
           ENSO_CLOUD_COGNITO_DOMAIN: ${{ vars.ENSO_CLOUD_COGNITO_DOMAIN }}
@@ -378,7 +334,6 @@
           ENSO_CLOUD_STRIPE_KEY: ${{ vars.ENSO_CLOUD_STRIPE_KEY }}
           ENSO_IDE_AG_GRID_LICENSE_KEY: ${{ vars.ENSO_AG_GRID_LICENSE_KEY }}
           ENSO_IDE_MAPBOX_API_TOKEN: ${{ vars.ENSO_MAPBOX_API_TOKEN }}
->>>>>>> adcb6576
           GITHUB_TOKEN: ${{ secrets.GITHUB_TOKEN }}
       - if: failure() && runner.os == 'Windows'
         name: List files if failed (Windows)
@@ -430,20 +385,6 @@
           GITHUB_TOKEN: ${{ secrets.GITHUB_TOKEN }}
       - run: ./run ide build --backend-source current-ci-run --gui-upload-artifact false
         env:
-<<<<<<< HEAD
-          ENSO_IDE_AG_GRID_LICENSE_KEY: ${{ vars.ENSO_AG_GRID_LICENSE_KEY }}
-          ENSO_IDE_API_URL: ${{ vars.ENSO_CLOUD_API_URL }}
-          ENSO_IDE_CHAT_URL: ${{ vars.ENSO_CLOUD_CHAT_URL }}
-          ENSO_IDE_COGNITO_DOMAIN: ${{ vars.ENSO_CLOUD_COGNITO_DOMAIN }}
-          ENSO_IDE_COGNITO_REGION: ${{ vars.ENSO_CLOUD_COGNITO_REGION }}
-          ENSO_IDE_COGNITO_USER_POOL_ID: ${{ vars.ENSO_CLOUD_COGNITO_USER_POOL_ID }}
-          ENSO_IDE_COGNITO_USER_POOL_WEB_CLIENT_ID: ${{ vars.ENSO_CLOUD_COGNITO_USER_POOL_WEB_CLIENT_ID }}
-          ENSO_IDE_ENVIRONMENT: ${{ vars.ENSO_CLOUD_ENVIRONMENT }}
-          ENSO_IDE_GOOGLE_ANALYTICS_TAG: ${{ vars.ENSO_CLOUD_GOOGLE_ANALYTICS_TAG }}
-          ENSO_IDE_MAPBOX_API_TOKEN: ${{ vars.ENSO_MAPBOX_API_TOKEN }}
-          ENSO_IDE_SENTRY_DSN: ${{ vars.ENSO_CLOUD_SENTRY_DSN }}
-          ENSO_IDE_STRIPE_KEY: ${{ vars.ENSO_CLOUD_STRIPE_KEY }}
-=======
           ENSO_CLOUD_API_URL: ${{ vars.ENSO_CLOUD_API_URL }}
           ENSO_CLOUD_CHAT_URL: ${{ vars.ENSO_CLOUD_CHAT_URL }}
           ENSO_CLOUD_COGNITO_DOMAIN: ${{ vars.ENSO_CLOUD_COGNITO_DOMAIN }}
@@ -456,7 +397,6 @@
           ENSO_CLOUD_STRIPE_KEY: ${{ vars.ENSO_CLOUD_STRIPE_KEY }}
           ENSO_IDE_AG_GRID_LICENSE_KEY: ${{ vars.ENSO_AG_GRID_LICENSE_KEY }}
           ENSO_IDE_MAPBOX_API_TOKEN: ${{ vars.ENSO_MAPBOX_API_TOKEN }}
->>>>>>> adcb6576
           GITHUB_TOKEN: ${{ secrets.GITHUB_TOKEN }}
       - run: xvfb-run corepack pnpm -r --filter enso exec playwright test
         env:
@@ -531,20 +471,6 @@
           CSC_IDENTITY_AUTO_DISCOVERY: "true"
           CSC_KEY_PASSWORD: ${{ secrets.APPLE_CODE_SIGNING_CERT_PASSWORD }}
           CSC_LINK: ${{ secrets.APPLE_CODE_SIGNING_CERT }}
-<<<<<<< HEAD
-          ENSO_IDE_AG_GRID_LICENSE_KEY: ${{ vars.ENSO_AG_GRID_LICENSE_KEY }}
-          ENSO_IDE_API_URL: ${{ vars.ENSO_CLOUD_API_URL }}
-          ENSO_IDE_CHAT_URL: ${{ vars.ENSO_CLOUD_CHAT_URL }}
-          ENSO_IDE_COGNITO_DOMAIN: ${{ vars.ENSO_CLOUD_COGNITO_DOMAIN }}
-          ENSO_IDE_COGNITO_REGION: ${{ vars.ENSO_CLOUD_COGNITO_REGION }}
-          ENSO_IDE_COGNITO_USER_POOL_ID: ${{ vars.ENSO_CLOUD_COGNITO_USER_POOL_ID }}
-          ENSO_IDE_COGNITO_USER_POOL_WEB_CLIENT_ID: ${{ vars.ENSO_CLOUD_COGNITO_USER_POOL_WEB_CLIENT_ID }}
-          ENSO_IDE_ENVIRONMENT: ${{ vars.ENSO_CLOUD_ENVIRONMENT }}
-          ENSO_IDE_GOOGLE_ANALYTICS_TAG: ${{ vars.ENSO_CLOUD_GOOGLE_ANALYTICS_TAG }}
-          ENSO_IDE_MAPBOX_API_TOKEN: ${{ vars.ENSO_MAPBOX_API_TOKEN }}
-          ENSO_IDE_SENTRY_DSN: ${{ vars.ENSO_CLOUD_SENTRY_DSN }}
-          ENSO_IDE_STRIPE_KEY: ${{ vars.ENSO_CLOUD_STRIPE_KEY }}
-=======
           ENSO_CLOUD_API_URL: ${{ vars.ENSO_CLOUD_API_URL }}
           ENSO_CLOUD_CHAT_URL: ${{ vars.ENSO_CLOUD_CHAT_URL }}
           ENSO_CLOUD_COGNITO_DOMAIN: ${{ vars.ENSO_CLOUD_COGNITO_DOMAIN }}
@@ -557,7 +483,6 @@
           ENSO_CLOUD_STRIPE_KEY: ${{ vars.ENSO_CLOUD_STRIPE_KEY }}
           ENSO_IDE_AG_GRID_LICENSE_KEY: ${{ vars.ENSO_AG_GRID_LICENSE_KEY }}
           ENSO_IDE_MAPBOX_API_TOKEN: ${{ vars.ENSO_MAPBOX_API_TOKEN }}
->>>>>>> adcb6576
           GITHUB_TOKEN: ${{ secrets.GITHUB_TOKEN }}
       - run: corepack pnpm -r --filter enso exec playwright test
         env:
@@ -625,20 +550,6 @@
           GITHUB_TOKEN: ${{ secrets.GITHUB_TOKEN }}
       - run: ./run ide build --backend-source current-ci-run --gui-upload-artifact false
         env:
-<<<<<<< HEAD
-          ENSO_IDE_AG_GRID_LICENSE_KEY: ${{ vars.ENSO_AG_GRID_LICENSE_KEY }}
-          ENSO_IDE_API_URL: ${{ vars.ENSO_CLOUD_API_URL }}
-          ENSO_IDE_CHAT_URL: ${{ vars.ENSO_CLOUD_CHAT_URL }}
-          ENSO_IDE_COGNITO_DOMAIN: ${{ vars.ENSO_CLOUD_COGNITO_DOMAIN }}
-          ENSO_IDE_COGNITO_REGION: ${{ vars.ENSO_CLOUD_COGNITO_REGION }}
-          ENSO_IDE_COGNITO_USER_POOL_ID: ${{ vars.ENSO_CLOUD_COGNITO_USER_POOL_ID }}
-          ENSO_IDE_COGNITO_USER_POOL_WEB_CLIENT_ID: ${{ vars.ENSO_CLOUD_COGNITO_USER_POOL_WEB_CLIENT_ID }}
-          ENSO_IDE_ENVIRONMENT: ${{ vars.ENSO_CLOUD_ENVIRONMENT }}
-          ENSO_IDE_GOOGLE_ANALYTICS_TAG: ${{ vars.ENSO_CLOUD_GOOGLE_ANALYTICS_TAG }}
-          ENSO_IDE_MAPBOX_API_TOKEN: ${{ vars.ENSO_MAPBOX_API_TOKEN }}
-          ENSO_IDE_SENTRY_DSN: ${{ vars.ENSO_CLOUD_SENTRY_DSN }}
-          ENSO_IDE_STRIPE_KEY: ${{ vars.ENSO_CLOUD_STRIPE_KEY }}
-=======
           ENSO_CLOUD_API_URL: ${{ vars.ENSO_CLOUD_API_URL }}
           ENSO_CLOUD_CHAT_URL: ${{ vars.ENSO_CLOUD_CHAT_URL }}
           ENSO_CLOUD_COGNITO_DOMAIN: ${{ vars.ENSO_CLOUD_COGNITO_DOMAIN }}
@@ -651,7 +562,6 @@
           ENSO_CLOUD_STRIPE_KEY: ${{ vars.ENSO_CLOUD_STRIPE_KEY }}
           ENSO_IDE_AG_GRID_LICENSE_KEY: ${{ vars.ENSO_AG_GRID_LICENSE_KEY }}
           ENSO_IDE_MAPBOX_API_TOKEN: ${{ vars.ENSO_MAPBOX_API_TOKEN }}
->>>>>>> adcb6576
           GITHUB_TOKEN: ${{ secrets.GITHUB_TOKEN }}
           WIN_CSC_KEY_PASSWORD: ${{ secrets.MICROSOFT_CODE_SIGNING_CERT_PASSWORD }}
           WIN_CSC_LINK: ${{ secrets.MICROSOFT_CODE_SIGNING_CERT }}
