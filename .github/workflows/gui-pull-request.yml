--- conflicted
+++ resolved
@@ -10,11 +10,7 @@
 
 concurrency:
   group: ${{ github.workflow }}-${{ github.ref }}-gui-pull-request
-<<<<<<< HEAD
-  cancel-in-progress: true
-=======
   cancel-in-progress: ${{ github.ref != 'refs/heads/develop' }}
->>>>>>> e86e5e72
 
 permissions:
   contents: read # Read-only access to repository contents
@@ -83,11 +79,7 @@
     secrets: inherit
 
   required-checks:
-<<<<<<< HEAD
-    name: Required Checks
-=======
     name: GUI Required Checks
->>>>>>> e86e5e72
     runs-on: ubuntu-latest
     needs: [prettier, gui-checks, storybook]
     if: always()
