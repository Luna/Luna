--- conflicted
+++ resolved
@@ -18,7 +18,6 @@
 import qualified Path                                     as Path
 import qualified Path.IO                                  as Path
 import qualified System.FilePath.Find                     as Find
-
 
 import Control.Arrow           ((&&&))
 import Control.Monad           (filterM)
@@ -221,11 +220,7 @@
     projectNames <- do
         (contents, _) <- Path.listDirRel lunaroot
         dirs          <- filterM (\a -> Path.doesDirExist $ lunaroot </> a)
-<<<<<<< HEAD
-=======
-            (\a -> Path.doesDirExist $ lunaroot </> a)
->>>>>>> 2398e707
-            contents
+                contents
         let projects = filter
                 (Path.liftPredicate (\a -> (isUpper <$> head a) == Just True)) dirs
         pure projects
