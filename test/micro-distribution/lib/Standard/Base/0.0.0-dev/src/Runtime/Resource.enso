--- conflicted
+++ resolved
@@ -9,16 +9,8 @@
 type Managed_Resource
     register obj fn system=Boolean.False = register_builtin obj fn system
     finalize self = @Builtin_Method "Managed_Resource.finalize"
-<<<<<<< HEAD
-    with self ~action ~on_missing=Nothing = with_builtin self action on_missing
-    take self = @Builtin_Method "Managed_Resource.take"
-
-register_builtin resource function system = @Builtin_Method "Managed_Resource.register_builtin"
-with_builtin r action on_missing = @Builtin_Method "Managed_Resource.with_builtin"
-=======
     with self ~action = with_builtin self action
     take self = @Builtin_Method "Managed_Resource.take"
 
 register_builtin resource function system = @Builtin_Method "Managed_Resource.register_builtin"
-with_builtin r action = @Builtin_Method "Managed_Resource.with_builtin"
->>>>>>> 4d2e44c8
+with_builtin r action = @Builtin_Method "Managed_Resource.with_builtin"