<<<<<<< HEAD
@Builtin_Type
=======
from project.Data.Any import Any

>>>>>>> 8f3c5a01
type Panic
    throw payload = @Builtin_Method "Panic.throw"
    catch_primitive ~action handler = @Builtin_Method "Panic.catch_primitive"

@Builtin_Type
type Syntax_Error message
@Builtin_Type
type Polyglot_Error
    Make_Polyglot_Error cause
@Builtin_Type
type Arithmetic_Error message
@Builtin_Type
type Type_Error expected actual name
@Builtin_Type
type Compile_Error message
@Builtin_Type
type Inexhaustive_Pattern_Match_Error scrutinee
@Builtin_Type
type Arity_Error expected_min expected_max actual

@Builtin_Type
type Error
    throw payload = @Builtin_Method "Error.throw"
    catch_primitive self handler = @Builtin_Method "Error.catch_primitive"
    catch self (error_type = Any) (handler = x->x) =
        _ = error_type
        self.catch_primitive handler<|MERGE_RESOLUTION|>--- conflicted
+++ resolved
@@ -1,9 +1,6 @@
-<<<<<<< HEAD
-@Builtin_Type
-=======
 from project.Data.Any import Any
 
->>>>>>> 8f3c5a01
+@Builtin_Type
 type Panic
     throw payload = @Builtin_Method "Panic.throw"
     catch_primitive ~action handler = @Builtin_Method "Panic.catch_primitive"
