from Standard.Base import all

from Standard.Table import Column
from Standard.Test import Bench, Faker


<<<<<<< HEAD
options = Bench.options
=======
vector_size = 1000000
iter_size = 10
num_iterations = 10
>>>>>>> c9d7c5cb


type Data
    Value ~ints ~floats

    create vector_size faker =
        Data.Value (create_ints vector_size faker) (create_floats vector_size faker)


create_ints vector_size faker =
    ints_vec = Vector.new vector_size _->(faker.integer -1000000000 1000000000)
    Column.from_vector "ints" ints_vec


create_floats vector_size faker =
    floats_vec = Vector.new vector_size _->(faker.decimal -1000000000 1000000000)
    Column.from_vector "floats" floats_vec


collect_benches = Bench.build builder->
    vector_size = 1000000
    ## No specific significance to this constant, just fixed to make generated set deterministic
    fixed_random_seed = 1644575867
    faker = Faker.new fixed_random_seed

    data = Data.create vector_size faker

<<<<<<< HEAD
    builder.group "Column_Numeric" options group_builder->
        group_builder.specify "Column_round_floats" <|
            data.floats.round

        group_builder.specify "Column_truncate_floats" <|
            data.floats.truncate

        group_builder.specify "Column_ceil_floats" <|
            data.floats.ceil

        group_builder.specify "Column_floor_floats" <|
            data.floats.floor

        group_builder.specify "Column_round_ints" <|
            data.ints.round

        group_builder.specify "Column_truncate_ints" <|
            data.ints.truncate

        group_builder.specify "Column_ceil_ints" <|
            data.ints.ceil

        group_builder.specify "Column_floor_ints" <|
            data.ints.floor


main = collect_benches . run_main
=======
    IO.println <| "Creating integers"
    ints_vec = Vector.new vector_size _->(faker.integer -1000000000 1000000000)
    ints = Column.from_vector "ints" ints_vec

    IO.println <| ".truncate floats"
    Bench.measure floats.truncate "Column.truncate floats" iter_size num_iterations
    IO.println <| ".ceil floats"
    Bench.measure floats.ceil "Column.ceil floats" iter_size num_iterations
    IO.println <| ".floor floats"
    Bench.measure floats.floor "Column.floor floats" iter_size num_iterations

    IO.println <| ".truncate ints"
    Bench.measure ints.truncate "Column.truncate ints" iter_size num_iterations
    IO.println <| ".ceil ints"
    Bench.measure ints.ceil "Column.ceil ints" iter_size num_iterations
    IO.println <| ".floor ints"
    Bench.measure ints.floor "Column.floor ints" iter_size num_iterations

    [True, False].map use_bankers->
        [0, -2, 2].map decimal_places->
            name = "round decimal_places=" + decimal_places.to_text + " use_bankers=" + use_bankers.to_text
            fun x = x.round decimal_places use_bankers

            IO.println <| ".round floats"
            Bench.measure (fun floats) "float "+name iter_size num_iterations
            IO.println <| ".round ints"
            Bench.measure (fun ints) "int "+name iter_size num_iterations

main = bench
>>>>>>> c9d7c5cb
<|MERGE_RESOLUTION|>--- conflicted
+++ resolved
@@ -4,13 +4,7 @@
 from Standard.Test import Bench, Faker
 
 
-<<<<<<< HEAD
 options = Bench.options
-=======
-vector_size = 1000000
-iter_size = 10
-num_iterations = 10
->>>>>>> c9d7c5cb
 
 
 type Data
@@ -38,7 +32,6 @@
 
     data = Data.create vector_size faker
 
-<<<<<<< HEAD
     builder.group "Column_Numeric" options group_builder->
         group_builder.specify "Column_round_floats" <|
             data.floats.round
@@ -64,36 +57,16 @@
         group_builder.specify "Column_floor_ints" <|
             data.ints.floor
 
+        [True, False].each use_bankers->
+            [0, -2, 2].map decimal_places->
+                name = ...
+                fun x = x.round decimal_places use_bankers
 
-main = collect_benches . run_main
-=======
-    IO.println <| "Creating integers"
-    ints_vec = Vector.new vector_size _->(faker.integer -1000000000 1000000000)
-    ints = Column.from_vector "ints" ints_vec
+                group_builder.specify ("floats_" + name) <|
+                    fun data.floats
 
-    IO.println <| ".truncate floats"
-    Bench.measure floats.truncate "Column.truncate floats" iter_size num_iterations
-    IO.println <| ".ceil floats"
-    Bench.measure floats.ceil "Column.ceil floats" iter_size num_iterations
-    IO.println <| ".floor floats"
-    Bench.measure floats.floor "Column.floor floats" iter_size num_iterations
+                group_builder.specify ("ints_" + name) <|
+                    fun data.ints
 
-    IO.println <| ".truncate ints"
-    Bench.measure ints.truncate "Column.truncate ints" iter_size num_iterations
-    IO.println <| ".ceil ints"
-    Bench.measure ints.ceil "Column.ceil ints" iter_size num_iterations
-    IO.println <| ".floor ints"
-    Bench.measure ints.floor "Column.floor ints" iter_size num_iterations
 
-    [True, False].map use_bankers->
-        [0, -2, 2].map decimal_places->
-            name = "round decimal_places=" + decimal_places.to_text + " use_bankers=" + use_bankers.to_text
-            fun x = x.round decimal_places use_bankers
-
-            IO.println <| ".round floats"
-            Bench.measure (fun floats) "float "+name iter_size num_iterations
-            IO.println <| ".round ints"
-            Bench.measure (fun ints) "int "+name iter_size num_iterations
-
-main = bench
->>>>>>> c9d7c5cb
+main = collect_benches . run_main