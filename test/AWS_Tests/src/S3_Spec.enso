from Standard.Base import all
from Standard.Base.Runtime import assert
import Standard.Base.Enso_Cloud.Data_Link.Data_Link
import Standard.Base.Errors.Common.Forbidden_Operation
import Standard.Base.Errors.File_Error.File_Error
import Standard.Base.Errors.Illegal_Argument.Illegal_Argument
import Standard.Base.Errors.Illegal_State.Illegal_State
import Standard.Base.Runtime.Context

from Standard.AWS import S3, S3_File, AWS_Credential
from Standard.AWS.Errors import AWS_SDK_Error, More_Records_Available, S3_Error, S3_Bucket_Not_Found, S3_Key_Not_Found, S3_Warning
import Standard.AWS.Internal.S3_Path.S3_Path

# Needed for custom formats test
from Standard.Table import Table, Excel_Format, Delimited_Format
# Needed for correct `Table.should_equal`
import enso_dev.Table_Tests.Util

from Standard.Test import all

import enso_dev.Base_Tests.Network.Enso_Cloud.Cloud_Tests_Setup.Cloud_Tests_Setup
import enso_dev.Base_Tests.Network.Enso_Cloud.Cloud_Tests_Setup.Temporary_Directory
import enso_dev.Base_Tests.System.File_Spec as Local_File_Spec
from enso_dev.Base_Tests.Network.Enso_Cloud.Cloud_Data_Link_Spec import Symlink_Test_Setup, create_data_link_to_cloud, add_symlink_spec

test_credentials -> AWS_Credential ! Illegal_State =
    access_key_id = Environment.get "ENSO_LIB_S3_AWS_ACCESS_KEY_ID" ""
    secret_access_key = Environment.get "ENSO_LIB_S3_AWS_SECRET_ACCESS_KEY" ""
    credentials_set = access_key_id.not_empty && secret_access_key.not_empty
    if credentials_set then AWS_Credential.Key access_key_id secret_access_key else
        Error.throw (Illegal_State.Error "No AWS credentials found in the environment.")

## Runs the action, overriding `AWS_Credential.Default` to point to `test_credentials`.
with_default_credentials ~action =
    AWS_Credential.with_default_override test_credentials action

api_pending = if test_credentials.is_error then test_credentials.catch.message else Nothing

bucket_name = "enso-data-samples"
writable_bucket_name = "enso-ci-s3-test-stage"
writable_root = S3_File.new "s3://"+writable_bucket_name+"/" test_credentials
not_a_bucket_name = "not_a_bucket_enso"

delete_on_panic file ~action =
    handler caught_panic =
        file.delete
        Panic.throw caught_panic
    Panic.catch Any action handler

delete_afterwards file ~action =
    Panic.with_finalizer file.delete action


## Reads the datalink as plain text and replaces the placeholder username with
   actual one. It then writes the new contents to a temporary file and returns
   it.
replace_username_in_data_link base_file =
    content = Data_Link.read_raw_config base_file
    new_content = content.replace "USERNAME" Enso_User.current.name
    temp_file = File.create_temporary_file prefix=base_file.name suffix=base_file.extension
    Data_Link.write_raw_config temp_file new_content replace_existing=True . if_not_error temp_file

## To run these tests you need to set the following environment variables:
   - ENSO_LIB_S3_AWS_ACCESS_KEY_ID
   - ENSO_LIB_S3_AWS_SECRET_ACCESS_KEY
   - ENSO_LIB_S3_AWS_REGION

   We add the `ENSO_LIB_S3` prefix to ensure that our tests do not rely on some
   default behaviour and correctly test customizing credentials. In fact, in the
   past we had a bug precisely due to relying on the defaults: https://github.com/enso-org/enso/issues/9284
add_specs suite_builder =
    cloud_setup = Cloud_Tests_Setup.prepare
    suite_builder.group "S3 Path handling" group_builder->
        # Testing just path handling can be done on instances without any credentials:
        root = S3_File.new "s3://"+bucket_name+"/"
        hello_txt = S3_File.new "s3://"+bucket_name+"/examples/folder 2/hello.txt"

        group_builder.specify "parse bucket only uris" <|
            S3_Path.parse "s3://" . should_equal (S3_Path.Value "" "")
            S3_Path.parse "s3://asda" . should_equal (S3_Path.Value "asda" "")
            S3_Path.parse "s3://banana/" . should_equal (S3_Path.Value "banana" "")

        group_builder.specify "parse full paths uris" <|
            S3_Path.parse "s3://banana/apple" . should_equal (S3_Path.Value "banana" "apple")
            S3_Path.parse "s3://banana/apple/orange" . should_equal (S3_Path.Value "banana" "apple/orange")

        group_builder.specify "reject invalid urils" <|
            S3_Path.parse "asda" . should_fail_with Illegal_Argument
            S3_Path.parse "s3:///" . should_fail_with Illegal_Argument
            S3_Path.parse "s3:///apple/orange" . should_fail_with Illegal_Argument

        group_builder.specify "should support path traversal using `/` and `parent`" <|
            root.name . should_equal "/"
            (root / "foo") . path . should_equal "s3://"+bucket_name+"/foo"
            (root / "foo") . name . should_equal "foo"

            (root / "foo/").is_directory . should_be_true
            (root / "foo/" / "bar") . path . should_equal "s3://"+bucket_name+"/foo/bar"
            # It also works if the trailing slash is missing:
            (root / "foo" / "bar") . path . should_equal "s3://"+bucket_name+"/foo/bar"
            # Even though it is not normally treated as directory:
            (root / "foo").is_directory . should_be_false

            (root / "foo/../././bar") . should_equal (root / "bar")
            err = (root / "..")
            err.should_fail_with Illegal_Argument
            err.catch.to_display_text . should_contain "Cannot move above root"

            hello_txt.parent.parent.parent . should_equal root
            (hello_txt / "../../..") . should_equal root
            hello_txt.parent . should_equal (root / "examples/" / "folder 2/")
            hello_txt.parent.is_directory . should_be_true

            # Multiple consecutive slashes are ignored
            (root / "//foo////bar") . should_equal (root / "foo/bar")

        group_builder.specify "should support path traversal using `join`" <|
            root.join ["foo", "bar"] . path . should_equal "s3://"+bucket_name+"/foo/bar"
            root.join ["a/b/", "c/d", "e"] . path . should_equal "s3://"+bucket_name+"/a/b/c/d/e"
            hello_txt.join ["../..", ".."] . should_equal root
            hello_txt.join ["..", "a", ".."] . should_equal hello_txt.parent

        group_builder.specify "will normalize paths upon parsing" <|
            S3_File.new "s3://bucketA/a/b/c/../././d/../e" . path . should_equal "s3://bucketA/a/b/e"

        group_builder.specify "should allow to check if one path is inside of another" <|
            hello_txt.is_descendant_of root . should_be_true
            root.is_descendant_of hello_txt . should_be_false

            # A file or directory is not a descendant of itself:
            hello_txt.is_descendant_of hello_txt . should_be_false
            root.is_descendant_of root . should_be_false
            hello_txt.parent.is_descendant_of hello_txt.parent . should_be_false

            hello_txt.is_descendant_of hello_txt.parent . should_be_true
            (root / "foo").is_descendant_of root . should_be_true
            (root / "foo/bar").is_descendant_of (root / "foo/") . should_be_true
            (root / "foo/bar").is_descendant_of (root / "fo/") . should_be_false
            (root / "foo/bar").is_descendant_of (root / "fo") . should_be_false

            # Correct path but different bucket will yield false:
            (S3_File.new "s3://bucketA/foo/bar").is_descendant_of (S3_File.new "s3://bucketB/foo/") . should_be_false

    object_name = "Bus_Stop_Benches.geojson"
    root = S3_File.new "s3://"+bucket_name+"/" test_credentials
    hello_txt = S3_File.new "s3://"+bucket_name+"/examples/folder 2/hello.txt" test_credentials

    suite_builder.group "S3.list_buckets" pending=api_pending group_builder->
        group_builder.specify "should be able to list buckets" <|
            bucket_list = S3.list_buckets credentials=test_credentials . should_succeed
            if bucket_name != Nothing then bucket_list . should_contain bucket_name

        group_builder.specify "should handle auth issues" <|
            S3.list_buckets (AWS_Credential.Profile "NoSuchProfile") . should_fail_with AWS_SDK_Error

        group_builder.specify "should not work with invalid credentials" <|
            S3.list_buckets (AWS_Credential.Key "foo" "bar") . should_fail_with S3_Error

        group_builder.specify "should allow to use Enso secrets within credentials" pending=cloud_setup.pending <| cloud_setup.with_prepared_environment <|
            secret_key_id = Enso_Secret.create "my_test_secret-AWS-keyid" test_credentials.access_key_id
            secret_key_id.should_succeed
            Panic.with_finalizer secret_key_id.delete <|
                secret_key_value = Enso_Secret.create "my_test_secret-AWS-secretkey" test_credentials.secret_access_key
                secret_key_value.should_succeed
                Panic.with_finalizer secret_key_value.delete <| Test.with_retries <|
                    r2 = S3.list_buckets (AWS_Credential.Key secret_key_id secret_key_value)
                    r2.should_succeed
                    r2.should_be_a Vector

    suite_builder.group "S3.head (bucket)" pending=api_pending group_builder->
        group_builder.specify "should be able to head a bucket" <|
            S3.head bucket_name credentials=test_credentials . should_be_a Dictionary
            S3.head not_a_bucket_name credentials=test_credentials . should_fail_with S3_Bucket_Not_Found

    suite_builder.group "S3.read_bucket" pending=api_pending group_builder->
        group_builder.specify "should be able to read bucket" <|
            objects_and_folders = S3.read_bucket bucket_name credentials=test_credentials
            folders = objects_and_folders.first
            folders . should_contain "examples/"

            objects = objects_and_folders.second
            objects . should_contain object_name

        group_builder.specify "should be able to read sub folder" <|
            objects_and_folders = S3.read_bucket bucket_name "examples/" credentials=test_credentials
            folders = objects_and_folders.first
            folders . should_contain "examples/folder 1/"

        group_builder.specify "should attach a warning if not a complete list" <|
            objects = S3.read_bucket bucket_name max_count=1 credentials=test_credentials

            warnings = Warning.get_all objects
            warnings.length . should_equal 1

            warning = warnings.first
            warning.value.should_be_a More_Records_Available

        group_builder.specify "should handle missing bucket gracefully" <|
            S3.read_bucket not_a_bucket_name credentials=test_credentials . should_fail_with S3_Bucket_Not_Found

        group_builder.specify "should handle auth issues" <|
            S3.read_bucket bucket_name credentials=(AWS_Credential.Profile "NoSuchProfile") . should_fail_with AWS_SDK_Error

    suite_builder.group "S3.list_objects" pending=api_pending group_builder->
        group_builder.specify "should be able to list objects" <|
            objects = S3.list_objects bucket_name credentials=test_credentials
            objects . map .name . should_contain object_name

        group_builder.specify "should attach a warning if not a complete list" <|
            objects = S3.list_objects bucket_name max_count=1 credentials=test_credentials

            warnings = Warning.get_all objects
            warnings.length . should_equal 1

            warning = warnings.first
            warning.value.should_be_a More_Records_Available

        group_builder.specify "should handle missing bucket gracefully" <|
            S3.list_objects not_a_bucket_name credentials=test_credentials . should_fail_with S3_Bucket_Not_Found

        group_builder.specify "should handle auth issues" <|
            S3.list_objects bucket_name credentials=(AWS_Credential.Profile "NoSuchProfile") . should_fail_with AWS_SDK_Error

    suite_builder.group "S3.head (object)" pending=api_pending group_builder->
        group_builder.specify "should be able to head an object" <|
            S3.head bucket_name object_name credentials=test_credentials . should_succeed
            S3.head not_a_bucket_name object_name credentials=test_credentials . should_fail_with S3_Key_Not_Found
            S3.head bucket_name "not_an_object" credentials=test_credentials . should_fail_with S3_Key_Not_Found

        group_builder.specify "should handle auth issues" <|
            S3.list_objects bucket_name object_name credentials=(AWS_Credential.Profile "NoSuchProfile") . should_fail_with AWS_SDK_Error

    suite_builder.group "S3.get_object" pending=api_pending group_builder->
        group_builder.specify "should be able to get an object" <|
            response = S3.get_object bucket_name object_name credentials=test_credentials
            response.should_succeed
            response.decode_as_json.should_succeed

            S3.get_object not_a_bucket_name object_name credentials=test_credentials . should_fail_with S3_Bucket_Not_Found
            S3.get_object bucket_name "not_an_object" credentials=test_credentials . should_fail_with S3_Key_Not_Found

        group_builder.specify "should handle auth issues" <|
            S3.get_object bucket_name object_name credentials=(AWS_Credential.Profile "NoSuchProfile") . should_fail_with AWS_SDK_Error

    suite_builder.group "S3_File reading" pending=api_pending group_builder->
        group_builder.specify "should be able to list the bucket's root directory" <|
            r = root.list
            r.should_be_a Vector
            r.map .name . should_contain object_name

            # Should also work through Data.list
            r2 = Data.list root
            r2.should_be_a Vector
            r2.map .name . should_contain object_name

            # Listing by text path requires S3 credentials to be in environment
            with_default_credentials <|
                r3 = Data.list root.path
                r3.should_be_a Vector
                r3.map .name . should_contain object_name

<<<<<<< HEAD
        group_builder.specify "list should sort its output" <|
            r = root.list
            r.should_be_a Vector
            as_strings = r.map .to_text
            as_strings . should_equal as_strings.sort
=======
        group_builder.specify "should be able to list buckets by constructing a root object" <|
            with_default_credentials <|
                just_s3 = File.new "s3://"
                just_s3.list . map .path . should_contain root.path

        group_builder.specify "should be able to construct bucket reference by resolving a path from root" <|
            with_default_credentials <|
                just_s3 = File.new "s3://"
                (just_s3 / bucket_name).path . should_equal root.path
>>>>>>> 0681a43f

        group_builder.specify "will fail if no credentials are provided and no Default credentials are available" pending=(if AWS_Credential.is_default_credential_available then "Default AWS credentials are defined in the environment and this test has no way of overriding them, so it is impossible to test this scenario in such environment.") <|
            root_without_credentials = S3_File.new "s3://"+bucket_name+"/"
            r = root_without_credentials.list
            r.should_fail_with AWS_SDK_Error

        group_builder.specify "should be able to read a file" <|
            f = root / "locations.json"
            r = f.read
            r.should_be_a Vector
            r.at 0 . get "name" . should_equal "Green St Green"

        group_builder.specify "should work with Data.read" <|
            with_default_credentials <|
                r = Data.read "s3://"+bucket_name+"/examples/folder 2/hello.txt"
                r.should_equal "Hello WORLD!"

        group_builder.specify "should be able to read a file as bytes or stream" <|
            bytes = hello_txt.read_bytes
            bytes.should_equal "Hello WORLD!".utf_8

            bytes2 = hello_txt.with_input_stream [File_Access.Read] stream->
                stream.read_all_bytes

            bytes2.should_equal bytes

        group_builder.specify "returns a valid name for files and 'directories'" <|
            hello_txt.name . should_equal "hello.txt"
            root.name . should_equal "/"

            (root / "foo/" / "bar") . name . should_equal "bar"

            # The trailing slash is removed for 'directories':
            (root / "foo/") . name . should_equal "foo"

        group_builder.specify "should be able to read file metadata" <|
            root.exists . should_be_true
            root.is_directory . should_be_true
            root.is_regular_file . should_be_false

            hello_txt.exists . should_be_true
            hello_txt.is_directory . should_be_false
            hello_txt.is_regular_file . should_be_true

            parent = hello_txt.parent
            parent.exists . should_be_true
            parent.is_directory . should_be_true
            parent.is_regular_file . should_be_false

            root.extension . should_fail_with S3_Error
            hello_txt.extension . should_equal ".txt"

            root.size.should_fail_with S3_Error

            hello_txt.size.should_equal 12
            hello_txt.last_modified_time . should_be_a Date_Time

            # AWS S3 does not record creation time, only last modified time.
            hello_txt.creation_time . should_fail_with S3_Error

    my_writable_dir = writable_root / ("test-run-"+(Date_Time.now.format "yyyy-MM-dd_HHmmss.fV" . replace "/" "|")+"/")

    suite_builder.group "S3_File writing" pending=api_pending group_builder->
        assert my_writable_dir.is_directory
        group_builder.teardown (my_writable_dir.delete_if_exists recursive=True)

        group_builder.specify "warns that `create_directory` is a no-op" <|
            r = (my_writable_dir / "subdir").create_directory
            Problems.expect_only_warning S3_Warning r

        group_builder.specify "should be able to write and delete a new file" <|
            new_file = my_writable_dir / "new_file1.txt"
            "Hello".write new_file on_existing_file=Existing_File_Behavior.Overwrite . should_succeed

            delete_on_panic new_file <|
                new_file.exists . should_be_true
                new_file.read . should_equal "Hello"
                new_file.size.should_equal 5

                my_writable_dir.list . should_contain new_file

                # But the file cannot be listed:
                err = new_file.list
                err.should_fail_with Illegal_Argument
                err.catch.to_display_text . should_contain "Cannot `list` a non-directory."

            new_file.delete . should_succeed

            Test.with_retries <|
                new_file.exists . should_be_false
                my_writable_dir.list . should_not_contain new_file

        group_builder.specify "should be able to overwrite a file" <|
            new_file = my_writable_dir / "new_file-overwrite.txt"
            "Hello".write new_file . should_succeed
            delete_afterwards new_file <|
                new_file.read . should_equal "Hello"

                "World".write new_file on_existing_file=Existing_File_Behavior.Overwrite . should_succeed
                Test.with_retries <|
                    new_file.read . should_equal "World"

        group_builder.specify "should not be able to append to a file" <|
            new_file = my_writable_dir / "new_file-append.txt"
            "Hello".write new_file . should_succeed
            delete_afterwards new_file <|
                r = "World".write new_file on_existing_file=Existing_File_Behavior.Append
                r.should_fail_with S3_Error
                r.catch.to_display_text . should_contain "you may read it, modify and then write the new contents"

        group_builder.specify "will error if the file existed prior to writing, if Existing_File_Behavior.Error" <|
            new_file = my_writable_dir / "new_file-exists.txt"
            "Hello".write new_file . should_succeed
            delete_afterwards new_file <|
                r = "World".write new_file on_existing_file=Existing_File_Behavior.Error
                r.should_fail_with File_Error
                r.catch.should_be_a File_Error.Already_Exists
                r.catch.to_display_text . should_contain "already exists"
                r.catch.to_display_text . should_contain "new_file-exists.txt"

        group_builder.specify "should be able to write a raw stream" <|
            new_file = my_writable_dir / "new_file-stream.txt"
            r = new_file.with_output_stream [File_Access.Write] stream->
                stream.write_bytes [1, 2, 3]
            r.should_succeed

            delete_afterwards new_file <|
                new_file.read_bytes.should_equal [1, 2, 3]

        group_builder.specify "fails if unsupported File_Access options are selected" <|
            new_file = my_writable_dir / "new_file-stream-file-access.txt"
            r = new_file.with_output_stream [File_Access.Write, File_Access.Append] _->Nothing
            r.should_fail_with S3_Error
            r.catch.to_display_text . should_contain "read it, modify and then write the new contents"

            r2 = new_file.with_output_stream [File_Access.Read] _->Nothing
            r2.should_fail_with Illegal_Argument
            r2.catch.to_display_text . should_contain "Invalid open options for `with_output_stream`"

        group_builder.specify "will respect the File_Access.Create_New option and fail if the file already exists" <|
            new_file = my_writable_dir / "new_file-stream-create-new.txt"
            r = new_file.with_output_stream [File_Access.Write] stream->
                stream.write_bytes [1, 2, 3]
            r.should_succeed

            delete_afterwards new_file <|
                r2 = new_file.with_output_stream [File_Access.Write, File_Access.Create_New] _->Nothing
                r2.should_fail_with File_Error
                r2.catch.should_be_a File_Error.Already_Exists
                r2.catch.to_display_text . should_contain "already exists"

        group_builder.specify "should be able to write a vector of bytes" <|
            new_file = my_writable_dir / "new_file-bytes.txt"
            [4, 5, 6].write_bytes new_file . should_succeed
            delete_afterwards new_file <|
                new_file.read_bytes.should_equal [4, 5, 6]

        group_builder.specify "should support .bak logic" <|
            my_file = my_writable_dir / "bak-test/my_file.txt"
            bak_file = my_writable_dir / "bak-test/my_file.txt.bak"
            my_file.exists.should_be_false
            bak_file.exists.should_be_false

            "version1".write my_file . should_succeed
            delete_on_panic my_file <|
                my_file.read . should_equal "version1"
                bak_file.exists . should_be_false

                # Backup is the default behavior:
                "version2".write my_file . should_succeed

                bak_file.exists . should_be_true
                delete_afterwards bak_file <|
                    my_file.read . should_equal "version2"

                    # ensure correct format is used for reading the .bak file - Auto_Detect fails because it does not know the `.bak` extension
                    bak_file.read ..Plain_Text . should_equal "version1"

                    "version3".write my_file . should_succeed

                    my_file.read . should_equal "version3"
                    bak_file.read ..Plain_Text . should_equal "version2"

                    # No new file was created
                    parent_dir = my_file.parent
                    parent_dir.list . should_equal_ignoring_order [my_file, bak_file]

                    # If the original file is deleted and the backup file remains, the original file should _not_ count as existing (this used to fail).
                    my_file.delete
                    bak_file.exists . should_be_true
                    my_file.exists . should_be_false
                    files = my_file.parent.list
                    files . should_contain bak_file
                    files . should_not_contain my_file

        group_builder.specify "should fail cleanly if Auto_Detect fails to detect a format" <|
            weird_ext = my_writable_dir / "weird-ext.unknown"
            "Hello".write weird_ext . should_succeed

            delete_afterwards weird_ext <|
                r = weird_ext.read
                r.should_fail_with File_Error
                r.catch.should_be_a File_Error.Unsupported_Type
                r.catch.to_display_text . should_contain ".unknown"

        group_builder.specify "should be able to write and then read custom types, like Table as Excel" <|
            file = my_writable_dir / "table.xlsx"
            table = Table.new [["X", [1, 2, 3, 4]], ["Y", ["a", "b", "c", "d"]]]
            table.write file . should_equal file
            delete_afterwards file <|
                workbook1 = file.read
                workbook1.sheet_names . should_equal ['EnsoSheet']
                workbook1.read "EnsoSheet" . should_equal table

                # And should be able to add another sheet
                table2 = Table.new [["A", [9, 10, 11, 12]], ["B", ["i", "j", "k", "l"]]]
                table2.write file (..Sheet "MySheet2") . should_succeed

                workbook2 = file.read
                workbook2.sheet_names . should_equal ['EnsoSheet', 'MySheet2']
                workbook2.read "MySheet2" . should_equal table2
                # The old table is kept intact
                workbook2.read "EnsoSheet" . should_equal table

        group_builder.specify "should be able to write and then read custom types, like Table as CSV" <|
            file = my_writable_dir / "table.csv"
            table = Table.new [["X", [1, 2, 3, 4]], ["Y", ["a", "b", "c", "d"]]]
            table.write file . should_succeed
            delete_afterwards file <|
                file.read . should_equal table

                # Append works through download and re-upload:
                table2 = Table.new [["X", [5, 6, 7, 8]], ["Y", ["e", "f", "g", "h"]]]
                r = table2.write file on_existing_file=Existing_File_Behavior.Append
                r.should_fail_with S3_Error
                r.catch.to_display_text . should_contain "you may read it, modify and then write the new contents"

        group_builder.specify "should fail to write a file if permissions are lacking" <|
            new_file = S3_File.new "s3://"+bucket_name+"/examples/no-write-permissions-here.txt" credentials=test_credentials
            r = "Hello".write new_file
            r.should_fail_with S3_Error
            r.catch.to_display_text . should_contain "AccessDenied"

        group_builder.specify "should fail to open an output stream if Output context is not enabled" <|
            Context.Output.with_disabled <|
                new_file = my_writable_dir / "new_file-ctx.txt"
                new_file.with_output_stream [File_Access.Write] _->Nothing . should_fail_with Forbidden_Operation

        group_builder.specify "should fail to write if Output context is not enabled" <|
            Context.Output.with_disabled <|
                new_file = my_writable_dir / "new_file-ctx.txt"
                "Hello".write new_file . should_fail_with Forbidden_Operation
                new_file.exists . should_be_false

        group_builder.specify "should fail to delete a file if the Output context is not enabled" <|
            Context.Output.with_disabled <|
                hello_txt = S3_File.new "s3://"+bucket_name+"/examples/folder 2/hello.txt" credentials=test_credentials
                hello_txt.delete . should_fail_with Forbidden_Operation

        group_builder.specify "may fail with Not_Found if the file to delete does not exist, even if the Output Context is disabled" <|
            Context.Output.with_disabled <|
                new_file = my_writable_dir / "nonexistent-file.txt"
                r = new_file.delete
                r.should_fail_with File_Error
                r.catch.should_be_a File_Error.Not_Found

        group_builder.specify "does not raise an exception if the file being `delete_if_exists` did not exist in the first place" <|
            new_file = my_writable_dir / "nonexistent-file.txt"
            new_file.delete_if_exists . should_succeed

        group_builder.specify "fails if the file being deleted did not exist" <|
            new_file = my_writable_dir / "nonexistent-file2.txt"
            r = new_file.delete
            r.should_fail_with File_Error
            r.catch.should_be_a File_Error.Not_Found

        Local_File_Spec.add_copy_edge_cases_specs group_builder my_writable_dir file_from_path=(S3_File.new _ test_credentials)

    suite_builder.group "DataLinks to S3_File" pending=api_pending group_builder->
        assert my_writable_dir.is_directory
        group_builder.teardown (my_writable_dir.delete_if_exists recursive=True)

        group_builder.specify "should be able to read a data link of an S3 File" <| with_default_credentials <|
            # It reads the datalink description and then reads the actual S3 file contents:
            (enso_project.data / "simple.datalink") . read . should_equal "Hello WORLD!"

        group_builder.specify "should be able to read a data link with custom credentials and secrets" pending=cloud_setup.pending <| cloud_setup.with_prepared_environment <|
            transformed_data_link_file = replace_username_in_data_link (enso_project.data / "credentials-with-secrets.datalink")

            secret_key_id = Enso_Secret.create "datalink-secret-AWS-keyid" test_credentials.access_key_id
            secret_key_id.should_succeed
            Panic.with_finalizer secret_key_id.delete <|
                secret_key_value = Enso_Secret.create "datalink-secret-AWS-secretkey" test_credentials.secret_access_key
                secret_key_value.should_succeed
                Panic.with_finalizer secret_key_value.delete <| Test.with_retries <|
                    transformed_data_link_file.read . should_equal "Hello WORLD!"

        group_builder.specify "should be able to read a data link with a custom file format set" <| with_default_credentials <|
            r = (enso_project.data / "format-delimited.datalink") . read
            # The datalink itself is configured to interpret the data as a Table delimited by space
            r.should_be_a Table
            r.column_names . should_equal ["Column 1", "Column 2"]
            r.rows.at 0 . to_vector . should_equal ["Hello", "WORLD!"]

        group_builder.specify "should be able to read a data link stored on S3" <| with_default_credentials <|
            s3_link = my_writable_dir / "my-simple.datalink"
            raw_content = Data_Link.read_raw_config (enso_project.data / "simple.datalink")
            Data_Link.write_raw_config s3_link raw_content replace_existing=True . should_succeed
            Panic.with_finalizer s3_link.delete <|
                s3_link.read . should_equal "Hello WORLD!"

        s3_to_s3_datalinks = Symlink_Test_Setup.make (my_writable_dir / "target-link-dir-1") (my_writable_dir / "datalink-dir-1") (create_data_link_to_s3 test_credentials) needs_directory_suffix=True with_prepared_environment_for_file_new=with_default_credentials
        add_symlink_spec group_builder "S3 -> S3" s3_to_s3_datalinks

        cloud_test_root = Temporary_Directory.make "DataLinks-from-3S-to-Cloud"
        group_builder.teardown cloud_test_root.cleanup
        s3_to_cloud_datalinks = Symlink_Test_Setup.make (cloud_test_root.get / "target-link-dir-2") (my_writable_dir / "datalink-dir-2") create_data_link_to_cloud needs_directory_suffix=True with_prepared_environment_for_file_new=with_default_credentials
        add_symlink_spec group_builder "S3 -> Cloud" s3_to_cloud_datalinks pending=cloud_setup.real_cloud_pending

        cloud_to_s3_datalinks = Symlink_Test_Setup.make (my_writable_dir / "target-link-dir-3") (cloud_test_root.get / "datalink-dir-3") (create_data_link_to_s3 test_credentials) needs_directory_suffix=True
        add_symlink_spec group_builder "Cloud -> S3" cloud_to_s3_datalinks pending=cloud_setup.real_cloud_pending

        group_builder.specify "should be able to read an S3 data link overriding the format" <| with_default_credentials <|
            s3_link = my_writable_dir / "my-simple.datalink"
            raw_content = Data_Link.read_raw_config (enso_project.data / "simple.datalink")
            Data_Link.write_raw_config s3_link raw_content replace_existing=True . should_succeed
            Panic.with_finalizer s3_link.delete <|
                r = s3_link.read (..Delimited " " headers=False)
                r.should_be_a Table
                r.column_names . should_equal ["Column 1", "Column 2"]
                r.rows.at 0 . to_vector . should_equal ["Hello", "WORLD!"]

        table = Table.new [["X", [1, 2, 3]], ["Y", ["a", "b", "c"]]]
        test_write_table_to_datalink extension check_read_back = group_builder.specify "should be able to write a Table to an S3 data link ("+extension+")" <| with_default_credentials <|
            link_target = my_writable_dir / ("linked-sheet."+extension)
            s3_link = my_writable_dir / ("my-simple-write-"+extension+".datalink")
            Problems.assume_no_problems <| Data_Link.write_config s3_link <|
                JS_Object.from_pairs <|
                    [["type", "S3"]]
                        + [["libraryName", "Standard.AWS"]]
                        + [["uri", link_target.path]]
                        + [["auth", JS_Object.from_pairs [["type", "aws_auth"], ["subType", "default"]]]]

            # The write operation should return the data link file, not the target linked file:
            table.write s3_link . should_equal s3_link
            check_read_back s3_link.read

            # Deleting the datalink should not delete the linked file:
            s3_link.delete . should_equal Nothing
            s3_link.exists . should_be_false
            link_target.exists . should_be_true

        test_write_table_to_datalink "xlsx" got_workbook->
            got_workbook.read "EnsoSheet" . should_equal table
        test_write_table_to_datalink "csv" got_table->
            got_table.should_equal table
        test_write_table_to_datalink "json" got_json->
            Table.from got_json . should_equal table

s3_file_data_link_template = """
    {
      "type": "S3",
      "libraryName": "Standard.AWS",
      "uri": "<PATH>",
      "auth": {
        "type": "aws_auth",
        "subType": "access_key",
        "accessKeyId": "<ACCESS_KEY>",
        "secretAccessKey": "<SECRET_KEY>"
      }
    }

create_data_link_to_s3 credential:AWS_Credential link_location target:S3_File =
    keys = case credential of
        AWS_Credential.Key key secret ->    
            if key.is_a Text . not then 
                Panic.throw (Illegal_State.Error "AWS tests expect the access_key_id to be raw text constants.")
            if secret.is_a Text . not then 
                Panic.throw (Illegal_State.Error "AWS tests expect the secret_access_key to be raw text constants.")
            [key, secret]
        _ -> Panic.throw (Illegal_State.Error "AWS tests expect AWS_Credential.Key setup, but got: "+credential.to_display_text)
    new_content = s3_file_data_link_template
        . replace "<PATH>" target.path
        . replace "<ACCESS_KEY>" keys.first
        . replace "<SECRET_KEY>" keys.second
    Data_Link.write_raw_config link_location new_content replace_existing=True

main filter=Nothing =
    suite = Test.build suite_builder->
        add_specs suite_builder
    suite.run_with_filter filter<|MERGE_RESOLUTION|>--- conflicted
+++ resolved
@@ -259,13 +259,12 @@
                 r3.should_be_a Vector
                 r3.map .name . should_contain object_name
 
-<<<<<<< HEAD
         group_builder.specify "list should sort its output" <|
             r = root.list
             r.should_be_a Vector
             as_strings = r.map .to_text
             as_strings . should_equal as_strings.sort
-=======
+
         group_builder.specify "should be able to list buckets by constructing a root object" <|
             with_default_credentials <|
                 just_s3 = File.new "s3://"
@@ -275,7 +274,6 @@
             with_default_credentials <|
                 just_s3 = File.new "s3://"
                 (just_s3 / bucket_name).path . should_equal root.path
->>>>>>> 0681a43f
 
         group_builder.specify "will fail if no credentials are provided and no Default credentials are available" pending=(if AWS_Credential.is_default_credential_available then "Default AWS credentials are defined in the environment and this test has no way of overriding them, so it is impossible to test this scenario in such environment.") <|
             root_without_credentials = S3_File.new "s3://"+bucket_name+"/"
