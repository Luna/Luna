{-# LANGUAGE OverloadedStrings #-}
{-# LANGUAGE BangPatterns #-}
{-# LANGUAGE AllowAmbiguousTypes #-}
{-# LANGUAGE OverloadedLists #-}
{-# OPTIONS_GHC -fno-warn-unused-imports -fno-warn-orphans -fno-warn-unused-binds #-}

module Main where

import Prologue hiding (take)

import qualified Data.Vector.Storable         as Vector
import qualified Data.Vector.Storable.Mutable as Vector
import qualified Test.Vector                  as Test

import Criterion.Main
import Criterion.Measurement            (initializeTime, getTime)
import Data.AutoVector.Storable.Mutable as AVector
import Data.Vector.Storable             (Vector)
import Data.Vector.Storable.Mutable     (MVector, IOVector, STVector)
import Luna.IR.Term
import System.IO                        (hSetBuffering, stdout, BufferMode(NoBuffering))
import Unsafe.Coerce                    (unsafeCoerce)

import qualified Data.GraphLuna as Graph

import qualified Foreign.Memory.Pool as MemPool

import qualified Luna.IR.Term.Basic as Basic

import Type.Data.Map
import qualified Data.TypeSet as TS
import Language.Haskell.TH.Builder()
import qualified Luna.IR.Test as TT
import qualified  Data.TypeSet3 as TS3

import qualified Test.Data.IntSet.Cpp as SetTest

timeIt :: MonadIO m => String -> m a -> m a
timeIt name f = do
    t1  <- liftIO getTime
    out <- f
    t2  <- liftIO getTime
    liftIO $ putStrLn (name <> ": " <> show (t2-t1))
    pure out

main :: IO ()
main = do
    hSetBuffering stdout NoBuffering
    initializeTime

    -- (v :: AVector.MAutoVector' IO Int) <- unsafeNew 2
    -- print v
    -- -- AVector.
    --
    -- let consTestSize = 10^(8::Int)
    -- timeIt "r1" $ Test.fillMAutoVector_Int consTestSize =<< unsafeNew (consTestSize + 1)
    -- timeIt "r2" $ Test.fillMVector_Int     consTestSize =<< Vector.unsafeNew consTestSize

    -- MemPool.test
    -- MemPool.test2
    let minExpVec = 4
        maxExpVec = 6
        expSizes  = [minExpVec .. maxExpVec]

<<<<<<< HEAD
    Basic.test
    TS3.test
    print "---"
    Basic.passRunTest
    -- TS.test
    --
    -- defaultMain
    --     [ bgroup "IR"
    --         -- [ bgroup "Read/Write Layer + State config"
    --         --     $ (\(i :: Int) -> bench ("10e" <> show i)
    --         --     $ perRunEnv (return ())
    --         --     $ \v -> Basic.test_readWriteLayer2 (10 ^ i))  <$> [minExpVec..maxExpVec]
    --
    --         [ bgroup "Vector creation Hardcoded"
    --             $ (\(i :: Int) -> bench ("10e" <> show i)
    --             $ perRunEnv (return ())
    --             $ \v -> Test.test_VectorCreationHardcoded (10 ^ i))  <$> [minExpVec..maxExpVec]
    --
    --         , bgroup "List creation Hardcoded"
    --             $ (\(i :: Int) -> bench ("10e" <> show i)
    --             $ perRunEnv (return ())
    --             $ \v -> Test.test_ListCreationHardcoded (10 ^ i))  <$> [minExpVec..maxExpVec]
    --
    --         , bgroup "Vector creation"
    --             $ (\(i :: Int) -> bench ("10e" <> show i)
    --             $ perRunEnv (return ())
    --             $ \v -> Test.test_VectorCreation (10 ^ i))  <$> [5]
    --
    --         , bgroup "List creation"
    --             $ (\(i :: Int) -> bench ("10e" <> show i)
    --             $ perRunEnv (return ())
    --             $ \v -> Test.test_ListCreation (10 ^ i))  <$> [5]
    --
    --         , bgroup "Pure loop"
    --             $ (\(i :: Int) -> bench ("10e" <> show i)
    --             $ perRunEnv (return ())
    --             $ \v -> Test.pureLoop (10 ^ i))  <$> [minExpVec..maxExpVec]
    --
    --         , bgroup "TS3 X"
    --             $ (\(i :: Int) -> bench ("10e" <> show i)
    --             $ perRunEnv (return ())
    --             $ \v -> TS3.pureLoop_X (10 ^ i))  <$> [minExpVec..maxExpVec]
    --
    --         , bgroup "TS3 Z"
    --             $ (\(i :: Int) -> bench ("10e" <> show i)
    --             $ perRunEnv (return ())
    --             $ \v -> TS3.pureLoop_Z (10 ^ i))  <$> [minExpVec..maxExpVec]
    --
    --         , bgroup "Tup X"
    --             $ (\(i :: Int) -> bench ("10e" <> show i)
    --             $ perRunEnv (return ())
    --             $ \v -> TT.pureLoop_X2 (10 ^ i))  <$> [minExpVec..maxExpVec]
    --
    --         , bgroup "Tup Z"
    --             $ (\(i :: Int) -> bench ("10e" <> show i)
    --             $ perRunEnv (return ())
    --             $ \v -> TT.pureLoop_Z2 (10 ^ i))  <$> [minExpVec..maxExpVec]
    --
    --         , bgroup "GADTs X"
    --             $ (\(i :: Int) -> bench ("10e" <> show i)
    --             $ perRunEnv (return ())
    --             $ \v -> TT.pureLoop_X (10 ^ i))  <$> [minExpVec..maxExpVec]
    --
    --         , bgroup "GADTs Z"
    --             $ (\(i :: Int) -> bench ("10e" <> show i)
    --             $ perRunEnv (return ())
    --             $ \v -> TT.pureLoop_Z (10 ^ i))  <$> [minExpVec..maxExpVec]
    --
    --         , bgroup "Read/Write Layer static"
    --             $ (\(i :: Int) -> bench ("10e" <> show i)
    --             $ perRunEnv (return ())
    --             $ \v -> Basic.test_readWriteLayer_static (10 ^ i))  <$> [minExpVec..maxExpVec]
    --
    --         , bgroup "Read/Write Layer + State config from Ptr"
    --             $ (\(i :: Int) -> bench ("10e" <> show i)
    --             $ perRunEnv (return ())
    --             $ \v -> Basic.test_readWriteLayer_ptrOff (10 ^ i))  <$> [minExpVec..maxExpVec]
    --
    --         , bgroup "Read/Write Layer + State config from BuffPtr"
    --             $ (\(i :: Int) -> bench ("10e" <> show i)
    --             $ perRunEnv (return ())
    --             $ \v -> Basic.test_readWriteLayer_ptrBuffOff (10 ^ i))  <$> [minExpVec..maxExpVec]
    --
    --         , bgroup "Read/Write Ptr"
    --             $ (\(i :: Int) -> bench ("10e" <> show i)
    --             $ perRunEnv (return ())
    --             $ \v -> Test.readWritePtr (10 ^ i))  <$> [minExpVec..maxExpVec]
    --
    --         , bgroup "Read/Write T Ptr"
    --             $ (\(i :: Int) -> bench ("10e" <> show i)
    --             $ perRunEnv (return ())
    --             $ \v -> Test.readWritePtr_T (10 ^ i))  <$> [minExpVec..maxExpVec]
    --
    --         , bgroup "Read/Write T Ptr"
    --             $ (\(i :: Int) -> bench ("10e" <> show i)
    --             $ perRunEnv (return ())
    --             $ \v -> Test.readWritePtr_T2 (10 ^ i))  <$> [minExpVec..maxExpVec]
    --
    --         , bgroup "Read/Write IORef"
    --             $ (\(i :: Int) -> bench ("10e" <> show i)
    --             $ perRunEnv (return ())
    --             $ \v -> Test.readWriteIORef (10 ^ i))  <$> [minExpVec..maxExpVec]
    --
    --         , bgroup "Read/Write T IORef"
    --             $ (\(i :: Int) -> bench ("10e" <> show i)
    --             $ perRunEnv (return ())
    --             $ \v -> Test.readWriteIORef_T (10 ^ i))  <$> [minExpVec..maxExpVec]
    --
    --         , bgroup "Read/Write Layer"
    --             $ (\(i :: Int) -> bench ("10e" <> show i)
    --             $ perRunEnv (return ())
    --             $ \v -> Basic.test_readWriteLayer (10 ^ i))  <$> [minExpVec..maxExpVec]
    --
    --         ]
    --     ]

        -- , bgroup "Storable"
        --     [ bgroup "Single storable"
        --         $ (\(i :: Int) -> bench ("10e" <> show i)
        --         $ perRunEnv (return ())
        --         $ \v -> Test.test_singleStorable (10 ^ i))  <$> [minExpVec..maxExpVec]
        --     , bgroup "Partial storable"
        --         $ (\(i :: Int) -> bench ("10e" <> show i)
        --         $ perRunEnv (return ())
        --         $ \v -> Test.test_partialStorable (10 ^ i))  <$> [minExpVec..maxExpVec]
        --     ]
        -- , bgroup "Construction"
        --     -- [ bgroup "IORefU"
        --     --     $ (\(i :: Int) -> bench ("10e" <> show i)
        --     --     $ perRunEnv (return ())
        --     --     $ \v -> Test.test_newIORefU (10 ^ i))  <$> [minExpVec..maxExpVec]
        --     --
        --     -- , bgroup "IORef"
        --     --     $ (\(i :: Int) -> bench ("10e" <> show i)
        --     --     $ perRunEnv (return ())
        --     --     $ \v -> Test.test_newIORef (10 ^ i))  <$> [minExpVec..maxExpVec]
        --     [ bgroup "ForeignPtr"
        --         $ (\(i :: Int) -> bench ("10e" <> show i)
        --         $ perRunEnv (return ())
        --         $ \v -> Test.test_mallocForeignPtr (10 ^ i))  <$> [minExpVec..maxExpVec]
        --
        --     --
        --     -- ,  bgroup "StablePtr"
        --     --     $ (\(i :: Int) -> bench ("10e" <> show i)
        --     --     $ perRunEnv (return ())
        --     --     $ \v -> Test.test_mallocSPtr (10 ^ i))  <$> [minExpVec..maxExpVec]
        --     --
        --     ,  bgroup "malloc 1 (+ free)"
        --         $ (\(i :: Int) -> bench ("10e" <> show i)
        --         $ perRunEnv (return ())
        --         $ \v -> Test.test_malloc1 (10 ^ i))  <$> [minExpVec..maxExpVec]
        --
        --     ,  bgroup "malloc 100 (+ free)"
        --         $ (\(i :: Int) -> bench ("10e" <> show i)
        --         $ perRunEnv (return ())
        --         $ \v -> Test.test_malloc100 (10 ^ i))  <$> [minExpVec..maxExpVec]
        --     ]
        --
        -- , bgroup "Read+Write"
        --     [ bgroup "Pure loop"
        --         $ (\(i :: Int) -> bench ("10e" <> show i)
        --         $ perRunEnv (return ())
        --         $ \v -> Test.pureLoop (10 ^ i))  <$> [minExpVec..maxExpVec]
        --
        --     , bgroup "IORef"
        --         $ (\(i :: Int) -> bench ("10e" <> show i)
        --         $ perRunEnv (return ())
        --         $ \v -> Test.readWriteIORef (10 ^ i))  <$> [minExpVec..maxExpVec]
        --
        --     , bgroup "IORefU"
        --         $ (\(i :: Int) -> bench ("10e" <> show i)
        --         $ perRunEnv (return ())
        --         $ \v -> Test.readWriteIORefU (10 ^ i))  <$> [minExpVec..maxExpVec]
        --
        --     , bgroup "ForeignPtr"
        --         $ (\(i :: Int) -> bench ("10e" <> show i)
        --         $ perRunEnv (return ())
        --         $ \v -> Test.readWriteForeignPtr (10 ^ i))  <$> [minExpVec..maxExpVec]
        --
        --     , bgroup "Vector"
        --         $ (\(i :: Int) -> bench ("10e" <> show i)
        --         $ perRunEnv (return ())
        --         $ \v -> Test.readWriteVector (10 ^ i))  <$> [minExpVec..maxExpVec]
        --
        --     , bgroup "Ptr"
        --         $ (\(i :: Int) -> bench ("10e" <> show i)
        --         $ perRunEnv (return ())
        --         $ \v -> Test.readWritePtr (10 ^ i))  <$> [minExpVec..maxExpVec]
        --     ]
        --
        -- , bgroup "Fill"
        --     [ bgroup "Graph with Int"
        --         $ (\(i :: Int) -> bench ("10e" <> show i)
        --         $ perRunEnv (return ())
        --         $ \v -> Test.fillGraph (10 ^ i))  <$> [minExpVec..maxExpVec]
        --
        --     , bgroup "MAutoVector with Int"
        --         $ (\(i :: Int) -> bench ("10e" <> show i)
        --         $ perRunEnv (return ())
        --         $ \x -> do{v <- unsafeNew (10^i + 1); Test.fillMAutoVector_Int (10 ^ i) v})  <$> [minExpVec..maxExpVec]
        --
        --     , bgroup "MVector with Int"
        --         $ (\(i :: Int) -> bench ("10e" <> show i)
        --         $ perRunEnv (Vector.unsafeNew (10 ^ i))
        --         $ (Test.fillMVector_Int (10 ^ i)))  <$> [minExpVec..maxExpVec]
        --     ]
        -- ]
=======
    defaultMain
        [ bgroup "CppContainers"
            [ bgroup "Data.IntSet"
                $ (\(i :: Int) -> bench ("10e" <> show i)
                $ nfIO (SetTest.testInsertAndLookupIntSet $ 10^i)) <$> expSizes
            , bgroup "Data.IntSet.Cpp"
                $ (\(i :: Int) -> bench ("10e" <> show i)
                $ nfIO (SetTest.testInsertAndLookupCSet $ 10^i)) <$> expSizes
            , bgroup "Test.Data.IntSet.Cpp"
                $ (\(i :: Int) -> bench ("10e" <> show i)
                $ nfIO (SetTest.testInsertAndLookupForeignSet $ 10^i)) <$> expSizes
            , bgroup "testWithArrayLen"
                $ (\(i :: Int) -> bench ("10e" <> show i)
                $ nfIO (SetTest.testWithArrayLen $ 10^i)) <$> expSizes
            , bgroup "FFICost"
                [ bgroup "Data.IntSet.Cpp"
                    $ (\(i :: Int) -> bench ("10e" <> show i)
                    $ nfIO (SetTest.testInsertLookupOrderedCSet $ 10^i)) <$> expSizes
                , bgroup "Test.Data.IntSet.Cpp"
                    $ (\(i :: Int) -> bench ("10e" <> show i)
                    $ nfIO (SetTest.testInsertLookupOrderedForeignSet $ 10^i)) <$> expSizes
                ]
            ]
        , bgroup "IR"
            -- [ bgroup "Read/Write Layer + State config"
            --     $ (\(i :: Int) -> bench ("10e" <> show i)
            --     $ perRunEnv (return ())
            --     $ \v -> Basic.test_readWriteLayer2 (10 ^ i))  <$> [minExpVec..maxExpVec]

            [ bgroup "Vector creation Hardcoded"
                $ (\(i :: Int) -> bench ("10e" <> show i)
                $ perRunEnv (return ())
                $ \v -> Test.test_VectorCreationHardcoded (10 ^ i))  <$> [minExpVec..maxExpVec]

            , bgroup "List creation Hardcoded"
                $ (\(i :: Int) -> bench ("10e" <> show i)
                $ perRunEnv (return ())
                $ \v -> Test.test_ListCreationHardcoded (10 ^ i))  <$> [minExpVec..maxExpVec]

            , bgroup "Vector creation"
                $ (\(i :: Int) -> bench ("10e" <> show i)
                $ perRunEnv (return ())
                $ \v -> Test.test_VectorCreation (10 ^ i))  <$> [5]

            , bgroup "List creation"
                $ (\(i :: Int) -> bench ("10e" <> show i)
                $ perRunEnv (return ())
                $ \v -> Test.test_ListCreation (10 ^ i))  <$> [5]

            , bgroup "Pure loop"
                $ (\(i :: Int) -> bench ("10e" <> show i)
                $ perRunEnv (return ())
                $ \v -> Test.pureLoop (10 ^ i))  <$> [minExpVec..maxExpVec]

            , bgroup "TS3 X"
                $ (\(i :: Int) -> bench ("10e" <> show i)
                $ perRunEnv (return ())
                $ \v -> TS3.pureLoop_X (10 ^ i))  <$> [minExpVec..maxExpVec]

            , bgroup "TS3 Z"
                $ (\(i :: Int) -> bench ("10e" <> show i)
                $ perRunEnv (return ())
                $ \v -> TS3.pureLoop_Z (10 ^ i))  <$> [minExpVec..maxExpVec]

            , bgroup "Tup X"
                $ (\(i :: Int) -> bench ("10e" <> show i)
                $ perRunEnv (return ())
                $ \v -> TT.pureLoop_X2 (10 ^ i))  <$> [minExpVec..maxExpVec]

            , bgroup "Tup Z"
                $ (\(i :: Int) -> bench ("10e" <> show i)
                $ perRunEnv (return ())
                $ \v -> TT.pureLoop_Z2 (10 ^ i))  <$> [minExpVec..maxExpVec]

            , bgroup "GADTs X"
                $ (\(i :: Int) -> bench ("10e" <> show i)
                $ perRunEnv (return ())
                $ \v -> TT.pureLoop_X (10 ^ i))  <$> [minExpVec..maxExpVec]

            , bgroup "GADTs Z"
                $ (\(i :: Int) -> bench ("10e" <> show i)
                $ perRunEnv (return ())
                $ \v -> TT.pureLoop_Z (10 ^ i))  <$> [minExpVec..maxExpVec]

            , bgroup "Read/Write Layer static"
                $ (\(i :: Int) -> bench ("10e" <> show i)
                $ perRunEnv (return ())
                $ \v -> Basic.test_readWriteLayer_static (10 ^ i))  <$> [minExpVec..maxExpVec]

            , bgroup "Read/Write Layer + State config from Ptr"
                $ (\(i :: Int) -> bench ("10e" <> show i)
                $ perRunEnv (return ())
                $ \v -> Basic.test_readWriteLayer_ptrOff (10 ^ i))  <$> [minExpVec..maxExpVec]

            , bgroup "Read/Write Layer + State config from BuffPtr"
                $ (\(i :: Int) -> bench ("10e" <> show i)
                $ perRunEnv (return ())
                $ \v -> Basic.test_readWriteLayer_ptrBuffOff (10 ^ i))  <$> [minExpVec..maxExpVec]

            , bgroup "Read/Write Ptr"
                $ (\(i :: Int) -> bench ("10e" <> show i)
                $ perRunEnv (return ())
                $ \v -> Test.readWritePtr (10 ^ i))  <$> [minExpVec..maxExpVec]

            , bgroup "Read/Write T Ptr"
                $ (\(i :: Int) -> bench ("10e" <> show i)
                $ perRunEnv (return ())
                $ \v -> Test.readWritePtr_T (10 ^ i))  <$> [minExpVec..maxExpVec]

            , bgroup "Read/Write T Ptr"
                $ (\(i :: Int) -> bench ("10e" <> show i)
                $ perRunEnv (return ())
                $ \v -> Test.readWritePtr_T2 (10 ^ i))  <$> [minExpVec..maxExpVec]

            , bgroup "Read/Write IORef"
                $ (\(i :: Int) -> bench ("10e" <> show i)
                $ perRunEnv (return ())
                $ \v -> Test.readWriteIORef (10 ^ i))  <$> [minExpVec..maxExpVec]

            , bgroup "Read/Write T IORef"
                $ (\(i :: Int) -> bench ("10e" <> show i)
                $ perRunEnv (return ())
                $ \v -> Test.readWriteIORef_T (10 ^ i))  <$> [minExpVec..maxExpVec]

            , bgroup "Read/Write Layer"
                $ (\(i :: Int) -> bench ("10e" <> show i)
                $ perRunEnv (return ())
                $ \v -> Basic.test_readWriteLayer (10 ^ i))  <$> [minExpVec..maxExpVec]

            ]
        , bgroup "Storable"
            [ bgroup "Single storable"
                $ (\(i :: Int) -> bench ("10e" <> show i)
                $ perRunEnv (return ())
                $ \v -> Test.test_singleStorable (10 ^ i))  <$> [minExpVec..maxExpVec]
            , bgroup "Partial storable"
                $ (\(i :: Int) -> bench ("10e" <> show i)
                $ perRunEnv (return ())
                $ \v -> Test.test_partialStorable (10 ^ i))  <$> [minExpVec..maxExpVec]
            ]
        , bgroup "Construction"
            -- [ bgroup "IORefU"
            --     $ (\(i :: Int) -> bench ("10e" <> show i)
            --     $ perRunEnv (return ())
            --     $ \v -> Test.test_newIORefU (10 ^ i))  <$> [minExpVec..maxExpVec]
            --
            -- , bgroup "IORef"
            --     $ (\(i :: Int) -> bench ("10e" <> show i)
            --     $ perRunEnv (return ())
            --     $ \v -> Test.test_newIORef (10 ^ i))  <$> [minExpVec..maxExpVec]
            [ bgroup "ForeignPtr"
                $ (\(i :: Int) -> bench ("10e" <> show i)
                $ perRunEnv (return ())
                $ \v -> Test.test_mallocForeignPtr (10 ^ i))  <$> [minExpVec..maxExpVec]

            --
            -- ,  bgroup "StablePtr"
            --     $ (\(i :: Int) -> bench ("10e" <> show i)
            --     $ perRunEnv (return ())
            --     $ \v -> Test.test_mallocSPtr (10 ^ i))  <$> [minExpVec..maxExpVec]
            --
            ,  bgroup "malloc 1 (+ free)"
                $ (\(i :: Int) -> bench ("10e" <> show i)
                $ perRunEnv (return ())
                $ \v -> Test.test_malloc1 (10 ^ i))  <$> [minExpVec..maxExpVec]

            ,  bgroup "malloc 100 (+ free)"
                $ (\(i :: Int) -> bench ("10e" <> show i)
                $ perRunEnv (return ())
                $ \v -> Test.test_malloc100 (10 ^ i))  <$> [minExpVec..maxExpVec]
            ]

        , bgroup "Read+Write"
            [ bgroup "Pure loop"
                $ (\(i :: Int) -> bench ("10e" <> show i)
                $ perRunEnv (return ())
                $ \v -> Test.pureLoop (10 ^ i))  <$> [minExpVec..maxExpVec]

            , bgroup "IORef"
                $ (\(i :: Int) -> bench ("10e" <> show i)
                $ perRunEnv (return ())
                $ \v -> Test.readWriteIORef (10 ^ i))  <$> [minExpVec..maxExpVec]

            , bgroup "IORefU"
                $ (\(i :: Int) -> bench ("10e" <> show i)
                $ perRunEnv (return ())
                $ \v -> Test.readWriteIORefU (10 ^ i))  <$> [minExpVec..maxExpVec]

            , bgroup "ForeignPtr"
                $ (\(i :: Int) -> bench ("10e" <> show i)
                $ perRunEnv (return ())
                $ \v -> Test.readWriteForeignPtr (10 ^ i))  <$> [minExpVec..maxExpVec]

            , bgroup "Vector"
                $ (\(i :: Int) -> bench ("10e" <> show i)
                $ perRunEnv (return ())
                $ \v -> Test.readWriteVector (10 ^ i))  <$> [minExpVec..maxExpVec]

            , bgroup "Ptr"
                $ (\(i :: Int) -> bench ("10e" <> show i)
                $ perRunEnv (return ())
                $ \v -> Test.readWritePtr (10 ^ i))  <$> [minExpVec..maxExpVec]
            ]

        , bgroup "Fill"
            [ bgroup "MAutoVector with Int"
                $ (\(i :: Int) -> bench ("10e" <> show i)
                $ perRunEnv (return ())
                $ \x -> do{v <- unsafeNew (10^i + 1); Test.fillMAutoVector_Int (10 ^ i) v})  <$> [minExpVec..maxExpVec]

            , bgroup "MVector with Int"
                $ (\(i :: Int) -> bench ("10e" <> show i)
                $ perRunEnv (Vector.unsafeNew (10 ^ i))
                $ (Test.fillMVector_Int (10 ^ i)))  <$> [minExpVec..maxExpVec]
            ]
        ]
>>>>>>> 7a8642f4
<|MERGE_RESOLUTION|>--- conflicted
+++ resolved
@@ -21,7 +21,7 @@
 import System.IO                        (hSetBuffering, stdout, BufferMode(NoBuffering))
 import Unsafe.Coerce                    (unsafeCoerce)
 
-import qualified Data.GraphLuna as Graph
+-- import qualified Data.GraphLuna as Graph
 
 import qualified Foreign.Memory.Pool as MemPool
 
@@ -48,29 +48,38 @@
     hSetBuffering stdout NoBuffering
     initializeTime
 
-    -- (v :: AVector.MAutoVector' IO Int) <- unsafeNew 2
-    -- print v
-    -- -- AVector.
-    --
-    -- let consTestSize = 10^(8::Int)
-    -- timeIt "r1" $ Test.fillMAutoVector_Int consTestSize =<< unsafeNew (consTestSize + 1)
-    -- timeIt "r2" $ Test.fillMVector_Int     consTestSize =<< Vector.unsafeNew consTestSize
-
-    -- MemPool.test
-    -- MemPool.test2
-    let minExpVec = 4
-        maxExpVec = 6
-        expSizes  = [minExpVec .. maxExpVec]
-
-<<<<<<< HEAD
     Basic.test
     TS3.test
     print "---"
     Basic.passRunTest
-    -- TS.test
-    --
+
+    -- let minExpVec = 4
+    -- maxExpVec = 6
+    -- expSizes  = [minExpVec .. maxExpVec]
     -- defaultMain
-    --     [ bgroup "IR"
+    --     [ bgroup "CppContainers"
+    --         [ bgroup "Data.IntSet"
+    --             $ (\(i :: Int) -> bench ("10e" <> show i)
+    --             $ nfIO (SetTest.testInsertAndLookupIntSet $ 10^i)) <$> expSizes
+    --         , bgroup "Data.IntSet.Cpp"
+    --             $ (\(i :: Int) -> bench ("10e" <> show i)
+    --             $ nfIO (SetTest.testInsertAndLookupCSet $ 10^i)) <$> expSizes
+    --         , bgroup "Test.Data.IntSet.Cpp"
+    --             $ (\(i :: Int) -> bench ("10e" <> show i)
+    --             $ nfIO (SetTest.testInsertAndLookupForeignSet $ 10^i)) <$> expSizes
+    --         , bgroup "testWithArrayLen"
+    --             $ (\(i :: Int) -> bench ("10e" <> show i)
+    --             $ nfIO (SetTest.testWithArrayLen $ 10^i)) <$> expSizes
+    --         , bgroup "FFICost"
+    --             [ bgroup "Data.IntSet.Cpp"
+    --                 $ (\(i :: Int) -> bench ("10e" <> show i)
+    --                 $ nfIO (SetTest.testInsertLookupOrderedCSet $ 10^i)) <$> expSizes
+    --             , bgroup "Test.Data.IntSet.Cpp"
+    --                 $ (\(i :: Int) -> bench ("10e" <> show i)
+    --                 $ nfIO (SetTest.testInsertLookupOrderedForeignSet $ 10^i)) <$> expSizes
+    --             ]
+    --         ]
+    --     , bgroup "IR"
     --         -- [ bgroup "Read/Write Layer + State config"
     --         --     $ (\(i :: Int) -> bench ("10e" <> show i)
     --         --     $ perRunEnv (return ())
@@ -177,314 +186,89 @@
     --             $ \v -> Basic.test_readWriteLayer (10 ^ i))  <$> [minExpVec..maxExpVec]
     --
     --         ]
-    --     ]
-
-        -- , bgroup "Storable"
-        --     [ bgroup "Single storable"
-        --         $ (\(i :: Int) -> bench ("10e" <> show i)
-        --         $ perRunEnv (return ())
-        --         $ \v -> Test.test_singleStorable (10 ^ i))  <$> [minExpVec..maxExpVec]
-        --     , bgroup "Partial storable"
-        --         $ (\(i :: Int) -> bench ("10e" <> show i)
-        --         $ perRunEnv (return ())
-        --         $ \v -> Test.test_partialStorable (10 ^ i))  <$> [minExpVec..maxExpVec]
-        --     ]
-        -- , bgroup "Construction"
-        --     -- [ bgroup "IORefU"
-        --     --     $ (\(i :: Int) -> bench ("10e" <> show i)
-        --     --     $ perRunEnv (return ())
-        --     --     $ \v -> Test.test_newIORefU (10 ^ i))  <$> [minExpVec..maxExpVec]
-        --     --
-        --     -- , bgroup "IORef"
-        --     --     $ (\(i :: Int) -> bench ("10e" <> show i)
-        --     --     $ perRunEnv (return ())
-        --     --     $ \v -> Test.test_newIORef (10 ^ i))  <$> [minExpVec..maxExpVec]
-        --     [ bgroup "ForeignPtr"
-        --         $ (\(i :: Int) -> bench ("10e" <> show i)
-        --         $ perRunEnv (return ())
-        --         $ \v -> Test.test_mallocForeignPtr (10 ^ i))  <$> [minExpVec..maxExpVec]
-        --
-        --     --
-        --     -- ,  bgroup "StablePtr"
-        --     --     $ (\(i :: Int) -> bench ("10e" <> show i)
-        --     --     $ perRunEnv (return ())
-        --     --     $ \v -> Test.test_mallocSPtr (10 ^ i))  <$> [minExpVec..maxExpVec]
-        --     --
-        --     ,  bgroup "malloc 1 (+ free)"
-        --         $ (\(i :: Int) -> bench ("10e" <> show i)
-        --         $ perRunEnv (return ())
-        --         $ \v -> Test.test_malloc1 (10 ^ i))  <$> [minExpVec..maxExpVec]
-        --
-        --     ,  bgroup "malloc 100 (+ free)"
-        --         $ (\(i :: Int) -> bench ("10e" <> show i)
-        --         $ perRunEnv (return ())
-        --         $ \v -> Test.test_malloc100 (10 ^ i))  <$> [minExpVec..maxExpVec]
-        --     ]
-        --
-        -- , bgroup "Read+Write"
-        --     [ bgroup "Pure loop"
-        --         $ (\(i :: Int) -> bench ("10e" <> show i)
-        --         $ perRunEnv (return ())
-        --         $ \v -> Test.pureLoop (10 ^ i))  <$> [minExpVec..maxExpVec]
-        --
-        --     , bgroup "IORef"
-        --         $ (\(i :: Int) -> bench ("10e" <> show i)
-        --         $ perRunEnv (return ())
-        --         $ \v -> Test.readWriteIORef (10 ^ i))  <$> [minExpVec..maxExpVec]
-        --
-        --     , bgroup "IORefU"
-        --         $ (\(i :: Int) -> bench ("10e" <> show i)
-        --         $ perRunEnv (return ())
-        --         $ \v -> Test.readWriteIORefU (10 ^ i))  <$> [minExpVec..maxExpVec]
-        --
-        --     , bgroup "ForeignPtr"
-        --         $ (\(i :: Int) -> bench ("10e" <> show i)
-        --         $ perRunEnv (return ())
-        --         $ \v -> Test.readWriteForeignPtr (10 ^ i))  <$> [minExpVec..maxExpVec]
-        --
-        --     , bgroup "Vector"
-        --         $ (\(i :: Int) -> bench ("10e" <> show i)
-        --         $ perRunEnv (return ())
-        --         $ \v -> Test.readWriteVector (10 ^ i))  <$> [minExpVec..maxExpVec]
-        --
-        --     , bgroup "Ptr"
-        --         $ (\(i :: Int) -> bench ("10e" <> show i)
-        --         $ perRunEnv (return ())
-        --         $ \v -> Test.readWritePtr (10 ^ i))  <$> [minExpVec..maxExpVec]
-        --     ]
-        --
-        -- , bgroup "Fill"
-        --     [ bgroup "Graph with Int"
-        --         $ (\(i :: Int) -> bench ("10e" <> show i)
-        --         $ perRunEnv (return ())
-        --         $ \v -> Test.fillGraph (10 ^ i))  <$> [minExpVec..maxExpVec]
-        --
-        --     , bgroup "MAutoVector with Int"
-        --         $ (\(i :: Int) -> bench ("10e" <> show i)
-        --         $ perRunEnv (return ())
-        --         $ \x -> do{v <- unsafeNew (10^i + 1); Test.fillMAutoVector_Int (10 ^ i) v})  <$> [minExpVec..maxExpVec]
-        --
-        --     , bgroup "MVector with Int"
-        --         $ (\(i :: Int) -> bench ("10e" <> show i)
-        --         $ perRunEnv (Vector.unsafeNew (10 ^ i))
-        --         $ (Test.fillMVector_Int (10 ^ i)))  <$> [minExpVec..maxExpVec]
-        --     ]
-        -- ]
-=======
-    defaultMain
-        [ bgroup "CppContainers"
-            [ bgroup "Data.IntSet"
-                $ (\(i :: Int) -> bench ("10e" <> show i)
-                $ nfIO (SetTest.testInsertAndLookupIntSet $ 10^i)) <$> expSizes
-            , bgroup "Data.IntSet.Cpp"
-                $ (\(i :: Int) -> bench ("10e" <> show i)
-                $ nfIO (SetTest.testInsertAndLookupCSet $ 10^i)) <$> expSizes
-            , bgroup "Test.Data.IntSet.Cpp"
-                $ (\(i :: Int) -> bench ("10e" <> show i)
-                $ nfIO (SetTest.testInsertAndLookupForeignSet $ 10^i)) <$> expSizes
-            , bgroup "testWithArrayLen"
-                $ (\(i :: Int) -> bench ("10e" <> show i)
-                $ nfIO (SetTest.testWithArrayLen $ 10^i)) <$> expSizes
-            , bgroup "FFICost"
-                [ bgroup "Data.IntSet.Cpp"
-                    $ (\(i :: Int) -> bench ("10e" <> show i)
-                    $ nfIO (SetTest.testInsertLookupOrderedCSet $ 10^i)) <$> expSizes
-                , bgroup "Test.Data.IntSet.Cpp"
-                    $ (\(i :: Int) -> bench ("10e" <> show i)
-                    $ nfIO (SetTest.testInsertLookupOrderedForeignSet $ 10^i)) <$> expSizes
-                ]
-            ]
-        , bgroup "IR"
-            -- [ bgroup "Read/Write Layer + State config"
-            --     $ (\(i :: Int) -> bench ("10e" <> show i)
-            --     $ perRunEnv (return ())
-            --     $ \v -> Basic.test_readWriteLayer2 (10 ^ i))  <$> [minExpVec..maxExpVec]
-
-            [ bgroup "Vector creation Hardcoded"
-                $ (\(i :: Int) -> bench ("10e" <> show i)
-                $ perRunEnv (return ())
-                $ \v -> Test.test_VectorCreationHardcoded (10 ^ i))  <$> [minExpVec..maxExpVec]
-
-            , bgroup "List creation Hardcoded"
-                $ (\(i :: Int) -> bench ("10e" <> show i)
-                $ perRunEnv (return ())
-                $ \v -> Test.test_ListCreationHardcoded (10 ^ i))  <$> [minExpVec..maxExpVec]
-
-            , bgroup "Vector creation"
-                $ (\(i :: Int) -> bench ("10e" <> show i)
-                $ perRunEnv (return ())
-                $ \v -> Test.test_VectorCreation (10 ^ i))  <$> [5]
-
-            , bgroup "List creation"
-                $ (\(i :: Int) -> bench ("10e" <> show i)
-                $ perRunEnv (return ())
-                $ \v -> Test.test_ListCreation (10 ^ i))  <$> [5]
-
-            , bgroup "Pure loop"
-                $ (\(i :: Int) -> bench ("10e" <> show i)
-                $ perRunEnv (return ())
-                $ \v -> Test.pureLoop (10 ^ i))  <$> [minExpVec..maxExpVec]
-
-            , bgroup "TS3 X"
-                $ (\(i :: Int) -> bench ("10e" <> show i)
-                $ perRunEnv (return ())
-                $ \v -> TS3.pureLoop_X (10 ^ i))  <$> [minExpVec..maxExpVec]
-
-            , bgroup "TS3 Z"
-                $ (\(i :: Int) -> bench ("10e" <> show i)
-                $ perRunEnv (return ())
-                $ \v -> TS3.pureLoop_Z (10 ^ i))  <$> [minExpVec..maxExpVec]
-
-            , bgroup "Tup X"
-                $ (\(i :: Int) -> bench ("10e" <> show i)
-                $ perRunEnv (return ())
-                $ \v -> TT.pureLoop_X2 (10 ^ i))  <$> [minExpVec..maxExpVec]
-
-            , bgroup "Tup Z"
-                $ (\(i :: Int) -> bench ("10e" <> show i)
-                $ perRunEnv (return ())
-                $ \v -> TT.pureLoop_Z2 (10 ^ i))  <$> [minExpVec..maxExpVec]
-
-            , bgroup "GADTs X"
-                $ (\(i :: Int) -> bench ("10e" <> show i)
-                $ perRunEnv (return ())
-                $ \v -> TT.pureLoop_X (10 ^ i))  <$> [minExpVec..maxExpVec]
-
-            , bgroup "GADTs Z"
-                $ (\(i :: Int) -> bench ("10e" <> show i)
-                $ perRunEnv (return ())
-                $ \v -> TT.pureLoop_Z (10 ^ i))  <$> [minExpVec..maxExpVec]
-
-            , bgroup "Read/Write Layer static"
-                $ (\(i :: Int) -> bench ("10e" <> show i)
-                $ perRunEnv (return ())
-                $ \v -> Basic.test_readWriteLayer_static (10 ^ i))  <$> [minExpVec..maxExpVec]
-
-            , bgroup "Read/Write Layer + State config from Ptr"
-                $ (\(i :: Int) -> bench ("10e" <> show i)
-                $ perRunEnv (return ())
-                $ \v -> Basic.test_readWriteLayer_ptrOff (10 ^ i))  <$> [minExpVec..maxExpVec]
-
-            , bgroup "Read/Write Layer + State config from BuffPtr"
-                $ (\(i :: Int) -> bench ("10e" <> show i)
-                $ perRunEnv (return ())
-                $ \v -> Basic.test_readWriteLayer_ptrBuffOff (10 ^ i))  <$> [minExpVec..maxExpVec]
-
-            , bgroup "Read/Write Ptr"
-                $ (\(i :: Int) -> bench ("10e" <> show i)
-                $ perRunEnv (return ())
-                $ \v -> Test.readWritePtr (10 ^ i))  <$> [minExpVec..maxExpVec]
-
-            , bgroup "Read/Write T Ptr"
-                $ (\(i :: Int) -> bench ("10e" <> show i)
-                $ perRunEnv (return ())
-                $ \v -> Test.readWritePtr_T (10 ^ i))  <$> [minExpVec..maxExpVec]
-
-            , bgroup "Read/Write T Ptr"
-                $ (\(i :: Int) -> bench ("10e" <> show i)
-                $ perRunEnv (return ())
-                $ \v -> Test.readWritePtr_T2 (10 ^ i))  <$> [minExpVec..maxExpVec]
-
-            , bgroup "Read/Write IORef"
-                $ (\(i :: Int) -> bench ("10e" <> show i)
-                $ perRunEnv (return ())
-                $ \v -> Test.readWriteIORef (10 ^ i))  <$> [minExpVec..maxExpVec]
-
-            , bgroup "Read/Write T IORef"
-                $ (\(i :: Int) -> bench ("10e" <> show i)
-                $ perRunEnv (return ())
-                $ \v -> Test.readWriteIORef_T (10 ^ i))  <$> [minExpVec..maxExpVec]
-
-            , bgroup "Read/Write Layer"
-                $ (\(i :: Int) -> bench ("10e" <> show i)
-                $ perRunEnv (return ())
-                $ \v -> Basic.test_readWriteLayer (10 ^ i))  <$> [minExpVec..maxExpVec]
-
-            ]
-        , bgroup "Storable"
-            [ bgroup "Single storable"
-                $ (\(i :: Int) -> bench ("10e" <> show i)
-                $ perRunEnv (return ())
-                $ \v -> Test.test_singleStorable (10 ^ i))  <$> [minExpVec..maxExpVec]
-            , bgroup "Partial storable"
-                $ (\(i :: Int) -> bench ("10e" <> show i)
-                $ perRunEnv (return ())
-                $ \v -> Test.test_partialStorable (10 ^ i))  <$> [minExpVec..maxExpVec]
-            ]
-        , bgroup "Construction"
-            -- [ bgroup "IORefU"
-            --     $ (\(i :: Int) -> bench ("10e" <> show i)
-            --     $ perRunEnv (return ())
-            --     $ \v -> Test.test_newIORefU (10 ^ i))  <$> [minExpVec..maxExpVec]
-            --
-            -- , bgroup "IORef"
-            --     $ (\(i :: Int) -> bench ("10e" <> show i)
-            --     $ perRunEnv (return ())
-            --     $ \v -> Test.test_newIORef (10 ^ i))  <$> [minExpVec..maxExpVec]
-            [ bgroup "ForeignPtr"
-                $ (\(i :: Int) -> bench ("10e" <> show i)
-                $ perRunEnv (return ())
-                $ \v -> Test.test_mallocForeignPtr (10 ^ i))  <$> [minExpVec..maxExpVec]
-
-            --
-            -- ,  bgroup "StablePtr"
-            --     $ (\(i :: Int) -> bench ("10e" <> show i)
-            --     $ perRunEnv (return ())
-            --     $ \v -> Test.test_mallocSPtr (10 ^ i))  <$> [minExpVec..maxExpVec]
-            --
-            ,  bgroup "malloc 1 (+ free)"
-                $ (\(i :: Int) -> bench ("10e" <> show i)
-                $ perRunEnv (return ())
-                $ \v -> Test.test_malloc1 (10 ^ i))  <$> [minExpVec..maxExpVec]
-
-            ,  bgroup "malloc 100 (+ free)"
-                $ (\(i :: Int) -> bench ("10e" <> show i)
-                $ perRunEnv (return ())
-                $ \v -> Test.test_malloc100 (10 ^ i))  <$> [minExpVec..maxExpVec]
-            ]
-
-        , bgroup "Read+Write"
-            [ bgroup "Pure loop"
-                $ (\(i :: Int) -> bench ("10e" <> show i)
-                $ perRunEnv (return ())
-                $ \v -> Test.pureLoop (10 ^ i))  <$> [minExpVec..maxExpVec]
-
-            , bgroup "IORef"
-                $ (\(i :: Int) -> bench ("10e" <> show i)
-                $ perRunEnv (return ())
-                $ \v -> Test.readWriteIORef (10 ^ i))  <$> [minExpVec..maxExpVec]
-
-            , bgroup "IORefU"
-                $ (\(i :: Int) -> bench ("10e" <> show i)
-                $ perRunEnv (return ())
-                $ \v -> Test.readWriteIORefU (10 ^ i))  <$> [minExpVec..maxExpVec]
-
-            , bgroup "ForeignPtr"
-                $ (\(i :: Int) -> bench ("10e" <> show i)
-                $ perRunEnv (return ())
-                $ \v -> Test.readWriteForeignPtr (10 ^ i))  <$> [minExpVec..maxExpVec]
-
-            , bgroup "Vector"
-                $ (\(i :: Int) -> bench ("10e" <> show i)
-                $ perRunEnv (return ())
-                $ \v -> Test.readWriteVector (10 ^ i))  <$> [minExpVec..maxExpVec]
-
-            , bgroup "Ptr"
-                $ (\(i :: Int) -> bench ("10e" <> show i)
-                $ perRunEnv (return ())
-                $ \v -> Test.readWritePtr (10 ^ i))  <$> [minExpVec..maxExpVec]
-            ]
-
-        , bgroup "Fill"
-            [ bgroup "MAutoVector with Int"
-                $ (\(i :: Int) -> bench ("10e" <> show i)
-                $ perRunEnv (return ())
-                $ \x -> do{v <- unsafeNew (10^i + 1); Test.fillMAutoVector_Int (10 ^ i) v})  <$> [minExpVec..maxExpVec]
-
-            , bgroup "MVector with Int"
-                $ (\(i :: Int) -> bench ("10e" <> show i)
-                $ perRunEnv (Vector.unsafeNew (10 ^ i))
-                $ (Test.fillMVector_Int (10 ^ i)))  <$> [minExpVec..maxExpVec]
-            ]
-        ]
->>>>>>> 7a8642f4
+    --     , bgroup "Storable"
+    --         [ bgroup "Single storable"
+    --             $ (\(i :: Int) -> bench ("10e" <> show i)
+    --             $ perRunEnv (return ())
+    --             $ \v -> Test.test_singleStorable (10 ^ i))  <$> [minExpVec..maxExpVec]
+    --         , bgroup "Partial storable"
+    --             $ (\(i :: Int) -> bench ("10e" <> show i)
+    --             $ perRunEnv (return ())
+    --             $ \v -> Test.test_partialStorable (10 ^ i))  <$> [minExpVec..maxExpVec]
+    --         ]
+    --     , bgroup "Construction"
+    --         -- [ bgroup "IORefU"
+    --         --     $ (\(i :: Int) -> bench ("10e" <> show i)
+    --         --     $ perRunEnv (return ())
+    --         --     $ \v -> Test.test_newIORefU (10 ^ i))  <$> [minExpVec..maxExpVec]
+    --         --
+    --         -- , bgroup "IORef"
+    --         --     $ (\(i :: Int) -> bench ("10e" <> show i)
+    --         --     $ perRunEnv (return ())
+    --         --     $ \v -> Test.test_newIORef (10 ^ i))  <$> [minExpVec..maxExpVec]
+    --         [ bgroup "ForeignPtr"
+    --             $ (\(i :: Int) -> bench ("10e" <> show i)
+    --             $ perRunEnv (return ())
+    --             $ \v -> Test.test_mallocForeignPtr (10 ^ i))  <$> [minExpVec..maxExpVec]
+    --
+    --         --
+    --         -- ,  bgroup "StablePtr"
+    --         --     $ (\(i :: Int) -> bench ("10e" <> show i)
+    --         --     $ perRunEnv (return ())
+    --         --     $ \v -> Test.test_mallocSPtr (10 ^ i))  <$> [minExpVec..maxExpVec]
+    --         --
+    --         ,  bgroup "malloc 1 (+ free)"
+    --             $ (\(i :: Int) -> bench ("10e" <> show i)
+    --             $ perRunEnv (return ())
+    --             $ \v -> Test.test_malloc1 (10 ^ i))  <$> [minExpVec..maxExpVec]
+    --
+    --         ,  bgroup "malloc 100 (+ free)"
+    --             $ (\(i :: Int) -> bench ("10e" <> show i)
+    --             $ perRunEnv (return ())
+    --             $ \v -> Test.test_malloc100 (10 ^ i))  <$> [minExpVec..maxExpVec]
+    --         ]
+    --
+    --     , bgroup "Read+Write"
+    --         [ bgroup "Pure loop"
+    --             $ (\(i :: Int) -> bench ("10e" <> show i)
+    --             $ perRunEnv (return ())
+    --             $ \v -> Test.pureLoop (10 ^ i))  <$> [minExpVec..maxExpVec]
+    --
+    --         , bgroup "IORef"
+    --             $ (\(i :: Int) -> bench ("10e" <> show i)
+    --             $ perRunEnv (return ())
+    --             $ \v -> Test.readWriteIORef (10 ^ i))  <$> [minExpVec..maxExpVec]
+    --
+    --         , bgroup "IORefU"
+    --             $ (\(i :: Int) -> bench ("10e" <> show i)
+    --             $ perRunEnv (return ())
+    --             $ \v -> Test.readWriteIORefU (10 ^ i))  <$> [minExpVec..maxExpVec]
+    --
+    --         , bgroup "ForeignPtr"
+    --             $ (\(i :: Int) -> bench ("10e" <> show i)
+    --             $ perRunEnv (return ())
+    --             $ \v -> Test.readWriteForeignPtr (10 ^ i))  <$> [minExpVec..maxExpVec]
+    --
+    --         , bgroup "Vector"
+    --             $ (\(i :: Int) -> bench ("10e" <> show i)
+    --             $ perRunEnv (return ())
+    --             $ \v -> Test.readWriteVector (10 ^ i))  <$> [minExpVec..maxExpVec]
+    --
+    --         , bgroup "Ptr"
+    --             $ (\(i :: Int) -> bench ("10e" <> show i)
+    --             $ perRunEnv (return ())
+    --             $ \v -> Test.readWritePtr (10 ^ i))  <$> [minExpVec..maxExpVec]
+    --         ]
+    --
+    --     , bgroup "Fill"
+    --         [ bgroup "MAutoVector with Int"
+    --             $ (\(i :: Int) -> bench ("10e" <> show i)
+    --             $ perRunEnv (return ())
+    --             $ \x -> do{v <- unsafeNew (10^i + 1); Test.fillMAutoVector_Int (10 ^ i) v})  <$> [minExpVec..maxExpVec]
+    --
+    --         , bgroup "MVector with Int"
+    --             $ (\(i :: Int) -> bench ("10e" <> show i)
+    --             $ perRunEnv (Vector.unsafeNew (10 ^ i))
+    --             $ (Test.fillMVector_Int (10 ^ i)))  <$> [minExpVec..maxExpVec]
+    --         ]
+    --     ]