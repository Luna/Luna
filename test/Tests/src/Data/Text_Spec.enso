from Standard.Base import all
import Standard.Base.Data.Text.Regex_2.No_Such_Group
import Standard.Base.Data.Text.Regex_2.Regex_Syntax_Error
import Standard.Base.Data.Text.Span.Span
import Standard.Base.Data.Text.Span.Utf_16_Span
import Standard.Base.Errors.Common.Index_Out_Of_Bounds
import Standard.Base.Errors.Common.Incomparable_Values
import Standard.Base.Errors.Common.Type_Error
import Standard.Base.Errors.Illegal_Argument.Illegal_Argument
import Standard.Base.IO

from Standard.Base.Data.Text.Text_Sub_Range.Text_Sub_Range import all
from Standard.Base.Data.Index_Sub_Range.Index_Sub_Range import all

from Standard.Test import Test, Test_Suite
import Standard.Test.Extensions
import Standard.Base.Data.Text.Extensions

type Auto
    Value a

type Manual
    Value b

    to_text self = "[[[MyREP " + self.b.to_text + "]]]"

## Specification of operations on the Text type.

   ? Guidelines on proper handling of edge cases in Text tests:

     The following edge cases should be considered:
     - Handling of empty arguments.
     - Using grapheme-cluster based indexing instead of code unit indexing where
       appropriate: this can be tested by adding tests with graphemes that
       consist of multiple code units, like 'e\u{301}' or emojis and ensuring
       that the offsets are correct.
     - Correct handling of Unicode normalization: some graphemes can be
       expressed using different combinations of code units. All alternative
       representations of the same grapheme should be treated as equivalent, i.e.
       equality checks or substring search should work consistently. Interesting
       examples are:
       - 'e\u{301}' and '\u00E9' (both meaning 'é'),
       - reordering of modifiers (although this may not work for all sets), for
         example: 'e\u{321}\u{360}' should be equivalent to 'e\u{360}\u{321}'.
       - in general 's' should not be treated as a substring of 's\u{301}' since
         the latter is a two-codepoint encoding of a single grapheme 'ś' that is
         different from 's'.
     - Be aware that changing case can change the length of a string (in
       extended grapheme clusters), a common example being `ß` becoming `SS` or
       `ﬃ` becoming `FFI`. Case insensitive comparisons must take this into
       consideration. Note that due to this, if matching strings case
       insensitively, the length of the match can differ from the length of the
       term being matched.
     - Casing is locale-dependent. The pair of `i - I` is handled differently in
       Turkish and Azerbaijani - instead there are two separate pairs: 'İ - i'
       and 'I - ı'.
     - Handling of out of range indices should be checked. In particular, often
       the index `text.length` should still be valid to point just right at the
       end of the text. Moreover, negative indices are usually allowed to index
       from the back.
     - Note that currently the regex-based operations may not handle the edge
       cases described above too well.
spec =
    accent_1 = '\u00E9'
    accent_2 = '\u0065\u{301}'

    Test.group "Text" <|
        kshi = '\u0915\u094D\u0937\u093F'
        facepalm = '\u{1F926}\u{1F3FC}\u200D\u2642\uFE0F'
        utf_8_whitespace = 'foo\n bar     baz \u202F quux'
        utf_8_whitespace_split = ["foo", "bar", "baz", "quux"]
        sentences = '''
            I have a very long block of text, here. It goes on and on, containing
            things like decimal points (1.0314e3) and other language scripts as well
            건반(Korean).
        sentence_words = ['I', 'have', 'a', 'very', 'long', 'block', 'of', 'text', ',', 'here', '.', 'It', 'goes', 'on', 'and', 'on', ',', 'containing', 'things', 'like', 'decimal', 'points', '(', '1.0314e3', ')', 'and', 'other', 'language', 'scripts', 'as', 'well', '건반', '(', 'Korean', ')', '.']

        Test.specify "should allow naive length computation over grapheme clusters" <|
            kshi.length . should_equal 1
            facepalm.length . should_equal 1

        Test.specify "should compare strings using utf normalization" <|
            "abc"=="def" . should_be_false
            'a'=='b' . should_be_false
            'a'=='a' . should_be_true
            'a'=='' . should_be_false
            ''=='' . should_be_true

            accent_1 . should_equal accent_2

            complex_letter_1 = 'e\u{301}\u{321}\u{338}\u{360}'
            complex_letter_2 = 'e\u{338}\u{321}\u{360}\u{301}'
            complex_letter_3 = 'e\u{360}\u{321}\u{301}\u{338}'
            common_prefix = 'a\u{360}\u{321}\u{301}\u{338}bcąęóf'

            complex_letter_1 . should_equal complex_letter_2
            complex_letter_1 . should_equal complex_letter_3
            complex_letter_3 . should_equal complex_letter_2
            Ordering.compare (common_prefix+complex_letter_1+complex_letter_2+complex_letter_3) (common_prefix+complex_letter_3+complex_letter_1+complex_letter_2) . should_equal Ordering.Equal

            'e\u{301}'=='e\u{302}' . should_be_false

            'a\u0321\u0302'=='a\u0302\u0321' . should_be_true
            'a\u0321\u0302'=='A\u0302\u0321' . should_be_false

            Ordering.compare accent_1+"a" accent_2+"a" . should_equal Ordering.Equal
            Ordering.compare accent_1+"A" accent_2+"a" . should_equal Ordering.Less
            accent_1+"A" . compare_to_ignore_case accent_2+"a" . should_equal Ordering.Equal
            Ordering.compare accent_1+"a"  accent_2+"b" . should_equal Ordering.Less
            accent_1+"a" . compare_to_ignore_case accent_2+"B" . should_equal Ordering.Less
            Ordering.compare accent_2+"a"  accent_1+"b" . should_equal Ordering.Less
            Ordering.compare accent_1+"a"  accent_2+"B" . should_equal Ordering.Greater
            accent_1+"a" . compare_to_ignore_case accent_2+"B" . should_equal Ordering.Less
            Ordering.compare accent_1+"b"  accent_2+"a" . should_equal Ordering.Greater
            Ordering.compare accent_2+"b"  accent_1+"a" . should_equal Ordering.Greater

            # Handling of Nothing
            (accent_1 == Nothing) . should_be_false
            (accent_1 != Nothing) . should_be_true
            Ordering.compare accent_1 Nothing . should_fail_with Incomparable_Values
            (accent_1 > Nothing) . should_fail_with Incomparable_Values
            accent_1 . compare_to_ignore_case Nothing . should_fail_with Type_Error

            earlier_suffix = "aooooz"
            later_suffix = "bo"
            Ordering.compare common_prefix+complex_letter_1+earlier_suffix  common_prefix+complex_letter_2+later_suffix . should_equal Ordering.Less
            Ordering.compare common_prefix+complex_letter_2+earlier_suffix  common_prefix+complex_letter_1+later_suffix . should_equal Ordering.Less
            Ordering.compare common_prefix+complex_letter_2+earlier_suffix  common_prefix+complex_letter_3+later_suffix . should_equal Ordering.Less
            Ordering.compare common_prefix+complex_letter_3+earlier_suffix  common_prefix+complex_letter_1+later_suffix . should_equal Ordering.Less
            Ordering.compare common_prefix+complex_letter_3+later_suffix  common_prefix+complex_letter_1+earlier_suffix . should_equal Ordering.Greater
            Ordering.compare common_prefix+complex_letter_1+later_suffix  common_prefix+complex_letter_2+earlier_suffix . should_equal Ordering.Greater

        Test.specify "should correctly handle case-insensitive equality" <|
            "aBc" . equals_ignore_case "Abc" . should_be_true
            "abc" . equals_ignore_case "abd" . should_be_false
            "" . equals_ignore_case "" . should_be_true
            "aaaa" . equals_ignore_case "" . should_be_false

            'e\u0301' . equals_ignore_case 'é' . should_be_true
            'E\u0301' . equals_ignore_case 'É' . should_be_true
            'e\u0301' . equals_ignore_case 'É' . should_be_true
            'E\u0301' . equals_ignore_case 'é' . should_be_true
            'a\u0321\u0302' . equals_ignore_case 'A\u0302\u0321' . should_be_true
            'e\u0301' . equals_ignore_case 'e\u0303' . should_be_false

            "I" . equals_ignore_case "i" . should_be_true
            "İ" . equals_ignore_case "i" (locale = Locale.new "tr") . should_be_true
            "I" . equals_ignore_case "ı" (locale = Locale.new "az") . should_be_true
            "I" . equals_ignore_case "i" (locale = Locale.new "tr") . should_be_false

            "Kongressstraße"=="Kongressstrasse" . should_be_false
            "Kongressstraße" . equals_ignore_case "Kongressstrasse" . should_be_true

        Test.specify "should split the text into grapheme clusters" <|
            str = kshi + facepalm + accent_1 + accent_2
            str.characters . should_equal [kshi, facepalm, accent_1, accent_2]

        Test.specify "should allow access by index to a grapheme cluster" <|
            str = kshi + facepalm + accent_1 + accent_2
            str.at 0 . should_equal kshi
            str.at 1 . should_equal facepalm
            str.at 2 . should_equal accent_1
            str.at 3 . should_equal accent_2
            str.get 0 . should_equal kshi
            str.get 1 . should_equal facepalm
            str.get 2 . should_equal accent_1
            str.get 3 . should_equal accent_2
            str.first . should_equal kshi
            str.second . should_equal facepalm
            str.last . should_equal accent_2

        Test.specify "should allow access by negative index to a grapheme cluster" <|
            str = kshi + facepalm + accent_1 + accent_2
            str.at -4 . should_equal kshi
            str.at -3 . should_equal facepalm
            str.at -2 . should_equal accent_1
            str.at -1 . should_equal accent_2
            str.get -4 . should_equal kshi
            str.get -3 . should_equal facepalm
            str.get -2 . should_equal accent_1
            str.get -1 . should_equal accent_2

        Test.specify "should return a dataflow error when accessing characters out of bounds" <|
            str = kshi + facepalm + accent_1 + accent_2
            str.at -5 . should_fail_with Index_Out_Of_Bounds
            str.at -5 . catch . should_equal (Index_Out_Of_Bounds.Error -5 4)
            str.at 4 . should_fail_with Index_Out_Of_Bounds
            str.at 4 . catch . should_equal (Index_Out_Of_Bounds.Error 4 4)
            str.get -5 . should_equal Nothing
            str.get 4 . should_equal Nothing
            str.get -5 "?" . should_equal "?"
            "".first.should_fail_with Index_Out_Of_Bounds
            "".second.should_fail_with Index_Out_Of_Bounds
            "".last.should_fail_with Index_Out_Of_Bounds

        Test.specify "should be able to split the text into words" <|
            "I have not one, but two cats.".words . should_equal ['I', 'have', 'not', 'one', ',', 'but', 'two', 'cats', '.']
            "แมวมีสี่ขา".words . should_equal ['แมว', 'มี', 'สี่', 'ขา']
            sentences.words . should_equal sentence_words
            "I ❤️ Unicode! 🙂🙂".words . should_equal ['I', '❤️', 'Unicode', '!', '🙂', '🙂']
            '"แมวมีสี่ขา" means that a cat has four legs.'.words . should_equal ['"', 'แมว', 'มี', 'สี่', 'ขา', '"', 'means', 'that', 'a', 'cat', 'has', 'four', 'legs', '.']

        Test.specify "should be able to split the text into lines" <|
            utf_8_vertical = 'foo\n   bar \r\n baz \r quux'
            utf_8_vertical_split = ["foo", "   bar ", " baz ", " quux"]
            utf_8_vertical.lines . should_equal utf_8_vertical_split

            'a\nb\nc'.lines . should_equal ['a', 'b', 'c']
            '\na\n\nb\n\n\n'.lines . should_equal ['', 'a', '', 'b', '', '']
            '\na\nb\n'.lines keep_endings=True . should_equal ['\n', 'a\n', 'b\n']

            '\n\n\n'.lines . should_equal ['', '', '']
            '\r\r\r'.lines . should_equal ['', '', '']
            '\r\n\r\n\r\n'.lines . should_equal ['', '', '']
            '\n\n\n'.lines keep_endings=True . should_equal ['\n', '\n', '\n']
            'a\r\nb\n\rc'.lines keep_endings=True . should_equal ['a\r\n', 'b\n', '\r', 'c']
            'a\r\nb\n\rc'.lines . should_equal ['a', 'b', '', 'c']
            'abc'.lines . should_equal ['abc']
            'abc\n'.lines . should_equal ['abc']
            'abc\n'.lines keep_endings=True . should_equal ['abc\n']
            '\na'.lines . should_equal ['', 'a']

            multiline = """
               Hello
               world
            multiline.lines . should_equal ['Hello', 'world']
            '🚀🚧\n\u{301}a\u{301}\r건반'.lines . should_equal ['🚀🚧', '\u{301}a\u{301}', '건반']

        Test.specify "should be able to split the text on arbitrary text sequence" <|
            "foo, bar, baz" . split ", " . should_equal ["foo", "bar", "baz"]
            text = "Namespace::package::package::Type"
            text.split "::" . should_equal ["Namespace", "package", "package", "Type"]
            "..a.b.c.d" . split "." . should_equal ["", "", "a", "b", "c", "d"]
            "abc".split "." . should_equal ["abc"]
            "aaa".split "a" . should_equal ["", "", "", ""]
            ".a.".split "." . should_equal ["", "a", ""]
            "".split "." . should_equal [""]
            "abc[a-z]def".split "[a-z]" . should_equal ["abc", "def"]
            'aśbs\u{301}c'.split 'ś' . should_equal ['a', 'b', 'c']
            'abc'.split '' . should_fail_with Illegal_Argument

        Test.specify "should be able to split the text on arbitrary text sequence, case-insensitively" <|
            "AbCdABCDabDCba" . split "ab" case_sensitivity=Case_Sensitivity.Insensitive . should_equal ["", "Cd", "CD", "DCba"]
            "abc".split "d" case_sensitivity=Case_Sensitivity.Insensitive . should_equal ["abc"]
            "AAA".split "a" case_sensitivity=Case_Sensitivity.Insensitive . should_equal ["", "", "", ""]
            "baB".split "b" case_sensitivity=Case_Sensitivity.Insensitive . should_equal ["", "a", ""]
            "".split "a" case_sensitivity=Case_Sensitivity.Insensitive . should_equal [""]
            'aŚbS\u{301}c'.split 'ś' case_sensitivity=Case_Sensitivity.Insensitive . should_equal ['a', 'b', 'c']
            'abc'.split '' case_sensitivity=Case_Sensitivity.Insensitive . should_fail_with Illegal_Argument

        Test.specify "should be able to split the text on Regex patterns" <|
            "cababdabe" . split "ab" use_regex=True . should_equal ["c", "", "d", "e"]
            "cababdabe" . split "(ab)+" use_regex=True . should_equal ["c", "d", "e"]
            "abc" . split "[a-z]" use_regex=True . should_equal ["", "", "", ""]
            "abc--def==>ghi".split "[-=>]+" use_regex=True == ["abc", "def", "ghi"]
            "abc".split "." use_regex=True . should_equal ["", "", "", ""]
            "abc".split "d" use_regex=True . should_equal ["abc"]
            ".a.".split "\." use_regex=True . should_equal ["", "a", ""]
            "".split "a" use_regex=True . should_equal [""]
            'abc'.split '' use_regex=True . should_fail_with Illegal_Argument

<<<<<<< HEAD
=======
        Test.specify "should be able to split the text on Regex patterns, case-insensitively" <|
            "CAbaBDaBe" . split "ab" use_regex=True case_sensitivity=Case_Sensitivity.Insensitive . should_equal ["C", "", "D", "e"]
            "caBAbdAbe" . split "(ab)+" use_regex=True case_sensitivity=Case_Sensitivity.Insensitive . should_equal ["c", "d", "e"]
            "ABc" . split "[a-z]" use_regex=True case_sensitivity=Case_Sensitivity.Insensitive . should_equal ["", "", "", ""]

>>>>>>> d89de849
        Test.specify "regex and non-regex `split` handle accented grapheme splitting differently" <|
            'aśbs\u{301}c'.split 'ś' use_regex=True . should_equal ['a', 'bs\u{301}c']
            'aśbs\u{301}c'.split 'ś' . should_equal ['a', 'b', 'c']

        Test.specify "should be able to split the text on UTF-8 whitespace" <|
            utf_8_whitespace.split "\s+" use_regex=True . should_equal utf_8_whitespace_split
            'abc  def\tghi'.split '\\s+' use_regex=True . should_equal ["abc", "def", "ghi"]

        Test.specify "exmples should be correct" <|
            "Namespace::package::package::Type".split "::" . should_equal ["Namespace", "package", "package", "Type"]
            "abc--def==>ghi".split "[-=>]+" use_regex=True . should_equal ["abc", "def", "ghi"]
            'abc  def\tghi'.split '\\s+' use_regex=True . should_equal ["abc", "def", "ghi"]

        Test.specify "should convert any type to text automatically and using provided methods" <|
            t = Auto.Value (Manual.Value 123) . to_text
            t.should_equal "(Auto.Value [[[MyREP 123]]])"

        Test.specify "should escape special characters when debug-printing text" <|
            text_1 = '''
                foo
                bar\r\tbaz
            text_1.pretty.should_equal "'foo\nbar\r\tbaz'"
            text_2 = '\n\0\t\a\b\f\r\v\e\'\\'
            text_2.pretty.should_equal "'\n\0\t\a\b\f\r\v\e\'\\'"

        Test.specify "should return text as is when converting to text" <|
            text_1 = '''
                foo
                bar\r\tbaz
            text_1.to_text.should_equal text_1
            text_2 = '\n\t\a\b\f\r\v\e\''
            text_2.to_text.should_equal text_2

        Test.specify "should allow taking or dropping every other character" <|
            "ABCDE".take (Every 1) . should_equal "ABCDE"
            "ABCDE".take (Every 2) . should_equal "ACE"
            "ABCD".take (Every 2) . should_equal "AC"
            "ABCD".take (Every 2 first=1) . should_equal "BD"
            "ABCDE".take (Every 2 first=1) . should_equal "BD"
            "ABCDE".take (Every 3) . should_equal "AD"
            "ABCDEFG".take (Every 3) . should_equal "ADG"
            "ABCDEFG".take (Every 3 first=1) . should_equal "BE"
            "ABCDEFG".take (Every 3 first=6) . should_equal "G"
            "ABCDEFG".take (Every 10) . should_equal "A"

            "ABCDE".drop (Every 1) . should_equal ""
            "ABCDE".drop (Every 2) . should_equal "BD"
            "ABCD".drop (Every 2) . should_equal "BD"
            "ABCD".drop (Every 2 first=1) . should_equal "AC"
            "ABCDE".drop (Every 2 first=1) . should_equal "ACE"
            "ABCDE".drop (Every 3) . should_equal "BCE"
            "ABCDEFG".drop (Every 3) . should_equal "BCEF"
            "ABCDEFG".drop (Every 3 first=1) . should_equal "ACDFG"
            "ABCDEFGH".drop (Every 3 first=1) . should_equal "ACDFG"
            "ABCDEFGHI".drop (Every 3 first=1) . should_equal "ACDFGI"

        Test.specify "should allow taking or dropping a random sample of a substring" <|
            "AAAAA".take (Sample 3) . should_equal "AAA"
            "AAAAA".drop (Sample 3) . should_equal "AA"

            ## These tests are very brittle and can be invalidated by a valid
               implementation modification, so they may need to be updated.
            "ABCDEFGH".take (Sample 0) . should_equal ""
            "ABCDEFGH".take (Sample 8 seed=42) . should_equal "FGCHABED"
            "ABCDEFGH".take (Sample 4 seed=42) . should_equal "FGCH"
            "ABCDEFGH".take (Sample 2 seed=42) . should_equal "FG"
            "ABCDEFGH".take (Sample 1 seed=42) . should_equal "F"
            "ABCDEFGH".take (Sample 100 seed=42) . should_equal "FGCHABED"

            samples_1 = 0.up_to 10000 . map seed->
                "ABCD".take (Sample 2 seed)
            samples_1.should_contain_the_same_elements_as ["AB", "BA", "AC", "CA", "AD", "DA", "BC", "CB", "BD", "DB", "CD", "DC"]

            "ABCDEFGH".drop (Sample 0) . should_equal "ABCDEFGH"
            "ABCDEFGH".drop (Sample 1 seed=42) . should_equal "ABCDEGH"
            "ABCDEFGH".drop (Sample 2 seed=42) . should_equal "ABCDEH"
            "ABCDEFGH".drop (Sample 4 seed=42) . should_equal "ABDE"
            "ABCDEFGH".drop (Sample 8 seed=42) . should_equal ""
            "ABCDEFGH".drop (Sample 100 seed=42) . should_equal ""

            samples_2 = 0.up_to 10000 . map seed->
                "ABCD".drop (Sample 2 seed)
            samples_2.should_contain_the_same_elements_as ["AB", "AC", "AD", "BC", "CD", "BD"]

        Test.specify "should allow taking or dropping many indices or subranges (possibly overlapping)" <|
            "123"*1000 . take (By_Index (Vector.new 3000 ix-> 2999-ix)) . should_equal "321"*1000
            "123"*1000 . take (By_Index (Vector.new 3000 _-> 0)) . should_equal "1"*3000
            "123456"*1000 . take (By_Index (Vector.new 100 ix-> Range.Between 6*ix+1 6*ix+3)) . should_equal "23"*100
            "AB"*1000 . take (By_Index (Vector.new 100 ix-> Range.Between ix+1 ix+5)) . should_equal "BABAABAB"*50

            "123"*1000 . drop (By_Index (Vector.new 300 ix-> 2999-ix)) . should_equal "123"*900
            "123"*1000 . drop (By_Index (Vector.new 3000 _-> 0)) . should_equal "23"+"123"*999
            "123456"*1000 . drop (By_Index (Vector.new 1000 ix-> Range.Between 6*ix+1 6*ix+3)) . should_equal "1456"*1000
            "ABCD"*25 . drop (By_Index (Vector.new 90 ix-> Range.Between ix+1 ix+5)) . should_equal "ACDABCD"

            "ABCD"*1000 . take (0.up_to 4000 . with_step 4) . should_equal "A"*1000
            "ABCD"*1000 . take (Every 4) . should_equal "A"*1000
            "ABCD"*1000 . take (By_Index [0.up_to 4000 . with_step 4, 1.up_to 4000 . with_step 4]) . should_equal ("A"*1000 + "B"*1000)
            "ABCD"*1000 . take (By_Index [0.up_to 4000 . with_step 4, 2.up_to 4000 . with_step 4]) . should_equal ("A"*1000 + "C"*1000)

            "ABCD"*1000 . drop (0.up_to 4000 . with_step 4) . should_equal "BCD"*1000
            "ABCD"*1000 . drop (Every 4) . should_equal "BCD"*1000
            "ABCD"*1000 . drop (By_Index [0.up_to 4000 . with_step 4, 1.up_to 4000 . with_step 4]) . should_equal "CD"*1000
            "ABCD"*1000 . drop (By_Index [0.up_to 4000 . with_step 4, 2.up_to 4000 . with_step 4]) . should_equal "BD"*1000

            "0123456789".take (By_Index [0.up_to 4, 4.up_to 6, 8.up_to 9]) . should_equal "0123458"
            "0123456789".take (By_Index [4.up_to 6, 0.up_to 4, 0, 0]) . should_equal "45012300"
            "0123456789".drop (By_Index [0.up_to 4, 4.up_to 6, 8.up_to 9]) . should_equal "679"
            "0123456789".drop (By_Index [4.up_to 6, 0.up_to 4, 0, 0]) . should_equal "6789"
            "0123456789".drop (By_Index [2.up_to 5, 0.up_to 3, 0, 0]) . should_equal "56789"

        Test.specify "should allow selecting substrings by characters" <|
            txt = kshi + facepalm + accent_1 + accent_2
            txt.take (First 2) . should_equal (kshi + facepalm)
            txt.drop (First 2) . should_equal (accent_1 + accent_2)
            txt.take 2 . should_equal (kshi + facepalm)
            txt.drop 2 . should_equal (accent_1 + accent_2)
            txt.take (Last 2) . should_equal (accent_1 + accent_2)
            txt.drop (Last 2) . should_equal (kshi + facepalm)
            txt.take (0.up_to 2) . should_equal (kshi + facepalm)
            txt.take (By_Index (0.up_to 2)) . should_equal (kshi + facepalm)
            txt.drop (0.up_to 2) . should_equal (accent_1 + accent_2)
            txt.take (2.up_to 4) . should_equal (accent_1 + accent_2)
            txt.drop (2.up_to 4) . should_equal (kshi + facepalm)
            txt.take (Every 2) . should_equal (kshi + accent_1)
            txt.take (Every 2 first=1) . should_equal (facepalm + accent_2)
            txt.drop (Every 2) . should_equal (facepalm + accent_2)
            txt.take (0.up_to 4 . with_step 2) . should_equal (kshi + accent_1)
            txt.take (By_Index [0, 3]) . should_equal (kshi + accent_2)
            txt.take (By_Index 0) . should_equal kshi
            txt.take (By_Index 1) . should_equal facepalm
            txt.take (By_Index 2) . should_equal accent_1
            txt.take (By_Index 3) . should_equal accent_2
            txt.drop (By_Index [0, 3]) . should_equal (facepalm + accent_1)
            txt.drop (By_Index [0, 3, 0]) . should_equal (facepalm + accent_1)
            txt.drop (By_Index [0, 3, 0, 2, 1]) . should_equal ""
            txt.take (By_Index [0, 3, 0, 2, 1]) . should_equal (kshi + accent_2 + kshi + accent_1 + facepalm)
            txt.take (By_Index [0, 0, 0.up_to 2]) . should_equal (kshi + kshi + kshi + facepalm)
            txt.drop (By_Index [2.up_to 4, 0.up_to 2]) . should_equal ""

        Test.specify "take should work as in the examples" <|
            "Hello World!".take First . should_equal "H"
            "Hello World!".take (First 5) . should_equal "Hello"
            "Hello World!".take (First 100) . should_equal "Hello World!"
            "Hello World!".take (First 0) . should_equal ""
            "Hello World!".take . should_equal "H"
            "Hello World!".take 5 . should_equal "Hello"
            "Hello World!".take 100 . should_equal "Hello World!"
            "Hello World!".take 0 . should_equal ""
            "Hello World!".take Last . should_equal "!"
            "Hello World!".take (Last 6) . should_equal "World!"
            "Hello World!".take (Last 0) . should_equal ""
            "Hello World!".take (Last 100) . should_equal "Hello World!"
            "Hello World!".take (Before " ") . should_equal "Hello"
            "Hello World!".take (Before "z") . should_equal "Hello World!"
            "Hello World!".take (Before_Last "o") . should_equal "Hello W"
            "Hello World!".take (Before_Last "z") . should_equal "Hello World!"
            "Hello World!".take (After " ") . should_equal "World!"
            "Hello World!".take (After "z") . should_equal ""
            "Hello World!".take (After_Last "o") . should_equal "rld!"
            "Hello World!".take (After_Last "z") . should_equal ""
            "Hello World!".take (While c->c!=" ") . should_equal "Hello"
            "Hello World!".take (While c->c!="z") . should_equal "Hello World!"
            "Hello World!".take (3.up_to 5) . should_equal "lo"
            "Hello World!".take (5.up_to 12) . should_equal " World!"
            "Hello World!".take (6.up_to 12 . with_step 2) . should_equal "Wrd"
            "Hello World!".take (Every 2 first=6) . should_equal "Wrd"
            "Hello World!".take (Every 3) . should_equal "HlWl"
            "Hello World!".take (By_Index 0) . should_equal "H"
            "Hello World!".take (By_Index [1, 0, 0, 6, 0]) . should_equal "eHHWH"
            "Hello World!".take (By_Index [0.up_to 3, 6, 6.up_to 12 . with_step 2]) . should_equal "HelWWrd"
            "Hello World!".take (Sample 3 seed=42) . should_equal "l d"

        Test.specify "take should report errors for start indices out of bounds but just go till the end if the end index is OOB" <|
            txt = "Hello World!"
            txt.take (0.up_to 14) . should_equal txt
            txt.take (6.up_to 100) . should_equal "World!"
            txt.take (Range.Between txt.length-1 txt.length) . should_equal "!"
            txt.take (Range.Between txt.length txt.length) . should_fail_with Index_Out_Of_Bounds
            txt.take (Range.Between txt.length txt.length) . catch . should_equal (Index_Out_Of_Bounds.Error txt.length txt.length)
            txt.take (Range.Between txt.length 100) . should_fail_with Index_Out_Of_Bounds
            txt.take (First 100) . should_equal txt
            txt.take 100 . should_equal txt
            txt.take (Last 100) . should_equal txt
            txt.take (By_Index 100) . should_fail_with Index_Out_Of_Bounds
            txt.take (By_Index 13) . should_fail_with Index_Out_Of_Bounds
            txt.take (By_Index [0, 1, 13]) . should_fail_with Index_Out_Of_Bounds
            txt.take (By_Index [0, 14.up_to 15, 1]) . should_fail_with Index_Out_Of_Bounds
            txt.take (By_Index [0, 1, 6.up_to 100]) . should_equal "HeWorld!"
            txt.take (By_Index [0, 1, 6.up_to 100 . with_step 2]) . should_equal "HeWrd"
            txt.take (13.up_to 12) . should_fail_with Index_Out_Of_Bounds
            "".take (0.up_to 0) . should_fail_with Index_Out_Of_Bounds
            "".take (0.up_to 0) . catch . should_equal (Index_Out_Of_Bounds.Error 0 0)
            "".take (By_Index 0) . should_fail_with Index_Out_Of_Bounds
            "ABC".take (By_Index 3) . should_fail_with Index_Out_Of_Bounds
            txt.take (13.up_to 20) . should_fail_with Index_Out_Of_Bounds
            txt.take (13.up_to 20 . with_step 2) . should_fail_with Index_Out_Of_Bounds
            txt.take (By_Index [0.up_to 2, 13.up_to 20]) . should_fail_with Index_Out_Of_Bounds
            txt.take (By_Index [0.up_to 0, 13.up_to 10, 2.up_to 2 . with_step 2]) . should_equal ""
            txt.take (By_Index [0.up_to 2 . with_step 2, 13.up_to 20 . with_step 2]) . should_fail_with Index_Out_Of_Bounds
            txt.take (By_Index [0.up_to 2 . with_step 2, 13.up_to 20 . with_step 2]) . catch . should_equal (Index_Out_Of_Bounds.Error 13 12)
            txt.take (By_Index [0.up_to 2 . with_step 2, txt.length.up_to 100 . with_step 2]) . should_fail_with Index_Out_Of_Bounds
            "".take (By_Index 0) . should_fail_with Index_Out_Of_Bounds

        Test.specify "take should work on grapheme clusters" <|
            txt_1 = 'He\u0302llo\u0308 Wo\u0301rld!'
            txt_2 = 'He\u0302llo\u0308 Wo\u0308rld!'
            txt_1.take (Every 2) . should_equal 'Hlo\u0308Wrd'
            txt_1.take (First 2) . should_equal 'He\u{302}'
            txt_1.take (First 5) . should_equal 'He\u{302}llo\u{308}'
            txt_1.take 2 . should_equal 'He\u{302}'
            txt_1.take 5 . should_equal 'He\u{302}llo\u{308}'
            txt_1.take (Last 6) . should_equal 'Wo\u{301}rld!'
            txt_1.take (Last 5) . should_equal 'o\u{301}rld!'
            txt_1.take (Before 'e\u{302}') . should_equal 'H'
            txt_1.take (Before 'ê') . should_equal 'H'
            txt_1.take (Before 'e') . should_equal txt_1
            txt_2.take (Before_Last 'o\u{308}') . should_equal 'He\u{302}llo\u{308} W'
            txt_2.take (Before_Last 'ö') . should_equal 'He\u{302}llo\u{308} W'
            txt_2.take (Before_Last 'o') . should_equal txt_2
            txt_1.take (After 'e\u{302}') . should_equal 'llo\u{308} Wo\u{301}rld!'
            txt_1.take (After 'ê') . should_equal 'llo\u{308} Wo\u{301}rld!'
            txt_1.take (After 'e\u{308}') . should_equal ''
            txt_1.take (After 'e') . should_equal ''
            txt_2.take (After_Last 'o\u{308}') . should_equal 'rld!'
            txt_2.take (After_Last 'ö') . should_equal 'rld!'
            txt_2.take (After_Last 'o') . should_equal ''
            txt_2.take (While c->c!='e\u{302}') . should_equal 'H'
            txt_2.take (While c->c!='ê') . should_equal 'H'
            txt_2.take (While c->c!='e') . should_equal txt_2
            txt_2.take (3.up_to 5) . should_equal 'lo\u{308}'
            txt_2.take (5.up_to 12) . should_equal ' Wo\u{308}rld!'

        Test.specify "take should work on emojis" <|
            '✨🚀🚧😍😃😎😙😉☺'.take First . should_equal '✨'
            '✨🚀🚧😍😃😎😙😉☺'.take (First 2) . should_equal '✨🚀'
            '✨🚀🚧😍😃😎😙😉☺'.take . should_equal '✨'
            '✨🚀🚧😍😃😎😙😉☺'.take 2 . should_equal '✨🚀'
            '✨🚀🚧😍😃😎😙😉☺'.take Last . should_equal '☺'
            '✨🚀🚧😍😃😎😙😉☺'.take (Last 0) . should_equal ''
            '✨🚀🚧😍😃😎😙😉☺'.take (Last 3) . should_equal '😙😉☺'
            '✨🚀🚧😍😃😍😎😙😉☺'.take (Before '😍') . should_equal '✨🚀🚧'
            '✨🚀🚧😍😃😍😎😙😉☺'.take (Before_Last '😍') . should_equal '✨🚀🚧😍😃'
            '✨🚀🚧😍😃😍😎😙😉☺'.take (After '😍') . should_equal '😃😍😎😙😉☺'
            '✨🚀🚧😍😃😍😎😙😉☺'.take (After_Last '😍') . should_equal '😎😙😉☺'
            '✨🚀🚧😍😃😍😎😙😉☺'.take (While c->c!="😃") . should_equal '✨🚀🚧😍'
            '✨🚀🚧😍😃😍😎😙😉☺'.take (3.up_to 6) . should_equal '😍😃😍'

        Test.specify "take should correctly handle edge cases" <|
            "ABC".take . should_equal "A"

            "".take First . should_equal ""
            "".take Last . should_equal ""

            "".take (After "a") . should_equal ""
            "".take (After_Last "a") . should_equal ""
            "".take (Before "a") . should_equal ""
            "".take (Before_Last "a") . should_equal ""

            "".take (After "") . should_equal ""
            "".take (After_Last "") . should_equal ""
            "".take (Before "") . should_equal ""
            "".take (Before_Last "") . should_equal ""

            "".take (While _->True) . should_equal ""

            'ABC\u{301}'.take (0.up_to 0) . should_equal ""

            'ABC\u{301}'.take (After "") . should_equal 'ABC\u{301}'
            'ABC\u{301}'.take (After_Last "") . should_equal ""
            'ABC\u{301}'.take (Before "") . should_equal ""
            'ABC\u{301}'.take (Before_Last "") . should_equal 'ABC\u{301}'

            "ABC".take (By_Index -1) . should_equal "C"
            "ABC".take (By_Index [-1, -1, -1, -3, 2]) . should_equal "CCCAC"
            "ABC".take (By_Index []) . should_equal ""
            "ABC".take (By_Index ((-2).up_to -1)) . should_fail_with Illegal_Argument
            "".take (Every 2) . should_equal ""
            "".take (Every 2 first=1) . should_equal ""
            "ABC".take (Every 5) . should_equal "A"
            "A".take (Every 5) . should_equal "A"
            "ABC".take (Every 5 first=4) . should_equal ""
            "".take (Sample 0) . should_equal ""
            "".take (Sample 100) . should_equal ""

        Test.specify "drop should work as in the examples" <|
            "Hello World!".drop First . should_equal "ello World!"
            "Hello World!".drop (First 5) . should_equal " World!"
            "Hello World!".drop (First 100) . should_equal ""
            "Hello World!".drop (First 0) . should_equal "Hello World!"
            "Hello World!".drop . should_equal "ello World!"
            "Hello World!".drop 5 . should_equal " World!"
            "Hello World!".drop 100 . should_equal ""
            "Hello World!".drop 0 . should_equal "Hello World!"
            "Hello World!".drop Last . should_equal "Hello World"
            "Hello World!".drop (Last 6) . should_equal "Hello "
            "Hello World!".drop (Last 100) . should_equal ""
            "Hello World!".drop (Before " ") . should_equal " World!"
            "Hello World!".drop (Before "z") . should_equal ""
            "Hello World!".drop (Before_Last "o") . should_equal "orld!"
            "Hello World!".drop (Before_Last "z") . should_equal ""
            "Hello World!".drop (After " ") . should_equal "Hello "
            "Hello World!".drop (After "z") . should_equal "Hello World!"
            "Hello World!".drop (After_Last "o") . should_equal "Hello Wo"
            "Hello World!".drop (After_Last "z") . should_equal "Hello World!"
            "Hello World!".drop (While c->c!=" ") . should_equal " World!"
            "Hello World!".drop (While c->c!="z") . should_equal ""
            "Hello World!".drop (3.up_to 5) . should_equal "Hel World!"
            "Hello World!".drop (5.up_to 12) . should_equal "Hello"
            "Hello World!".drop (6.up_to 12 . with_step 2) . should_equal "Hello ol!"
            "Hello World!".drop (Every 2 first=6) . should_equal "Hello ol!"
            "Hello World!".drop (Every 3) . should_equal "elo ord!"
            "Hello World!".drop (By_Index 0) . should_equal "ello World!"
            "Hello World!".drop (By_Index [1, 0, 0, 6, 0]) . should_equal "llo orld!"
            "Hello World!".drop (By_Index [0.up_to 3, 6, 6.up_to 12 . with_step 2]) . should_equal "lo ol!"
            "Hello World!".drop (Sample 3 seed=42) . should_equal "HeloWorl!"

        Test.specify "drop should report errors for start indices out of bounds but just go till the end if the end index is OOB" <|
            txt = "Hello World!"
            txt.drop (0.up_to 14) . should_equal ""
            txt.drop (First 100) . should_equal ""
            txt.drop 100 . should_equal ""
            txt.drop (Last 100) . should_equal ""
            txt.drop (By_Index 100) . should_fail_with Index_Out_Of_Bounds
            txt.drop (By_Index 100) . catch . should_equal (Index_Out_Of_Bounds.Error 100 12)
            txt.drop (By_Index 13) . should_fail_with Index_Out_Of_Bounds
            txt.drop (By_Index [0, 1, 13]) . should_fail_with Index_Out_Of_Bounds
            txt.drop (By_Index [0, 14.up_to 15, 1]) . should_fail_with Index_Out_Of_Bounds
            txt.drop (By_Index [0, 1, 6.up_to 100]) . should_equal "llo "
            txt.drop (13.up_to 12) . should_fail_with Index_Out_Of_Bounds
            txt.drop (14.up_to 15) . should_fail_with Index_Out_Of_Bounds
            "".drop (By_Index 0) . should_fail_with Index_Out_Of_Bounds
            "".drop (0.up_to 0) . should_fail_with Index_Out_Of_Bounds
            "".drop (0.up_to 0) . catch . should_equal (Index_Out_Of_Bounds.Error 0 0)
            txt.drop (0.up_to 0) . should_equal txt
            txt.drop (5.up_to 100) . should_equal "Hello"
            txt.drop (5.up_to 100 . with_step 2) . should_equal "HelloWrd"
            txt.drop (By_Index [0, 1, 0, 5.up_to 100 . with_step 2]) . should_equal "lloWrd"

        Test.specify "drop should work on grapheme clusters" <|
            txt_1 = 'He\u0302llo\u0308 Wo\u0301rld!'
            txt_2 = 'He\u0302llo\u0308 Wo\u0308rld!'
            txt_1.drop (Every 2) . should_equal 'e\u0302l o\u0301l!'
            txt_1.drop (First 2) . should_equal 'llo\u{308} Wo\u{301}rld!'
            txt_1.drop (First 5) . should_equal ' Wo\u{301}rld!'
            txt_1.drop 2 . should_equal 'llo\u{308} Wo\u{301}rld!'
            txt_1.drop 5 . should_equal ' Wo\u{301}rld!'
            txt_1.drop (Last 6) . should_equal 'He\u{302}llo\u{308} '
            txt_1.drop (Last 5) . should_equal 'He\u{302}llo\u{308} W'
            txt_1.drop (Before 'e\u{302}') . should_equal 'e\u{302}llo\u{308} Wo\u{301}rld!'
            txt_1.drop (Before 'ê') . should_equal 'e\u{302}llo\u{308} Wo\u{301}rld!'
            txt_1.drop (Before 'e') . should_equal ''
            txt_2.drop (Before_Last 'o\u{308}') . should_equal 'o\u{308}rld!'
            txt_2.drop (Before_Last 'ö') . should_equal 'o\u{308}rld!'
            txt_2.drop (Before_Last 'o') . should_equal ''
            txt_1.drop (After 'e\u{302}') . should_equal 'He\u{302}'
            txt_1.drop (After 'ê') . should_equal 'He\u{302}'
            txt_1.drop (After 'e\u{308}') . should_equal txt_1
            txt_1.drop (After 'e') . should_equal txt_1
            txt_2.drop (After_Last 'o\u{308}') . should_equal 'He\u{302}llo\u{308} Wo\u{308}'
            txt_2.drop (After_Last 'ö') . should_equal 'He\u{302}llo\u{308} Wo\u{308}'
            txt_2.drop (After_Last 'o') . should_equal txt_2
            txt_2.drop (While c->c!='e\u{302}') . should_equal 'e\u{302}llo\u{308} Wo\u{308}rld!'
            txt_2.drop (While c->c!='ê') . should_equal 'e\u{302}llo\u{308} Wo\u{308}rld!'
            txt_2.drop (While c->c!='e') . should_equal ''
            txt_2.drop (3.up_to 5) . should_equal 'He\u{302}l Wo\u{308}rld!'
            txt_2.drop (5.up_to 12) . should_equal 'He\u{302}llo\u{308}'

        Test.specify "drop should work on emojis" <|
            '✨🚀🚧😍😃😎😙😉☺'.drop First . should_equal '🚀🚧😍😃😎😙😉☺'
            '✨🚀🚧😍😃😎😙😉☺'.drop (First 2) . should_equal '🚧😍😃😎😙😉☺'
            '✨🚀🚧😍😃😎😙😉☺'.drop . should_equal '🚀🚧😍😃😎😙😉☺'
            '✨🚀🚧😍😃😎😙😉☺'.drop 2 . should_equal '🚧😍😃😎😙😉☺'
            '✨🚀🚧😍😃😎😙😉☺'.drop Last . should_equal '✨🚀🚧😍😃😎😙😉'
            '✨🚀🚧😍😃😎😙😉☺'.drop (Last 3) . should_equal '✨🚀🚧😍😃😎'
            '✨🚀🚧😍😃😍😎😙😉☺'.drop (Before '😍') . should_equal '😍😃😍😎😙😉☺'
            '✨🚀🚧😍😃😍😎😙😉☺'.drop (Before_Last '😍') . should_equal '😍😎😙😉☺'
            '✨🚀🚧😍😃😍😎😙😉☺'.drop (After '😍') . should_equal '✨🚀🚧😍'
            '✨🚀🚧😍😃😍😎😙😉☺'.drop (After_Last '😍') . should_equal '✨🚀🚧😍😃😍'
            '✨🚀🚧😍😃😍😎😙😉☺'.drop (While c->c!="😃") . should_equal '😃😍😎😙😉☺'
            '✨🚀🚧😍😃😍😎😙😉☺'.drop (3.up_to 6) . should_equal '✨🚀🚧😎😙😉☺'

        Test.specify "drop should correctly handle edge cases" <|
            "ABC".drop . should_equal "BC"

            "".drop First . should_equal ""
            "".drop Last . should_equal ""

            "".drop (After "a") . should_equal ""
            "".drop (After_Last "a") . should_equal ""
            "".drop (Before "a") . should_equal ""
            "".drop (Before_Last "a") . should_equal ""

            "".drop (After "") . should_equal ""
            "".drop (After_Last "") . should_equal ""
            "".drop (Before "") . should_equal ""
            "".drop (Before_Last "") . should_equal ""

            "".drop (While _->True) . should_equal ""

            "".drop (0.up_to 0) . should_fail_with Index_Out_Of_Bounds
            'ABC\u{301}'.drop (0.up_to 0) . should_equal 'ABC\u{301}'

            'ABC\u{301}'.drop (After "") . should_equal ''
            'ABC\u{301}'.drop (After_Last "") . should_equal 'ABC\u{301}'
            'ABC\u{301}'.drop (Before "") . should_equal 'ABC\u{301}'
            'ABC\u{301}'.drop (Before_Last "") . should_equal ''

            "ABC".drop (By_Index -1) . should_equal "AB"
            "ABC".drop (By_Index [-1, -1, -1, -3, 2]) . should_equal "B"
            "ABC".drop (By_Index []) . should_equal "ABC"
            "".drop (Every 2) . should_equal ""
            "".drop (Every 2 first=1) . should_equal ""
            "ABC".drop (Every 5) . should_equal "BC"
            "ABC".drop (Every 5 first=4) . should_equal "ABC"
            "".drop (Sample 0) . should_equal ""
            "".drop (Sample 100) . should_equal ""

        Test.specify "should correctly convert character case" <|
            "FooBar Baz".to_case Case.Lower . should_equal "foobar baz"
            "FooBar Baz".to_case Case.Upper . should_equal "FOOBAR BAZ"

            "foo bar baz".to_case Case.Title . should_equal "Foo Bar Baz"
            "foo-bar, baz.baz foo_foo".to_case Case.Title . should_equal "Foo-Bar, Baz.baz Foo_foo"
            "jAck the rippER".to_case Case.Title (Locale.uk) . should_equal "Jack The Ripper"

            "i".to_case Case.Upper . should_equal "I"
            "I".to_case Case.Lower . should_equal "i"
            "i".to_case Case.Upper (Locale.new "tr") . should_equal "İ"
            "I".to_case Case.Lower (Locale.new "tr") . should_equal "ı"
            "İ".to_case Case.Lower . should_equal "i̇"
            "ı".to_case Case.Upper . should_equal "I"

            "Straße".to_case Case.Upper . should_equal "STRASSE"
            "STRASSE".to_case Case.Lower . should_equal "strasse"
            "et cætera".to_case Case.Upper . should_equal "ET CÆTERA"
            ("β".to_case Case.Upper == "B") . should_be_false
            "δλφξ".to_case Case.Upper . should_equal "ΔΛΦΞ"
            "ΔΛΦΞ".to_case Case.Lower . should_equal "δλφξ"
            "δλ φξ".to_case Case.Title . should_equal "Δλ Φξ"

            '✨🚀🚧😍😃😎😙😉☺'.to_case Case.Upper . should_equal '✨🚀🚧😍😃😎😙😉☺'
            '✨🚀🚧😍😃😎😙😉☺'.to_case Case.Lower . should_equal '✨🚀🚧😍😃😎😙😉☺'
            '✨🚀🚧😍😃😎😙😉☺'.to_case Case.Title . should_equal '✨🚀🚧😍😃😎😙😉☺'

            "123".to_case Case.Upper . should_equal "123"
            "abc123".to_case Case.Upper . should_equal "ABC123"

        Test.specify "should dump characters to a vector" <|
            kshi_chars = kshi.char_vector
            kshi_chars . should_equal [2325, 2381, 2359, 2367]

        Test.specify "should convert a vector of characters to text" <|
            kshi_chars = [2325, 2381, 2359, 2367]
            Text.from_char_vector kshi_chars . should_equal kshi

        Test.specify "should insert text at a non-negative index position" <|
            "Hello World!".insert 0 " Cruel" . should_equal " CruelHello World!"
            "Hello World!".insert 5 " Cruel" . should_equal "Hello Cruel World!"
            "Hello World!".insert ("Hello World!".length - 1) " Cruel" . should_equal "Hello World Cruel!"
            "Hello World!".insert "Hello World!".length " Cruel" . should_equal "Hello World! Cruel"
            txt = kshi + facepalm + accent_1
            txt.insert 0 " Cruel" . should_equal (" Cruel" + kshi + facepalm + accent_1)
            txt.insert 1 " Cruel" . should_equal (kshi + " Cruel" + facepalm + accent_1)
            txt.insert 2 " Cruel" . should_equal (kshi + facepalm + " Cruel" + accent_1)
            txt.insert 3 " Cruel" . should_equal (kshi + facepalm + accent_1 + " Cruel")

        Test.specify "should report Index_Out_Of_Bounds.Error when inserting text at an invalid non-negative index position" <|
            "Hello World!".insert ("Hello World!".length + 1) "foo" . should_fail_with Index_Out_Of_Bounds
            (kshi + facepalm + accent_1).insert 4 "foo" . should_fail_with Index_Out_Of_Bounds

        Test.specify "should insert text at a negative index position" <|
            "Hello World!".insert -1 " Cruel" . should_equal "Hello World! Cruel"
            "Hello World!".insert -5 " Cruel" . should_equal "Hello Wo Cruelrld!"
            "Hello World!".insert -("Hello World!".length) " Cruel" . should_equal "H Cruelello World!"
            "Hello World!".insert -("Hello World!".length + 1) " Cruel" . should_equal " CruelHello World!"
            txt = kshi + facepalm + accent_1
            txt.insert -1 " Cruel" . should_equal (txt + " Cruel")
            txt.insert -(txt.length) " Cruel" . should_equal (kshi + " Cruel" + facepalm + accent_1)

        Test.specify "should report Index_Out_Of_Bounds.Error when inserting text at an invalid negative index position" <|
            "Hello World!".insert -("Hello World!".length + 2) " Cruel" . should_fail_with Index_Out_Of_Bounds
            txt = kshi + facepalm + accent_1
            txt.insert -(txt.length + 2) " Cruel" . should_fail_with Index_Out_Of_Bounds

        Test.specify "should be able to check by index if is a digit" <|
            str = kshi + "A12" + accent_2
            str.is_digit . should_be_false
            str.is_digit 1 . should_be_false
            str.is_digit 2 . should_be_true
            str.is_digit 3 . should_be_true
            str.is_digit 4 . should_be_false
            str.is_digit 5 . should_fail_with Index_Out_Of_Bounds

        Test.specify "should be able to check by negative index if is a digit" <|
            str = kshi + "A12" + accent_2
            str.is_digit -1 . should_be_false
            str.is_digit -2 . should_be_true
            str.is_digit -3 . should_be_true
            str.is_digit -4 . should_be_false
            str.is_digit -5 . should_be_false
            str.is_digit -100 . should_fail_with Index_Out_Of_Bounds

        Test.specify "should be able to check if a text consists only of whitespace" <|
            '  \t\n'.is_whitespace . should_be_true
            'AB'.is_whitespace . should_be_false
            '  A   '.is_whitespace . should_be_false

            '\v\f\u{200a}\u{202f}\u{205F}\u{3000}'.is_whitespace . should_be_true
            # The Unicode Zero Width Space is not considered whitespace
            '\u{200b}'.is_whitespace . should_be_false

        Test.specify "should return a dataflow error when checking is digit for out of bounds" <|
            str = kshi + "A12" + accent_2
            str.at -6 . should_fail_with Index_Out_Of_Bounds
            str.at 5 . should_fail_with Index_Out_Of_Bounds

        Test.specify "should be able to reverse characters" <|
            "Hello World!".reverse . should_equal "!dlroW olleH"

            "".reverse . should_equal ""
            'e\u{301}'.reverse . should_equal 'e\u{301}'
            'e\u{301}\u00E9'.reverse . should_equal '\u00E9e\u{301}'
            'e\u{321}\u{360}'.reverse . should_equal 'e\u{321}\u{360}'
            'Iñtërnâtiônàlizætiøn☃💩'.reverse . should_equal '💩☃nøitæzilànôitânrëtñI'
            'ほげほげ'.reverse . should_equal 'げほげほ'
            '\u{10000}'.reverse . should_equal '\u{10000}'

        Test.specify "should allow to iterate over characters" <|
            str = kshi + accent_1 + accent_2 + 'abc'
            builder = Vector.new_builder
            str.each builder.append
            builder.to_vector . should_equal [kshi, accent_1, accent_2, 'a', 'b', 'c']

            builder2 = Vector.new_builder
            'a'.each builder2.append
            builder2.to_vector . should_equal ['a']

        Test.specify "should check for contains using Unicode normalization" <|
            "Hello".contains "ell" . should_be_true
            "Hello".contains "eLl" . should_be_false
            "Hello".contains "ell" Case_Sensitivity.Default . should_be_true
            "Hello".contains "eLl" Case_Sensitivity.Default . should_be_false

            "Cześć".contains 's\u{301}' . should_be_true
            "Cześć".contains 'c\u{301}' . should_be_true
            "Cześć".contains 'ść' . should_be_true
            'Czes\u{301}c\u{301}'.contains 'ś' . should_be_true
            'Czes\u{301}c\u{301}'.contains 'ć' . should_be_true
            'Czes\u{301}c\u{301}'.contains 'ść' . should_be_true
            "Cześć".contains 'sc' . should_be_false
            'Czes\u{301}c\u{301}'.contains 'sc' . should_be_false
            "Cześć".contains 's' . should_be_false
            "Cześć".contains 'c' . should_be_false
            'Czes\u{301}c\u{301}'.contains 's' . should_be_false

            "ABC" . contains "a" . should_be_false
            "" . contains "foo" . should_be_false
            "abc" . contains "" . should_be_true
            "" . contains "" . should_be_true
            "foo foo foo" . contains "foo" . should_be_true

            "ABC" . contains "a" Case_Sensitivity.Default . should_be_false
            "" . contains "foo" Case_Sensitivity.Default . should_be_false
            "abc" . contains "" Case_Sensitivity.Default . should_be_true
            "" . contains "" Case_Sensitivity.Default . should_be_true
            "foo foo foo" . contains "foo" Case_Sensitivity.Default . should_be_true

            "Hello!".contains "lo" . should_be_true
            "Hello!".contains "Lo" . should_be_false

            'ś' . contains 's' . should_be_false
            's\u{301}' . contains 's' . should_be_false
            's\u{301}' . contains 'ś' . should_be_true
            'ś' . contains 's\u{301}' . should_be_true

        Test.specify "should allow for case-insensitive contains checks" <|
            "Hello!".contains 'LO' Case_Sensitivity.Insensitive . should_be_true
            "FoObar" . contains "foo" Case_Sensitivity.Insensitive . should_be_true
            "aaaIAAA" . contains "i" Case_Sensitivity.Insensitive . should_be_true
            "Foo" . contains "bar" Case_Sensitivity.Insensitive . should_be_false
            "Ściana" . contains "ś" Case_Sensitivity.Insensitive . should_be_true
            "Ściana" . contains "s" Case_Sensitivity.Insensitive . should_be_false

            "Straße" . contains "ss" . should_be_false
            "Strasse" . contains "ß" . should_be_false
            "Straße" . contains "ss" Case_Sensitivity.Insensitive . should_be_true
            "Strasse" . contains "ß" Case_Sensitivity.Insensitive . should_be_true

        Test.specify "should check for starts_with using Unicode normalization" <|
            "Hello".starts_with "He" . should_be_true
            "Hello".starts_with "he" . should_be_false
            "Hello".starts_with "He" Case_Sensitivity.Default . should_be_true
            "Hello".starts_with "he" Case_Sensitivity.Default . should_be_false

            "Ściana".starts_with 'S\u{301}' . should_be_true
            "Ściana".starts_with 'Ś' . should_be_true
            "Ściana".starts_with 'S' . should_be_false
            'S\u{301}ciana'.starts_with 'Ś' . should_be_true
            'S\u{301}ciana'.starts_with 'S\u{301}' . should_be_true
            'S\u{301}ciana'.starts_with 'S' . should_be_false

            "ABC" . starts_with "A" . should_be_true
            "ABC" . starts_with "a" . should_be_false
            "ABC" . starts_with "A" Case_Sensitivity.Default . should_be_true
            "ABC" . starts_with "a" Case_Sensitivity.Default . should_be_false
            "" . starts_with "foo" . should_be_false
            "abc" . starts_with "" . should_be_true
            "" . starts_with "" . should_be_true
            "foo foo foo" . starts_with "foo" . should_be_true

            "Hello!".starts_with "he" . should_be_false

        Test.specify "starts_with should work as shown in the examples" <|
            "Hello!".starts_with "Hello" . should_be_true
            "Hello!".starts_with "hello" . should_be_false
            "Hello!".starts_with "hello" Case_Sensitivity.Insensitive . should_be_true

        Test.specify "should allow for case-insensitive starts_with checks" <|
            "Hello".starts_with "he" Case_Sensitivity.Insensitive . should_be_true

            "Ściana".starts_with 's\u{301}' Case_Sensitivity.Insensitive . should_be_true
            "Ściana".starts_with 's' Case_Sensitivity.Insensitive . should_be_false
            'S\u{301}ciana'.starts_with 'ś' Case_Sensitivity.Insensitive . should_be_true
            'S\u{301}ciana'.starts_with 's\u{301}' Case_Sensitivity.Insensitive . should_be_true
            'S\u{301}ciana'.starts_with 's' Case_Sensitivity.Insensitive . should_be_false

            "ABC" . starts_with "A" Case_Sensitivity.Insensitive . should_be_true
            "ABC" . starts_with "a" Case_Sensitivity.Insensitive . should_be_true
            "ABC" . starts_with "C" Case_Sensitivity.Insensitive . should_be_false
            "" . starts_with "foo" Case_Sensitivity.Insensitive . should_be_false
            "abc" . starts_with "" Case_Sensitivity.Insensitive . should_be_true
            "" . starts_with "" Case_Sensitivity.Insensitive . should_be_true
            "fOo FOO foo" . starts_with "FoO" Case_Sensitivity.Insensitive . should_be_true

            "Hello!".starts_with "he" Case_Sensitivity.Insensitive . should_be_true

        Test.specify "should check for ends_with using Unicode normalization" <|
            "Hello".ends_with "lo" . should_be_true
            "Hello".ends_with "LO" . should_be_false
            "Hello".ends_with "lo" Case_Sensitivity.Default . should_be_true
            "Hello".ends_with "LO" Case_Sensitivity.Default . should_be_false

            "rzeczywistość".ends_with 'c\u{301}' . should_be_true
            "rzeczywistość".ends_with 'ć' . should_be_true
            "rzeczywistość".ends_with 'c' . should_be_false
            'rzeczywistos\u{301}c\u{301}'.ends_with 'ć' . should_be_true
            'rzeczywistos\u{301}c\u{301}'.ends_with 'c\u{301}' . should_be_true
            'rzeczywistos\u{301}c\u{301}'.ends_with 'c' . should_be_false

            "ABC" . ends_with "C" . should_be_true
            "ABC" . ends_with "c" . should_be_false
            "" . ends_with "foo" . should_be_false
            "abc" . ends_with "" . should_be_true
            "" . ends_with "" . should_be_true
            "foo foo foo" . ends_with "foo" . should_be_true

        Test.specify "ends_with should work as shown in the examples" <|
            "Hello World".ends_with "World" . should_be_true
            "Hello World".ends_with "world" . should_be_false
            "Hello World".ends_with "world" Case_Sensitivity.Insensitive . should_be_true

        Test.specify "should allow for case-insensitive ends_with checks" <|
            "Hello".ends_with "LO" Case_Sensitivity.Insensitive . should_be_true

            "rzeczywistość".ends_with 'C\u{301}' Case_Sensitivity.Insensitive . should_be_true
            "rzeczywistość".ends_with 'C' Case_Sensitivity.Insensitive . should_be_false
            'rzeczywistos\u{301}c\u{301}'.ends_with 'Ć' Case_Sensitivity.Insensitive . should_be_true
            'rzeczywistos\u{301}c\u{301}'.ends_with 'C\u{301}' Case_Sensitivity.Insensitive . should_be_true
            'rzeczywistos\u{301}c\u{301}'.ends_with 'C' Case_Sensitivity.Insensitive . should_be_false

            "ABC" . ends_with "C" Case_Sensitivity.Insensitive . should_be_true
            "ABC" . ends_with "c" Case_Sensitivity.Insensitive . should_be_true
            "ABC" . ends_with "A" Case_Sensitivity.Insensitive . should_be_false
            "" . ends_with "foo" Case_Sensitivity.Insensitive . should_be_false
            "abc" . ends_with "" Case_Sensitivity.Insensitive . should_be_true
            "" . ends_with "" Case_Sensitivity.Insensitive . should_be_true
            "fOo FOO fOo" . ends_with "FoO" Case_Sensitivity.Insensitive . should_be_true

        Test.specify "should allow to pad a text" <|
            "Hello World!".pad 15 . should_equal "Hello World!   "
            "HELLO".pad 9 "AB" . should_equal "HELLOABAB"
            "HELLO".pad 8 "AB" . should_equal "HELLOABA"
            "HELLO".pad 8 "AB" Location.Start . should_equal "BABHELLO"
            "".pad 4 . should_equal "    "
            "A".pad 3 "" . should_fail_with Illegal_Argument
            "ABCDE".pad 3 "" . should_fail_with Illegal_Argument
            "".pad 0 "" . should_fail_with Illegal_Argument

            "".pad 0 . should_equal ""
            "ABC".pad 3 . should_equal "ABC"
            "AB".pad -1 . should_equal "AB"
            "ABC".pad -100 . should_equal "ABC"

            'a\u{301}'.pad 2 . should_equal 'a\u{301} '
            "".pad 2 'a\u{302}' . should_equal 'a\u{302}a\u{302}'
            'XX'.pad 5 'yy\u{301}' . should_equal 'XXyy\u{301}y'
            'XX'.pad 5 'y\u{301}y' . should_equal 'XXy\u{301}yy\u{301}'
            'XX'.pad 4 'yy\u{301}Z' . should_equal 'XXyy\u{301}'

            '🚀'.pad 3 'B' Location.End . should_equal '🚀BB'
            '🚀'.pad 3 'B' Location.Start . should_equal 'BB🚀'

            ## It is technically possible to use a combining diacritical mark as
               the padding, then the actual length of the text will not increase
               because all padding will still constitute a single grapheme
               cluster.
            'e'.pad 7 '\u{301}' . length . should_equal 1

        Test.specify "should allow to trim a text" <|
            " Hello! ".trim . should_equal  "Hello!"
            " Hello! ".trim Location.Start . should_equal  "Hello! "
            " Hello! ".trim Location.End . should_equal  " Hello!"
            "ABC123".trim Location.Start "ABC" . should_equal  "123"
            "ABBA123".trim Location.Start "ABC" . should_equal  "123"
            "ABCZ-]".trim Location.Both "[A-Z]" . should_equal "BC"

            "   ".trim . should_equal ""
            "  Hello World!   ".trim . should_equal  "Hello World!"
            "  Hello World!   ".trim Location.Start . should_equal  "Hello World!   "
            "  Hello World!   ".trim Location.End . should_equal  "  Hello World!"
            "ABCD".trim Location.Start "ABCDEF" . should_equal ""
            "ABCD".trim Location.End "ABCDEF" . should_equal ""
            "ABCD".trim Location.Both "ABCDEF" . should_equal ""

            "".trim . should_equal ""
            "A".trim . should_equal "A"
            " A ".trim . should_equal "A"
            '   A\u{301} \n   '.trim . should_equal 'A\u{301}'
            "🚧".trim . should_equal "🚧"
            "  🚧  🚧  ".trim . should_equal "🚧  🚧"
            "  🚧  🚧  ".trim Location.End . should_equal "  🚧  🚧"

            "ABCD".trim Location.Start (_ -> True) . should_equal ""
            "ABCD".trim Location.Both (_ -> True) . should_equal ""
            "ABCD".trim Location.Both (_ -> False) . should_equal "ABCD"
            "123AB98".trim Location.Both _.is_digit . should_equal "AB"

            ' \t\n\r'.trim . should_equal ''
            '\t\t  Test\nFoo\r\n'.trim . should_equal 'Test\nFoo'
            # Check various kinds of Unicode whitespace
            '\v\f\u{200a}\u{202f}\u{205F}\u{3000}'.trim . should_equal ''

            # A whitespace with an accent is not treated as whitespace anymore
            '      \u{301}   '.trim . should_equal ' \u{301}'
            ' \u{301}'.trim . should_equal ' \u{301}'

        Test.specify "should allow repeating as in the examples" <|
            "ABBA".repeat 5 . should_equal "ABBAABBAABBAABBAABBA"
            "A".repeat 5 . should_equal "AAAAA"
            "Hello ".repeat 2 . should_equal "Hello Hello "

        Test.specify "should allow more general repeating" <|
            'He\u{302}llo\u{308}'.repeat 1 . should_equal 'He\u{302}llo\u{308}'
            'He\u{302}llo\u{308}'.repeat 3 . should_equal 'He\u{302}llo\u{308}He\u{302}llo\u{308}He\u{302}llo\u{308}'
            'He\u{302}llo\u{308}'.repeat 0 . should_equal ''
            'He\u{302}llo\u{308}'.repeat -5 . should_equal ''

            ''.repeat 100 . should_equal ''

            '✨🚀🚧'.repeat 2 . should_equal '✨🚀🚧✨🚀🚧'

        Test.specify "should allow repeating using * as in the examples" <|
            "ABBA"*5 . should_equal "ABBAABBAABBAABBAABBA"
            "A"*5 . should_equal "AAAAA"
            "Hello "*2 . should_equal "Hello Hello "

        Test.specify "should allow more general repeating using *" <|
            'He\u{302}llo\u{308}'*1 . should_equal 'He\u{302}llo\u{308}'
            'He\u{302}llo\u{308}'*3 . should_equal 'He\u{302}llo\u{308}He\u{302}llo\u{308}He\u{302}llo\u{308}'
            'He\u{302}llo\u{308}'*0 . should_equal ''
            'He\u{302}llo\u{308}'*(-5) . should_equal ''

            ''*100 . should_equal ''

            '✨🚀🚧'*2 . should_equal '✨🚀🚧✨🚀🚧'

        Test.specify "locate should work as shown in examples" <|
            example_1 =
                "Hello World!".locate "J" . should_equal Nothing
                "Hello World!".locate "o" . should_equal (Span.Value (4.up_to 5) "Hello World!")
                "Hello World!".locate "o" mode=Matching_Mode.Last . should_equal (Span.Value (7.up_to 8) "Hello World!")

            example_2 =
                term = "straße"
                text = "MONUMENTENSTRASSE 42"
                match = text . locate term case_sensitivity=Case_Sensitivity.Insensitive
                term.length . should_equal 6
                match.length . should_equal 7

            example_3 =
                ligatures = "ﬃﬄ"
                ligatures.length . should_equal 2
                term_1 = "IFF"
                match_1 = ligatures . locate term_1 case_sensitivity=Case_Sensitivity.Insensitive
                term_1.length . should_equal 3
                match_1.length . should_equal 2
                term_2 = "ffiffl"
                match_2 = ligatures . locate term_2 case_sensitivity=Case_Sensitivity.Insensitive
                term_2.length . should_equal 6
                match_2.length . should_equal 2
                match_1 . should_equal match_2

            example_4 =
                "Hello World!".locate_all "J" . should_equal []
                "Hello World!".locate_all "o" . map .start . should_equal [4, 7]

            example_5 =
                term = "strasse"
                text = "MONUMENTENSTRASSE ist eine große Straße."
                match = text . locate_all term case_sensitivity=Case_Sensitivity.Insensitive
                term.length . should_equal 7
                match . map .length . should_equal [7, 6]

            example_6 =
                ligatures = "ﬃﬄFFIFF"
                ligatures.length . should_equal 7
                match_1 = ligatures . locate_all "IFF" case_sensitivity=Case_Sensitivity.Insensitive
                match_1 . map .length . should_equal [2, 3]
                match_2 = ligatures . locate_all "ffiff" case_sensitivity=Case_Sensitivity.Insensitive
                match_2 . map .length . should_equal [2, 5]

            ## Case_Sensitivity.Default should act like Case_Sensitivity.Default
            example_7 =
                default = Case_Sensitivity.Default
                "Hello World!".locate "J" case_sensitivity=default . should_equal Nothing
                "Hello World!".locate "o" case_sensitivity=default . should_equal (Span.Value (4.up_to 5) "Hello World!")
                "Hello World!".locate "o" mode=Matching_Mode.Last case_sensitivity=default . should_equal (Span.Value (7.up_to 8) "Hello World!")

            # Put them in blocks to avoid name clashes.
            example_1
            example_2
            example_3
            example_4
            example_5
            example_6
            example_7

        Test.specify "should allow to locate occurrences within a text" <|
            "Hello World!".locate_all "J" . should_equal []
            "Hello World!".locate_all "o" . map .start . should_equal [4, 7]

            accents = 'a\u{301}e\u{301}o\u{301}'
            accents.locate accent_1 . should_equal (Span.Value (1.up_to 2) accents)

            "".locate "foo" . should_equal Nothing
            "".locate "foo" mode=Matching_Mode.Last . should_equal Nothing
            "".locate_all "foo" . should_equal []
            "".locate "" . should_equal (Span.Value (0.up_to 0) "")
            "".locate "" mode=Matching_Mode.Last . should_equal (Span.Value (0.up_to 0) "")
            "".locate_all "" . should_equal [Span.Value (0.up_to 0) ""]

            abc = 'A\u{301}ßC'
            abc.locate "" . should_equal (Span.Value (0.up_to 0) abc)
            abc.locate "" mode=Matching_Mode.Last . should_equal (Span.Value (3.up_to 3) abc)
            abc.locate_all "" . should_equal [Span.Value (0.up_to 0) abc, Span.Value (1.up_to 1) abc, Span.Value (2.up_to 2) abc, Span.Value (3.up_to 3) abc]

        Test.specify "should allow to get indexes of values within a text" <|
            "Hello World!".index_of "o" . should_equal 4
            "Hello World!".index_of "o" start=5 . should_equal 7
            "Hello World!".index_of "o" start=-5 . should_equal 7
            "Hello World!".index_of "o" start=12 . should_equal Nothing
            "Hello World!".index_of "o" start=13 . should_fail_with Index_Out_Of_Bounds
            "Hello World!".index_of "o" start=13 . catch . should_equal (Index_Out_Of_Bounds.Error 13 13)

            "Hello World!".last_index_of "o" . should_equal 7
            "Hello World!".last_index_of "o" start=6 . should_equal 4
            "Hello World!".last_index_of "o" start=12 . should_fail_with Index_Out_Of_Bounds
            "Hello World!".last_index_of "o" start=12 . catch . should_equal (Index_Out_Of_Bounds.Error 12 12)

            abc = 'A\u{301}ßC'
            abc.index_of "" . should_equal 0
            abc.index_of "" start=3 . should_equal 3
            abc.last_index_of "" . should_equal 3

        Test.specify "should allow case-insensitive matching in locate" <|
            hello = "Hello WORLD!"
            case_insensitive = Case_Sensitivity.Insensitive
            hello.locate "world" . should_equal Nothing
            hello.locate "world" case_sensitivity=case_insensitive . should_equal (Span.Value (6.up_to 11) hello)

            hello.locate "o" mode=Matching_Mode.First case_sensitivity=case_insensitive . should_equal (Span.Value (4.up_to 5) hello)
            hello.locate "o" mode=Matching_Mode.Last case_sensitivity=case_insensitive . should_equal (Span.Value (7.up_to 8) hello)

            accents = 'A\u{301}E\u{301}O\u{301}'
            accents.locate accent_1 case_sensitivity=case_insensitive . should_equal (Span.Value (1.up_to 2) accents)

            "Strasse".locate "ß" case_sensitivity=case_insensitive . should_equal (Span.Value (4.up_to 6) "Strasse")
            "Monumentenstraße 42".locate "STRASSE" case_sensitivity=case_insensitive . should_equal (Span.Value (10.up_to 16) "Monumentenstraße 42")

            '\u0390'.locate '\u03B9\u0308\u0301' case_sensitivity=case_insensitive . should_equal (Span.Value (0.up_to 1) '\u0390')
            'ԵՒ'.locate 'և' . should_equal Nothing
            'ԵՒ'.locate 'և' case_sensitivity=case_insensitive . should_equal (Span.Value (0.up_to 2) 'ԵՒ')
            'և'.locate 'ԵՒ' case_sensitivity=case_insensitive . should_equal (Span.Value (0.up_to 1) 'և')

            ligatures = 'ffaﬀﬁﬂﬃﬄﬅﬆZ'
            ligatures.locate 'FFI' case_sensitivity=case_insensitive . should_equal (Span.Value (3.up_to 5) ligatures)
            ligatures.locate 'FF' case_sensitivity=case_insensitive . should_equal (Span.Value (0.up_to 2) ligatures)
            ligatures.locate 'ff' case_sensitivity=case_insensitive mode=Matching_Mode.Last . should_equal (Span.Value (7.up_to 8) ligatures)
            ligatures.locate_all 'ff' . should_equal [Span.Value (0.up_to 2) ligatures]
            ligatures.locate_all 'FF' case_sensitivity=case_insensitive . should_equal [Span.Value (0.up_to 2) ligatures, Span.Value (3.up_to 4) ligatures, Span.Value (6.up_to 7) ligatures, Span.Value (7.up_to 8) ligatures]
            ligatures.locate_all 'ffi' case_sensitivity=case_insensitive . should_equal [Span.Value (3.up_to 5) ligatures, Span.Value (6.up_to 7) ligatures]
            'fffi'.locate_all 'ﬀ' case_sensitivity=case_insensitive . should_equal [Span.Value (0.up_to 2) 'fffi']
            'fffi'.locate_all 'ﬃ' . should_equal []
            'fffi'.locate_all 'ﬃ' case_sensitivity=case_insensitive . should_equal [Span.Value (1.up_to 4) 'fffi']
            'FFFI'.locate 'ﬃ' case_sensitivity=case_insensitive . should_equal (Span.Value (1.up_to 4) 'FFFI')

            'ﬃﬄ'.locate 'IF' case_sensitivity=case_insensitive . should_equal (Span.Value (0.up_to 2) 'ﬃﬄ')
            'ﬃﬄ'.locate 'F' Matching_Mode.Last case_sensitivity=case_insensitive . should_equal (Span.Value (1.up_to 2) 'ﬃﬄ')
            'ﬃﬄ'.locate_all 'F' case_sensitivity=case_insensitive . should_equal [Span.Value (0.up_to 1) 'ﬃﬄ', Span.Value (0.up_to 1) 'ﬃﬄ', Span.Value (1.up_to 2) 'ﬃﬄ', Span.Value (1.up_to 2) 'ﬃﬄ']
            'aaﬃbb'.locate_all 'af' case_sensitivity=case_insensitive . should_equal [Span.Value (1.up_to 3) 'aaﬃbb']
            'aaﬃbb'.locate_all 'affi' case_sensitivity=case_insensitive . should_equal [Span.Value (1.up_to 3) 'aaﬃbb']
            'aaﬃbb'.locate_all 'ib' case_sensitivity=case_insensitive . should_equal [Span.Value (2.up_to 4) 'aaﬃbb']
            'aaﬃbb'.locate_all 'ffib' case_sensitivity=case_insensitive . should_equal [Span.Value (2.up_to 4) 'aaﬃbb']

            "".locate "foo" case_sensitivity=case_insensitive . should_equal Nothing
            "".locate "foo" case_sensitivity=case_insensitive mode=Matching_Mode.Last . should_equal Nothing
            "".locate_all "foo" case_sensitivity=case_insensitive . should_equal []
            "".locate "" case_sensitivity=case_insensitive . should_equal (Span.Value (0.up_to 0) "")
            "".locate "" case_sensitivity=case_insensitive mode=Matching_Mode.Last . should_equal (Span.Value (0.up_to 0) "")
            "".locate_all "" case_sensitivity=case_insensitive . should_equal [Span.Value (0.up_to 0) ""]
            abc = 'A\u{301}ßC'
            abc.locate "" case_sensitivity=case_insensitive . should_equal (Span.Value (0.up_to 0) abc)
            abc.locate "" case_sensitivity=case_insensitive mode=Matching_Mode.Last . should_equal (Span.Value (3.up_to 3) abc)
            abc.locate_all "" case_sensitivity=case_insensitive . should_equal [Span.Value (0.up_to 0) abc, Span.Value (1.up_to 1) abc, Span.Value (2.up_to 2) abc, Span.Value (3.up_to 3) abc]

        Test.specify "find should match regexes" <|
            hello = "Hello World!"

            hello.find ".o" Case_Sensitivity.Insensitive . text 0 . should_equal "lo"
            hello.find_all ".o" . map (match-> match.text 0) . should_equal ["lo", "Wo"]

            "foobar".find "BAR" Case_Sensitivity.Insensitive . text 0 . should_equal "bar"

            ## Regex matching does not do case folding
            "Strasse".find "ß" Case_Sensitivity.Insensitive . should_equal Nothing

        Test.specify "find should produce correct spans" <|
            "Hello World!".find ".o" Case_Sensitivity.Insensitive . span 0 . should_equal (Span.Value (3.up_to 5) "Hello World!")
            "Hello World!".find_all ".o" . map (match-> match.span 0) . should_equal [Span.Value (3.up_to 5) "Hello World!", Span.Value (6.up_to 8) "Hello World!"]
            "foobar".find "BAR" Case_Sensitivity.Insensitive . span 0 . should_equal (Span.Value (3.up_to 6) "foobar")

        Test.specify "should handle accents and other multi-point graphemes" <|
            accents = 'a\u{301}e\u{301}o\u{301}he\u{301}h'

            accents.find 'h' . text 0 . should_equal 'h'
            accents.find 'e\u{301}' . text 0 . should_equal 'e\u{301}'

            # Check both UTF16 spans
            accents.find_all 'h' . map (match-> match.utf_16_span 0) . should_equal [Utf_16_Span.Value (6.up_to 7) accents, Utf_16_Span.Value (9.up_to 10) accents]
            accents.find_all 'e\u{301}' . map (match-> match.utf_16_span 0) . should_equal [Utf_16_Span.Value (2.up_to 4) accents, Utf_16_Span.Value (7.up_to 9) accents]

            # Check both grapheme spans
            accents.find_all 'h' . map (match-> match.span 0) . should_equal [Span.Value (3.up_to 4) accents, Span.Value (5.up_to 6) accents]
            accents.find_all 'e\u{301}' . map (match-> match.span 0) . should_equal [Span.Value (1.up_to 2) accents, Span.Value (4.up_to 5) accents]

            # Check contents to make sure the spans' ranges are ok
            accents.find 'h' . text 0 . should_equal 'h'
            accents.find 'e\u{301}' . text 0 . should_equal 'e\u{301}'

        Test.specify "should correctly handle regex edge cases in `find`" <|
            "".find "foo" . should_equal Nothing
            "".find_all "foo" . should_equal []

        Test.specify "should handle overlapping matches as shown in the examples" <|
            "aaa".locate "aa" mode=Matching_Mode.Last case_sensitivity=Case_Sensitivity.Sensitive . should_equal (Span.Value (1.up_to 3) "aaa")

            "aaa aaa".locate "aa" mode=Matching_Mode.Last case_sensitivity=Case_Sensitivity.Sensitive . should_equal (Span.Value (5.up_to 7) "aaa aaa")

        Test.specify "should default to exact matching for locate but regex for match" <|
            txt = "aba[bc]adacae"
            "ab".locate "ab" . should_equal (Span.Value (0.up_to 2) "ab")
            "ab".locate "a[bc]" . should_equal Nothing
            "ab".locate_all "a[bc]" . should_equal []

            txt.locate "a[bc]" . should_equal (Span.Value (2.up_to 7) txt)
            txt.locate_all "a[bc]" . should_equal [Span.Value (2.up_to 7) txt]

            "ab".find "a[bc]" . text 0 . should_equal "ab"
            "a[bc]".find "a[bc]" . should_equal Nothing
            "a[bc]".find_all "a[bc]" . should_equal []

            txt.find "a[bc]" . text 0 . should_equal "ab"
            txt.find_all "a[bc]" . map (match-> match.text 0) . should_equal ["ab", "ac"]

    Test.group "Regex: find and find_all" <|
        Test.specify "should be possible on text" <|
            "My Text: Goes Here".find "^My Text: (.+)$" . text 0 . should_equal "My Text: Goes Here"

        Test.specify "should be possible on unicode text" <|
            txt = "maza건반zaa"
            txt.find "^a..z$" . should_equal Nothing
            txt.find "^m..a..z.a$" . text 0 . should_equal "maza건반zaa"
            txt.find "a..z" . text 0 . should_equal "a건반z"

        Test.specify "`find` with an empty pattern should be an error" <|
            'b'.find '' . should_fail_with Illegal_Argument

        Test.specify "`find_all` with an empty pattern should be an error" <|
            'b'.find_all '' . should_fail_with Illegal_Argument

        Test.specify "should be possible in case-insensitive mode" <|
            "MY".find "my" Case_Sensitivity.Insensitive . text 0 . should_equal "MY"

        Test.specify "should allow access to the entire match text" <|
            "abcddd".find "ab(c(d+))" . text . should_equal "abcddd"

        Test.specify "should allow access to groups via .get" <|
            "abcddd".find "ab(c(d+))" . get 0 . should_equal "abcddd"
            "abcddd".find "ab(c(d+))" . get 1 . should_equal "cddd"
            "abcddd".find "ab(c(d+))" . get 2 . should_equal "ddd"
            "abcddd".find "ab(c(d+))" . get 3 if_missing="MISSING" . should_equal "MISSING"

        Test.specify "should allow access to groups via .at" <|
            "abcddd".find "ab(c(d+))" . at 0 . should_equal "abcddd"
            "abcddd".find "ab(c(d+))" . at 1 . should_equal "cddd"
            "abcddd".find "ab(c(d+))" . at 2 . should_equal "ddd"
            "abcddd".find "ab(c(d+))" . at 3 . should_fail_with Index_Out_Of_Bounds

        Test.specify "should handle the Unicode normalization" pending="Use this to test exposed normalization methods" <|
            ## This test passed for the builtin Java regex library, using
               Pattern.CANON_EQ, but since that option is buggy and rarely use,
               we won't attempt to recreate it with Truffle regex. Instead,
               expose normalization methods to allow developers to do it
               themselves.
            accents = 'a\u{301}e\u{301}o\u{301}'
            accents.find accent_1 . span 0 . should_equal (Span.Value (1.up_to 2) 'a\u{301}e\u{301}o\u{301}')

        Test.specify "can return a vector of all match groups" <|
            "abc".find "ab((c)|(d))" . groups . should_equal ['abc', 'c', 'c', Nothing]

        Test.specify "should default to group 0 in .span and .span" <|
            "abacadae".find "a[bc]" . utf_16_span . should_equal (Utf_16_Span.Value (0.up_to 2) "abacadae")
            'a\u{301}e\u{301}o\u{301}'.find 'e\u{301}' . span . should_equal (Span.Value (1.up_to 2) 'a\u{301}e\u{301}o\u{301}')

        Test.specify "should allow to match one or more occurrences of a pattern in the text" <|
            "abacadae".find_all "a[bc]" . map (match-> match.span 0) . should_equal [Span.Value (0.up_to 2) "abacadae", Span.Value (2.up_to 4) "abacadae"]
            "abacadae".find_all "a." . map (match-> match.span 0) . should_equal [Span.Value (0.up_to 2) "abacadae", Span.Value (2.up_to 4) "abacadae", Span.Value (4.up_to 6) "abacadae", Span.Value (6.up_to 8) "abacadae"]
            "abacadae".find_all "a.*" . map (match-> match.span 0) . should_equal [Span.Value (0.up_to 8) "abacadae"]
            "abacadae".find_all "a.+?" . map (match-> match.span 0) . should_equal [Span.Value (0.up_to 2) "abacadae", Span.Value (2.up_to 4) "abacadae", Span.Value (4.up_to 6) "abacadae", Span.Value (6.up_to 8) "abacadae"]

        Test.specify "should allow access to match groups by number" <|
            "abcddd".find "ab(c(d+))" . text 0 . should_equal "abcddd"
            "abcddd".find "ab(c(d+))" . text 1 . should_equal "cddd"
            "abcddd".find "ab(c(d+))" . text 2 . should_equal "ddd"

        Test.specify "should allow access to match groups by name" <|
            "abcddd".find "ab(?<cee>c(d+))" . text "cee" . should_equal "cddd"

        Test.specify "should throw No_Such_Group for an out-of-range group number" <|
            "abcddd".find "ab(c(d+))" . text 3 . should_fail_with No_Such_Group
            "abcddd".find "ab(c(d+))" . text 12 . should_fail_with No_Such_Group
            "abcddd".find "ab(c(d+))" . text (-1) . should_fail_with No_Such_Group

        Test.specify "should throw No_Such_Group for an invalid group name" <|
            "abcddd".find "ab(?<cee>c(d+))" . text "dee" . should_fail_with No_Such_Group

        Test.specify "should throw No_Such_Group for an invalid group name (when there are no named groups at all)" <|
            "abcddd".find "ab(c(d+))" . text "dee" . should_fail_with No_Such_Group

        Test.specify "should throw Regex_Syntax_Error for a regex with incorrect syntax" <|
            "abcddd".find "ab(c(((((((" . text 0 . should_fail_with Regex_Syntax_Error

        Test.specify ".text should return Nothing if the group did not participate in the match" <|
            match_c = "abc".find "ab((c)|(d))"
            match_c.text 1 . should_equal "c"
            match_c.text 2 . should_equal "c"
            match_c.text 3 . should_equal Nothing
            match_d = "abd".find "ab((c)|(d))"
            match_d.text 1 . should_equal "d"
            match_d.text 2 . should_equal Nothing
            match_d.text 3 . should_equal "d"

        Test.specify "should expand a partial-grapheme match to the whole grapheme" <|
            'e\u{301}'.find '\u{301}' . text 0 . should_equal 'e\u{301}'

        Test.specify "should not allow non-default locale" <|
            locale = Locale.new "en" "GB" "UTF-8"
            'a'.find 'a' case_sensitivity=(Case_Sensitivity.Insensitive locale) . should_fail_with Illegal_Argument
            'a'.find_all 'a' case_sensitivity=(Case_Sensitivity.Insensitive locale) . should_fail_with Illegal_Argument

    Test.group "Text.match" <|
        Test.specify "should work correctly" <|
            "My Text: Goes Here".match "^My Text: (.+)$" . should_be_true
            "555-801-1923".match "^\d{3}-\d{3}-\d{4}$" . should_be_true
            "Hello".match "^[a-z]+$" . should_be_false
            "Hello".match "^[a-z]+$" Case_Sensitivity.Insensitive . should_be_true

        Test.specify "should only match whole input" <|
            "Hello".match "[a-z]" . should_be_false
            "abcd".match "bcd" . should_be_false
            "abcd".match "abc" . should_be_false
            "x".match "[a-z]" . should_be_true

        Test.specify "`match` with an empty pattern should be an error" <|
                'b'.match '' . should_fail_with Illegal_Argument

        Test.specify "should be possible on unicode text" <|
            "Korean: 건반".match "^Korean: (.+)$" . should_be_true

        Test.specify "should be possible in case-insensitive mode" <|
            "MY".match "my" Case_Sensitivity.Insensitive . should_be_true

        Test.specify "should not allow non-default locale" <|
            locale = Locale.new "en" "GB" "UTF-8"
            'a'.match 'a' case_sensitivity=(Case_Sensitivity.Insensitive locale) . should_fail_with Illegal_Argument

    Test.group "Regex splitting" <|
        Test.specify "should be possible on text" <|
            splits = "abcde".split "[bd]" use_regex=True
            splits.length . should_equal 3
            splits.at 0 . should_equal "a"
            splits.at 1 . should_equal "c"
            splits.at 2 . should_equal "e"

        Test.specify "should be possible on unicode text" <|
            match = "Korean: 건반 (hangul)".split " " use_regex=True
            match.length . should_equal 3
            match.at 0 . should_equal "Korean:"
            match.at 1 . should_equal "건반"
            match.at 2 . should_equal "(hangul)"

        Test.specify "should be possible in case-insensitive mode" <|
            splits = "abaBa".split "b" use_regex=True case_sensitivity=Case_Sensitivity.Insensitive
            splits.length . should_equal 3
            splits.at 0 . should_equal "a"
            splits.at 1 . should_equal "a"
            splits.at 2 . should_equal "a"

    Test.group "Text.replace" <|
        Test.specify "should work as in examples" <|
            'aaa'.replace 'aa' 'b' . should_equal 'ba'
            "Hello World!".replace "[lo]" "#" use_regex=True . should_equal "He### W#r#d!"
            "Hello World!".replace "l" "#" only_first=True . should_equal "He#lo World!"
            '"abc" foo "bar" baz'.replace '"(.*?)"' '($1)' use_regex=True . should_equal '(abc) foo (bar) baz'

        Test.specify "works when mapped over a vector of inputs" <|
            inputs = ["axyz", "bxyz", "xabcz", "zazaz"]
            inputs.map (s-> s.replace "[abc]" "q" use_regex=True) . should_equal ["qxyz", "qxyz", "xqqqz", "zqzqz"]

        Test.specify "should correctly handle empty-string edge cases" <|
            [True, False] . each only_first->
                'aaa'.replace '' 'foo' only_first=only_first . should_equal 'aaa'
                'a'.replace 'a' '' only_first=only_first . should_equal ''
                ''.replace 'a' 'b' only_first=only_first . should_equal ''

            'aba' . replace 'a' '' only_first=True . should_equal 'ba'
            'aba' . replace 'a' '' . should_equal 'b'
            'aba' . replace 'c' '' . should_equal 'aba'

        Test.specify "should correctly handle first, all and last matching with overlapping occurrences" <|
            "aaa aaa".replace "aa" "c" . should_equal "ca ca"
            "aaa aaa".replace "aa" "c" only_first=True . should_equal "ca aaa"

        Test.specify "Regex `replace` with an empty pattern should be an error" <|
                'b'.replace '' 'c' use_regex=True . should_fail_with Illegal_Argument

        Test.specify "should correctly handle case-insensitive matches" <|
            'AaąĄ' . replace "A" "-" case_sensitivity=Case_Sensitivity.Insensitive . should_equal '--ąĄ'
            'AaąĄ' . replace "A" "-" . should_equal '-aąĄ'
            'HeLlO wOrLd' . replace 'hElLo' 'Hey,' case_sensitivity=Case_Sensitivity.Sensitive . should_equal 'HeLlO wOrLd'
            'HeLlO wOrLd' . replace 'hElLo' 'Hey,' case_sensitivity=Case_Sensitivity.Insensitive . should_equal 'Hey, wOrLd'

            "Iiİı" . replace "i" "-" . should_equal "I-İı"
            "Iiİı" . replace "I" "-" . should_equal "-iİı"
            "Iiİı" . replace "İ" "-" . should_equal "Ii-ı"
            "Iiİı" . replace "ı" "-" . should_equal "Iiİ-"

            "Iiİı" . replace "i" "-" case_sensitivity=Case_Sensitivity.Insensitive . should_equal "--İı"
            "Iiİı" . replace "I" "-" case_sensitivity=Case_Sensitivity.Insensitive . should_equal "--İı"
            "Iiİı" . replace "İ" "-" case_sensitivity=Case_Sensitivity.Insensitive . should_equal "Ii-ı"
            "Iiİı" . replace "ı" "-" case_sensitivity=Case_Sensitivity.Insensitive . should_equal "Iiİ-"

        Test.specify "should correctly handle Unicode" <|
            'ß'.replace 'S' 'A' case_sensitivity=Case_Sensitivity.Insensitive . should_equal 'AA'
            'ß'.replace 'ß' 'A' case_sensitivity=Case_Sensitivity.Insensitive . should_equal 'A'
            'aﬃb'.replace 'i' 'X' case_sensitivity=Case_Sensitivity.Insensitive . should_equal 'aXb'
            'aﬃb'.replace 'ﬃ' 'X' case_sensitivity=Case_Sensitivity.Insensitive . should_equal 'aXb'

            'sśs\u{301}' . replace 's' 'O' . should_equal 'Ośs\u{301}'
            'śss\u{301}' . replace 's' 'O' only_first=True . should_equal 'śOs\u{301}'

            'sśs\u{301}' . replace 'ś' 'O' . should_equal 'sOO'
            'śss\u{301}' . replace 'ś' 'O' only_first=True . should_equal 'Oss\u{301}'

            'sśs\u{301}' . replace 's\u{301}' 'O' . should_equal 'sOO'
            's\u{301}śs' . replace 's\u{301}' 'O' . should_equal 'OOs'

            'SŚS\u{301}' . replace 's' 'O' . should_equal 'SŚS\u{301}'
            'ŚS\u{301}S' . replace 's' 'O' only_first=True . should_equal 'ŚS\u{301}S'

            'SŚS\u{301}' . replace 'ś' 'O' . should_equal 'SŚS\u{301}'
            'SŚS\u{301}' . replace 's\u{301}' 'O' . should_equal 'SŚS\u{301}'

            'SŚS\u{301}' . replace 's' 'O' case_sensitivity=Case_Sensitivity.Insensitive . should_equal 'OŚS\u{301}'
            'ŚS\u{301}S' . replace 's' 'O' only_first=True case_sensitivity=Case_Sensitivity.Insensitive . should_equal 'ŚS\u{301}O' # 'ŚO\u{301}O' # 'ŚOS\u{301}S'

            'SŚS\u{301}' . replace 'ś' 'O' case_sensitivity=Case_Sensitivity.Insensitive . should_equal 'SOO'
            'SŚS\u{301}' . replace 's\u{301}' 'O' case_sensitivity=Case_Sensitivity.Insensitive . should_equal 'SOO'

            '✨🚀🚧😍😃😍😎😙😉☺' . replace '🚧😍' '|-|:)' . should_equal '✨🚀|-|:)😃😍😎😙😉☺'
            'Rocket Science' . replace 'Rocket' '🚀' . should_equal '🚀 Science'

            "Korean: 건반".replace "건반" "keyboard" . should_equal "Korean: keyboard"

        Test.specify "regex and non-regex `replace` handle accented grapheme splitting differently" <|
            'sśs\u{301}' . replace 's' 'O' . should_equal 'Ośs\u{301}'
            'sśs\u{301}' . replace 's' 'O' use_regex=True . should_equal 'OśO\u{301}'

        Test.specify "should perform simple replacement in Regex mode" <|
            "ababab".replace "b" "a" use_regex=True . should_equal "aaaaaa"
            "ababab".replace "b" "a" only_first=True use_regex=True . should_equal "aaabab"

            "aaaa".replace "aa" "c" use_regex=True . should_equal "cc"
            "aaaa".replace "aa" "c" only_first=True use_regex=True . should_equal "caa"

            "aaa".replace "aa" "c" use_regex=True . should_equal "ca"
            "aaa".replace "aa" "c" only_first=True use_regex=True . should_equal "ca"

            "aaa aaa".replace "aa" "c" case_sensitivity=Case_Sensitivity.Sensitive use_regex=True . should_equal "ca ca"
            "aaa aaa".replace "aa" "c" only_first=True case_sensitivity=Case_Sensitivity.Sensitive use_regex=True . should_equal "ca aaa"
            "aaa aaa".replace "aa" "c" use_regex=True . should_equal "ca ca"
            "aaa aaa".replace "aa" "c" only_first=True use_regex=True . should_equal "ca aaa"

        Test.specify "in Regex mode should work with Unicode" <|
            "Korean: 건반".replace "건반" "keyboard" use_regex=True . should_equal "Korean: keyboard"
            'sśs\u{301}'.replace 'ś' '-' use_regex=True . should_equal 's-s\u{301}'
            'sśs\u{301}'.replace 's\u{301}' '-' use_regex=True . should_equal 'sś-'

        Test.specify "in Regex mode should allow referring to capture groups in substitutions" <|
            '<a href="url">content</a>'.replace '<a href="(.*?)">(.*?)</a>' '$2 is at $1' use_regex=True . should_equal 'content is at url'
            '<a href="url">content</a>'.replace '<a href="(?<address>.*?)">(?<text>.*?)</a>' '$<text> is at $<address>' use_regex=True . should_equal 'content is at url'

        Test.specify "should not allow non-default locale in regex replace" <|
            locale = Locale.new "en" "GB" "UTF-8"
            'a'.replace 'a' 'b' case_sensitivity=(Case_Sensitivity.Insensitive locale) use_regex=True . should_fail_with Illegal_Argument

        Test.specify "should allow non-default locale in text replace" <|
            locale = Locale.new "en" "GB" "UTF-8"
            'a'.replace 'a' 'b' case_sensitivity=(Case_Sensitivity.Insensitive locale) . should_equal 'b'

main = Test_Suite.run_main spec<|MERGE_RESOLUTION|>--- conflicted
+++ resolved
@@ -259,14 +259,11 @@
             "".split "a" use_regex=True . should_equal [""]
             'abc'.split '' use_regex=True . should_fail_with Illegal_Argument
 
-<<<<<<< HEAD
-=======
         Test.specify "should be able to split the text on Regex patterns, case-insensitively" <|
             "CAbaBDaBe" . split "ab" use_regex=True case_sensitivity=Case_Sensitivity.Insensitive . should_equal ["C", "", "D", "e"]
             "caBAbdAbe" . split "(ab)+" use_regex=True case_sensitivity=Case_Sensitivity.Insensitive . should_equal ["c", "d", "e"]
             "ABc" . split "[a-z]" use_regex=True case_sensitivity=Case_Sensitivity.Insensitive . should_equal ["", "", "", ""]
 
->>>>>>> d89de849
         Test.specify "regex and non-regex `split` handle accented grapheme splitting differently" <|
             'aśbs\u{301}c'.split 'ś' use_regex=True . should_equal ['a', 'bs\u{301}c']
             'aśbs\u{301}c'.split 'ś' . should_equal ['a', 'b', 'c']
