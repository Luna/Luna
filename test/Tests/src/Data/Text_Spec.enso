--- conflicted
+++ resolved
@@ -1180,8 +1180,6 @@
             abc.locate "" case_sensitivity=case_insensitive mode=Matching_Mode.Last . should_equal (Span.Value (3.up_to 3) abc)
             abc.locate_all "" case_sensitivity=case_insensitive . should_equal [Span.Value (0.up_to 0) abc, Span.Value (1.up_to 1) abc, Span.Value (2.up_to 2) abc, Span.Value (3.up_to 3) abc]
 
-<<<<<<< HEAD
-=======
         Test.specify "should allow regexes in match" <|
             hello = "Hello World!"
 
@@ -1215,7 +1213,6 @@
             accents = 'a\u{301}e\u{301}o\u{301}'
             check_span (accents.find accent_1) (Span.Value (1.up_to 2) 'a\u{301}e\u{301}o\u{301}')
 
->>>>>>> 6a0ab811
         Test.specify "should correctly handle regex edge cases in locate" pending="Figure out how to make Regex correctly handle empty patterns." <|
             regex = Regex_Matcher.Value
             "".match "foo" matcher=regex . should_equal Nothing
