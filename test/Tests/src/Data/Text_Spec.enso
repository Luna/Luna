from Standard.Base import all
import Standard.Base.Data.Text.Regex_2.No_Such_Group
import Standard.Base.Data.Text.Regex_2.Regex_Syntax_Error
import Standard.Base.Data.Text.Span.Span
import Standard.Base.Data.Text.Span.Utf_16_Span
import Standard.Base.Error.Common.Index_Out_Of_Bounds
import Standard.Base.Error.Common.Incomparable_Values
import Standard.Base.Error.Common.Type_Error
import Standard.Base.Error.Illegal_Argument.Illegal_Argument

import Standard.Base.Data.Text.Regex.Engine.Default as Default_Engine

from Standard.Base.Data.Text.Text_Sub_Range.Text_Sub_Range import all
from Standard.Base.Data.Index_Sub_Range.Index_Sub_Range import all

from Standard.Test import Test, Test_Suite
import Standard.Test.Extensions

type Auto
    Value a

type Manual
    Value b

    to_text self = "[[[MyREP " + self.b.to_text + "]]]"

## Specification of operations on the Text type.

   ? Guidelines on proper handling of edge cases in Text tests:

     The following edge cases should be considered:
     - Handling of empty arguments.
     - Using grapheme-cluster based indexing instead of code unit indexing where
       appropriate: this can be tested by adding tests with graphemes that
       consist of multiple code units, like 'e\u{301}' or emojis and ensuring
       that the offsets are correct.
     - Correct handling of Unicode normalization: some graphemes can be
       expressed using different combinations of code units. All alternative
       representations of the same grapheme should be treated as equivalent, i.e.
       equality checks or substring search should work consistently. Interesting
       examples are:
       - 'e\u{301}' and '\u00E9' (both meaning 'é'),
       - reordering of modifiers (although this may not work for all sets), for
         example: 'e\u{321}\u{360}' should be equivalent to 'e\u{360}\u{321}'.
       - in general 's' should not be treated as a substring of 's\u{301}' since
         the latter is a two-codepoint encoding of a single grapheme 'ś' that is
         different from 's'.
     - Be aware that changing case can change the length of a string (in
       extended grapheme clusters), a common example being `ß` becoming `SS` or
       `ﬃ` becoming `FFI`. Case insensitive comparisons must take this into
       consideration. Note that due to this, if matching strings case
       insensitively, the length of the match can differ from the length of the
       term being matched.
     - Casing is locale-dependent. The pair of `i - I` is handled differently in
       Turkish and Azerbaijani - instead there are two separate pairs: 'İ - i'
       and 'I - ı'.
     - Handling of out of range indices should be checked. In particular, often
       the index `text.length` should still be valid to point just right at the
       end of the text. Moreover, negative indices are usually allowed to index
       from the back.
     - Note that currently the regex-based operations may not handle the edge
       cases described above too well.
spec =
    accent_1 = '\u00E9'
    accent_2 = '\u0065\u{301}'

    Test.group "Text" <|
        kshi = '\u0915\u094D\u0937\u093F'
        facepalm = '\u{1F926}\u{1F3FC}\u200D\u2642\uFE0F'
        utf_8_whitespace = 'foo\n bar     baz \u202F quux'
        utf_8_whitespace_split = ["foo", "bar", "baz", "quux"]
        sentences = '''
            I have a very long block of text, here. It goes on and on, containing
            things like decimal points (1.0314e3) and other language scripts as well
            건반(Korean).
        sentence_words = ['I', 'have', 'a', 'very', 'long', 'block', 'of', 'text', ',', 'here', '.', 'It', 'goes', 'on', 'and', 'on', ',', 'containing', 'things', 'like', 'decimal', 'points', '(', '1.0314e3', ')', 'and', 'other', 'language', 'scripts', 'as', 'well', '건반', '(', 'Korean', ')', '.']

        Test.specify "should allow naive length computation over grapheme clusters" <|
            kshi.length . should_equal 1
            facepalm.length . should_equal 1

        Test.specify "should compare strings using utf normalization" <|
            "abc"=="def" . should_be_false
            'a'=='b' . should_be_false
            'a'=='a' . should_be_true
            'a'=='' . should_be_false
            ''=='' . should_be_true

            accent_1 . should_equal accent_2

            complex_letter_1 = 'e\u{301}\u{321}\u{338}\u{360}'
            complex_letter_2 = 'e\u{338}\u{321}\u{360}\u{301}'
            complex_letter_3 = 'e\u{360}\u{321}\u{301}\u{338}'
            common_prefix = 'a\u{360}\u{321}\u{301}\u{338}bcąęóf'

            complex_letter_1 . should_equal complex_letter_2
            complex_letter_1 . should_equal complex_letter_3
            complex_letter_3 . should_equal complex_letter_2
            Ordering.compare (common_prefix+complex_letter_1+complex_letter_2+complex_letter_3) (common_prefix+complex_letter_3+complex_letter_1+complex_letter_2) . should_equal Ordering.Equal

            'e\u{301}'=='e\u{302}' . should_be_false

            'a\u0321\u0302'=='a\u0302\u0321' . should_be_true
            'a\u0321\u0302'=='A\u0302\u0321' . should_be_false

            Ordering.compare accent_1+"a" accent_2+"a" . should_equal Ordering.Equal
            Ordering.compare accent_1+"A" accent_2+"a" . should_equal Ordering.Less
            accent_1+"A" . compare_to_ignore_case accent_2+"a" . should_equal Ordering.Equal
            Ordering.compare accent_1+"a"  accent_2+"b" . should_equal Ordering.Less
            accent_1+"a" . compare_to_ignore_case accent_2+"B" . should_equal Ordering.Less
            Ordering.compare accent_2+"a"  accent_1+"b" . should_equal Ordering.Less
            Ordering.compare accent_1+"a"  accent_2+"B" . should_equal Ordering.Greater
            accent_1+"a" . compare_to_ignore_case accent_2+"B" . should_equal Ordering.Less
            Ordering.compare accent_1+"b"  accent_2+"a" . should_equal Ordering.Greater
            Ordering.compare accent_2+"b"  accent_1+"a" . should_equal Ordering.Greater

            # Handling of Nothing
            (accent_1 == Nothing) . should_be_false
            (accent_1 != Nothing) . should_be_true
            Ordering.compare accent_1 Nothing . should_fail_with Incomparable_Values
            (accent_1 > Nothing) . should_fail_with Incomparable_Values
            accent_1 . compare_to_ignore_case Nothing . should_fail_with Type_Error

            earlier_suffix = "aooooz"
            later_suffix = "bo"
            Ordering.compare common_prefix+complex_letter_1+earlier_suffix  common_prefix+complex_letter_2+later_suffix . should_equal Ordering.Less
            Ordering.compare common_prefix+complex_letter_2+earlier_suffix  common_prefix+complex_letter_1+later_suffix . should_equal Ordering.Less
            Ordering.compare common_prefix+complex_letter_2+earlier_suffix  common_prefix+complex_letter_3+later_suffix . should_equal Ordering.Less
            Ordering.compare common_prefix+complex_letter_3+earlier_suffix  common_prefix+complex_letter_1+later_suffix . should_equal Ordering.Less
            Ordering.compare common_prefix+complex_letter_3+later_suffix  common_prefix+complex_letter_1+earlier_suffix . should_equal Ordering.Greater
            Ordering.compare common_prefix+complex_letter_1+later_suffix  common_prefix+complex_letter_2+earlier_suffix . should_equal Ordering.Greater

        Test.specify "should correctly handle case-insensitive equality" <|
            "aBc" . equals_ignore_case "Abc" . should_be_true
            "abc" . equals_ignore_case "abd" . should_be_false
            "" . equals_ignore_case "" . should_be_true
            "aaaa" . equals_ignore_case "" . should_be_false

            'e\u0301' . equals_ignore_case 'é' . should_be_true
            'E\u0301' . equals_ignore_case 'É' . should_be_true
            'e\u0301' . equals_ignore_case 'É' . should_be_true
            'E\u0301' . equals_ignore_case 'é' . should_be_true
            'a\u0321\u0302' . equals_ignore_case 'A\u0302\u0321' . should_be_true
            'e\u0301' . equals_ignore_case 'e\u0303' . should_be_false

            "I" . equals_ignore_case "i" . should_be_true
            "İ" . equals_ignore_case "i" (locale = Locale.new "tr") . should_be_true
            "I" . equals_ignore_case "ı" (locale = Locale.new "az") . should_be_true
            "I" . equals_ignore_case "i" (locale = Locale.new "tr") . should_be_false

            "Kongressstraße"=="Kongressstrasse" . should_be_false
            "Kongressstraße" . equals_ignore_case "Kongressstrasse" . should_be_true

        Test.specify "should split the text into grapheme clusters" <|
            str = kshi + facepalm + accent_1 + accent_2
            str.characters . should_equal [kshi, facepalm, accent_1, accent_2]

        Test.specify "should allow access by index to a grapheme cluster" <|
            str = kshi + facepalm + accent_1 + accent_2
            str.at 0 . should_equal kshi
            str.at 1 . should_equal facepalm
            str.at 2 . should_equal accent_1
            str.at 3 . should_equal accent_2
            str.get 0 . should_equal kshi
            str.get 1 . should_equal facepalm
            str.get 2 . should_equal accent_1
            str.get 3 . should_equal accent_2
            str.first . should_equal kshi
            str.second . should_equal facepalm
            str.last . should_equal accent_2

        Test.specify "should allow access by negative index to a grapheme cluster" <|
            str = kshi + facepalm + accent_1 + accent_2
            str.at -4 . should_equal kshi
            str.at -3 . should_equal facepalm
            str.at -2 . should_equal accent_1
            str.at -1 . should_equal accent_2
            str.get -4 . should_equal kshi
            str.get -3 . should_equal facepalm
            str.get -2 . should_equal accent_1
            str.get -1 . should_equal accent_2

        Test.specify "should return a dataflow error when accessing characters out of bounds" <|
            str = kshi + facepalm + accent_1 + accent_2
            str.at -5 . should_fail_with Index_Out_Of_Bounds
            str.at -5 . catch . should_equal (Index_Out_Of_Bounds.Error -5 4)
            str.at 4 . should_fail_with Index_Out_Of_Bounds
            str.at 4 . catch . should_equal (Index_Out_Of_Bounds.Error 4 4)
            str.get -5 . should_equal Nothing
            str.get 4 . should_equal Nothing
            str.get -5 "?" . should_equal "?"
            "".first.should_fail_with Index_Out_Of_Bounds
            "".second.should_fail_with Index_Out_Of_Bounds
            "".last.should_fail_with Index_Out_Of_Bounds

        Test.specify "should be able to split the text into words" <|
            "I have not one, but two cats.".words . should_equal ['I', 'have', 'not', 'one', ',', 'but', 'two', 'cats', '.']
            "แมวมีสี่ขา".words . should_equal ['แมว', 'มี', 'สี่', 'ขา']
            sentences.words . should_equal sentence_words
            "I ❤️ Unicode! 🙂🙂".words . should_equal ['I', '❤️', 'Unicode', '!', '🙂', '🙂']
            '"แมวมีสี่ขา" means that a cat has four legs.'.words . should_equal ['"', 'แมว', 'มี', 'สี่', 'ขา', '"', 'means', 'that', 'a', 'cat', 'has', 'four', 'legs', '.']

        Test.specify "should be able to split the text into lines" <|
            utf_8_vertical = 'foo\n   bar \r\n baz \r quux'
            utf_8_vertical_split = ["foo", "   bar ", " baz ", " quux"]
            utf_8_vertical.lines . should_equal utf_8_vertical_split

            'a\nb\nc'.lines . should_equal ['a', 'b', 'c']
            '\na\n\nb\n\n\n'.lines . should_equal ['', 'a', '', 'b', '', '']
            '\na\nb\n'.lines keep_endings=True . should_equal ['\n', 'a\n', 'b\n']

            '\n\n\n'.lines . should_equal ['', '', '']
            '\r\r\r'.lines . should_equal ['', '', '']
            '\r\n\r\n\r\n'.lines . should_equal ['', '', '']
            '\n\n\n'.lines keep_endings=True . should_equal ['\n', '\n', '\n']
            'a\r\nb\n\rc'.lines keep_endings=True . should_equal ['a\r\n', 'b\n', '\r', 'c']
            'a\r\nb\n\rc'.lines . should_equal ['a', 'b', '', 'c']
            'abc'.lines . should_equal ['abc']
            'abc\n'.lines . should_equal ['abc']
            'abc\n'.lines keep_endings=True . should_equal ['abc\n']
            '\na'.lines . should_equal ['', 'a']

            multiline = """
               Hello
               world
            multiline.lines . should_equal ['Hello', 'world']
            '🚀🚧\n\u{301}a\u{301}\r건반'.lines . should_equal ['🚀🚧', '\u{301}a\u{301}', '건반']

        Test.specify "should be able to split the text on arbitrary text sequence" <|
            "foo, bar, baz" . split ", " . should_equal ["foo", "bar", "baz"]
            text = "Namespace::package::package::Type"
            text.split "::" . should_equal ["Namespace", "package", "package", "Type"]
            "..a.b.c.d" . split "." . should_equal ["", "", "a", "b", "c", "d"]
            "abc".split "." . should_equal ["abc"]
            "aaa".split "a" . should_equal ["", "", "", ""]
            ".a.".split "." . should_equal ["", "a", ""]
            "".split "." . should_equal [""]
            "abc[a-z]def".split "[a-z]" . should_equal ["abc", "def"]
            'aśbs\u{301}c'.split 'ś' . should_equal ['a', 'b', 'c']
            'abc'.split '' . should_fail_with Illegal_Argument

        Test.specify "should be able to split the text on arbitrary text sequence, case-insensitively" <|
            matcher = Text_Matcher.Case_Insensitive
            "AbCdABCDabDCba" . split "ab" matcher . should_equal ["", "Cd", "CD", "DCba"]
            "abc".split "d" matcher . should_equal ["abc"]
            "AAA".split "a" matcher . should_equal ["", "", "", ""]
            "baB".split "b" matcher . should_equal ["", "a", ""]
            "".split "a" matcher . should_equal [""]
            'aŚbS\u{301}c'.split 'ś' matcher . should_equal ['a', 'b', 'c']
            'abc'.split '' matcher . should_fail_with Illegal_Argument

        Test.specify "should be able to split the text on Regex patterns" <|
            "cababdabe" . split "ab" (Regex_Matcher.Value case_sensitivity=Case_Sensitivity.Sensitive) . should_equal ["c", "", "d", "e"]
            "cababdabe" . split "(ab)+" (Regex_Matcher.Value case_sensitivity=Case_Sensitivity.Sensitive) . should_equal ["c", "d", "e"]
            "abc" . split "[a-z]" (Regex_Matcher.Value case_sensitivity=Case_Sensitivity.Sensitive) . should_equal ["", "", "", ""]
            "abc--def==>ghi".split "[-=>]+" (Regex_Matcher.Value case_sensitivity=Case_Sensitivity.Sensitive) == ["abc", "def", "ghi"]
            "abc".split "." (Regex_Matcher.Value case_sensitivity=Case_Sensitivity.Sensitive) . should_equal ["", "", "", ""]
            "abc".split "d" (Regex_Matcher.Value case_sensitivity=Case_Sensitivity.Sensitive) . should_equal ["abc"]
            ".a.".split "\." (Regex_Matcher.Value case_sensitivity=Case_Sensitivity.Sensitive) . should_equal ["", "a", ""]
            "".split "a" (Regex_Matcher.Value case_sensitivity=Case_Sensitivity.Sensitive) . should_equal [""]
            'aśbs\u{301}c'.split 'ś' (Regex_Matcher.Value case_sensitivity=Case_Sensitivity.Sensitive) . should_equal ['a', 'b', 'c']
            'abc'.split '' (Regex_Matcher.Value case_sensitivity=Case_Sensitivity.Sensitive) . should_fail_with Illegal_Argument

        Test.specify "should be able to split the text on UTF-8 whitespace" <|
            utf_8_whitespace.split "\s+" (Regex_Matcher.Value case_sensitivity=Case_Sensitivity.Sensitive) . should_equal utf_8_whitespace_split
            'abc  def\tghi'.split '\\s+' (Regex_Matcher.Value case_sensitivity=Case_Sensitivity.Sensitive) . should_equal ["abc", "def", "ghi"]

        Test.specify "should convert any type to text automatically and using provided methods" <|
            t = Auto.Value (Manual.Value 123) . to_text
            t.should_equal "(Auto.Value [[[MyREP 123]]])"

        Test.specify "should escape special characters when debug-printing text" <|
            text_1 = '''
                foo
                bar\r\tbaz
            text_1.pretty.should_equal "'foo\nbar\r\tbaz'"
            text_2 = '\n\0\t\a\b\f\r\v\e\'\\'
            text_2.pretty.should_equal "'\n\0\t\a\b\f\r\v\e\'\\'"

        Test.specify "should return text as is when converting to text" <|
            text_1 = '''
                foo
                bar\r\tbaz
            text_1.to_text.should_equal text_1
            text_2 = '\n\t\a\b\f\r\v\e\''
            text_2.to_text.should_equal text_2

        Test.specify "should allow taking or dropping every other character" <|
            "ABCDE".take (Every 1) . should_equal "ABCDE"
            "ABCDE".take (Every 2) . should_equal "ACE"
            "ABCD".take (Every 2) . should_equal "AC"
            "ABCD".take (Every 2 first=1) . should_equal "BD"
            "ABCDE".take (Every 2 first=1) . should_equal "BD"
            "ABCDE".take (Every 3) . should_equal "AD"
            "ABCDEFG".take (Every 3) . should_equal "ADG"
            "ABCDEFG".take (Every 3 first=1) . should_equal "BE"
            "ABCDEFG".take (Every 3 first=6) . should_equal "G"
            "ABCDEFG".take (Every 10) . should_equal "A"

            "ABCDE".drop (Every 1) . should_equal ""
            "ABCDE".drop (Every 2) . should_equal "BD"
            "ABCD".drop (Every 2) . should_equal "BD"
            "ABCD".drop (Every 2 first=1) . should_equal "AC"
            "ABCDE".drop (Every 2 first=1) . should_equal "ACE"
            "ABCDE".drop (Every 3) . should_equal "BCE"
            "ABCDEFG".drop (Every 3) . should_equal "BCEF"
            "ABCDEFG".drop (Every 3 first=1) . should_equal "ACDFG"
            "ABCDEFGH".drop (Every 3 first=1) . should_equal "ACDFG"
            "ABCDEFGHI".drop (Every 3 first=1) . should_equal "ACDFGI"

        Test.specify "should allow taking or dropping a random sample of a substring" <|
            "AAAAA".take (Sample 3) . should_equal "AAA"
            "AAAAA".drop (Sample 3) . should_equal "AA"

            ## These tests are very brittle and can be invalidated by a valid
               implementation modification, so they may need to be updated.
            "ABCDEFGH".take (Sample 0) . should_equal ""
            "ABCDEFGH".take (Sample 8 seed=42) . should_equal "FGCHABED"
            "ABCDEFGH".take (Sample 4 seed=42) . should_equal "FGCH"
            "ABCDEFGH".take (Sample 2 seed=42) . should_equal "FG"
            "ABCDEFGH".take (Sample 1 seed=42) . should_equal "F"
            "ABCDEFGH".take (Sample 100 seed=42) . should_equal "FGCHABED"

            samples_1 = 0.up_to 10000 . map seed->
                "ABCD".take (Sample 2 seed)
            samples_1.should_contain_the_same_elements_as ["AB", "BA", "AC", "CA", "AD", "DA", "BC", "CB", "BD", "DB", "CD", "DC"]

            "ABCDEFGH".drop (Sample 0) . should_equal "ABCDEFGH"
            "ABCDEFGH".drop (Sample 1 seed=42) . should_equal "ABCDEGH"
            "ABCDEFGH".drop (Sample 2 seed=42) . should_equal "ABCDEH"
            "ABCDEFGH".drop (Sample 4 seed=42) . should_equal "ABDE"
            "ABCDEFGH".drop (Sample 8 seed=42) . should_equal ""
            "ABCDEFGH".drop (Sample 100 seed=42) . should_equal ""

            samples_2 = 0.up_to 10000 . map seed->
                "ABCD".drop (Sample 2 seed)
            samples_2.should_contain_the_same_elements_as ["AB", "AC", "AD", "BC", "CD", "BD"]

        Test.specify "should allow taking or dropping many indices or subranges (possibly overlapping)" <|
            "123"*1000 . take (By_Index (Vector.new 3000 ix-> 2999-ix)) . should_equal "321"*1000
            "123"*1000 . take (By_Index (Vector.new 3000 _-> 0)) . should_equal "1"*3000
            "123456"*1000 . take (By_Index (Vector.new 100 ix-> Range.Between 6*ix+1 6*ix+3)) . should_equal "23"*100
            "AB"*1000 . take (By_Index (Vector.new 100 ix-> Range.Between ix+1 ix+5)) . should_equal "BABAABAB"*50

            "123"*1000 . drop (By_Index (Vector.new 300 ix-> 2999-ix)) . should_equal "123"*900
            "123"*1000 . drop (By_Index (Vector.new 3000 _-> 0)) . should_equal "23"+"123"*999
            "123456"*1000 . drop (By_Index (Vector.new 1000 ix-> Range.Between 6*ix+1 6*ix+3)) . should_equal "1456"*1000
            "ABCD"*25 . drop (By_Index (Vector.new 90 ix-> Range.Between ix+1 ix+5)) . should_equal "ACDABCD"

            "ABCD"*1000 . take (0.up_to 4000 . with_step 4) . should_equal "A"*1000
            "ABCD"*1000 . take (Every 4) . should_equal "A"*1000
            "ABCD"*1000 . take (By_Index [0.up_to 4000 . with_step 4, 1.up_to 4000 . with_step 4]) . should_equal ("A"*1000 + "B"*1000)
            "ABCD"*1000 . take (By_Index [0.up_to 4000 . with_step 4, 2.up_to 4000 . with_step 4]) . should_equal ("A"*1000 + "C"*1000)

            "ABCD"*1000 . drop (0.up_to 4000 . with_step 4) . should_equal "BCD"*1000
            "ABCD"*1000 . drop (Every 4) . should_equal "BCD"*1000
            "ABCD"*1000 . drop (By_Index [0.up_to 4000 . with_step 4, 1.up_to 4000 . with_step 4]) . should_equal "CD"*1000
            "ABCD"*1000 . drop (By_Index [0.up_to 4000 . with_step 4, 2.up_to 4000 . with_step 4]) . should_equal "BD"*1000

            "0123456789".take (By_Index [0.up_to 4, 4.up_to 6, 8.up_to 9]) . should_equal "0123458"
            "0123456789".take (By_Index [4.up_to 6, 0.up_to 4, 0, 0]) . should_equal "45012300"
            "0123456789".drop (By_Index [0.up_to 4, 4.up_to 6, 8.up_to 9]) . should_equal "679"
            "0123456789".drop (By_Index [4.up_to 6, 0.up_to 4, 0, 0]) . should_equal "6789"
            "0123456789".drop (By_Index [2.up_to 5, 0.up_to 3, 0, 0]) . should_equal "56789"

        Test.specify "should allow selecting substrings by characters" <|
            txt = kshi + facepalm + accent_1 + accent_2
            txt.take (First 2) . should_equal (kshi + facepalm)
            txt.drop (First 2) . should_equal (accent_1 + accent_2)
            txt.take 2 . should_equal (kshi + facepalm)
            txt.drop 2 . should_equal (accent_1 + accent_2)
            txt.take (Last 2) . should_equal (accent_1 + accent_2)
            txt.drop (Last 2) . should_equal (kshi + facepalm)
            txt.take (0.up_to 2) . should_equal (kshi + facepalm)
            txt.take (By_Index (0.up_to 2)) . should_equal (kshi + facepalm)
            txt.drop (0.up_to 2) . should_equal (accent_1 + accent_2)
            txt.take (2.up_to 4) . should_equal (accent_1 + accent_2)
            txt.drop (2.up_to 4) . should_equal (kshi + facepalm)
            txt.take (Every 2) . should_equal (kshi + accent_1)
            txt.take (Every 2 first=1) . should_equal (facepalm + accent_2)
            txt.drop (Every 2) . should_equal (facepalm + accent_2)
            txt.take (0.up_to 4 . with_step 2) . should_equal (kshi + accent_1)
            txt.take (By_Index [0, 3]) . should_equal (kshi + accent_2)
            txt.take (By_Index 0) . should_equal kshi
            txt.take (By_Index 1) . should_equal facepalm
            txt.take (By_Index 2) . should_equal accent_1
            txt.take (By_Index 3) . should_equal accent_2
            txt.drop (By_Index [0, 3]) . should_equal (facepalm + accent_1)
            txt.drop (By_Index [0, 3, 0]) . should_equal (facepalm + accent_1)
            txt.drop (By_Index [0, 3, 0, 2, 1]) . should_equal ""
            txt.take (By_Index [0, 3, 0, 2, 1]) . should_equal (kshi + accent_2 + kshi + accent_1 + facepalm)
            txt.take (By_Index [0, 0, 0.up_to 2]) . should_equal (kshi + kshi + kshi + facepalm)
            txt.drop (By_Index [2.up_to 4, 0.up_to 2]) . should_equal ""

        Test.specify "take should work as in the examples" <|
            "Hello World!".take First . should_equal "H"
            "Hello World!".take (First 5) . should_equal "Hello"
            "Hello World!".take (First 100) . should_equal "Hello World!"
            "Hello World!".take (First 0) . should_equal ""
            "Hello World!".take . should_equal "H"
            "Hello World!".take 5 . should_equal "Hello"
            "Hello World!".take 100 . should_equal "Hello World!"
            "Hello World!".take 0 . should_equal ""
            "Hello World!".take Last . should_equal "!"
            "Hello World!".take (Last 6) . should_equal "World!"
            "Hello World!".take (Last 0) . should_equal ""
            "Hello World!".take (Last 100) . should_equal "Hello World!"
            "Hello World!".take (Before " ") . should_equal "Hello"
            "Hello World!".take (Before "z") . should_equal "Hello World!"
            "Hello World!".take (Before_Last "o") . should_equal "Hello W"
            "Hello World!".take (Before_Last "z") . should_equal "Hello World!"
            "Hello World!".take (After " ") . should_equal "World!"
            "Hello World!".take (After "z") . should_equal ""
            "Hello World!".take (After_Last "o") . should_equal "rld!"
            "Hello World!".take (After_Last "z") . should_equal ""
            "Hello World!".take (While c->c!=" ") . should_equal "Hello"
            "Hello World!".take (While c->c!="z") . should_equal "Hello World!"
            "Hello World!".take (3.up_to 5) . should_equal "lo"
            "Hello World!".take (5.up_to 12) . should_equal " World!"
            "Hello World!".take (6.up_to 12 . with_step 2) . should_equal "Wrd"
            "Hello World!".take (Every 2 first=6) . should_equal "Wrd"
            "Hello World!".take (Every 3) . should_equal "HlWl"
            "Hello World!".take (By_Index 0) . should_equal "H"
            "Hello World!".take (By_Index [1, 0, 0, 6, 0]) . should_equal "eHHWH"
            "Hello World!".take (By_Index [0.up_to 3, 6, 6.up_to 12 . with_step 2]) . should_equal "HelWWrd"
            "Hello World!".take (Sample 3 seed=42) . should_equal "l d"

        Test.specify "take should report errors for start indices out of bounds but just go till the end if the end index is OOB" <|
            txt = "Hello World!"
            txt.take (0.up_to 14) . should_equal txt
            txt.take (6.up_to 100) . should_equal "World!"
            txt.take (Range.Between txt.length-1 txt.length) . should_equal "!"
            txt.take (Range.Between txt.length txt.length) . should_fail_with Index_Out_Of_Bounds
            txt.take (Range.Between txt.length txt.length) . catch . should_equal (Index_Out_Of_Bounds.Error txt.length txt.length)
            txt.take (Range.Between txt.length 100) . should_fail_with Index_Out_Of_Bounds
            txt.take (First 100) . should_equal txt
            txt.take 100 . should_equal txt
            txt.take (Last 100) . should_equal txt
            txt.take (By_Index 100) . should_fail_with Index_Out_Of_Bounds
            txt.take (By_Index 13) . should_fail_with Index_Out_Of_Bounds
            txt.take (By_Index [0, 1, 13]) . should_fail_with Index_Out_Of_Bounds
            txt.take (By_Index [0, 14.up_to 15, 1]) . should_fail_with Index_Out_Of_Bounds
            txt.take (By_Index [0, 1, 6.up_to 100]) . should_equal "HeWorld!"
            txt.take (By_Index [0, 1, 6.up_to 100 . with_step 2]) . should_equal "HeWrd"
            txt.take (13.up_to 12) . should_fail_with Index_Out_Of_Bounds
            "".take (0.up_to 0) . should_fail_with Index_Out_Of_Bounds
            "".take (0.up_to 0) . catch . should_equal (Index_Out_Of_Bounds.Error 0 0)
            "".take (By_Index 0) . should_fail_with Index_Out_Of_Bounds
            "ABC".take (By_Index 3) . should_fail_with Index_Out_Of_Bounds
            txt.take (13.up_to 20) . should_fail_with Index_Out_Of_Bounds
            txt.take (13.up_to 20 . with_step 2) . should_fail_with Index_Out_Of_Bounds
            txt.take (By_Index [0.up_to 2, 13.up_to 20]) . should_fail_with Index_Out_Of_Bounds
            txt.take (By_Index [0.up_to 0, 13.up_to 10, 2.up_to 2 . with_step 2]) . should_equal ""
            txt.take (By_Index [0.up_to 2 . with_step 2, 13.up_to 20 . with_step 2]) . should_fail_with Index_Out_Of_Bounds
            txt.take (By_Index [0.up_to 2 . with_step 2, 13.up_to 20 . with_step 2]) . catch . should_equal (Index_Out_Of_Bounds.Error 13 12)
            txt.take (By_Index [0.up_to 2 . with_step 2, txt.length.up_to 100 . with_step 2]) . should_fail_with Index_Out_Of_Bounds
            "".take (By_Index 0) . should_fail_with Index_Out_Of_Bounds

        Test.specify "take should work on grapheme clusters" <|
            txt_1 = 'He\u0302llo\u0308 Wo\u0301rld!'
            txt_2 = 'He\u0302llo\u0308 Wo\u0308rld!'
            txt_1.take (Every 2) . should_equal 'Hlo\u0308Wrd'
            txt_1.take (First 2) . should_equal 'He\u{302}'
            txt_1.take (First 5) . should_equal 'He\u{302}llo\u{308}'
            txt_1.take 2 . should_equal 'He\u{302}'
            txt_1.take 5 . should_equal 'He\u{302}llo\u{308}'
            txt_1.take (Last 6) . should_equal 'Wo\u{301}rld!'
            txt_1.take (Last 5) . should_equal 'o\u{301}rld!'
            txt_1.take (Before 'e\u{302}') . should_equal 'H'
            txt_1.take (Before 'ê') . should_equal 'H'
            txt_1.take (Before 'e') . should_equal txt_1
            txt_2.take (Before_Last 'o\u{308}') . should_equal 'He\u{302}llo\u{308} W'
            txt_2.take (Before_Last 'ö') . should_equal 'He\u{302}llo\u{308} W'
            txt_2.take (Before_Last 'o') . should_equal txt_2
            txt_1.take (After 'e\u{302}') . should_equal 'llo\u{308} Wo\u{301}rld!'
            txt_1.take (After 'ê') . should_equal 'llo\u{308} Wo\u{301}rld!'
            txt_1.take (After 'e\u{308}') . should_equal ''
            txt_1.take (After 'e') . should_equal ''
            txt_2.take (After_Last 'o\u{308}') . should_equal 'rld!'
            txt_2.take (After_Last 'ö') . should_equal 'rld!'
            txt_2.take (After_Last 'o') . should_equal ''
            txt_2.take (While c->c!='e\u{302}') . should_equal 'H'
            txt_2.take (While c->c!='ê') . should_equal 'H'
            txt_2.take (While c->c!='e') . should_equal txt_2
            txt_2.take (3.up_to 5) . should_equal 'lo\u{308}'
            txt_2.take (5.up_to 12) . should_equal ' Wo\u{308}rld!'

        Test.specify "take should work on emojis" <|
            '✨🚀🚧😍😃😎😙😉☺'.take First . should_equal '✨'
            '✨🚀🚧😍😃😎😙😉☺'.take (First 2) . should_equal '✨🚀'
            '✨🚀🚧😍😃😎😙😉☺'.take . should_equal '✨'
            '✨🚀🚧😍😃😎😙😉☺'.take 2 . should_equal '✨🚀'
            '✨🚀🚧😍😃😎😙😉☺'.take Last . should_equal '☺'
            '✨🚀🚧😍😃😎😙😉☺'.take (Last 0) . should_equal ''
            '✨🚀🚧😍😃😎😙😉☺'.take (Last 3) . should_equal '😙😉☺'
            '✨🚀🚧😍😃😍😎😙😉☺'.take (Before '😍') . should_equal '✨🚀🚧'
            '✨🚀🚧😍😃😍😎😙😉☺'.take (Before_Last '😍') . should_equal '✨🚀🚧😍😃'
            '✨🚀🚧😍😃😍😎😙😉☺'.take (After '😍') . should_equal '😃😍😎😙😉☺'
            '✨🚀🚧😍😃😍😎😙😉☺'.take (After_Last '😍') . should_equal '😎😙😉☺'
            '✨🚀🚧😍😃😍😎😙😉☺'.take (While c->c!="😃") . should_equal '✨🚀🚧😍'
            '✨🚀🚧😍😃😍😎😙😉☺'.take (3.up_to 6) . should_equal '😍😃😍'

        Test.specify "take should correctly handle edge cases" <|
            "ABC".take . should_equal "A"

            "".take First . should_equal ""
            "".take Last . should_equal ""

            "".take (After "a") . should_equal ""
            "".take (After_Last "a") . should_equal ""
            "".take (Before "a") . should_equal ""
            "".take (Before_Last "a") . should_equal ""

            "".take (After "") . should_equal ""
            "".take (After_Last "") . should_equal ""
            "".take (Before "") . should_equal ""
            "".take (Before_Last "") . should_equal ""

            "".take (While _->True) . should_equal ""

            'ABC\u{301}'.take (0.up_to 0) . should_equal ""

            'ABC\u{301}'.take (After "") . should_equal 'ABC\u{301}'
            'ABC\u{301}'.take (After_Last "") . should_equal ""
            'ABC\u{301}'.take (Before "") . should_equal ""
            'ABC\u{301}'.take (Before_Last "") . should_equal 'ABC\u{301}'

            "ABC".take (By_Index -1) . should_equal "C"
            "ABC".take (By_Index [-1, -1, -1, -3, 2]) . should_equal "CCCAC"
            "ABC".take (By_Index []) . should_equal ""
            "ABC".take (By_Index ((-2).up_to -1)) . should_fail_with Illegal_Argument
            "".take (Every 2) . should_equal ""
            "".take (Every 2 first=1) . should_equal ""
            "ABC".take (Every 5) . should_equal "A"
            "A".take (Every 5) . should_equal "A"
            "ABC".take (Every 5 first=4) . should_equal ""
            "".take (Sample 0) . should_equal ""
            "".take (Sample 100) . should_equal ""

        Test.specify "drop should work as in the examples" <|
            "Hello World!".drop First . should_equal "ello World!"
            "Hello World!".drop (First 5) . should_equal " World!"
            "Hello World!".drop (First 100) . should_equal ""
            "Hello World!".drop (First 0) . should_equal "Hello World!"
            "Hello World!".drop . should_equal "ello World!"
            "Hello World!".drop 5 . should_equal " World!"
            "Hello World!".drop 100 . should_equal ""
            "Hello World!".drop 0 . should_equal "Hello World!"
            "Hello World!".drop Last . should_equal "Hello World"
            "Hello World!".drop (Last 6) . should_equal "Hello "
            "Hello World!".drop (Last 100) . should_equal ""
            "Hello World!".drop (Before " ") . should_equal " World!"
            "Hello World!".drop (Before "z") . should_equal ""
            "Hello World!".drop (Before_Last "o") . should_equal "orld!"
            "Hello World!".drop (Before_Last "z") . should_equal ""
            "Hello World!".drop (After " ") . should_equal "Hello "
            "Hello World!".drop (After "z") . should_equal "Hello World!"
            "Hello World!".drop (After_Last "o") . should_equal "Hello Wo"
            "Hello World!".drop (After_Last "z") . should_equal "Hello World!"
            "Hello World!".drop (While c->c!=" ") . should_equal " World!"
            "Hello World!".drop (While c->c!="z") . should_equal ""
            "Hello World!".drop (3.up_to 5) . should_equal "Hel World!"
            "Hello World!".drop (5.up_to 12) . should_equal "Hello"
            "Hello World!".drop (6.up_to 12 . with_step 2) . should_equal "Hello ol!"
            "Hello World!".drop (Every 2 first=6) . should_equal "Hello ol!"
            "Hello World!".drop (Every 3) . should_equal "elo ord!"
            "Hello World!".drop (By_Index 0) . should_equal "ello World!"
            "Hello World!".drop (By_Index [1, 0, 0, 6, 0]) . should_equal "llo orld!"
            "Hello World!".drop (By_Index [0.up_to 3, 6, 6.up_to 12 . with_step 2]) . should_equal "lo ol!"
            "Hello World!".drop (Sample 3 seed=42) . should_equal "HeloWorl!"

        Test.specify "drop should report errors for start indices out of bounds but just go till the end if the end index is OOB" <|
            txt = "Hello World!"
            txt.drop (0.up_to 14) . should_equal ""
            txt.drop (First 100) . should_equal ""
            txt.drop 100 . should_equal ""
            txt.drop (Last 100) . should_equal ""
            txt.drop (By_Index 100) . should_fail_with Index_Out_Of_Bounds
            txt.drop (By_Index 100) . catch . should_equal (Index_Out_Of_Bounds.Error 100 12)
            txt.drop (By_Index 13) . should_fail_with Index_Out_Of_Bounds
            txt.drop (By_Index [0, 1, 13]) . should_fail_with Index_Out_Of_Bounds
            txt.drop (By_Index [0, 14.up_to 15, 1]) . should_fail_with Index_Out_Of_Bounds
            txt.drop (By_Index [0, 1, 6.up_to 100]) . should_equal "llo "
            txt.drop (13.up_to 12) . should_fail_with Index_Out_Of_Bounds
            txt.drop (14.up_to 15) . should_fail_with Index_Out_Of_Bounds
            "".drop (By_Index 0) . should_fail_with Index_Out_Of_Bounds
            "".drop (0.up_to 0) . should_fail_with Index_Out_Of_Bounds
            "".drop (0.up_to 0) . catch . should_equal (Index_Out_Of_Bounds.Error 0 0)
            txt.drop (0.up_to 0) . should_equal txt
            txt.drop (5.up_to 100) . should_equal "Hello"
            txt.drop (5.up_to 100 . with_step 2) . should_equal "HelloWrd"
            txt.drop (By_Index [0, 1, 0, 5.up_to 100 . with_step 2]) . should_equal "lloWrd"

        Test.specify "drop should work on grapheme clusters" <|
            txt_1 = 'He\u0302llo\u0308 Wo\u0301rld!'
            txt_2 = 'He\u0302llo\u0308 Wo\u0308rld!'
            txt_1.drop (Every 2) . should_equal 'e\u0302l o\u0301l!'
            txt_1.drop (First 2) . should_equal 'llo\u{308} Wo\u{301}rld!'
            txt_1.drop (First 5) . should_equal ' Wo\u{301}rld!'
            txt_1.drop 2 . should_equal 'llo\u{308} Wo\u{301}rld!'
            txt_1.drop 5 . should_equal ' Wo\u{301}rld!'
            txt_1.drop (Last 6) . should_equal 'He\u{302}llo\u{308} '
            txt_1.drop (Last 5) . should_equal 'He\u{302}llo\u{308} W'
            txt_1.drop (Before 'e\u{302}') . should_equal 'e\u{302}llo\u{308} Wo\u{301}rld!'
            txt_1.drop (Before 'ê') . should_equal 'e\u{302}llo\u{308} Wo\u{301}rld!'
            txt_1.drop (Before 'e') . should_equal ''
            txt_2.drop (Before_Last 'o\u{308}') . should_equal 'o\u{308}rld!'
            txt_2.drop (Before_Last 'ö') . should_equal 'o\u{308}rld!'
            txt_2.drop (Before_Last 'o') . should_equal ''
            txt_1.drop (After 'e\u{302}') . should_equal 'He\u{302}'
            txt_1.drop (After 'ê') . should_equal 'He\u{302}'
            txt_1.drop (After 'e\u{308}') . should_equal txt_1
            txt_1.drop (After 'e') . should_equal txt_1
            txt_2.drop (After_Last 'o\u{308}') . should_equal 'He\u{302}llo\u{308} Wo\u{308}'
            txt_2.drop (After_Last 'ö') . should_equal 'He\u{302}llo\u{308} Wo\u{308}'
            txt_2.drop (After_Last 'o') . should_equal txt_2
            txt_2.drop (While c->c!='e\u{302}') . should_equal 'e\u{302}llo\u{308} Wo\u{308}rld!'
            txt_2.drop (While c->c!='ê') . should_equal 'e\u{302}llo\u{308} Wo\u{308}rld!'
            txt_2.drop (While c->c!='e') . should_equal ''
            txt_2.drop (3.up_to 5) . should_equal 'He\u{302}l Wo\u{308}rld!'
            txt_2.drop (5.up_to 12) . should_equal 'He\u{302}llo\u{308}'

        Test.specify "drop should work on emojis" <|
            '✨🚀🚧😍😃😎😙😉☺'.drop First . should_equal '🚀🚧😍😃😎😙😉☺'
            '✨🚀🚧😍😃😎😙😉☺'.drop (First 2) . should_equal '🚧😍😃😎😙😉☺'
            '✨🚀🚧😍😃😎😙😉☺'.drop . should_equal '🚀🚧😍😃😎😙😉☺'
            '✨🚀🚧😍😃😎😙😉☺'.drop 2 . should_equal '🚧😍😃😎😙😉☺'
            '✨🚀🚧😍😃😎😙😉☺'.drop Last . should_equal '✨🚀🚧😍😃😎😙😉'
            '✨🚀🚧😍😃😎😙😉☺'.drop (Last 3) . should_equal '✨🚀🚧😍😃😎'
            '✨🚀🚧😍😃😍😎😙😉☺'.drop (Before '😍') . should_equal '😍😃😍😎😙😉☺'
            '✨🚀🚧😍😃😍😎😙😉☺'.drop (Before_Last '😍') . should_equal '😍😎😙😉☺'
            '✨🚀🚧😍😃😍😎😙😉☺'.drop (After '😍') . should_equal '✨🚀🚧😍'
            '✨🚀🚧😍😃😍😎😙😉☺'.drop (After_Last '😍') . should_equal '✨🚀🚧😍😃😍'
            '✨🚀🚧😍😃😍😎😙😉☺'.drop (While c->c!="😃") . should_equal '😃😍😎😙😉☺'
            '✨🚀🚧😍😃😍😎😙😉☺'.drop (3.up_to 6) . should_equal '✨🚀🚧😎😙😉☺'

        Test.specify "drop should correctly handle edge cases" <|
            "ABC".drop . should_equal "BC"

            "".drop First . should_equal ""
            "".drop Last . should_equal ""

            "".drop (After "a") . should_equal ""
            "".drop (After_Last "a") . should_equal ""
            "".drop (Before "a") . should_equal ""
            "".drop (Before_Last "a") . should_equal ""

            "".drop (After "") . should_equal ""
            "".drop (After_Last "") . should_equal ""
            "".drop (Before "") . should_equal ""
            "".drop (Before_Last "") . should_equal ""

            "".drop (While _->True) . should_equal ""

            "".drop (0.up_to 0) . should_fail_with Index_Out_Of_Bounds
            'ABC\u{301}'.drop (0.up_to 0) . should_equal 'ABC\u{301}'

            'ABC\u{301}'.drop (After "") . should_equal ''
            'ABC\u{301}'.drop (After_Last "") . should_equal 'ABC\u{301}'
            'ABC\u{301}'.drop (Before "") . should_equal 'ABC\u{301}'
            'ABC\u{301}'.drop (Before_Last "") . should_equal ''

            "ABC".drop (By_Index -1) . should_equal "AB"
            "ABC".drop (By_Index [-1, -1, -1, -3, 2]) . should_equal "B"
            "ABC".drop (By_Index []) . should_equal "ABC"
            "".drop (Every 2) . should_equal ""
            "".drop (Every 2 first=1) . should_equal ""
            "ABC".drop (Every 5) . should_equal "BC"
            "ABC".drop (Every 5 first=4) . should_equal "ABC"
            "".drop (Sample 0) . should_equal ""
            "".drop (Sample 100) . should_equal ""

        Test.specify "should correctly convert character case" <|
            "FooBar Baz".to_case Case.Lower . should_equal "foobar baz"
            "FooBar Baz".to_case Case.Upper . should_equal "FOOBAR BAZ"

            "foo bar baz".to_case Case.Title . should_equal "Foo Bar Baz"
            "foo-bar, baz.baz foo_foo".to_case Case.Title . should_equal "Foo-Bar, Baz.baz Foo_foo"
            "jAck the rippER".to_case Case.Title (Locale.uk) . should_equal "Jack The Ripper"

            "i".to_case Case.Upper . should_equal "I"
            "I".to_case Case.Lower . should_equal "i"
            "i".to_case Case.Upper (Locale.new "tr") . should_equal "İ"
            "I".to_case Case.Lower (Locale.new "tr") . should_equal "ı"
            "İ".to_case Case.Lower . should_equal "i̇"
            "ı".to_case Case.Upper . should_equal "I"

            "Straße".to_case Case.Upper . should_equal "STRASSE"
            "STRASSE".to_case Case.Lower . should_equal "strasse"
            "et cætera".to_case Case.Upper . should_equal "ET CÆTERA"
            ("β".to_case Case.Upper == "B") . should_be_false
            "δλφξ".to_case Case.Upper . should_equal "ΔΛΦΞ"
            "ΔΛΦΞ".to_case Case.Lower . should_equal "δλφξ"
            "δλ φξ".to_case Case.Title . should_equal "Δλ Φξ"

            '✨🚀🚧😍😃😎😙😉☺'.to_case Case.Upper . should_equal '✨🚀🚧😍😃😎😙😉☺'
            '✨🚀🚧😍😃😎😙😉☺'.to_case Case.Lower . should_equal '✨🚀🚧😍😃😎😙😉☺'
            '✨🚀🚧😍😃😎😙😉☺'.to_case Case.Title . should_equal '✨🚀🚧😍😃😎😙😉☺'

            "123".to_case Case.Upper . should_equal "123"
            "abc123".to_case Case.Upper . should_equal "ABC123"

        Test.specify "should dump characters to a vector" <|
            kshi_chars = kshi.char_vector
            kshi_chars . should_equal [2325, 2381, 2359, 2367]

        Test.specify "should convert a vector of characters to text" <|
            kshi_chars = [2325, 2381, 2359, 2367]
            Text.from_char_vector kshi_chars . should_equal kshi

        Test.specify "should insert text at a non-negative index position" <|
            "Hello World!".insert 0 " Cruel" . should_equal " CruelHello World!"
            "Hello World!".insert 5 " Cruel" . should_equal "Hello Cruel World!"
            "Hello World!".insert ("Hello World!".length - 1) " Cruel" . should_equal "Hello World Cruel!"
            "Hello World!".insert "Hello World!".length " Cruel" . should_equal "Hello World! Cruel"
            txt = kshi + facepalm + accent_1
            txt.insert 0 " Cruel" . should_equal (" Cruel" + kshi + facepalm + accent_1)
            txt.insert 1 " Cruel" . should_equal (kshi + " Cruel" + facepalm + accent_1)
            txt.insert 2 " Cruel" . should_equal (kshi + facepalm + " Cruel" + accent_1)
            txt.insert 3 " Cruel" . should_equal (kshi + facepalm + accent_1 + " Cruel")

        Test.specify "should report Index_Out_Of_Bounds.Error when inserting text at an invalid non-negative index position" <|
            "Hello World!".insert ("Hello World!".length + 1) "foo" . should_fail_with Index_Out_Of_Bounds
            (kshi + facepalm + accent_1).insert 4 "foo" . should_fail_with Index_Out_Of_Bounds

        Test.specify "should insert text at a negative index position" <|
            "Hello World!".insert -1 " Cruel" . should_equal "Hello World! Cruel"
            "Hello World!".insert -5 " Cruel" . should_equal "Hello Wo Cruelrld!"
            "Hello World!".insert -("Hello World!".length) " Cruel" . should_equal "H Cruelello World!"
            "Hello World!".insert -("Hello World!".length + 1) " Cruel" . should_equal " CruelHello World!"
            txt = kshi + facepalm + accent_1
            txt.insert -1 " Cruel" . should_equal (txt + " Cruel")
            txt.insert -(txt.length) " Cruel" . should_equal (kshi + " Cruel" + facepalm + accent_1)

        Test.specify "should report Index_Out_Of_Bounds.Error when inserting text at an invalid negative index position" <|
            "Hello World!".insert -("Hello World!".length + 2) " Cruel" . should_fail_with Index_Out_Of_Bounds
            txt = kshi + facepalm + accent_1
            txt.insert -(txt.length + 2) " Cruel" . should_fail_with Index_Out_Of_Bounds

        Test.specify "should be able to check by index if is a digit" <|
            str = kshi + "A12" + accent_2
            str.is_digit . should_be_false
            str.is_digit 1 . should_be_false
            str.is_digit 2 . should_be_true
            str.is_digit 3 . should_be_true
            str.is_digit 4 . should_be_false
            str.is_digit 5 . should_fail_with Index_Out_Of_Bounds

        Test.specify "should be able to check by negative index if is a digit" <|
            str = kshi + "A12" + accent_2
            str.is_digit -1 . should_be_false
            str.is_digit -2 . should_be_true
            str.is_digit -3 . should_be_true
            str.is_digit -4 . should_be_false
            str.is_digit -5 . should_be_false
            str.is_digit -100 . should_fail_with Index_Out_Of_Bounds

        Test.specify "should be able to check if a text consists only of whitespace" <|
            '  \t\n'.is_whitespace . should_be_true
            'AB'.is_whitespace . should_be_false
            '  A   '.is_whitespace . should_be_false

            '\v\f\u{200a}\u{202f}\u{205F}\u{3000}'.is_whitespace . should_be_true
            # The Unicode Zero Width Space is not considered whitespace
            '\u{200b}'.is_whitespace . should_be_false

        Test.specify "should return a dataflow error when checking is digit for out of bounds" <|
            str = kshi + "A12" + accent_2
            str.at -6 . should_fail_with Index_Out_Of_Bounds
            str.at 5 . should_fail_with Index_Out_Of_Bounds

        Test.specify "should be able to reverse characters" <|
            "Hello World!".reverse . should_equal "!dlroW olleH"

            "".reverse . should_equal ""
            'e\u{301}'.reverse . should_equal 'e\u{301}'
            'e\u{301}\u00E9'.reverse . should_equal '\u00E9e\u{301}'
            'e\u{321}\u{360}'.reverse . should_equal 'e\u{321}\u{360}'
            'Iñtërnâtiônàlizætiøn☃💩'.reverse . should_equal '💩☃nøitæzilànôitânrëtñI'
            'ほげほげ'.reverse . should_equal 'げほげほ'
            '\u{10000}'.reverse . should_equal '\u{10000}'

        Test.specify "should allow to iterate over characters" <|
            str = kshi + accent_1 + accent_2 + 'abc'
            builder = Vector.new_builder
            str.each builder.append
            builder.to_vector . should_equal [kshi, accent_1, accent_2, 'a', 'b', 'c']

            builder2 = Vector.new_builder
            'a'.each builder2.append
            builder2.to_vector . should_equal ['a']

        Test.specify "should check for contains using Unicode normalization" <|
            "Hello".contains "ell" . should_be_true
            "Hello".contains "eLl" . should_be_false
            "Hello".contains "ell" Case_Sensitivity.Default . should_be_true
            "Hello".contains "eLl" Case_Sensitivity.Default . should_be_false

            "Cześć".contains 's\u{301}' . should_be_true
            "Cześć".contains 'c\u{301}' . should_be_true
            "Cześć".contains 'ść' . should_be_true
            'Czes\u{301}c\u{301}'.contains 'ś' . should_be_true
            'Czes\u{301}c\u{301}'.contains 'ć' . should_be_true
            'Czes\u{301}c\u{301}'.contains 'ść' . should_be_true
            "Cześć".contains 'sc' . should_be_false
            'Czes\u{301}c\u{301}'.contains 'sc' . should_be_false
            "Cześć".contains 's' . should_be_false
            "Cześć".contains 'c' . should_be_false
            'Czes\u{301}c\u{301}'.contains 's' . should_be_false

            "ABC" . contains "a" . should_be_false
            "" . contains "foo" . should_be_false
            "abc" . contains "" . should_be_true
            "" . contains "" . should_be_true
            "foo foo foo" . contains "foo" . should_be_true

            "ABC" . contains "a" Case_Sensitivity.Default . should_be_false
            "" . contains "foo" Case_Sensitivity.Default . should_be_false
            "abc" . contains "" Case_Sensitivity.Default . should_be_true
            "" . contains "" Case_Sensitivity.Default . should_be_true
            "foo foo foo" . contains "foo" Case_Sensitivity.Default . should_be_true

            "Hello!".contains "lo" . should_be_true
            "Hello!".contains "Lo" . should_be_false

            'ś' . contains 's' . should_be_false
            's\u{301}' . contains 's' . should_be_false
            's\u{301}' . contains 'ś' . should_be_true
            'ś' . contains 's\u{301}' . should_be_true

        Test.specify "should allow for case-insensitive contains checks" <|
            "Hello!".contains 'LO' Case_Sensitivity.Insensitive . should_be_true
            "FoObar" . contains "foo" Case_Sensitivity.Insensitive . should_be_true
            "aaaIAAA" . contains "i" Case_Sensitivity.Insensitive . should_be_true
            "Foo" . contains "bar" Case_Sensitivity.Insensitive . should_be_false
            "Ściana" . contains "ś" Case_Sensitivity.Insensitive . should_be_true
            "Ściana" . contains "s" Case_Sensitivity.Insensitive . should_be_false

            "Straße" . contains "ss" . should_be_false
            "Strasse" . contains "ß" . should_be_false
            "Straße" . contains "ss" Case_Sensitivity.Insensitive . should_be_true
            "Strasse" . contains "ß" Case_Sensitivity.Insensitive . should_be_true

        Test.specify "should check for starts_with using Unicode normalization" <|
            "Hello".starts_with "He" . should_be_true
            "Hello".starts_with "he" . should_be_false
            "Hello".starts_with "He" Case_Sensitivity.Default . should_be_true
            "Hello".starts_with "he" Case_Sensitivity.Default . should_be_false

            "Ściana".starts_with 'S\u{301}' . should_be_true
            "Ściana".starts_with 'Ś' . should_be_true
            "Ściana".starts_with 'S' . should_be_false
            'S\u{301}ciana'.starts_with 'Ś' . should_be_true
            'S\u{301}ciana'.starts_with 'S\u{301}' . should_be_true
            'S\u{301}ciana'.starts_with 'S' . should_be_false

            "ABC" . starts_with "A" . should_be_true
            "ABC" . starts_with "a" . should_be_false
            "ABC" . starts_with "A" Case_Sensitivity.Default . should_be_true
            "ABC" . starts_with "a" Case_Sensitivity.Default . should_be_false
            "" . starts_with "foo" . should_be_false
            "abc" . starts_with "" . should_be_true
            "" . starts_with "" . should_be_true
            "foo foo foo" . starts_with "foo" . should_be_true

            "Hello!".starts_with "he" . should_be_false

        Test.specify "starts_with should work as shown in the examples" <|
            "Hello!".starts_with "Hello" . should_be_true
            "Hello!".starts_with "hello" . should_be_false
            "Hello!".starts_with "hello" Case_Sensitivity.Insensitive . should_be_true

        Test.specify "should allow for case-insensitive starts_with checks" <|
            "Hello".starts_with "he" Case_Sensitivity.Insensitive . should_be_true

            "Ściana".starts_with 's\u{301}' Case_Sensitivity.Insensitive . should_be_true
            "Ściana".starts_with 's' Case_Sensitivity.Insensitive . should_be_false
            'S\u{301}ciana'.starts_with 'ś' Case_Sensitivity.Insensitive . should_be_true
            'S\u{301}ciana'.starts_with 's\u{301}' Case_Sensitivity.Insensitive . should_be_true
            'S\u{301}ciana'.starts_with 's' Case_Sensitivity.Insensitive . should_be_false

            "ABC" . starts_with "A" Case_Sensitivity.Insensitive . should_be_true
            "ABC" . starts_with "a" Case_Sensitivity.Insensitive . should_be_true
            "ABC" . starts_with "C" Case_Sensitivity.Insensitive . should_be_false
            "" . starts_with "foo" Case_Sensitivity.Insensitive . should_be_false
            "abc" . starts_with "" Case_Sensitivity.Insensitive . should_be_true
            "" . starts_with "" Case_Sensitivity.Insensitive . should_be_true
            "fOo FOO foo" . starts_with "FoO" Case_Sensitivity.Insensitive . should_be_true

            "Hello!".starts_with "he" Case_Sensitivity.Insensitive . should_be_true

        Test.specify "should check for ends_with using Unicode normalization" <|
            "Hello".ends_with "lo" . should_be_true
            "Hello".ends_with "LO" . should_be_false
            "Hello".ends_with "lo" Case_Sensitivity.Default . should_be_true
            "Hello".ends_with "LO" Case_Sensitivity.Default . should_be_false

            "rzeczywistość".ends_with 'c\u{301}' . should_be_true
            "rzeczywistość".ends_with 'ć' . should_be_true
            "rzeczywistość".ends_with 'c' . should_be_false
            'rzeczywistos\u{301}c\u{301}'.ends_with 'ć' . should_be_true
            'rzeczywistos\u{301}c\u{301}'.ends_with 'c\u{301}' . should_be_true
            'rzeczywistos\u{301}c\u{301}'.ends_with 'c' . should_be_false

            "ABC" . ends_with "C" . should_be_true
            "ABC" . ends_with "c" . should_be_false
            "" . ends_with "foo" . should_be_false
            "abc" . ends_with "" . should_be_true
            "" . ends_with "" . should_be_true
            "foo foo foo" . ends_with "foo" . should_be_true

        Test.specify "ends_with should work as shown in the examples" <|
            "Hello World".ends_with "World" . should_be_true
            "Hello World".ends_with "world" . should_be_false
            "Hello World".ends_with "world" Case_Sensitivity.Insensitive . should_be_true

        Test.specify "should allow for case-insensitive ends_with checks" <|
            "Hello".ends_with "LO" Case_Sensitivity.Insensitive . should_be_true

            "rzeczywistość".ends_with 'C\u{301}' Case_Sensitivity.Insensitive . should_be_true
            "rzeczywistość".ends_with 'C' Case_Sensitivity.Insensitive . should_be_false
            'rzeczywistos\u{301}c\u{301}'.ends_with 'Ć' Case_Sensitivity.Insensitive . should_be_true
            'rzeczywistos\u{301}c\u{301}'.ends_with 'C\u{301}' Case_Sensitivity.Insensitive . should_be_true
            'rzeczywistos\u{301}c\u{301}'.ends_with 'C' Case_Sensitivity.Insensitive . should_be_false

            "ABC" . ends_with "C" Case_Sensitivity.Insensitive . should_be_true
            "ABC" . ends_with "c" Case_Sensitivity.Insensitive . should_be_true
            "ABC" . ends_with "A" Case_Sensitivity.Insensitive . should_be_false
            "" . ends_with "foo" Case_Sensitivity.Insensitive . should_be_false
            "abc" . ends_with "" Case_Sensitivity.Insensitive . should_be_true
            "" . ends_with "" Case_Sensitivity.Insensitive . should_be_true
            "fOo FOO fOo" . ends_with "FoO" Case_Sensitivity.Insensitive . should_be_true

        Test.specify "should allow to pad a text" <|
            "Hello World!".pad 15 . should_equal "Hello World!   "
            "HELLO".pad 9 "AB" . should_equal "HELLOABAB"
            "HELLO".pad 8 "AB" . should_equal "HELLOABA"
            "HELLO".pad 8 "AB" Location.Start . should_equal "BABHELLO"
            "".pad 4 . should_equal "    "
            "A".pad 3 "" . should_fail_with Illegal_Argument
            "ABCDE".pad 3 "" . should_fail_with Illegal_Argument
            "".pad 0 "" . should_fail_with Illegal_Argument

            "".pad 0 . should_equal ""
            "ABC".pad 3 . should_equal "ABC"
            "AB".pad -1 . should_equal "AB"
            "ABC".pad -100 . should_equal "ABC"

            'a\u{301}'.pad 2 . should_equal 'a\u{301} '
            "".pad 2 'a\u{302}' . should_equal 'a\u{302}a\u{302}'
            'XX'.pad 5 'yy\u{301}' . should_equal 'XXyy\u{301}y'
            'XX'.pad 5 'y\u{301}y' . should_equal 'XXy\u{301}yy\u{301}'
            'XX'.pad 4 'yy\u{301}Z' . should_equal 'XXyy\u{301}'

            '🚀'.pad 3 'B' Location.End . should_equal '🚀BB'
            '🚀'.pad 3 'B' Location.Start . should_equal 'BB🚀'

            ## It is technically possible to use a combining diacritical mark as
               the padding, then the actual length of the text will not increase
               because all padding will still constitute a single grapheme
               cluster.
            'e'.pad 7 '\u{301}' . length . should_equal 1

        Test.specify "should allow to trim a text" <|
            " Hello! ".trim . should_equal  "Hello!"
            " Hello! ".trim Location.Start . should_equal  "Hello! "
            " Hello! ".trim Location.End . should_equal  " Hello!"
            "ABC123".trim Location.Start "ABC" . should_equal  "123"
            "ABBA123".trim Location.Start "ABC" . should_equal  "123"
            "ABCZ-]".trim Location.Both "[A-Z]" . should_equal "BC"

            "   ".trim . should_equal ""
            "  Hello World!   ".trim . should_equal  "Hello World!"
            "  Hello World!   ".trim Location.Start . should_equal  "Hello World!   "
            "  Hello World!   ".trim Location.End . should_equal  "  Hello World!"
            "ABCD".trim Location.Start "ABCDEF" . should_equal ""
            "ABCD".trim Location.End "ABCDEF" . should_equal ""
            "ABCD".trim Location.Both "ABCDEF" . should_equal ""

            "".trim . should_equal ""
            "A".trim . should_equal "A"
            " A ".trim . should_equal "A"
            '   A\u{301} \n   '.trim . should_equal 'A\u{301}'
            "🚧".trim . should_equal "🚧"
            "  🚧  🚧  ".trim . should_equal "🚧  🚧"
            "  🚧  🚧  ".trim Location.End . should_equal "  🚧  🚧"

            "ABCD".trim Location.Start (_ -> True) . should_equal ""
            "ABCD".trim Location.Both (_ -> True) . should_equal ""
            "ABCD".trim Location.Both (_ -> False) . should_equal "ABCD"
            "123AB98".trim Location.Both _.is_digit . should_equal "AB"

            ' \t\n\r'.trim . should_equal ''
            '\t\t  Test\nFoo\r\n'.trim . should_equal 'Test\nFoo'
            # Check various kinds of Unicode whitespace
            '\v\f\u{200a}\u{202f}\u{205F}\u{3000}'.trim . should_equal ''

            # A whitespace with an accent is not treated as whitespace anymore
            '      \u{301}   '.trim . should_equal ' \u{301}'
            ' \u{301}'.trim . should_equal ' \u{301}'

        Test.specify "should allow repeating as in the examples" <|
            "ABBA".repeat 5 . should_equal "ABBAABBAABBAABBAABBA"
            "A".repeat 5 . should_equal "AAAAA"
            "Hello ".repeat 2 . should_equal "Hello Hello "

        Test.specify "should allow more general repeating" <|
            'He\u{302}llo\u{308}'.repeat 1 . should_equal 'He\u{302}llo\u{308}'
            'He\u{302}llo\u{308}'.repeat 3 . should_equal 'He\u{302}llo\u{308}He\u{302}llo\u{308}He\u{302}llo\u{308}'
            'He\u{302}llo\u{308}'.repeat 0 . should_equal ''
            'He\u{302}llo\u{308}'.repeat -5 . should_equal ''

            ''.repeat 100 . should_equal ''

            '✨🚀🚧'.repeat 2 . should_equal '✨🚀🚧✨🚀🚧'

        Test.specify "should allow repeating using * as in the examples" <|
            "ABBA"*5 . should_equal "ABBAABBAABBAABBAABBA"
            "A"*5 . should_equal "AAAAA"
            "Hello "*2 . should_equal "Hello Hello "

        Test.specify "should allow more general repeating using *" <|
            'He\u{302}llo\u{308}'*1 . should_equal 'He\u{302}llo\u{308}'
            'He\u{302}llo\u{308}'*3 . should_equal 'He\u{302}llo\u{308}He\u{302}llo\u{308}He\u{302}llo\u{308}'
            'He\u{302}llo\u{308}'*0 . should_equal ''
            'He\u{302}llo\u{308}'*(-5) . should_equal ''

            ''*100 . should_equal ''

            '✨🚀🚧'*2 . should_equal '✨🚀🚧✨🚀🚧'

        Test.specify "locate should work as shown in examples" <|
            example_1 =
                "Hello World!".locate "J" . should_equal Nothing
                "Hello World!".locate "o" . should_equal (Span.Value (4.up_to 5) "Hello World!")
                "Hello World!".locate "o" mode=Matching_Mode.Last . should_equal (Span.Value (7.up_to 8) "Hello World!")

            example_2 =
                term = "straße"
                text = "MONUMENTENSTRASSE 42"
                match = text . locate term case_sensitivity=Case_Sensitivity.Insensitive
                term.length . should_equal 6
                match.length . should_equal 7

            example_3 =
                ligatures = "ﬃﬄ"
                ligatures.length . should_equal 2
                term_1 = "IFF"
                match_1 = ligatures . locate term_1 case_sensitivity=Case_Sensitivity.Insensitive
                term_1.length . should_equal 3
                match_1.length . should_equal 2
                term_2 = "ffiffl"
                match_2 = ligatures . locate term_2 case_sensitivity=Case_Sensitivity.Insensitive
                term_2.length . should_equal 6
                match_2.length . should_equal 2
                match_1 . should_equal match_2

            example_4 =
                "Hello World!".locate_all "J" . should_equal []
                "Hello World!".locate_all "o" . map .start . should_equal [4, 7]

            example_5 =
                term = "strasse"
                text = "MONUMENTENSTRASSE ist eine große Straße."
                match = text . locate_all term case_sensitivity=Case_Sensitivity.Insensitive
                term.length . should_equal 7
                match . map .length . should_equal [7, 6]

            example_6 =
                ligatures = "ﬃﬄFFIFF"
                ligatures.length . should_equal 7
                match_1 = ligatures . locate_all "IFF" case_sensitivity=Case_Sensitivity.Insensitive
                match_1 . map .length . should_equal [2, 3]
                match_2 = ligatures . locate_all "ffiff" case_sensitivity=Case_Sensitivity.Insensitive
                match_2 . map .length . should_equal [2, 5]

            ## Case_Sensitivity.Default should act like Case_Sensitivity.Default
            example_7 =
                default = Case_Sensitivity.Default
                "Hello World!".locate "J" case_sensitivity=default . should_equal Nothing
                "Hello World!".locate "o" case_sensitivity=default . should_equal (Span.Value (4.up_to 5) "Hello World!")
                "Hello World!".locate "o" mode=Matching_Mode.Last case_sensitivity=default . should_equal (Span.Value (7.up_to 8) "Hello World!")

            # Put them in blocks to avoid name clashes.
            example_1
            example_2
            example_3
            example_4
            example_5
            example_6
            example_7

        Test.specify "should allow to locate occurrences within a text" <|
            "Hello World!".locate_all "J" . should_equal []
            "Hello World!".locate_all "o" . map .start . should_equal [4, 7]

            accents = 'a\u{301}e\u{301}o\u{301}'
            accents.locate accent_1 . should_equal (Span.Value (1.up_to 2) accents)

            "".locate "foo" . should_equal Nothing
            "".locate "foo" mode=Matching_Mode.Last . should_equal Nothing
            "".locate_all "foo" . should_equal []
            "".locate "" . should_equal (Span.Value (0.up_to 0) "")
            "".locate "" mode=Matching_Mode.Last . should_equal (Span.Value (0.up_to 0) "")
            "".locate_all "" . should_equal [Span.Value (0.up_to 0) ""]

            abc = 'A\u{301}ßC'
            abc.locate "" . should_equal (Span.Value (0.up_to 0) abc)
            abc.locate "" mode=Matching_Mode.Last . should_equal (Span.Value (3.up_to 3) abc)
            abc.locate_all "" . should_equal [Span.Value (0.up_to 0) abc, Span.Value (1.up_to 1) abc, Span.Value (2.up_to 2) abc, Span.Value (3.up_to 3) abc]

        Test.specify "should allow to get indexes of values within a text" <|
            "Hello World!".index_of "o" . should_equal 4
            "Hello World!".index_of "o" start=5 . should_equal 7
            "Hello World!".index_of "o" start=-5 . should_equal 7
            "Hello World!".index_of "o" start=12 . should_equal Nothing
            "Hello World!".index_of "o" start=13 . should_fail_with Index_Out_Of_Bounds
            "Hello World!".index_of "o" start=13 . catch . should_equal (Index_Out_Of_Bounds.Error 13 13)

            "Hello World!".last_index_of "o" . should_equal 7
            "Hello World!".last_index_of "o" start=6 . should_equal 4
            "Hello World!".last_index_of "o" start=12 . should_fail_with Index_Out_Of_Bounds
            "Hello World!".last_index_of "o" start=12 . catch . should_equal (Index_Out_Of_Bounds.Error 12 12)

            abc = 'A\u{301}ßC'
            abc.index_of "" . should_equal 0
            abc.index_of "" start=3 . should_equal 3
            abc.last_index_of "" . should_equal 3

        Test.specify "should allow case-insensitive matching in locate" <|
            hello = "Hello WORLD!"
            case_insensitive = Case_Sensitivity.Insensitive
            hello.locate "world" . should_equal Nothing
            hello.locate "world" case_sensitivity=case_insensitive . should_equal (Span.Value (6.up_to 11) hello)

            hello.locate "o" mode=Matching_Mode.First case_sensitivity=case_insensitive . should_equal (Span.Value (4.up_to 5) hello)
            hello.locate "o" mode=Matching_Mode.Last case_sensitivity=case_insensitive . should_equal (Span.Value (7.up_to 8) hello)

            accents = 'A\u{301}E\u{301}O\u{301}'
            accents.locate accent_1 case_sensitivity=case_insensitive . should_equal (Span.Value (1.up_to 2) accents)

            "Strasse".locate "ß" case_sensitivity=case_insensitive . should_equal (Span.Value (4.up_to 6) "Strasse")
            "Monumentenstraße 42".locate "STRASSE" case_sensitivity=case_insensitive . should_equal (Span.Value (10.up_to 16) "Monumentenstraße 42")

            '\u0390'.locate '\u03B9\u0308\u0301' case_sensitivity=case_insensitive . should_equal (Span.Value (0.up_to 1) '\u0390')
            'ԵՒ'.locate 'և' . should_equal Nothing
            'ԵՒ'.locate 'և' case_sensitivity=case_insensitive . should_equal (Span.Value (0.up_to 2) 'ԵՒ')
            'և'.locate 'ԵՒ' case_sensitivity=case_insensitive . should_equal (Span.Value (0.up_to 1) 'և')

            ligatures = 'ffaﬀﬁﬂﬃﬄﬅﬆZ'
            ligatures.locate 'FFI' case_sensitivity=case_insensitive . should_equal (Span.Value (3.up_to 5) ligatures)
            ligatures.locate 'FF' case_sensitivity=case_insensitive . should_equal (Span.Value (0.up_to 2) ligatures)
            ligatures.locate 'ff' case_sensitivity=case_insensitive mode=Matching_Mode.Last . should_equal (Span.Value (7.up_to 8) ligatures)
            ligatures.locate_all 'ff' . should_equal [Span.Value (0.up_to 2) ligatures]
            ligatures.locate_all 'FF' case_sensitivity=case_insensitive . should_equal [Span.Value (0.up_to 2) ligatures, Span.Value (3.up_to 4) ligatures, Span.Value (6.up_to 7) ligatures, Span.Value (7.up_to 8) ligatures]
            ligatures.locate_all 'ffi' case_sensitivity=case_insensitive . should_equal [Span.Value (3.up_to 5) ligatures, Span.Value (6.up_to 7) ligatures]
            'fffi'.locate_all 'ﬀ' case_sensitivity=case_insensitive . should_equal [Span.Value (0.up_to 2) 'fffi']
            'fffi'.locate_all 'ﬃ' . should_equal []
            'fffi'.locate_all 'ﬃ' case_sensitivity=case_insensitive . should_equal [Span.Value (1.up_to 4) 'fffi']
            'FFFI'.locate 'ﬃ' case_sensitivity=case_insensitive . should_equal (Span.Value (1.up_to 4) 'FFFI')

            'ﬃﬄ'.locate 'IF' case_sensitivity=case_insensitive . should_equal (Span.Value (0.up_to 2) 'ﬃﬄ')
            'ﬃﬄ'.locate 'F' Matching_Mode.Last case_sensitivity=case_insensitive . should_equal (Span.Value (1.up_to 2) 'ﬃﬄ')
            'ﬃﬄ'.locate_all 'F' case_sensitivity=case_insensitive . should_equal [Span.Value (0.up_to 1) 'ﬃﬄ', Span.Value (0.up_to 1) 'ﬃﬄ', Span.Value (1.up_to 2) 'ﬃﬄ', Span.Value (1.up_to 2) 'ﬃﬄ']
            'aaﬃbb'.locate_all 'af' case_sensitivity=case_insensitive . should_equal [Span.Value (1.up_to 3) 'aaﬃbb']
            'aaﬃbb'.locate_all 'affi' case_sensitivity=case_insensitive . should_equal [Span.Value (1.up_to 3) 'aaﬃbb']
            'aaﬃbb'.locate_all 'ib' case_sensitivity=case_insensitive . should_equal [Span.Value (2.up_to 4) 'aaﬃbb']
            'aaﬃbb'.locate_all 'ffib' case_sensitivity=case_insensitive . should_equal [Span.Value (2.up_to 4) 'aaﬃbb']

            "".locate "foo" case_sensitivity=case_insensitive . should_equal Nothing
            "".locate "foo" case_sensitivity=case_insensitive mode=Matching_Mode.Last . should_equal Nothing
            "".locate_all "foo" case_sensitivity=case_insensitive . should_equal []
            "".locate "" case_sensitivity=case_insensitive . should_equal (Span.Value (0.up_to 0) "")
            "".locate "" case_sensitivity=case_insensitive mode=Matching_Mode.Last . should_equal (Span.Value (0.up_to 0) "")
            "".locate_all "" case_sensitivity=case_insensitive . should_equal [Span.Value (0.up_to 0) ""]
            abc = 'A\u{301}ßC'
            abc.locate "" case_sensitivity=case_insensitive . should_equal (Span.Value (0.up_to 0) abc)
            abc.locate "" case_sensitivity=case_insensitive mode=Matching_Mode.Last . should_equal (Span.Value (3.up_to 3) abc)
            abc.locate_all "" case_sensitivity=case_insensitive . should_equal [Span.Value (0.up_to 0) abc, Span.Value (1.up_to 1) abc, Span.Value (2.up_to 2) abc, Span.Value (3.up_to 3) abc]

        Test.specify "find should match regexes" <|
            hello = "Hello World!"

<<<<<<< HEAD
            hello.find ".o" Case_Sensitivity.Insensitive . group 0 . should_equal "lo"
            hello.find_all ".o" . map (match-> match.group 0) . should_equal ["lo", "Wo"]

            "foobar".find "BAR" Case_Sensitivity.Insensitive . group 0 . should_equal "bar"
=======
            hello.find ".o" Case_Sensitivity.Insensitive . text 0 . should_equal "lo"
            hello.find_all ".o" . map (match-> match.text 0) . should_equal ["lo", "Wo"]

            "foobar".find "BAR" Case_Sensitivity.Insensitive . text 0 . should_equal "bar"
>>>>>>> f5234242

            ## Regex matching does not do case folding
            "Strasse".find "ß" Case_Sensitivity.Insensitive . should_equal Nothing

        Test.specify "find should produce correct spans" <|
            "Hello World!".find ".o" Case_Sensitivity.Insensitive . grapheme_span 0 . should_equal (Span.Value (3.up_to 5) "Hello World!")
            "Hello World!".find_all ".o" . map (match-> match.grapheme_span 0) . should_equal [Span.Value (3.up_to 5) "Hello World!", Span.Value (6.up_to 8) "Hello World!"]
            "foobar".find "BAR" Case_Sensitivity.Insensitive . grapheme_span 0 . should_equal (Span.Value (3.up_to 6) "foobar")

        Test.specify "should handle accents and other multi-point graphemes" <|
            accents = 'a\u{301}e\u{301}o\u{301}he\u{301}h'

<<<<<<< HEAD
            accents.find 'h' . group 0 . should_equal 'h'
            accents.find 'e\u{301}' . group 0 . should_equal 'e\u{301}'
=======
            accents.find 'h' . text 0 . should_equal 'h'
            accents.find 'e\u{301}' . text 0 . should_equal 'e\u{301}'
>>>>>>> f5234242

            # Check both UTF16 spans
            accents.find_all 'h' . map (match-> match.span 0) . should_equal [Utf_16_Span.Value (6.up_to 7) accents, Utf_16_Span.Value (9.up_to 10) accents]
            accents.find_all 'e\u{301}' . map (match-> match.span 0) . should_equal [Utf_16_Span.Value (2.up_to 4) accents, Utf_16_Span.Value (7.up_to 9) accents]

            # Check both grapheme spans
            accents.find_all 'h' . map (match-> match.grapheme_span 0) . should_equal [Span.Value (3.up_to 4) accents, Span.Value (5.up_to 6) accents]
            accents.find_all 'e\u{301}' . map (match-> match.grapheme_span 0) . should_equal [Span.Value (1.up_to 2) accents, Span.Value (4.up_to 5) accents]

            # Check contents to make sure the spans' ranges are ok
<<<<<<< HEAD
            accents.find 'h' . group 0 . should_equal 'h'
            accents.find 'e\u{301}' . group 0 . should_equal 'e\u{301}'
=======
            accents.find 'h' . text 0 . should_equal 'h'
            accents.find 'e\u{301}' . text 0 . should_equal 'e\u{301}'
>>>>>>> f5234242

        Test.specify "should correctly handle regex edge cases in locate" pending="Figure out how to make Regex correctly handle empty patterns." <|
            regex = Regex_Matcher.Value
            "".match "foo" matcher=regex . should_equal Nothing
            "".match "foo" matcher=regex mode=Matching_Mode.Last . should_equal Nothing
            "".match_all "foo" matcher=regex . should_equal []
            "".match "" matcher=regex . should_equal ""
            "".match_all "" matcher=regex . should_equal [""]
            "".match "" matcher=regex mode=Matching_Mode.Last . should_equal ""
            abc = 'A\u{301}ßC'
            abc.match "" matcher=regex . should_equal abc
            abc.match_all "" matcher=regex . should_equal ["", "", "", "", ""]
            abc.match "" matcher=regex mode=Matching_Mode.Last . should_equal ""

        Test.specify "should handle overlapping matches as shown in the examples" <|
            "aaa".locate "aa" mode=Matching_Mode.Last case_sensitivity=Case_Sensitivity.Sensitive . should_equal (Span.Value (1.up_to 3) "aaa")

            "aaa aaa".locate "aa" mode=Matching_Mode.Last case_sensitivity=Case_Sensitivity.Sensitive . should_equal (Span.Value (5.up_to 7) "aaa aaa")

        Test.specify "should default to exact matching for locate but regex for match" <|
            txt = "aba[bc]adacae"
            "ab".locate "ab" . should_equal (Span.Value (0.up_to 2) "ab")
            "ab".locate "a[bc]" . should_equal Nothing
            "ab".locate_all "a[bc]" . should_equal []

            txt.locate "a[bc]" . should_equal (Span.Value (2.up_to 7) txt)
            txt.locate_all "a[bc]" . should_equal [Span.Value (2.up_to 7) txt]

<<<<<<< HEAD
            "ab".find "a[bc]" . group 0 . should_equal "ab"
            "a[bc]".find "a[bc]" . should_equal Nothing
            "a[bc]".find_all "a[bc]" . should_equal []

            txt.find "a[bc]" . group 0 . should_equal "ab"
            txt.find_all "a[bc]" . map (match-> match.group 0) . should_equal ["ab", "ac"]

    Test.group "Regex: find and find_all" <|
        Test.specify "should be possible on text" <|
            "My Text: Goes Here".find "^My Text: (.+)$" . group 0 . should_equal "My Text: Goes Here"
=======
            "ab".find "a[bc]" . text 0 . should_equal "ab"
            "a[bc]".find "a[bc]" . should_equal Nothing
            "a[bc]".find_all "a[bc]" . should_equal []

            txt.find "a[bc]" . text 0 . should_equal "ab"
            txt.find_all "a[bc]" . map (match-> match.text 0) . should_equal ["ab", "ac"]

    Test.group "Regex: find and find_all" <|
        Test.specify "should be possible on text" <|
            "My Text: Goes Here".find "^My Text: (.+)$" . text 0 . should_equal "My Text: Goes Here"
>>>>>>> f5234242

        Test.specify "should be possible on unicode text" <|
            txt = "maza건반zaa"
            txt.find "^a..z$" . should_equal Nothing
<<<<<<< HEAD
            txt.find "^m..a..z.a$" . group 0 . should_equal "maza건반zaa"
            txt.find "a..z" . group 0 . should_equal "a건반z"

        Test.specify "should be possible in case-insensitive mode" <|
            "MY".find "my" Case_Sensitivity.Insensitive . group 0 . should_equal "MY"
=======
            txt.find "^m..a..z.a$" . text 0 . should_equal "maza건반zaa"
            txt.find "a..z" . text 0 . should_equal "a건반z"

        Test.specify "should be possible in case-insensitive mode" <|
            "MY".find "my" Case_Sensitivity.Insensitive . text 0 . should_equal "MY"
>>>>>>> f5234242

        Test.specify "should allow access to the entire match text" <|
            "abcddd".find "ab(c(d+))" . text . should_equal "abcddd"

        Test.specify "should allow access to groups via .get" <|
            "abcddd".find "ab(c(d+))" . get 0 . should_equal "abcddd"
            "abcddd".find "ab(c(d+))" . get 1 . should_equal "cddd"
            "abcddd".find "ab(c(d+))" . get 2 . should_equal "ddd"
            "abcddd".find "ab(c(d+))" . get 3 if_missing="MISSING" . should_equal "MISSING"

        Test.specify "should allow access to groups via .at" <|
            "abcddd".find "ab(c(d+))" . at 0 . should_equal "abcddd"
            "abcddd".find "ab(c(d+))" . at 1 . should_equal "cddd"
            "abcddd".find "ab(c(d+))" . at 2 . should_equal "ddd"
            "abcddd".find "ab(c(d+))" . at 3 . should_fail_with Index_Out_Of_Bounds

        Test.specify "should handle the Unicode normalization" pending="Use this to test exposed normalization methods" <|
            ## This test passed for the builtin Java regex library, using
               Pattern.CANON_EQ, but since that option is buggy and rarely use,
               we won't attempt to recreate it with Truffle regex. Instead,
               expose normalization methods to allow developers to do it
               themselves.
            accents = 'a\u{301}e\u{301}o\u{301}'
            accents.find accent_1 . grapheme_span 0 . should_equal (Span.Value (1.up_to 2) 'a\u{301}e\u{301}o\u{301}')

        Test.specify "can return a vector of all match groups" <|
            "abc".find "ab((c)|(d))" . groups . should_equal ['abc', 'c', 'c', Nothing]

        Test.specify "should default to group 0 in .span and .grapheme_span" <|
            "abacadae".find "a[bc]" . span . should_equal (Utf_16_Span.Value (0.up_to 2) "abacadae")
            'a\u{301}e\u{301}o\u{301}'.find 'e\u{301}' . grapheme_span . should_equal (Span.Value (1.up_to 2) 'a\u{301}e\u{301}o\u{301}')

        Test.specify "should allow to match one or more occurrences of a pattern in the text" <|
            "abacadae".find_all "a[bc]" . map (match-> match.grapheme_span 0) . should_equal [Span.Value (0.up_to 2) "abacadae", Span.Value (2.up_to 4) "abacadae"]
            "abacadae".find_all "a." . map (match-> match.grapheme_span 0) . should_equal [Span.Value (0.up_to 2) "abacadae", Span.Value (2.up_to 4) "abacadae", Span.Value (4.up_to 6) "abacadae", Span.Value (6.up_to 8) "abacadae"]
            "abacadae".find_all "a.*" . map (match-> match.grapheme_span 0) . should_equal [Span.Value (0.up_to 8) "abacadae"]
            "abacadae".find_all "a.+?" . map (match-> match.grapheme_span 0) . should_equal [Span.Value (0.up_to 2) "abacadae", Span.Value (2.up_to 4) "abacadae", Span.Value (4.up_to 6) "abacadae", Span.Value (6.up_to 8) "abacadae"]

        Test.specify "should allow access to match groups by number" <|
<<<<<<< HEAD
            "abcddd".find "ab(c(d+))" . group 0 . should_equal "abcddd"
            "abcddd".find "ab(c(d+))" . group 1 . should_equal "cddd"
            "abcddd".find "ab(c(d+))" . group 2 . should_equal "ddd"

        Test.specify "should allow access to match groups by name" <|
            "abcddd".find "ab(?<cee>c(d+))" . group "cee" . should_equal "cddd"

        Test.specify "should throw No_Such_Group for an out-of-range group number" <|
            "abcddd".find "ab(c(d+))" . group 3 . should_fail_with No_Such_Group
            "abcddd".find "ab(c(d+))" . group 12 . should_fail_with No_Such_Group
            "abcddd".find "ab(c(d+))" . group (-1) . should_fail_with No_Such_Group

        Test.specify "should throw No_Such_Group for an invalid group name" <|
            "abcddd".find "ab(?<cee>c(d+))" . group "dee" . should_fail_with No_Such_Group

        Test.specify "should throw No_Such_Group for an invalid group name (when there are no named groups at all)" <|
            "abcddd".find "ab(c(d+))" . group "dee" . should_fail_with No_Such_Group

        Test.specify "should throw Regex_Syntax_Error for a regex with incorrect syntax" <|
            "abcddd".find "ab(c(((((((" . group 0 . should_fail_with Regex_Syntax_Error
=======
            "abcddd".find "ab(c(d+))" . text 0 . should_equal "abcddd"
            "abcddd".find "ab(c(d+))" . text 1 . should_equal "cddd"
            "abcddd".find "ab(c(d+))" . text 2 . should_equal "ddd"

        Test.specify "should allow access to match groups by name" <|
            "abcddd".find "ab(?<cee>c(d+))" . text "cee" . should_equal "cddd"

        Test.specify "should throw No_Such_Group for an out-of-range group number" <|
            "abcddd".find "ab(c(d+))" . text 3 . should_fail_with No_Such_Group
            "abcddd".find "ab(c(d+))" . text 12 . should_fail_with No_Such_Group
            "abcddd".find "ab(c(d+))" . text (-1) . should_fail_with No_Such_Group

        Test.specify "should throw No_Such_Group for an invalid group name" <|
            "abcddd".find "ab(?<cee>c(d+))" . text "dee" . should_fail_with No_Such_Group

        Test.specify "should throw No_Such_Group for an invalid group name (when there are no named groups at all)" <|
            "abcddd".find "ab(c(d+))" . text "dee" . should_fail_with No_Such_Group

        Test.specify "should throw Regex_Syntax_Error for a regex with incorrect syntax" <|
            "abcddd".find "ab(c(((((((" . text 0 . should_fail_with Regex_Syntax_Error
>>>>>>> f5234242

        Test.specify ".text should return Nothing if the group did not participate in the match" <|
            match_c = "abc".find "ab((c)|(d))"
<<<<<<< HEAD
            match_c.group 1 . should_equal "c"
            match_c.group 2 . should_equal "c"
            match_c.group 3 . should_equal Nothing
            match_d = "abd".find "ab((c)|(d))"
            match_d.group 1 . should_equal "d"
            match_d.group 2 . should_equal Nothing
            match_d.group 3 . should_equal "d"

        Test.specify "should expand a partial-grapheme match to the whole grapheme" <|
            'e\u{301}'.find '\u{301}' . group 0 . should_equal 'e\u{301}'
=======
            match_c.text 1 . should_equal "c"
            match_c.text 2 . should_equal "c"
            match_c.text 3 . should_equal Nothing
            match_d = "abd".find "ab((c)|(d))"
            match_d.text 1 . should_equal "d"
            match_d.text 2 . should_equal Nothing
            match_d.text 3 . should_equal "d"

        Test.specify "should expand a partial-grapheme match to the whole grapheme" <|
            'e\u{301}'.find '\u{301}' . text 0 . should_equal 'e\u{301}'
>>>>>>> f5234242

    Test.group "Text.match" <|
        Test.specify "should default to regex" <|
            "My Text: Goes Here".match "^My Text: (.+)$" . should_be_true
            "555-801-1923".match "^\d{3}-\d{3}-\d{4}$" . should_be_true
            "Hello".match "^[a-z]+$" . should_be_false
            "Hello".match "^[a-z]+$" Case_Sensitivity.Insensitive . should_be_true

        Test.specify "should only match whole input" <|
            "Hello".match "[a-z]" . should_be_false
            "abcd".match "bcd" . should_be_false
            "abcd".match "abc" . should_be_false
            "x".match "[a-z]" . should_be_true

        Test.specify "should be possible on unicode text" <|
            "Korean: 건반".match "^Korean: (.+)$" . should_be_true

        Test.specify "should be possible in case-insensitive mode" <|
            "MY".match "my" Case_Sensitivity.Insensitive . should_be_true

    Test.group "Regex splitting" <|
        Test.specify "should be possible on text" <|
            splits = "abcde".split "[bd]" Regex_Matcher.Value
            splits.length . should_equal 3
            splits.at 0 . should_equal "a"
            splits.at 1 . should_equal "c"
            splits.at 2 . should_equal "e"

        Test.specify "should be possible on unicode text" <|
            match = "Korean: 건반 (hangul)".split " " Regex_Matcher.Value
            match.length . should_equal 3
            match.at 0 . should_equal "Korean:"
            match.at 1 . should_equal "건반"
            match.at 2 . should_equal "(hangul)"

        Test.specify "should be possible in ascii mode" <|
            splits = "İiİ".split "\w" (Regex_Matcher.Value match_ascii=True)
            splits.length . should_equal 2
            splits.at 0 . should_equal "İ"
            splits.at 1 . should_equal "İ"

        Test.specify "should be possible in case-insensitive mode" <|
            splits = "abaBa".split "b" (Regex_Matcher.Value case_sensitivity=Case_Sensitivity.Insensitive)
            splits.length . should_equal 3
            splits.at 0 . should_equal "a"
            splits.at 1 . should_equal "a"
            splits.at 2 . should_equal "a"

        Test.specify "should be possible in dot_matches_newline mode" <|
            splits = 'ab\nabcd'.split "b." (Regex_Matcher.Value dot_matches_newline=True)
            splits.length . should_equal 3
            splits.at 0 . should_equal "a"
            splits.at 1 . should_equal "a"
            splits.at 2 . should_equal "d"

        Test.specify "should be possible in multiline mode" <|
            text = """
                Foo
                bar
            match = text.split "$" (Regex_Matcher.Value multiline=True)
            match.length . should_equal 3

        Test.specify "should be possible in comments mode" <|
            splits = "abcde".split "[bd] # Split on the letters `b` and `d`" (Regex_Matcher.Value comments=True)
            splits.length . should_equal 3
            splits.at 0 . should_equal "a"
            splits.at 1 . should_equal "c"
            splits.at 2 . should_equal "e"

    Test.group "Text.replace" <|
        Test.specify "should work as in examples" <|
            'aaa'.replace 'aa' 'b' . should_equal 'ba'
            "Hello World!".replace "[lo]" "#" matcher=Regex_Matcher.Value . should_equal "He### W#r#d!"
            "Hello World!".replace "l" "#" mode=Matching_Mode.First . should_equal "He#lo World!"
            '"abc" foo "bar" baz'.replace '"(.*?)"' '($1)' matcher=Regex_Matcher.Value . should_equal '(abc) foo (bar) baz'
            'ß'.replace 'S' 'A' matcher=Text_Matcher.Case_Insensitive . should_equal 'AA'
            'aﬃb'.replace 'i' 'X' matcher=Text_Matcher.Case_Insensitive . should_equal 'aXb'

        Test.specify "should correctly handle empty-string edge cases" <|
            [Regex_Mode.All, Matching_Mode.First, Matching_Mode.Last] . each mode->
                'aaa'.replace '' 'foo' mode=mode . should_equal 'aaa'
                ''.replace '' '' mode=mode . should_equal ''
                'a'.replace 'a' '' mode=mode . should_equal ''
                ''.replace 'a' 'b' mode=mode . should_equal ''

            'aba' . replace 'a' '' Matching_Mode.First . should_equal 'ba'
            'aba' . replace 'a' '' Matching_Mode.Last . should_equal 'ab'
            'aba' . replace 'a' '' . should_equal 'b'
            'aba' . replace 'c' '' . should_equal 'aba'

        Test.specify "should correctly handle first, all and last matching with overlapping occurrences" <|
            "aaa aaa".replace "aa" "c" . should_equal "ca ca"
            "aaa aaa".replace "aa" "c" mode=Matching_Mode.First . should_equal "ca aaa"
            "aaa aaa".replace "aa" "c" mode=Matching_Mode.Last . should_equal "aaa ac"

        Test.specify "should correctly handle case-insensitive matches" <|
            'AaąĄ' . replace "A" "-" matcher=Text_Matcher.Case_Insensitive . should_equal '--ąĄ'
            'AaąĄ' . replace "A" "-" . should_equal '-aąĄ'
            'HeLlO wOrLd' . replace 'hElLo' 'Hey,' matcher=Text_Matcher.Case_Sensitive . should_equal 'HeLlO wOrLd'
            'HeLlO wOrLd' . replace 'hElLo' 'Hey,' matcher=Text_Matcher.Case_Insensitive . should_equal 'Hey, wOrLd'

            "Iiİı" . replace "i" "-" . should_equal "I-İı"
            "Iiİı" . replace "I" "-" . should_equal "-iİı"
            "Iiİı" . replace "İ" "-" . should_equal "Ii-ı"
            "Iiİı" . replace "ı" "-" . should_equal "Iiİ-"

            "Iiİı" . replace "i" "-" matcher=Text_Matcher.Case_Insensitive . should_equal "--İı"
            "Iiİı" . replace "I" "-" matcher=Text_Matcher.Case_Insensitive . should_equal "--İı"
            "Iiİı" . replace "İ" "-" matcher=Text_Matcher.Case_Insensitive . should_equal "Ii-ı"
            "Iiİı" . replace "ı" "-" matcher=Text_Matcher.Case_Insensitive . should_equal "Iiİ-"

            tr_insensitive = Text_Matcher.Case_Insensitive (Locale.new "tr")
            "Iiİı" . replace "i" "-" matcher=tr_insensitive . should_equal "I--ı"
            "Iiİı" . replace "I" "-" matcher=tr_insensitive . should_equal "-iİ-"
            "Iiİı" . replace "İ" "-" matcher=tr_insensitive . should_equal "I--ı"
            "Iiİı" . replace "ı" "-" matcher=tr_insensitive . should_equal "-iİ-"

        Test.specify "should correctly handle Unicode edge cases" <|
            'sśs\u{301}' . replace 's' 'O' . should_equal 'Ośs\u{301}'
            'sśs\u{301}' . replace 's' 'O' Matching_Mode.Last . should_equal 'Ośs\u{301}'
            'śs\u{301}s' . replace 's' 'O' Matching_Mode.First . should_equal 'śs\u{301}O'

            'sśs\u{301}' . replace 'ś' 'O' . should_equal 'sOO'
            'sśs\u{301}' . replace 's\u{301}' 'O' . should_equal 'sOO'

            'SŚS\u{301}' . replace 's' 'O' . should_equal 'SŚS\u{301}'
            'SŚS\u{301}' . replace 's' 'O' Matching_Mode.Last . should_equal 'SŚS\u{301}'
            'ŚS\u{301}S' . replace 's' 'O' Matching_Mode.First . should_equal 'ŚS\u{301}S'

            'SŚS\u{301}' . replace 'ś' 'O' . should_equal 'SŚS\u{301}'
            'SŚS\u{301}' . replace 's\u{301}' 'O' . should_equal 'SŚS\u{301}'

            'SŚS\u{301}' . replace 's' 'O' matcher=Text_Matcher.Case_Insensitive . should_equal 'OŚS\u{301}'
            'SŚS\u{301}' . replace 's' 'O' Matching_Mode.Last matcher=Text_Matcher.Case_Insensitive . should_equal 'OŚS\u{301}'
            'ŚS\u{301}S' . replace 's' 'O' Matching_Mode.First matcher=Text_Matcher.Case_Insensitive . should_equal 'ŚS\u{301}O'

            'SŚS\u{301}' . replace 'ś' 'O' matcher=Text_Matcher.Case_Insensitive . should_equal 'SOO'
            'SŚS\u{301}' . replace 's\u{301}' 'O' matcher=Text_Matcher.Case_Insensitive . should_equal 'SOO'

            '✨🚀🚧😍😃😍😎😙😉☺' . replace '🚧😍' '|-|:)' . should_equal '✨🚀|-|:)😃😍😎😙😉☺'
            'Rocket Science' . replace 'Rocket' '🚀' . should_equal '🚀 Science'

            "Korean: 건반".replace "건반" "keyboard" . should_equal "Korean: keyboard"

        Test.specify "will approximate ligature matches" <|
            # TODO do we want to improve this? highly non-trivial for very rare edge cases
            ## Currently we lack 'resolution' to extract a partial match from
               the ligature to keep it, probably would need some special
               mapping.
            'ﬃﬃ'.replace 'ff' 'aa' matcher=Text_Matcher.Case_Insensitive . should_equal 'aaaa'
            'ﬃﬃ'.replace 'ff' 'aa' mode=Matching_Mode.First matcher=Text_Matcher.Case_Insensitive . should_equal 'aaﬃ'
            'ﬃﬃ'.replace 'ff' 'aa' mode=Matching_Mode.Last matcher=Text_Matcher.Case_Insensitive . should_equal 'ﬃaa'
            'aﬃﬃb'.replace 'IF' 'X' matcher=Text_Matcher.Case_Insensitive . should_equal 'aXb'
            'aiﬃffz' . replace 'if' '-' matcher=Text_Matcher.Case_Insensitive . should_equal 'a--fz'
            'AFFIB'.replace 'ﬃ' '-' matcher=Text_Matcher.Case_Insensitive . should_equal 'A-B'

            'ß'.replace 'SS' 'A' matcher=Text_Matcher.Case_Insensitive . should_equal 'A'
            'ß'.replace 'S' 'A' matcher=Text_Matcher.Case_Insensitive . should_equal 'AA'
            'ß'.replace 'S' 'A' mode=Matching_Mode.First matcher=Text_Matcher.Case_Insensitive . should_equal 'A'
            'ß'.replace 'S' 'A' mode=Matching_Mode.Last matcher=Text_Matcher.Case_Insensitive . should_equal 'A'
            'STRASSE'.replace 'ß' '-' matcher=Text_Matcher.Case_Insensitive . should_equal 'STRA-E'

        Test.specify "should perform simple replacement in Regex mode" <|
            "ababab".replace "b" "a" matcher=Regex_Matcher.Value . should_equal "aaaaaa"
            "ababab".replace "b" "a" mode=Matching_Mode.First matcher=Regex_Matcher.Value . should_equal "aaabab"
            "ababab".replace "b" "a" mode=Matching_Mode.Last matcher=Regex_Matcher.Value . should_equal "ababaa"

            "aaaa".replace "aa" "c" matcher=Regex_Matcher.Value . should_equal "cc"
            "aaaa".replace "aa" "c" mode=Matching_Mode.First matcher=Regex_Matcher.Value . should_equal "caa"
            "aaaa".replace "aa" "c" mode=Matching_Mode.Last matcher=Regex_Matcher.Value . should_equal "aac"

            "aaa".replace "aa" "c" matcher=Regex_Matcher.Value . should_equal "ca"
            "aaa".replace "aa" "c" mode=Matching_Mode.First matcher=Regex_Matcher.Value . should_equal "ca"
            "aaa".replace "aa" "c" mode=Matching_Mode.Last matcher=Text_Matcher.Case_Sensitive . should_equal "ac"
            "aaa".replace "aa" "c" mode=Matching_Mode.Last matcher=Regex_Matcher.Value . should_equal "ca"

            "aaa aaa".replace "aa" "c" matcher=Text_Matcher.Case_Sensitive . should_equal "ca ca"
            "aaa aaa".replace "aa" "c" mode=Matching_Mode.First matcher=Text_Matcher.Case_Sensitive . should_equal "ca aaa"
            "aaa aaa".replace "aa" "c" mode=Matching_Mode.Last matcher=Text_Matcher.Case_Sensitive . should_equal "aaa ac"
            "aaa aaa".replace "aa" "c" matcher=Regex_Matcher.Value . should_equal "ca ca"
            "aaa aaa".replace "aa" "c" mode=Matching_Mode.First matcher=Regex_Matcher.Value . should_equal "ca aaa"
            "aaa aaa".replace "aa" "c" mode=Matching_Mode.Last matcher=Regex_Matcher.Value . should_equal "aaa ca"

        Test.specify "in Regex mode should work with Unicode" <|
            "Korean: 건반".replace "건반" "keyboard" matcher=Regex_Matcher.Value . should_equal "Korean: keyboard"
            'sśs\u{301}'.replace 'ś' '-' matcher=Regex_Matcher.Value . should_equal 's--'
            'sśs\u{301}'.replace 's\u{301}' '-' matcher=Regex_Matcher.Value . should_equal 's--'

        Test.specify "in Regex mode should support various Regex options" <|
            r1 = "İiİ".replace "\w" "a" matcher=(Regex_Matcher.Value match_ascii=True)
            r1 . should_equal "İaİ"
            r2 = "abaBa".replace "b" "a" matcher=(Regex_Matcher.Value case_sensitivity=Case_Sensitivity.Insensitive)
            r2 . should_equal "aaaaa"
            r3 = 'ab\na'.replace "b." "a"  matcher=(Regex_Matcher.Value dot_matches_newline=True)
            r3 . should_equal "aaa"

            text = """
                Foo
                bar
            r4 = text.replace '\n' ""  matcher=(Regex_Matcher.Value multiline=True)
            r4 . should_equal "Foobar"

            r5 = "ababd".replace "b\w # Replacing a `b` followed by any word character" "a" matcher=(Regex_Matcher.Value comments=True)
            r5 . should_equal "aaa"

        Test.specify "in Regex mode should allow referring to capture groups in substitutions" <|
            '<a href="url">content</a>'.replace '<a href="(.*?)">(.*?)</a>' '$2 is at $1' matcher=Regex_Matcher.Value . should_equal 'content is at url'
            '<a href="url">content</a>'.replace '<a href="(?<address>.*?)">(?<text>.*?)</a>' '${text} is at ${address}' matcher=Regex_Matcher.Value . should_equal 'content is at url'

main = Test_Suite.run_main spec<|MERGE_RESOLUTION|>--- conflicted
+++ resolved
@@ -1181,17 +1181,10 @@
         Test.specify "find should match regexes" <|
             hello = "Hello World!"
 
-<<<<<<< HEAD
-            hello.find ".o" Case_Sensitivity.Insensitive . group 0 . should_equal "lo"
-            hello.find_all ".o" . map (match-> match.group 0) . should_equal ["lo", "Wo"]
-
-            "foobar".find "BAR" Case_Sensitivity.Insensitive . group 0 . should_equal "bar"
-=======
             hello.find ".o" Case_Sensitivity.Insensitive . text 0 . should_equal "lo"
             hello.find_all ".o" . map (match-> match.text 0) . should_equal ["lo", "Wo"]
 
             "foobar".find "BAR" Case_Sensitivity.Insensitive . text 0 . should_equal "bar"
->>>>>>> f5234242
 
             ## Regex matching does not do case folding
             "Strasse".find "ß" Case_Sensitivity.Insensitive . should_equal Nothing
@@ -1204,13 +1197,8 @@
         Test.specify "should handle accents and other multi-point graphemes" <|
             accents = 'a\u{301}e\u{301}o\u{301}he\u{301}h'
 
-<<<<<<< HEAD
-            accents.find 'h' . group 0 . should_equal 'h'
-            accents.find 'e\u{301}' . group 0 . should_equal 'e\u{301}'
-=======
             accents.find 'h' . text 0 . should_equal 'h'
             accents.find 'e\u{301}' . text 0 . should_equal 'e\u{301}'
->>>>>>> f5234242
 
             # Check both UTF16 spans
             accents.find_all 'h' . map (match-> match.span 0) . should_equal [Utf_16_Span.Value (6.up_to 7) accents, Utf_16_Span.Value (9.up_to 10) accents]
@@ -1221,13 +1209,8 @@
             accents.find_all 'e\u{301}' . map (match-> match.grapheme_span 0) . should_equal [Span.Value (1.up_to 2) accents, Span.Value (4.up_to 5) accents]
 
             # Check contents to make sure the spans' ranges are ok
-<<<<<<< HEAD
-            accents.find 'h' . group 0 . should_equal 'h'
-            accents.find 'e\u{301}' . group 0 . should_equal 'e\u{301}'
-=======
             accents.find 'h' . text 0 . should_equal 'h'
             accents.find 'e\u{301}' . text 0 . should_equal 'e\u{301}'
->>>>>>> f5234242
 
         Test.specify "should correctly handle regex edge cases in locate" pending="Figure out how to make Regex correctly handle empty patterns." <|
             regex = Regex_Matcher.Value
@@ -1256,18 +1239,6 @@
             txt.locate "a[bc]" . should_equal (Span.Value (2.up_to 7) txt)
             txt.locate_all "a[bc]" . should_equal [Span.Value (2.up_to 7) txt]
 
-<<<<<<< HEAD
-            "ab".find "a[bc]" . group 0 . should_equal "ab"
-            "a[bc]".find "a[bc]" . should_equal Nothing
-            "a[bc]".find_all "a[bc]" . should_equal []
-
-            txt.find "a[bc]" . group 0 . should_equal "ab"
-            txt.find_all "a[bc]" . map (match-> match.group 0) . should_equal ["ab", "ac"]
-
-    Test.group "Regex: find and find_all" <|
-        Test.specify "should be possible on text" <|
-            "My Text: Goes Here".find "^My Text: (.+)$" . group 0 . should_equal "My Text: Goes Here"
-=======
             "ab".find "a[bc]" . text 0 . should_equal "ab"
             "a[bc]".find "a[bc]" . should_equal Nothing
             "a[bc]".find_all "a[bc]" . should_equal []
@@ -1278,24 +1249,15 @@
     Test.group "Regex: find and find_all" <|
         Test.specify "should be possible on text" <|
             "My Text: Goes Here".find "^My Text: (.+)$" . text 0 . should_equal "My Text: Goes Here"
->>>>>>> f5234242
 
         Test.specify "should be possible on unicode text" <|
             txt = "maza건반zaa"
             txt.find "^a..z$" . should_equal Nothing
-<<<<<<< HEAD
-            txt.find "^m..a..z.a$" . group 0 . should_equal "maza건반zaa"
-            txt.find "a..z" . group 0 . should_equal "a건반z"
-
-        Test.specify "should be possible in case-insensitive mode" <|
-            "MY".find "my" Case_Sensitivity.Insensitive . group 0 . should_equal "MY"
-=======
             txt.find "^m..a..z.a$" . text 0 . should_equal "maza건반zaa"
             txt.find "a..z" . text 0 . should_equal "a건반z"
 
         Test.specify "should be possible in case-insensitive mode" <|
             "MY".find "my" Case_Sensitivity.Insensitive . text 0 . should_equal "MY"
->>>>>>> f5234242
 
         Test.specify "should allow access to the entire match text" <|
             "abcddd".find "ab(c(d+))" . text . should_equal "abcddd"
@@ -1335,28 +1297,6 @@
             "abacadae".find_all "a.+?" . map (match-> match.grapheme_span 0) . should_equal [Span.Value (0.up_to 2) "abacadae", Span.Value (2.up_to 4) "abacadae", Span.Value (4.up_to 6) "abacadae", Span.Value (6.up_to 8) "abacadae"]
 
         Test.specify "should allow access to match groups by number" <|
-<<<<<<< HEAD
-            "abcddd".find "ab(c(d+))" . group 0 . should_equal "abcddd"
-            "abcddd".find "ab(c(d+))" . group 1 . should_equal "cddd"
-            "abcddd".find "ab(c(d+))" . group 2 . should_equal "ddd"
-
-        Test.specify "should allow access to match groups by name" <|
-            "abcddd".find "ab(?<cee>c(d+))" . group "cee" . should_equal "cddd"
-
-        Test.specify "should throw No_Such_Group for an out-of-range group number" <|
-            "abcddd".find "ab(c(d+))" . group 3 . should_fail_with No_Such_Group
-            "abcddd".find "ab(c(d+))" . group 12 . should_fail_with No_Such_Group
-            "abcddd".find "ab(c(d+))" . group (-1) . should_fail_with No_Such_Group
-
-        Test.specify "should throw No_Such_Group for an invalid group name" <|
-            "abcddd".find "ab(?<cee>c(d+))" . group "dee" . should_fail_with No_Such_Group
-
-        Test.specify "should throw No_Such_Group for an invalid group name (when there are no named groups at all)" <|
-            "abcddd".find "ab(c(d+))" . group "dee" . should_fail_with No_Such_Group
-
-        Test.specify "should throw Regex_Syntax_Error for a regex with incorrect syntax" <|
-            "abcddd".find "ab(c(((((((" . group 0 . should_fail_with Regex_Syntax_Error
-=======
             "abcddd".find "ab(c(d+))" . text 0 . should_equal "abcddd"
             "abcddd".find "ab(c(d+))" . text 1 . should_equal "cddd"
             "abcddd".find "ab(c(d+))" . text 2 . should_equal "ddd"
@@ -1377,22 +1317,9 @@
 
         Test.specify "should throw Regex_Syntax_Error for a regex with incorrect syntax" <|
             "abcddd".find "ab(c(((((((" . text 0 . should_fail_with Regex_Syntax_Error
->>>>>>> f5234242
 
         Test.specify ".text should return Nothing if the group did not participate in the match" <|
             match_c = "abc".find "ab((c)|(d))"
-<<<<<<< HEAD
-            match_c.group 1 . should_equal "c"
-            match_c.group 2 . should_equal "c"
-            match_c.group 3 . should_equal Nothing
-            match_d = "abd".find "ab((c)|(d))"
-            match_d.group 1 . should_equal "d"
-            match_d.group 2 . should_equal Nothing
-            match_d.group 3 . should_equal "d"
-
-        Test.specify "should expand a partial-grapheme match to the whole grapheme" <|
-            'e\u{301}'.find '\u{301}' . group 0 . should_equal 'e\u{301}'
-=======
             match_c.text 1 . should_equal "c"
             match_c.text 2 . should_equal "c"
             match_c.text 3 . should_equal Nothing
@@ -1403,7 +1330,6 @@
 
         Test.specify "should expand a partial-grapheme match to the whole grapheme" <|
             'e\u{301}'.find '\u{301}' . text 0 . should_equal 'e\u{301}'
->>>>>>> f5234242
 
     Test.group "Text.match" <|
         Test.specify "should default to regex" <|
