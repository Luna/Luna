--- conflicted
+++ resolved
@@ -171,8 +171,6 @@
             obj.set_value "baz" "zxcv" . to_json . should_equal '{"foo":"bar","baz":"zxcv"}'
             obj.set_value "abc" "def" . to_json . should_equal '{"foo":"bar","baz":"quux","abc":"def"}'
 
-<<<<<<< HEAD
-=======
         Test.specify "set_value does not modify the original object" <|
             obj = JS_Object.from_pairs [["foo", "bar"], ["baz", "quux"]]
             obj.to_json . should_equal '{"foo":"bar","baz":"quux"}'
@@ -180,7 +178,6 @@
             modified.to_json . should_equal '{"foo":"asdf","baz":"quux"}'
             obj.to_json . should_equal '{"foo":"bar","baz":"quux"}'
 
->>>>>>> 41fe87f2
     Test.group "JSON" <|
         Test.specify "should allow getting object fields" <|
             object = Json.parse '{ "foo": "bar", "baz": ["foo", "x", false],"y": {"z": null, "w": null} }'
