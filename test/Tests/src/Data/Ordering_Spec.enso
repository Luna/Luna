from Standard.Base import all
import Standard.Base.Error.Common.Incomparable_Values
import Standard.Base.Error.Common.Type_Error

from Standard.Test import Test, Test_Suite
import Standard.Test.Extensions

# === Test Resources ===

type Ord
    Value number

type Ord_Comparator
    compare x y = (Comparable.from x.number) . compare x.number y.number
    hash x = (Comparable.from x.number) . hash x.number

Comparable.from (_:Ord) = Ord_Comparator

## Unordered pair
type UPair
    Value x y

type UPair_Comparator
    compare pair1 pair2 =
        if pair1.x == pair2.x && pair1.y == pair2.y then Ordering.Equal else
            if pair1.x == pair2.y && pair1.y == pair2.x then Ordering.Equal else
                Nothing

    hash upair =
        x_comp = Comparable.from upair.x
        y_comp = Comparable.from upair.y
        (x_comp.hash upair.x) + (y_comp.hash upair.y)

Comparable.from (_ : UPair) = UPair_Comparator

type Parent
    Value child

# === The Tests ===

spec =
    Test.group "Default comparator" <|
        Test.specify "should support custom comparator" <|
            Ordering.compare (Ord.Value 1) (Ord.Value 2) . should_equal Ordering.Less
            Ordering.compare (Ord.Value 1) (Ord.Value 1) . should_equal Ordering.Equal
            Ordering.compare (Ord.Value 20) (Ord.Value 1) . should_equal Ordering.Greater
            Ordering.compare (UPair.Value 1 2) (UPair.Value 2 1) . should_equal Ordering.Equal

        Test.specify "should support equality for custom comparators in atom field" <|
            ((Parent.Value (Ord.Value 1)) == (Parent.Value (Ord.Value 1))) . should_be_true
            ((Parent.Value (Ord.Value 1)) == (Parent.Value (Ord.Value 22))) . should_be_false

<<<<<<< HEAD
=======
        Test.specify "should throw Incomparable_Values when comparing types with unordered comparator" <|
            val1 = (UPair.Value 1 2)
            val2 = (UPair.Value 2 1)
            err = Ordering.compare val1 val2
            err.should_fail_with Incomparable_Values
            Meta.is_same_object err.catch.left val1 . should_be_true
            Meta.is_same_object err.catch.right val2 . should_be_true

>>>>>>> 0f1d591b
        Test.specify "should throw Type_Error when comparing different types" <|
            Ordering.compare (UPair.Value 1 2) (Ord.Value 2) . should_fail_with Type_Error
            Ordering.compare 1 Nothing . should_fail_with Type_Error

    Test.group "Ordering" <|
        Test.specify "should allow conversion to sign representation" <|
            Ordering.Less.to_sign . should_equal -1
            Ordering.Equal.to_sign . should_equal 0
            Ordering.Greater.to_sign . should_equal 1

        Test.specify "should allow conversion from sign representation" <|
            Ordering.from_sign -1 . should_equal Ordering.Less
            Ordering.from_sign 0 . should_equal Ordering.Equal
            Ordering.from_sign 1 . should_equal Ordering.Greater

        Test.specify "should be ordered itself" <|
            Ordering.compare Ordering.Less Ordering.Less . should_equal Ordering.Equal
            Ordering.compare Ordering.Less Ordering.Equal . should_equal Ordering.Less
            Ordering.compare Ordering.Less Ordering.Greater . should_equal Ordering.Less
            Ordering.compare Ordering.Equal Ordering.Less . should_equal Ordering.Greater
            Ordering.compare Ordering.Equal Ordering.Equal . should_equal Ordering.Equal
            Ordering.compare Ordering.Equal Ordering.Greater . should_equal Ordering.Less
            Ordering.compare Ordering.Greater Ordering.Less . should_equal Ordering.Greater
            Ordering.compare Ordering.Greater Ordering.Equal . should_equal Ordering.Greater
            Ordering.compare Ordering.Greater Ordering.Greater . should_equal Ordering.Equal

        Test.specify "should allow lexicographical composition" <|
            Ordering.Less.and_then Ordering.Less . should_equal Ordering.Less
            Ordering.Less.and_then Ordering.Equal . should_equal Ordering.Less
            Ordering.Less.and_then Ordering.Greater . should_equal Ordering.Less
            Ordering.Equal.and_then Ordering.Less . should_equal Ordering.Less
            Ordering.Equal.and_then Ordering.Equal . should_equal Ordering.Equal
            Ordering.Equal.and_then Ordering.Greater . should_equal Ordering.Greater
            Ordering.Greater.and_then Ordering.Less . should_equal Ordering.Greater
            Ordering.Greater.and_then Ordering.Equal . should_equal Ordering.Greater
            Ordering.Greater.and_then Ordering.Greater . should_equal Ordering.Greater

        Test.specify "should handle partial ordering of Decimal type" <|
            Ordering.compare Number.nan 42.0 . should_fail_with Incomparable_Values
            Ordering.compare 42.0 Number.nan . should_fail_with Incomparable_Values
            Ordering.compare 42.5 67.9 . should_equal Ordering.Less
            Meta.is_same_object (Comparable.from Number.nan) (Comparable.from 42.0) . should_be_true

        Test.specify "should fail with Type_Error for wrong type of that" <|
            Ordering.compare Ordering.Less 1 . should_fail_with Type_Error
            Ordering.compare Ordering.Less Nothing . should_fail_with Type_Error
            Ordering.compare Ordering.Less "Hello" . should_fail_with Type_Error


main = Test_Suite.run_main spec<|MERGE_RESOLUTION|>--- conflicted
+++ resolved
@@ -50,17 +50,6 @@
             ((Parent.Value (Ord.Value 1)) == (Parent.Value (Ord.Value 1))) . should_be_true
             ((Parent.Value (Ord.Value 1)) == (Parent.Value (Ord.Value 22))) . should_be_false
 
-<<<<<<< HEAD
-=======
-        Test.specify "should throw Incomparable_Values when comparing types with unordered comparator" <|
-            val1 = (UPair.Value 1 2)
-            val2 = (UPair.Value 2 1)
-            err = Ordering.compare val1 val2
-            err.should_fail_with Incomparable_Values
-            Meta.is_same_object err.catch.left val1 . should_be_true
-            Meta.is_same_object err.catch.right val2 . should_be_true
-
->>>>>>> 0f1d591b
         Test.specify "should throw Type_Error when comparing different types" <|
             Ordering.compare (UPair.Value 1 2) (Ord.Value 2) . should_fail_with Type_Error
             Ordering.compare 1 Nothing . should_fail_with Type_Error
