--- conflicted
+++ resolved
@@ -156,17 +156,6 @@
             pattern = Regex_2.compile ""
             pattern.find_all "ABC" . should_fail_with Illegal_Argument
 
-<<<<<<< HEAD
-        Test.specify "`find` against a non-Text should fail with Illegal_Argument" <|
-            pattern = Regex_2.compile "abc"
-            pattern.find 1 . should_fail_with Illegal_Argument
-
-        Test.specify "`find_all` against a non-Text should fail with Illegal_Argument" <|
-            pattern = Regex_2.compile "abc"
-            pattern.find_all 1 . should_fail_with Illegal_Argument
-
-=======
->>>>>>> d89de849
     Test.group "Pattern_2.split" <|
         Test.specify "should be able to `split` on the first instance of the pattern" <|
             pattern = Regex_2.compile "cd"
@@ -188,28 +177,21 @@
 
         Test.specify "should be able to `split` on the all instances of the pattern in the input" <|
             pattern = Regex_2.compile "a"
-<<<<<<< HEAD
-            input = "bacadaeaf"
-            texts = pattern.split input
-            texts . should_equal ["b", "c", "d", "e", "f"]
-=======
             pattern.split "bacadaeaf" . should_equal ["b", "c", "d", "e", "f"]
             pattern.split "baab" . should_equal ["b", "", "b"]
             pattern.split "aaa" . should_equal ["", "", "", ""]
             pattern.split "" . should_equal [""]
             pattern.split "a" . should_equal ["", ""]
             pattern.split "abaca" . should_equal ["", "b", "c", ""]
->>>>>>> d89de849
 
         Test.specify "should split without normalization" <|
             pattern = Regex_2.compile "s"
             pattern.split 'aśsśs\u{301}śb' . should_equal ['aś', 'ś', '\u{301}śb']
 
-<<<<<<< HEAD
         Test.specify "`split` against a non-Text should fail with Illegal_Argument" <|
             pattern = Regex_2.compile "abc"
             pattern.split 1 . should_fail_with Illegal_Argument
-=======
+
     Test.group "Pattern_2.tokenize" <|
         Test.specify "can tokenize simple regexes without capturing groups"
             Regex_2.compile "[a-z]+" . tokenize "1-800-regex-yes" . should_equal ["regex", "yes"]
@@ -249,7 +231,6 @@
             Regex_2.compile "..." . tokenize "ABCDEF" . should_equal ["ABC","DEF"]
             Regex_2.compile "(.).(.)" . tokenize "ABCDEF" . should_equal ["AC","DF"]
             Regex_2.compile "(\S+)(?:\s+|$)" . tokenize 'Hello Big\r\nWide\tWorld\nGoodbye!' . should_equal ["Hello","Big","Wide","World","Goodbye!"]
->>>>>>> d89de849
 
     Test.group "Pattern_2.replace" <|
         Test.specify "should be able to `replace` the first instance of the pattern in the input" <|
