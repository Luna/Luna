--- conflicted
+++ resolved
@@ -58,21 +58,12 @@
             periods = [(Period.new days=1), (Period.new 0), (Period.new years=30), (Period.new years=3 months=2)]
             durations.each duration->
                 periods.each period->
-<<<<<<< HEAD
-                    (duration + period).should_fail_with Time_Error.Error
-                    (duration - period).should_fail_with Time_Error.Error
-                    (period + duration).should_fail_with Time_Error.Error
-                    (period - duration).should_fail_with Time_Error.Error
-                    (duration > period).should_fail_with Incomparable_Values.Error
-                    (duration < period).should_fail_with Incomparable_Values.Error
-=======
                     (duration + period).should_fail_with Time_Error
                     (duration - period).should_fail_with Time_Error
                     (period + duration).should_fail_with Time_Error
                     (period - duration).should_fail_with Time_Error
-                    (duration > period).should_fail_with Type_Error
-                    (duration < period).should_fail_with Type_Error
->>>>>>> 0f1d591b
+                    (duration > period).should_fail_with Incomparable_Values.Error
+                    (duration < period).should_fail_with Incomparable_Values.Error
 
         Test.specify "Date_Time supports adding and subtracting Duration" <|
             ((Date_Time.new 2022 10 1 hour=10) + (Duration.new hours=2)) . should_equal (Date_Time.new 2022 10 1 hour=12)
