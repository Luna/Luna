from Standard.Base import all
from Standard.Base.Data.Array_Proxy import Array_Proxy
import Standard.Base.Data.Vector.Empty_Error
import Standard.Base.Data.Vector.No_Wrap
import Standard.Base.Errors.Common.Additional_Warnings
import Standard.Base.Errors.Common.Incomparable_Values
import Standard.Base.Errors.Common.Index_Out_Of_Bounds
import Standard.Base.Errors.Common.No_Such_Method
import Standard.Base.Errors.Common.Not_Found
import Standard.Base.Errors.Common.Type_Error
import Standard.Base.Errors.Common.Unsupported_Argument_Types
import Standard.Base.Errors.Illegal_Argument.Illegal_Argument
import Standard.Base.Errors.Unimplemented.Unimplemented
import Standard.Base.Runtime.Ref.Ref
import Standard.Base.Runtime.State
from Standard.Base.Data.Index_Sub_Range.Index_Sub_Range import While, By_Index, Sample, Every

from Standard.Test import Test, Test_Suite
import Standard.Test.Extensions

polyglot java import java.util.ArrayList

type T
    Value a b

type T_Comparator
    compare t1 t2 = Comparable.from t1.a . compare t1.a t2.a
    hash t = Comparable.from t.a . hash t.a

Comparable.from (_:T) = T_Comparator

## Type that violates reflexivity
type My_Nan
    Value value

type My_Nan_Comparator
    compare _ _ = Nothing
    hash _ = 0

Comparable.from (_:My_Nan) = My_Nan_Comparator

type My_Error
    Error a

type Foo
    Value vec

compare_tco a b = case a.vec.length == b.vec.length of
    False -> Ordering.compare a.vec.length b.vec.length
    True ->
        go ix = if ix > a.vec.length then Ordering.Equal else
            cmp = Ordering.compare (a.vec.at ix) (b.vec.at ix)
            case cmp of
                Ordering.Equal -> @Tail_Call go ix+1
                _ -> cmp
        go 0

foreign js generate_js_array = """
    return [1, 2, 3, 4, 5]

foreign js generate_nested_js_array = """
    return [[1, 2, 3], [4, 5]]

foreign python generate_py_array = """
    return [1, 2, 3, 4, None]

foreign python generate_nested_py_array = """
    return [[1, 2, 3], [4, 5]]

type_spec name alter = Test.group name <|
    map_fun a = if a == 30 then Error.throw (My_Error.Error a) else a+1
    flat_map_fun a = if (a.at 0) == 30 then Error.throw (My_Error.Error a) else a+[100]
    map_with_index_fun i a =
        _ = i
        if a == 30 then Error.throw (My_Error.Error a) else a+1
    zip_fun a b = if a == 30 then Error.throw (My_Error.Error a) else a+b+1

    pending_python_missing = if Polyglot.is_language_installed "python" then Nothing else
        "Can't run Python tests, Python is not installed."

    pending_map_report_warning = "vector.map does not yet support report_warning"

    Test.specify "text bytes" <|
        "Lore".utf_8 . should_equal [76, 111, 114, 101]

    Test.specify "should allow vector creation with a programmatic constructor" <|
        Vector.new 100 (ix -> ix + 1) . fold 0 (+) . should_equal 5050

        r = Ref.new 0
        next =
            r.put r.get+1
        const = Vector.new 4 _->next
        const.should_equal [0, 1, 2, 3]

    Test.specify "should allow vector creation with a constant constructor" <|
        Vector.fill 100 1 . fold (0) (+) . should_equal 100

        r = Ref.new 0
        next =
            r.put r.get+1
        const = Vector.fill 4 next
        const.should_equal [0, 0, 0, 0]

    Test.specify "should allow creation from arrays without mutability" <|
        built_from_js = Vector.from_polyglot_array generate_js_array
        built_from_js . should_equal (alter [1, 2, 3, 4, 5])

    Test.specify "should allow creation from arrays without mutability in Python" pending=pending_python_missing <|
        built_from_py = Vector.from_polyglot_array generate_py_array
        built_from_py . should_equal (alter [1, 2, 3, 4, Nothing])

    Test.specify "should allow creation from nested arrays from JavaScript" <|
        built_from_js = Vector.from_polyglot_array generate_nested_js_array
        built_from_js . should_equal (alter [[1, 2, 3], [4, 5]])

    Test.specify "should allow creation from nested arrays from Python" pending=pending_python_missing <|
        built_from_py = Vector.from_polyglot_array generate_nested_py_array
        built_from_py . should_equal (alter [[1, 2, 3], [4, 5]])

    Test.specify "should allow accessing elements" <|
        alter [1,2,3] . at 0 . should_equal 1
        alter [1,2,3] . at 2 . should_equal 3

    Test.specify "should allow to store dataflow errors and raise them on access" <|
        vec = [Error.throw (My_Error.Error "foo"), "bar"]
        vec.at 1 . should_equal "bar"
        vec.at 0 . should_fail_with My_Error
        vec.get 1 . should_equal "bar"
        vec.get 0 . should_fail_with My_Error

    Test.specify "should allow accessing elements with negative indices" <|
        alter [1,2,3] . at -1 . should_equal 3
        alter [1,2,3] . at -2 . should_equal 2
        alter [1,2,3] . at -3 . should_equal 1
        alter [1,2,3] . get -1 . should_equal 3
        alter [1,2,3] . get -2 . should_equal 2
        alter [1,2,3] . get -3 . should_equal 1

    Test.specify "should correctly handle out of bounds access" <|
        alter [1,2,3] . at -4 . should_fail_with Index_Out_Of_Bounds
        alter [1,2,3] . at 3 . should_fail_with Index_Out_Of_Bounds
        alter [1,2,3] . get -4 . should_equal Nothing
        alter [1,2,3] . get 3 . should_equal Nothing
        alter [1,2,3] . get -4 "???" . should_equal "???"
        alter [1,2,3] . get 3 "???" . should_equal "???"

    Test.specify "should have a well-defined length" <|
        alter [1,2,3] . length . should_equal 3

    Test.specify "should allow folding an operator over its elements" <|
        alter [1,2,3] . fold 0 (+) . should_equal 6
        alter [] . fold 123 (+) . should_equal 123

    Test.specify "should allow a running fold operator over its elements" <|
        alter [1,2,3] . running_fold 0 (+) . should_equal [1, 3, 6]
        alter [] . running_fold 123 (+) . should_equal []

    Test.specify "should allow to reduce elements if it is non-empty" <|
        alter [1,2,3] . reduce (+) . should_equal 6
        alter [] . reduce (+) . should_fail_with Empty_Error
        alter [] . reduce (+) 0 . should_equal 0

    Test.specify "should check any" <|
        vec = alter [1, 2, 3, 4, 5]
        vec.any (ix -> ix > 3) . should_be_true
        vec.any (ix -> ix < 0) . should_be_false

        vec.any (Filter_Condition.Greater 0) . should_be_true
        vec.any (Filter_Condition.Less 3) . should_be_true
        vec.any (Filter_Condition.Less 0) . should_be_false

        Test.expect_panic_with matcher=Type_Error (vec.any "invalid argument")

    Test.specify "should check all" <|
        vec = alter [1, 2, 3, 4, 5]
        vec.all (ix -> ix > 0) . should_be_true
        vec.all (ix -> ix < 5) . should_be_false

        vec.all (Filter_Condition.Greater 0) . should_be_true
        vec.all (Filter_Condition.Less 3) . should_be_false

        Test.expect_panic_with matcher=Type_Error (vec.all "invalid argument")

    Test.specify "should check contains" <|
        vec = alter [1, 2, 3, 4, 5]
        vec.contains 1 . should_be_true
        vec.contains 0 . should_be_false

    Test.specify "should check for emptiness" <|
        non_empty = alter [1]
        empty = alter []
        non_empty.is_empty . should_be_false
        empty.is_empty . should_be_true

    Test.specify "should check for non-emptiness" <|
        non_empty = alter [1]
        empty = alter []
        non_empty.not_empty . should_be_true
        empty.not_empty . should_be_false

    Test.specify "should filter elements by a predicate" <|
        vec = alter [1, 2, 3, 4, 5]
        vec.filter (x -> x > 3) . should_equal [4, 5]
        vec.filter (x -> x == 1) . should_equal [1]
        vec.filter (x -> x < 0) . should_equal []
        vec.filter (x -> if x == 2 then Error.throw <| My_Error.Error "foo" else True) . should_fail_with My_Error

    Test.specify "should filter elements by Filter_Condition" <|
        vec = alter [1, 2, 3, 4, 5]
        vec.filter (Filter_Condition.Greater than=3) . should_equal [4, 5]
        vec.filter (Filter_Condition.Less than=3.5) . should_equal [1, 2, 3]
        vec.filter (Filter_Condition.Equal to=3) . should_equal [3]
        vec.filter (Filter_Condition.Equal to=3.0) . should_equal [3]
        vec.filter (Filter_Condition.Equal to=3.1) . should_equal []
        vec.filter (Filter_Condition.Not_Equal to=3) . should_equal [1, 2, 4, 5]
        vec.filter (Filter_Condition.Equal_Or_Greater than=3) . should_equal [3, 4, 5]
        vec.filter (Filter_Condition.Equal_Or_Less than=(-1)) . should_equal []
        vec.filter (Filter_Condition.Between 2 4) . should_equal [2, 3, 4]
        vec.filter (Filter_Condition.Between 2.1 4.5) . should_equal [3, 4]
        vec.filter (Filter_Condition.Is_In [7, 3, 2, 2, 2]) . should_equal [2, 3]
        vec.filter (Filter_Condition.Is_In []) . should_equal []
        vec.filter (Filter_Condition.Not_In [7, 3, 2, 2]) . should_equal [1, 4, 5]

        Test.expect_panic_with (vec.filter (Filter_Condition.Starts_With "a")) No_Such_Method
        vec.filter Filter_Condition.Is_True . should_equal []
        vec.filter Filter_Condition.Is_False . should_equal []
        vec.filter Filter_Condition.Is_Nothing . should_equal []
        vec.filter Filter_Condition.Not_Nothing . should_equal vec

        txtvec = ["aaa", "bbb", "abab", "cccc", "baaa", "ś"]
        txtvec.filter (Filter_Condition.Contains "a") . should_equal ["aaa", "abab", "baaa"]
        txtvec.filter (Filter_Condition.Contains 'A' Case_Sensitivity.Sensitive) . should_equal []
        txtvec.filter (Filter_Condition.Contains 'A' Case_Sensitivity.Insensitive) . should_equal ["aaa", "abab", "baaa"]
        txtvec.filter (Filter_Condition.Contains 's\u0301') . should_equal ["ś"]
        txtvec.filter (Filter_Condition.Contains 'S\u0301' Case_Sensitivity.Sensitive) . should_equal []
        txtvec.filter (Filter_Condition.Contains 'S\u0301' Case_Sensitivity.Insensitive) . should_equal ["ś"]
        txtvec.filter (Filter_Condition.Not_Contains "a") . should_equal ["bbb", "cccc", "ś"]
        txtvec.filter (Filter_Condition.Not_Contains "A" Case_Sensitivity.Sensitive) . should_equal ["aaa", "bbb", "abab", "cccc", "baaa", "ś"]
        txtvec.filter (Filter_Condition.Not_Contains "A" Case_Sensitivity.Insensitive) . should_equal ["bbb", "cccc", "ś"]
        txtvec.filter (Filter_Condition.Not_Contains 's\u0301') . should_equal ["aaa", "bbb", "abab", "cccc", "baaa"]
        txtvec.filter (Filter_Condition.Not_Contains 'S\u0301' Case_Sensitivity.Sensitive) . should_equal ["aaa", "bbb", "abab", "cccc", "baaa", "ś"]
        txtvec.filter (Filter_Condition.Not_Contains 'S\u0301' Case_Sensitivity.Insensitive) . should_equal ["aaa", "bbb", "abab", "cccc", "baaa"]
        txtvec.filter (Filter_Condition.Starts_With "a") . should_equal ["aaa", "abab"]
        txtvec.filter (Filter_Condition.Starts_With "A" Case_Sensitivity.Sensitive) . should_equal []
        txtvec.filter (Filter_Condition.Starts_With "A" Case_Sensitivity.Insensitive) . should_equal ["aaa", "abab"]
        txtvec.filter (Filter_Condition.Ends_With "a") . should_equal ["aaa", "baaa"]
        txtvec.filter (Filter_Condition.Ends_With "A" Case_Sensitivity.Sensitive) . should_equal []
        txtvec.filter (Filter_Condition.Ends_With "A" Case_Sensitivity.Insensitive) . should_equal ["aaa", "baaa"]
        txtvec.filter (Filter_Condition.Less than="a") . should_equal []
        txtvec.filter (Filter_Condition.Greater than="b") . should_equal ["bbb", "cccc", "baaa", "ś"]
        txtvec.filter (Filter_Condition.Between "b" "c") . should_equal ["bbb", "baaa"]
        Test.expect_panic_with (txtvec.filter (Filter_Condition.Starts_With 42)) Unsupported_Argument_Types
        txtvec.filter Filter_Condition.Is_True . should_equal []
        txtvec.filter (Filter_Condition.Is_In [1, 2]) . should_equal []
        txtvec.filter (Filter_Condition.Is_In ["bbb", 's\u0301', "bbb", "FOOBAR"]) . should_equal ["bbb", "ś"]

        alter ["", Nothing, " ", "a"] . filter (Filter_Condition.Is_Empty) . should_equal ["", Nothing]
        alter ["", Nothing, " ", "a"] . filter (Filter_Condition.Not_Empty) . should_equal [" ", "a"]
        alter ["abab", "aaabaaaa", "ba"] . filter (Filter_Condition.Like "ba") . should_equal ["ba"]
        alter ["abab", "aaabaaaa"] . filter (Filter_Condition.Like "_ba_") . should_equal ["abab"]
        alter ["abab", "aaabaaaa"] . filter (Filter_Condition.Like "%ba__%") . should_equal ["aaabaaaa"]
        alter ["aaaa", "bbbbb", "[ab]aaaa"] . filter (Filter_Condition.Like "[ab]%") . should_equal ["[ab]aaaa"]
        alter ["f.txt", "abc.*"] . filter (Filter_Condition.Like "%.*") . should_equal ["abc.*"]
        alter ["f.txt", "abc.*"] . filter (Filter_Condition.Not_Like "%.*") . should_equal ["f.txt"]

        txt2 = alter ['a\n\n\n', 'a\n', 'a\n\n\nb', 'a\nb', 'caa\nbb']
        txt2.filter (Filter_Condition.Like 'a_') . should_equal ['a\n']
        txt2.filter (Filter_Condition.Like 'a%') . should_equal ['a\n\n\n', 'a\n', 'a\n\n\nb', 'a\nb']
        txt2.filter (Filter_Condition.Like 'a_b') . should_equal ['a\nb']
        txt2.filter (Filter_Condition.Like '%\nb') . should_equal ['a\n\n\nb', 'a\nb']

        txt3 = alter ['śnieg', 's\u0301nieg', 'X', 'połać', 'połac\u0301']
        txt3.filter (Filter_Condition.Starts_With 'ś') . should_equal ['śnieg', 's\u0301nieg']
        txt3.filter (Filter_Condition.Contains 'ś') . should_equal ['śnieg', 's\u0301nieg']
        txt3.filter (Filter_Condition.Not_Contains 'ś') . should_equal ['X', 'połać', 'połac\u0301']
        txt3.filter (Filter_Condition.Ends_With 'ś') . should_equal []
        txt3.filter (Filter_Condition.Ends_With 'ć') . should_equal ['połać', 'połac\u0301']
        ## There is a bug with Java Regex in Unicode normalized mode (CANON_EQ) with quoting.
           https://bugs.java.com/bugdatabase/view_bug.do?bug_id=8032926
        # txt3.filter (Filter_Condition.Like 'ś%') . should_equal ['śnieg', 's\u0301nieg']
        # This should be replaced with the disabled test above, once the related bug is fixed.
        txt3.filter (Filter_Condition.Like 'ś%') . should_equal ['śnieg']

        mixed = alter [1, Nothing, "b"]
        mixed.filter Filter_Condition.Is_Nothing . should_equal [Nothing]
        mixed.filter Filter_Condition.Not_Nothing . should_equal [1, "b"]
        mixed.filter Filter_Condition.Is_Empty . should_equal [Nothing]
        mixed.filter Filter_Condition.Not_Empty . should_equal [1, "b"]

        boolvec = [True, False, Nothing, True]
        boolvec.filter Filter_Condition.Is_True . should_equal [True, True]
        boolvec.filter Filter_Condition.Is_False . should_equal [False]

    Test.specify "should have a friendly error when missing Filter_Condition arguments" <|
        v = alter [0, 1, 2]

        r1 = v.filter Filter_Condition.Less
        r1 . should_fail_with Illegal_Argument
        r1.catch.to_display_text . should_contain "missing arguments"

        v.filter (Filter_Condition.Between 10) . should_fail_with Illegal_Argument

    Test.specify "should filter elements with indices" <|
        (alter [0, 10, 2, 2] . filter_with_index (==)) . should_equal [0, 2]
        (alter [1, 2, 3, 4] . filter_with_index ix-> _-> ix < 2) . should_equal [1, 2]
        (alter [1, 2, 3, 4] . filter_with_index ix-> _-> if ix == 1 then Error.throw <| My_Error.Error "foo" else True) . should_fail_with My_Error

    Test.specify "should partition elements" <|
        vec = alter [1, 2, 3, 4, 5]
        vec.partition (x -> x % 2 == 0) . should_equal <| Pair.new [2, 4] [1, 3, 5]
        (vec . partition x-> if x == 1 then Error.throw <| My_Error.Error "foo" else True) . should_fail_with My_Error

        vec.partition (Filter_Condition.Between 2 4) . should_equal <| Pair.new [2, 3, 4] [1, 5]

        Test.expect_panic_with matcher=Type_Error (vec.partition "invalid arg")

    Test.specify "should partition elements with indices" <|
        alter ["a", "b", "c", "d"] . partition_with_index (ix -> _ -> ix % 2 == 0) == (Pair.new ["a", "c"] ["b", "d"])
        alter ["a", "b", "c", "d"] . partition_with_index (ix -> _ -> if ix % 2 == 0 then Error.throw <| My_Error.Error "foo" else True) . should_fail_with My_Error

    Test.specify "should allow to join a vector of text elements to form a single text" <|
        alter ["a", "b", "c"] . join . should_equal "abc"
        alter ["a", "b", "c"] . join ";" "{" "}" . should_equal "{a;b;c}"

    Test.specify "should allow mapping an operation, returning a new vector" <|
        vec = alter [1, 2, 3, 4]
        mapped = vec.map x-> x * x
        vec.to_text.should_equal "[1, 2, 3, 4]"
        mapped.to_text.should_equal "[1, 4, 9, 16]"

    Test.specify "should allow map on_problems=No_Wrap.Value, returning a new vector" <|
        vec = alter [1, 2, 3, 4]
        mapped = vec.map on_problems=No_Wrap.Value x-> x * x
        vec.to_text.should_equal "[1, 2, 3, 4]"
        mapped.to_text.should_equal "[1, 4, 9, 16]"

    Test.specify "should allow mapping an operation with index" <|
        vec = alter [1, 2, 3, 4]
        mapped = vec.map_with_index i-> x-> x * x * i
        vec.to_text.should_equal "[1, 2, 3, 4]"
        mapped.to_text.should_equal "[0, 4, 18, 48]"

    Test.specify "should allow flat_mapping an operation, returning a new vector" <|
        vec = alter [1, 2, 0, 3]
        mapped = vec.flat_map n-> Vector.fill n n
        mapped.should_equal [1, 2, 2, 3, 3, 3]

    Test.specify "should allow to flatten a nested vector" <|
        alter [[1, 2, 3], [4, 10], [], [0], [0]] . flatten . should_equal [1, 2, 3, 4, 10, 0, 0]
        alter [] . flatten . should_equal []
        alter [[]] . flatten . should_equal []
        alter [[], []] . flatten . should_equal []
        alter [[1]] . flatten . should_equal [1]
        alter [[[1], [2, 3]], [[4]]] . flatten . should_equal [[1], [2, 3], [4]]
        alter [["a", 2], [], [[[3]]], [T.Value 1 2, 44]] . flatten . should_equal ["a", 2, [[3]], T.Value 1 2, 44]
        (alter ["polyglot", " ", "array"] . map .utf_8).flatten . should_equal "polyglot array".utf_8

    Test.specify "should allow applying a function to each element" <|
        vec = alter [1, 2, 3, 4]
        vec_mut = Vector.new_builder
        vec.each vec_mut.append
        vec_mut.to_vector . should_equal vec

    Test.specify "should accept changed elements" <|
        vec_mut = Vector.new_builder
        vec_mut.append 1
        vec_mut.append 1.1
        vec_mut.append Nothing

        vec = alter vec_mut.to_vector
        vec.length . should_equal 3
        vec.at 0 . should_equal 1
        vec.at 1 . should_equal 1.1
        vec.at 2 . should_equal Nothing

    Test.specify "should accept Nothing" <|
        vec_mut = Vector.new_builder
        vec_mut.append Nothing

        vec = alter vec_mut.to_vector
        vec.length . should_equal 1
        vec.at 0 . should_equal Nothing

    Test.specify "should allow reversing" <|
        alter [1, 2, 3] . reverse . should_equal [3, 2, 1]

    Test.specify "should have a well-defined text conversion" <|
        alter [] . to_text . should_equal "[]"
        alter [1,2,3] . to_text . should_equal "[1, 2, 3]"
        alter [Nothing] . to_text . should_equal "[Nothing]"
        alter ['a'] . to_text . should_equal "[a]"

    Test.specify "should allow to generate a short text representation for display" <|
        alter [] . short_display_text max_entries=3 . should_equal "[]"
        alter [1] . short_display_text max_entries=3 . should_equal "[1]"
        alter [1, 2] . short_display_text max_entries=3 . should_equal "[1, 2]"
        alter [1, 2, 3] . short_display_text max_entries=3 . should_equal "[1, 2, 3]"
        alter [1, 2, 3, 4] . short_display_text max_entries=3 . should_equal "[1, 2, 3 and 1 more element]"
        alter [1, 2, 3, 4, 5, 6] . short_display_text max_entries=3 . should_equal "[1, 2, 3 and 3 more elements]"
        alter (0.up_to 100).to_vector . short_display_text max_entries=2 . should_equal "[0, 1 and 98 more elements]"

        alter [1, 2] . to_display_text . should_equal "[1, 2]"

        alter [] . short_display_text max_entries=0 . should_fail_with Illegal_Argument

    Test.specify "should define equality" <|
        (alter [1,2,3])==[1,2] . should_be_false
        (alter [1,2,3])==[1,2,3] . should_be_true
        (alter [1,2,3])==[3,4,5] . should_be_false

    Test.specify "should define concatenation" <|
        concat = (alter [1, 2, 3]) + (alter [4, 5, 6])
        concat.should_equal [1, 2, 3, 4, 5, 6]
        Test.expect_panic_with matcher=Type_Error ((alter [1, 2, 3])+1)

    Test.specify "should allow finding a value" <|
        input = alter [1, 2, 3, 4, 5, 6, 7, 8, 9, 10]
        input.find (x -> x == 5) . should_equal 5
        input.find (x -> x%3 == 2) . should_equal 2
        input.find (x -> x%3 == 3) . should_fail_with Not_Found
        input.find (x -> x%3 == 2) start=3 . should_equal 5
        input.find (x -> x%3 == 2) start=-3 . should_equal 8
        input.find (x -> x%3 == 2) start=10 . should_fail_with Not_Found
        input.find (x -> x%3 == 2) start=11 . should_fail_with Index_Out_Of_Bounds
        input.find (x -> x%3 == 2) start=11 . catch . should_equal (Index_Out_Of_Bounds.Error 11 11)
        input.find (x -> x%3 == 2) start=100 . should_fail_with Index_Out_Of_Bounds
        input.find (x -> x%3 == 2) start=-100 . should_fail_with Index_Out_Of_Bounds
        input.find (x -> x%3 == 3) if_missing=Nothing . should_equal Nothing

        input.find (Filter_Condition.Greater 5) . should_equal 6
        Test.expect_panic_with matcher=Type_Error (input.find "invalid arg")

    Test.specify "should allow finding the index of a value" <|
        input = alter [1, 2, 3, 4, 1, 2, 3, 1, 2, 1]
        input.index_of 4 . should_equal 3
        input.index_of (>3) . should_equal 3
        input.index_of 5 . should_equal Nothing
        [].index_of 5 . should_equal Nothing
        input.index_of 2 start=3 . should_equal 5
        input.index_of 2 start=-2 . should_equal 8
        input.index_of 2 start=10 . should_equal Nothing
        input.index_of 2 start=11 . should_fail_with Index_Out_Of_Bounds
        input.index_of 2 start=11 . catch . should_equal (Index_Out_Of_Bounds.Error 11 11)
        input.index_of 2 start=-11 . should_fail_with Index_Out_Of_Bounds

        input.index_of (Filter_Condition.Equal_Or_Greater 2) . should_equal 1
        input.index_of "text" . should_equal Nothing

    Test.specify "should allow finding the last index of a value" <|
        input = alter [1, 2, 3, 4, 1, 2, 3, 1, 2, 1]
        input.last_index_of 2 . should_equal 8
        input.last_index_of 5 . should_equal Nothing
        [].last_index_of 5 . should_equal Nothing
        input.last_index_of 2 start=4 . should_equal 1
        input.last_index_of 2 start=-1 . should_equal 8
        input.last_index_of 2 start=10 . should_fail_with Index_Out_Of_Bounds
        input.last_index_of 2 start=10 . catch . should_equal (Index_Out_Of_Bounds.Error 10 10)
        input.last_index_of 2 start=-11 . should_fail_with Index_Out_Of_Bounds

        input.last_index_of (Filter_Condition.Equal_Or_Greater 2) . should_equal input.length-2
        input.last_index_of "text" . should_equal Nothing

    Test.specify "should be convertible to a list" <|
        alter [] . to_list . should_equal List.Nil
        alter ["A"] . to_list . should_equal (List.Cons "A" List.Nil)
        alter [1, 2, "B", 3] . to_list . should_equal (List.Cons 1 (List.Cons 2 (List.Cons "B" (List.Cons 3 List.Nil))))

    Test.specify "Vector slice should return a Vector" <|
        vec = alter [1, 2, 3, 4, 5, 6]
        vec.slice 0 3 . should_equal [1, 2, 3]
        vec.slice 1 3 . should_equal [2, 3]
        vec.slice 1 1 . should_equal []
        vec.slice 0 100 . should_equal [1, 2, 3, 4, 5, 6]
        Meta.is_same_object vec (vec.slice 0 100) . should_be_true
        Meta.get_qualified_type_name (vec.slice 1 1) . should_equal (Meta.meta Vector . qualified_name)
        Meta.get_simple_type_name (vec.slice 1 1) . should_equal "Vector"

    Test.specify "should define take and drop family of operations" <|
        vec = alter [1, 2, 3, 4, 5, 6]
        first_four = alter [1, 2, 3, 4]
        last_four = alter [3, 4, 5, 6]

        vec.take . should_equal [1]
        vec.drop . should_equal [2, 3, 4, 5, 6]

        vec.take (2.up_to 4) . should_equal [3, 4]
        vec.take (0.up_to 0) . should_equal []
        vec.take (100.up_to 100) . should_fail_with Index_Out_Of_Bounds
        vec.take (100.up_to 100) . catch . should_equal (Index_Out_Of_Bounds.Error 100 6)
        vec.take (0.up_to 100) . should_equal vec
        [].take (0.up_to 0) . should_fail_with Index_Out_Of_Bounds
        [].take (0.up_to 0) . catch . should_equal (Index_Out_Of_Bounds.Error 0 0)
        vec.take (100.up_to 99) . should_fail_with Index_Out_Of_Bounds

        vec.drop (2.up_to 4) . should_equal [1, 2, 5, 6]
        vec.drop (0.up_to 0) . should_equal vec
        vec.drop (100.up_to 100) . should_fail_with Index_Out_Of_Bounds
        vec.drop (100.up_to 100) . catch . should_equal (Index_Out_Of_Bounds.Error 100 6)
        vec.drop (0.up_to 100) . should_equal []
        [].drop (0.up_to 0) . should_fail_with Index_Out_Of_Bounds
        [].drop (0.up_to 0) . catch . should_equal (Index_Out_Of_Bounds.Error 0 0)
        vec.drop (100.up_to 99) . should_fail_with Index_Out_Of_Bounds

        vec.take (First 4) . should_equal first_four
        vec.take (First 0) . should_equal []
        vec.take (First -1) . should_equal []
        vec.take (First 100) . should_equal vec

        vec.drop (First 2) . should_equal last_four
        vec.drop (First 0) . should_equal vec
        vec.drop (First -1) . should_equal vec
        vec.drop (First 100) . should_equal []

        vec.take 4 . should_equal first_four
        vec.take 0 . should_equal []
        vec.take -1 . should_equal []
        vec.take 100 . should_equal vec

        vec.drop 2 . should_equal last_four
        vec.drop 0 . should_equal vec
        vec.drop -1 . should_equal vec
        vec.drop 100 . should_equal []

        vec.take (Last 4) . should_equal last_four
        vec.take (Last 0) . should_equal []
        vec.take (Last -1) . should_equal []
        vec.take (Last 100) . should_equal vec

        vec.drop (Last 2) . should_equal first_four
        vec.drop (Last 0) . should_equal vec
        vec.drop (Last -1) . should_equal vec
        vec.drop (Last 100) . should_equal []

        vec.take (Every 1) . should_equal vec
        vec.take (Every 3) . should_equal [1, 4]
        vec.take (Every 3 first=1) . should_equal [2, 5]
        vec.take (Every 2 first=1) . should_equal [2, 4, 6]
        vec.take (Every 2 first=100) . should_equal []
        vec.take (Every 200) . should_equal [1]
        [].take (Every 2) . should_equal []
        vec.take (Every 0) . should_fail_with Illegal_Argument
        [].take (Every 0) . should_fail_with Illegal_Argument

        vec.drop (Every 1) . should_equal []
        vec.drop (Every 3) . should_equal [2, 3, 5, 6]
        vec.drop (Every 3 first=1) . should_equal [1, 3, 4, 6]
        vec.drop (Every 2 first=1) . should_equal [1, 3, 5]
        vec.drop (Every 2 first=100) . should_equal vec
        vec.drop (Every 200) . should_equal [2, 3, 4, 5, 6]
        [].drop (Every 2) . should_equal []
        vec.drop (Every 0) . should_fail_with Illegal_Argument
        [].drop (Every 0) . should_fail_with Illegal_Argument

        vec.take (By_Index 0) . should_equal [1]
        [].take (By_Index 0) . should_fail_with Index_Out_Of_Bounds
        vec.take (By_Index []) . should_equal []
        vec.take (By_Index [-1, -1]) . should_equal [6, 6]
        vec.take (By_Index [0, 0, 3.up_to 100]) . should_equal [1, 1, 4, 5, 6]
        vec.take (0.up_to 100 . with_step 2) . should_equal [1, 3, 5]
        vec.take (By_Index [0.up_to 100 . with_step 2, 1.up_to 6 . with_step 2]) . should_equal [1, 3, 5, 2, 4, 6]
        vec.take (By_Index [1.up_to 3, 2.up_to 5]) . should_equal [2, 3, 3, 4, 5]
        vec.take (By_Index [2.up_to 5, 1.up_to 3]) . should_equal [3, 4, 5, 2, 3]
        vec.take (By_Index [0, 1, 100.up_to 200]) . should_fail_with Index_Out_Of_Bounds
        vec.take (By_Index 100) . should_fail_with Index_Out_Of_Bounds

        vec.drop (By_Index 0) . should_equal [2, 3, 4, 5, 6]
        vec.drop (By_Index []) . should_equal vec
        vec.drop (By_Index [-1, -1]) . should_equal [1, 2, 3, 4, 5]
        vec.drop (By_Index [0, 0, 3.up_to 100]) . should_equal [2, 3]
        vec.drop (0.up_to 100 . with_step 2) . should_equal [2, 4, 6]
        vec.drop (By_Index [0.up_to 100 . with_step 2, 1.up_to 6 . with_step 2]) . should_equal []
        vec.drop (By_Index [1.up_to 3, 2.up_to 5]) . should_equal [1, 6]
        vec.drop (By_Index [2.up_to 5, 1.up_to 3]) . should_equal [1, 6]
        vec.drop (By_Index [0, 1, 100.up_to 200]) . should_fail_with Index_Out_Of_Bounds
        vec.drop (By_Index 100) . should_fail_with Index_Out_Of_Bounds

        [1, 3, 5, 6, 8, 9, 10, 11, 13].take (While (x-> x%2 == 1)) . should_equal [1, 3, 5]
        alter [1, 2, 3] . take (While (_ > 10)) . should_equal []
        alter [1, 2, 3] . take (While (_ < 10)) . should_equal [1, 2, 3]

        [1, 3, 5, 6, 8, 9, 10, 11, 13].drop (While (x-> x%2 == 1)) . should_equal [6, 8, 9, 10, 11, 13]
        alter [1, 2, 3] . drop (While (_ > 10)) . should_equal [1, 2, 3]
        alter [1, 2, 3] . drop (While (_ < 10)) . should_equal []

        vec.take (Sample 0) . should_equal []
        alter [] . take (Sample 0) . should_equal []
        alter [] . take (Sample 1) . should_fail_with Illegal_Argument
        alter ["a"] . take (Sample 1) . should_equal ["a"]
        alter ["a", "a", "a"] . take (Sample 1) . should_equal ["a"]
        alter ["a", "a", "a"] . take (Sample 3) . should_equal ["a", "a", "a"]
        alter ["a", "a", "a"] . take (Sample 100) . should_fail_with Illegal_Argument

        vec.drop (Sample 0) . should_equal vec
        alter [] . drop (Sample 0) . should_equal []
        alter [] . drop (Sample 1) . should_equal []
        alter ["a"] . drop (Sample 1) . should_equal []
        alter ["a", "a", "a"] . drop (Sample 1) . should_equal ["a", "a"]
        alter ["a", "a", "a"] . drop (Sample 100) . should_equal []

    Test.group "take/drop Sample non-determinism" <|
        v = 0.up_to 20 . to_vector

        Test.specify "sampling should be deterministic when a seed is supplied" <|
            v.take (Sample 3 seed=4200000) . should_equal (v.take (Sample 3 seed=4200000))

        Test.specify "sampling should be non-deterministic when a seed is not supplied" <|
            0.up_to 3 . map _->
                v.take (Sample 3) . should_not_equal (v.take (Sample 3))

    Test.specify "take/drop should gracefully handle missing constructor arguments" <|
        [].take "FOO" . should_fail_with Type_Error
        [].drop "FOO" . should_fail_with Type_Error

        r1 = [].take (Index_Sub_Range.While)
        r1.should_fail_with Illegal_Argument
        r1.catch.to_display_text . should_contain "The constructor While is missing some arguments"

        r2 = [].drop (Index_Sub_Range.Every ...)
        r2.should_fail_with Illegal_Argument
        r2.catch.to_display_text . should_contain "The constructor Every is missing some arguments"

        r3 = [].take (Index_Sub_Range.First _)
        r3.should_fail_with Illegal_Argument
        r3.catch.to_display_text . should_contain "Got a Function instead of a range, is a constructor argument missing?"

    Test.specify "should allow getting the last element of the vector" <|
        non_empty_vec = alter [1, 2, 3, 4, 5]
        singleton_vec = alter [1]
        empty_vec = alter []
        non_empty_vec.last . should_equal 5
        singleton_vec.last . should_equal 1
        empty_vec.last . should_fail_with Index_Out_Of_Bounds

    Test.specify "should allow getting the first element" <|
        non_empty_vec = alter [1, 2, 3, 4, 5]
        singleton_vec = alter [1]
        empty_vec = alter []
        non_empty_vec.first . should_equal 1
        singleton_vec.first . should_equal 1
        empty_vec.first . should_fail_with Index_Out_Of_Bounds

    Test.specify "should allow getting the second element" <|
        non_empty_vec = alter [1, 2, 3, 4, 5]
        singleton_vec = alter [1]
        empty_vec = alter []
        non_empty_vec.second . should_equal 2
        singleton_vec.second . should_fail_with Index_Out_Of_Bounds
        empty_vec.second . should_fail_with Index_Out_Of_Bounds

    Test.specify "should be able to be sorted" <|
        empty_vec = alter []
        short_vec = alter [2, 4, 38, -1, -1000, 3671, -32]
        short_expected = alter [-1000, -32, -1, 2, 4, 38, 3671]
        empty_vec.sort . should_equal []
        short_vec.sort . should_equal short_expected

        alter ["aa", "bb", "ba"] . sort . should_equal ["aa", "ba", "bb"]
        alter [Date.new 2000, Date.new 1999 10 11, Date.new 1990] . sort . should_equal [Date.new 1990, Date.new 1999 10 11, Date.new 2000]
        alter [Time_Of_Day.new 12, Time_Of_Day.new 10 30] . sort . should_equal [Time_Of_Day.new 10 30, Time_Of_Day.new 12]
        alter [Date_Time.new 2000 12 30 12 30, Date_Time.new 2000 12 30 12 00] . sort . should_equal [Date_Time.new 2000 12 30 12 00, Date_Time.new 2000 12 30 12 30]

        alter ["aa", 2] . sort . should_equal [2, "aa"]
        alter [2, Date.new 1999] . sort . should_equal [2, Date.new 1999]

    Test.specify "should leave the original vector unchanged" <|
        non_empty_vec = alter [2, 4, 2, 3, 2, 3]
        sorted = non_empty_vec.sort
        non_empty_vec . should_equal [2, 4, 2, 3, 2, 3]
        sorted . should_equal [2, 2, 2, 3, 3, 4]

    Test.specify "should have a stable sort" <|
        small_vec = alter [T.Value 1 8, T.Value 1 3, T.Value -20 0, T.Value -1 1, T.Value -1 10, T.Value 4 0]
        small_expected = [T.Value -20 0, T.Value -1 1, T.Value -1 10, T.Value 1 8, T.Value 1 3, T.Value 4 0]
        small_vec.sort . should_equal small_expected

    Test.specify "should fail the sort if Report_Error problem_behavior specified" <|
        alter [T.Value 1 8, Nothing] . sort on_incomparable=Problem_Behavior.Report_Error . should_fail_with Incomparable_Values
        alter [Nothing, Number.nan] . sort on_incomparable=Problem_Behavior.Report_Error . should_fail_with Incomparable_Values

    Test.specify "should be able to use a custom element projection" <|
        small_vec = alter [T.Value 1 8, T.Value 1 3, T.Value -20 0, T.Value -1 1, T.Value -1 10, T.Value 4 0]
        small_expected = [T.Value -20 0, T.Value 4 0, T.Value -1 1, T.Value 1 3, T.Value 1 8, T.Value -1 10]
        small_vec.sort (on = _.b) . should_equal small_expected
        small_vec.sort (on = .b) . should_equal small_expected

    Test.specify "should be able to use a custom compare function" <|
        small_vec = alter [2, 7, -3, 383, -392, 28, -90]
        small_expected = [383, 28, 7, 2, -3, -90, -392]
        small_vec.sort (by = l -> r -> Ordering.compare r l) . should_equal small_expected

    Test.specify "should allow tail-recursive comparators in sort" <|
         v = alter [Foo.Value [4,2,2], Foo.Value [1,2,3], Foo.Value [1,2,4]]
         r = alter [Foo.Value [1,2,3], Foo.Value [1,2,4], Foo.Value [4,2,2]]
         v.sort by=compare_tco . should_equal r

    Test.specify "should be able to use a custom compare function and projection" <|
        small_vec = alter [T.Value 1 8, T.Value 1 3, T.Value -20 0, T.Value -1 1, T.Value -1 10, T.Value 4 0]
        small_expected = alter [T.Value -1 10, T.Value 1 8, T.Value 1 3, T.Value -1 1, T.Value -20 0, T.Value 4 0]
        small_vec.sort (on = _.b) (by = l -> r -> Ordering.compare r l) . should_equal small_expected

    Test.specify "should be able to sort in descending order" <|
        small_vec = alter [2, 7, -3, 383, -392, 28, -90]
        small_expected = alter [383, 28, 7, 2, -3, -90, -392]
        small_vec.sort Sort_Direction.Descending . should_equal small_expected

    Test.specify "should be stable in descending order" <|
        small_vec = alter [T.Value 1 8, T.Value 1 3, T.Value -20 0, T.Value -1 1, T.Value -1 10, T.Value 4 0]
        small_expected = alter [T.Value 4 0, T.Value 1 3, T.Value 1 8, T.Value -1 10, T.Value -1 1, T.Value -20 0]
        small_vec.sort Sort_Direction.Descending . should_equal small_expected

    Test.specify "should correctly propagate state through each" <|
        v = State.run Number 77 <|
            b = Vector.new_builder
            (alter ["A", "B"]).each x->
                b.append x
                b.append (State.get Number).to_text
            b.to_vector

        v.should_equal ['A', '77', 'B', '77']

    Test.specify "should correctly propagate state through map" <|
        v = State.run Number 55 <|
            b = Vector.new_builder
            (alter ["X", "Y"]).map x->
                b.append x
                b.append (State.get Number).to_text
            b.to_vector

        v.should_equal ['X', '55', 'Y', '55']

    Test.specify "should pad elements" <|
        alter [] . pad 3 0 . should_equal [0, 0, 0]
        alter [1, 2, 3] . pad 0 0 . should_equal [1, 2, 3]
        alter [1, 2, 3] . pad 3 0 . should_equal [1, 2, 3]
        alter [1] . pad 3 0 . should_equal [1, 0, 0]

    Test.specify "should zip elements" <|
        alter [1, 2, 3] . zip [] (+) . should_equal []
        alter [1, 2, 3] . zip [4] (+) . should_equal [5]
        alter [1, 2, 3] . zip [4, 5, 6] (+) . should_equal [5, 7, 9]
        alter [1, 2, 3] . zip [4, 5, 6, 7] (+) . should_equal [5, 7, 9]
        alter [] . zip [4, 5, 6] (+) . should_equal []

    Test.specify "should zip elements with zip on_problems=No_Wrap.Value" <|
        alter [1, 2, 3] . zip on_problems=No_Wrap.Value [] (+) . should_equal []
        alter [1, 2, 3] . zip on_problems=No_Wrap.Value [4] (+) . should_equal [5]
        alter [1, 2, 3] . zip on_problems=No_Wrap.Value [4, 5, 6] (+) . should_equal [5, 7, 9]
        alter [1, 2, 3] . zip on_problems=No_Wrap.Value [4, 5, 6, 7] (+) . should_equal [5, 7, 9]
        alter [] . zip on_problems=No_Wrap.Value [4, 5, 6] (+) . should_equal []

    Test.specify "should flat_map elements" <|
        alter [1, 2, 3] . flat_map (_ -> []) . should_equal []
        alter [1, 2, 3] . flat_map (_ -> [0, 1]) . should_equal [0, 1, 0, 1, 0, 1]
        alter [1, 2, 3] . flat_map (_ -> [0, [1]]) . should_equal [0, [1], 0, [1], 0, [1]]
        alter [0, 1, 0] . flat_map (i -> if i == 1 then [1, 1] else [i]) . should_equal [0, 1, 1, 0]
        alter [0, 0, 0] . flat_map (i -> [i]) . should_equal [0, 0, 0]

    Test.specify "should flat_map elements with flat_map on_problems=No_Wrap.Value" <|
        alter [1, 2, 3] . flat_map on_problems=No_Wrap.Value (_ -> []) . should_equal []
        alter [1, 2, 3] . flat_map on_problems=No_Wrap.Value (_ -> [0, 1]) . should_equal [0, 1, 0, 1, 0, 1]
        alter [1, 2, 3] . flat_map on_problems=No_Wrap.Value (_ -> [0, [1]]) . should_equal [0, [1], 0, [1], 0, [1]]
        alter [0, 1, 0] . flat_map on_problems=No_Wrap.Value (i -> if i == 1 then [1, 1] else [i]) . should_equal [0, 1, 1, 0]
        alter [0, 0, 0] . flat_map on_problems=No_Wrap.Value (i -> [i]) . should_equal [0, 0, 0]

    Test.specify "should allow inserting elements" <|
        alter [2, 3] . insert . should_equal [2, 3, Nothing]
        alter [2, 3] . insert item=1 . should_equal [2, 3, 1]
        alter [2, 3] . insert 100 item=1 . should_fail_with Index_Out_Of_Bounds
        alter [2, 3] . insert 0 item=1 . should_equal [1, 2, 3]
        alter [2, 3] . insert 0 . should_equal [Nothing, 2, 3]
        alter [2, 3] . insert 2 . should_equal [2, 3, Nothing]
        alter [1, 2, 3] . insert -1 item=4 . should_equal [1, 2, 4, 3]
        alter [1, 2, 3] . insert -20 item=4 . should_fail_with Index_Out_Of_Bounds

    Test.specify "should allow removing elements" <|
        alter [1, 2, 3] . remove . should_equal [1, 2]
        alter [1, 2, 3] . remove 100 . should_fail_with Index_Out_Of_Bounds
        alter [1, 2, 3] . remove -123 . should_fail_with Index_Out_Of_Bounds
        alter [1, 2, 3] . remove 0 . should_equal [2, 3]
        alter [1, 2, 3] . remove -1 . should_equal [1, 2]

    Test.specify "should return a vector containing only unique elements" <|
        alter [1, 3, 1, 2, 2, 1] . distinct . should_equal [1, 3, 2]
        alter ["a", "a", "a"] . distinct . should_equal ["a"]
        alter ['ś', 's', 's\u0301'] . distinct . should_equal ['ś', 's']
        alter [1, 1.0, 2, 2.0] . distinct . should_equal [1, 2]
        alter [] . distinct . should_equal []

    Test.specify "should be able to handle distinct on different primitive values" <|
        alter [1, "a"] . distinct . should_equal [1, "a"]
        alter ["a", 1] . distinct . should_equal ["a", 1]
        alter [Nothing, Nothing] . distinct . should_equal [Nothing]
        alter [Number.nan, Number.nan] . distinct . to_text . should_equal "[NaN]"
        alter [Nothing, Number.nan, Nothing, Number.nan] . distinct . to_text . should_equal "[Nothing, NaN]"
        alter [1, Nothing] . distinct . should_equal [1, Nothing]
        alter [Nothing, 1, Nothing] . distinct . should_equal [Nothing, 1]
        alter [1, Number.nan] . distinct . to_text . should_equal "[1, NaN]"
        alter [Number.nan, 1, Number.nan] . distinct . to_text . should_equal "[NaN, 1]"
        alter [1, Number.nan, 1] . distinct . to_text . should_equal "[1, NaN]"
        alter [Number.nan, My_Nan.Value 42, My_Nan.Value 23] . distinct . to_text . should_equal "[NaN, (My_Nan.Value 42), (My_Nan.Value 23)]"
        my_nan = My_Nan.Value 42
        alter [my_nan, Number.nan, my_nan] . distinct . to_text . should_equal "[(My_Nan.Value 42), NaN]"

    Test.specify "should correctly handle distinct with types that have custom comparators" <|
        alter [T.Value 1 2, T.Value 3 3, T.Value 1 2] . distinct . should_equal [T.Value 1 2, T.Value 3 3]
        alter [T.Value 1 2, T.Value 3 3, T.Value 1 2, Nothing] . distinct . should_equal [T.Value 1 2, T.Value 3 3, Nothing]
        alter [Nothing, T.Value 1 2, T.Value 3 3, T.Value 1 2, Nothing] . distinct . should_equal [Nothing, T.Value 1 2, T.Value 3 3]
        alter [T.Value 1 2, Date.new year=1973] . distinct . should_equal [T.Value 1 2, Date.new year=1973]

    Test.specify "should return a vector containing only unique elements up to some criteria" <|
        alter [Pair.new 1 "a", Pair.new 2 "b", Pair.new 1 "c"] . distinct (on = _.first) . should_equal [Pair.new 1 "a", Pair.new 2 "b"]

    Test.specify "should be able to sort a heterogenous vector" <|
        arr = alter [ 1, 1.3, "hi", Date.today, Date_Time.now, [ 0 ] ]
        (arr.sort on=(.to_text) . map .to_text) . should_equal (arr.map .to_text . sort)
        (arr.sort on=(_.to_text) . map .to_text) . should_equal (arr.map .to_text . sort)
        (arr.sort on=(x-> x.to_text) . map .to_text) . should_equal (arr.map .to_text . sort)

    Test.specify "should be able to sort a polyglot vector" <|
        input = "beta".utf_8
        expected = "abet".utf_8
        input.sort . should_equal expected

    Test.specify "should report only a limited number of warnings for incomparable values" <|
        gen x = case (x % 10) of
            0 -> Nothing
            1 -> "foo"+x.to_text
            2 -> x
            3 -> Number.nan
            4 -> Date.new
            5 -> []
            6 -> -x
            7 -> Number.nan
            8 -> Time_Of_Day.new
            _ -> x
        input = 0.up_to 500 . map gen
        sorted = input.sort on_incomparable=Problem_Behavior.Report_Warning
        Warning.get_all sorted . length . should_equal 10
        Warning.limit_reached sorted . should_equal True

    Test.specify "an error thrown inside map should be caught as a Map_Error" <|
        alter [10, 20, 30, 40] . map map_fun . should_fail_with (Map_Error.Error 2 (My_Error.Error 30))

    Test.specify "an error thrown inside map on_problems=No_Wrap.Value should be caught as a My_Error" <|
        alter [10, 20, 30, 40] . map on_problems=No_Wrap.Value map_fun . should_fail_with My_Error

    Test.specify "an error thrown inside map_with_index on_problems=No_Wrap.Value should be caught as a My_Error" <|
        map_with_index_fun _ a = if a == 30 then Error.throw (My_Error.Error a) else a+1
        alter [10, 20, 30, 40] . map_with_index on_problems=No_Wrap.Value map_with_index_fun . should_fail_with My_Error

    Test.specify "an error thrown inside map and caught (without error parameter) should be caught as a Map_Error" <|
        alter [10, 20, 30, 40] . map map_fun . catch . should_equal (Map_Error.Error 2 (My_Error.Error 30))

    Test.specify "an error thrown inside map and caught (with error parameter My_Error) should be caught as a My_Error" <|
        alter [10, 20, 30, 40] . map map_fun . catch My_Error . should_equal (My_Error.Error 30)

    Test.specify "an error thrown inside map and caught (with error parameter Map_Error) should be caught as a Map_Error" <|
        alter [10, 20, 30, 40] . map map_fun . catch Map_Error . should_equal (Map_Error.Error 2 (My_Error.Error 30))

    Test.specify "an error thrown inside flat_map should be caught as a Map_Error" <|
        vec = alter ([[10], [20], [30], [40]].map alter)
        vec.flat_map flat_map_fun . should_fail_with (Map_Error.Error 2 (My_Error.Error [30]))

    Test.specify "an error thrown inside map_with_index should be caught as a Map_Error" <|
        alter [10, 20, 30, 40] . map_with_index map_with_index_fun . should_fail_with (Map_Error.Error 2 (My_Error.Error 30))

    Test.specify "an error thrown inside zip should be caught as a Map_Error" <|
        vec = alter [10, 20, 30, 40]
        vec.zip [10, 20, 30, 40] zip_fun . should_fail_with (Map_Error.Error 2 (My_Error.Error 30))

    Test.specify "an error thrown inside nested maps should be wrapped multiple times" <|
        nested_vector = Vector.fill 5 (alter [10, 20, 30, 40])
        nested_vector.map (_.map map_fun) . should_fail_with (Map_Error.Error 0 (Map_Error.Error 2 (My_Error.Error 30)))

    Test.specify "a Nothing thrown inside map should be caught as Nothing" <|
        map_fun a = if a == 30 then Error.throw Nothing else a+1
        alter [10, 20, 30, 40] . map map_fun . should_fail_with (Map_Error.Error 2 Nothing)

    Test.specify "an error thrown inside map with on_problems=Problem_Behavior.Ignore should be ignored" <|
        results = alter [10, 20, 30, 40] . map map_fun on_problems=Problem_Behavior.Ignore
        results . should_equal [11, 21, Nothing, 41]
        Warning.get_all results . should_equal []

<<<<<<< HEAD
    Test.specify "an error thrown inside map with on_problems=Problem_Behavior.Report_Warning should be attached as a warning" <|
=======
    Test.specify "vector.map does not yet support report_warning"  <|
        Test.expect_panic_with matcher=Unimplemented <|
            alter [10, 20, 30, 40] . map map_fun on_problems=Problem_Behavior.Report_Warning

    Test.specify "an error thrown inside map with on_problems=Problem_Behavior.Report_Warning should be attached as a warning" pending=pending_map_report_warning <|
>>>>>>> af50d325
        result = alter [10, 20, 30, 40] . map map_fun on_problems=Problem_Behavior.Report_Warning
        result . should_equal [11, 21, Nothing, 41]
        Warning.get_all result . map .value . should_equal [Map_Error.Error 2 (My_Error.Error 30)]

<<<<<<< HEAD
    Test.specify "multiple errors thrown inside map with on_problems=Problem_Behavior.Report_Warning should be attached as warnings" <|
=======
    Test.specify "multiple errors thrown inside map with on_problems=Problem_Behavior.Report_Warning should be attached as warnings" pending=pending_map_report_warning <|
>>>>>>> af50d325
        result = alter [10, 30, 20, 30, 40, 30] . map map_fun on_problems=Problem_Behavior.Report_Warning
        result . should_equal [11, Nothing, 21, Nothing, 41, Nothing]
        Warning.get_all result . map .value . should_equal ([5, 3, 1].map i-> Map_Error.Error i (My_Error.Error 30))

<<<<<<< HEAD
    Test.specify "many errors thrown inside map with on_problems=Problem_Behavior.Report_Warning should be attached as warnings and an Additional_Warnings" <|
        result = alter ([10, 20] + (Vector.fill 12 30) + [40]) . map map_fun on_problems=Problem_Behavior.Report_Warning
        result . should_equal ([11, 21] + (Vector.fill 12 Nothing) + [41])
        expected_warnings_regular = 11.down_to 1 . map i-> Map_Error.Error i (My_Error.Error 30)
        expected_warnings = expected_warnings_regular + [(Additional_Warnings.Error 2)]
=======
    Test.specify "many errors thrown inside map with on_problems=Problem_Behavior.Report_Warning should be attached as warnings and an Additional_Warnings" pending=pending_map_report_warning <|
        result = alter ([10, 20] + (Vector.fill 12 30) + [40]) . map map_fun on_problems=Problem_Behavior.Report_Warning
        result . should_equal ([11, 21] + (Vector.fill 12 Nothing) + [41])
        expected_warnings_regular = 11.down_to 1 . map i-> Map_Error.Error i (My_Error.Error 30)
        expected_warnings = [(Additional_Warnings.Error 2)] + expected_warnings_regular
>>>>>>> af50d325
        Warning.get_all result . map .value . should_equal expected_warnings

    Test.specify "map on_problems=No_Wrap.Value does not do error wrapping" <|
        alter [10, 20, 30, 40] . map on_problems=No_Wrap.Value map_fun . catch . should_equal (My_Error.Error 30)

    Test.specify "zip on_problems=No_Wrap.Value does not do error wrapping" <|
        zip_fun a _ = if a == 30 then Error.throw (My_Error.Error a) else a+1
        arr = alter [10, 20, 30, 40]
        arr . zip on_problems=No_Wrap.Value arr zip_fun . catch . should_equal (My_Error.Error 30)

    Test.specify "flat_map on_problems=No_Wrap.Value does not do error wrapping" <|
        vec = alter [1, 2, 0, 3]
        vec.flat_map on_problems=No_Wrap.Value (n-> Error.throw (My_Error.Error n)) . catch . should_equal (My_Error.Error 1)

spec =
    Test.group "asdfasdf" <|
        map_fun a = if a == 30 then Error.throw (My_Error.Error a) else a+1
        alter x = x
        Test.specify "an error thrown inside map with on_problems=Problem_Behavior.Report_Warning should be attached as a warning" <|
            result = alter [10, 20, 30, 40] . map map_fun on_problems=Problem_Behavior.Report_Warning
            result . should_equal [11, 21, Nothing, 41]
            actual = Warning.get_all result . map .value
            expected = [Map_Error.Error 2 (My_Error.Error 30)]
            Warning.get_all result . map .value . should_equal [Map_Error.Error 2 (My_Error.Error 30)]

    Test.group "Vector builder" <|
        Test.specify "empty builder.get" <|
            b = Vector.new_builder
            e = Panic.catch Index_Out_Of_Bounds (b.at 0) err->
                err.payload
            Meta.type_of e . should_equal Index_Out_Of_Bounds
            e.index . should_equal 0
            e.length . should_equal 0

        Test.specify "one number builder.get" <|
            b = Vector.new_builder
            b.append 32
            e = Panic.catch Index_Out_Of_Bounds (b.at 1) err->
                err.payload
            Meta.type_of e . should_equal Index_Out_Of_Bounds
            e.index . should_equal 1
            e.length . should_equal 1
            b.at 0 . should_equal 32

        Test.specify "Vector.collect lazy" <|
            seq = Fib.sequence
            seq.take 5 . should_equal [1, 1, 2, 3, 5]

        Test.specify "Vector.collect empty list" <|
            l = List.Nil
            v = Vector.collect l .x .xs limit=30 stop_at=(_==List.Nil)
            v . should_equal []

        Test.specify "Vector.collect finite" <|
            l = List.Cons 1 <| List.Cons 2 <| List.Cons 3 <| List.Nil
            v = Vector.collect l .x .xs limit=30 stop_at=(_==List.Nil)
            v . should_equal [1, 2, 3]

    Test.group "Vector/Array equality" <|
        v1 = [1, 2, 3]
        a1 = v1.to_array

        v2 = [1, 2, 3]
        a2 = v2.to_array

        Test.specify "vector1 should be equal to vector1" <|
            v1.should_equal v1

        Test.specify "vector1 should be equal to vector2" <|
            v1.should_equal v2

        Test.specify "vector1 should be equal to array1" <|
            v1.should_equal a1

        Test.specify "vector1 should be equal to array2" <|
            v1.should_equal a2

        Test.specify "array1 should be equal to vector1" <|
            a1.should_equal v1

        Test.specify "array1 should be equal to vector2" <|
            a1.should_equal v2

        Test.specify "array1 should be equal to array1" <|
            a1.should_equal a1

        Test.specify "array1 should be equal to array2" <|
            a1.should_equal a2

        Test.specify "should have a well-defined debug-printing method" <|
            [].pretty.should_equal "[]"
            [1,2,3].pretty.should_equal "[1, 2, 3]"
            [Nothing].pretty.should_equal "[Nothing]"
            [True, False, 'a'].pretty . should_equal "[True, False, 'a']"
            [Foo.Value True].pretty . should_equal "[(Foo.Value True)]"

    type_spec "Use Vector as vectors" identity
    type_spec "Use Array as vectors" (v -> v.to_array)
    type_spec "Use Java ArrayList as vectors" v->
        arr = ArrayList.new
        v.each (x -> arr.add x)
        arr
    type_spec "Use Array_Proxy as vectors" v->
        Array_Proxy.new v.length (ix -> v.at ix)
    type_spec "Use a slice of an array as vectors" v->
        v2 = v+[Nothing]
        sliced_vector = v2.slice 0 v.length
        sliced_array = sliced_vector.to_array
        sliced_array



type Fib
    Number n:Integer ~next:Fib

    take self limit:Integer = Vector.collect self .n .next limit

    sequence =
        sum_two seq = Fib.Number seq.n+seq.next.n (sum_two seq.next)
        start = Fib.Number 1 <| Fib.Number 1 (sum_two start)
        start



main = Test_Suite.run_main spec<|MERGE_RESOLUTION|>--- conflicted
+++ resolved
@@ -881,41 +881,21 @@
         results . should_equal [11, 21, Nothing, 41]
         Warning.get_all results . should_equal []
 
-<<<<<<< HEAD
     Test.specify "an error thrown inside map with on_problems=Problem_Behavior.Report_Warning should be attached as a warning" <|
-=======
-    Test.specify "vector.map does not yet support report_warning"  <|
-        Test.expect_panic_with matcher=Unimplemented <|
-            alter [10, 20, 30, 40] . map map_fun on_problems=Problem_Behavior.Report_Warning
-
-    Test.specify "an error thrown inside map with on_problems=Problem_Behavior.Report_Warning should be attached as a warning" pending=pending_map_report_warning <|
->>>>>>> af50d325
         result = alter [10, 20, 30, 40] . map map_fun on_problems=Problem_Behavior.Report_Warning
         result . should_equal [11, 21, Nothing, 41]
         Warning.get_all result . map .value . should_equal [Map_Error.Error 2 (My_Error.Error 30)]
 
-<<<<<<< HEAD
     Test.specify "multiple errors thrown inside map with on_problems=Problem_Behavior.Report_Warning should be attached as warnings" <|
-=======
-    Test.specify "multiple errors thrown inside map with on_problems=Problem_Behavior.Report_Warning should be attached as warnings" pending=pending_map_report_warning <|
->>>>>>> af50d325
         result = alter [10, 30, 20, 30, 40, 30] . map map_fun on_problems=Problem_Behavior.Report_Warning
         result . should_equal [11, Nothing, 21, Nothing, 41, Nothing]
         Warning.get_all result . map .value . should_equal ([5, 3, 1].map i-> Map_Error.Error i (My_Error.Error 30))
 
-<<<<<<< HEAD
     Test.specify "many errors thrown inside map with on_problems=Problem_Behavior.Report_Warning should be attached as warnings and an Additional_Warnings" <|
         result = alter ([10, 20] + (Vector.fill 12 30) + [40]) . map map_fun on_problems=Problem_Behavior.Report_Warning
         result . should_equal ([11, 21] + (Vector.fill 12 Nothing) + [41])
         expected_warnings_regular = 11.down_to 1 . map i-> Map_Error.Error i (My_Error.Error 30)
         expected_warnings = expected_warnings_regular + [(Additional_Warnings.Error 2)]
-=======
-    Test.specify "many errors thrown inside map with on_problems=Problem_Behavior.Report_Warning should be attached as warnings and an Additional_Warnings" pending=pending_map_report_warning <|
-        result = alter ([10, 20] + (Vector.fill 12 30) + [40]) . map map_fun on_problems=Problem_Behavior.Report_Warning
-        result . should_equal ([11, 21] + (Vector.fill 12 Nothing) + [41])
-        expected_warnings_regular = 11.down_to 1 . map i-> Map_Error.Error i (My_Error.Error 30)
-        expected_warnings = [(Additional_Warnings.Error 2)] + expected_warnings_regular
->>>>>>> af50d325
         Warning.get_all result . map .value . should_equal expected_warnings
 
     Test.specify "map on_problems=No_Wrap.Value does not do error wrapping" <|
