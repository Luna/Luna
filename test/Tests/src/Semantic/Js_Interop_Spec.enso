from Standard.Base import all

import Standard.Test

foreign js my_method a b = """
    return a + b;

foreign js debug = """
    debugger;

type My_Type
    My_Type_Data a b

    foreign js my_method this = """
        return this.a + this.b;

    my_method_2 self x = self.my_method * x

    foreign js my_method_3 this y = """
        var r = this.my_method_2(y)
        return r + 1;

    foreign js my_throw = """
        var err = new Error("JS Exc");
        throw err;

    do_throw self = Panic.throw self

    foreign js do_catch this = """
        try {
            this.do_throw();
        } catch (e) {
            return e.a;
        }

foreign js make_object = """
    return {
        x: 10,
        y: false,
        compare: function (guess) {
            return this.x < guess;
        }
    };

foreign js make_array = """
    return [{ x: 10}, {x: 20}, {x: 30}];

foreign js make_simple_array = """
    return [10, 20, 30];

foreign js make_str str = """
    return "foo " + str + " bar"

foreign js make_int = """
    return 10

foreign js make_true = """
    return true

foreign js make_false = """
    return false

foreign js make_double = """
    return 10.5

foreign js make_null = """
    return null;

foreign js does_not_parse = """
    return { x

foreign js test_multilevel = """
    return {a : 1, b: {x: 1, y: 2}}

foreign js test_array_properties = """
    var my_array = [1, 2, 3]
    my_array.groups = {a: 1, b: 2}
    my_array.index = 0
    return my_array

spec = Test.group "Polyglot JS" <|

    Test.specify "should allow declaring module-level methods in JS" <|
        my_method 1 2 . should_equal 3
        m = my_method 1
        m 2 . should_equal 3

    Test.specify "should allow mutual calling of instance-level methods" <|
        My_Type_Data 3 4 . my_method_3 5 . should_equal 36

    Test.specify "should expose methods and fields of JS objects" <|
        obj = make_object
        obj.x . should_equal 10
        obj.y . should_be_false
        obj.compare 5 . should_be_false
        obj.compare 11 . should_be_true

    Test.specify "should expose array interfaces for JS arrays" <|
<<<<<<< HEAD
        vec = Vector.Vector_Data make_array
=======
        vec = Vector.from_polyglot_array make_array
>>>>>>> 63fecec3
        vec.map .x . should_equal [10, 20, 30]
        vec2 = Vector.from_polyglot_array make_simple_array
        vec2.to_array.at 0 . should_equal 10

    Test.specify "should correctly marshall strings" <|
        str = make_str "x" + " baz"
        str.should_equal "foo x bar baz"

    Test.specify "should make JS strings type pattern-matchable" <|
        str = make_str "x"
        t = case str of
            Text -> True
            _ -> False
        t.should_be_true

    Test.specify "should make JS booleans type pattern-matchable" <|
        bool = make_true
        t = case bool of
            True -> True
            _ -> False
        t.should_be_true
        bool_2 = make_false
        f = case bool_2 of
            False -> True
            _ -> False
        f.should_be_true
        c = case bool of
            Boolean -> True
            _ -> False
        c.should_be_true
        c_2 = case bool_2 of
            Boolean -> True
            _ -> False
        c_2.should_be_true

    Test.specify "should make JS arrays type pattern-matchable as arrays" <|
        arr = make_array
        r = case arr of
            Array -> True
            _ -> False
        r.should_be_true

    Test.specify "should make JS null values equal to Nothing" <|
        js_null = make_null
        js_null . should_equal Nothing

    Test.specify "should make JS numbers type pattern-matchable" <|
        int_match = case make_int of
            Integer -> True
        int_match.should_be_true
        double_match = case make_double of
            Decimal -> True
        double_match.should_be_true
        num_int_match = case make_int of
            Number -> True
        num_int_match.should_be_true
        num_double_match = case make_double of
            Number -> True
        num_double_match.should_be_true

    Test.specify "should allow Enso to catch JS exceptions" <|
        value = My_Type_Data 1 2
        result = Panic.recover Any <| value.my_throw
        err = result.catch
        err.cause.message . should_equal "JS Exc"
        err.cause.name . should_equal "Error"

    Test.specify "should allow JS to catch Enso exceptions" <|
        value = My_Type_Data 7 2
        result = value.do_catch
        result . should_equal 7

    Test.specify "should properly handle parse errors" <|
        err = Panic.recover Any does_not_parse . catch
        err.cause.message.should .contain "Expected }"

    Test.specify "allow access to properties of nested objects" <|
        value = test_multilevel
        value.b.x . should_equal 1

    Test.specify "allow access to properties of array objects in JS" <|
        array = test_array_properties
        array.groups.a . should_equal 1
        array.index . should_equal 0

    Test.specify "allow access to the length property of a JS array in Enso" <|
        array = make_array
        array.length . should_equal 3

    Test.specify "should perform maths with mixed numbers" <|
        js_num = make_int
        enso_num = 10
        (enso_num + js_num) . should_equal 20
        (js_num - enso_num) . should_equal 0

    Test.specify "should propagate dataflow errors" <|
        error = Error.throw 42
        my_method error 0 . should_fail_with Integer

    Test.specify "allow use of JavaScript debugger statement" <|
        debug

main = Test.Suite.run_main spec<|MERGE_RESOLUTION|>--- conflicted
+++ resolved
@@ -96,11 +96,7 @@
         obj.compare 11 . should_be_true
 
     Test.specify "should expose array interfaces for JS arrays" <|
-<<<<<<< HEAD
-        vec = Vector.Vector_Data make_array
-=======
         vec = Vector.from_polyglot_array make_array
->>>>>>> 63fecec3
         vec.map .x . should_equal [10, 20, 30]
         vec2 = Vector.from_polyglot_array make_simple_array
         vec2.to_array.at 0 . should_equal 10
