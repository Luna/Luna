from Standard.Base import all

from Standard.Test import Test, Test_Suite
import Standard.Test.Extensions

spec =
    Test.group "Process" <|
        Test.specify "should call simple command" <|
            result = case Platform.os of
                Platform.OS.Windows ->
                    Process.run "PowerShell" ["-Command", "exit 0"]
                _ ->
                    Process.run "bash" ["-c", "exit 0"]
            result.exit_code.should_equal Exit_Code.Success
        Test.specify "should return exit code" <|
            case Platform.os of
                Platform.OS.Unknown ->
                    Test.fail "Unsupported platform."
                Platform.OS.Windows ->
                    r = Process.run "PowerShell" ["-Command", "exit 42"]
                    r.exit_code.should_equal <| Exit_Code.Failure 42

                    s = Process.run "PowerShell" ["-Command", "exit 0"]
                    s.exit_code.should_equal <| Exit_Code.Success
                _ ->
                    r = Process.run "bash" ["-c", "exit 42"]
                    r.exit_code.should_equal <| Exit_Code.Failure 42

                    s = Process.run "bash" ["-c", "exit 0"]
                    s.exit_code.should_equal <| Exit_Code.Success
        Test.specify "should return stdout" <|
            case Platform.os of
                Platform.OS.Unknown ->
                    Test.fail "Unsupported platform."
                Platform.OS.Windows ->
                    builder = Process.new_builder "PowerShell" ["-Command", "[System.Console]::Out.Write('Hello')"]
                    result = builder.create
                    result.exit_code.to_number . should_equal 0
                    result.stdout . should_equal "Hello"
                    result.stderr . should_equal ""

                    run_result = Process.run "PowerShell" ["-Command", "[System.Console]::Out.Write('Hello')"]
                    run_result.exit_code.to_number . should_equal 0
                    run_result.stdout . should_equal "Hello"
                    run_result.stderr . should_equal ""
                _ ->
                    builder = Process.new_builder "bash" ["-c", "echo -n Hello"]
                    result = builder.create
                    result.exit_code.to_number . should_equal 0
                    result.stdout . should_equal "Hello"
                    result.stderr . should_equal ""

                    run_result = Process.run "bash" ["-c", "echo -n Hello"]
                    run_result.exit_code.to_number . should_equal 0
                    run_result.stdout . should_equal "Hello"
                    run_result.stderr . should_equal ""
        Test.specify "should return stderr" <|
            case Platform.os of
                Platform.OS.Unknown ->
                    Test.fail "Unsupported platform."
                Platform.OS.Windows ->
                    builder = Process.new_builder "PowerShell" ["-Command", "[System.Console]::Error.Write('Error')"]
                    result = builder.create
                    result.exit_code.to_number . should_equal 0
                    result.stdout . should_equal ""
                    result.stderr . should_equal "Error"

                    run_result = Process.run "PowerShell" ["-Command", "[System.Console]::Error.Write('Error')"]
                    run_result.exit_code.to_number . should_equal 0
                    run_result.stdout . should_equal ""
                    run_result.stderr . should_equal "Error"
                _ ->
                    builder = Process.new_builder "bash" ["-c", "echo -n Error 1>&2"]
                    result = builder.create
                    result.exit_code.to_number . should_equal 0
                    result.stdout . should_equal ""
                    result.stderr . should_equal "Error"

                    run_result = Process.run "bash" ["-c", "echo -n Error 1>&2"]
                    run_result.exit_code.to_number . should_equal 0
                    run_result.stdout . should_equal ""
                    run_result.stderr . should_equal "Error"
        Test.specify "should feed stdin" <|
            case Platform.os of
                Platform.OS.Unknown ->
                    Test.fail "Unsupported platform."
                Platform.OS.Windows ->
                    builder = Process.new_builder "PowerShell" ["-Command", "[System.Console]::ReadLine()"] . set_stdin "sample"
                    result = builder.create
                    result.exit_code.to_number . should_equal 0
                    result.stdout . should_equal 'sample\r\n'
                    result.stderr . should_equal ""

                    run_result = Process.run "PowerShell" ["-Command", "[System.Console]::ReadLine()"] stdin="sample"
                    run_result.exit_code.to_number . should_equal 0
                    run_result.stdout . should_equal 'sample\r\n'
                    run_result.stderr . should_equal ""
                _ ->
                    builder = Process.new_builder "bash" ["-c", "read line; echo -n $line"] . set_stdin "sample"
                    result = builder.create
                    result.exit_code.to_number . should_equal 0
                    result.stdout . should_equal "sample"
                    result.stderr . should_equal ""

                    run_result = Process.run "bash" ["-c", "read line; echo -n $line"] stdin="sample"
                    run_result.exit_code.to_number . should_equal 0
                    run_result.stdout . should_equal 'sample'
                    run_result.stderr . should_equal ""
<<<<<<< HEAD
    Test.group "Enso on Enso" <|
        enso_bin =
            p = Java_System.getProperty "truffle.class.path.append"
            s = p.split Java_File.separator
            paths = s.take (Index_Sub_Range.While _!="..")
            j = paths . join Java_File.separator
            File.new j / if Platform.os == Platform.OS.Windows then "enso.bat" else "enso"

        create_new_enso_project =
            bin = enso_bin

            tmp_file = File.create_temporary_file "enso_prj" ""
            dir = tmp_file/".."/(tmp_file.name+".dir") . normalize
            res = Process.run bin.path [ "--new", dir.path ]
            IO.println res.stdout
            IO.println res.stderr
            res.exit_code . should_equal Exit_Code.Success
            dir

        Test.specify "Create Enso Project with numpy" pending=pending_python_missing <|
            setup_venv dir =
                gvm = File.new <| Java_System.getProperty "java.home"
                python = gvm/"bin"/"graalpy"
                res = Process.run python.path [ "-m", "venv", dir.path ]
                IO.println res.stdout
                IO.println res.stderr
                res.exit_code . should_equal Exit_Code.Success

            install_num_py dir =
                python = dir/"bin"/"graalpy"
                res = Process.run python.path [ "-m", "pip", "install", "numpy" ]
                IO.println res.stdout
                IO.println res.stderr
                res.exit_code . should_equal Exit_Code.Success

            rewrite_main_file dir =
                main = dir/"src"/"Main.enso"
                main.exists . should_be_true
                code = """
                    from Standard.Base import all

                    foreign python random_array s = """
                        import numpy
                        return numpy.random.normal(size=s)

                    main =
                        arr = random_array 10
                        vec = arr.to_vector.sort
                        [ arr, vec ]

                code . write main on_existing_file=Existing_File_Behavior.Overwrite

            IO.println "==== Generating Enso Project ===="
            prj = create_new_enso_project
            IO.println "Project ready at "+prj.path

            IO.println "==== Changing Main.enso ===="
            rewrite_main_file prj

            IO.println "==== Preparing Python Virtual Environment ===="
            setup_venv prj/"polyglot"/"python"

            IO.println "==== Installing numpy ===="
            install_num_py prj/"polyglot"/"python"

            IO.println "==== Executing project ===="

            res = Process.run enso_bin.path [ "--run", prj.path ]
            IO.println res.stdout
            IO.println res.stderr
            res.exit_code . should_equal Exit_Code.Success

            IO.println "==== Done ===="
            res.stdout.should_contain "array(["
            res.stdout.should_contain "])"
=======
>>>>>>> a5094225

main = Test_Suite.run_main spec<|MERGE_RESOLUTION|>--- conflicted
+++ resolved
@@ -106,83 +106,5 @@
                     run_result.exit_code.to_number . should_equal 0
                     run_result.stdout . should_equal 'sample'
                     run_result.stderr . should_equal ""
-<<<<<<< HEAD
-    Test.group "Enso on Enso" <|
-        enso_bin =
-            p = Java_System.getProperty "truffle.class.path.append"
-            s = p.split Java_File.separator
-            paths = s.take (Index_Sub_Range.While _!="..")
-            j = paths . join Java_File.separator
-            File.new j / if Platform.os == Platform.OS.Windows then "enso.bat" else "enso"
-
-        create_new_enso_project =
-            bin = enso_bin
-
-            tmp_file = File.create_temporary_file "enso_prj" ""
-            dir = tmp_file/".."/(tmp_file.name+".dir") . normalize
-            res = Process.run bin.path [ "--new", dir.path ]
-            IO.println res.stdout
-            IO.println res.stderr
-            res.exit_code . should_equal Exit_Code.Success
-            dir
-
-        Test.specify "Create Enso Project with numpy" pending=pending_python_missing <|
-            setup_venv dir =
-                gvm = File.new <| Java_System.getProperty "java.home"
-                python = gvm/"bin"/"graalpy"
-                res = Process.run python.path [ "-m", "venv", dir.path ]
-                IO.println res.stdout
-                IO.println res.stderr
-                res.exit_code . should_equal Exit_Code.Success
-
-            install_num_py dir =
-                python = dir/"bin"/"graalpy"
-                res = Process.run python.path [ "-m", "pip", "install", "numpy" ]
-                IO.println res.stdout
-                IO.println res.stderr
-                res.exit_code . should_equal Exit_Code.Success
-
-            rewrite_main_file dir =
-                main = dir/"src"/"Main.enso"
-                main.exists . should_be_true
-                code = """
-                    from Standard.Base import all
-
-                    foreign python random_array s = """
-                        import numpy
-                        return numpy.random.normal(size=s)
-
-                    main =
-                        arr = random_array 10
-                        vec = arr.to_vector.sort
-                        [ arr, vec ]
-
-                code . write main on_existing_file=Existing_File_Behavior.Overwrite
-
-            IO.println "==== Generating Enso Project ===="
-            prj = create_new_enso_project
-            IO.println "Project ready at "+prj.path
-
-            IO.println "==== Changing Main.enso ===="
-            rewrite_main_file prj
-
-            IO.println "==== Preparing Python Virtual Environment ===="
-            setup_venv prj/"polyglot"/"python"
-
-            IO.println "==== Installing numpy ===="
-            install_num_py prj/"polyglot"/"python"
-
-            IO.println "==== Executing project ===="
-
-            res = Process.run enso_bin.path [ "--run", prj.path ]
-            IO.println res.stdout
-            IO.println res.stderr
-            res.exit_code . should_equal Exit_Code.Success
-
-            IO.println "==== Done ===="
-            res.stdout.should_contain "array(["
-            res.stdout.should_contain "])"
-=======
->>>>>>> a5094225
 
 main = Test_Suite.run_main spec