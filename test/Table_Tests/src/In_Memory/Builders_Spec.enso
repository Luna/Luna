from Standard.Base import all

from Standard.Table import Column
from Standard.Table.Internal.Java_Exports import make_inferred_builder
import Standard.Table.Internal.Java_Problems

from Standard.Test import Test, Test_Suite, Problems
import Standard.Test.Extensions

type My
    Data x y

main = Test_Suite.run_main spec

spec = Test.group "[In-Memory] Storage Builders" <|
    Test.specify "should correctly incrementally build a table in presence of lots of null values" <|
        ## This test is introduced to avoid regressions related to a bug where
           the underlying array was not resized to big enough size after many
           null values were inserted to a builder.
        ## We rely on the inferred builder as it will then delegate to all the
           other ones, selecting the types automatically.
        elem = ['X', 42, 1.5, My.Data 1 2, Date.new 2022 8 27, Time_Of_Day.new 18 00, Date_Time.new 2022 8 27 11 22 25, "a", Nothing]
        elem.each e-> Test.with_clue "{"+e.to_text+"}: " <|
<<<<<<< HEAD
            r = Java_Problems.with_problem_aggregator Problem_Behavior.Report_Warning java_problem_aggregator->
                builder = make_inferred_builder 1 java_problem_aggregator
                vector = Vector.fill 10 e + Vector.fill 1000 Nothing + Vector.fill 5 e
                0.up_to 10 . each _->
                    builder.append e
                builder.appendNulls 1000
                0.up_to 5 . each _->
                    builder.append e
                storage = builder.seal
                column = Column.from_storage "X" storage
                column.to_vector . should_equal vector
            Problems.assume_no_problems r
=======
            builder = make_inferred_builder 1
            vector = Vector.fill 10 e + Vector.fill 1000 Nothing + Vector.fill 5 e
            0.up_to 10 . each _->
                builder.append e
            builder.appendNulls 1000
            0.up_to 5 . each _->
                builder.append e
            storage = builder.seal
            column = Column.from_storage "X" storage
            column.to_vector . should_equal vector

    Test.specify "Inferred Builder should correctly resize when retyping to a mixed column, with an underestimated initial size" <|
        mixed_values = [10, 11, 22, 23, 24, 25, '2020-02-28']
        builder = make_inferred_builder 3
        mixed_values.map v-> builder.append v
        storage = builder.seal
        column = Column.from_storage "X" storage
        column.to_vector . should_equal mixed_values
>>>>>>> 352ad06d
<|MERGE_RESOLUTION|>--- conflicted
+++ resolved
@@ -21,7 +21,6 @@
            other ones, selecting the types automatically.
         elem = ['X', 42, 1.5, My.Data 1 2, Date.new 2022 8 27, Time_Of_Day.new 18 00, Date_Time.new 2022 8 27 11 22 25, "a", Nothing]
         elem.each e-> Test.with_clue "{"+e.to_text+"}: " <|
-<<<<<<< HEAD
             r = Java_Problems.with_problem_aggregator Problem_Behavior.Report_Warning java_problem_aggregator->
                 builder = make_inferred_builder 1 java_problem_aggregator
                 vector = Vector.fill 10 e + Vector.fill 1000 Nothing + Vector.fill 5 e
@@ -34,23 +33,13 @@
                 column = Column.from_storage "X" storage
                 column.to_vector . should_equal vector
             Problems.assume_no_problems r
-=======
-            builder = make_inferred_builder 1
-            vector = Vector.fill 10 e + Vector.fill 1000 Nothing + Vector.fill 5 e
-            0.up_to 10 . each _->
-                builder.append e
-            builder.appendNulls 1000
-            0.up_to 5 . each _->
-                builder.append e
-            storage = builder.seal
-            column = Column.from_storage "X" storage
-            column.to_vector . should_equal vector
 
     Test.specify "Inferred Builder should correctly resize when retyping to a mixed column, with an underestimated initial size" <|
         mixed_values = [10, 11, 22, 23, 24, 25, '2020-02-28']
-        builder = make_inferred_builder 3
-        mixed_values.map v-> builder.append v
-        storage = builder.seal
-        column = Column.from_storage "X" storage
-        column.to_vector . should_equal mixed_values
->>>>>>> 352ad06d
+        r = Java_Problems.with_problem_aggregator Problem_Behavior.Report_Warning java_problem_aggregator->
+            builder = make_inferred_builder 3 java_problem_aggregator
+            mixed_values.map v-> builder.append v
+            storage = builder.seal
+            column = Column.from_storage "X" storage
+            column.to_vector . should_equal mixed_values
+        Problems.assume_no_problems r