--- conflicted
+++ resolved
@@ -6,14 +6,8 @@
 import Standard.Table
 from Standard.Table import File_Format, Match_Columns, Column_Name_Mapping, Data_Formatter, Excel_Range
 from Standard.Table.Data.Column_Selector as Column_Selector_Module import By_Index
-<<<<<<< HEAD
-from Standard.Table.IO.Excel import Excel_Range, Sheet_Names, Range_Names, Sheet, Cell_Range
+from Standard.Table.IO.Excel import Sheet_Names, Range_Names, Sheet, Cell_Range
 from Standard.Table.Errors as Table_Errors import Invalid_Output_Column_Names_Data, Duplicate_Output_Column_Names_Data, Invalid_Location_Data, Range_Exceeded_Data, Existing_Data_Data, Column_Count_Mismatch_Data, Column_Name_Mismatch_Data
-from Standard.Table.Data.Data_Formatter as Data_Formatter_Module import Data_Formatter_Data
-=======
-from Standard.Table.IO.Excel import Sheet_Names, Range_Names, Sheet, Cell_Range
-from Standard.Table.Errors as Table_Errors import Invalid_Output_Column_Names, Duplicate_Output_Column_Names, Invalid_Location, Range_Exceeded, Existing_Data, Column_Count_Mismatch, Column_Name_Mismatch
->>>>>>> 63fecec3
 
 import Standard.Test
 import Standard.Test.Problems
@@ -46,13 +40,8 @@
             t.at 'Enrolment Date' . map .day . to_vector . should_equal [2, 26, 4, 24, 31, 7]
 
         Test.specify "should read an empty table" <|
-<<<<<<< HEAD
             t = read_method file (File_Format.Excel_Data (Sheet "Empty"))
-            t.columns.length.should_equal 0
-=======
-            t = read_method file (File_Format.Excel (Sheet "Empty"))
             t.column_count.should_equal 0
->>>>>>> 63fecec3
 
         Test.specify "should gracefully handle duplicate column names and formulas" <|
             t = read_method file (File_Format.Excel_Data (Sheet "Duplicate Columns"))
@@ -65,24 +54,14 @@
             t_1.at 'Quantity' . to_vector . should_equal [10, 20, Nothing, 30, Nothing, 5]
             t_1.at 'Price' . to_vector . should_equal [22.3, 32, 43.2, 54, 31, Nothing]
 
-<<<<<<< HEAD
             t_2 = read_method file (File_Format.Excel_Data (Cell_Range "Simple!3:5") headers=False)
-            t_2.columns.length.should_equal 3
-=======
-            t_2 = read_method file (File_Format.Excel (Cell_Range "Simple!3:5") headers=False)
             t_2.column_count.should_equal 3
->>>>>>> 63fecec3
             t_2.at 'A' . to_vector . should_equal ['t-shirt', 'trousers', 'shoes']
             t_2.at 'B' . to_vector . should_equal [20, Nothing, 30]
             t_2.at 'C' . to_vector . should_equal [32, 43.2, 54]
 
-<<<<<<< HEAD
             t_3 = read_method file (File_Format.Excel_Data (Cell_Range "Simple!B4:C5") headers=False)
-            t_3.columns.length.should_equal 2
-=======
-            t_3 = read_method file (File_Format.Excel (Cell_Range "Simple!B4:C5") headers=False)
             t_3.column_count.should_equal 2
->>>>>>> 63fecec3
             t_3.at 'B' . to_vector . should_equal [Nothing, 30]
             t_3.at 'C' . to_vector . should_equal [43.2, 54]
 
@@ -535,39 +514,24 @@
             table = xlsx_sheet.read (File_Format.Excel_Data (Sheet 1))
             check_table table
 
-<<<<<<< HEAD
-            table_2 = xlsx_sheet.read (File_Format.Excel_Data (Sheet 1 (table.length - col_a.length)))
-            table_2.length . should_equal col_a.length
-=======
-            table_2 = xlsx_sheet.read (File_Format.Excel (Sheet 1 (table.row_count - col_a.length)))
+            table_2 = xlsx_sheet.read (File_Format.Excel_Data (Sheet 1 (table.row_count - col_a.length)))
             table_2.row_count . should_equal col_a.length
->>>>>>> 63fecec3
             check_table <| table_2
 
         Test.specify "should let you read by sheet name" <|
             table = xlsx_sheet.read (File_Format.Excel_Data (Sheet "Sheet1"))
             check_table table
 
-<<<<<<< HEAD
-            table_2 = xlsx_sheet.read (File_Format.Excel_Data (Sheet "Sheet1" (table.length - col_a.length)))
-            table_2.length . should_equal col_a.length
-=======
-            table_2 = xlsx_sheet.read (File_Format.Excel (Sheet "Sheet1" (table.row_count - col_a.length)))
+            table_2 = xlsx_sheet.read (File_Format.Excel_Data (Sheet "Sheet1" (table.row_count - col_a.length)))
             table_2.row_count . should_equal col_a.length
->>>>>>> 63fecec3
             check_table <| table_2
 
         Test.specify "should let you read XLS by sheet index" <|
             table = xls_sheet.read (File_Format.Excel_Data (Sheet 1))
             check_table table
 
-<<<<<<< HEAD
-            table_2 = xls_sheet.read (File_Format.Excel_Data (Sheet 1 (table.length - col_a.length)))
-            table_2.length . should_equal col_a.length
-=======
-            table_2 = xls_sheet.read (File_Format.Excel (Sheet 1 (table.row_count - col_a.length)))
+            table_2 = xls_sheet.read (File_Format.Excel_Data (Sheet 1 (table.row_count - col_a.length)))
             table_2.row_count . should_equal col_a.length
->>>>>>> 63fecec3
             check_table <| table_2
 
         Test.specify "should let you read XLS by sheet name" <|
@@ -578,53 +542,31 @@
             table = xlsx_sheet.read (File_Format.Excel_Data (Cell_Range "Sheet1!A:C"))
             check_table table
 
-<<<<<<< HEAD
-            table_2 = xlsx_sheet.read (File_Format.Excel_Data (Cell_Range "Sheet1!A:C" (table.length - col_a.length)))
-            table_2.length . should_equal col_a.length
-=======
-            table_2 = xlsx_sheet.read (File_Format.Excel (Cell_Range "Sheet1!A:C" (table.row_count - col_a.length)))
+            table_2 = xlsx_sheet.read (File_Format.Excel_Data (Cell_Range "Sheet1!A:C" (table.row_count - col_a.length)))
             table_2.row_count . should_equal col_a.length
->>>>>>> 63fecec3
             check_table <| table_2
 
             check_table <| xlsx_sheet.read (File_Format.Excel_Data (Cell_Range "Sheet1!10:13"))
             check_table <| xlsx_sheet.read (File_Format.Excel_Data (Cell_Range "Sheet1!A10:C13"))
 
         Test.specify "should let you read by range name" <|
-<<<<<<< HEAD
             table = xlsx_sheet.read (File_Format.Excel_Data (Cell_Range "myData"))
-            table.length . should_equal col_a.length
-=======
-            table = xlsx_sheet.read (File_Format.Excel (Cell_Range "myData"))
             table.row_count . should_equal col_a.length
->>>>>>> 63fecec3
             check_table <| table
 
         Test.specify "should let you restrict number of rows read and skip rows" <|
             table = xlsx_sheet.read (File_Format.Excel_Data (Sheet "Sheet1"))
             check_table table
 
-<<<<<<< HEAD
-            table_2 = xlsx_sheet.read (File_Format.Excel_Data (Sheet "Sheet1" (table.length - col_a.length)))
-            table_2.length . should_equal col_a.length
-            check_table <| table_2
-
-            table_3 = xlsx_sheet.read (File_Format.Excel_Data (Sheet "Sheet1" (table.length - col_a.length) 2))
-            table_3.length . should_equal 2
-
-            table_4 = xlsx_sheet.read (File_Format.Excel_Data (Sheet "Sheet1" row_limit=6))
-            table_4.length . should_equal 6
-=======
-            table_2 = xlsx_sheet.read (File_Format.Excel (Sheet "Sheet1" (table.row_count - col_a.length)))
+            table_2 = xlsx_sheet.read (File_Format.Excel_Data (Sheet "Sheet1" (table.row_count - col_a.length)))
             table_2.row_count . should_equal col_a.length
             check_table <| table_2
 
-            table_3 = xlsx_sheet.read (File_Format.Excel (Sheet "Sheet1" (table.row_count - col_a.length) 2))
+            table_3 = xlsx_sheet.read (File_Format.Excel_Data (Sheet "Sheet1" (table.row_count - col_a.length) 2))
             table_3.row_count . should_equal 2
 
-            table_4 = xlsx_sheet.read (File_Format.Excel (Sheet "Sheet1" row_limit=6))
+            table_4 = xlsx_sheet.read (File_Format.Excel_Data (Sheet "Sheet1" row_limit=6))
             table_4.row_count . should_equal 6
->>>>>>> 63fecec3
 
     Test.group "Problems" <|
         Test.specify "should handle non-existing file gracefully" <|
