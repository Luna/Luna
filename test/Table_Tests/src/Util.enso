--- conflicted
+++ resolved
@@ -7,15 +7,10 @@
 Table.Table.should_equal expected =
     self_cols = self.columns
     that_cols = expected.columns
-<<<<<<< HEAD
-    self_cols.map .name . should_equal (that_cols.map .name)
-    self_cols.map .to_vector . should_equal (that_cols.map .to_vector)
+    self_cols.map .name . should_equal (that_cols.map .name) frames_to_skip=1
+    self_cols.map .to_vector . should_equal (that_cols.map .to_vector) frames_to_skip=1
 
 Column.Column.should_equal expected =
     self.name.should_equal expected.name
     self.length.should_equal expected.length
-    self.to_vector.should_equal expected.to_vector
-=======
-    self_cols.map .name . should_equal (that_cols.map .name) frames_to_skip=1
-    self_cols.map .to_vector . should_equal (that_cols.map .to_vector) frames_to_skip=1
->>>>>>> 891eef0f
+    self.to_vector.should_equal expected.to_vector