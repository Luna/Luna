from Standard.Base import all
import Standard.Base.Data.Base_64.Base_64
import Standard.Base.Errors.Common.Response_Too_Large
import Standard.Base.Errors.File_Error.File_Error
import Standard.Base.Errors.Illegal_Argument.Illegal_Argument
import Standard.Base.Network.HTTP.Cache_Policy.Cache_Policy
import Standard.Base.Network.HTTP.Request.Request
import Standard.Base.Network.HTTP.Request_Body.Request_Body
import Standard.Base.Network.HTTP.Response.Response
import Standard.Base.Runtime.Context
import Standard.Base.Runtime.Ref.Ref

from Standard.Table import all
import Standard.Table.Errors.Invalid_JSON_Format

from Standard.Test import all
import Standard.Test.Test_Environment

import enso_dev.Base_Tests.Network.Enso_Cloud.Cloud_Tests_Setup.Cloud_Tests_Setup
from enso_dev.Base_Tests.Network.Http.Http_Test_Setup import base_url_with_slash, pending_has_url

import project.Util

polyglot java import java.io.File as Java_File
polyglot java import java.lang.IllegalArgumentException
polyglot java import java.lang.NumberFormatException
polyglot java import org.enso.base.cache.DiskSpaceGetter
polyglot java import org.enso.base.cache.LRUCache
polyglot java import org.enso.base.cache.LRUCacheSettings
polyglot java import org.enso.base.cache.NowGetter
polyglot java import org.enso.base.cache.TotalCacheLimit
polyglot java import org.enso.base.enso_cloud.EnsoSecretHelper

main filter=Nothing =
    suite = Test.build suite_builder->
        add_specs suite_builder
    suite.run_with_filter filter


add_specs suite_builder =
    suite_builder.group "fetching files using HTTP" pending=pending_has_url group_builder->
        group_builder.specify "fetching json" <| Test.with_retries <|
            r = Data.fetch base_url_with_slash+"testfiles/table.json"
            expected_table  = Table.from_rows ["A", "B"] [[1, "x"], [3, "y"]]
            r.to Table . should_equal expected_table

        group_builder.specify "fetching csv" <| Test.with_retries <|
            url = base_url_with_slash+"testfiles/table.csv"
            r = Data.fetch url
            expected_table  = Table.from_rows ["A", "B"] [[1, "x"], [3, "y"]]

            r.should_be_a Table
            r.should_equal expected_table

            r2 = url.to_uri.fetch
            r2.should_be_a Table
            r2.should_equal expected_table

        group_builder.specify "fetching xls" <| Test.with_retries <|
            url = base_url_with_slash+"testfiles/table.xls"
            r = Data.fetch url
            expected_table  = Table.from_rows ["A", "B"] [[1, "x"], [3, "y"]]

            r.should_be_a Excel_Workbook
            r.sheet_names . should_equal ["MyTestSheet"]
            r.read "MyTestSheet" . should_equal expected_table

            r2 = Data.fetch url format=Raw_Response . decode (..Sheet "MyTestSheet")
            r2.should_be_a Table
            r2.should_equal expected_table

        group_builder.specify "fetching xlsx" <| Test.with_retries <|
            url = base_url_with_slash+"testfiles/table.xlsx"
            r = Data.fetch url
            expected_table  = Table.from_rows ["A", "B"] [[1, "x"], [3, "y"]]

            r.should_be_a Excel_Workbook
            r.sheet_names . should_equal ["MyTestSheet"]
            r.read "MyTestSheet" . should_equal expected_table

            r2 = Data.fetch url format=Raw_Response . decode (..Sheet "MyTestSheet")
            r2.should_be_a Table
            r2.should_equal expected_table

            r3 = url.to_uri.fetch format=Raw_Response . decode (..Sheet "MyTestSheet")
            r3.should_be_a Table
            r3.should_equal expected_table

        group_builder.specify "format detection based on Content-Type and Content-Disposition" <| Test.with_retries <|
            content = 'A,B\n1,x\n3,y'
            uri = URI.from (base_url_with_slash+"test_headers")
                . add_query_argument "base64_response_data" (Base_64.encode_text content)
            expected_table = Table.from_rows ["A", "B"] [[1, "x"], [3, "y"]]

            r0 = uri.fetch
            # No automatic parsing, because no content type information is specified.
            r0.should_be_a Response
            r0.content_type . should_equal Nothing
            r0.get_header "Content-Disposition" . should_equal Nothing

            r1 = (uri.add_query_argument "Content-Type" "text/csv").fetch
            r1.should_equal expected_table

            r2 = (uri.add_query_argument "Content-Disposition" 'attachment; filename="my_table.csv"').fetch
            r2.should_equal expected_table

            # If the disposition suggest a text file, we will parse as text:
            r3 = (uri.add_query_argument "Content-Disposition" 'attachment; filename="text.txt"').fetch
            r3.should_be_a Text
            r3.should_equal content

            # Reinterpreting as TSV:
            r4 = (uri.add_query_argument "Content-Type" "text/tab-separated-values").fetch
            r4.should_equal (Table.from_rows ["Column 1"] [["A,B"], ["1,x"], ["3,y"]])

    suite_builder.group "Response caching" pending=pending_has_url group_builder->
        with_temp_file file ~action =
            deleter =
                file.delete_if_exists
            Panic.with_finalizer deleter <|
                deleter
                action

        get_lru_cache =
            EnsoSecretHelper.getOrCreateCache.getLRUCache

        get_num_response_cache_entries =
            get_lru_cache.getNumEntries

        with_counts ~action =
            before_count = get_num_response_cache_entries
            action
            after_count = get_num_response_cache_entries
            [before_count, after_count]

        expect_counts expected_counts ~action =
            counts = with_counts action
            counts . should_equal expected_counts frames_to_skip=1

        get_cache_files : Vector Text
        get_cache_files -> Vector Text =
            Vector.from_polyglot_array EnsoSecretHelper.getOrCreateCache.getLRUCache.getFiles . sort Sort_Direction.Ascending

        get_cache_file_sizes : Vector Integer
        get_cache_file_sizes -> Vector Integer =
            Vector.from_polyglot_array EnsoSecretHelper.getOrCreateCache.getLRUCache.getFileSizes . sort Sort_Direction.Ascending

        # Creates a new cache each time, then resets it at the end
        with_lru_cache lru_cache ~action =
            reset = EnsoSecretHelper.getOrCreateCache.setLRUCache LRUCache.new
            Panic.with_finalizer reset <|
                EnsoSecretHelper.getOrCreateCache.setLRUCache lru_cache
                action

        # Creates a new cache each time, then resets it at the end
        with_config max_file_size total_cache_size ~action =
            now_getter = NowGetter.new
            disk_space_getter = DiskSpaceGetter.new
            lru_cache_settings = LRUCacheSettings.new max_file_size total_cache_size
            lru_cache = LRUCache.new lru_cache_settings now_getter disk_space_getter
            with_lru_cache lru_cache (action now_getter disk_space_getter)

        # Creates a new cache each time, then resets it at the end
        with_mocks ~action =
            now_getter = NowGetter.new
            disk_space_getter = DiskSpaceGetter.new
            lru_cache = LRUCache.new LRUCacheSettings.getDefault now_getter disk_space_getter
            with_lru_cache lru_cache (action now_getter disk_space_getter)

        # Creates a new cache each time, then resets it at the end
        with_default_cache ~action =
            lru_cache = LRUCache.new
            with_lru_cache lru_cache action

        fake_reload =
            EnsoSecretHelper.getCache.getLRUCache.simulateReloadTestOnly

        url0 = base_url_with_slash+'test_download?max-age=16&length=10'
        url1 = base_url_with_slash+'test_download?max-age=16&length=20'
        url_post = base_url_with_slash + "post"
        headers0 = [Header.new "A-Header" "a-header-value", Header.new "A-Header" "a-header-value"]
        headers1 = [Header.new "A-Header" "a-different-header-value", Header.new "A-Header" "a-header-value"]

        # Run the request(s) twice and confirm the results are the same
        check_same_results ~action =
            results = 0.up_to 2 . map (_-> action)
            results.distinct.length . should_equal 1

        group_builder.specify "Cache should return the same repsonse" pending=pending_has_url <| Test.with_retries <|
            with_default_cache <|
                check_same_results <|
                    HTTP.fetch url0 . decode_as_text
                get_num_response_cache_entries . should_equal 1
                check_same_results <|
                    HTTP.fetch url1 . decode_as_text
                get_num_response_cache_entries . should_equal 2

            with_default_cache <|
                HTTP.fetch url0 cache_policy=Cache_Policy.Use_Cache . decode_as_text
                HTTP.fetch url0 cache_policy=Cache_Policy.Use_Cache . decode_as_text
                url1_body_1 = HTTP.fetch url1 cache_policy=Cache_Policy.Use_Cache . decode_as_text
                HTTP.fetch url1 cache_policy=Cache_Policy.Use_Cache . decode_as_text . should_equal url1_body_1
                get_num_response_cache_entries . should_equal 2

            with_default_cache <|
                url0_body_2 = HTTP.fetch url0 cache_policy=Cache_Policy.No_Cache . decode_as_text
                HTTP.fetch url0 cache_policy=Cache_Policy.No_Cache . decode_as_text . should_not_equal url0_body_2
                url1_body_2 = HTTP.fetch url1 cache_policy=Cache_Policy.No_Cache . decode_as_text
                HTTP.fetch url1 cache_policy=Cache_Policy.No_Cache . decode_as_text . should_not_equal url1_body_2
                get_num_response_cache_entries . should_equal 0

        group_builder.specify "Cache should handle many entries" pending=pending_has_url <| Test.with_retries <|
            count = 20

            with_default_cache <|
                check_same_results <|
                    0.up_to count . map i->
                        HTTP.fetch base_url_with_slash+"test_download?length="+i.to_text . decode_as_text
                get_num_response_cache_entries . should_equal count

            with_default_cache <|
                check_same_results <|
                    0.up_to count . each i->
                        headers = [Header.new "A-Header" "a-header-value-"+i.to_text]
                        HTTP.fetch base_url_with_slash+"test_download?length=8" headers=headers . decode_as_text
                get_num_response_cache_entries . should_equal count

        group_builder.specify "Cache policy should work for HTTP.fetch" pending=pending_has_url <| Test.with_retries <|
            with_default_cache <|
                expect_counts [0, 0] <|
                    HTTP.fetch url0 cache_policy=Cache_Policy.No_Cache
                    HTTP.fetch url1 cache_policy=Cache_Policy.No_Cache
                expect_counts [0, 2] <|
                    HTTP.fetch url0 cache_policy=Cache_Policy.Use_Cache
                    HTTP.fetch url1 cache_policy=Cache_Policy.Use_Cache

            with_default_cache <|
                expect_counts [0, 2] <|
                    HTTP.fetch url0
                    HTTP.fetch url1

        group_builder.specify "Cache policy should work for Data.fetch" pending=pending_has_url <| Test.with_retries <|
            with_default_cache <|
                expect_counts [0, 0] <|
                    Data.fetch url0 cache_policy=Cache_Policy.No_Cache
                    Data.fetch url1 cache_policy=Cache_Policy.No_Cache
                expect_counts [0, 2] <|
                    Data.fetch url0 cache_policy=Cache_Policy.Use_Cache
                    Data.fetch url1 cache_policy=Cache_Policy.Use_Cache

            with_default_cache <|
                expect_counts [0, 2] <|
                    Data.fetch url0
                    Data.fetch url1

        group_builder.specify "Should not cache Data.download" pending=pending_has_url <| Test.with_retries <|
            target_file = enso_project.data / "transient" / "my_download0.txt"
            with_temp_file target_file <| with_default_cache <|
                Data.download url0 target_file
                get_num_response_cache_entries . should_equal 0

        group_builder.specify "Data.download is not affected by caching limits" pending=pending_has_url <| Test.with_retries <|
            target_file = enso_project.data / "transient" / "my_download0.txt"
            with_temp_file target_file <| with_config 100 (TotalCacheLimit.Bytes.new 120) _-> _->
                url = base_url_with_slash+"test_download?length=200"
                Data.download url target_file
                target_file.read.length . should_equal 200
                Data.fetch url . should_fail_with (Response_Too_Large.Error 100)

        group_builder.specify "Should not cache for methods other than GET" pending=pending_has_url <| Test.with_retries <|
            with_default_cache <|
                expect_counts [0, 0] <|
                    Data.post url_post (Request_Body.Text "hello world")

        group_builder.specify "HTTP request with a non-GET method should reject a cache_policy=Use_Cache argument" pending=pending_has_url <| Test.with_retries <|
            request = Request.new HTTP_Method.Post url_post [] Request_Body.Empty
            HTTP.new.request request cache_policy=Cache_Policy.Use_Cache . should_fail_with Illegal_Argument

        group_builder.specify "HTTP request with a non-GET method should not reject a cache_policy=No_Cache argument" pending=pending_has_url <| Test.with_retries <|
            request = Request.new HTTP_Method.Post url_post [] Request_Body.Empty
            HTTP.new.request request cache_policy=Cache_Policy.No_Cache . should_succeed

        group_builder.specify "Should be able to clear caches" pending=pending_has_url <| Test.with_retries <|
            with_default_cache <|
                Data.fetch url0
                get_num_response_cache_entries . should_equal 1
            with_default_cache <|
                get_num_response_cache_entries . should_equal 0

        group_builder.specify "Cache key should depend on the headers" pending=pending_has_url <| Test.with_retries <|
            with_default_cache <|
                expect_counts [0, 2] <|
                    Data.fetch url0 headers=headers0
                    Data.fetch url0 headers=headers1
                    Data.fetch url0 headers=headers1
                    Data.fetch url0 headers=headers0
                    Data.fetch url0 headers=headers0
                    Data.fetch url0 headers=headers1

        group_builder.specify "Cache key should not depend on header order" pending=pending_has_url <| Test.with_retries <|
            with_default_cache <|
                header0 = Header.new "Abc" "eef"
                header1 = Header.new "Abc" "def"
                header2 = Header.new "Ghi" "jkl"
                orders = [[header0, header1, header2], [header1, header2, header0], [header2, header1, header0]]
                responses = orders.map headers->
                    Data.fetch url0 headers=headers . decode_as_text
                get_num_response_cache_entries . should_equal 1
                responses.distinct.length . should_equal 1

        ## Fetching the trigger uri causes stale entries to be removed, since the
           uri is always different and so the caching and cleanup logic is run.
        fake_now = Date_Time.now
        trigger_uri_serial = Ref.new 0
        make_trigger_uri =
            serial = trigger_uri_serial.get
            trigger_uri_serial.modify (_ + 1)
            base_url_with_slash+'test_download?max-age=10000&length=50&abc='+serial.to_text
        set_time_and_get_count now_mock advance_secs =
            now_mock.mocked (fake_now + (Duration.new seconds=advance_secs))
            trigger_uri = make_trigger_uri
            Data.fetch trigger_uri
            get_num_response_cache_entries

        group_builder.specify "The cache should expire stale entries" pending=pending_has_url <| Test.with_retries <|
            with_mocks now-> _->
                set_time_and_get_count now 0  # Initialize fake now.

                Data.fetch base_url_with_slash+'test_download?max-age=100&length=50'
                Data.fetch base_url_with_slash+'test_download?max-age=200&length=50'
                Data.fetch base_url_with_slash+'test_download?max-age=200&length=51'
                Data.fetch base_url_with_slash+'test_download?max-age=300&length=50'

                ## The count will increase by 1 each time, but decrease by the
                   number of entries removed
                set_time_and_get_count now 0 . should_equal 6
                set_time_and_get_count now 90 . should_equal 7
                set_time_and_get_count now 110 . should_equal 7
                set_time_and_get_count now 190 . should_equal 8
                set_time_and_get_count now 202 . should_equal 7
                set_time_and_get_count now 292 . should_equal 8
                set_time_and_get_count now 301 . should_equal 8

        group_builder.specify "The cache should use the Age response header" pending=pending_has_url <| Test.with_retries <|
            with_mocks now-> _->
                set_time_and_get_count now 0  # Initialize fake now.

                Data.fetch base_url_with_slash+'test_download?max-age=100&age=50&length=50' # ttl 50
                Data.fetch base_url_with_slash+'test_download?max-age=100&age=30&length=50' # ttl 70
                Data.fetch base_url_with_slash+'test_download?max-age=120&age=50&length=50' # ttl 70
                Data.fetch base_url_with_slash+'test_download?max-age=70&&length=50'        # ttl 70
                Data.fetch base_url_with_slash+'test_download?max-age=160&age=70&length=50' # ttl 90

                ## The count will increase by 1 each time, but decrease by the
                   number of entries removed
                set_time_and_get_count now 0 . should_equal 7
                set_time_and_get_count now 40 . should_equal 8
                set_time_and_get_count now 51 . should_equal 8
                set_time_and_get_count now 68 . should_equal 9
                set_time_and_get_count now 72 . should_equal 7
                set_time_and_get_count now 88 . should_equal 8
                set_time_and_get_count now 93 . should_equal 8

        fetch_n size =
            Data.fetch base_url_with_slash+'test_download?length='+size.to_text

        group_builder.specify "Will remove old cache files to keep the total cache size under the total cache size limit" pending=pending_has_url <| Test.with_retries <|
            with_config 1000 (TotalCacheLimit.Bytes.new 100) _-> _->
                fetch_n 30
                fetch_n 50
                fetch_n 10
                get_cache_file_sizes . should_equal_ignoring_order [10, 30, 50]
                fetch_n 20
                get_cache_file_sizes . should_equal_ignoring_order [10, 20, 50]
                fetch_n 40
                get_cache_file_sizes . should_equal_ignoring_order [10, 20, 40]
                fetch_n 35
                get_cache_file_sizes . should_equal_ignoring_order [20, 35, 40]

        group_builder.specify "Will remove old cache files based on how recently they were used" pending=pending_has_url <| Test.with_retries <|
            with_config 1000 (TotalCacheLimit.Bytes.new 100) _-> _->
                fetch_n 30
                fetch_n 50
                fetch_n 10
                get_cache_file_sizes . should_equal_ignoring_order [10, 30, 50]
                # Use 30 again so it's considered more recently used.
                fetch_n 30
                get_cache_file_sizes . should_equal_ignoring_order [10, 30, 50]
                fetch_n 20
                get_cache_file_sizes . should_equal_ignoring_order [10, 20, 30]
                fetch_n 45
                get_cache_file_sizes . should_equal_ignoring_order [20, 30, 45]

        group_builder.specify "Will not cache a file with a content length greater than the single file limit" pending=pending_has_url <| Test.with_retries <|
            with_config 100 (TotalCacheLimit.Bytes.new 1000) _-> _->
                fetch_n 110 . should_fail_with (Response_Too_Large.Error 100)

        group_builder.specify "Will not cache a file without a content length, but which is greater than the single file limit" pending=pending_has_url <| Test.with_retries <|
            with_config 100 (TotalCacheLimit.Bytes.new 1000) _-> _->
                url = base_url_with_slash+'test_download?omit-content-length=1&length=110'
                Data.fetch url . should_fail_with (Response_Too_Large.Error 100)

        group_builder.specify "Will make room for the largest possible file, if the server does not provide a content-length" pending=pending_has_url <| Test.with_retries <|
            with_config 50 (TotalCacheLimit.Bytes.new 100) _-> _->
                fetch_n 20
                fetch_n 40
                fetch_n 10
                fetch_n 15
                url = base_url_with_slash+'test_download?omit-content-length=1&length=2'
                Data.fetch url . should_succeed
                get_cache_file_sizes . should_equal_ignoring_order [10, 15, 2]

        group_builder.specify "Should not cache if the request fails" pending=pending_has_url <| Test.with_retries <|
            with_default_cache <|
                HTTP.fetch url0
                get_num_response_cache_entries . should_equal 1
                HTTP.fetch base_url_with_slash+'crash'
                get_num_response_cache_entries . should_equal 1
                HTTP.fetch base_url_with_slash+'nonexistent_endpoint'
                get_num_response_cache_entries . should_equal 1

        cloud_setup = Cloud_Tests_Setup.prepare

        group_builder.specify "Should work with secrets in the URI" pending=pending_has_url <| Test.with_retries <|
            cloud_setup.with_prepared_environment <|
                secret1 = Enso_Secret.create "http-cache-secret-1-"+Random.uuid "My Value"
                secret2 = Enso_Secret.create "http-cache-secret-2-"+Random.uuid "Some Value"
                cleanup =
                    secret1.delete
                    secret2.delete
                with_default_cache <| Panic.with_finalizer cleanup <|
                    # Requests differ only in secrets in URI.
                    url1 = URI.from 'https://httpbin.org/bytes/50'
                        . add_query_argument "arg1" secret1
                        . add_query_argument "arg2" "plain value"
                    uri2 = URI.from 'https://httpbin.org/bytes/50'
                        . add_query_argument "arg1" secret2
                        . add_query_argument "arg2" "plain value"

                    HTTP.fetch url1
                    get_num_response_cache_entries . should_equal 1
                    HTTP.fetch uri2
                    get_num_response_cache_entries . should_equal 2

        group_builder.specify "Should work with secrets in the headers" pending=pending_has_url <| Test.with_retries <|
            cloud_setup.with_prepared_environment <|
                secret1 = Enso_Secret.create "http-cache-secret-1-"+Random.uuid "My Value"
                secret2 = Enso_Secret.create "http-cache-secret-2-"+Random.uuid "Some Value"
                cleanup =
                    secret1.delete
                    secret2.delete
                with_default_cache <| Panic.with_finalizer cleanup <|
                    # Requests differ only in secrets in headers.
                    uri = URI.from 'https://httpbin.org/bytes/50'
                    headers1 = [Header.new "A-Header" secret1]
                    headers2 = [Header.new "A-Header" secret2]

                    HTTP.fetch headers=headers1 uri
                    get_num_response_cache_entries . should_equal 1
                    HTTP.fetch headers=headers2 uri
                    get_num_response_cache_entries . should_equal 2

        group_builder.specify "Cache limits should have defaults" <|
            lru_cache = LRUCache.new
            lru_cache.getSettings.getMaxFileSize . should_equal (2 * 1024 * 1024 * 1024)
            lru_cache.getSettings.getTotalCacheLimit.percentage . should_equal 0.2

        group_builder.specify "Should be able to set the max file size and total cache size (in MB) via environment variable" <|
            Test_Environment.unsafe_with_environment_override "ENSO_LIB_HTTP_CACHE_MAX_FILE_SIZE_MB" "8" <|
                Test_Environment.unsafe_with_environment_override "ENSO_LIB_HTTP_CACHE_MAX_TOTAL_CACHE_LIMIT" "30" <|
                    with_default_cache <|
                        EnsoSecretHelper.getOrCreateCache.getLRUCache.getSettings.getMaxFileSize . should_equal (8 * 1024 * 1024)
                        EnsoSecretHelper.getOrCreateCache.getLRUCache.getMaxTotalCacheSize . should_equal (30 * 1024 * 1024)

        group_builder.specify "Should be able to set the max file size and total cache size (as a percentage) via environment variable, and track changes to available disk space" <|
            Test_Environment.unsafe_with_environment_override "ENSO_LIB_HTTP_CACHE_MAX_FILE_SIZE_MB" "8" <|
                Test_Environment.unsafe_with_environment_override "ENSO_LIB_HTTP_CACHE_MAX_TOTAL_CACHE_LIMIT" "10%" <|
                    with_mocks _-> disk_space->
                        EnsoSecretHelper.getOrCreateCache.getLRUCache.getSettings.getMaxFileSize . should_equal (8 * 1024 * 1024)
                        disk_space.mocked 300
                        EnsoSecretHelper.getOrCreateCache.getLRUCache.getMaxTotalCacheSize . should_equal 30
                        disk_space.mocked 400
                        EnsoSecretHelper.getOrCreateCache.getLRUCache.getMaxTotalCacheSize . should_equal 40

        group_builder.specify "Includes the existing cache files in the total cache size calculation, for a percentage total cache limit" pending=pending_has_url <| Test.with_retries <|
            with_config 1000 (TotalCacheLimit.Percentage.new 0.5) _-> disk_space->
                disk_space.mocked 100
                EnsoSecretHelper.getOrCreateCache.getLRUCache.getMaxTotalCacheSize . should_equal 50
                fetch_n 30
                disk_space.mocked 70
                EnsoSecretHelper.getOrCreateCache.getLRUCache.getMaxTotalCacheSize . should_equal 50
                fetch_n 20
                disk_space.mocked 50
                get_num_response_cache_entries . should_equal 2
                EnsoSecretHelper.getOrCreateCache.getLRUCache.getMaxTotalCacheSize . should_equal 50
                fetch_n 10
                disk_space.mocked 70
                get_num_response_cache_entries . should_equal 2
                EnsoSecretHelper.getOrCreateCache.getLRUCache.getMaxTotalCacheSize . should_equal 50

        group_builder.specify "Total cache size, specified in MB, should not go over the percentage hard limit" <|
            with_config 1000 (TotalCacheLimit.Bytes.new 200) _-> disk_space->
                disk_space.mocked 100
                EnsoSecretHelper.getOrCreateCache.getLRUCache.getMaxTotalCacheSize . should_equal 90

        group_builder.specify "Total cache size, specified as a percentage, should not go over the percentage hard limit" <|
            with_config 1000 (TotalCacheLimit.Percentage.new 0.95) _-> disk_space->
                disk_space.mocked 100
                EnsoSecretHelper.getOrCreateCache.getLRUCache.getMaxTotalCacheSize . should_equal 90

        group_builder.specify "Falls back to the default if an environment variable is incorrectly formatted" <|
            Test_Environment.unsafe_with_environment_override "ENSO_LIB_HTTP_CACHE_MAX_FILE_SIZE_MB" "abcd" <|
                LRUCache.new . getSettings . getMaxFileSize . should_equal (2 * 1024  * 1024  * 1024)
            Test_Environment.unsafe_with_environment_override "ENSO_LIB_HTTP_CACHE_MAX_TOTAL_CACHE_LIMIT" "50q.%" <|
                LRUCache.new . getSettings . getTotalCacheLimit . should_equal (TotalCacheLimit.Percentage.new 0.2)

        group_builder.specify "Falls back to the default if the max total cache percentage is outside 0..100%" <|
            Test_Environment.unsafe_with_environment_override "ENSO_LIB_HTTP_CACHE_MAX_TOTAL_CACHE_LIMIT" "-10%" <|
                LRUCache.new . getSettings . getTotalCacheLimit . should_equal (TotalCacheLimit.Percentage.new 0.2)
            Test_Environment.unsafe_with_environment_override "ENSO_LIB_HTTP_CACHE_MAX_TOTAL_CACHE_LIMIT" "101%" <|
                LRUCache.new . getSettings . getTotalCacheLimit . should_equal (TotalCacheLimit.Percentage.new 0.2)

<<<<<<< HEAD
        group_builder.specify "Cache should be cleared when the trigger reference is garbage collected because of a reload" <|
            HTTP.fetch base_url_with_slash+'test_download?max-age=16&length=10'
            HTTP.fetch base_url_with_slash+'test_download?max-age=16&length=11'
            HTTP.fetch base_url_with_slash+'test_download?max-age=16&length=12'
            get_num_response_cache_entries . should_equal 3

            fake_reload

            get_num_response_cache_entries . should_equal 3  # Cleaning is not triggered until the next request
            HTTP.fetch base_url_with_slash+'test_download?max-age=16&length=13'
            get_num_response_cache_entries . should_equal 1
            HTTP.fetch base_url_with_slash+'test_download?max-age=16&length=14'
            HTTP.fetch base_url_with_slash+'test_download?max-age=16&length=15'
            get_num_response_cache_entries . should_equal 3

            fake_reload

            get_num_response_cache_entries . should_equal 3  # Cleaning is not triggered until the next request
            HTTP.fetch base_url_with_slash+'test_download?max-age=16&length=16'
            get_num_response_cache_entries . should_equal 1
=======
        group_builder.specify "Reissues the request if the cache file disappears" pending=pending_has_url <| Test.with_retries <|
            with_default_cache <|
                url = base_url_with_slash+'test_download?max-age=16&length=10'
                result0 = HTTP.fetch url . decode_as_text
                result0.length . should_equal 10
                HTTP.fetch url . decode_as_text . should_equal result0
                get_num_response_cache_entries . should_equal 1

                get_cache_files.map (f-> File.new f . delete)
                result1 = HTTP.fetch url . decode_as_text
                result1 . should_not_equal result0
                result1.length . should_equal 10
>>>>>>> a7890d2f
<|MERGE_RESOLUTION|>--- conflicted
+++ resolved
@@ -520,7 +520,6 @@
             Test_Environment.unsafe_with_environment_override "ENSO_LIB_HTTP_CACHE_MAX_TOTAL_CACHE_LIMIT" "101%" <|
                 LRUCache.new . getSettings . getTotalCacheLimit . should_equal (TotalCacheLimit.Percentage.new 0.2)
 
-<<<<<<< HEAD
         group_builder.specify "Cache should be cleared when the trigger reference is garbage collected because of a reload" <|
             HTTP.fetch base_url_with_slash+'test_download?max-age=16&length=10'
             HTTP.fetch base_url_with_slash+'test_download?max-age=16&length=11'
@@ -541,7 +540,6 @@
             get_num_response_cache_entries . should_equal 3  # Cleaning is not triggered until the next request
             HTTP.fetch base_url_with_slash+'test_download?max-age=16&length=16'
             get_num_response_cache_entries . should_equal 1
-=======
         group_builder.specify "Reissues the request if the cache file disappears" pending=pending_has_url <| Test.with_retries <|
             with_default_cache <|
                 url = base_url_with_slash+'test_download?max-age=16&length=10'
@@ -553,5 +551,4 @@
                 get_cache_files.map (f-> File.new f . delete)
                 result1 = HTTP.fetch url . decode_as_text
                 result1 . should_not_equal result0
-                result1.length . should_equal 10
->>>>>>> a7890d2f
+                result1.length . should_equal 10