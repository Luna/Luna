--- conflicted
+++ resolved
@@ -105,13 +105,8 @@
             t.at "d" . value_type . should_equal Value_Type.Char
 
         Test.specify "does not support creating tables with date/time values" <|
-<<<<<<< HEAD
             t = Table.new [["a", [Date.today]], ["b", [Time_Of_Day.now]], ["c", [Date_Time.now]]]
-            r1 = t.select_into_database_table connection temporary=True
-=======
-            t = Table.new [["a", [Date.now]], ["b", [Time_Of_Day.now]], ["c", [Date_Time.now]]]
             r1 = t.select_into_database_table connection table_name=(Name_Generator.random_name "date-time-table") temporary=True
->>>>>>> 2bac9cc8
             r1.should_fail_with Unsupported_Database_Operation
 
         Test.specify "should be able to infer types for all supported operations" <|
