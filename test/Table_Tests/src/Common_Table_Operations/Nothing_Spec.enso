--- conflicted
+++ resolved
@@ -253,21 +253,7 @@
             v = t1.at "x" . to_vector
             v . should_equal [Nothing]
 
-<<<<<<< HEAD
-    suite_builder.group prefix+"(Nothing_Spec) order_by" group_builder->
-=======
-    suite_builder.group prefix+"sort" group_builder->
-        data = Data.setup create_connection_fn
-
-        group_builder.teardown <|
-            data.teardown
-
-        table_builder_typed columns value_type =
-            cast_columns = columns.map c->
-                Column.from_vector (c.at 0) (c.at 1) . cast value_type
-            setup.table_builder cast_columns connection=data.connection
-
->>>>>>> 88eeacf7
+    suite_builder.group prefix+"(Nothing_Spec) sort" group_builder->
         values_with_nothing.map triple->
             value = triple.at 0
             other_value = triple.at 1
