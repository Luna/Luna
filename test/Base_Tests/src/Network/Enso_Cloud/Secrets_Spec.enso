from Standard.Base import all
import Standard.Base.Data.Base_64.Base_64
import Standard.Base.Enso_Cloud.Enso_Secret.Derived_Secret_Value
import Standard.Base.Enso_Cloud.Enso_Secret.Enso_Secret_Error
import Standard.Base.Errors.Common.Forbidden_Operation
import Standard.Base.Errors.Common.Not_Found
import Standard.Base.Errors.Illegal_Argument.Illegal_Argument
import Standard.Base.Errors.Illegal_State.Illegal_State
import Standard.Base.Network.HTTP.Request.Request
import Standard.Base.Runtime.Context
from Standard.Base.Enso_Cloud.Enso_Secret import as_hideable_value

from Standard.Test import all
from Standard.Test.Execution_Context_Helpers import run_with_and_without_output


import project.Network.Enso_Cloud.Cloud_Tests_Setup.Cloud_Tests_Setup
import project.Network.Enso_Cloud.Cloud_Tests_Setup.Mock_Credentials
import project.Network.Enso_Cloud.Cloud_Tests_Setup.Temporary_Directory

polyglot java import org.enso.base.enso_cloud.EnsoSecretAccessDenied
polyglot java import org.enso.base.enso_cloud.ExternalLibrarySecretHelper

add_specs suite_builder setup:Cloud_Tests_Setup =
    suite_builder.group "Enso Cloud Secrets" pending=setup.pending group_builder->
        subdirectory_for_tests = Temporary_Directory.make "Secrets"
        group_builder.teardown subdirectory_for_tests.cleanup

        group_builder.specify "should be able to list existing secrets" <| setup.with_prepared_environment <|
            # This should work regardless of Output context setting:
            run_with_and_without_output <|
                # We cannot test much more because we do not know what secrets are already there, further tests will check more by creating and deleting secrets
                Enso_Secret.list . should_be_a Vector

        group_builder.specify "should allow to create, list and delete secrets" <| setup.with_prepared_environment <|
            name = "my_test_secret"+Temporary_Directory.timestamp_text
            my_secret = Enso_Secret.create name "my_secret_value"
            my_secret.should_succeed
            my_secret.name . should_equal name
            my_secret.id.is_empty . should_be_false

            delete_on_fail my_secret <| Test.with_retries <|
                Enso_Secret.list . should_contain my_secret

            my_secret.delete . should_succeed

            Test.with_retries <|
                Enso_Secret.list . should_not_contain my_secret

        group_builder.specify "should allow to get a secret by name or path" <| setup.with_prepared_environment <|
            name = "my-test-secret-2-"+Temporary_Directory.timestamp_text
            created_secret = Enso_Secret.create name "my_secret_value"
            created_secret.should_succeed
            Panic.with_finalizer created_secret.delete <|
                Test.with_retries <|
                    fetched_secret = Enso_Secret.get name
                    fetched_secret . should_equal created_secret

                    path_secret = Enso_Secret.get "enso://"+Enso_User.current.organization_name+"/"+name
                    path_secret . should_equal created_secret

        group_builder.specify "does not allow both parent and path in Enso_Secret.get" <| setup.with_prepared_environment <|
            Enso_Secret.get "enso://"+Enso_User.current.organization_name+"/SOME-SECRET" parent=Enso_File.root . should_fail_with Illegal_Argument

        group_builder.specify "should fail to create a secret if it already exists" <| setup.with_prepared_environment <|
            name = "my_test_secret-3-"+Temporary_Directory.timestamp_text
            created_secret = Enso_Secret.create name "my_secret_value"
            created_secret.should_succeed
            wait_until_secret_is_propagated created_secret
            Panic.with_finalizer created_secret.delete <|
                Test.with_retries <|
<<<<<<< HEAD
                    r1 = Enso_Secret.create "my_test_secret-3" "my_secret_value"
=======
                    r1 = Enso_Secret.create name "my_secret_value"

                    ## If the secret was created due to race condition - we clean it up
                       TODO: this should be addressed at Cloud level, disallowing to create a secret with the same name
                    if r1.is_error.not then r1.delete

>>>>>>> 0571000c
                    r1.should_fail_with Illegal_Argument
                    r1.catch.to_display_text . should_contain "already exists"

        group_builder.specify "should allow to use secrets in HTTPS request headers" pending=setup.httpbin_pending <| setup.with_prepared_environment <|
            secret1 = Enso_Secret.create "my_test_secret-6"+Temporary_Directory.timestamp_text "Yet another Mystery"
            secret1.should_succeed

            Panic.with_finalizer secret1.delete <| Test.with_retries <|
                https = setup.httpbin_secure_client
                response = https.request (Request.get (setup.httpbin_secure_uri / "get") headers=[Header.new "X-My-Secret" secret1])
                response.decode_as_json.at "headers" . at "X-My-Secret" . should_equal "Yet another Mystery"

        group_builder.specify "should allow to derive values from secrets in Header.authorization_bearer" pending=setup.httpbin_pending <| setup.with_prepared_environment <|
            secret_token = Enso_Secret.create "my_test_secret-7"+Temporary_Directory.timestamp_text "MySecretToken"
            secret_token.should_succeed

            Panic.with_finalizer secret_token.delete <| Test.with_retries <|
                https = setup.httpbin_secure_client
                response = https.request (Request.get (setup.httpbin_secure_uri / "get") headers=[Header.authorization_bearer secret_token])
                response_json = response.decode_as_json
                response_json.at "headers" . at "Authorization" . should_equal "Bearer MySecretToken"

        group_builder.specify "should allow to derive values from secrets in Header.authorization_basic" pending=setup.httpbin_pending <| setup.with_prepared_environment <|
            secret_username = Enso_Secret.create "my_test_secret-8"+Temporary_Directory.timestamp_text "MyUsername"
            secret_username.should_succeed
            Panic.with_finalizer secret_username.delete <|
                secret_password = Enso_Secret.create "my_test_secret-9"+Temporary_Directory.timestamp_text "MyP@ssword"
                secret_password.should_succeed
                Panic.with_finalizer secret_password.delete <| Test.with_retries <|
                    https = setup.httpbin_secure_client
                    response = https.request (Request.get (setup.httpbin_secure_uri / "get") headers=[Header.authorization_basic secret_username secret_password])

                    expected = "Basic " + (Base_64.encode_text "MyUsername:MyP@ssword")
                    response_json = response.decode_as_json
                    response_json.at "headers" . at "Authorization" . should_equal expected

        group_builder.specify "should allow to derive values from secrets" <| setup.with_prepared_environment <|
            secret1 = Enso_Secret.create "my_test_secret-10"+Temporary_Directory.timestamp_text "Something"
            secret1.should_succeed
            Panic.with_finalizer secret1.delete <| Test.with_retries <|
                x = Derived_Secret_Value.from "X"
                y = Derived_Secret_Value.from "Y"
                v1 = x + y
                v2 = x + (Derived_Secret_Value.from secret1)

                v1.simplify . should_equal "XY"
                # Cannot simplify if it contains secrets
                v2.simplify . should_equal v2
                v2.to_plain_text . should_fail_with Enso_Secret_Error

                v1.to_text . should_equal "XY"
                v2.to_text . should_equal "X__SECRET__"

                b1 = Derived_Secret_Value.Base_64_Encode v1
                b2 = Derived_Secret_Value.Base_64_Encode v2

                b1.simplify . should_equal "WFk="
                b2.simplify . should_equal b2

                b1.to_text . should_equal "WFk="
                b2.to_text . should_equal "base64(X__SECRET__)"

        group_builder.specify "does not allow secrets in HTTP headers" pending=setup.httpbin_pending <| setup.with_prepared_environment <|
            secret1 = Enso_Secret.create "my_test_secret-11"+Temporary_Directory.timestamp_text "Something"
            secret1.should_succeed
            Panic.with_finalizer secret1.delete <| Test.with_retries <|
                uri = setup.httpbin_uri / "get"
                r1 = uri.fetch headers=[Header.new "X-My-Secret" secret1]
                r1.should_fail_with Illegal_Argument
                r1.catch.to_display_text . should_contain "Secrets are not allowed in HTTP connections, use HTTPS instead."

        group_builder.specify "API exposing secrets to external libraries should not be accessible from unauthorized code" <| setup.with_prepared_environment <|
            secret1 = Enso_Secret.create "my_test_secret-12"+Temporary_Directory.timestamp_text "Something"
            secret1.should_succeed
            Panic.with_finalizer secret1.delete <| Test.with_retries <|
                java_repr = as_hideable_value secret1
                Test.expect_panic EnsoSecretAccessDenied <|
                    ExternalLibrarySecretHelper.resolveValue java_repr

        group_builder.specify "should allow to create and delete secrets in a sub-directory" pending=setup.real_cloud_pending <| setup.with_prepared_environment <|
            subdirectory = subdirectory_for_tests.get
            nested_secret = Enso_Secret.create "my-nested-secret-1" "NESTED_secret_value" parent=subdirectory
            nested_secret.should_succeed

            delete_on_fail nested_secret <|
                Test.with_retries <|
                    Enso_Secret.list parent=subdirectory . should_contain nested_secret
                    Enso_Secret.exists "my-nested-secret-1" parent=subdirectory . should_be_true
                    Enso_Secret.get "my-nested-secret-1" parent=subdirectory . should_equal nested_secret

                # The secret from a subdirectory should not appear in the root list:
                Enso_Secret.list . should_not_contain nested_secret
                Enso_Secret.exists "my-nested-secret-1" . should_be_false
                Enso_Secret.get "my-nested-secret-1" . should_fail_with Not_Found

            nested_secret.delete . should_succeed

            # Secret should disappear from the list after deletion:
            Test.with_retries <|
                Enso_Secret.list parent=subdirectory . should_not_contain nested_secret
                Enso_Secret.exists "my-nested-secret-1" parent=subdirectory . should_be_false
                Enso_Secret.get "my-nested-secret-1" parent=subdirectory . should_fail_with Not_Found

        group_builder.specify "should allow to use secrets from a sub-directory" pending=(setup.real_cloud_pending.if_nothing setup.httpbin_pending) <| setup.with_prepared_environment <|
            nested_secret = Enso_Secret.create "my-nested-secret-2" "NESTED_secret_value" parent=subdirectory_for_tests.get
            nested_secret.should_succeed
            Panic.with_finalizer nested_secret.delete <|
                Test.with_retries <|
                    https = setup.httpbin_secure_client
                    response = https.request (Request.get (setup.httpbin_secure_uri / "get") headers=[Header.new "X-My-Nested-Secret" nested_secret])
                    response.decode_as_json.at "headers" . at "X-My-Nested-Secret" . should_equal "NESTED_secret_value"

        group_builder.specify "should allow to update secrets within a sub-directory" pending=(setup.real_cloud_pending.if_nothing setup.httpbin_pending) <| setup.with_prepared_environment <|
            nested_secret = Enso_Secret.create "my-nested-secret-3" "Value-A" parent=subdirectory_for_tests.get
            nested_secret.should_succeed
            Panic.with_finalizer nested_secret.delete <|
                Test.with_retries <|
                    https = setup.httpbin_secure_client
                    response = https.request (Request.get (setup.httpbin_secure_uri / "get") headers=[Header.new "X-My-Nested-Secret" nested_secret])
                    response.decode_as_json.at "headers" . at "X-My-Nested-Secret" . should_equal "Value-A"

                nested_secret.update_value "Value-New-B" . should_succeed

                # Not exactly sure if retries are needed here, but for test stability preferred to keep them.
                Test.with_retries <|
                    # Flushing caches to avoid the old value getting stuck after the first retry fails due to lack of propagation yet.
                    Enso_User.flush_caches
                    https = setup.httpbin_secure_client
                    response = https.request (Request.get (setup.httpbin_secure_uri / "get") headers=[Header.new "X-My-Nested-Secret" nested_secret])
                    response.decode_as_json.at "headers" . at "X-My-Nested-Secret" . should_equal "Value-New-B"

        group_builder.specify "should NOT be able to create/update/delete secrets with disabled Output Context" <| setup.with_prepared_environment <|
            Context.Output.with_disabled <|
                Enso_Secret.create "foo" "bar" . should_fail_with Forbidden_Operation

            secret1 = Enso_Secret.create "my_test_secret-13" "Something"
            secret1.should_succeed
            Panic.with_finalizer secret1.delete <|
                Context.Output.with_disabled <|
                    secret1.update_value "Something else" . should_fail_with Forbidden_Operation
                    secret1.delete . should_fail_with Forbidden_Operation
                    Enso_Secret.create ("foo"+Random.uuid) "baz" . should_fail_with Forbidden_Operation

                    # Get should still work
                    Test.with_retries <| Enso_Secret.get "my_test_secret-13" . should_equal secret1

        group_builder.specify "should be able to retry fetching a secret if the token is expired" pending=setup.httpbin_pending <| setup.with_prepared_environment <|
            mock_setup = Cloud_Tests_Setup.prepare_mock_setup
            mock_setup.with_prepared_environment <|
                secret1 = Enso_Secret.create "my_test_secret-"+Temporary_Directory.timestamp_text "Something123"
                secret1.should_succeed
                Panic.with_finalizer secret1.delete <|
                    credentials = Mock_Credentials.default mock_setup.httpbin_uri . remotely_expired
                    Cloud_Tests_Setup.run_with_mock_cloud custom_credentials=credentials <|
                        count_before = mock_setup.get_expired_token_failures_count

                        https = setup.httpbin_secure_client
                        response = https.request (Request.get (setup.httpbin_secure_uri / "get") headers=[Header.new "X-My-Secret" secret1])
                        response.decode_as_json.at "headers" . at "X-My-Secret" . should_equal "Something123"

                        # We also verify that one more request has failed due to expired token, proving that a retry was made.
                        count_after = mock_setup.get_expired_token_failures_count
                        count_after . should_equal count_before+1


main filter=Nothing =
    setup = Cloud_Tests_Setup.prepare
    suite = Test.build suite_builder->
        add_specs suite_builder setup
    suite.run_with_filter filter


wait_until_secret_is_propagated secret =
    Test.with_retries <| Enso_Secret.list . should_contain secret

delete_on_fail resource ~action =
    on_failure caught_panic =
        resource.delete
        Panic.throw caught_panic
    Panic.catch Any handler=on_failure action<|MERGE_RESOLUTION|>--- conflicted
+++ resolved
@@ -69,16 +69,7 @@
             wait_until_secret_is_propagated created_secret
             Panic.with_finalizer created_secret.delete <|
                 Test.with_retries <|
-<<<<<<< HEAD
-                    r1 = Enso_Secret.create "my_test_secret-3" "my_secret_value"
-=======
                     r1 = Enso_Secret.create name "my_secret_value"
-
-                    ## If the secret was created due to race condition - we clean it up
-                       TODO: this should be addressed at Cloud level, disallowing to create a secret with the same name
-                    if r1.is_error.not then r1.delete
-
->>>>>>> 0571000c
                     r1.should_fail_with Illegal_Argument
                     r1.catch.to_display_text . should_contain "already exists"
 
