from Standard.Base import all

import Standard.Base.Errors.Common.Forbidden_Operation
import Standard.Base.Errors.Common.Syntax_Error
import Standard.Base.Errors.Illegal_Argument.Illegal_Argument
import Standard.Base.Network.HTTP.HTTP_Error.HTTP_Error
import Standard.Base.Network.HTTP.Request.Request
import Standard.Base.Network.HTTP.Response.Response
import Standard.Base.Network.HTTP.Request_Body.Request_Body
import Standard.Base.Network.HTTP.Request_Error
import Standard.Base.Network.Proxy.Proxy
import Standard.Base.Runtime.Context
from Standard.Base.Network.HTTP import resolve_headers

from Standard.Test import all
from Standard.Test.Execution_Context_Helpers import run_with_and_without_output

from project.Network.Http.Http_Test_Setup import base_url_with_slash, pending_has_url

type Test_Type
    Aaa (s:Text)
    Bbb (i:Integer)

type Bad_To_Json
    Aaa (s:Text)
    to_json self = Error.throw (Illegal_Argument.Error "test")

# Clear out fields that we want to ignore
remove_fields json =
    json.set_value  "headers" (json.at "headers" . set_value "User-Agent" "")
compare_responses a b = (remove_fields a).should_equal (remove_fields b)

## To run this test locally:
   $ sbt 'http-test-helper/run localhost 8080'
   $ export ENSO_HTTP_TEST_HTTPBIN_URL=http://localhost:8080/
add_specs suite_builder =
    suite_builder.group "HTTP_Method parse" group_builder->
        group_builder.specify "should be able to parse a string value into a method" <|
            "GET" . to HTTP_Method . should_equal (HTTP_Method.Get)
            "POST" . to HTTP_Method . should_equal (HTTP_Method.Post)
            "PUT" . to HTTP_Method . should_equal (HTTP_Method.Put)
            "PATCH" . to HTTP_Method . should_equal (HTTP_Method.Patch)

        group_builder.specify "should be case insensitive" <|
            "get" . to HTTP_Method . should_equal (HTTP_Method.Get)
            "pOst" . to HTTP_Method . should_equal (HTTP_Method.Post)
            "puT" . to HTTP_Method . should_equal (HTTP_Method.Put)
            "PATCH" . to HTTP_Method . should_equal (HTTP_Method.Patch)

        group_builder.specify "should make a custom method" <|
            "CUSTOM" . to HTTP_Method . should_equal (HTTP_Method.Custom "CUSTOM")

    suite_builder.group "HTTP_Status_Code" group_builder->
        group_builder.specify "should have a nice text representation" <|
            s1 = HTTP_Status_Code.ok
            s1.code . should_equal 200
            s1.to_text . should_equal "200 OK"
            s1.to_display_text . should_equal "OK"

            s2 = HTTP_Status_Code.not_found
            s2.code . should_equal 404
            s2.to_text . should_equal "404 Not Found"
            s2.to_display_text . should_equal "Not Found"

    suite_builder.group "HTTP client" pending=pending_has_url group_builder->
        group_builder.specify "should create HTTP client with timeout setting" <|
            http = HTTP.new (timeout = (Duration.new seconds=30))
            http.timeout.should_equal (Duration.new seconds=30)

        group_builder.specify "should create HTTP client with follow_redirects setting" <|
            http = HTTP.new (follow_redirects = False)
            http.follow_redirects.should_equal False

            r = http.request (Request.new HTTP_Method.Get base_url_with_slash+"test_redirect")
            r.should_fail_with HTTP_Error
            r.catch.should_be_a HTTP_Error.Status_Error
            r.catch.status_code.code . should_equal 302

        group_builder.specify "should create HTTP client with proxy setting" <|
            proxy_setting = Proxy.Address "example.com" 80
            http = HTTP.new (proxy = proxy_setting)
            http.proxy.should_equal proxy_setting

        group_builder.specify "should create HTTP client with version setting" <|
            version_setting = HTTP_Version.HTTP_2
            http = HTTP.new (version = version_setting)
            http.version.should_equal version_setting

<<<<<<< HEAD

=======
    url_get = base_url_with_slash.if_not_nothing <| base_url_with_slash + "get"
>>>>>>> 4c7c20ad
    suite_builder.group "fetch" pending=pending_has_url group_builder->
        url_get = base_url_with_slash + "get"
        url_head = base_url_with_slash + "head"
        url_options = base_url_with_slash + "options"

        group_builder.specify "Can perform a GET with a JSON response" <|
            response = Data.fetch url_get
            expected_response = Json.parse <| '''
                {
                  "headers": {
                    "Connection": "Upgrade, HTTP2-Settings",
                    "Http2-Settings": "AAEAAEAAAAIAAAABAAMAAABkAAQBAAAAAAUAAEAA",
                    "User-Agent": "Java-http-client/21.0.1",
                    "Upgrade": "h2c",
                    "Content-Length": "0"
                  },
                  "origin": "127.0.0.1",
                  "path": "/get",
                  "method": "GET",
                  "args": {}
                }
            compare_responses response expected_response

            uri_response = url_get.to URI . fetch
            compare_responses uri_response expected_response

        group_builder.specify "Can perform a HEAD" <|
            response = Data.fetch url_head method=HTTP_Method.Head
            response.code.code . should_equal 200
            response.decode_as_text . should_equal ''

            uri_response = url_head.to_uri.fetch method=HTTP_Method.Head
            uri_response.code.code . should_equal 200
            uri_response.decode_as_text . should_equal ''

        group_builder.specify "Can perform an OPTIONS" <|
            response = Data.fetch url_options method=HTTP_Method.Options
            response.code.code . should_equal 200
            response.decode_as_text . should_equal ''

            uri_response = url_head.to_uri.fetch method=HTTP_Method.Options
            uri_response.code.code . should_equal 200
            uri_response.decode_as_text . should_equal ''

        group_builder.specify "Can perform auto-parse" <|
            response = Data.fetch url_get
            response.at "headers" . at "Content-Length" . should_equal "0"

            uri_response = url_get.to_uri.fetch
            uri_response.at "headers" . at "Content-Length" . should_equal "0"

        group_builder.specify "Can skip auto-parse" <|
            response = Data.fetch url_get format=Raw_Response
            response.code.code . should_equal 200
            expected_response = Json.parse <| '''
                {
                  "headers": {
                    "Connection": "Upgrade, HTTP2-Settings",
                    "Http2-Settings": "AAEAAEAAAAIAAAABAAMAAABkAAQBAAAAAAUAAEAA",
                    "User-Agent": "Java-http-client/21.0.1",
                    "Upgrade": "h2c",
                    "Content-Length": "0"
                  },
                  "origin": "127.0.0.1",
                  "path": "/get",
                  "method": "GET",
                  "args": {}
                }
            compare_responses response.decode_as_json expected_response

            uri_response = url_get.to_uri.fetch format=Raw_Response
            uri_response.code.code . should_equal 200
            compare_responses uri_response.decode_as_json expected_response

        group_builder.specify "Can still perform request when output context is disabled" <|
            run_with_and_without_output <|
                Data.fetch url_get format=Raw_Response . code . code . should_equal 200
                Data.fetch url_get method=HTTP_Method.Head format=Raw_Response . code . code . should_equal 200
                Data.fetch url_get method=HTTP_Method.Options format=Raw_Response . code . code . should_equal 200

        group_builder.specify "Unsupported method" <|
            err = Data.fetch url_get method=HTTP_Method.Post
            err.catch.should_equal (Illegal_Argument.Error "Unsupported method POST")

        group_builder.specify "Cannot DELETE through fetch" <|
            err = Data.fetch url_get method=HTTP_Method.Delete
            err.catch.should_equal (Illegal_Argument.Error "Unsupported method DELETE")

        group_builder.specify "unknown host" <|
            Data.fetch "http://undefined_host.invalid" . should_fail_with Illegal_Argument

        group_builder.specify "Fails on a bad URL scheme" <|
            Data.fetch "zxcv://bad.scheme" . should_fail_with Illegal_Argument
            Data.fetch "" . should_fail_with Illegal_Argument

        group_builder.specify "can select the version" <|
            req = Request.get url_get
            r2 = HTTP.new version=HTTP_Version.HTTP_2 . request req . decode_as_json
            r2.at "headers" . at "Connection" . should_equal "Upgrade, HTTP2-Settings"
            r2.at "headers" . at "Http2-Settings" . should_contain "AA"

            r1 = HTTP.new version=HTTP_Version.HTTP_1_1 . request req . decode_as_json
            header_names = r1.at "headers" . field_names . map (s-> s.to_case Case.Lower)
            header_names.should_not_contain "connection"
            header_names.should_not_contain "http2-settings"
            header_names.should_not_contain "upgrade"

    suite_builder.group "HTTP in Data.read" pending=pending_has_url group_builder->
        url_get = base_url_with_slash + "get"

        group_builder.specify "can use URI in Data.read" <|
            r = Data.read (URI.from url_get)
            r.should_be_a JS_Object

        group_builder.specify "works if HTTP is uppercase" <|
            r = Data.fetch (url_get.replace "http" "HTTP")
            r.should_be_a JS_Object

        group_builder.specify "should follow redirects" <|
            r = Data.read base_url_with_slash+"test_redirect"
            r.should_be_a Text
            r.trim . should_equal '{"hello": "world"}'

        group_builder.specify "can override the format" <|
            auto_response = Data.read url_get
            auto_response.should_be_a JS_Object

            plain_response = Data.read url_get format=Plain_Text
            plain_response.should_be_a Text

    suite_builder.group "post" pending=pending_has_url group_builder->
        url_post = base_url_with_slash + "post"
        url_put = base_url_with_slash + "put"
        url_patch = base_url_with_slash + "patch"
        url_delete = base_url_with_slash + "delete"

        group_builder.specify "Can perform a Request_Body.Text POST" <|
            response = Data.post url_post (Request_Body.Text "hello world")
            expected_response = echo_response_template "POST" "/post" "hello world" content_type="text/plain; charset=UTF-8"
            compare_responses response expected_response

            url_response = url_post.to_uri.post (Request_Body.Text "hello world")
            compare_responses url_response expected_response

        group_builder.specify "Can perform a Request_Body.Json JSON POST" <|
            json = Json.parse '{"a": "asdf", "b": 123}'
            response = Data.post url_post (Request_Body.Json json)
            expected_response = echo_response_template "POST" "/post" '{"a":"asdf","b":123}' content_type="application/json"
            compare_responses response expected_response

        group_builder.specify "Can perform a JSON POST" <|
            json = Json.parse '{"a": "asdf", "b": 123}'
            response = Data.post url_post json
            expected_response = echo_response_template "POST" "/post" '{"a":"asdf","b":123}' content_type="application/json"
            compare_responses response expected_response

        group_builder.specify "Can perform an object Request_Body.Json POST" <|
            response = Data.post url_post (Request_Body.Json (Test_Type.Aaa "abc"))
            expected_response = echo_response_template "POST" "/post" '{"type":"Test_Type","constructor":"Aaa","s":"abc"}' content_type="application/json"
            compare_responses response expected_response

        group_builder.specify "Can perform an object JSON POST" <|
            response = Data.post url_post (Test_Type.Bbb 12)
            expected_response = echo_response_template "POST" "/post" '{"type":"Test_Type","constructor":"Bbb","i":12}' content_type="application/json"
            compare_responses response expected_response

            uri_response = url_post.to_uri.post (Test_Type.Bbb 12)
            compare_responses uri_response expected_response

        group_builder.specify "can handle a bad .to_json" <|
            Data.post url_post (Bad_To_Json.Aaa "abcd") . should_fail_with Illegal_Argument

        group_builder.specify "Can perform a Text POST with explicit encoding" <|
            body = Request_Body.Text 'Hello World!' encoding=Encoding.utf_16_le
            response = Data.post url_post body
            expected_response = echo_response_template "POST" "/post" "Hello World!" content_type="text/plain; charset=UTF-16LE" content_length=24
            compare_responses response expected_response

            uri_response = url_post.to_uri.post body
            compare_responses uri_response expected_response

        group_builder.specify "Can perform a Text POST with explicit content type" <|
            response = Data.post url_post (Request_Body.Text 'a,b,c\n' content_type="text/csv")

            expected_response = echo_response_template "POST" "/post" 'a,b,c\n' content_type="text/csv; charset=UTF-8"
            compare_responses response expected_response

        group_builder.specify "Can perform a File POST" <|
            test_file = enso_project.data / "sample.txt"
            response = Data.post url_post (Request_Body.Binary test_file)
            response.at "headers" . at "Content-Type" . should_equal "application/octet-stream"
            expected_text = test_file.read_text
            response . at "data" . should_equal expected_text

        group_builder.specify "Can perform a binary File POST" <|
            test_file = enso_project.data / "sample.png"
            response = Data.post url_post (Request_Body.Binary test_file)
            response.at "headers" . at "Content-Type" . should_equal "application/octet-stream"
            response.at "headers" . at "Content-Length" . should_equal test_file.size.to_text
            response.at "data" . should_start_with '\uFFFDPNG'

        group_builder.specify "Can perform a url-encoded form POST" <|
            test_file = enso_project.data / "sample.txt"
            form_data = Map.from_vector [["key", "val"], ["a_file", test_file]]
            response = Data.post url_post (Request_Body.Form_Data form_data url_encoded=True)
            response.at "headers" . at "Content-Type" . should_equal "application/x-www-form-urlencoded"
            response.at "data" . replace "%0D%" "%" . should_equal 'key=val&a_file=Cupcake+ipsum+dolor+sit+amet.+Caramels+tootsie+roll+cake+ice+cream.+Carrot+cake+apple+pie+gingerbread+chocolate+cake+pudding+tart+souffl%C3%A9+jelly+beans+gummies.%0A%0ATootsie+roll+chupa+chups+muffin+croissant+fruitcake+jujubes+danish+cotton+candy+danish.+Oat+cake+chocolate+fruitcake+halvah+icing+oat+cake+toffee+powder.+Pastry+drag%C3%A9e+croissant.+Ice+cream+candy+canes+dessert+muffin+sugar+plum+tart+jujubes.%0A'

        group_builder.specify "Can perform a multipart form POST" <|
            test_file = enso_project.data / "sample.png"
            form_data = Map.from_vector [["key", "val"], ["a_file", test_file]]
            response = Data.post url_post (Request_Body.Form_Data form_data)
            response_json = response
            response_json.at "headers" . at "Content-Type" . should_start_with "multipart/form-data; boundary="
            response_json.at "data" . is_empty . should_be_false

        group_builder.specify "Can perform a File POST with auto-conversion" <|
            test_file = enso_project.data / "sample.txt"
            response = Data.post url_post test_file
            response.at "headers" . at "Content-Type" . should_equal "application/octet-stream"
            expected_text = test_file.read_text
            response . at "data" . should_equal expected_text

        group_builder.specify "Can perform a Text POST with auto-conversion" <|
            response = Data.post url_post "hello world"
            expected_response = echo_response_template "POST" "/post" "hello world" content_type="text/plain; charset=UTF-8"
            compare_responses response expected_response

        group_builder.specify "Can perform a Request_Body.Text PUT" <|
            response = Data.post url_put (Request_Body.Text "hello world") method=HTTP_Method.Put
            expected_response = echo_response_template "PUT" "/put" "hello world" content_type="text/plain; charset=UTF-8"
            compare_responses response expected_response

        group_builder.specify "Can perform a Request_Body.Text PATCH" <|
            response = Data.post url_patch (Request_Body.Text "hello world" content_type="application/diff") method=HTTP_Method.Patch
            expected_response = echo_response_template "PATCH" "/patch" "hello world" content_type="application/diff; charset=UTF-8"
            compare_responses response expected_response

        group_builder.specify "Can perform a DELETE" <|
            response = Data.post url_delete method=HTTP_Method.Delete
            expected_response = Json.parse <| '''
                {
                  "headers": {
                    "Connection": "Upgrade, HTTP2-Settings",
                    "Http2-Settings": "AAEAAEAAAAIAAAABAAMAAABkAAQBAAAAAAUAAEAA",
                    "User-Agent": "Java-http-client/21.0.1",
                    "Upgrade": "h2c",
                    "Content-Length": "0"
                  },
                  "origin": "127.0.0.1",
                  "path": "/delete",
                  "method": "DELETE",
                  "form": null,
                  "files": null,
                  "data": "",
                  "args": {}
                }
            compare_responses response expected_response

        group_builder.specify "Can skip auto-parse" <|
            response = Data.post url_post (Request_Body.Text "hello world") response_format=Raw_Response
            expected_response = echo_response_template "POST" "/post" "hello world" content_type="text/plain; charset=UTF-8"
            compare_responses response.decode_as_json expected_response

        group_builder.specify "Can send a custom header" <|
            response = Data.post url_post (Request_Body.Text "hello world") headers=[Header.new "Custom" "asdf", Header.new "Another" 'a:b: c - "ddd"']
            expected_response = Json.parse <| '''
                {
                  "headers": {
                    "Connection": "Upgrade, HTTP2-Settings",
                    "Http2-Settings": "AAEAAEAAAAIAAAABAAMAAABkAAQBAAAAAAUAAEAA",
                    "User-Agent": "Java-http-client/21.0.1",
                    "Upgrade": "h2c",
                    "Content-Type": "text/plain; charset=UTF-8",
                    "Content-Length": "11",
                    "Custom": "asdf",
                    "Another": "a:b: c - \\"ddd\\""
                  },
                  "origin": "127.0.0.1",
                  "path": "/post",
                  "method": "POST",
                  "form": null,
                  "files": null,
                  "data": "hello world",
                  "args": {}
                }
            compare_responses response expected_response

        group_builder.specify "can handle HTTP errors" <|
            # This should give us 405 method not allowed
            r1 = Data.post url_delete
            r1.should_fail_with HTTP_Error
            r1.catch.should_be_a HTTP_Error.Status_Error
            r1.catch.status_code.code . should_equal 405
            r1.catch.to_display_text . should_contain "status 405"

            uri2 = URI.from (base_url_with_slash + "some/unknown/path")
            r2 = Data.post uri2
            r2.should_fail_with HTTP_Error
            r2.catch.should_be_a HTTP_Error.Status_Error
            r2.catch.status_code.code . should_equal 404
            r2.catch.message . should_contain "<h1>404 Not Found</h1>"
            r2.catch.uri . should_equal uri2

            r3 = HTTP.new.request (Request.new (HTTP_Method.Custom "BREW_COFFEE") (base_url_with_slash + "get"))
            r3.should_fail_with HTTP_Error
            r3.catch.should_be_a HTTP_Error.Status_Error
            r3.catch.status_code.code . should_equal 400

            # Also ensure it works when arguments were added
            uri4 = uri2.add_query_argument "a" "b" . add_query_argument "c" "d"
            uri4.should_be_a URI
            r4 = uri4.fetch
            r4.should_fail_with HTTP_Error
            r4.catch.should_be_a HTTP_Error.Status_Error
            r4.catch.status_code.code . should_equal 404
            r4.catch.uri . should_equal (URI.from uri4)

        group_builder.specify "Cannot perform POST when output context is disabled" <|
            Context.Output.with_disabled <|
                Data.post url_post (Request_Body.Text "hello world") . should_fail_with Forbidden_Operation

        group_builder.specify "Cannot perform PATCH/PUT/DELETE when output context is disabled" <|
            Context.Output.with_disabled <|
                Data.post url_post (Request_Body.Text "hello world") . should_fail_with Forbidden_Operation
                Data.post url_put (Request_Body.Text "hello world") method=HTTP_Method.Put . should_fail_with Forbidden_Operation
                Data.post url_patch (Request_Body.Text "hello world") method=HTTP_Method.Patch . should_fail_with Forbidden_Operation
                Data.post url_delete method=HTTP_Method.Delete . should_fail_with Forbidden_Operation

        group_builder.specify "Unsupported method" <|
            err = Data.post url_post (Request_Body.Text "hello world") method=HTTP_Method.Get
            err.catch.should_equal (Illegal_Argument.Error "Unsupported method GET")

            err2 = Data.post url_post (Request_Body.Text "hello world") method=(HTTP_Method.Custom "BREW_COFFEE")
            err2.catch.should_equal (Illegal_Argument.Error "Unsupported method Custom: BREW_COFFEE")

        group_builder.specify "unknown host" <|
            Data.post "http://undefined_host.invalid" (Request_Body.Text "hello world") . should_fail_with Illegal_Argument

        group_builder.specify "Nonexistent file" <|
            test_file = enso_project.data / "does_not_exist.txt"
            Data.post url_post (Request_Body.Binary test_file) . should_fail_with Request_Error

    suite_builder.group "Headers" pending=pending_has_url group_builder->
        url_post = base_url_with_slash + "post"

        group_builder.specify "Content-type in the body is respected" <|
            response = Data.post url_post (Request_Body.Text '{"a": "asdf", "b": 123}' content_type="application/json")
            expected_response = Json.parse <| '''
                {
                  "headers": {
                    "Connection": "Upgrade, HTTP2-Settings",
                    "Http2-Settings": "AAEAAEAAAAIAAAABAAMAAABkAAQBAAAAAAUAAEAA",
                    "User-Agent": "Java-http-client/21.0.1",
                    "Upgrade": "h2c",
                    "Content-Type": "application/json; charset=UTF-8",
                    "Content-Length": "23"
                  },
                  "origin": "127.0.0.1",
                  "path": "/post",
                  "method": "POST",
                  "form": null,
                  "files": null,
                  "data": "{\\"a\\": \\"asdf\\", \\"b\\": 123}",
                  "args": {}
                }
            compare_responses response expected_response

        group_builder.specify "Content type in the header list is respected" <|
            response = Data.post url_post (Request_Body.Text '{"a": "asdf", "b": 123}') headers=[Header.content_type "application/json"]
            expected_response = Json.parse <| '''
                {
                  "headers": {
                    "Connection": "Upgrade, HTTP2-Settings",
                    "Http2-Settings": "AAEAAEAAAAIAAAABAAMAAABkAAQBAAAAAAUAAEAA",
                    "User-Agent": "Java-http-client/21.0.1",
                    "Upgrade": "h2c",
                    "Content-Type": "application/json",
                    "Content-Length": "23"
                  },
                  "origin": "127.0.0.1",
                  "path": "/post",
                  "method": "POST",
                  "form": null,
                  "files": null,
                  "data": "{\\"a\\": \\"asdf\\", \\"b\\": 123}",
                  "args": {}
                }
            compare_responses response expected_response

        group_builder.specify "Multiple content types in the header list are respected" <|
            response = Data.post url_post (Request_Body.Text '{"a": "asdf", "b": 123}') headers=[Header.content_type "application/json", Header.content_type "text/plain"]
            ## Our http-test-helper gets 2 Content-Type headers and merges them in the response.
               How this is interpreted in practice depends on the server.
            expected_response = Json.parse <| '''
                {
                  "headers": {
                    "Connection": "Upgrade, HTTP2-Settings",
                    "Http2-Settings": "AAEAAEAAAAIAAAABAAMAAABkAAQBAAAAAAUAAEAA",
                    "User-Agent": "Java-http-client/21.0.1",
                    "Upgrade": "h2c",
                    "Content-Type": "application/json, text/plain",
                    "Content-Length": "23"
                  },
                  "origin": "127.0.0.1",
                  "path": "/post",
                  "method": "POST",
                  "form": null,
                  "files": null,
                  "data": "{\\"a\\": \\"asdf\\", \\"b\\": 123}",
                  "args": {}
                }
            compare_responses response expected_response

        group_builder.specify "Unspecified content type defaults to text/plain" <|
            response = Data.post url_post (Request_Body.Text '{"a": "asdf", "b": 123}')
            expected_response = Json.parse <| '''
                {
                  "headers": {
                    "Connection": "Upgrade, HTTP2-Settings",
                    "Http2-Settings": "AAEAAEAAAAIAAAABAAMAAABkAAQBAAAAAAUAAEAA",
                    "User-Agent": "Java-http-client/21.0.1",
                    "Upgrade": "h2c",
                    "Content-Type": "text/plain; charset=UTF-8",
                    "Content-Length": "23"
                  },
                  "origin": "127.0.0.1",
                  "path": "/post",
                  "method": "POST",
                  "form": null,
                  "files": null,
                  "data": "{\\"a\\": \\"asdf\\", \\"b\\": 123}",
                  "args": {}
                }
            compare_responses response expected_response

        group_builder.specify "Cannot specify content type in both body and headers" <|
            Data.post url_post (Request_Body.Text "hello world" content_type="text/plain") headers=[Header.content_type "application/json"] . should_fail_with Illegal_Argument

        group_builder.specify "Cannot specify content type (implicitly via explicit text encoding) in both body and headers" <|
            Data.post url_post (Request_Body.Text "hello world" encoding=Encoding.utf_8) headers=[Header.content_type "application/json"] . should_fail_with Illegal_Argument

        group_builder.specify "can also read headers from a response, when returning a raw response" <|
            r1 = Data.post url_post (Request_Body.Text "hello world") response_format=Raw_Response
            r1.should_be_a Response
            # The result is JSON data:
            r1.headers.find (p-> p.name.equals_ignore_case "Content-Type") . value . should_equal "application/json"
            r1.get_header "Content-Type" . should_equal "application/json"
            r1.get_header "Some-NONEXISTENT-header" . should_equal Nothing
            r1.get_header "Some-NONEXISTENT-header" if_missing=42 . should_equal 42
            r1.get_header "Some-NONEXISTENT-header" if_missing=(Error.throw (Illegal_Argument.Error "foo")) . should_fail_with Illegal_Argument
            r1.get_header "Content-Type" if_missing=(Error.throw (Illegal_Argument.Error "foo")) . should_equal "application/json"

            uri = URI.from (base_url_with_slash + "test_headers")
                . add_query_argument "test-header" "test-value"
                . add_query_argument "Other-Header" "some other value"
            r2 = Data.fetch uri format=Raw_Response
            r2.should_be_a Response
            r2.headers.find (p-> p.name.equals_ignore_case "Test-Header") . value . should_equal "test-value"
            r2.headers.find (p-> p.name.equals_ignore_case "Other-Header") . value . should_equal "some other value"

        group_builder.specify "is capable of handling aliasing headers" <|
            uri = URI.from (base_url_with_slash + "test_headers")
                . add_query_argument "my-header" "value-1"
                . add_query_argument "my-header" "value-2"
                . add_query_argument "my-header" "value-44"
            r1 = Data.fetch uri format=Raw_Response
            r1.should_be_a Response
            my_headers = r1.headers.filter (p-> p.name.equals_ignore_case "my-header") . map .value
            my_headers.sort . should_equal ["value-1", "value-2", "value-44"]

    suite_builder.group "Header resolution" group_builder->
        group_builder.specify "Default content type and encoding" <|
            expected = [Header.content_type "text/plain; charset=UTF-8"]
            resolve_headers (Request.new HTTP_Method.Get "" [] (Request_Body.Text "")) . should_contain_the_same_elements_as expected

        group_builder.specify "Content type specified in body" <|
            expected = [Header.content_type "application/json; charset=UTF-8"]
            resolve_headers (Request.new HTTP_Method.Get "" [] (Request_Body.Text "" content_type="application/json")) . should_contain_the_same_elements_as expected

        group_builder.specify "Content type specified in header list" <|
            expected = [Header.content_type "application/json"]
            resolve_headers (Request.new HTTP_Method.Get "" [Header.content_type "application/json"] (Request_Body.Text "")) . should_contain_the_same_elements_as expected

        group_builder.specify "Text encoding specified in body" <|
            expected = [Header.content_type "text/plain; charset=UTF-16LE"]
            resolve_headers (Request.new HTTP_Method.Get "" [] (Request_Body.Text "" encoding=Encoding.utf_16_le)) . should_contain_the_same_elements_as expected

        group_builder.specify "Can't specify content type in both places" <|
            resolve_headers (Request.new HTTP_Method.Get "" [Header.content_type "application/json"] (Request_Body.Text "" content_type="text/plain")) . should_fail_with Illegal_Argument

        group_builder.specify "Custom header" <|
            expected = [Header.new "some" "header", Header.content_type "application/json; charset=UTF-8"]
            resolve_headers (Request.new HTTP_Method.Get "" [Header.new "some" "header"] (Request_Body.Text "" content_type="application/json")) . should_contain_the_same_elements_as expected

        group_builder.specify "Multiple content types in header list are ok" <|
            expected = [Header.content_type "application/json", Header.content_type "text/plain"]
            resolve_headers (Request.new HTTP_Method.Get "" [Header.content_type "application/json", Header.content_type "text/plain"] (Request_Body.Text "")) . should_contain_the_same_elements_as expected

    suite_builder.group "Http Error handling" group_builder->
        group_builder.specify "should be able to handle request errors" <|
            err = Data.fetch "http://0.0.0.0:1/"
            err.should_fail_with Request_Error

        ## Checking this error partially as a warning - I spent a lot of time debugging why I'm getting such an error.
           Apparently it happens when the httpbin server was crashing without sending any response.
        group_builder.specify "should be able to handle server crash resulting in no response" pending=pending_has_url <|
            err = Data.fetch (base_url_with_slash+"crash")
            err.should_fail_with Request_Error
            err.catch.error_type . should_equal "java.io.IOException"
            ## TODO I'm wondering if we should detect this particular error and add some explanation to it -
               i.e. "The server did not send back any data."
               I think it may be worth adding, because it may be really quite confusing for end users who get that kind of error.
            err.catch.message . should_equal "HTTP/1.1 header parser received no bytes"

        group_builder.specify "should be able to handle IO errors" pending="TODO: Currently I was unable to figure out a way to test such errors" <|
            # how to trigger this error???
            err = Data.fetch "TODO"
            err.should_fail_with HTTP_Error

    suite_builder.group "Http Auth" group_builder->
        group_builder.specify "should support Basic user+password authentication" pending=pending_has_url <|
            url = base_url_with_slash + "test_basic_auth"

            # Correct user and password
            r1 = Data.fetch url headers=[Header.authorization_basic "enso-test-user" "my secret password: 1234@#; ść + 😎"]
            r1.should_succeed
            r1.should_be_a Text
            r1.should_equal "Authorization successful, welcome enso-test-user!"

            # No auth data
            r2 = Data.fetch url
            r2.should_fail_with HTTP_Error
            r2.catch.status_code.code . should_equal 401

            # Incorrect credentials
            r3 = Data.fetch url headers=[Header.authorization_basic "other user" "1234"]
            r3.should_fail_with HTTP_Error
            r3.catch.status_code.code . should_equal 403

            # Correct user, incorrect password
            r4 = Data.fetch url headers=[Header.authorization_basic "enso-test-user" "1234"]
            r4.should_fail_with HTTP_Error
            r4.catch.status_code.code . should_equal 403

        group_builder.specify "should support Bearer token authentication" pending=pending_has_url <|
            url = base_url_with_slash + "test_token_auth"

            # Correct token
            r1 = Data.fetch url headers=[Header.authorization_bearer "deadbeef-coffee-1234"]
            r1.should_succeed
            r1.should_be_a Text
            r1.should_equal "Authorization successful."

            # No auth data
            r2 = Data.fetch url
            r2.should_fail_with HTTP_Error
            r2.catch.status_code.code . should_equal 401

            # Invalid token
            r3 = Data.fetch url headers=[Header.authorization_bearer "invalid-token"]
            r3.should_fail_with HTTP_Error
            r3.catch.status_code.code . should_equal 401

main filter=Nothing =
    suite = Test.build suite_builder->
        add_specs suite_builder
    suite.run_with_filter filter


echo_response_template method path data content_type content_length=data.length =
    template = '''
        {
          "headers": {
            "Connection": "Upgrade, HTTP2-Settings",
            "Http2-Settings": "AAEAAEAAAAIAAAABAAMAAABkAAQBAAAAAAUAAEAA",
            "User-Agent": "Java-http-client/21.0.1",
            "Upgrade": "h2c",
            "Content-Type": "<$CONTENT_TYPE>",
            "Content-Length": "<$CONTENT_LENGTH>"
          },
          "origin": "127.0.0.1",
          "path": "<$PATH>",
          "method": "<$METHOD>",
          "form": null,
          "files": null,
          "data": <$DATA>,
          "args": {}
        }

    replaced = template
        . replace "<$CONTENT_TYPE>" content_type
        . replace "<$CONTENT_LENGTH>" content_length.to_text
        . replace "<$METHOD>" method
        . replace "<$PATH>" path
        . replace "<$DATA>" data.to_json
    Json.parse replaced<|MERGE_RESOLUTION|>--- conflicted
+++ resolved
@@ -86,13 +86,8 @@
             http = HTTP.new (version = version_setting)
             http.version.should_equal version_setting
 
-<<<<<<< HEAD
-
-=======
     url_get = base_url_with_slash.if_not_nothing <| base_url_with_slash + "get"
->>>>>>> 4c7c20ad
     suite_builder.group "fetch" pending=pending_has_url group_builder->
-        url_get = base_url_with_slash + "get"
         url_head = base_url_with_slash + "head"
         url_options = base_url_with_slash + "options"
 
@@ -199,8 +194,6 @@
             header_names.should_not_contain "upgrade"
 
     suite_builder.group "HTTP in Data.read" pending=pending_has_url group_builder->
-        url_get = base_url_with_slash + "get"
-
         group_builder.specify "can use URI in Data.read" <|
             r = Data.read (URI.from url_get)
             r.should_be_a JS_Object
