from Standard.Base import all
import Standard.Base.Errors.Common.Unsupported_Argument_Types
import Standard.Base.Errors.Common.Type_Error
import Standard.Base.Errors.Illegal_Argument.Illegal_Argument
import Standard.Base.Errors.Illegal_State.Illegal_State
import Standard.Base.Errors.Wrapped_Error.Wrapped_Error
import Standard.Base.Errors.Empty_Error.Empty_Error
import Standard.Base.Runtime.Ref.Ref
from Standard.Base.Panic import Wrapped_Dataflow_Error

<<<<<<< HEAD
import Standard.Test.Must_Reach.Must_Reach
=======
import Standard.Test.Should_Reach.Should_Reach
>>>>>>> 1c2f5c81
from Standard.Test import all

polyglot java import java.lang.Long
polyglot java import java.lang.NumberFormatException
polyglot java import java.lang.Exception as JException
polyglot java import java.util.ArrayList
polyglot java import java.util.Random as Java_Random

type My_Type
    Value foo
    Multi_Value foo bar
    Default_Value foo=2 bar

type My_Error
    Error i:Integer

type My_Other_Error
    Error i:Integer

type My_Error_Wrapper
    Error inner_error

Wrapped_Error.from (that : My_Error_Wrapper) = Wrapped_Error.Value that that.inner_error

throw_a_bar = Error.throw "bar"
throw_a_bar_panicking = Panic.throw "bar"
throw_a_foo_panicking = Panic.throw "foo"
throw_raw_java msg = Panic.throw (NumberFormatException.new msg)
do_a_parse str = Long.parseLong str

foreign js throw_js_int = """
    throw 42;

foreign js throw_js_str = """
    throw "foo";

foreign js throw_js_arr = """
    throw [1,2,3];

add_specs suite_builder =
    suite_builder.group "No Method Errors" group_builder->
        group_builder.specify "should be recoverable" <|
            err_1 = Panic.recover Any (123 . foobar "baz") . catch
            err_2 = Panic.recover Any ("foo" . baz 123) . catch
            err_3 = Panic.recover Any (My_Type.Value False . nope) . catch

            err_1.target.should_equal 123
            err_1.method_name.should_equal "foobar"

            err_2.target.should_equal "foo"
            err_2.method_name.should_equal "baz"

            err_3.target.to_text.should_equal "(My_Type.Value False)"
            err_3.method_name.should_equal "nope"

    suite_builder.group "Dataflow Errors" group_builder->
        group_builder.specify "should be recoverable" <|
            err = Error.throw 42
            err.catch . should_equal 42
            err.should_fail_with Integer

        group_builder.specify "should allow recovery of only a specific error-type" <|
            recover_illegal_argument ~action =
                action . catch Illegal_Argument err->
                    "recovered error: "+err.message
            (recover_illegal_argument (Error.throw (Illegal_Argument.Error "foo"))) . should_equal "recovered error: foo"
            (recover_illegal_argument (Error.throw (Illegal_State.Error "bar"))) . should_fail_with Illegal_State

        group_builder.specify "should implement to_display_text" <|
            Error.throw Nothing . to_display_text . should_equal "Error: Nothing"

        group_builder.specify "should implement to_text" <|
            Error.throw Nothing . to_text . should_equal "(Error: Nothing)"
            Error.to_text Error . should_equal "Error"
            case (Error.to_text) of
                _ : Function -> Nothing
                _ -> Test.fail "Expected the expression to be of Function type"

        group_builder.specify "should be able to be mapped" <|
            error = Error.throw 42
            regular = 10
            f x = 2*x
            (error.map_error f . catch).should_equal 84
            regular.map_error f . should_equal 10

        group_builder.specify "should allow to check if the value is an error" <|
            error = Error.throw 42
            regular = 10

            error.is_error . should_equal True
            regular.is_error . should_equal False

        group_builder.specify "should short-circuit polyglot evaluation" <|
            error = Error.throw 42
            Java_Random.new error . should_fail_with Integer

        group_builder.specify "should allow to inspect their stacktrace" <|
            error = throw_a_bar
            error.catch . should_equal "bar"
            arr = error.stack_trace
            arr.length>=1 . should_be_true
            arr.first.name . should_equal "Error_Spec.throw_a_bar"
            arr.first.source_location.file.name . should_equal "Error_Spec.enso"
            arr.first.source_location.start_line . should_equal 36

        group_builder.specify "should allow to inspect the stack trace of a recovered panic" <|
            error = Panic.recover Any <| throw_a_bar_panicking
            error.catch . should_equal "bar"
            error.stack_trace.first.name . should_equal "Error_Spec.throw_a_bar_panicking"

        group_builder.specify "it should be possible to introduce arbitrary dataflow dependencies between values using `if_not_error`" <|
            42.if_not_error 23 . should_equal 23

            r1 = Error.throw (Illegal_State.Error "foo") . if_not_error 23
            r1.should_fail_with Illegal_State

            42.if_not_error (Error.throw (Illegal_State.Error "foo")) . should_fail_with Illegal_State

        group_builder.specify "should allow calling catch on types" <|
            Vector.catch . should_equal Vector
            Any.catch . should_equal Any
            Boolean.catch . should_equal Boolean

    suite_builder.group "Panics" group_builder->
        group_builder.specify "should be able to be caught" <|
            result = Panic.catch Any (Panic.throw 42) caught_panic->
                caught_panic.payload+10
            result . should_equal 52

            result_2 = Panic.catch Any (1 + 2) caught_panic->
                caught_panic.payload+10
            result_2 . should_equal 3

        group_builder.specify "should not mix with dataflow errors" <|
            result = Panic.catch Any (Error.throw 42) caught_panic->
                caught_panic.payload+10
            result.catch . should_equal 42

        group_builder.specify "should provide access to stack traces" <|
            stack = Panic.catch Any throw_a_bar_panicking caught_panic->
                caught_panic.stack_trace
            stack.first.name . should_equal "Error_Spec.throw_a_bar_panicking"

        group_builder.specify "should provide access to Java stack traces" <|
            stack_1 = Panic.recover Any (do_a_parse "foo") . stack_trace
            stack_1.at 0 . name . should_equal "Error_Spec.do_a_parse"

            stack_2 = Panic.catch Any (do_a_parse "foo") caught_panic->
                caught_panic.stack_trace
            stack_2.at 0 . name . should_equal "Error_Spec.do_a_parse"

        group_builder.specify "should be able to be rethrown without changing the stack trace" <|
            caught_panic = Panic.catch Any throw_a_bar_panicking x->x
            rethrow foo = Panic.throw foo
            rethrown_panic = Panic.catch Any (rethrow caught_panic) x->x
            (rethrown_panic.stack_trace.length > 0).should_be_true
            (rethrown_panic.stack_trace.map .name) . should_equal (caught_panic.stack_trace.map .name)

        group_builder.specify "panic.rethrow" <|
            result = (Error.throw 42)
            Test.expect_panic_with (Panic.rethrow result) Integer

        group_builder.specify "should allow the pattern for handling selected exceptions" <|
            perform_operation ~action =
                Panic.catch Any action caught_panic->
                    if caught_panic.payload == "bar" then 42 else
                        Panic.throw caught_panic
            Panic.recover Any (perform_operation throw_a_bar_panicking) . should_equal 42

            error = Panic.recover Any (perform_operation throw_a_foo_panicking)
            error.catch . should_equal "foo"
            error.stack_trace.first.name . should_equal "Error_Spec.throw_a_foo_panicking"

        group_builder.specify "should work as in the examples" <|
            fun ~act =
                Panic.catch Any act caught_panic-> case caught_panic.payload of
                    Illegal_Argument.Error message _ -> "Illegal arguments were provided: "+message
                    other_panic -> Panic.throw other_panic
            Panic.recover Any (fun "bar") . should_equal "bar"
            Panic.recover Any (fun (Panic.throw "foo")) . catch . should_equal "foo"
            Panic.recover Any (fun (Panic.throw (Illegal_Argument.Error "msg" Nothing))) . should_equal "Illegal arguments were provided: msg"

        group_builder.specify "should allow catching Java exceptions easily" <|
            parse str =
                Panic.catch NumberFormatException (Long.parseLong str) caught_panic->
                    Error.throw (Illegal_Argument.Error "The provided string is not a valid number: "+caught_panic.payload.getMessage)

            parse "42" . should_equal 42
            dataflow_error = parse "foo"
            dataflow_error.catch . should_equal (Illegal_Argument.Error 'The provided string is not a valid number: For input string: "foo"')
            Test.expect_panic_with (parse 0.0) Unsupported_Argument_Types

        group_builder.specify "should allow to throw raw Java exceptions" <|
            exception = Panic.catch NumberFormatException (throw_raw_java "foo") (p -> p)
            exception.payload.getMessage . should_equal "foo"
            Panic.get_attached_stack_trace exception . first . name . should_equal "Error_Spec.throw_raw_java"

            caught_panic = Panic.catch Any (throw_raw_java "foo") x->x
            caught_panic.stack_trace.first.name . should_equal "Error_Spec.throw_raw_java"
            caught_panic.payload . should_be_a JException

        group_builder.specify "should allow to re-throw raw Java exceptions" <|
            message_1 = Ref.new ""
            caught_1 = Panic.recover Any <|
                Panic.catch NumberFormatException (do_a_parse "foo") caught_panic->
                    message_1 . put caught_panic.payload.getMessage
                    Panic.throw caught_panic.payload
            message_1.get . should_equal 'For input string: "foo"'
            caught_1.catch . should_be_a JException
            caught_1.stack_trace.at 0 . name . should_equal "Error_Spec.do_a_parse"

            message_2 = Ref.new ""
            caught_2 = Panic.recover Any <|
                Panic.catch NumberFormatException (throw_raw_java "foo") caught_panic->
                    message_2.put caught_panic.payload.getMessage
                    Panic.throw caught_panic.payload
            message_2.get . should_equal "foo"
            caught_2.catch . should_be_a JException
            caught_2.stack_trace.first.name . should_equal "Error_Spec.throw_raw_java"

        group_builder.specify "should allow to catch a specific panic type easily" <|
            message_1 = Panic.catch Illegal_Argument (Panic.throw (Illegal_Argument.Error "msg" Nothing)) caught_panic->
                caught_panic.payload.message
            message_1 . should_equal "msg"

            error = Panic.recover Any <| Panic.catch Illegal_Argument (Panic.throw (Illegal_State.Error "foo" Nothing)) caught_panic->
                caught_panic.payload.message
            error.catch . should_be_a Illegal_State.Error

            message_2 = Panic.catch Any (Panic.throw (Illegal_Argument.Error "msg" Nothing)) _->
                "caught"
            message_2 . should_equal "caught"

            message_3 = Panic.catch JException (Long.parseLong "foo") _->
                "polyglot"
            message_3 . should_equal "polyglot"
            message_4 = Panic.catch Any (Long.parseLong "foo") _->
                "polyglot2"
            message_4 . should_equal "polyglot2"
            message_5 = Panic.catch Unsupported_Argument_Types (Long.parseLong 0) _->
                "uat"
            message_5 . should_equal "uat"

            Test.expect_panic_with (Panic.catch Illegal_Argument (Long.parseLong "foo") (_->"polyglot3")) JException
            Test.expect_panic_with (Panic.catch Nothing (Long.parseLong 0) (_->"polyglot4")) Unsupported_Argument_Types

        group_builder.specify "should be able to be recovered selectively" <|
            Panic.recover Illegal_Argument (Panic.throw (Illegal_Argument.Error "msg" Nothing)) . catch . should_be_a Illegal_Argument.Error
            Panic.recover Any (Panic.throw (Illegal_Argument.Error "msg" Nothing)) . catch . should_be_a Illegal_Argument.Error
            Panic.recover [Illegal_Argument] (Panic.throw (Illegal_Argument.Error "msg" Nothing)) . catch . should_be_a Illegal_Argument.Error
            Panic.recover [Illegal_State, Illegal_Argument] (Panic.throw (Illegal_Argument.Error "msg" Nothing)) . catch . should_be_a Illegal_Argument.Error

            Test.expect_panic_with <| Panic.recover Illegal_State (Panic.throw (Illegal_Argument.Error "msg" Nothing)) . catch
            Test.expect_panic_with <| Panic.recover [Illegal_State] (Panic.throw (Illegal_Argument.Error "msg" Nothing)) . catch
            Test.expect_panic_with <| Panic.recover [] (Panic.throw (Illegal_Argument.Error "msg" Nothing)) . catch

            Panic.recover [JException] (do_a_parse "foo") . catch . should_be_a JException

            Panic.recover Any throw_a_bar_panicking . catch . should_equal "bar"
            Panic.recover Text throw_a_bar_panicking . stack_trace . first . name . should_equal "Error_Spec.throw_a_bar_panicking"

        group_builder.specify "Unsupported_Argument_Types message should be readable" <|
            check err =
                (err.payload.message) . should_equal "Cannot convert '42'(language: Java, type: java.lang.Long) to Java type 'java.lang.String': Invalid or lossy primitive coercion."
                (err.payload.message) . should_equal (err.payload.to_display_text)

            Panic.catch Unsupported_Argument_Types (Long.decode 42) handler=check

        group_builder.specify "should be able to throw and catch polyglot arrays" <|
            handle_panic caught prefix="" =
                if prefix == "" then caught.payload.to_text else prefix+": "+caught.payload.to_text

            Panic.catch Any (Panic.throw (ArrayList.new)) handler=(handle_panic prefix="Any") . should_equal "Any: []"
            Panic.catch ArrayList (Panic.throw (ArrayList.new)) handler=handle_panic . should_equal "[]"

            catch_any = Panic.catch Any handler=(handle_panic prefix="Any") <|
              Panic.catch ArrayList handler=handle_panic <|
                (Panic.throw (Vector.new 1 (i -> i + 1)))
            catch_any . should_equal "Any: [1]"

            catch_vector = Panic.catch Any handler=(handle_panic prefix="Any") <|
              Panic.catch Vector handler=handle_panic <|
                (Panic.throw (Vector.new 1 (i -> i + 1)))
            catch_vector . should_equal "[1]"

            catch_array = Panic.catch Any handler=(handle_panic prefix="Any") <|
              Panic.catch Array handler=handle_panic <|
                (Panic.throw (ArrayList.new))
            catch_array . should_equal "[]"

        group_builder.specify "should be able to throw and catch polyglot values"  <|
            caught_js_int_panic = Panic.catch Any handler=err->"Any:"+err.payload.to_text <|
                Panic.catch Integer handler=err->"JS integer:"+err.payload.to_text <|
                    throw_js_int

            caught_js_int_panic . should_equal "JS integer:42"

            caught_js_str_panic = Panic.catch Any handler=err->"Any:"+err.payload.to_text <|
                Panic.catch Text handler=err->"JS string:"+err.payload.to_text <|
                    throw_js_str

            caught_js_str_panic . should_equal "JS string:foo"

            caught_js_arr_panic = Panic.catch Any handler=err->"Any:"+err.payload.to_text <|
                Panic.catch Array handler=err->"JS array:"+err.payload.to_text <|
                    throw_js_arr

            caught_js_arr_panic . should_equal "JS array:[1, 2, 3]"

        group_builder.specify "should allow to use `with_finalizer`" <|
            ref1 = Ref.new ""
            r1 = Panic.with_finalizer (ref1.put "finalized") <|
                42
            r1.should_equal 42
            ref1.get . should_equal "finalized"

            ref2 = Ref.new ""
            Test.expect_panic_with matcher=Illegal_Argument <|
                Panic.with_finalizer (ref2.put "finalized") <|
                    ref2.put "in-progress"
                    Panic.throw (Illegal_Argument.Error "msg")
                    42
            ref2.get . should_equal "finalized"

            ref3 = Ref.new ""
            r3 = Panic.with_finalizer (ref3.put "finalized") <|
                ref3.put "in-progress"
                Error.throw (Illegal_Argument.Error "msg2")
            r3.should_fail_with Illegal_Argument
            ref3.get . should_equal "finalized"

        group_builder.specify "should propagate any panics raised in `with_finalizer` finalization" <|
            v1 = Vector.new_builder
            c1 = Panic.catch Any handler=(.payload) <|
                do_finalize =
                    v1.append 2
                    Panic.throw "finalizer"
                do_act =
                    v1.append 1
                    42
                Panic.with_finalizer do_finalize do_act
            c1 . should_equal "finalizer"
            v1.to_vector . should_equal [1, 2]

            v2 = Vector.new_builder
            c2 = Panic.catch Any handler=(.payload) <|
                do_finalize =
                    v2.append 2
                    Panic.throw "finalizer"
                do_act =
                    v2.append 1
                    Panic.throw "action"
                Panic.with_finalizer do_finalize do_act
            c2 . should_equal "finalizer"
            v2.to_vector . should_equal [1, 2]

    suite_builder.group "Type Errors" group_builder->
        my_func x y =
            x + y

        my_defaulted_func x=5 y =
            x + y

        neg n:Number = -n

        extract x:My_Type = x.foo

        group_builder.specify "everything is ok" <|
            neg (my_func -5 -2) . should_equal 7

        group_builder.specify "try to apply one argument" <|
            r = Test.expect_panic Type_Error <| neg (my_func -5)
            r.to_display_text.should_contain "Try to apply y argument."

        group_builder.specify "try to apply two arguments" <|
            r = Test.expect_panic Type_Error <| neg my_func
            r.to_display_text.should_contain "Try to apply x, y arguments."

        group_builder.specify "apply two arguments with one defaulted" <|
            r = Test.expect_panic Type_Error <| neg my_defaulted_func
            r.to_display_text.should_contain "Try to apply y argument."

        group_builder.specify "printed non-defaulted argument" <|
            r = Test.expect_panic Type_Error <| neg (my_defaulted_func 33)
            r.to_display_text.should_contain "Try to apply y argument."
            r.to_display_text.should_contain "x=33"

        group_builder.specify "report unapplied constructor nicely" <|
            r = Test.expect_panic Type_Error <| extract My_Type.Value
            r.to_display_text.should_contain "Try to apply foo argument."

        group_builder.specify "report unapplied constructor with default value nicely" <|
            r = Test.expect_panic Type_Error <| extract My_Type.Default_Value
            r.to_display_text.should_contain "Try to apply bar argument."

        group_builder.specify "report non-defaulted constructor argument" <|
            r = Test.expect_panic Type_Error <| extract (My_Type.Default_Value foo=33)
            r.to_display_text.should_contain "Try to apply bar argument."
            r.to_display_text.should_contain "foo=33"

        group_builder.specify "report partially applied constructor nicely" <|
            r = Test.expect_panic Type_Error <| extract (My_Type.Multi_Value 42)
            r.to_display_text.should_contain "Try to apply bar argument."

        group_builder.specify "try to apply two arguments with over-saturated" <|
            r = Test.expect_panic Type_Error <| neg (my_func z=10)
            r.to_display_text . should_contain "Try to apply x, y arguments"

        group_builder.specify "types and unapplied arguments" <|
            c = C.Baz C.to_text
            r = Test.expect_panic Type_Error <| neg (c.to_num c=3)
            r.to_display_text . should_contain "Try to apply a, b arguments"

    suite_builder.group "Wrapped errors" group_builder->
        group_builder.specify ".catch unwraps an error when the inner error is explicitly specified" <|
            e = Error.throw (My_Error_Wrapper.Error (My_Error.Error 12)) . catch My_Error
            e . should_equal (My_Error.Error 12)

        group_builder.specify ".catch does not unwrap an error when the wrapper is explicitly specified" <|
            e = Error.throw (My_Error_Wrapper.Error (My_Error.Error 12)) . catch My_Error_Wrapper
            e . should_equal (My_Error_Wrapper.Error (My_Error.Error 12))

        group_builder.specify ".catch does not unwrap an error when the wrapper is not specified" <|
            e = Error.throw (My_Error_Wrapper.Error (My_Error.Error 12)) . catch
            e . should_equal (My_Error_Wrapper.Error (My_Error.Error 12))

        group_builder.specify "When unwrapping, .catch unwraps an error fully when it is wrapped multiple times" <|
            wrap = My_Error_Wrapper.Error
            error = My_Error.Error 12
            [error, wrap error, wrap (wrap error), wrap (wrap (wrap error))].map err->
                e = Error.throw err . catch My_Error
                e . should_equal (My_Error.Error 12)

        group_builder.specify "works with Nothing as an error" <|
            e = Error.throw (My_Error_Wrapper.Error Nothing) . catch Nothing
            e . should_equal Nothing

        group_builder.specify "Can unwrap a wrapped error" <|
            wrapped_error = My_Error_Wrapper.Error "error"
            wrapped_error2 = My_Error_Wrapper.Error (My_Error_Wrapper.Error "error")
            Error.unwrap wrapped_error . should_equal "error"
            Error.unwrap wrapped_error2 . should_equal "error"

        group_builder.specify "Can unwrap errors in test utils" <|
            wrapped_error = My_Error_Wrapper.Error "error"
            x = Warning.attach wrapped_error "12"
            Problems.expect_warning "error" x
            Problems.expect_only_warning "error" x
            Error.throw wrapped_error . should_fail_with "error"

        group_builder.specify "Unwrapping a non-error-wraper is the identity" <|
            not_wrapped = Illegal_Argument.Error "abc"
            Error.unwrap not_wrapped . should_equal not_wrapped

    suite_builder.group "Wrapped dataflow errors" group_builder->
        group_builder.specify "should be able to catch a particular rethrown error" <|
<<<<<<< HEAD
            must_reach = Must_Reach.new
            handler e =
                e.is_error . should_be_false
                e . should_be_a My_Error
                must_reach.reached
=======
            should_reach = Should_Reach.new
            handler e =
                e.is_error . should_be_false
                e . should_be_a My_Error
                should_reach.reached
>>>>>>> 1c2f5c81
            Panic.handle_wrapped_dataflow_error error_type=My_Error handler=handler <|
                a = 10
                b = a + a
                _ = b
                Panic.rethrow_wrapped_if_error (Error.throw (My_Error.Error 12))
                Test.fail "should not reach here"
<<<<<<< HEAD
            must_reach.must_have_reached
=======
            should_reach.should_have_reached
>>>>>>> 1c2f5c81

        group_builder.specify "should be able to catch an rethrown error with the default handler" <|
            err = Panic.handle_wrapped_dataflow_error error_type=My_Error <|
                a = 10
                b = a + a
                _ = b
                Panic.rethrow_wrapped_if_error (Error.throw (My_Error.Error 12))
                Test.fail "should not reach here"
            err.is_error . should_be_true
            err.catch . should_be_a My_Error

        group_builder.specify "should be able to explicitly re-throw as a dataflow error" <|
            handler e =
                Error.throw e
            err = Panic.handle_wrapped_dataflow_error error_type=My_Error handler=handler <|
                a = 10
                b = a + a
                Panic.rethrow_wrapped_if_error (Error.throw (My_Error.Error 12))
                _ = a + b
                Test.fail "should not reach here"
            err.is_error . should_be_true
            err.catch . should_be_a My_Error

        group_builder.specify "can handle Any as error_type" <|
            err = Panic.handle_wrapped_dataflow_error <|
                a = 1
                _ = a
                Panic.rethrow_wrapped_if_error (Error.throw (My_Error.Error 12))
                Test.fail "should not reach here"
            err.is_error . should_be_true
            err.catch . should_be_a My_Error

        group_builder.specify "can handle multiple rethrown error scopes" <|
<<<<<<< HEAD
            must_reach_my_error = Must_Reach.new
            must_reach_my_other_error = Must_Reach.new

            my_error_handler e =
                e . should_be_a My_Error
                must_reach_my_error.reached

            my_other_error_handler e =
                e . should_be_a My_Other_Error
                must_reach_my_other_error.reached
=======
            should_reach_my_error = Should_Reach.new
            should_reach_my_other_error = Should_Reach.new

            my_error_handler e =
                e . should_be_a My_Error
                should_reach_my_error.reached

            my_other_error_handler e =
                e . should_be_a My_Other_Error
                should_reach_my_other_error.reached
>>>>>>> 1c2f5c81

            Panic.handle_wrapped_dataflow_error error_type=My_Error handler=my_error_handler <|
                Panic.handle_wrapped_dataflow_error error_type=My_Other_Error handler=my_other_error_handler <|
                    a = 1
                    _ = a
                    Panic.rethrow_wrapped_if_error (Error.throw (My_Error.Error 12))
                    Test.fail "should not reach here"

            Panic.handle_wrapped_dataflow_error error_type=My_Error handler=my_error_handler <|
                Panic.handle_wrapped_dataflow_error error_type=My_Other_Error handler=my_other_error_handler <|
                    a = 1
                    _ = a
                    Panic.rethrow_wrapped_if_error (Error.throw (My_Other_Error.Error 12))
                    Test.fail "should not reach here"

<<<<<<< HEAD
            must_reach_my_error.must_have_reached
            must_reach_my_other_error.must_have_reached
=======
            should_reach_my_error.should_have_reached
            should_reach_my_other_error.should_have_reached
>>>>>>> 1c2f5c81

        group_builder.specify "an uncaught rethrown error should result in an uncaught Wrapped_Dataflow_Error panic" <|
            Test.expect_panic_with matcher=Wrapped_Dataflow_Error <|
                Panic.rethrow_wrapped_if_error (Error.throw (My_Error.Error 12))
                Test.fail "should not reach here"

        group_builder.specify "other panics pass through uncaught" <|
            Test.expect_panic_with matcher=Illegal_Argument <|
                Panic.handle_wrapped_dataflow_error error_type=My_Error <|
                    Panic.throw (Illegal_Argument.Error "err")
                    Test.fail "should not reach here"
                Test.fail "should not reach here"

        group_builder.specify "example" <|
            handler e =
                # IO.println 'Caught: '+e.to_text
                _ = [e]

            Panic.handle_wrapped_dataflow_error error_type=My_Error handler=handler <|
                a = 10
                b = a + a
<<<<<<< HEAD
                _ = b
=======
>>>>>>> 1c2f5c81
                # IO.println a
                # IO.println b
                Panic.rethrow_wrapped_if_error  (Error.throw (My_Error.Error 1))
                # IO.println "Does not reach here"
<<<<<<< HEAD
=======
                Test.fail "This code path should not be reached."
>>>>>>> 1c2f5c81

    suite_builder.group "Empty errors" group_builder->
        group_builder.specify "should implement to_display_text for List" <|
            err = (Empty_Error.Error List)
            err.to_display_text . should_equal "The List is empty."
        group_builder.specify "should implement to_display_text for Vector" <|
            err = (Empty_Error.Error Vector)
            err.to_display_text . should_equal "The Vector is empty."
        group_builder.specify "should implement to_display_text for Range" <|
            err = (Empty_Error.Error Range)
            err.to_display_text . should_equal "The Range is empty."
        group_builder.specify "should implement to_display_text for Date_Range" <|
            err = (Empty_Error.Error Date_Range)
            err.to_display_text . should_equal "The Date_Range is empty."

type C
    Baz x

C.to_num self a b c = a+b+c

main filter=Nothing =
    suite = Test.build suite_builder->
        add_specs suite_builder
    suite.run_with_filter filter<|MERGE_RESOLUTION|>--- conflicted
+++ resolved
@@ -8,11 +8,7 @@
 import Standard.Base.Runtime.Ref.Ref
 from Standard.Base.Panic import Wrapped_Dataflow_Error
 
-<<<<<<< HEAD
-import Standard.Test.Must_Reach.Must_Reach
-=======
 import Standard.Test.Should_Reach.Should_Reach
->>>>>>> 1c2f5c81
 from Standard.Test import all
 
 polyglot java import java.lang.Long
@@ -469,30 +465,18 @@
 
     suite_builder.group "Wrapped dataflow errors" group_builder->
         group_builder.specify "should be able to catch a particular rethrown error" <|
-<<<<<<< HEAD
-            must_reach = Must_Reach.new
-            handler e =
-                e.is_error . should_be_false
-                e . should_be_a My_Error
-                must_reach.reached
-=======
             should_reach = Should_Reach.new
             handler e =
                 e.is_error . should_be_false
                 e . should_be_a My_Error
                 should_reach.reached
->>>>>>> 1c2f5c81
             Panic.handle_wrapped_dataflow_error error_type=My_Error handler=handler <|
                 a = 10
                 b = a + a
                 _ = b
                 Panic.rethrow_wrapped_if_error (Error.throw (My_Error.Error 12))
                 Test.fail "should not reach here"
-<<<<<<< HEAD
-            must_reach.must_have_reached
-=======
             should_reach.should_have_reached
->>>>>>> 1c2f5c81
 
         group_builder.specify "should be able to catch an rethrown error with the default handler" <|
             err = Panic.handle_wrapped_dataflow_error error_type=My_Error <|
@@ -526,18 +510,6 @@
             err.catch . should_be_a My_Error
 
         group_builder.specify "can handle multiple rethrown error scopes" <|
-<<<<<<< HEAD
-            must_reach_my_error = Must_Reach.new
-            must_reach_my_other_error = Must_Reach.new
-
-            my_error_handler e =
-                e . should_be_a My_Error
-                must_reach_my_error.reached
-
-            my_other_error_handler e =
-                e . should_be_a My_Other_Error
-                must_reach_my_other_error.reached
-=======
             should_reach_my_error = Should_Reach.new
             should_reach_my_other_error = Should_Reach.new
 
@@ -548,7 +520,6 @@
             my_other_error_handler e =
                 e . should_be_a My_Other_Error
                 should_reach_my_other_error.reached
->>>>>>> 1c2f5c81
 
             Panic.handle_wrapped_dataflow_error error_type=My_Error handler=my_error_handler <|
                 Panic.handle_wrapped_dataflow_error error_type=My_Other_Error handler=my_other_error_handler <|
@@ -564,13 +535,8 @@
                     Panic.rethrow_wrapped_if_error (Error.throw (My_Other_Error.Error 12))
                     Test.fail "should not reach here"
 
-<<<<<<< HEAD
-            must_reach_my_error.must_have_reached
-            must_reach_my_other_error.must_have_reached
-=======
             should_reach_my_error.should_have_reached
             should_reach_my_other_error.should_have_reached
->>>>>>> 1c2f5c81
 
         group_builder.specify "an uncaught rethrown error should result in an uncaught Wrapped_Dataflow_Error panic" <|
             Test.expect_panic_with matcher=Wrapped_Dataflow_Error <|
@@ -592,18 +558,12 @@
             Panic.handle_wrapped_dataflow_error error_type=My_Error handler=handler <|
                 a = 10
                 b = a + a
-<<<<<<< HEAD
                 _ = b
-=======
->>>>>>> 1c2f5c81
                 # IO.println a
                 # IO.println b
                 Panic.rethrow_wrapped_if_error  (Error.throw (My_Error.Error 1))
                 # IO.println "Does not reach here"
-<<<<<<< HEAD
-=======
                 Test.fail "This code path should not be reached."
->>>>>>> 1c2f5c81
 
     suite_builder.group "Empty errors" group_builder->
         group_builder.specify "should implement to_display_text for List" <|
