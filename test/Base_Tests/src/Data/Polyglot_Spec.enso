from Standard.Base import all
from Standard.Test import all

from project.Data.Polyglot_Extensions import all

polyglot java import java.lang.Double
polyglot java import java.lang.Integer as Java_Integer
polyglot java import java.lang.String
polyglot java import java.time.LocalDate
polyglot java import java.util.function.Function as Java_Function
polyglot java import org.enso.base_test_helpers.IntHolder

add_specs suite_builder = suite_builder.group "Polyglot" group_builder->
    group_builder.specify "should be able to invoke a polyglot method by name and pass arguments" <|
        poly_date = LocalDate.now
        date = Date.today.to_date_time

        Polyglot.invoke poly_date "atStartOfDay" [] . should_equal date
        Polyglot.invoke poly_date "atStartOfDay" [].to_array . should_equal date

    group_builder.specify "should be able to create a new polyglot object using the constructor" <|
        Polyglot.new String ["42"] . should_equal "42"
        Polyglot.new String ["42"].to_array . should_equal "42"

    group_builder.specify "use Integer created by constructor" <|
        Polyglot.new Java_Integer [42] . should_equal 42

    group_builder.specify "use Double created by constructor" <|
        Polyglot.new Double [42] . should_equal 42

    group_builder.specify "use Integer read from Polyglot object" <|
        (Polyglot.get_member js_meaning "meaning") . should_equal 42

    group_builder.specify "access Integer field from Polyglot object" <|
        js_meaning.meaning . should_equal 42

    group_builder.specify "use Integer obtained from a call" <|
        Java_Integer.parseInt "42" . should_equal 42

    group_builder.specify "use Integer obtained from a read" <|
        hold = IntHolder.new (6 * 7)
        hold.value . should_equal 42
        hold.boxed . should_equal 42

    group_builder.specify "extension method on IntHolder" <|
        hold = IntHolder.new (6 * 7)
        v = hold.value_plus 3
        v . should_equal 45

    group_builder.specify "extension method on IntHolder (static syntax)" <|
        hold = IntHolder.new (6 * 7)
        v = IntHolder.value_plus hold 3
        v . should_equal 45

    group_builder.specify "static extension method on IntHolder" <|
        hold = IntHolder.create (6 * 7)
        hold.value . should_equal 42
        hold.boxed . should_equal 42

    group_builder.specify "imported static extension method on IntHolder" <|
        hold = IntHolder.negative (6 * -7)
        hold.value . should_equal 42
        hold.boxed . should_equal 42

    group_builder.specify "imported extension method on IntHolder" <|
        hold = IntHolder.new (6 * 7)
        v = hold.value_minus 3
        v . should_equal 39

    group_builder.specify "should be able to execute a polyglot function object along with corresponding arguments" <|
        fun = Java_Function.identity
        Polyglot.execute fun ["42"] . should_equal "42"
        Polyglot.execute fun ["42"].to_array . should_equal "42"

foreign js js_meaning = """
    return { meaning : 6 * 7 };

<<<<<<< HEAD
IntHolder.value_plus self add =
    v1=self.value
    v1+add

IntHolder.create n:Integer = IntHolder.new n

main =
=======
main filter=Nothing =
>>>>>>> d817df94
    suite = Test.build suite_builder->
        add_specs suite_builder
    suite.run_with_filter filter
<|MERGE_RESOLUTION|>--- conflicted
+++ resolved
@@ -75,17 +75,13 @@
 foreign js js_meaning = """
     return { meaning : 6 * 7 };
 
-<<<<<<< HEAD
 IntHolder.value_plus self add =
     v1=self.value
     v1+add
 
 IntHolder.create n:Integer = IntHolder.new n
 
-main =
-=======
 main filter=Nothing =
->>>>>>> d817df94
     suite = Test.build suite_builder->
         add_specs suite_builder
     suite.run_with_filter filter
