from Standard.Base import all
import Standard.Base.Errors.Common.Arithmetic_Error
import Standard.Base.Errors.Illegal_Argument.Illegal_Argument

from Standard.Base.Data.Numbers import Number_Parse_Error
from Standard.Base.Errors.Common import Loss_Of_Numeric_Precision, Out_Of_Range

from Standard.Test import all

polyglot java import org.enso.base.numeric.Decimal_Utils

Decimal.should_have_rep self rep = self.internal_representation . should_equal rep

add_specs suite_builder =
    suite_builder.group "construction" group_builder->
        group_builder.specify "should be able to construct a Decimal from a string" <|
            Decimal.new "123.45" . should_have_rep [12345, 5, 2]
            Decimal.parse "123.45" . should_have_rep [12345, 5, 2]

        group_builder.specify "should throw Number_Parse_Error on a badly-formatted string" <|
            Decimal.new "ee" . should_fail_with Number_Parse_Error
            Decimal.new "--123.3.3" . should_fail_with Number_Parse_Error

        group_builder.specify "should be able to construct a Decimal from a string, with an explicit precision, using the default rounding" <|
            mc = Math_Context.new 4
            Decimal.new "123.45" mc . should_have_rep [1235, 4, 1]
            Decimal.new "123.45" mc . should_equal (Decimal.new "123.5")

        group_builder.specify "should be able to construct a Decimal from a string, with an explicit precision, using a non-default rounding" <|
            mc = Math_Context.new 4 Rounding_Mode.bankers
            Decimal.new "123.45" mc . should_have_rep [1234, 4, 1]
            Decimal.new "123.45" mc . should_equal (Decimal.new "123.4")

        group_builder.specify "should be able to construct a Decimal from a long string" <|
            Decimal.new "495782984723948723947239938732974241.2345" . should_have_rep [4957829847239487239472399387329742412345, 40, 4]
            Decimal.parse "495782984723948723947239938732974241.2345" . should_have_rep [4957829847239487239472399387329742412345, 40, 4]

        group_builder.specify "should be able to construct a Decimal from a small integer" <|
            Decimal.new 1234500 . should_have_rep [1234500, 7, 0]

        group_builder.specify "should be able to construct a Decimal from a small integer, with an explicit precision, using the default rounding" <|
            mc = Math_Context.new 4
            Decimal.new 1234500 mc . should_have_rep [1235, 4, -3]
            Decimal.new 1234500 mc . should_equal (Decimal.new 1235000)

        group_builder.specify "should be able to construct a Decimal from a small integer, with an explicit precision, using the non-default rounding" <|
            mc = Math_Context.new 4 Rounding_Mode.bankers
            Decimal.new 1234500 mc . should_have_rep [1234, 4, -3]
            Decimal.new 1234500 mc . should_equal (Decimal.new 1234000)

        group_builder.specify "should be able to construct a Decimal from a large integer" <|
            Decimal.new 495782984723948723947239938732974241234500 . should_have_rep [495782984723948723947239938732974241234500 , 42, 0]

        group_builder.specify "should be able to construct a Decimal from a large integer, with an explicit precision, using the default rounding" <|
            mc = Math_Context.new 39
            Decimal.new 495782984723948723947239938732974241234500 mc . should_have_rep [495782984723948723947239938732974241235 , 39, -3]
            Decimal.new 495782984723948723947239938732974241234500 mc . should_equal (Decimal.new 495782984723948723947239938732974241235000 )

        group_builder.specify "should be able to construct a Decimal from a large integer, with an explicit precision, using the non-default rounding" <|
            mc = Math_Context.new 39 Rounding_Mode.bankers
            Decimal.new 495782984723948723947239938732974241234500 mc . should_have_rep [495782984723948723947239938732974241234 , 39, -3]
            Decimal.new 495782984723948723947239938732974241234500 mc . should_equal (Decimal.new 495782984723948723947239938732974241234000 )

        group_builder.specify "should be able to construct a Decimal from a float" <|
            d = Decimal.from_float 123.45
            d.should_have_rep [12345, 5, 2]

        group_builder.specify "should be able to construct a Decimal from a float, with an explicit precision, using the default rounding" <|
            mc = Math_Context.new 5
            d = Decimal.from_float 123.125 mc
            d.should_have_rep [12313, 5, 2]
            d.should_equal (Decimal.new "123.13")

        group_builder.specify "should be able to construct a Decimal from a float, with an explicit precision, using a non-default rounding" <|
            mc = Math_Context.new 5 Rounding_Mode.bankers
            d = Decimal.from_float 123.125 mc
            d.should_have_rep [12312, 5, 2]
            d.should_equal (Decimal.new "123.12")

        group_builder.specify "should be able to explicity and implicitly specify infinite precision" <|
            Decimal.new "123.125" (Math_Context.new 5) . should_equal 123.13
            Decimal.new "123.125" (Math_Context.new Unlimited) . should_equal 123.125
            Decimal.new "123.125" (Math_Context.new 0) . should_equal 123.125

            d1 = Decimal.new "1"
            d3 = Decimal.new "3"
            d4 = Decimal.new "4"

            d1.divide d4 (Math_Context.new Unlimited) . should_equal 0.25
            d1.divide d3 (Math_Context.new 12) . internal_representation . should_equal [333333333333, 12, 12]
            d1.divide d3 . should_fail_with Arithmetic_Error
            d1.divide d3 (Math_Context.new Unlimited) . should_fail_with Arithmetic_Error

        group_builder.specify "should report precision loss accurately" <|
            mc4 = Math_Context.new 4
            mc5 = Math_Context.new 5

            Problems.not_expect_warning (Decimal.new "123.25")
            Problems.expect_warning Loss_Of_Numeric_Precision (Decimal.new "123.25" mc4)
            Problems.not_expect_warning Loss_Of_Numeric_Precision (Decimal.new "123.25" mc5)

            Problems.expect_warning Loss_Of_Numeric_Precision (Decimal.new 123.25)
            Problems.expect_warning Loss_Of_Numeric_Precision (Decimal.new 123.25 mc4)
            Problems.expect_warning Loss_Of_Numeric_Precision (Decimal.new 123.25 mc5)

            Problems.not_expect_warning (Decimal.new 12325)
            Problems.expect_warning Loss_Of_Numeric_Precision (Decimal.new 12325 mc4)
            Problems.not_expect_warning Loss_Of_Numeric_Precision (Decimal.new 12325 mc5)

        group_builder.specify "should throw Illegal_Argument for NaN/Inf" <|
            Decimal.new Number.nan . should_fail_with Illegal_Argument
            Decimal.new Number.positive_infinity . should_fail_with Illegal_Argument
            Decimal.new Number.negative_infinity . should_fail_with Illegal_Argument

        group_builder.specify "should be convertible via .from" <|
            Decimal.from "123.45" . should_equal (Decimal.new "123.45")
            Decimal.from "123.45" . should_equal (Decimal.parse "123.45")
            Decimal.from 123.45 . should_equal (Decimal.new 123.45)
            Decimal.from 123.45 . should_equal (Decimal.from_float 123.45)
            Decimal.from 12345 . should_equal (Decimal.new 12345)
            Decimal.from 12345 . should_equal (Decimal.from_integer 12345)

        group_builder.specify "constructor should respect Math_Context " <|
            Decimal.new 12000 (Math_Context.new 0) . should_equal 12000
            Decimal.new 12000 (Math_Context.new 1) . should_equal 10000
            Decimal.new 12000 (Math_Context.new 2) . should_equal 12000
            Decimal.new 12000 (Math_Context.new 3) . should_equal 12000

    suite_builder.group "comparison" group_builder->
        group_builder.specify "should compare correctly" <|
            nums = [["-45.23", "124.872"], [-45.23, 124.872], [-45, 124]]
            nums.map pr->
                a = Decimal.new (pr.at 0)
                b = Decimal.new (pr.at 1)

                (a == a) . should_be_true
                (b == b) . should_be_true
                (a == b) . should_be_false
                (b == a) . should_be_false

                (a != a) . should_be_false
                (b != b) . should_be_false
                (a != b) . should_be_true
                (b != a) . should_be_true

                (a <= a) . should_be_true
                (b <= b) . should_be_true
                (a <= b) . should_be_true
                (b <= a) . should_be_false

                (a >= a) . should_be_true
                (b >= b) . should_be_true
                (a >= b) . should_be_false
                (b >= a) . should_be_true

                (a < b) . should_be_true
                (b > a) . should_be_true
                (a > b) . should_be_false
                (b < a) . should_be_false

                (a <= b) . should_be_true
                (b >= a) . should_be_true
                (a >= b) . should_be_false
                (b <= a) . should_be_false

                (a < a) . should_be_false
                (b < b) . should_be_false
                (a > a) . should_be_false
                (b > b) . should_be_false

                a . should_equal a
                b . should_equal b
                a . should_not_equal b
                b . should_not_equal a

        group_builder.specify "should compare correctly, even with different internal representations" <|
            a = Decimal.new "12000"
            b = Decimal.new "12000" (Math_Context.new 2)
            c = Decimal.new "12000" (Math_Context.new 3)
            huge_a = Decimal.new "3.4E320"
            huge_b = Decimal.new "3.400E320"
            huge_c = Decimal.new "3.4000000E320"

            combinations = [[a, b], [a, c], [b, c], [huge_a, huge_b], [huge_a, huge_c], [huge_b, huge_c]]
                + [[-a, -b], [-a, -c], [-b, -c], [-huge_a, -huge_b], [-huge_a, -huge_c], [-huge_b, -huge_c]]
            combinations.map pr->
                x0 = pr.at 0
                x1 = pr.at 1

                ir0 = x0.internal_representation
                ir1 = x1.internal_representation
                ir0 . should_not_equal ir1

                (x0 == x1) . should_be_true
                (x1 == x0) . should_be_true
                (x0 != x1) . should_be_false
                (x1 != x0) . should_be_false

                (Comparable.hash_builtin x0) . should_equal (Comparable.hash_builtin x1)

        group_builder.specify "should compare correctly to Integer and Float" <|
            ok_values = []
                + [[0.1, 0.1]]
                + [["0.1", 0.1]]
                + [["0", 0]]
                + [["1", 1]]
                + [["-1", -1]]
                + [["2", 2]]
                + [["-2", -2]]
                + [["0", 0.0]]
                + [["1", 1.0]]
                + [["-1", -1.0]]
                + [["2", 2.0]]
                + [["-2", -2.0]]
                + [[0, 0]]
                + [[1, 1]]
                + [[-1, -1]]
                + [[2, 2]]
                + [[-2, -2]]
                + [[0, 0.0]]
                + [[1, 1.0]]
                + [[-1, -1.0]]
                + [[2, 2.0]]
                + [[-2, -2.0]]
                + [["12.34", 12.34]]
                + [["-34.56", -34.56]]
                + [["72775434512.34", 72775434512.34]]
                + [["-347757349.56784374", -347757349.56784374]]
                + [[12.34, 12.34]]
                + [[-34.56, -34.56]]
                + [[72775434512.34, 72775434512.34]]
                + [[-347757349.56784374, -347757349.56784374]]
                + [["2.0", 2.0]]
                + [["2.00", 2.0]]
                + [["2.000", 2.0]]
                + [[9223372036854770000.0, 9223372036854770000.0]]
                + [[9223372036854770000000.0, 9223372036854770000000.0]]
                + [[92233720368547700000000000000000000000.0, 92233720368547700000000000000000000000.0]]
                + [[9223372036854775805, 9223372036854775805]]
                + [[9223372036854775806, 9223372036854775806]]
                + [[9223372036854775807, 9223372036854775807]]
                + [[9223372036854775808, 9223372036854775808]]
                + [[9223372036854775809, 9223372036854775809]]
                + [[9223372036854775999, 9223372036854775999]]
                + [[9223372036854776000, 9223372036854776000]]
                + [[9223372036854776001, 9223372036854776001]]
                + [[9223372036854777000, 9223372036854777000]]
                + [[-9223372036854775810, -9223372036854775810]]
                + [[-9223372036854775809, -9223372036854775809]]
                + [[-9223372036854775808, -9223372036854775808]]
                + [[-9223372036854775807, -9223372036854775807]]
                + [[-9223372036854775807, -9223372036854775807]]
                + [[-9223372036854775806, -9223372036854775806]]
                + [[3946372036854775806000, 3946372036854775806000]]
                + [[3946372036854775807000, 3946372036854775807000]]
                + [[3946372036854775808000, 3946372036854775808000]]
                + [[-3946372036854775809000, -3946372036854775809000]]
                + [[-3946372036854775808000, -3946372036854775808000]]
                + [[-3946372036854775807000, -3946372036854775807000]]
                + [[39463720368547758060000000, 39463720368547758060000000]]
                + [[39463720368547758070000000, 39463720368547758070000000]]
                + [[39463720368547758080000000, 39463720368547758080000000]]
                + [[-39463720368547758090000000, -39463720368547758090000000]]
                + [[-39463720368547758080000000, -39463720368547758080000000]]
                + [[-39463720368547758070000000, -39463720368547758070000000]]
                + [["9223372036854775805", 9223372036854775805]]
                + [["9223372036854775806", 9223372036854775806]]
                + [["9223372036854775807", 9223372036854775807]]
                + [["9223372036854775808", 9223372036854775808]]
                + [["9223372036854775809", 9223372036854775809]]
                + [["9223372036854775999", 9223372036854775999]]
                + [["9223372036854776000", 9223372036854776000]]
                + [["9223372036854776001", 9223372036854776001]]
                + [["9223372036854777000", 9223372036854777000]]
                + [["-9223372036854775810", -9223372036854775810]]
                + [["-9223372036854775809", -9223372036854775809]]
                + [["-9223372036854775808", -9223372036854775808]]
                + [["-9223372036854775807", -9223372036854775807]]
                + [["-9223372036854775807", -9223372036854775807]]
                + [["-9223372036854775806", -9223372036854775806]]
                + [["3946372036854775806000", 3946372036854775806000]]
                + [["3946372036854775807000", 3946372036854775807000]]
                + [["3946372036854775808000", 3946372036854775808000]]
                + [["-3946372036854775809000", -3946372036854775809000]]
                + [["-3946372036854775808000", -3946372036854775808000]]
                + [["-3946372036854775807000", -3946372036854775807000]]
                + [["39463720368547758060000000", 39463720368547758060000000]]
                + [["39463720368547758070000000", 39463720368547758070000000]]
                + [["39463720368547758080000000", 39463720368547758080000000]]
                + [["-39463720368547758090000000", -39463720368547758090000000]]
                + [["-39463720368547758080000000", -39463720368547758080000000]]
                + [["-39463720368547758070000000", -39463720368547758070000000]]
                + [[Float.max_value, Float.max_value]]
                + [[-Float.max_value, -Float.max_value]]
                + [[Float.min_value, Float.min_value]]
                + [[-Float.min_value, -Float.min_value]]
                + [[Float.max_value-1.0, Float.max_value-1.0]]
                + [[-Float.max_value+1.0, -Float.max_value+1.0]]

            problematic_values = []
                + [[9223372036854776000.0, 9223372036854776000.0]]
                + [[-9223372036854776000.0, -9223372036854776000.0]]
                + [["9223372036854776000.0", 9223372036854776000.0]]
                + [["-9223372036854776000.0", -9223372036854776000.0]]

            # TODO: Include problematic values pending https://github.com/enso-org/enso/issues/9296.
            values = ok_values # + problematic_values
            _ = [problematic_values]

            values.map pr->
                v = pr.at 0
                d = Decimal.new v
                expected = pr.at 1

                d . should_equal expected
                expected . should_equal d
                (d == expected) . should_be_true
                (expected == d) . should_be_true
                (d != expected) . should_be_false
                (expected != d) . should_be_false

                if v.is_a Text . not then
                    lesser = if v > 10000 then v/2 else if v < -10000 then v*2 else v-1
                    greater = if v > 10000 then v*2 else if v < -10000 then v/2 else v+1
                    (v > lesser) . should_be_true
                    (v < greater) . should_be_true

                    (d <= v) . should_be_true
                    (d >= v) . should_be_true
                    (v <= d) . should_be_true
                    (v >= d) . should_be_true

                    (d < d) . should_be_false
                    (d > d) . should_be_false
                    (d <= d) . should_be_true
                    (d >= d) . should_be_true

                    if greater.is_infinite.not then
                        (d < greater) . should_be_true
                        (d <= greater) . should_be_true
                        (greater > d) . should_be_true
                        (greater >= d) . should_be_true
                        (d > greater) . should_be_false
                        (d >= greater) . should_be_false
                        (greater < d) . should_be_false
                        (greater <= d) . should_be_false

                    if lesser.is_infinite.not then
                        (d > lesser) . should_be_true
                        (d >= lesser) . should_be_true
                        (lesser < d) . should_be_true
                        (lesser <= d) . should_be_true
                        (d < lesser) . should_be_false
                        (d <= lesser) . should_be_false
                        (lesser > d) . should_be_false
                        (lesser >= d) . should_be_false

    suite_builder.group "edge cases" group_builder->
        group_builder.specify "can support values outside the double range" <|
            d = Decimal.new Float.max_value
            (d == Float.max_value) . should_be_true
            ((d * d) == Float.max_value) . should_be_false
            ((-(d * d)) == -Float.max_value) . should_be_false
            Comparable.hash_builtin (d * d) . should_equal -1851772048
            Comparable.hash_builtin -(d * d) . should_equal 1851772048
            Comparable.hash_builtin ((d * d) + 0.1) . should_equal -1176480326
            Comparable.hash_builtin ((-(d * d)) + 0.1) . should_equal -534461530

    suite_builder.group "arithmetic" group_builder->
        group_builder.specify "should allow arithmetic with Decimals, without Math_Context" <|
            (Decimal.new 1 + Decimal.new 2) . should_equal (Decimal.new 3)
            (Decimal.new 1.1 + Decimal.new 2.2) . should_equal (Decimal.new 3.3)

            (Decimal.new 10 - Decimal.new 6) . should_equal (Decimal.new 4)
            (Decimal.new 10.1 - Decimal.new 6.6) . should_equal (Decimal.new 3.5)

            (Decimal.new 3 * Decimal.new 7) . should_equal (Decimal.new 21)
            (Decimal.new 3.12 * Decimal.new 7.97) . should_equal (Decimal.new 24.8664)

            (Decimal.new 50 / Decimal.new 2) . should_equal (Decimal.new 25)
            (Decimal.new 50.75 / Decimal.new 2.5) . should_equal (Decimal.new 20.3)

            (Decimal.new 1 + Decimal.new -2) . should_equal (Decimal.new -1)
            (Decimal.new 1.1 + Decimal.new -2.2) . should_equal (Decimal.new -1.1)

            (Decimal.new -10 - Decimal.new 6) . should_equal (Decimal.new -16)
            (Decimal.new 10.1 - Decimal.new -6.6) . should_equal (Decimal.new 16.7)

            (Decimal.new 3 * Decimal.new -7) . should_equal (Decimal.new -21)
            (Decimal.new -3.12 * Decimal.new 7.97) . should_equal (Decimal.new -24.8664)

            (Decimal.new -50 / Decimal.new -2) . should_equal (Decimal.new 25)
            (Decimal.new -50.75 / Decimal.new -2.5) . should_equal (Decimal.new 20.3)

            (Decimal.new 213427523957 + Decimal.new 93849398884384) . should_equal (Decimal.new 94062826408341)
            (Decimal.new "723579374753.3535345" + Decimal.new "35263659267.23434535") . should_equal (Decimal.new "758843034020.58787985")

            (Decimal.new -29388920982834 - Decimal.new 842820) . should_equal (Decimal.new -29388921825654)
            (Decimal.new "-8273762787.3535345" - Decimal.new "76287273.23434535") . should_equal (Decimal.new "-8350050060.58787985")

            (Decimal.new 7297927982888383 * Decimal.new 828737) . should_equal (Decimal.new 6048062942754969862271)
            (Decimal.new "893872388.3535345" * Decimal.new "72374727737.23434535") . should_equal (Decimal.new "64693770738918463976.840471466139575")

            (Decimal.new "909678645268840" / Decimal.new "28029830") . should_equal (Decimal.new "32453948")
            (Decimal.new "384456406.7860325392609633764" / Decimal.new "24556.125563546") . should_equal (Decimal.new "15656.2323234234")

            (Decimal.new 3948539458034580838458034803485 + Decimal.new 237957498573948579387495837459837) . should_equal (Decimal.new 241906038031983160225953872263322)
            (Decimal.new "927349527347587934.34573495739475938745" + Decimal.new "37593874597239487593745.3457973847574") . should_equal (Decimal.new "37594801946766835181679.69153234215215938745")

            (Decimal.new -239485787538745937495873495759598 - Decimal.new 273958739485793475934793745) . should_equal (Decimal.new -239486061497485423289349430553343)
            (Decimal.new "-79237492374927979579239292.293749287928373" - Decimal.new "239729379279872947923947.234273947927397239") . should_equal (Decimal.new "-79477221754207852527163239.528023235855770239")

            (Decimal.new 3745937948729837923798237 * Decimal.new 273948729872398729387) . should_equal (Decimal.new 1026194943235357770434981633846801087750690719)
            (Decimal.new "38450830483049850394093.48579374987938934" * Decimal.new "297349287397297.2394279379287398729879234") . should_equal (Decimal.new "11433327043969147404767677628296882442.487387236451853113753778864149360386696556")

            (Decimal.new 1026194943235357770434981633846801087750690719 / Decimal.new 273948729872398729387) . should_equal (Decimal.new 3745937948729837923798237)
            (Decimal.new "11433327043969147404767677628296882442.487387236451853113753778864149360386696556" / Decimal.new "297349287397297.2394279379287398729879234") . should_equal (Decimal.new "38450830483049850394093.48579374987938934")

        group_builder.specify "should allow arithmetic with Decimals, with precision setting (examples)" <|
             (Decimal.new "10.22") . add (Decimal.new "20.33") (Math_Context.new 3) . should_equal (Decimal.new 30.6)
             (Decimal.new "20.33") . subtract (Decimal.new "10.22") (Math_Context.new 3) . should_equal (Decimal.new 10.1)
             (Decimal.new "10.22") . multiply (Decimal.new "20.33") (Math_Context.new 4) . should_equal (Decimal.new 207.8)
             (Decimal.new "1065.9378") . divide (Decimal.new "23.34") (Math_Context.new 3) . should_equal (Decimal.new 45.7)

        group_builder.specify "should allow arithmetic with Decimals, with precision setting" <|
            (Decimal.new 213427523957 . add (Decimal.new 93849398884384) (Math_Context.new 8)) . should_equal (Decimal.new 94062826000000)
            (Decimal.new "723579374753.3535345" . add (Decimal.new "35263659267.23434535") (Math_Context.new 12)) . should_equal (Decimal.new "758843034021")

            (Decimal.new -29388920982834 . subtract (Decimal.new 842820) (Math_Context.new 7)) . should_equal (Decimal.new -29388920000000)
            (Decimal.new "-8273762787.3535345" . subtract (Decimal.new "76287273.23434535") (Math_Context.new 10)) . should_equal (Decimal.new "-8350050061")

            (Decimal.new 7297927982888383 . multiply  (Decimal.new 828737) (Math_Context.new 6)) . should_equal (Decimal.new 6048060000000000000000 )
            (Decimal.new "893872388.3535345" . multiply  (Decimal.new "72374727737.23434535") (Math_Context.new 14)) . should_equal (Decimal.new "64693770738918000000")

            (Decimal.new "909678645268840" . divide (Decimal.new "28029830") (Math_Context.new 6)) . should_equal (Decimal.new "32453900 ")
            (Decimal.new "384456406.7860325392609633764" . divide (Decimal.new "24556.125563546") (Math_Context.new 7)) . should_equal (Decimal.new "15656.23")

            (Decimal.new 3948539458034580838458034803485 . add (Decimal.new 237957498573948579387495837459837) (Math_Context.new 20)) . should_equal (Decimal.new 241906038031983160230000000000000)
            (Decimal.new "927349527347587934.34573495739475938745" . add (Decimal.new "37593874597239487593745.3457973847574") (Math_Context.new 24)) . should_equal (Decimal.new "37594801946766835181679.7")

            (Decimal.new -239485787538745937495873495759598 . subtract (Decimal.new 273958739485793475934793745) (Math_Context.new 12)) . should_equal (Decimal.new -239486061497000000000000000000000)
            (Decimal.new "-79237492374927979579239292.293749287928373" . subtract (Decimal.new "239729379279872947923947.234273947927397239") (Math_Context.new 16)) . should_equal (Decimal.new "-79477221754207850000000000")

            (Decimal.new 3745937948729837923798237 . multiply  (Decimal.new 273948729872398729387) (Math_Context.new 21)) . should_equal (Decimal.new 1026194943235357770430000000000000000000000000)
            (Decimal.new "38450830483049850394093.48579374987938934" . multiply  (Decimal.new "297349287397297.2394279379287398729879234") (Math_Context.new 35)) . should_equal (Decimal.new "11433327043969147404767677628296882000")

            (Decimal.new 1026194943235357770434981633846801087750690719 . divide (Decimal.new 273948729872398729387) (Math_Context.new 10)) . should_equal (Decimal.new 3745937949000000000000000)
            (Decimal.new "11433327043969147404767677628296882442.487387236451853113753778864149360386696556" . divide (Decimal.new "297349287397297.2394279379287398729879234") (Math_Context.new 9)) . should_equal (Decimal.new "38450830500000000000000")

        group_builder.specify "should allow arithmetic with Decimals, with precision setting and rounding mode" <|
            (Decimal.new 3.4 . add (Decimal.new 20.05) (Math_Context.new 3)) . should_equal (Decimal.new 23.5)
            (Decimal.new 3.4 . add (Decimal.new 20.05) (Math_Context.new 3 Rounding_Mode.bankers)) . should_equal (Decimal.new 23.4)
            (Decimal.new -3.4 . add (Decimal.new -20.05) (Math_Context.new 3)) . should_equal (Decimal.new -23.5)
            (Decimal.new -3.4 . add (Decimal.new -20.05) (Math_Context.new 3 Rounding_Mode.bankers)) . should_equal (Decimal.new -23.4)
            (Decimal.new -867.625 . subtract (Decimal.new -33.05) (Math_Context.new 5)) . should_equal (Decimal.new -834.58)
            (Decimal.new -867.625 . subtract (Decimal.new -33.05) (Math_Context.new 5 Rounding_Mode.bankers)) . should_equal (Decimal.new -834.58)
            (Decimal.new 49.31 . multiply (Decimal.new 5) (Math_Context.new 4)) . should_equal (Decimal.new 246.6)
            (Decimal.new 49.31 . multiply (Decimal.new 5) (Math_Context.new 4 Rounding_Mode.bankers)) . should_equal (Decimal.new 246.6)
            (Decimal.new 49.29 . multiply (Decimal.new 5) (Math_Context.new 4)) . should_equal (Decimal.new 246.5)
            (Decimal.new 49.29 . multiply (Decimal.new 5) (Math_Context.new 4 Rounding_Mode.bankers)) . should_equal (Decimal.new 246.4)
            (Decimal.new 247.75 . divide (Decimal.new -5) (Math_Context.new 3)) . should_equal (Decimal.new -49.6)
            (Decimal.new 247.75 . divide (Decimal.new -5) (Math_Context.new 3 Rounding_Mode.bankers)) . should_equal (Decimal.new -49.6)

        group_builder.specify "should allow mixed arithmetic" <|
            (Decimal.new 1 + 2) . should_equal 3
            (Decimal.new 1 - 2) . should_equal -1
            (Decimal.new 3 * 4) . should_equal 12
            (Decimal.new 3 / 4) . should_equal 0.75

            (1 + Decimal.new 2) . should_equal 3
            (1 - Decimal.new 2) . should_equal -1
            (3 * Decimal.new 4) . should_equal 12
            (3 / Decimal.new 4) . should_equal 0.75

            (Decimal.new 1 + 2.0) . should_equal 3
            (Decimal.new 1 - 2.0) . should_equal -1
            (Decimal.new 3 * 4.0) . should_equal 12
            (Decimal.new 3 / 4.0) . should_equal 0.75

            (1 + Decimal.new 2.0) . should_equal 3
            (1 - Decimal.new 2.0) . should_equal -1
            (3 * Decimal.new 4.0) . should_equal 12
            (3 / Decimal.new 4.0) . should_equal 0.75

        group_builder.specify "should get an aritmetic error when a result is a nonterminating decimal expansion" <|
            (Decimal.new 1 / Decimal.new 3) . should_fail_with Arithmetic_Error

        group_builder.specify "should negate values correctly" <|
            Decimal.new 5 . negate . should_equal -5
            Decimal.new -5 . negate . should_equal 5
            Decimal.new 5.3 . negate . should_equal -5.3
            Decimal.new -5.3 . negate . should_equal 5.3
            Decimal.new 0 . negate . should_equal 0
            Decimal.new -0 . negate . should_equal 0
            d = Decimal.new 5
            nd = -d
            nd . should_equal -5
            d2 = Decimal.new -5
            nd2 = -d2
            nd2 . should_equal 5

<<<<<<< HEAD
    suite_builder.group "conversions" group_builder->
        group_builder.specify "should convert correctly to and from Integer" <|
            a = Decimal.new "12000"
            b = Decimal.new "12000" (Math_Context.new 2)
            c = Decimal.new "12000" (Math_Context.new 3)
            d = Decimal.new "2345.6"
            huge_a = Decimal.new "3.4E320"
            huge_b = Decimal.new "3.400E320"
            huge_c = Decimal.new "3.4000000E320"
            huge_integer = 34 * (10 ^ 319)

            a.to_integer . should_equal 12000
            b.to_integer . should_equal 12000
            c.to_integer . should_equal 12000
            d.to_integer . should_equal 2345
            huge_a.to_integer . should_equal huge_integer
            huge_b.to_integer . should_equal huge_integer
            huge_c.to_integer . should_equal huge_integer

            (-a).to_integer . should_equal -12000
            (-b).to_integer . should_equal -12000
            (-c).to_integer . should_equal -12000
            (-d).to_integer . should_equal -2345
            (-huge_a).to_integer . should_equal -huge_integer
            (-huge_b).to_integer . should_equal -huge_integer
            (-huge_c).to_integer . should_equal -huge_integer

        group_builder.specify "should convert correctly to Float" <|
            a = Decimal.new "12000"
            b = Decimal.new "12000" (Math_Context.new 2)
            c = Decimal.new "12000" (Math_Context.new 3)
            huge_a = Decimal.new "3.4E300"
            huge_b = Decimal.new "3.400E300"
            huge_c = Decimal.new "3.4000000E300"
            huge_float = 3.4 * (10 ^ 300)

            a.to_float . should_equal 12000.0
            b.to_float . should_equal 12000.0
            c.to_float . should_equal 12000.0
            huge_a.to_float . should_equal huge_float
            huge_b.to_float . should_equal huge_float
            huge_c.to_float . should_equal huge_float

            (-a).to_float . should_equal -12000
            (-b).to_float . should_equal -12000
            (-c).to_float . should_equal -12000
            (-huge_a).to_float . should_equal -huge_float
            (-huge_b).to_float . should_equal -huge_float
            (-huge_c).to_float . should_equal -huge_float

        group_builder.specify "attaches a warning to the result of .to_float when it is out the representable range" <|
            huge_a = Decimal.new "3.4E320"
            f = huge_a.to_float
            f.should_equal Number.positive_infinity
            Problems.expect_only_warning Out_Of_Range f
            f2 = (-huge_a).to_float
            f2.should_equal Number.negative_infinity
            Problems.expect_only_warning Out_Of_Range f2

        group_builder.specify "attaches a warning to the result of .to_float when it results in a loss of precision" <|
            Problems.expect_only_warning Loss_Of_Numeric_Precision (Decimal.new "0.1" . to_float)

        group_builder.specify "should convert correctly to Integer and Float using implicit conversions" <|
            i = Integer.from (Decimal.new "5634")
            i.should_be_a Integer
            i.should_equal 5634

            f = Float.from (Decimal.new "56.34")
            f.should_be_a Float
            f.should_equal 56.34

        group_builder.specify "Decimal.to_float should compare correctly with the original Decimal" <|
            huge_a = Decimal.new "3.4E300"
            huge_a_float = Float.from huge_a

            (huge_a_float == huge_a) . should_be_true
            (huge_a == huge_a_float) . should_be_true

        group_builder.specify "Decimal.to_integer should compare correctly with the original Decimal" <|
            huge_a = Decimal.new "3.4E320"
            huge_a_int = Integer.from huge_a

            (huge_a_int == huge_a) . should_be_true

        group_builder.specify "Decimal.to_integer should compare correctly with the original Decimal (failing case)" <|
            huge_a = Decimal.new "3.4E320"
            huge_a_int = Integer.from huge_a

            (huge_a == huge_a_int) . should_be_true
=======
    suite_builder.group "remainder" group_builder->
        group_builder.specify "should define remainder" <|
            cases = []
                + [[5, 3, 2], [5.0, 3.0, 2.0], [3.5, 2, 1.5], [10.5, 1.0, 0.5], [3, 1, 0], [3.0, 1.0, 0]]
                + [[-5, 3, -2], [-5.0, 3.0, -2.0], [-3.5, 2, -1.5], [-10.5, 1.0, -0.5], [-3, 1, 0], [-3.0, 1.0, 0]]
                + [[2.7, 0.5, 0.2], [2.7, 0.4, 0.3], [-2.7, 0.5, -0.2], [-2.7, 0.4, -0.3]]
                + [["9223372036854775807", 10, 7], ["9223372036854775808", 10, 8], ["922337203685477580000000000008", 10, 8]]
                + [["-9223372036854775808", 10, -8], ["-9223372036854775809", 10, -9], ["-922337203685477580000000000008", 10, -8]]
            cases.map c->
                base = c.at 0
                modulus = c.at 1
                residue = c.at 2
                (Decimal.new base % modulus) . should_equal residue
                (Decimal.new base % Decimal.new modulus) . should_equal residue

        group_builder.specify "should define remainder (example)" <|
            (Decimal.new 10 . remainder 3) . should_equal 1
            (Decimal.new 10 % 3) . should_equal 1

        group_builder.specify "remainder 0 should throw" <|
            (Decimal.new 3 % 0) . should_fail_with Arithmetic_Error
            (Decimal.new 3 % Decimal.new 0) . should_fail_with Arithmetic_Error

    suite_builder.group "div" group_builder->
        group_builder.specify "should define div" <|
            Decimal.new "10" . div (Decimal.new "3") . should_equal 3
            Decimal.new "10.28" . div (Decimal.new "3.01") . should_equal 3

            Decimal.new "35" . div (Decimal.new "6") . should_equal 5
            Decimal.new "-35" . div (Decimal.new "6") . should_equal -5
            Decimal.new "35" . div (Decimal.new "-6") . should_equal -5
            Decimal.new "-35" . div (Decimal.new "-6") . should_equal 5
            Decimal.new "35.0" . div (Decimal.new "6") . should_equal 5
            Decimal.new "35.3" . div (Decimal.new "6") . should_equal 5

            Decimal.new "35" . div (Decimal.new "5") . should_equal 7

            Decimal.new "0" . div (Decimal.new "5") . should_equal 0

            Decimal.new "12" . div (Decimal.new "0") . should_fail_with Arithmetic_Error

    suite_builder.group "pow" group_builder->
        group_builder.specify "should define pow" <|
            Decimal.new "10" . pow 3 . should_equal 1000

            (Decimal.new "10" ^ 3) . should_equal 1000

            (Decimal.new "-10" ^ 2) . should_equal 100
            (Decimal.new "-10" ^ 3) . should_equal -1000

            (Decimal.new "2" ^ 5) . should_equal 32
            (Decimal.new "3" ^ 4) . should_equal 81
            (Decimal.new "-2" ^ 5) . should_equal -32
            (Decimal.new "-3" ^ 4) . should_equal 81

            (Decimal.new "2.25" ^ 5) . should_equal 57.6650390625

            (Decimal.new "10" ^ 1) . should_equal 10
            (Decimal.new "2" ^ 1) . should_equal 2
            (Decimal.new "10" ^ 0) . should_equal 1
            (Decimal.new "2" ^ 0) . should_equal 1

            (Decimal.new "23234" ^ 12) . should_equal (Decimal.new "24745020631916033678933049360198248076412726408646656")
            (Decimal.new "-794" ^ 112) . should_equal (Decimal.new "6024156861645760455373941610695035918372130160062114486642167348130629475133139191309665922068844301194118714216190697635299124619812230483098091272538558376111325623532711124479664789034731517753138259958467197045503553217529624389271803885423122798234927557537822587658929087103065356345719502482054440067247048272417652736")

        group_builder.specify "should throw an error for exponent out of range" <|
            Decimal.new "10" . pow -1 . should_fail_with Arithmetic_Error
            Decimal.new "10" . pow 99999999999 . should_fail_with Arithmetic_Error
>>>>>>> 0b944932

main =
    suite = Test.build suite_builder->
        add_specs suite_builder
    suite.run_with_filter<|MERGE_RESOLUTION|>--- conflicted
+++ resolved
@@ -499,7 +499,6 @@
             nd2 = -d2
             nd2 . should_equal 5
 
-<<<<<<< HEAD
     suite_builder.group "conversions" group_builder->
         group_builder.specify "should convert correctly to and from Integer" <|
             a = Decimal.new "12000"
@@ -589,7 +588,7 @@
             huge_a_int = Integer.from huge_a
 
             (huge_a == huge_a_int) . should_be_true
-=======
+
     suite_builder.group "remainder" group_builder->
         group_builder.specify "should define remainder" <|
             cases = []
@@ -658,7 +657,6 @@
         group_builder.specify "should throw an error for exponent out of range" <|
             Decimal.new "10" . pow -1 . should_fail_with Arithmetic_Error
             Decimal.new "10" . pow 99999999999 . should_fail_with Arithmetic_Error
->>>>>>> 0b944932
 
 main =
     suite = Test.build suite_builder->
