--- conflicted
+++ resolved
@@ -943,7 +943,6 @@
             Math.min (Decimal.new "12E70") (Decimal.new "13E70") . should_equal (Decimal.new "12E70")
             Math.max (Decimal.new "12E70") (Decimal.new "13E70") . should_equal (Decimal.new "13E70")
 
-<<<<<<< HEAD
     suite_builder.group "Integer/Float .to_decimal" group_builder->
         group_builder.specify ".to_decimal should convert to Decimal" <|
             12 . to_decimal . should_be_a Decimal
@@ -955,7 +954,7 @@
         group_builder.specify "examples" <|
             12 . to_decimal . should_equal (Decimal.new "12")
             12.3 . to_decimal . should_equal (Decimal.new "12.3")
-=======
+
     suite_builder.group "BigDecimal internal representation methods" group_builder->
         group_builder.specify "internal accessors should work correctly" <|
             d = Decimal.new "123.456"
@@ -963,7 +962,6 @@
             d.scale . should_equal 3
             d.unscaled_value . should_equal 123456
             d.internal_representation . should_equal [123456, 6, 3]
->>>>>>> de406c69
 
 main =
     suite = Test.build suite_builder->
