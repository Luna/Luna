from Standard.Base import all
import Standard.Base.Errors.Common.Arithmetic_Error
import Standard.Base.Errors.Illegal_Argument.Illegal_Argument

from Standard.Base.Data.Numbers import Number_Parse_Error
from Standard.Base.Errors.Common import Loss_Of_Numeric_Precision, Out_Of_Range

from Standard.Test import all

Decimal.should_have_rep self rep = self.internal_representation . should_equal rep

add_specs suite_builder =
    suite_builder.group "construction" group_builder->
        group_builder.specify "should be able to construct a Decimal from a string" <|
            Decimal.new "123.45" . should_have_rep [12345, 5, 2]
            Decimal.from_string "123.45" . should_have_rep [12345, 5, 2]

        group_builder.specify "should throw Number_Parse_Error on a badly-formatted string" <|
            Decimal.new "ee" . should_fail_with Number_Parse_Error
            Decimal.new "--123.3.3" . should_fail_with Number_Parse_Error

        group_builder.specify "should be able to construct a Decimal from a string, with an explicit precision, using the default rounding" <|
            mc = Math_Context.new 4
            Decimal.new "123.45" mc . should_have_rep [1235, 4, 1]
            Decimal.new "123.45" mc . should_equal (Decimal.new "123.5")

        group_builder.specify "should be able to construct a Decimal from a string, with an explicit precision, using a non-default rounding" <|
            mc = Math_Context.new 4 Rounding_Mode.bankers
            Decimal.new "123.45" mc . should_have_rep [1234, 4, 1]
            Decimal.new "123.45" mc . should_equal (Decimal.new "123.4")

        group_builder.specify "should be able to construct a Decimal from a long string" <|
            Decimal.new "495782984723948723947239938732974241.2345" . should_have_rep [4957829847239487239472399387329742412345, 40, 4]
            Decimal.from_string "495782984723948723947239938732974241.2345" . should_have_rep [4957829847239487239472399387329742412345, 40, 4]

        group_builder.specify "should be able to construct a Decimal from a small integer" <|
            Decimal.new 1234500 . should_have_rep [1234500, 7, 0]

        group_builder.specify "should be able to construct a Decimal from a small integer, with an explicit precision, using the default rounding" <|
            mc = Math_Context.new 4
            Decimal.new 1234500 mc . should_have_rep [1235, 4, -3]
            Decimal.new 1234500 mc . should_equal (Decimal.new 1235000)

        group_builder.specify "should be able to construct a Decimal from a small integer, with an explicit precision, using the non-default rounding" <|
            mc = Math_Context.new 4 Rounding_Mode.bankers
            Decimal.new 1234500 mc . should_have_rep [1234, 4, -3]
            Decimal.new 1234500 mc . should_equal (Decimal.new 1234000)

        group_builder.specify "should be able to construct a Decimal from a large integer" <|
            Decimal.new 495782984723948723947239938732974241234500 . should_have_rep [495782984723948723947239938732974241234500 , 42, 0]

        group_builder.specify "should be able to construct a Decimal from a large integer, with an explicit precision, using the default rounding" <|
            mc = Math_Context.new 39
            Decimal.new 495782984723948723947239938732974241234500 mc . should_have_rep [495782984723948723947239938732974241235 , 39, -3]
            Decimal.new 495782984723948723947239938732974241234500 mc . should_equal (Decimal.new 495782984723948723947239938732974241235000 )

        group_builder.specify "should be able to construct a Decimal from a large integer, with an explicit precision, using the non-default rounding" <|
            mc = Math_Context.new 39 Rounding_Mode.bankers
            Decimal.new 495782984723948723947239938732974241234500 mc . should_have_rep [495782984723948723947239938732974241234 , 39, -3]
            Decimal.new 495782984723948723947239938732974241234500 mc . should_equal (Decimal.new 495782984723948723947239938732974241234000 )

        group_builder.specify "should be able to construct a Decimal from a float" <|
            d = Decimal.from_float 123.45
            d.should_have_rep [12345, 5, 2]

        group_builder.specify "should be able to construct a Decimal from a float, with an explicit precision, using the default rounding" <|
            mc = Math_Context.new 5
            d = Decimal.from_float 123.125 mc
            d.should_have_rep [12313, 5, 2]
            d.should_equal (Decimal.new "123.13")

        group_builder.specify "should be able to construct a Decimal from a float, with an explicit precision, using a non-default rounding" <|
            mc = Math_Context.new 5 Rounding_Mode.bankers
            d = Decimal.from_float 123.125 mc
            d.should_have_rep [12312, 5, 2]
            d.should_equal (Decimal.new "123.12")

        group_builder.specify "should be able to explicity and implicitly specify infinite precision" <|
            Decimal.new "123.125" (Math_Context.new 5) . should_equal 123.13
            Decimal.new "123.125" (Math_Context.new Unlimited) . should_equal 123.125
            Decimal.new "123.125" (Math_Context.new 0) . should_equal 123.125

            d1 = Decimal.new "1"
            d3 = Decimal.new "3"
            d4 = Decimal.new "4"

            d1.divide d4 (Math_Context.new Unlimited) . should_equal 0.25
            d1.divide d3 (Math_Context.new 12) . internal_representation . should_equal [333333333333, 12, 12]
            d1.divide d3 . should_fail_with Arithmetic_Error
            d1.divide d3 (Math_Context.new Unlimited) . should_fail_with Arithmetic_Error

        group_builder.specify "should report precision loss accurately" <|
            mc4 = Math_Context.new 4
            mc5 = Math_Context.new 5

            Problems.not_expect_warning (Decimal.new "123.25")
            Problems.expect_warning Loss_Of_Numeric_Precision (Decimal.new "123.25" mc4)
            Problems.not_expect_warning Loss_Of_Numeric_Precision (Decimal.new "123.25" mc5)

            Problems.expect_warning Loss_Of_Numeric_Precision (Decimal.new 123.25)
            Problems.expect_warning Loss_Of_Numeric_Precision (Decimal.new 123.25 mc4)
            Problems.expect_warning Loss_Of_Numeric_Precision (Decimal.new 123.25 mc5)

            Problems.not_expect_warning (Decimal.new 12325)
            Problems.expect_warning Loss_Of_Numeric_Precision (Decimal.new 12325 mc4)
            Problems.not_expect_warning Loss_Of_Numeric_Precision (Decimal.new 12325 mc5)

        group_builder.specify "should throw Illegal_Argument for NaN/Inf" <|
            Decimal.new Number.nan . should_fail_with Illegal_Argument
            Decimal.new Number.positive_infinity . should_fail_with Illegal_Argument
            Decimal.new Number.negative_infinity . should_fail_with Illegal_Argument

        group_builder.specify "should be convertible via .from" <|
            Decimal.from "123.45" . should_equal (Decimal.new "123.45")
            Decimal.from "123.45" . should_equal (Decimal.from_string "123.45")
            Decimal.from 123.45 . should_equal (Decimal.new 123.45)
            Decimal.from 123.45 . should_equal (Decimal.from_float 123.45)
            Decimal.from 12345 . should_equal (Decimal.new 12345)
            Decimal.from 12345 . should_equal (Decimal.from_integer 12345)

        group_builder.specify "constructor should respect Math_Context " <|
            Decimal.new 12000 (Math_Context.new 0) . should_equal 12000
            Decimal.new 12000 (Math_Context.new 1) . should_equal 10000
            Decimal.new 12000 (Math_Context.new 2) . should_equal 12000
            Decimal.new 12000 (Math_Context.new 3) . should_equal 12000

    suite_builder.group "comparison" group_builder->
        group_builder.specify "should compare correctly" <|
            nums = [["-45.23", "124.872"], [-45.23, 124.872], [-45, 124]]
            nums.map pr->
                a = Decimal.new (pr.at 0)
                b = Decimal.new (pr.at 1)

                (a == a) . should_be_true
                (b == b) . should_be_true
                (a == b) . should_be_false
                (b == a) . should_be_false

                (a != a) . should_be_false
                (b != b) . should_be_false
                (a != b) . should_be_true
                (b != a) . should_be_true

                (a <= a) . should_be_true
                (b <= b) . should_be_true
                (a <= b) . should_be_true
                (b <= a) . should_be_false

                (a >= a) . should_be_true
                (b >= b) . should_be_true
                (a >= b) . should_be_false
                (b >= a) . should_be_true

                (a < b) . should_be_true
                (b > a) . should_be_true
                (a > b) . should_be_false
                (b < a) . should_be_false

                (a <= b) . should_be_true
                (b >= a) . should_be_true
                (a >= b) . should_be_false
                (b <= a) . should_be_false

                (a < a) . should_be_false
                (b < b) . should_be_false
                (a > a) . should_be_false
                (b > b) . should_be_false

                a . should_equal a
                b . should_equal b
                a . should_not_equal b
                b . should_not_equal a

        group_builder.specify "should compare correctly, even with different internal representations" <|
            a = Decimal.new "12000"
            b = Decimal.new "12000" (Math_Context.new 2)
            c = Decimal.new "12000" (Math_Context.new 3)
            huge_a = Decimal.new "3.4E320"
            huge_b = Decimal.new "3.400E320"
            huge_c = Decimal.new "3.4000000E320"

            combinations = [[a, b], [a, c], [b, c], [huge_a, huge_b], [huge_a, huge_c], [huge_b, huge_c]]
                + [[-a, -b], [-a, -c], [-b, -c], [-huge_a, -huge_b], [-huge_a, -huge_c], [-huge_b, -huge_c]]
            combinations.map pr->
                x0 = pr.at 0
                x1 = pr.at 1

                ir0 = x0.internal_representation
                ir1 = x1.internal_representation
                ir0 . should_not_equal ir1

                (x0 == x1) . should_be_true
                (x1 == x0) . should_be_true
                (x0 != x1) . should_be_false
                (x1 != x0) . should_be_false

                (Comparable.hash_builtin x0) . should_equal (Comparable.hash_builtin x1)

        group_builder.specify "should compare correctly to Integer and Float" <|
            values = []
                + [[0.1, 0.1]]
                + [["0.1", 0.1]]
                + [["0", 0]]
                + [["1", 1]]
                + [["-1", -1]]
                + [["2", 2]]
                + [["-2", -2]]
                + [["0", 0.0]]
                + [["1", 1.0]]
                + [["-1", -1.0]]
                + [["2", 2.0]]
                + [["-2", -2.0]]
                + [[0, 0]]
                + [[1, 1]]
                + [[-1, -1]]
                + [[2, 2]]
                + [[-2, -2]]
                + [[0, 0.0]]
                + [[1, 1.0]]
                + [[-1, -1.0]]
                + [[2, 2.0]]
                + [[-2, -2.0]]
                + [["12.34", 12.34]]
                + [["-34.56", -34.56]]
                + [["72775434512.34", 72775434512.34]]
                + [["-347757349.56784374", -347757349.56784374]]
                + [[12.34, 12.34]]
                + [[-34.56, -34.56]]
                + [[72775434512.34, 72775434512.34]]
                + [[-347757349.56784374, -347757349.56784374]]
                + [["2.0", 2.0]]
                + [["2.00", 2.0]]
                + [["2.000", 2.0]]
                + [[9223372036854770000.0, 9223372036854770000.0]]
                + [[9223372036854770000000.0, 9223372036854770000000.0]]
                + [[92233720368547700000000000000000000000.0, 92233720368547700000000000000000000000.0]]
                + [[9223372036854775805, 9223372036854775805]]
                + [[9223372036854775806, 9223372036854775806]]
                + [[9223372036854775807, 9223372036854775807]]
                + [[9223372036854775808, 9223372036854775808]]
                + [[9223372036854775809, 9223372036854775809]]
                + [[9223372036854775999, 9223372036854775999]]
                + [[9223372036854776000, 9223372036854776000]]
                + [[9223372036854776001, 9223372036854776001]]
                + [[9223372036854777000, 9223372036854777000]]
                + [[-9223372036854775810, -9223372036854775810]]
                + [[-9223372036854775809, -9223372036854775809]]
                + [[-9223372036854775808, -9223372036854775808]]
                + [[-9223372036854775807, -9223372036854775807]]
                + [[-9223372036854775807, -9223372036854775807]]
                + [[-9223372036854775806, -9223372036854775806]]
                + [[3946372036854775806000, 3946372036854775806000]]
                + [[3946372036854775807000, 3946372036854775807000]]
                + [[3946372036854775808000, 3946372036854775808000]]
                + [[-3946372036854775809000, -3946372036854775809000]]
                + [[-3946372036854775808000, -3946372036854775808000]]
                + [[-3946372036854775807000, -3946372036854775807000]]
                + [[39463720368547758060000000, 39463720368547758060000000]]
                + [[39463720368547758070000000, 39463720368547758070000000]]
                + [[39463720368547758080000000, 39463720368547758080000000]]
                + [[-39463720368547758090000000, -39463720368547758090000000]]
                + [[-39463720368547758080000000, -39463720368547758080000000]]
                + [[-39463720368547758070000000, -39463720368547758070000000]]
                + [["9223372036854775805", 9223372036854775805]]
                + [["9223372036854775806", 9223372036854775806]]
                + [["9223372036854775807", 9223372036854775807]]
                + [["9223372036854775808", 9223372036854775808]]
                + [["9223372036854775809", 9223372036854775809]]
                + [["9223372036854775999", 9223372036854775999]]
                + [["9223372036854776000", 9223372036854776000]]
                + [["9223372036854776001", 9223372036854776001]]
                + [["9223372036854777000", 9223372036854777000]]
                + [["-9223372036854775810", -9223372036854775810]]
                + [["-9223372036854775809", -9223372036854775809]]
                + [["-9223372036854775808", -9223372036854775808]]
                + [["-9223372036854775807", -9223372036854775807]]
                + [["-9223372036854775807", -9223372036854775807]]
                + [["-9223372036854775806", -9223372036854775806]]
                + [["3946372036854775806000", 3946372036854775806000]]
                + [["3946372036854775807000", 3946372036854775807000]]
                + [["3946372036854775808000", 3946372036854775808000]]
                + [["-3946372036854775809000", -3946372036854775809000]]
                + [["-3946372036854775808000", -3946372036854775808000]]
                + [["-3946372036854775807000", -3946372036854775807000]]
                + [["39463720368547758060000000", 39463720368547758060000000]]
                + [["39463720368547758070000000", 39463720368547758070000000]]
                + [["39463720368547758080000000", 39463720368547758080000000]]
                + [["-39463720368547758090000000", -39463720368547758090000000]]
                + [["-39463720368547758080000000", -39463720368547758080000000]]
                + [["-39463720368547758070000000", -39463720368547758070000000]]
                + [[Float.max_value, Float.max_value]]
                + [[-Float.max_value, -Float.max_value]]
                + [[Float.min_value, Float.min_value]]
                + [[-Float.min_value, -Float.min_value]]
                + [[Float.max_value-1.0, Float.max_value-1.0]]
                + [[-Float.max_value+1.0, -Float.max_value+1.0]]

            values.map pr->
                v = pr.at 0
                d = Decimal.new v
                expected = pr.at 1

                d . should_equal expected
                expected . should_equal d
                (d == expected) . should_be_true
                (expected == d) . should_be_true
                (d != expected) . should_be_false
                (expected != d) . should_be_false

                if v.is_a Text . not then
                    lesser = if v > 10000 then v/2 else if v < -10000 then v*2 else v-1
                    greater = if v > 10000 then v*2 else if v < -10000 then v/2 else v+1
                    (v > lesser) . should_be_true
                    (v < greater) . should_be_true

                    (d <= v) . should_be_true
                    (d >= v) . should_be_true
                    (v <= d) . should_be_true
                    (v >= d) . should_be_true

                    (d < d) . should_be_false
                    (d > d) . should_be_false
                    (d <= d) . should_be_true
                    (d >= d) . should_be_true

                    if greater.is_infinite.not then
                        (d < greater) . should_be_true
                        (d <= greater) . should_be_true
                        (greater > d) . should_be_true
                        (greater >= d) . should_be_true
                        (d > greater) . should_be_false
                        (d >= greater) . should_be_false
                        (greater < d) . should_be_false
                        (greater <= d) . should_be_false

                    if lesser.is_infinite.not then
                        (d > lesser) . should_be_true
                        (d >= lesser) . should_be_true
                        (lesser < d) . should_be_true
                        (lesser <= d) . should_be_true
                        (d < lesser) . should_be_false
                        (d <= lesser) . should_be_false
                        (lesser > d) . should_be_false
                        (lesser >= d) . should_be_false

    suite_builder.group "edge cases" group_builder->
        group_builder.specify "can support values outside the double range" <|
            d = Decimal.new Float.max_value
            (d == Float.max_value) . should_be_true
            ((d * d) == Float.max_value) . should_be_false
            ((-(d * d)) == -Float.max_value) . should_be_false
            Comparable.hash_builtin (d * d) . should_equal -1851772048
            Comparable.hash_builtin -(d * d) . should_equal 1851772048
            Comparable.hash_builtin ((d * d) + 0.1) . should_equal -1176480326
            Comparable.hash_builtin ((-(d * d)) + 0.1) . should_equal -534461530

    suite_builder.group "arithmetic" group_builder->
        group_builder.specify "should allow arithmetic with Decimals, without Math_Context" <|
            (Decimal.new 1 + Decimal.new 2) . should_equal (Decimal.new 3)
            (Decimal.new 1.1 + Decimal.new 2.2) . should_equal (Decimal.new 3.3)

            (Decimal.new 10 - Decimal.new 6) . should_equal (Decimal.new 4)
            (Decimal.new 10.1 - Decimal.new 6.6) . should_equal (Decimal.new 3.5)

            (Decimal.new 3 * Decimal.new 7) . should_equal (Decimal.new 21)
            (Decimal.new 3.12 * Decimal.new 7.97) . should_equal (Decimal.new 24.8664)

            (Decimal.new 50 / Decimal.new 2) . should_equal (Decimal.new 25)
            (Decimal.new 50.75 / Decimal.new 2.5) . should_equal (Decimal.new 20.3)

            (Decimal.new 1 + Decimal.new -2) . should_equal (Decimal.new -1)
            (Decimal.new 1.1 + Decimal.new -2.2) . should_equal (Decimal.new -1.1)

            (Decimal.new -10 - Decimal.new 6) . should_equal (Decimal.new -16)
            (Decimal.new 10.1 - Decimal.new -6.6) . should_equal (Decimal.new 16.7)

            (Decimal.new 3 * Decimal.new -7) . should_equal (Decimal.new -21)
            (Decimal.new -3.12 * Decimal.new 7.97) . should_equal (Decimal.new -24.8664)

            (Decimal.new -50 / Decimal.new -2) . should_equal (Decimal.new 25)
            (Decimal.new -50.75 / Decimal.new -2.5) . should_equal (Decimal.new 20.3)

            (Decimal.new 213427523957 + Decimal.new 93849398884384) . should_equal (Decimal.new 94062826408341)
            (Decimal.new "723579374753.3535345" + Decimal.new "35263659267.23434535") . should_equal (Decimal.new "758843034020.58787985")

            (Decimal.new -29388920982834 - Decimal.new 842820) . should_equal (Decimal.new -29388921825654)
            (Decimal.new "-8273762787.3535345" - Decimal.new "76287273.23434535") . should_equal (Decimal.new "-8350050060.58787985")

            (Decimal.new 7297927982888383 * Decimal.new 828737) . should_equal (Decimal.new 6048062942754969862271)
            (Decimal.new "893872388.3535345" * Decimal.new "72374727737.23434535") . should_equal (Decimal.new "64693770738918463976.840471466139575")

            (Decimal.new "909678645268840" / Decimal.new "28029830") . should_equal (Decimal.new "32453948")
            (Decimal.new "384456406.7860325392609633764" / Decimal.new "24556.125563546") . should_equal (Decimal.new "15656.2323234234")

            (Decimal.new 3948539458034580838458034803485 + Decimal.new 237957498573948579387495837459837) . should_equal (Decimal.new 241906038031983160225953872263322)
            (Decimal.new "927349527347587934.34573495739475938745" + Decimal.new "37593874597239487593745.3457973847574") . should_equal (Decimal.new "37594801946766835181679.69153234215215938745")

            (Decimal.new -239485787538745937495873495759598 - Decimal.new 273958739485793475934793745) . should_equal (Decimal.new -239486061497485423289349430553343)
            (Decimal.new "-79237492374927979579239292.293749287928373" - Decimal.new "239729379279872947923947.234273947927397239") . should_equal (Decimal.new "-79477221754207852527163239.528023235855770239")

            (Decimal.new 3745937948729837923798237 * Decimal.new 273948729872398729387) . should_equal (Decimal.new 1026194943235357770434981633846801087750690719)
            (Decimal.new "38450830483049850394093.48579374987938934" * Decimal.new "297349287397297.2394279379287398729879234") . should_equal (Decimal.new "11433327043969147404767677628296882442.487387236451853113753778864149360386696556")

            (Decimal.new 1026194943235357770434981633846801087750690719 / Decimal.new 273948729872398729387) . should_equal (Decimal.new 3745937948729837923798237)
            (Decimal.new "11433327043969147404767677628296882442.487387236451853113753778864149360386696556" / Decimal.new "297349287397297.2394279379287398729879234") . should_equal (Decimal.new "38450830483049850394093.48579374987938934")

        group_builder.specify "should allow arithmetic with Decimals, with precision setting (examples)" <|
             (Decimal.new "10.22") . add (Decimal.new "20.33") (Math_Context.new 3) . should_equal (Decimal.new 30.6)
             (Decimal.new "20.33") . subtract (Decimal.new "10.22") (Math_Context.new 3) . should_equal (Decimal.new 10.1)
             (Decimal.new "10.22") . multiply (Decimal.new "20.33") (Math_Context.new 4) . should_equal (Decimal.new 207.8)
             (Decimal.new "1065.9378") . divide (Decimal.new "23.34") (Math_Context.new 3) . should_equal (Decimal.new 45.7)

        group_builder.specify "should allow arithmetic with Decimals, with precision setting" <|
            (Decimal.new 213427523957 . add (Decimal.new 93849398884384) (Math_Context.new 8)) . should_equal (Decimal.new 94062826000000)
            (Decimal.new "723579374753.3535345" . add (Decimal.new "35263659267.23434535") (Math_Context.new 12)) . should_equal (Decimal.new "758843034021")

            (Decimal.new -29388920982834 . subtract (Decimal.new 842820) (Math_Context.new 7)) . should_equal (Decimal.new -29388920000000)
            (Decimal.new "-8273762787.3535345" . subtract (Decimal.new "76287273.23434535") (Math_Context.new 10)) . should_equal (Decimal.new "-8350050061")

            (Decimal.new 7297927982888383 . multiply  (Decimal.new 828737) (Math_Context.new 6)) . should_equal (Decimal.new 6048060000000000000000 )
            (Decimal.new "893872388.3535345" . multiply  (Decimal.new "72374727737.23434535") (Math_Context.new 14)) . should_equal (Decimal.new "64693770738918000000")

            (Decimal.new "909678645268840" . divide (Decimal.new "28029830") (Math_Context.new 6)) . should_equal (Decimal.new "32453900 ")
            (Decimal.new "384456406.7860325392609633764" . divide (Decimal.new "24556.125563546") (Math_Context.new 7)) . should_equal (Decimal.new "15656.23")

            (Decimal.new 3948539458034580838458034803485 . add (Decimal.new 237957498573948579387495837459837) (Math_Context.new 20)) . should_equal (Decimal.new 241906038031983160230000000000000)
            (Decimal.new "927349527347587934.34573495739475938745" . add (Decimal.new "37593874597239487593745.3457973847574") (Math_Context.new 24)) . should_equal (Decimal.new "37594801946766835181679.7")

            (Decimal.new -239485787538745937495873495759598 . subtract (Decimal.new 273958739485793475934793745) (Math_Context.new 12)) . should_equal (Decimal.new -239486061497000000000000000000000)
            (Decimal.new "-79237492374927979579239292.293749287928373" . subtract (Decimal.new "239729379279872947923947.234273947927397239") (Math_Context.new 16)) . should_equal (Decimal.new "-79477221754207850000000000")

            (Decimal.new 3745937948729837923798237 . multiply  (Decimal.new 273948729872398729387) (Math_Context.new 21)) . should_equal (Decimal.new 1026194943235357770430000000000000000000000000)
            (Decimal.new "38450830483049850394093.48579374987938934" . multiply  (Decimal.new "297349287397297.2394279379287398729879234") (Math_Context.new 35)) . should_equal (Decimal.new "11433327043969147404767677628296882000")

            (Decimal.new 1026194943235357770434981633846801087750690719 . divide (Decimal.new 273948729872398729387) (Math_Context.new 10)) . should_equal (Decimal.new 3745937949000000000000000)
            (Decimal.new "11433327043969147404767677628296882442.487387236451853113753778864149360386696556" . divide (Decimal.new "297349287397297.2394279379287398729879234") (Math_Context.new 9)) . should_equal (Decimal.new "38450830500000000000000")

        group_builder.specify "should allow arithmetic with Decimals, with precision setting and rounding mode" <|
            (Decimal.new 3.4 . add (Decimal.new 20.05) (Math_Context.new 3)) . should_equal (Decimal.new 23.5)
            (Decimal.new 3.4 . add (Decimal.new 20.05) (Math_Context.new 3 Rounding_Mode.bankers)) . should_equal (Decimal.new 23.4)
            (Decimal.new -3.4 . add (Decimal.new -20.05) (Math_Context.new 3)) . should_equal (Decimal.new -23.5)
            (Decimal.new -3.4 . add (Decimal.new -20.05) (Math_Context.new 3 Rounding_Mode.bankers)) . should_equal (Decimal.new -23.4)
            (Decimal.new -867.625 . subtract (Decimal.new -33.05) (Math_Context.new 5)) . should_equal (Decimal.new -834.58)
            (Decimal.new -867.625 . subtract (Decimal.new -33.05) (Math_Context.new 5 Rounding_Mode.bankers)) . should_equal (Decimal.new -834.58)
            (Decimal.new 49.31 . multiply (Decimal.new 5) (Math_Context.new 4)) . should_equal (Decimal.new 246.6)
            (Decimal.new 49.31 . multiply (Decimal.new 5) (Math_Context.new 4 Rounding_Mode.bankers)) . should_equal (Decimal.new 246.6)
            (Decimal.new 49.29 . multiply (Decimal.new 5) (Math_Context.new 4)) . should_equal (Decimal.new 246.5)
            (Decimal.new 49.29 . multiply (Decimal.new 5) (Math_Context.new 4 Rounding_Mode.bankers)) . should_equal (Decimal.new 246.4)
            (Decimal.new 247.75 . divide (Decimal.new -5) (Math_Context.new 3)) . should_equal (Decimal.new -49.6)
            (Decimal.new 247.75 . divide (Decimal.new -5) (Math_Context.new 3 Rounding_Mode.bankers)) . should_equal (Decimal.new -49.6)

        group_builder.specify "should allow mixed arithmetic" <|
            (Decimal.new 1 + 2) . should_equal 3
            (Decimal.new 1 - 2) . should_equal -1
            (Decimal.new 3 * 4) . should_equal 12
            (Decimal.new 3 / 4) . should_equal 0.75

            (1 + Decimal.new 2) . should_equal 3
            (1 - Decimal.new 2) . should_equal -1
            (3 * Decimal.new 4) . should_equal 12
            (3 / Decimal.new 4) . should_equal 0.75

            (Decimal.new 1 + 2.0) . should_equal 3
            (Decimal.new 1 - 2.0) . should_equal -1
            (Decimal.new 3 * 4.0) . should_equal 12
            (Decimal.new 3 / 4.0) . should_equal 0.75

            (1 + Decimal.new 2.0) . should_equal 3
            (1 - Decimal.new 2.0) . should_equal -1
            (3 * Decimal.new 4.0) . should_equal 12
            (3 / Decimal.new 4.0) . should_equal 0.75

        group_builder.specify "should get an aritmetic error when a result is a nonterminating decimal expansion" <|
            (Decimal.new 1 / Decimal.new 3) . should_fail_with Arithmetic_Error

        group_builder.specify "should negate values correctly" <|
            Decimal.new 5 . negate . should_equal -5
            Decimal.new -5 . negate . should_equal 5
            Decimal.new 5.3 . negate . should_equal -5.3
            Decimal.new -5.3 . negate . should_equal 5.3
            Decimal.new 0 . negate . should_equal 0
            Decimal.new -0 . negate . should_equal 0
            d = Decimal.new 5
            nd = -d
            nd . should_equal -5
            d2 = Decimal.new -5
            nd2 = -d2
            nd2 . should_equal 5

    suite_builder.group "conversions" group_builder->
        group_builder.specify "should convert correctly to and from Integer" <|
            a = Decimal.new "12000"
            b = Decimal.new "12000" (Math_Context.new 2)
            c = Decimal.new "12000" (Math_Context.new 3)
            d = Decimal.new "2345.6"
            huge_a = Decimal.new "3.4E320"
            huge_b = Decimal.new "3.400E320"
            huge_c = Decimal.new "3.4000000E320"
            huge_integer = 34 * (10 ^ 319)

            a.to_integer . should_equal 12000
            b.to_integer . should_equal 12000
            c.to_integer . should_equal 12000
            d.to_integer . should_equal 2345
            huge_a.to_integer . should_equal huge_integer
            huge_b.to_integer . should_equal huge_integer
            huge_c.to_integer . should_equal huge_integer

            (-a).to_integer . should_equal -12000
            (-b).to_integer . should_equal -12000
            (-c).to_integer . should_equal -12000
            (-d).to_integer . should_equal -2345
            (-huge_a).to_integer . should_equal -huge_integer
            (-huge_b).to_integer . should_equal -huge_integer
            (-huge_c).to_integer . should_equal -huge_integer

        group_builder.specify "should convert correctly to Float" <|
            a = Decimal.new "12000"
            b = Decimal.new "12000" (Math_Context.new 2)
            c = Decimal.new "12000" (Math_Context.new 3)
            huge_a = Decimal.new "3.4E300"
            huge_b = Decimal.new "3.400E300"
            huge_c = Decimal.new "3.4000000E300"
            huge_float = 3.4 * (10 ^ 300)

            a.to_float . should_equal 12000.0
            b.to_float . should_equal 12000.0
            c.to_float . should_equal 12000.0
            huge_a.to_float . should_equal huge_float
            huge_b.to_float . should_equal huge_float
            huge_c.to_float . should_equal huge_float

            (-a).to_float . should_equal -12000
            (-b).to_float . should_equal -12000
            (-c).to_float . should_equal -12000
            (-huge_a).to_float . should_equal -huge_float
            (-huge_b).to_float . should_equal -huge_float
            (-huge_c).to_float . should_equal -huge_float

        group_builder.specify "attaches a warning to the result of .to_float when it is out the representable range" <|
            huge_a = Decimal.new "3.4E320"
            f = huge_a.to_float
            f.should_equal Number.positive_infinity
            Problems.expect_only_warning (Out_Of_Range.Error huge_a "Outside representable Float range (approximately (-1.8E308, 1.8E308))") f
            Warning.get_all f . at 0 . value . to_display_text . should_equal "Value out of range: 3.4E+320: Outside representable Float range (approximately (-1.8E308, 1.8E308))"
            f2 = (-huge_a).to_float
            f2.should_equal Number.negative_infinity
            Problems.expect_only_warning (Out_Of_Range.Error -huge_a "Outside representable Float range (approximately (-1.8E308, 1.8E308))") f2
            Warning.get_all f2 . at 0 . value . to_display_text . should_equal "Value out of range: -3.4E+320: Outside representable Float range (approximately (-1.8E308, 1.8E308))"

        group_builder.specify "attaches a warning to the result of .to_float when it results in a loss of precision" <|
            Problems.expect_only_warning Loss_Of_Numeric_Precision (Decimal.new "0.1" . to_float)

        group_builder.specify "should convert correctly to Integer and Float using implicit conversions" <|
            i = Integer.from (Decimal.new "5634")
            i.should_be_a Integer
            i.should_equal 5634

            f = Float.from (Decimal.new "56.34")
            f.should_be_a Float
            f.should_equal 56.34

        group_builder.specify "Decimal.to_float should compare correctly with the original Decimal" <|
            huge_a = Decimal.new "3.4E300"
            huge_a_float = Float.from huge_a

            (huge_a_float == huge_a) . should_be_true
            (huge_a == huge_a_float) . should_be_true

        group_builder.specify "Decimal.to_integer should compare correctly with the original Decimal" <|
            huge_a = Decimal.new "3.4E320"
            huge_a_int = Integer.from huge_a

            (huge_a_int == huge_a) . should_be_true
            (huge_a == huge_a_int) . should_be_true

    suite_builder.group "remainder" group_builder->
        group_builder.specify "should define remainder" <|
            cases = []
                + [[5, 3, 2], [5.0, 3.0, 2.0], [3.5, 2, 1.5], [10.5, 1.0, 0.5], [3, 1, 0], [3.0, 1.0, 0]]
                + [[-5, 3, -2], [-5.0, 3.0, -2.0], [-3.5, 2, -1.5], [-10.5, 1.0, -0.5], [-3, 1, 0], [-3.0, 1.0, 0]]
                + [[2.7, 0.5, 0.2], [2.7, 0.4, 0.3], [-2.7, 0.5, -0.2], [-2.7, 0.4, -0.3]]
                + [["9223372036854775807", 10, 7], ["9223372036854775808", 10, 8], ["922337203685477580000000000008", 10, 8]]
                + [["-9223372036854775808", 10, -8], ["-9223372036854775809", 10, -9], ["-922337203685477580000000000008", 10, -8]]
            cases.map c->
                base = c.at 0
                modulus = c.at 1
                residue = c.at 2
                (Decimal.new base % modulus) . should_equal residue
                (Decimal.new base % Decimal.new modulus) . should_equal residue

        group_builder.specify "should define remainder (example)" <|
            (Decimal.new 10 . remainder 3) . should_equal 1
            (Decimal.new 10 % 3) . should_equal 1

        group_builder.specify "remainder 0 should throw" <|
            (Decimal.new 3 % 0) . should_fail_with Arithmetic_Error
            (Decimal.new 3 % Decimal.new 0) . should_fail_with Arithmetic_Error

    suite_builder.group "div" group_builder->
        group_builder.specify "should define div" <|
            Decimal.new "10" . div (Decimal.new "3") . should_equal 3
            Decimal.new "10.28" . div (Decimal.new "3.01") . should_equal 3

            Decimal.new "35" . div (Decimal.new "6") . should_equal 5
            Decimal.new "-35" . div (Decimal.new "6") . should_equal -5
            Decimal.new "35" . div (Decimal.new "-6") . should_equal -5
            Decimal.new "-35" . div (Decimal.new "-6") . should_equal 5
            Decimal.new "35.0" . div (Decimal.new "6") . should_equal 5
            Decimal.new "35.3" . div (Decimal.new "6") . should_equal 5

            Decimal.new "35" . div (Decimal.new "5") . should_equal 7

            Decimal.new "0" . div (Decimal.new "5") . should_equal 0

            Decimal.new "12" . div (Decimal.new "0") . should_fail_with Arithmetic_Error

    suite_builder.group "pow" group_builder->
        group_builder.specify "should define pow" <|
            Decimal.new "10" . pow 3 . should_equal 1000

            (Decimal.new "10" ^ 3) . should_equal 1000

            (Decimal.new "-10" ^ 2) . should_equal 100
            (Decimal.new "-10" ^ 3) . should_equal -1000

            (Decimal.new "2" ^ 5) . should_equal 32
            (Decimal.new "3" ^ 4) . should_equal 81
            (Decimal.new "-2" ^ 5) . should_equal -32
            (Decimal.new "-3" ^ 4) . should_equal 81

            (Decimal.new "2.25" ^ 5) . should_equal 57.6650390625

            (Decimal.new "10" ^ 1) . should_equal 10
            (Decimal.new "2" ^ 1) . should_equal 2
            (Decimal.new "10" ^ 0) . should_equal 1
            (Decimal.new "2" ^ 0) . should_equal 1

            (Decimal.new "23234" ^ 12) . should_equal (Decimal.new "24745020631916033678933049360198248076412726408646656")
            (Decimal.new "-794" ^ 112) . should_equal (Decimal.new "6024156861645760455373941610695035918372130160062114486642167348130629475133139191309665922068844301194118714216190697635299124619812230483098091272538558376111325623532711124479664789034731517753138259958467197045503553217529624389271803885423122798234927557537822587658929087103065356345719502482054440067247048272417652736")

        group_builder.specify "should throw an error for exponent out of range" <|
            Decimal.new "10" . pow -1 . should_fail_with Arithmetic_Error
            Decimal.new "10" . pow 99999999999 . should_fail_with Arithmetic_Error

<<<<<<< HEAD
    suite_builder.group "text conversion" group_builder->
        group_builder.specify "should convert to text correctly" <|
            Decimal.new "34.56" . to_text . should_equal "34.56"
            Decimal.new "34.56" . to_display_text . should_equal "34.56"
            Decimal.new "123E80" . to_text . should_equal "1.23E+82"
            Decimal.new "123E80" . to_display_text . should_equal "1.23E+82"
            Decimal.new "0.00016E-20" . to_text . should_equal "1.6E-24"
            Decimal.new "0.00016E-20" . to_display_text . should_equal "1.6E-24"

            Decimal.new "-34.56" . to_text . should_equal "-34.56"
            Decimal.new "-34.56" . to_display_text . should_equal "-34.56"
            Decimal.new "-123E80" . to_text . should_equal "-1.23E+82"
            Decimal.new "-123E80" . to_display_text . should_equal "-1.23E+82"
            Decimal.new "-0.00016E-20" . to_text . should_equal "-1.6E-24"
            Decimal.new "-0.00016E-20" . to_display_text . should_equal "-1.6E-24"

        group_builder.specify "should convert to text without scientific notation correctly" <|
            Decimal.new "34.56" . to_text_without_scientific_notation . should_equal "34.56"
            Decimal.new "123E80" . to_text_without_scientific_notation . should_equal "12300000000000000000000000000000000000000000000000000000000000000000000000000000000"
            Decimal.new "0.00016E-20" . to_text_without_scientific_notation . should_equal "0.0000000000000000000000016"

            Decimal.new "-34.56" . to_text_without_scientific_notation . should_equal "-34.56"
            Decimal.new "-123E80" . to_text_without_scientific_notation . should_equal "-12300000000000000000000000000000000000000000000000000000000000000000000000000000000"
            Decimal.new "-0.00016E-20" . to_text_without_scientific_notation . should_equal "-0.0000000000000000000000016"

        group_builder.specify "should format correctly" <|
            d = Decimal.new "123456789.87654"

            d.format . should_equal "123,456,789.87654"
            d.format locale=Locale.italy . should_equal "123.456.789,87654"
            d.format format="#,###.##" . should_equal "123,456,789.88"
            d.format format="#,###.##" locale=Locale.italy . should_equal "123.456.789,88"
            d.format format="#,##.##" . should_equal "1,23,45,67,89.88"
            d.format format="#,##.##" locale=Locale.italy . should_equal "1.23.45.67.89,88"

        group_builder.specify "should parse correctly" <|
            Decimal.parse "123456789.87654" . should_equal 123456789.87654
            Decimal.parse "123,456,789.87654" locale=Locale.default . should_equal 123456789.87654
            Decimal.parse "123,456,789.87654" locale=Locale.us . should_equal 123456789.87654
            Decimal.parse "123.456.789,87654" locale=Locale.italy . should_equal 123456789.87654
            Decimal.parse "123,456,789.87654" locale=Locale.italy . should_equal 123.456
            Decimal.parse "123.456.789,87654" locale=Locale.us . should_equal 123.456

            Decimal.parse "123,456,789.87654" . should_fail_with Number_Parse_Error
=======
    suite_builder.group "signs" group_builder->
        group_builder.specify "should calculate abs correctly" <|
            Decimal.new "12.345" . abs . should_equal 12.345
            Decimal.new "-12.345" . abs . should_equal 12.345
            Decimal.new "12.345E97" . abs . should_equal (Decimal.new "12.345E97")
            Decimal.new "-12.345E97" . abs . should_equal (Decimal.new "12.345E97")

        group_builder.specify "should calculate negate correctly" <|
            Decimal.new "12.345" . negate . should_equal -12.345
            Decimal.new "-12.345" . negate . should_equal 12.345
            Decimal.new "12.345E97" . negate . should_equal (Decimal.new "-12.345E97")
            Decimal.new "-12.345E97" . negate . should_equal (Decimal.new "12.345E97")

        group_builder.specify "should calculate signum correctly" <|
            Decimal.new "12.345" . signum . should_equal 1
            Decimal.new "-12.345" . signum . should_equal -1
            Decimal.new "12.345E97" . signum . should_equal 1
            Decimal.new "-12.345E97" . signum . should_equal -1
            Decimal.new "0" . signum . should_equal 0
>>>>>>> 32df870a

main =
    suite = Test.build suite_builder->
        add_specs suite_builder
    suite.run_with_filter<|MERGE_RESOLUTION|>--- conflicted
+++ resolved
@@ -643,7 +643,6 @@
             Decimal.new "10" . pow -1 . should_fail_with Arithmetic_Error
             Decimal.new "10" . pow 99999999999 . should_fail_with Arithmetic_Error
 
-<<<<<<< HEAD
     suite_builder.group "text conversion" group_builder->
         group_builder.specify "should convert to text correctly" <|
             Decimal.new "34.56" . to_text . should_equal "34.56"
@@ -688,7 +687,7 @@
             Decimal.parse "123.456.789,87654" locale=Locale.us . should_equal 123.456
 
             Decimal.parse "123,456,789.87654" . should_fail_with Number_Parse_Error
-=======
+
     suite_builder.group "signs" group_builder->
         group_builder.specify "should calculate abs correctly" <|
             Decimal.new "12.345" . abs . should_equal 12.345
@@ -708,7 +707,6 @@
             Decimal.new "12.345E97" . signum . should_equal 1
             Decimal.new "-12.345E97" . signum . should_equal -1
             Decimal.new "0" . signum . should_equal 0
->>>>>>> 32df870a
 
 main =
     suite = Test.build suite_builder->
