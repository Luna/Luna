--- conflicted
+++ resolved
@@ -12,15 +12,9 @@
 add_specs suite_builder =
     expect_text text axis_expected_text data_expected_text row_method is_multi =
         json = Json.parse text
-<<<<<<< HEAD
-        json.field_names.should_equal ['data', 'axis', 'is_multi_series', 'get_row_method']
+        json.field_names.should_equal ['data', 'axis', 'is_multi_series', 'get_row_method', 'x_value_type']
 
-        expect_text = '{"axis": ' + axis_expected_text + ', "data": ' + data_expected_text + ', "is_multi_series": ' + is_multi + ', "get_row_method": ' + row_method + '}'
-=======
-        json.field_names.should_equal ['data', 'axis', 'is_multi_series', 'x_value_type']
-
-        expect_text = '{"axis": ' + axis_expected_text + ', "data": ' + data_expected_text + ', "is_multi_series": ' + is_multi + ', "x_value_type": ' + '"Integer"' +  '}'
->>>>>>> b53d7b05
+        expect_text = '{"axis": ' + axis_expected_text + ', "data": ' + data_expected_text + ', "is_multi_series": ' + is_multi + ', "get_row_method": ' + row_method + ', "x_value_type": ' + '"Integer"' +'}'
         expected_result = Json.parse expect_text
 
         json.should_equal expected_result
@@ -94,11 +88,7 @@
             vector = [0,10,20,30]
             text = Scatter_Plot.process_to_json_text vector limit=2
             json = Json.parse text
-<<<<<<< HEAD
-            json.field_names.should_equal ['data','axis', 'is_multi_series', 'get_row_method']
-=======
-            json.field_names.should_equal ['data','axis', 'is_multi_series', 'x_value_type']
->>>>>>> b53d7b05
+            json.field_names.should_equal ['data','axis', 'is_multi_series', 'get_row_method', 'x_value_type']
             data = json.get 'data'
             data.should_be_a Vector
             data.length . should_equal 2
@@ -107,11 +97,7 @@
             vector = (-15).up_to 15 . map (x -> x * x)
             text = Scatter_Plot.process_to_json_text vector limit=10
             json = Json.parse text
-<<<<<<< HEAD
-            json.field_names.should_equal ['data','axis', 'is_multi_series', 'get_row_method']
-=======
-            json.field_names.should_equal ['data','axis', 'is_multi_series', 'x_value_type']
->>>>>>> b53d7b05
+            json.field_names.should_equal ['data','axis', 'is_multi_series', 'get_row_method', 'x_value_type']
             data = json.get 'data'
             data.should_be_a Vector
             data.length . should_equal 10
