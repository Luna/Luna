from Standard.Base import all

from Standard.Table import Table, Aggregate_Column, Value_Type

from Standard.Database import all
import Standard.Database.DB_Table.DB_Table

import Standard.Visualization.Table.Visualization

import Standard.Visualization.Helpers
import Standard.Visualization.Id.Id

from Standard.Test import all

import Standard.Base.Errors.Common.Type_Error

polyglot java import java.util.UUID

type Data
    Value ~data

    t self = self.data.at 0
    t2 self = self.data.at 1
    t3_with_nulls self = self.data.at 2
    t4_with_space self = self.data.at 3
    t5_with_non_trivial_ws self = self.data.at 4

    setup = Data.Value <|
        connection = Database.connect (SQLite.In_Memory)
        in_mem = Table.new [["A", ['a', 'a', 'a']], ["B", [2, 2, 3]], ["C", [3, 5, 6]]]
        t = in_mem.select_into_database_table connection "T" primary_key=Nothing temporary=True
        t2 = Table.new [["A", [1, 2, 3]], ["B", [4, 5, 6]], ["C", [7, 8, 9]]]
        t3_with_nulls = Table.new [["A", [1, Nothing, 3]], ["B", [4, Nothing, Nothing]], ["C", [7, Nothing, Nothing]]]
        t4_with_space = Table.new [["A", ['hello', '   leading space', 'trailing space    ']], ["B", ['a', 'b', 'c']], ["C", [7, 8, 9]]]
        t5_with_non_trivial_ws = Table.new [["A", ['hello', 'extra \r space', 'world']], ["B", ['a', 'b', 'c']], ["C", [7, 8, 9]]]
        [t, t2, t3_with_nulls, t4_with_space, t5_with_non_trivial_ws]


type Foo
    Value x

    to_js_object : JS_Object
    to_js_object self = JS_Object.from_pairs [["x", self.x]]

type Foo_Link
    Value x

    to_js_object : JS_Object
    to_js_object self = JS_Object.from_pairs [["x", self.x], ["links", ["a", "b", "c"]]]

add_specs suite_builder =
<<<<<<< HEAD
    make_json header data all_rows value_type has_index_col get_child_node number_of_nothing=Nothing number_of_untrimmed_whitespace=Nothing number_of_untrimmed_whitespace_sampled=Nothing number_non_trivial_ws=Nothing =
=======
    make_json header data all_rows value_type has_index_col get_child_node number_of_nothing=Nothing number_of_untrimmed_whitespace=Nothing number_of_untrimmed_whitespace_sampled=Nothing number_non_trivial_ws=Nothing number_non_trivial_ws_sampled=Nothing =
>>>>>>> d38a3cac
        p_header      = ["header", header]
        p_data        = ["data",   data]
        p_all_rows    = ["all_rows_count", all_rows]
        p_value_type  = ["value_type", value_type]
        p_has_index_col = ["has_index_col", has_index_col]
        p_get_child_node = ["get_child_node_action", get_child_node]
        p_number_of_nothing = if number_of_nothing.is_nothing then [] else [JS_Object.from_pairs [["name", "Count nothings"], ["percentage_value", number_of_nothing]]]
        p_number_of_untrimmed_whitespace = if number_of_untrimmed_whitespace.is_nothing then [] else [JS_Object.from_pairs [["name", "Count untrimmed whitespace"], ["percentage_value", number_of_untrimmed_whitespace]]]
        p_number_non_trivial_ws = if number_non_trivial_ws.is_nothing then [] else [JS_Object.from_pairs [["name", "Count non trivial whitespace"], ["percentage_value", number_non_trivial_ws]]]
        p_number_of_untrimmed_whitespace_sampled = if number_of_untrimmed_whitespace_sampled.is_nothing then [] else [JS_Object.from_pairs [["name", "Count untrimmed whitespace (sampled)"], ["percentage_value", number_of_untrimmed_whitespace_sampled]]]
<<<<<<< HEAD
        data_quality_metrics = p_number_of_nothing + p_number_of_untrimmed_whitespace + p_number_of_untrimmed_whitespace_sampled + p_number_non_trivial_ws
=======
        p_number_non_trivial_ws_sampled = if number_non_trivial_ws_sampled.is_nothing then [] else [JS_Object.from_pairs [["name", "Count non trivial whitespace (sampled)"], ["percentage_value", number_non_trivial_ws_sampled]]]
        data_quality_metrics = p_number_of_nothing + p_number_of_untrimmed_whitespace + p_number_of_untrimmed_whitespace_sampled + p_number_non_trivial_ws + p_number_non_trivial_ws_sampled
>>>>>>> d38a3cac
        pairs    = [p_header, p_value_type, p_data, p_all_rows, p_has_index_col, p_get_child_node, ["data_quality_metrics", data_quality_metrics], ["type", "Table"], ["child_label", "row"]]
        JS_Object.from_pairs pairs . to_text
    
    suite_builder.group "Table Visualization" group_builder->
        data = Data.setup

        group_builder.specify "should visualize database tables" <|
            vis = Visualization.prepare_visualization data.t 1
            value_type_int = JS_Object.from_pairs [["type", "Value_Type"], ["constructor", "Integer"], ["display_text", "Integer (64 bits)"], ["bits", 64]]
            value_type_char = JS_Object.from_pairs [["type", "Value_Type"], ["constructor", "Char"], ["display_text", "Char (variable length, max_size=unlimited)"], ["size", Nothing], ["variable_length", True]]
            json = make_json header=["A", "B", "C"] data=[['a'], [2], [3]] all_rows=3 value_type=[value_type_char, value_type_int, value_type_int] has_index_col=True get_child_node="get_row"
            vis . should_equal json

        group_builder.specify "should visualize database columns" <|
            vis = Visualization.prepare_visualization (data.t.at "A") 2
            value_type_char = JS_Object.from_pairs [["type", "Value_Type"], ["constructor", "Char"], ["display_text", "Char (variable length, max_size=unlimited)"], ["size", Nothing], ["variable_length", True]]
            value_type_float = JS_Object.from_pairs [["type", "Value_Type"], ["constructor", "Float"], ["display_text", "Float (64 bits)"], ["bits", 64]]
            json = make_json header=["A"] data=[['a', 'a']] all_rows=3 value_type=[value_type_char] has_index_col=True get_child_node="get_row"
            vis . should_equal json

            g = data.t.aggregate ["A", "B"] [Aggregate_Column.Average "C"] . at "Average C"
            vis2 = Visualization.prepare_visualization g 1
            json2 = make_json header=["Average C"] data=[[4.0]] all_rows=2 value_type=[value_type_float] has_index_col=True get_child_node="get_row"
            vis2 . should_equal json2

        group_builder.specify "should visualize dataframe tables" <|
            vis = Visualization.prepare_visualization data.t2 1
            value_type_int = JS_Object.from_pairs [["type", "Value_Type"], ["constructor", "Integer"], ["display_text", "Integer (64 bits)"], ["bits", 64]]
            json = make_json header=["A", "B", "C"] data=[[1], [4], [7]] all_rows=3 value_type=[value_type_int, value_type_int, value_type_int] has_index_col=True get_child_node="get_row" number_of_nothing=[0,0,0] number_of_untrimmed_whitespace=[Nothing, Nothing, Nothing] number_non_trivial_ws=[Nothing, Nothing, Nothing]
            vis . should_equal json

        group_builder.specify "should visualize dataframe columns" <|
            vis = Visualization.prepare_visualization (data.t2.at "A") 2
            value_type_int = JS_Object.from_pairs [["type", "Value_Type"], ["constructor", "Integer"], ["display_text", "Integer (64 bits)"], ["bits", 64]]
            json = make_json header=["A"] data=[[1, 2]] all_rows=3 value_type=[value_type_int] has_index_col=True get_child_node="get_row" number_of_nothing=[0] number_of_untrimmed_whitespace=[Nothing] number_non_trivial_ws=[Nothing]
            vis . should_equal json

        group_builder.specify "should handle Vectors" <|
            vis = Visualization.prepare_visualization [1, 2, 3] 2
            json = JS_Object.from_pairs [["type", "Vector"], ["all_rows_count", 3], ["json", [1, 2]], ["get_child_node_action", "at"], ["child_label", "value"]]
            vis . should_equal json.to_text

            vis2 = Visualization.prepare_visualization [[1, 2], [3, 4]] 2
            json2 = JS_Object.from_pairs [["type", "Matrix"], ["all_rows_count", 2], ["json", [[1, 2], [3, 4]]], ["column_count", 2], ["get_child_node_action", "at"]]
            vis2 . should_equal json2.to_text

        group_builder.specify "should handle Arrays" <|
            vis = Visualization.prepare_visualization ([1, 2, 3] . to_array) 2
            json = JS_Object.from_pairs [["type", "Vector"], ["all_rows_count", 3], ["json", [1, 2]], ["get_child_node_action", "at"], ["child_label", "value"]]
            vis . should_equal json.to_text

        group_builder.specify "should handle other datatypes" <|
            vis = Visualization.prepare_visualization (Foo.Value 42) 2
            json = JS_Object.from_pairs [["json", JS_Object.from_pairs [["_display_text_", (Foo.Value 42).to_display_text],["x", 42]]]]
            vis . should_equal json.to_text

        group_builder.specify "should handle datatypes with links" <|
            example = Foo_Link.Value "test-value"
            vis = Visualization.prepare_visualization example
            json = JS_Object.from_pairs [["json", JS_Object.from_pairs [["_display_text_", example.to_display_text],["x", "test-value"], ["links", "[a, b, c]"]]], ["links", ["a", "b", "c"]]]
            vis . should_equal json.to_text    

        group_builder.specify "should visualize value type info" <|
            make_json vt =
                js_object = vt.to_js_object
                pairs = [["_display_text_", vt.to_display_text]] + vt.to_js_object.field_names.map f-> [f, js_object.get f]
                JS_Object.from_pairs [["json", JS_Object.from_pairs pairs]] . to_text

            Visualization.prepare_visualization Value_Type.Boolean . should_equal (make_json Value_Type.Boolean)
            Visualization.prepare_visualization Value_Type.Float . should_equal (make_json Value_Type.Float)
            Visualization.prepare_visualization Value_Type.Decimal . should_equal (make_json Value_Type.Decimal)
            Visualization.prepare_visualization Value_Type.Char . should_equal (make_json Value_Type.Char)
            Visualization.prepare_visualization Value_Type.Unsupported_Data_Type . should_equal (make_json Value_Type.Unsupported_Data_Type)

        group_builder.specify "should indicate number of Nothing/Nulls" <|
            vis = Visualization.prepare_visualization data.t3_with_nulls 3
            value_type_int = JS_Object.from_pairs [["type", "Value_Type"], ["constructor", "Integer"], ["display_text", "Integer (64 bits)"], ["bits", 64]]
            json = make_json header=["A", "B", "C"] data=[[1,Nothing,3],[4,Nothing,Nothing],[7,Nothing,Nothing]] all_rows=3 value_type=[value_type_int, value_type_int, value_type_int] has_index_col=True get_child_node="get_row" number_of_nothing=[1, 2, 2] number_of_untrimmed_whitespace=[Nothing, Nothing, Nothing] number_non_trivial_ws=[Nothing, Nothing, Nothing]
            vis . should_equal json

        group_builder.specify "should indicate number of leading/trailing whitespace" <|
            vis = Visualization.prepare_visualization data.t4_with_space 3
            value_type_char = JS_Object.from_pairs [["type", "Value_Type"], ["constructor", "Char"], ["display_text", "Char (variable length, max_size=unlimited)"], ["size", Nothing], ["variable_length", True]]
            value_type_int = JS_Object.from_pairs [["type", "Value_Type"], ["constructor", "Integer"], ["display_text", "Integer (64 bits)"], ["bits", 64]]
            json = make_json header=["A", "B", "C"] data=[['hello', '   leading space', 'trailing space    '],['a', 'b', 'c'],[7, 8, 9]] all_rows=3 value_type=[value_type_char, value_type_char, value_type_int] has_index_col=True get_child_node="get_row" number_of_nothing=[0, 0, 0] number_of_untrimmed_whitespace=[2, 0, Nothing] number_non_trivial_ws=[0, 0, Nothing]
<<<<<<< HEAD
=======
            vis . should_equal json

        group_builder.specify "should indicate number of non trivial whitespace" <|
            vis = Visualization.prepare_visualization data.t5_with_non_trivial_ws 3
            value_type_char = JS_Object.from_pairs [["type", "Value_Type"], ["constructor", "Char"], ["display_text", "Char (variable length, max_size=unlimited)"], ["size", Nothing], ["variable_length", True]]
            value_type_int = JS_Object.from_pairs [["type", "Value_Type"], ["constructor", "Integer"], ["display_text", "Integer (64 bits)"], ["bits", 64]]
            json = make_json header=["A", "B", "C"] data=[['hello', 'extra \r space', 'world'],['a', 'b', 'c'],[7, 8, 9]] all_rows=3 value_type=[value_type_char, value_type_char, value_type_int] has_index_col=True get_child_node="get_row" number_of_nothing=[0, 0, 0] number_of_untrimmed_whitespace=[0,0,Nothing] number_non_trivial_ws=[1, 0, Nothing]
>>>>>>> d38a3cac
            vis . should_equal json

        group_builder.specify "should indicate number of non trivial whitespace" <|
            vis = Visualization.prepare_visualization data.t5_with_non_trivial_ws 3
            value_type_char = JS_Object.from_pairs [["type", "Value_Type"], ["constructor", "Char"], ["display_text", "Char (variable length, max_size=unlimited)"], ["size", Nothing], ["variable_length", True]]
<<<<<<< HEAD
            value_type_int = JS_Object.from_pairs [["type", "Value_Type"], ["constructor", "Integer"], ["display_text", "Integer (64 bits)"], ["bits", 64]]
            json = make_json header=["A", "B", "C"] data=[['hello', 'extra \r space', 'world'],['a', 'b', 'c'],[7, 8, 9]] all_rows=3 value_type=[value_type_char, value_type_char, value_type_int] has_index_col=True get_child_node="get_row" number_of_nothing=[0, 0, 0] number_of_untrimmed_whitespace=[0,0,Nothing] number_non_trivial_ws=[1, 0, Nothing]
=======
            json = make_json header=["A"] data=[space_data.take 1000] all_rows=11000 value_type=[value_type_char] has_index_col=True get_child_node="get_row" number_of_nothing=[0] number_of_untrimmed_whitespace_sampled=[8266] number_non_trivial_ws_sampled=[0]
            vis . should_equal json

        group_builder.specify "should indicate number of non trivial whitespace with sample if more than 10000 rows" <|
            space_data = 0.up_to 11000 . map i-> case i % 3 of
                0 -> 'hello'
                1 -> 'I have a \r space'
                2 -> 'So do I \r\n'
            space_table = Table.new [["A", space_data]]
            vis = Visualization.prepare_visualization space_table 1000
            value_type_char = JS_Object.from_pairs [["type", "Value_Type"], ["constructor", "Char"], ["display_text", "Char (variable length, max_size=unlimited)"], ["size", Nothing], ["variable_length", True]]
            json = make_json header=["A"] data=[space_data.take 1000] all_rows=11000 value_type=[value_type_char] has_index_col=True get_child_node="get_row" number_of_nothing=[0] number_of_untrimmed_whitespace_sampled=[3678] number_non_trivial_ws_sampled=[7363]
>>>>>>> d38a3cac
            vis . should_equal json

main filter=Nothing =
    suite = Test.build suite_builder->
        add_specs suite_builder
    suite.run_with_filter filter<|MERGE_RESOLUTION|>--- conflicted
+++ resolved
@@ -49,11 +49,7 @@
     to_js_object self = JS_Object.from_pairs [["x", self.x], ["links", ["a", "b", "c"]]]
 
 add_specs suite_builder =
-<<<<<<< HEAD
-    make_json header data all_rows value_type has_index_col get_child_node number_of_nothing=Nothing number_of_untrimmed_whitespace=Nothing number_of_untrimmed_whitespace_sampled=Nothing number_non_trivial_ws=Nothing =
-=======
     make_json header data all_rows value_type has_index_col get_child_node number_of_nothing=Nothing number_of_untrimmed_whitespace=Nothing number_of_untrimmed_whitespace_sampled=Nothing number_non_trivial_ws=Nothing number_non_trivial_ws_sampled=Nothing =
->>>>>>> d38a3cac
         p_header      = ["header", header]
         p_data        = ["data",   data]
         p_all_rows    = ["all_rows_count", all_rows]
@@ -64,12 +60,8 @@
         p_number_of_untrimmed_whitespace = if number_of_untrimmed_whitespace.is_nothing then [] else [JS_Object.from_pairs [["name", "Count untrimmed whitespace"], ["percentage_value", number_of_untrimmed_whitespace]]]
         p_number_non_trivial_ws = if number_non_trivial_ws.is_nothing then [] else [JS_Object.from_pairs [["name", "Count non trivial whitespace"], ["percentage_value", number_non_trivial_ws]]]
         p_number_of_untrimmed_whitespace_sampled = if number_of_untrimmed_whitespace_sampled.is_nothing then [] else [JS_Object.from_pairs [["name", "Count untrimmed whitespace (sampled)"], ["percentage_value", number_of_untrimmed_whitespace_sampled]]]
-<<<<<<< HEAD
-        data_quality_metrics = p_number_of_nothing + p_number_of_untrimmed_whitespace + p_number_of_untrimmed_whitespace_sampled + p_number_non_trivial_ws
-=======
         p_number_non_trivial_ws_sampled = if number_non_trivial_ws_sampled.is_nothing then [] else [JS_Object.from_pairs [["name", "Count non trivial whitespace (sampled)"], ["percentage_value", number_non_trivial_ws_sampled]]]
         data_quality_metrics = p_number_of_nothing + p_number_of_untrimmed_whitespace + p_number_of_untrimmed_whitespace_sampled + p_number_non_trivial_ws + p_number_non_trivial_ws_sampled
->>>>>>> d38a3cac
         pairs    = [p_header, p_value_type, p_data, p_all_rows, p_has_index_col, p_get_child_node, ["data_quality_metrics", data_quality_metrics], ["type", "Table"], ["child_label", "row"]]
         JS_Object.from_pairs pairs . to_text
     
@@ -155,8 +147,6 @@
             value_type_char = JS_Object.from_pairs [["type", "Value_Type"], ["constructor", "Char"], ["display_text", "Char (variable length, max_size=unlimited)"], ["size", Nothing], ["variable_length", True]]
             value_type_int = JS_Object.from_pairs [["type", "Value_Type"], ["constructor", "Integer"], ["display_text", "Integer (64 bits)"], ["bits", 64]]
             json = make_json header=["A", "B", "C"] data=[['hello', '   leading space', 'trailing space    '],['a', 'b', 'c'],[7, 8, 9]] all_rows=3 value_type=[value_type_char, value_type_char, value_type_int] has_index_col=True get_child_node="get_row" number_of_nothing=[0, 0, 0] number_of_untrimmed_whitespace=[2, 0, Nothing] number_non_trivial_ws=[0, 0, Nothing]
-<<<<<<< HEAD
-=======
             vis . should_equal json
 
         group_builder.specify "should indicate number of non trivial whitespace" <|
@@ -164,16 +154,17 @@
             value_type_char = JS_Object.from_pairs [["type", "Value_Type"], ["constructor", "Char"], ["display_text", "Char (variable length, max_size=unlimited)"], ["size", Nothing], ["variable_length", True]]
             value_type_int = JS_Object.from_pairs [["type", "Value_Type"], ["constructor", "Integer"], ["display_text", "Integer (64 bits)"], ["bits", 64]]
             json = make_json header=["A", "B", "C"] data=[['hello', 'extra \r space', 'world'],['a', 'b', 'c'],[7, 8, 9]] all_rows=3 value_type=[value_type_char, value_type_char, value_type_int] has_index_col=True get_child_node="get_row" number_of_nothing=[0, 0, 0] number_of_untrimmed_whitespace=[0,0,Nothing] number_non_trivial_ws=[1, 0, Nothing]
->>>>>>> d38a3cac
             vis . should_equal json
 
-        group_builder.specify "should indicate number of non trivial whitespace" <|
-            vis = Visualization.prepare_visualization data.t5_with_non_trivial_ws 3
+        group_builder.specify "should indicate number of leading/trailing whitespace with sample if more than 10000 rows" <|
+            space_data = 0.up_to 11000 . map i-> case i % 4 of
+                0 -> 'hello'
+                1 -> '   leading space'
+                2 -> 'trailing space    '
+                3 -> '   leading and trailing space    '
+            space_table = Table.new [["A", space_data]]
+            vis = Visualization.prepare_visualization space_table 1000
             value_type_char = JS_Object.from_pairs [["type", "Value_Type"], ["constructor", "Char"], ["display_text", "Char (variable length, max_size=unlimited)"], ["size", Nothing], ["variable_length", True]]
-<<<<<<< HEAD
-            value_type_int = JS_Object.from_pairs [["type", "Value_Type"], ["constructor", "Integer"], ["display_text", "Integer (64 bits)"], ["bits", 64]]
-            json = make_json header=["A", "B", "C"] data=[['hello', 'extra \r space', 'world'],['a', 'b', 'c'],[7, 8, 9]] all_rows=3 value_type=[value_type_char, value_type_char, value_type_int] has_index_col=True get_child_node="get_row" number_of_nothing=[0, 0, 0] number_of_untrimmed_whitespace=[0,0,Nothing] number_non_trivial_ws=[1, 0, Nothing]
-=======
             json = make_json header=["A"] data=[space_data.take 1000] all_rows=11000 value_type=[value_type_char] has_index_col=True get_child_node="get_row" number_of_nothing=[0] number_of_untrimmed_whitespace_sampled=[8266] number_non_trivial_ws_sampled=[0]
             vis . should_equal json
 
@@ -186,7 +177,6 @@
             vis = Visualization.prepare_visualization space_table 1000
             value_type_char = JS_Object.from_pairs [["type", "Value_Type"], ["constructor", "Char"], ["display_text", "Char (variable length, max_size=unlimited)"], ["size", Nothing], ["variable_length", True]]
             json = make_json header=["A"] data=[space_data.take 1000] all_rows=11000 value_type=[value_type_char] has_index_col=True get_child_node="get_row" number_of_nothing=[0] number_of_untrimmed_whitespace_sampled=[3678] number_non_trivial_ws_sampled=[7363]
->>>>>>> d38a3cac
             vis . should_equal json
 
 main filter=Nothing =
