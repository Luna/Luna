from Standard.Base import all
import Standard.Base.Errors.Illegal_Argument.Illegal_Argument
import Standard.Base.Errors.Illegal_State.Illegal_State
import Standard.Base.Runtime.Ref.Ref

from Standard.Table import Table, Value_Type, Aggregate_Column, Bits, expr
from Standard.Table.Errors import Invalid_Column_Names, Inexact_Type_Coercion, Duplicate_Output_Column_Names

import Standard.Database.DB_Column.DB_Column
import Standard.Database.DB_Table.DB_Table
import Standard.Database.SQL_Type.SQL_Type
import Standard.Database.Internal.Replace_Params.Replace_Params
from Standard.Database import all
from Standard.Database.Errors import all

from Standard.Snowflake import all

from Standard.Test import all
import Standard.Test.Test_Environment

import enso_dev.Table_Tests
import enso_dev.Table_Tests.Database.Common.Common_Spec
import enso_dev.Table_Tests.Database.Common.IR_Spec
import enso_dev.Table_Tests.Database.Transaction_Spec
import enso_dev.Table_Tests.Database.Upload_Spec
import enso_dev.Table_Tests.Database.Helpers.Name_Generator
import enso_dev.Table_Tests.Common_Table_Operations
from enso_dev.Table_Tests.Common_Table_Operations.Util import all

import enso_dev.Base_Tests.Network.Enso_Cloud.Cloud_Tests_Setup.Cloud_Tests_Setup

type Snowflake_Info_Data
    Value ~data

    connection self = self.data.at 0
    tinfo self = self.data.at 1
    t self = self.data.at 2

    setup default_connection = Snowflake_Info_Data.Value <|
        connection = default_connection.get
        tinfo = Name_Generator.random_name "Tinfo"
        connection.execute_update 'CREATE TEMPORARY TABLE "'+tinfo+'" ("strs" VARCHAR, "ints" NUMBER(38,0), "bools" BOOLEAN, "doubles" FLOAT8)'
        t = connection.query (SQL_Query.Table_Name tinfo)
        row1 = ["a", Nothing, False, 1.2]
        row2 = ["abc", Nothing, Nothing, 1.3]
        row3 = ["def", 42, True, 1.4]
        Panic.rethrow <|
            t.update_rows (Table.from_rows ["strs", "ints", "bools", "doubles"] [row1, row2, row3]) update_action=Update_Action.Insert
        [connection, tinfo, t]

    teardown self =
        self.connection.execute_update 'DROP TABLE "'+self.tinfo+'"'

type Tables_And_Views_Data
    Value ~data

    connection self = self.data.at 0
    tinfo self = self.data.at 1
    vinfo self = self.data.at 2
    temporary_table self = self.data.at 3

    setup default_connection = Tables_And_Views_Data.Value <|
        connection = default_connection.get
        tinfo = Name_Generator.random_name "TestTable"
        connection.execute_update 'CREATE TABLE "'+tinfo+'" ("A" VARCHAR)'

        vinfo = Name_Generator.random_name "TestView"
        connection.execute_update 'CREATE VIEW "'+vinfo+'" AS SELECT "A" FROM "'+tinfo+'";'

        temporary_table = Name_Generator.random_name "TemporaryTable"
        (Table.new [["X", [1, 2, 3]]]).select_into_database_table connection temporary_table temporary=True
        [connection, tinfo, vinfo, temporary_table]

    teardown self =
        self.connection.execute_update 'DROP VIEW "'+self.vinfo+'";'
        self.connection.execute_update 'DROP TABLE "'+self.tinfo+'";'

type Snowflake_Aggregate_Data
    Value ~data

    connection self = self.data.at 0
    name self = self.data.at 1
    t self = self.data.at 2

    setup default_connection = Snowflake_Aggregate_Data.Value <|
        connection = default_connection.get
        name = Name_Generator.random_name "Ttypes"
        connection.execute_update 'CREATE TEMPORARY TABLE "'+name+'" ("txt" VARCHAR, "i1" SMALLINT, "i2" INT, "i3" BIGINT, "i4" NUMERIC, "r1" REAL, "r2" DOUBLE PRECISION, "bools" BOOLEAN)' . if_not_error <|
            t = connection.query (SQL_Query.Table_Name name)
            [connection, name, t]

    teardown self =
        self.connection.execute_update 'DROP TABLE "'+self.name+'"'

snowflake_specific_spec suite_builder default_connection db_name setup =
    table_builder = setup.table_builder
    light_table_builder = setup.light_table_builder
    materialize = setup.materialize

    suite_builder.group "[Snowflake] Schemas and Databases" group_builder->
        group_builder.specify "should be able to get current database and list databases" <|
            connection = default_connection.get
            connection.database.equals_ignore_case db_name . should_be_true
            connection.databases.length . should_not_equal 0
            connection.databases.find (name-> name.equals_ignore_case db_name) . should_succeed
            Meta.is_same_object connection (connection.set_database db_name) . should_be_true

        group_builder.specify "should be able to get current schema and list schemas" <|
            connection = default_connection.get
            connection.schema.equals_ignore_case "public" . should_be_true
            connection.schemas.length . should_not_equal 0
            connection.schemas.find (name-> name.equals_ignore_case "public") . should_succeed
            Meta.is_same_object connection (connection.set_schema "public") . should_be_true

        group_builder.specify "should allow changing schema" <|
            connection = default_connection.get
            new_connection = connection.set_schema "information_schema"
            new_schema = new_connection.read (SQL_Query.Raw_SQL "SELECT current_schema()") . at 0 . to_vector . first
            new_schema . should_equal "INFORMATION_SCHEMA"

        group_builder.specify "should allow changing database" <|
            connection = default_connection.get
            databases = connection.databases.filter d->((d!=db_name) && (d!='rdsadmin'))
            pending_database = if databases.length != 0 then Nothing else "Cannot test changing database unless two databases defined."
            case pending_database of
                Nothing ->
                    new_connection = connection.set_database databases.first
                    new_database = new_connection.read (SQL_Query.Raw_SQL "SELECT current_database()") . at 0 . to_vector . first
                    new_database . should_equal databases.first
                # Nop - skip the test
                _ -> Nothing

    suite_builder.group "[Snowflake] Tables and Table Types" group_builder->
        data = Tables_And_Views_Data.setup default_connection

        group_builder.teardown <|
            data.teardown

        group_builder.specify "should be able to list table types" <|
            table_types = data.connection.table_types
            table_types.length . should_not_equal 0
            table_types.contains "TABLE" . should_be_true
            table_types.contains "VIEW" . should_be_true

        group_builder.specify "should be able to list tables" <|
            tables = data.connection.tables
            tables.row_count . should_not_equal 0
            tables.columns.map .name . should_equal ["Database", "Schema", "Name", "Type", "Description"]

            table_names = tables.at "Name" . to_vector
            table_names.should_contain data.tinfo
            table_names.should_contain data.vinfo
            table_names.should_contain data.temporary_table

        group_builder.specify "should be able to filter tables by name" <|
            tables = data.connection.tables data.tinfo
            tables.row_count . should_equal 1
            tables.at "Database" . to_vector . at 0 . equals_ignore_case db_name . should_be_true
            tables.at "Schema" . to_vector . at 0 . equals_ignore_case "public" . should_be_true
            tables.at "Name" . to_vector . at 0 . should_equal data.tinfo
            tables.at "Type" . to_vector . at 0 . should_equal "TABLE"

            data.connection.tables "TestT_ble%" . row_count . should_equal 1
            data.connection.tables "Temporary%ble%" . row_count . should_equal 1
            data.connection.tables "Temporary%ble%" . at "Type" . to_vector . should_equal ["TEMPORARY"]
            data.connection.tables "N_nexistent%" . row_count . should_equal 0

        group_builder.specify "should be able to filter tables by type" <|
            tables = data.connection.tables types=["VIEW"]
            tables.row_count . should_not_equal 0
            tables.at "Name" . to_vector . contains data.tinfo . should_be_false
            tables.at "Name" . to_vector . contains data.vinfo . should_be_true


    suite_builder.group "[Snowflake] Info" group_builder->
        data = Snowflake_Info_Data.setup default_connection

        group_builder.teardown <|
            data.teardown

        group_builder.specify "should return Table information" <|
            i = data.t.column_info
            i.at "Column" . to_vector . should_equal ["strs", "ints", "bools", "doubles"]
            i.at "Items Count" . to_vector . should_equal [3, 1, 2, 3]
            # The integer column is treated as NUMBER(38, 0) in Snowflake so the value type reflects that:
            i.at "Value Type" . to_vector . should_equal [Value_Type.Char, Value_Type.Decimal 38 0, Value_Type.Boolean, Value_Type.Float]

        group_builder.specify "should return Table information, also for aggregated results" <|
            i = data.t.aggregate columns=[Aggregate_Column.Concatenate "strs", Aggregate_Column.Sum "ints", Aggregate_Column.Count_Distinct "bools"] . column_info
            i.at "Column" . to_vector . should_equal ["Concatenate strs", "Sum ints", "Count Distinct bools"]
            i.at "Items Count" . to_vector . should_equal [1, 1, 1]
            i.at "Value Type" . to_vector . should_equal [Value_Type.Char, Value_Type.Decimal 38 0, Value_Type.Decimal 18 0]

        group_builder.specify "should infer standard types correctly" <|
            data.t.at "strs" . value_type . is_text . should_be_true
            setup.expect_integer_type <| data.t.at "ints"
            data.t.at "bools" . value_type . is_boolean . should_be_true
            data.t.at "doubles" . value_type . is_floating_point . should_be_true

        group_builder.specify "will report true integer types but infer smartly when materialized (small numbers become Integer in-memory, not Decimal)" <|
            t1 = table_builder [["small_ints", [1, 2, 3]]]

            # Integer types are NUMBER(38, 0) in Snowflake so they are all mapped to decimal
            t1.at "small_ints" . value_type . should_equal (Value_Type.Decimal 38 0)
            # The fact that Integer is coerced to Decimal is an expected thing in Snowflake, so we don't warn about this.
            Problems.assume_no_problems t1

            in_memory1 = t1.read
            # But when read back to in-memory, they are inferred as Integer type to avoid the BigInteger overhead
            in_memory1.at "small_ints" . value_type . should_equal (Value_Type.Integer Bits.Bits_64)

            # Again, when materialized the conversion Decimal->Integer is a feature, so it should not cause warning.
            Problems.assume_no_problems in_memory1
            in_memory1.at "small_ints" . to_vector . should_equal_ignoring_order [1, 2, 3]

            t2 = table_builder [["big_ints", [2^100, 2^110, 1]]]
            t2.at "big_ints" . value_type . should_equal (Value_Type.Decimal 38 0)
            # For the decimal column we get a warning because the type changed:
            w = Problems.expect_only_warning Inexact_Type_Coercion t2
            w.requested_type . should_equal (Value_Type.Decimal Nothing 0)
            w.actual_type . should_equal (Value_Type.Decimal 38 0)

            in_memory2 = t2.remove_warnings.read
            # Unless the values are actually big, then the Decimal type is kept, but its precision is lost, as in-memory BigInteger does not store it.
            in_memory2.at "big_ints" . value_type . should_equal (Value_Type.Decimal Nothing 0)
            # The Decimal type loses 'precision' but that is no reason to warn, so we should not see any warnings here:
            Problems.assume_no_problems in_memory2

            # Check correctness of values
            in_memory2.at "big_ints" . to_vector . should_equal_ignoring_order [2^100, 2^110, 1]

        group_builder.specify "correctly handles Decimal and Float types" <|
            table_name = Name_Generator.random_name "DecimalFloat"
            t1 = default_connection.get.create_table table_name [Column_Description.Value "d1" (Value_Type.Decimal 38 6), Column_Description.Value "d2" (Value_Type.Decimal 10 2), Column_Description.Value "d3" (Value_Type.Decimal 24 -3), Column_Description.Value "f" (Value_Type.Float)] primary_key=[] temporary=True
            t1.at "d1" . value_type . should_equal (Value_Type.Decimal 38 6)
            t1.at "d2" . value_type . should_equal (Value_Type.Decimal 10 2)
            # Negative scale is not supported so we fallback to defaults:
            t1.at "d3" . value_type . should_equal (Value_Type.Decimal 38 0)
            t1.at "f" . value_type . should_equal Value_Type.Float

            # We expect warnings about coercing Decimal types
            w1 = Problems.expect_warning Inexact_Type_Coercion t1
            w1.requested_type . should_equal (Value_Type.Decimal 24 -3)
            w1.actual_type . should_equal (Value_Type.Decimal Nothing Nothing)

            t1.update_rows (Table.new [["d1", [1.2345678910]], ["d2", [12.3456]], ["d3", [1234567.8910]], ["f", [1.5]]]) update_action=Update_Action.Insert . should_succeed

            m1 = t1.read
            # Currently in-memory does not support precision and scale in Decimals so they are all change to Nothing
            m1.at "d1" . value_type . should_equal (Value_Type.Decimal Nothing Nothing)
            m1.at "d2" . value_type . should_equal (Value_Type.Decimal Nothing Nothing)
            # The `d3` column got coerced to `Value_Type.Decimal 38 0` so given that the value is relatively small, it is now fetched as integer.
            m1.at "d3" . value_type . should_equal Value_Type.Integer
            m1.at "f" . value_type . should_equal Value_Type.Float

            m1.at "d1" . to_vector . should_equal [Decimal.new "1.234568"]
            m1.at "d2" . to_vector . should_equal [Decimal.new "12.35"]
            m1.at "d3" . to_vector . should_equal [1234568]
            m1.at "f" . to_vector . should_equal [1.5]

    suite_builder.group "[Snowflake] Table.aggregate should correctly infer result types" group_builder->
        data = Snowflake_Aggregate_Data.setup default_connection

        group_builder.teardown <|
            data.teardown

        group_builder.specify "Concatenate, Shortest and Longest" <|
            r = data.t.aggregate columns=[Aggregate_Column.Concatenate "txt", Aggregate_Column.Shortest "txt", Aggregate_Column.Longest "txt"]
            r.columns.at 0 . value_type . should_equal Value_Type.Char
            r.columns.at 1 . value_type . should_equal Value_Type.Char
            r.columns.at 2 . value_type . should_equal Value_Type.Char

        group_builder.specify "Counts" <|
            r = data.t.aggregate columns=[Aggregate_Column.Count, Aggregate_Column.Count_Empty "txt", Aggregate_Column.Count_Not_Empty "txt", Aggregate_Column.Count_Distinct "i1", Aggregate_Column.Count_Not_Nothing "i2", Aggregate_Column.Count_Nothing "i3"]
            r.column_count . should_equal 6

            r.at "Count" . value_type . should_equal (Value_Type.Decimal 18 0)
            r.at "Count Empty txt" . value_type . should_equal (Value_Type.Decimal 13 0)
            r.at "Count Not Empty txt" . value_type . should_equal (Value_Type.Decimal 13 0)
            r.at "Count Distinct i1" . value_type . should_equal (Value_Type.Decimal 18 0)
            r.at "Count Not Nothing i2" . value_type . should_equal (Value_Type.Decimal 18 0)
            r.at "Count Nothing i3" . value_type . should_equal (Value_Type.Decimal 13 0)

        group_builder.specify "Sum" <|
            r = data.t.aggregate columns=[Aggregate_Column.Sum "i1", Aggregate_Column.Sum "i2", Aggregate_Column.Sum "i3", Aggregate_Column.Sum "i4", Aggregate_Column.Sum "r1", Aggregate_Column.Sum "r2"]
            r.columns.at 0 . value_type . should_equal (Value_Type.Decimal 38 0)
            r.columns.at 1 . value_type . should_equal (Value_Type.Decimal 38 0)

            r.columns.at 2 . value_type . should_equal (Value_Type.Decimal 38 0)
            r.columns.at 3 . value_type . should_equal (Value_Type.Decimal 38 0)
            r.columns.at 4 . value_type . should_equal (Value_Type.Float Bits.Bits_64)
            r.columns.at 5 . value_type . should_equal (Value_Type.Float Bits.Bits_64)

        group_builder.specify "Average" <|
            r = data.t.aggregate columns=[Aggregate_Column.Average "i1", Aggregate_Column.Average "i2", Aggregate_Column.Average "i3", Aggregate_Column.Average "i4", Aggregate_Column.Average "r1", Aggregate_Column.Average "r2"]
            r.columns.at 0 . value_type . should_equal (Value_Type.Decimal 38 6)
            r.columns.at 1 . value_type . should_equal (Value_Type.Decimal 38 6)
            r.columns.at 2 . value_type . should_equal (Value_Type.Decimal 38 6)
            r.columns.at 3 . value_type . should_equal (Value_Type.Decimal 38 6)
            r.columns.at 4 . value_type . should_equal Value_Type.Float
            r.columns.at 5 . value_type . should_equal Value_Type.Float


    suite_builder.group "[Snowflake] Warning/Error handling" group_builder->
        group_builder.specify "is capable of handling weird tables" <|
            default_connection.get.execute_update 'CREATE TEMPORARY TABLE "empty-column-name" ("" VARCHAR)' . should_succeed
            t = default_connection.get.query "empty-column-name"
            t.columns.length . should_equal 1
            # The column is renamed to something valid upon read:
            t.column_names . should_equal ["Column 1"]
            # Should be readable:
            t.read . at 0 . to_vector . should_equal []

            Problems.assume_no_problems <|
                default_connection.get.execute_update 'CREATE TEMPORARY TABLE "clashing-unicode-names" ("ś" VARCHAR, "s\u0301" INTEGER)'
            Problems.assume_no_problems <|
                default_connection.get.execute_update 'INSERT INTO "clashing-unicode-names" VALUES (\'A\', 2)'
            t2 = default_connection.get.query (SQL_Query.Table_Name "clashing-unicode-names")
            Problems.expect_only_warning Duplicate_Output_Column_Names t2
            t2.column_names . should_equal ["ś", "ś 1"]
            m2 = t2.read
            m2.at "ś"   . to_vector . should_equal ["A"]
            m2.at "ś 1" . to_vector . should_equal [2]

            r3 = default_connection.get.query (SQL_Query.Raw_SQL 'SELECT 1 AS "A", 2 AS "A"')
            r3.should_fail_with Illegal_Argument
            r3.catch.cause . should_be_a Duplicate_Output_Column_Names

            r4 = default_connection.get.query (SQL_Query.Raw_SQL 'SELECT 1 AS ""')
            r4.should_fail_with Illegal_Argument
            r4.catch.to_display_text . should_contain "The provided custom SQL query is invalid and may suffer data corruption"
            r4.catch.to_display_text . should_contain "The name '' is invalid"

    suite_builder.group "[Snowflake] Edge Cases" group_builder->
        group_builder.specify "materialize should respect the overridden type" <|
            t0 = table_builder [["x", [False, True, False]], ["A", ["a", "b", "c"]], ["B", ["xyz", "abc", "def"]]]
            t1 = t0 . cast "A" (Value_Type.Char size=1) . cast "B" (Value_Type.Char size=3)

            x = t1.at "x"
            a = t1.at "A"
            b = t1.at "B"
            a.value_type.should_equal (Value_Type.Char size=1)
            b.value_type.should_equal (Value_Type.Char size=3)

            c = x.iif a b
            c.to_vector.should_equal_ignoring_order ["xyz", "b", "def"]
            # The max length is lost after the IIF
            c.value_type.should_equal Value_Type.Char

            d = materialize c
            d.to_vector.should_equal_ignoring_order ["xyz", "b", "def"]
            d.value_type.should_equal Value_Type.Char

        group_builder.specify "should be able to round-trip a BigInteger column" <|
            x = 2^70
            m1 = Table.new [["X", [10, x]]]
            m1.at "X" . value_type . should_be_a (Value_Type.Decimal ...)

            t1 = m1.select_into_database_table default_connection.get (Name_Generator.random_name "BigInteger") primary_key=[] temporary=True
            t1.at "X" . value_type . should_equal (Value_Type.Decimal 38 0)
            w1 = Problems.expect_only_warning Inexact_Type_Coercion t1
            w1.requested_type . should_equal (Value_Type.Decimal precision=Nothing scale=0)
            w1.actual_type . should_equal (Value_Type.Decimal precision=38 scale=0)

            v1x = t1.at "X" . to_vector
            v1x.should_equal [10, x]
            v1x.each e-> Test.with_clue "("+e.to_text+"): " <| e.should_be_a Integer

            t2 = t1.set (expr "[X] + 10") "Y"
            t2.at "X" . value_type . should_be_a (Value_Type.Decimal ...)
            t2.at "Y" . value_type . should_be_a (Value_Type.Decimal ...)
            t2.at "X" . to_vector . should_equal_ignoring_order [10, x]

            # Only works by approximation:
            t2.at "Y" . to_vector . should_equal_ignoring_order [20, x+10]
            t2.at "Y" . cast Value_Type.Char . to_vector . should_equal_ignoring_order ["20", (x+10).to_text]

            m2 = t2.remove_warnings.read
            m2.at "X" . value_type . should_be_a (Value_Type.Decimal ...)
            m2.at "Y" . value_type . should_be_a (Value_Type.Decimal ...)
            m2.at "X" . to_vector . should_equal_ignoring_order [10, x]
            m2.at "Y" . to_vector . should_equal_ignoring_order [20, x+10]

            # This has more than 1000 digits.
            super_large = 11^2000
            m3 = Table.new [["X", [super_large]]]
            m3.at "X" . value_type . should_be_a (Value_Type.Decimal ...)
            r3 = m3.select_into_database_table default_connection.get (Name_Generator.random_name "BigInteger2") primary_key=[] temporary=True
            # Snowflake fails to process such a huge number
            r3.should_fail_with SQL_Error
            r3.catch.to_display_text . should_contain "Numeric value"
            r3.catch.to_display_text . should_contain "is not recognized"

        group_builder.specify "should round-trip timestamptz column, preserving instant but converting to UTC" <|
            table_name = Name_Generator.random_name "TimestampTZ"
            table = default_connection.get.create_table table_name [Column_Description.Value "A" (Value_Type.Date_Time with_timezone=True), Column_Description.Value "rowid" Value_Type.Integer] primary_key=[]
            table.should_succeed
            Panic.with_finalizer (default_connection.get.drop_table table.name) <|
                dt1 = Date_Time.new 2022 05 04 15 30 zone=(Time_Zone.utc)
                dt2 = Date_Time.new 2022 05 04 15 30 zone=(Time_Zone.parse "US/Hawaii")
                dt3 = Date_Time.new 2022 05 04 15 30 zone=(Time_Zone.parse "Europe/Warsaw")
                v = [dt1, dt2, dt3]

                Problems.assume_no_problems <|
                    table.update_rows (Table.new [["A", v], ["rowid", (0.up_to v.length).to_vector]]) update_action=Update_Action.Insert

                returned_v =
                    dt1_offset = Date_Time.new 2022 05 04 15 30 zone=(Time_Zone.new 0)
                    dt2_offset = Date_Time.new 2022 05 04 15 30 zone=(Time_Zone.new -10)
                    dt3_offset = Date_Time.new 2022 05 04 15 30 zone=(Time_Zone.new 2)
                    [dt1_offset, dt2_offset, dt3_offset]
                table.sort "rowid" . at "A" . to_vector . should_equal returned_v

                ## We also check how the timestamp column behaves with interpolations:
                v.each my_dt-> Test.with_clue "("+my_dt.to_text+") " <|
                        t2 = table.filter "A" (Filter_Condition.Equal to=my_dt)
                        t2.row_count . should_equal 1

        group_builder.specify "will round-trip timestamp column without timezone by converting it to UTC" <|
            table_name = Name_Generator.random_name "Timestamp"
            table = default_connection.get.create_table table_name [Column_Description.Value "A" (Value_Type.Date_Time with_timezone=False)] primary_key=[]
            Problems.assume_no_problems table
            Panic.with_finalizer (default_connection.get.drop_table table.name) <|
                dt1 = Date_Time.new 2022 05 04 15 30
                dt2 = Date_Time.new 2022 05 04 15 30 zone=(Time_Zone.utc)
                dt3 = Date_Time.new 2022 05 04 15 30 zone=(Time_Zone.parse "US/Hawaii")
                dt4 = Date_Time.new 2022 05 04 15 30 zone=(Time_Zone.parse "Europe/Warsaw")
                v = [dt1, dt2, dt3, dt4]

                source_table = Table.new [["A", v]]
                source_table.at "A" . value_type . should_equal (Value_Type.Date_Time with_timezone=True)
                w = Problems.expect_only_warning Inexact_Type_Coercion <|
                    table.update_rows source_table update_action=Update_Action.Insert
                w.requested_type . should_equal (source_table.at "A" . value_type)
                w.actual_type . should_equal (table.at "A" . value_type)
                w.to_display_text . should_equal "The type Date_Time (with timezone) has been coerced to Date_Time (without timezone). Some information may be lost."

                # When uploading we want to just strip the timezone information and treat every timestamp as LocalDateTime.
                # This is verified by checking the text representation in the DB: it should show the same local time in all 4 cases, regardless of original timezone.
                local_dt = "2022-05-04 15:30:00.000000000"
                table.at "A" . cast Value_Type.Char . to_vector . should_equal [local_dt, local_dt, local_dt, local_dt]

                # Then when downloaded, it should be interpreted at the 'system default' timezone.
                materialized_table = table.read
                materialized_table.at "A" . to_vector . should_equal [dt1, dt1, dt1, dt1]

                # The Inexact_Type_Coercion warning is silenced for this case:
                Problems.assume_no_problems materialized_table

                # We also check how the timestamp column behaves with interpolations:
                # Given that we lost timezone - all entries match.
                v.each my_dt-> Test.with_clue my_dt.to_text+": " <|
                    t2 = table.filter "A" (Filter_Condition.Equal to=my_dt)
                    t2.row_count . should_equal 4
                    t2.at "A" . to_vector . should_equal [dt1, dt1, dt1, dt1]

    suite_builder.group "[Snowflake] math functions" group_builder->
        group_builder.specify "round, trunc, ceil, floor" <|
            col = table_builder [["x", [0.1, 0.9, 3.1, 3.9, -0.1, -0.9, -3.1, -3.9]]] . at "x"
            col . cast Value_Type.Integer . ceil . value_type . should_equal (Value_Type.Decimal 38 0)

            col . cast Value_Type.Float . round . value_type . should_equal Value_Type.Float
            col . cast Value_Type.Integer . round . value_type . should_equal (Value_Type.Decimal 38 0)
            col . cast Value_Type.Decimal . round . value_type . should_equal (Value_Type.Decimal 38 0)

            col . cast Value_Type.Float . round 1 . value_type . should_equal Value_Type.Float
            col . cast Value_Type.Integer . round 1 . value_type . should_equal (Value_Type.Decimal 38 0)
            col . cast Value_Type.Decimal . round 1 . value_type . should_equal (Value_Type.Decimal 38 1)

            col . cast Value_Type.Float . round use_bankers=True . value_type . should_equal Value_Type.Float
<<<<<<< HEAD
            col . cast Value_Type.Integer . round use_bankers=True . value_type . should_equal (Value_Type.Decimal 38 6)
=======
            col . cast Value_Type.Integer . round use_bankers=True . value_type . should_equal (Value_Type.Decimal 38 12)
>>>>>>> 0e854456
            col . cast Value_Type.Decimal . round use_bankers=True . value_type . should_equal (Value_Type.Decimal 38 12)

            col . cast Value_Type.Float . ceil . value_type . should_equal Value_Type.Float
            col . cast Value_Type.Integer . ceil . value_type . should_equal (Value_Type.Decimal 38 0)
            col . cast Value_Type.Decimal . ceil . value_type . should_equal (Value_Type.Decimal 38 0)

            col . cast Value_Type.Float . floor . value_type . should_equal Value_Type.Float
            col . cast Value_Type.Integer . floor . value_type . should_equal (Value_Type.Decimal 38 0)
            col . cast Value_Type.Decimal . floor . value_type . should_equal (Value_Type.Decimal 38 0)

            col . cast Value_Type.Float . truncate . value_type . should_equal Value_Type.Float
            col . cast Value_Type.Integer . truncate . value_type . should_equal (Value_Type.Decimal 38 0)
            col . cast Value_Type.Decimal . truncate . value_type . should_equal (Value_Type.Decimal 38 0)

        do_op n op =
            table = light_table_builder [["x", [n]]]
            result = table.at "x" |> op
            result.to_vector.at 0

        do_round n dp=0 use_bankers=False = do_op n (_.round dp use_bankers)

        group_builder.specify "Can round correctly near the precision limit" <|
            do_round 1.2222222222222225 15 . should_equal 1.222222222222223
            do_round -1.2222222222222225 15 . should_equal -1.222222222222223
            do_round 1.2222222222222235 15 . should_equal 1.222222222222224
            do_round -1.2222222222222235 15 . should_equal -1.222222222222224

        group_builder.specify "Can round correctly near the precision limit, using banker's rounding" <|
            do_round 1.2222222222222225 15 use_bankers=True . should_equal 1.222222222222222
            do_round -1.2222222222222225 15 use_bankers=True . should_equal -1.222222222222222
            do_round 1.2222222222222235 15 use_bankers=True . should_equal 1.222222222222224
            do_round -1.2222222222222235 15 use_bankers=True . should_equal -1.222222222222224

        group_builder.specify "Can handle NaN/Infinity" <|
            nan_result = if setup.test_selection.is_nan_and_nothing_distinct then Number.nan else Nothing
            ops = [.round, .truncate, .ceil, .floor]
            ops.each op->
                do_op Number.nan op . should_equal nan_result
                do_op Number.positive_infinity op . should_equal Number.positive_infinity
                do_op Number.negative_infinity op . should_equal Number.negative_infinity

type Lazy_Ref
   Value ~get

add_snowflake_specs suite_builder create_connection_fn db_name =
    prefix = "[Snowflake] "
    name_counter = Ref.new 0

    ## We prefer to keep a single connection for most tests, to avoid the overhead of initializing a new connection multiple times.
       It is initialized lazily, so that it is actually established only if actually used. Merely listing the tests to run should not establish the connection.
    default_connection = Lazy_Ref.Value (create_connection_fn Nothing)
    table_builder columns connection=Nothing =
        ix = name_counter.get
        name_counter . put ix+1
        name = Name_Generator.random_name "table_"+ix.to_text
        in_mem_table = Table.new columns
        in_mem_table.select_into_database_table (connection.if_nothing default_connection.get) name primary_key=Nothing temporary=True
    light_table_builder columns =
        default_connection.get.base_connection.create_literal_table (Table.new columns) "literal_table"
    materialize = .read

    Common_Spec.add_specs suite_builder prefix create_connection_fn default_connection

    common_selection = Common_Table_Operations.Main.Test_Selection.Config supports_case_sensitive_columns=True order_by_unicode_normalization_by_default=True allows_mixed_type_comparisons=False text_length_limited_columns=True fixed_length_text_columns=False different_size_integer_types=False removes_trailing_whitespace_casting_from_char_to_varchar=False supports_decimal_type=True supported_replace_params=supported_replace_params run_advanced_edge_case_tests_by_default=False supports_date_time_without_timezone=True supports_nanoseconds_in_time=True is_nan_comparable=True distinct_returns_first_row_from_group_if_ordered=False
    aggregate_selection = Common_Table_Operations.Aggregate_Spec.Test_Selection.Config first_last_row_order=False aggregation_problems=False text_concat=False
    agg_in_memory_table = ((Project_Description.new enso_dev.Table_Tests).data / "data.csv") . read

    agg_table_fn = _->
        agg_in_memory_table.select_into_database_table default_connection.get (Name_Generator.random_name "Agg1") primary_key=Nothing temporary=True

    empty_agg_table_fn = _->
        (agg_in_memory_table.take (..First 0)).select_into_database_table default_connection.get (Name_Generator.random_name "Agg_Empty") primary_key=Nothing temporary=True

    setup = Common_Table_Operations.Main.Test_Setup.Config prefix agg_table_fn empty_agg_table_fn table_builder materialize is_database=True test_selection=common_selection aggregate_test_selection=aggregate_selection create_connection_func=create_connection_fn light_table_builder=light_table_builder is_integer_type=is_snowflake_integer

    snowflake_specific_spec suite_builder default_connection db_name setup
    Common_Table_Operations.Main.add_specs suite_builder setup
    Upload_Spec.add_specs suite_builder setup create_connection_fn
    IR_Spec.add_specs suite_builder setup prefix default_connection.get

## PRIVATE
is_snowflake_integer value_type = case value_type of
    Value_Type.Integer _ -> True
    Value_Type.Decimal _ scale -> scale == 0
    _ -> False

## PRIVATE
supported_replace_params : Hashset Replace_Params
supported_replace_params =
    e0 = [Replace_Params.Value Text Case_Sensitivity.Default False, Replace_Params.Value Text Case_Sensitivity.Default True, Replace_Params.Value Text Case_Sensitivity.Sensitive False]
    e1 = [Replace_Params.Value Text Case_Sensitivity.Sensitive True, Replace_Params.Value Text Case_Sensitivity.Insensitive False, Replace_Params.Value Text Case_Sensitivity.Insensitive True]
    e2 = [Replace_Params.Value Regex Case_Sensitivity.Default False, Replace_Params.Value Regex Case_Sensitivity.Default True, Replace_Params.Value Regex Case_Sensitivity.Sensitive False]
    e3 = [Replace_Params.Value Regex Case_Sensitivity.Sensitive True, Replace_Params.Value Regex Case_Sensitivity.Insensitive False, Replace_Params.Value Regex Case_Sensitivity.Insensitive True]
    e4 = [Replace_Params.Value DB_Column Case_Sensitivity.Default False, Replace_Params.Value DB_Column Case_Sensitivity.Sensitive False]
    Hashset.from_vector <| e0 + e1 + e2 + e3 + e4

add_table_specs suite_builder =
    case create_connection_builder of
        Nothing ->
            message = "Snowflake test connection is not configured. See README.md for instructions."
            suite_builder.group "[Snowflake] Database tests" pending=message (_-> Nothing)
        connection_builder ->
            db_name = get_configured_connection_details.database
            add_snowflake_specs suite_builder connection_builder db_name
            Transaction_Spec.add_specs suite_builder connection_builder "[Snowflake] "

            suite_builder.group "[Snowflake] Secrets in connection settings" group_builder->
                cloud_setup = Cloud_Tests_Setup.prepare
                base_details = get_configured_connection_details
                group_builder.specify "should allow to set up a connection with the password passed as a secret" pending=cloud_setup.pending <|
                    cloud_setup.with_prepared_environment <|
                        with_secret "my_snowflake_username" base_details.credentials.username username_secret-> with_secret "my_snowflake_password" base_details.credentials.password password_secret->
                            secret_credentials = Credentials.Username_And_Password username_secret password_secret
                            details = Snowflake_Details.Snowflake base_details.account secret_credentials base_details.database base_details.schema base_details.warehouse
                            connection = Database.connect details
                            connection.should_succeed
                            Panic.with_finalizer connection.close <|
                                connection.tables . should_be_a Table

with_secret name value callback = case value of
    # If it is already a secret, we pass it as-is.
    _ : Enso_Secret -> callback value
    # Otherwise we create the secret, and clean it up afterwards.
    _ : Text ->
        secret = Enso_Secret.create name+Random.uuid value
        secret.should_succeed
        Panic.with_finalizer secret.delete (callback secret)

## We rethrow any dataflow errors to ensure that they are reported.
   Without it, a dataflow error could make some tests just not be registered and
   not run, without displaying any failures.
get_configured_connection_details = Panic.rethrow <|
    account_name = Environment.get "ENSO_SNOWFLAKE_ACCOUNT"
    if account_name.is_nothing then Nothing else
        if account_name.is_empty then
            Panic.throw (Illegal_Argument.Error "ENSO_SNOWFLAKE_ACCOUNT is set, but empty. Please set all required environment variables.")

        get_var name =
            value = Environment.get name if_missing=(Panic.throw (Illegal_State.Error "ENSO_SNOWFLAKE_ACCOUNT is set, but "+name+" is not. Please set all required environment variables."))
            if value.is_empty then
                Panic.throw (Illegal_State.Error "The "+name+" environment variable is set, but it is empty. Please set all required environment variables.")
            value
        user = get_var "ENSO_SNOWFLAKE_USER"
        password = get_var "ENSO_SNOWFLAKE_PASSWORD"
        database = get_var "ENSO_SNOWFLAKE_DATABASE"
        schema = Environment.get "ENSO_SNOWFLAKE_SCHEMA" if_missing="PUBLIC"
        warehouse = Environment.get "ENSO_SNOWFLAKE_WAREHOUSE" if_missing=""

        resolved_password = if password.starts_with "enso://" then Enso_Secret.get password else password
        credentials = Credentials.Username_And_Password user resolved_password
        Snowflake_Details.Snowflake account_name credentials database schema warehouse

## Returns a function that takes anything and returns a new connection.
   The function creates a _new_ connection on each invocation
   (this is needed for some tests that need multiple distinct connections).
create_connection_builder =
    connection_details = get_configured_connection_details
    connection_details.if_not_nothing <|
        _ -> Database.connect connection_details

add_specs suite_builder =
    add_table_specs suite_builder

main filter=Nothing =
    suite = Test.build suite_builder->
        add_specs suite_builder
    suite.run_with_filter filter<|MERGE_RESOLUTION|>--- conflicted
+++ resolved
@@ -468,11 +468,7 @@
             col . cast Value_Type.Decimal . round 1 . value_type . should_equal (Value_Type.Decimal 38 1)
 
             col . cast Value_Type.Float . round use_bankers=True . value_type . should_equal Value_Type.Float
-<<<<<<< HEAD
-            col . cast Value_Type.Integer . round use_bankers=True . value_type . should_equal (Value_Type.Decimal 38 6)
-=======
             col . cast Value_Type.Integer . round use_bankers=True . value_type . should_equal (Value_Type.Decimal 38 12)
->>>>>>> 0e854456
             col . cast Value_Type.Decimal . round use_bankers=True . value_type . should_equal (Value_Type.Decimal 38 12)
 
             col . cast Value_Type.Float . ceil . value_type . should_equal Value_Type.Float
