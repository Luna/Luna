--- conflicted
+++ resolved
@@ -2,19 +2,16 @@
 
 #### Visual Environment
 
-<<<<<<< HEAD
 - [Nodes created via the <kbd>TAB</kbd> key or by clicking the (+) button on the
   screen are now placed below all the selected nodes when more than one node is
   selected.][3361] (Previously, they were placed below the first node that was
   selected.) This makes it easier to achieve a compact, vertical layout of the
   graph.
-=======
 - [Nodes created near existing nodes via the <kbd>TAB</kbd> key or by dropping a
   connection are now repositioned and aligned to existing nodes.][3301] This is
   to make the resulting graph prettier and avoid overlapping. In such cases,
   created nodes will be placed below an existing node or on the bottom-left
   diagonal if there is no space underneath.
->>>>>>> b8a5e22e
 - [Nodes can be added to the graph by double-clicking the output ports of
   existing nodes (or by clicking them with the right mouse button).][3346]
 - [Node Searcher preserves its zoom factor.][3327] The visible size of the node
