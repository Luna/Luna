--- conflicted
+++ resolved
@@ -641,12 +641,9 @@
 - [Make expand_to_rows, expand_column support Rows, Tables, Column data
   types][9533]
 - [Data Link for `Enso_File`.][9525]
-<<<<<<< HEAD
+- [Added `pow`, `remainder`, and `div` to `Decimal`.][9566]
 - [Implemented `.to_integer`, `.to_float`, and `from` conversions for
   `Decimal`][9462]
-=======
-- [Added `pow`, `remainder`, and `div` to `Decimal`.][9566]
->>>>>>> 0b944932
 
 [debug-shortcuts]:
   https://github.com/enso-org/enso/blob/develop/app/gui/docs/product/shortcuts.md#debug
