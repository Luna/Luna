# Next Release

#### Visual Environment

- [Camera is panned to newly created nodes.][3552]
- [Long names on the Node Searcher's list are truncated.][3373] The part of the
  name that doesn't fit in the Searcher's window is replaced with an ellipsis
  character ("…").
- [Magnet Alignment algorithm is used while placing new nodes][3366]. When we
  find an available free space for a new node, the node gets aligned with the
  surrounding nodes horizontally and vertically. This helps to preserve a nice
  grid-like layout for all the nodes.
- [Nodes created via the <kbd>TAB</kbd> key or by clicking the (+) button on the
  screen are now placed below all the selected nodes when more than one node is
  selected.][3361] (Previously, they were placed below the first node that was
  selected.) This makes it easier to achieve a compact, vertical layout of the
  graph.
- [Nodes created near existing nodes via the <kbd>TAB</kbd> key or by dropping a
  connection are now repositioned and aligned to existing nodes.][3301] This is
  to make the resulting graph prettier and avoid overlapping. In such cases,
  created nodes will be placed below an existing node or on the bottom-left
  diagonal if there is no space underneath.
- [Nodes can be added to the graph by double-clicking the output ports of
  existing nodes (or by clicking them with the right mouse button).][3346]
- [Node Searcher preserves its zoom factor.][3327] The visible size of the node
  searcher and edited node is now fixed. It simplifies node editing on
  non-standard zoom levels.
- [Nodes can be added to the graph by clicking (+) button on the screen][3278].
  The button is in the bottom-left corner. Node is added at the center or pushed
  down if the center is already occupied by nodes.
- [Maximum zoom factor is limited to 1.0x if IDE is not in Debug Mode.][3273]
- [Debug Mode for Graph Editor can be activated/deactivated using a
  shortcut.][3264] It allows access to a set of restricted features. See
  [debug-shortcuts].
- [New nodes can be created by dragging and dropping a connection on the
  scene.][3231]
- [Node connections can be dropped by pressing the Esc key while dragging
  them.][3231]
- [Added support of source maps for JS-based visualizations.][3208]
- [Fixed the alignment of newly created nodes to existing nodes with
  visualizations enabled.][3361] When applicable, new nodes are now placed below
  visualizations. (Previously, they were placed to the left of the
  visualizations.)
- [Fixed histograms coloring and added a color legend.][3153]
- [Lazy visualization for scatter plot.][3655]
- [Fixed broken node whose expression contains non-ASCII characters.][3166]
- [Fixed developer console warnings about views being created but not
  registered.][3181]
- [Fixed developer console errors related to Language Server (mentioning code
  3003 and "Invalid version"), occurring during project opening and after new
  node cration.][3186]
- [Fixed developer console error about failing to decode a notification
  "executionContext/visualisationEvaluationFailed"][3193]
- [New Version of the Node Searcher - the Component Browser][3530] The available
  methods, atoms and functions are presented in nice, categorized view. The most
  popular tools are available at hand. The panel is unstable, and can be
  disabled with the `--enable-new-component-browser=false` flag.
- [Fixed error handling during startup.][3648] This prevents entering IDE into a
  "zombie" state, where processes were started but not visible to user. They
  could cause issues with starting further IDE instances.
- [New nodes are created in the project source when the searcher is opened and a
  new node is created.][3645]
- [Proper Polyglot Vector and Array Support][3667]
- [IDE uses new visualization API.][3661]
- [Visualization of long textual values improved][3665]
- [Selecting a suggestion from the searcher or component browser now updates the
  visualisation of the edited node to preview the results of applying the
  suggestion.][3691]
- [Remove here keyword from IDE.][3749]
- [Shortcut changes:][3823] Pressing `Enter` when no node is edited opens
  Component Browser. Entering node shortcut changed to `cmd` + `Enter`.
- [Added support for scrolling by pressing and holding a mouse button on a
  scrollbar.][3824]
- [Added scroll bounce animation][3836] which activates when scrolling past the
  end of scrollable content.
- [The default text visualisation now loads its content lazily from the
  backend][3910]. This means that the visualisation cannot be overwhelmed by
  large amounts of data.
- [Added project snapshot saving on shortcut][3923]
- [The color of the displayed project name indicates whether the project's
  current state is saved in a snapshot.][3950] The project name is darker when
  the project is changed from the last saved snapshot and lighter when the
  snapshot matches the current project state.
- [Added shortcut to interrupt the program][3967]
- [Added suggestion dropdown for function arguments][4013]. The dropdown is
  present only when the argument is of type that has a predefined set of values.
- [Separate component browser navigator sections for modules imported from
  different namespaces][4044]
- [Internal components (private API) are not displayed in the component
  browser.][4085]
- [The correct default visualisation for tables is shown on new nodes.][4120]
- [Added restoring of last project snapshot on shortcut.][4050]
- [Added contextual suggestions to argument dropdowns][4072]. Dropdowns will now
  contain suggestions which are based on evaluated data.
- [Added a shortcut to show internal components (private API) in the component
  browser.][5582]
- [Improved component browser entry filtering and sorting][5645]. The component
  browser will now provide suggestions matching either the component's label or
  the corresponding code.
- [Improved argument placeholder resolution in more complex expressions][5656].
  It is now possible to drop node connections onto missing arguments of chained
  and nested function calls.
- [The component browser suggestions take into account entry aliases][5678]. The
  searcher input is now matched to entry aliases too. The alias match is used to
  filter and sort component browser entries.
- [The Component Browser icons are cached on texture][5779] improving its
  performance on slower machines.
- [Fixed missing result preview when editing nodes.][5757]
- [Application retries its initialization after failures][5802], allowing a
  reconnecting after connectivity problems.
- [Improved Component Browser Filtering][4115]. The best match is always
  selected first, and the groups are rearranged, so the best matches are on the
  bottom.
- [Named arguments syntax is now recognized in IDE][5774]. Connections to
  function arguments will now use named argument syntax instead of inserting
  wildcards on all preceding arguments.
- [Added boilerplate React app for authorization via Cognito+AWS Amplify][5798].
  This PR adds a React app that renders the dashboard (which has been ported
  from the cloud. The dashboard displays a list of projects, and allows users to
  open them in the IDE (which is not part of the React app, but can be switched
  to from the dashboard). The PR also adds authentication+authorization (i.e.,
  sign up and sign in for users), via either email/password or GitHub/Google.
- [New Enso documentation parser][5917]. Smaller and faster; enables planned
  improvements to internal documentation representation.
- [Dropdown widgets now support custom labels][5705] and automatically generate
  shortened labels for entries with long module paths. When an option is
  selected from the dropdown, the necessary module imports are inserted,
  eliminating the need for fully qualified names.
- [The IDE now has a new UI element for selecting the execution mode of the
  project][6130].
- [Added tooltips to icon buttons][6035] for improved usability. Users can now
  quickly understand each button's function.
- [File associations are created on Windows and macOS][6077]. This allows
  opening Enso files by double-clicking them in the file explorer.
- [AI-powered code completions][5910]. It is now possible to get AI-powered
  completions when using node searcher with Tables.
- [Added capability to create node widgets with complex UI][6347]. Node widgets
  such as dropdown can now be placed in the node and affect the code text flow.
- [The IDE UI element for selecting the execution mode of the project is now
  sending messages to the backend.][6341].
- [Feedback when renaming a project][6366]. When the user tries to rename the
  project to an invalid name, a helpful error message is shown and the text
  field stays the same as to give the user the opportunity to fix the mistake.
- [Area selectionof nodes no longer takes into account the visualisation that
  belongs to the node.][6487].
- [List Editor Widget][6470]. Now you can edit lists by clicking buttons on
  nodes or by dragging the elements.
- [Visualisations now show a loading spinner while waiting on data.][6512].
- [Fixed text visualisations which were being cut off at the last line.][6421]
- [Fixed a bug where, when scrolling or dragging on a full-screen visualization,
  the view of the graph changed as well.][6530]
- [Changed the shortcut for restoring to the last saved version of a project
  from <kbd>cmd</kbd>+<kbd>r</kbd> to
  <kbd>cmd</kbd>+<kbd>shift</kbd>+<kbd>r</kbd>][6620] to make it less likely
  that it would be triggered by accident. As a consequence, the program
  execution shortcuts changed from
  <kbd>cmd</kbd>+<kbd>shift</kbd>+<kbd>t</kbd>/<kbd>r</kbd> to
  <kbd>cmd</kbd>+<kbd>alt</kbd>+<kbd>t</kbd>/<kbd>r</kbd>.
- [Fixed a bug where selecting a nested breadcrumb would cause the order of
  breadcrumbs to change incorrectly.][6617]
- [Changed the shortcut to show the full-screen visualization for a node from
  <kbd>space</kbd> <kbd>space</kbd> to <kbd>shift</kbd>+<kbd>space</kbd>.][6663]
  so that it doesn't interfere with the shortcut for toggling the small
  visualization.
- [Cloud dashboard, which supersedes the startup screen][6279]. Features also
  added in various other PRs. The new dashboard includes tables for projects,
  folders, files and secrets, a list of templates from which new projects can be
  created, a user menu, and a search bar.
- [The Application will try to reload file in backend on synchronization
  failure][6752]. It should make it more resilient to connectivity issues and
  occasional bugs. The reload may be forced by the user with
  <kbd>cmd</kbd>+<kbd>shift</kbd>+<kbd>x</kbd> shortcut.
- [When selecting a function from the main module through the component browser,
  it is now referenced via the `Main` namespace instead of the project
  namespace,][6719] e.g. `Main.func1` instead of `MyProject.func1`. This makes
  it robust against project name changes.
- [Added a button to return from an opened project back to the project
  dashboard.][6474]
- [Keyboard shortcuts for graph editing are now disabled when the full-screen
  visualization is active.][6844]
- [A loading animation is now shown when opening and creating projects][6827],
  as the previous behaviour of showing a blank screen while the project was
  being loaded was potentially confusing to users.
- [Error message is displayed in the status bar when the backend reports
  execution failed][6918].
- [Performance and readability of documentation panel was improved][6893]. The
  documentation is now split into separate pages, which are much smaller.
- [IDE no longer inserts redundant imports when selecting options from dropdown
  widgets][7028]. The code was unified with the component browser, and it now
  correctly handles reexports and already existing imports.
- [Fixed cursor position when ctrl-clicking the node][7014]. Sometimes
  ctrl-clicking to edit the node placed the mouse cursor in the wrong position
  in the text. This is fixed now.
- [Added prototype AI Searcher that can be used to create new nodes from natural
  language input][7146]
- [Allow visualization resizing][7164]. Now the user can adjust the
  visualization size by dragging its right and bottom borders. Visualization
  width also follows the node's width, and visualizations are aligned to the
  left side of the node.
- [Component Browser was redesigned][7372]. The three columns of groups turned
  out to be non-practical, as they give too much information to comprehend.
  Also, filtering results was kept in groups making second-best match not easily
  available. Therefore, we introduced a new, impler CB design with single
  column.
- [Help chat][7151]. The link to the Discord server is replaced with a chat
  bridge to the Discord server. This is intended to have the chat visible at the
  same time as the IDE, so that help can be much more interactive.
- [New breadcrumbs design][7362]. Breadcrumbs now optionally show the icon of
  the item they represent. They also follow the new design of the component
  browser.
- [The libraries' authors may put entities to groups by adding GROUP tag in the
  docstring]. It was requested as more convenient way than specifying full names
  in package.yaml.
- [Graph editor node was redesigned][7311]. Nodes have a color and icon matching
  the selected entry in the component browser. Clear separating lines between
  method arguments were added. The node selection was made easier with
  additional thick interactive selection border.
- [The shortcut for opening Component Browser was changed to
  <kbd>enter</kbd>][7527]
- [Connections to lamdas are displayed correctly][7550]. It is possible to drag
  a connection to any expression inside the lambda body.
- [Atom types in dropdowns do not produce redundant imports][#7670]. The
  possibility of imports conflicts is reduced.
- [Copying and pasting a single node][7618]. Using the common
  <kbd>cmd</kbd>+<kbd>C</kbd> and <kbd>cmd</kbd>+<kbd>V</kbd> shortcuts, it is
  now possible to copy a single selected node and paste its code to the graph or
  another program.

[5910]: https://github.com/enso-org/enso/pull/5910
[6279]: https://github.com/enso-org/enso/pull/6279
[6421]: https://github.com/enso-org/enso/pull/6421
[6530]: https://github.com/enso-org/enso/pull/6530
[6617]: https://github.com/enso-org/enso/pull/6617
[6620]: https://github.com/enso-org/enso/pull/6620
[6663]: https://github.com/enso-org/enso/pull/6663
[6752]: https://github.com/enso-org/enso/pull/6752
[6719]: https://github.com/enso-org/enso/pull/6719
[6474]: https://github.com/enso-org/enso/pull/6474
[6844]: https://github.com/enso-org/enso/pull/6844
[6827]: https://github.com/enso-org/enso/pull/6827
[6918]: https://github.com/enso-org/enso/pull/6918
[6893]: https://github.com/enso-org/enso/pull/6893
[7028]: https://github.com/enso-org/enso/pull/7028
[7014]: https://github.com/enso-org/enso/pull/7014
[7146]: https://github.com/enso-org/enso/pull/7146
[7151]: https://github.com/enso-org/enso/pull/7151
[7164]: https://github.com/enso-org/enso/pull/7164
[7362]: https://github.com/enso-org/enso/pull/7362
[7372]: https://github.com/enso-org/enso/pull/7372
[7337]: https://github.com/enso-org/enso/pull/7337
[7311]: https://github.com/enso-org/enso/pull/7311
[7527]: https://github.com/enso-org/enso/pull/7527
[7550]: https://github.com/enso-org/enso/pull/7550
[7670]: https://github.com/enso-org/enso/pull/7670
[7618]: https://github.com/enso-org/enso/pull/7618

#### EnsoGL (rendering engine)

- [You can change font and set letters bold in the <code>text::Area</code>
  component][3385]. Use the <code>set_font</code> and
  <code>set_bold_bytes</code> respectively.
- [Fixed a text rendering issue in nested sublayer][3486].
- [Added a new component: Grid View.][3588] It's parametrized by Entry object,
  display them arranged in a Grid. It does not instantiate all entries, only
  those visible, and re-use created entries during scrolling thus achieving
  great performance. There are variants of grid view with selection and
  highlight, scrollbars, and both.
- [Massive improvements of text rendering performance][3776]. Different text
  instances are now reusing the shape shaders and the same sprite system under
  the hood. This drastically reduces the amount of required draw calls for
  scenes with a lot of text.
- [Text rendering quality improvements][3855]. Glyphs are now hinted in a better
  way. Also, additional fine-tuning is performed per font and per host operating
  system.
- [Display objects can now emit and receive events in the same style as
  JavaScript DOM events][3863]. The events system implements very similar
  behavior to the one described here:
  https://javascript.info/bubbling-and-capturing.
- [Added a new component: Slider][3852]. It allows adjusting a numeric value
  with the mouse. The precision of these adjustments can be increased or
  decreased.
- [Slider component functionality improvements][3885]. The slider component now
  supports multiple ways to handle out-of-range values. The slider's value can
  be edited as text, and a new vertical slider layout is available.
- [Added ProjectsGrid view for Cloud Dashboard][3857]. It provides the first
  steps towards migrating the Cloud Dashboard from the existing React (web-only)
  implementation towards a shared structure that can be used in both the Desktop
  and Web versions of the IDE.
- [Removed Cloud Dashboard][4047]. The Cloud Dashboard was being rewritten in
  EnsoGL but after internal discussion we've decided to rewrite it in React,
  with a shared implementation between the Desktop and Web versions of the IDE.
- [Added a new component: Dropdown][3985]. A list of selectable labeled entries,
  suitable for single and multi-select scenarios.
- [Compile-time shader optimizer was implemented][4003]. It is capable of
  extracting non-optimized shaders from the compiled WASM artifacts, running
  stand-alone optimization toolchain (glslc, spirv-opt, spirv-cross), and
  injecting optimized shaders back to WASM during its initialization process.
  Unfortunately, it caused our theme system to stop working correctly, because
  generated shaders differ per theme (only light theme is available, the dark
  theme has been disabled). We will support multiple themes in the future, but
  this is not on our priority list right now.
- [Performance monitor was extended with the ability to print details of actions
  performed in a given frame][5895]. In particular, you can now inspect names of
  all symbols rendered in a given frame. You can also pause the performance
  monitor and inspect results recorded in the past.
- [ToggleButtons can now have tooltips][6035].
- [Rendering of tooltips was improved.][6097] Their text is now more vertically
  centered and the delay before showing them was extended.
- [Accurate GPU performance measurements have been implemented][6595]. It is
  possible now to track both the time spent on both the CPU and the GPU sides.
- [Support recovery from GL context loss][7662]. This allows the application to
  continue after an interruption to rendering, such as hibernation or movement
  of the application window to a display rendered by a different GPU.

[3857]: https://github.com/enso-org/enso/pull/3857
[3985]: https://github.com/enso-org/enso/pull/3985
[4003]: https://github.com/enso-org/enso/pull/4003
[4047]: https://github.com/enso-org/enso/pull/4047
[5895]: https://github.com/enso-org/enso/pull/5895
[6035]: https://github.com/enso-org/enso/pull/6035
[6097]: https://github.com/enso-org/enso/pull/6097
[6130]: https://github.com/enso-org/enso/pull/6130
[6366]: https://github.com/enso-org/enso/pull/6366
[6341]: https://github.com/enso-org/enso/pull/6341
[6470]: https://github.com/enso-org/enso/pull/6470
[6595]: https://github.com/enso-org/enso/pull/6595
[6487]: https://github.com/enso-org/enso/pull/6487
[6512]: https://github.com/enso-org/enso/pull/6512
[7662]: https://github.com/enso-org/enso/pull/7662

#### Enso Standard Library

- [Implemented `Vector.distinct` allowing to remove duplicate elements from a
  Vector][3224]
- [Implemented `Duration.time_execution` allowing timing of the execution of an
  expression within the UI][3229]
- [Improved performance of `Vector.filter` and `Vector.each`; implemented
  `Vector.filter_with_index`. Made `Vector.at` accept negative indices and
  ensured it fails with a dataflow error on out of bounds access instead of an
  internal Java exception.][3232]
- [Implemented the `Table.select_columns` operation.][3230]
- [Implemented the `Table.remove_columns` and `Table.reorder_columns`
  operations.][3240]
- [Implemented the `Table.sort_columns` operation.][3250]
- [Fixed `Vector.sort` to handle tail-recursive comparators][3256]
- [Implemented `Range.find`, `Table.rename_columns` and
  `Table.use_first_row_as_names` operations][3249]
- [Implemented `Text.at` and `Text.is_digit` methods][3269]
- [Implemented `Runtime.get_stack_trace` together with some utilities to process
  stack traces and code locations][3271]
- [Implemented `Vector.flatten`][3259]
- [Significant performance improvement in `Natural_Order` and new `Faker`
  methods added to `Standard.Test`][3276]
- [Implemented `Integer.parse`][3283]
- [Made `Text.compare_to` correctly handle Unicode normalization][3282]
- [Extend `Text.contains` API to support regex and case insensitive
  search.][3285]
- [Implemented new `Text.take` and `Text.drop` functions, replacing existing
  functions][3287]
- [Implemented new `Text.starts_with` and `Text.ends_with` functions, replacing
  existing functions][3292]
- [Implemented `Text.to_case`, replacing `Text.to_lower_case` and
  `Text.to_upper_case`][3302]
- [Implemented initial `Table.group_by` function on Standard.Table][3305]
- [Implemented `Text.pad` and `Text.trim`][3309]
- [Updated `Text.repeat` and added `*` operator shorthand][3310]
- [General improved Vector performance and new `Vector.each_with_index`,
  `Vector.fold_with_index` and `Vector.take` methods.][3236]
- [Implemented new `Text.insert` method][3311]
- [Implemented `Bool.compare_to` method][3317]
- [Implemented `Map.first`, `Map.last` functions. Expanded `Table.group_by` to
  also compute mode, percentile, minimum, maximum.][3318]
- [Implemented `Text.location_of` and `Text.location_of_all` methods.][3324]
- [Replaced `Table.group_by` with `Table.aggregate`][3339]
- [Implemented `Panic.catch` and helper functions for handling errors. Added a
  type parameter to `Panic.recover` to recover specific types of errors.][3344]
- [Added warning handling to `Table.aggregate`][3349]
- [Improved performance of `Table.aggregate` and full warnings
  implementation][3364]
- [Implemented `Text.reverse`][3377]
- [Implemented support for most Table aggregations in the Database
  backend.][3383]
- [Update `Text.replace` to new API.][3393]
- [Add encoding support to `Text.bytes` and `Text.from_bytes`. Renamed and added
  encoding to `File.read_text`. New `File.read` API.][3390]
- [Improved the `Range` type. Added a `down_to` counterpart to `up_to` and
  `with_step` allowing to change the range step.][3408]
- [Aligned `Text.split` API with other methods and added `Text.lines`.][3415]
- [Implemented a basic reader for the `Delimited` file format.][3424]
- [Implemented a reader for the `Excel` file format.][3425]
- [Added custom encoding support to the `Delimited` file format reader.][3430]
- [Implemented `compute` method on `Vector` for statistics calculations.][3442]
- [Promote get and put to be methods of Ref type rather than of Ref
  module][3457]
- [Implemented `Table.parse_values`, parsing text columns according to a
  specified type.][3455]
- [Promote with, take, finalize to be methods of Managed_Resource
  instance][3460]
- [Implemented automatic type detection for `Table.parse_values`.][3462]
- [Integrated value parsing with the `Delimited` file reader.][3463]
- [Implemented the `Infer` setting for headers in the `Delimited` file format
  and made it the default.][3472]
- [Implemented a `Table.from Text` conversion allowing to parse strings
  representing `Delimited` files without storing them on the filesystem.][3478]
- [Added rank data, correlation and covariance statistics for `Vector`][3484]
- [Implemented `Table.order_by` for the SQLite backend.][3502]
- [Implemented `Table.order_by` for the PostgreSQL backend.][3514]
- [Implemented `Table.order_by` for the in-memory table.][3515]
- [Renamed `File_Format.Text` to `Plain_Text`, updated `File_Format.Delimited`
  API and added builders for customizing less common settings.][3516]
- [Allow control of sort direction in `First` and `Last` aggregations.][3517]
- [Implemented `Text.write`, replacing `File.write_text`.][3518]
- [Removed obsolete `select`, `group`, `sort` and releated types from
  tables.][3519]
- [Removed obsolete `from_xls` and `from_xlsx` functions. Added support for
  reading column names from first row in `File_Format.Excel`][3523]
- [Added `File_Format.Delimited` support to `Table.write` for new files.][3528]
- [Adjusted `Database.connect` API to new design.][3542]
- [Added `File_Format.Excel` support to `Table.write` for new files.][3551]
- [identity,const,flip,curry,uncurry functions][3554]
- [Added append support for `File_Format.Excel`.][3558]
- [Added support for custom encodings in `File_Format.Delimited` writing.][3564]
- [Allow filtering caught error type in `Error.catch`.][3574]
- [Implemented `Append` mode for `File_Format.Delimited`.][3573]
- [Added `Vector.write_bytes` function and removed old `File.write_bytes`][3583]
- [Added `line_endings` and `comment_character` options to
  `File_Format.Delimited`.][3581]
- [Fixed the case of various type names and library paths][3590]
- [Added support for parsing `.pgpass` file and `PG*` environment variables for
  the Postgres connection][3593]
- [Added `Regression` to the `Standard.Base` library and removed legacy `Model`
  type from `Standard.Table`.][3601]
- [Created `Index_Sub_Range` type and updated `Text.take` and
  `Text.drop`.][3617]
- [Added `Vector.from_polyglot_array` to make `Vector`s backed by polyglot
  Arrays][3628]
- [Updated `Vector.take` and `Vector.drop` and removed their obsolete
  counterparts.][3629]
- [Short-hand syntax for `order_by` added.][3643]
- [Expanded `Table.at` to support index access and added `Table.column_count`
  method.][3644]
- [Removed `Array.set_at`.][3634]
- [Added various date part functions to `Date` and `Date_Time`.][3669]
- [Implemented `Table.take` and `Table.drop` for the in-memory backend.][3647]
- [Implemented specialized storage for the in-memory Table.][3673]
- [Implemented `Table.distinct` for the in-memory backend.][3684]
- [Added `databases`, `schemas`, `tables` support to database Connection.][3632]
- [Implemented `start_of` and `end_of` methods for date/time types allowing to
  find start and end of a period of time containing the provided time.][3695]
- [Implemented `type_of` and `is_of_type` methods for getting the type of a
  value and comparing types, respectively.][3722]
- [Implemented `work_days_until` for counting work dys between dates and
  `add_work_days` which allows to shift a date by a number of work days.][3726]
- [Added `query` and `read` functions to Database connections.][3727]
- [Added `Date_Period.Week` to `start_of` and `end_of` methods.][3733]
- [Replaced `Table.where` with a new API relying on `Table.filter`.][3750]
- [Added `Filter_Condition` to `Vector`, `Range` and `List`.][3770]
- [Extended `Filter_Condition` with `Is_Empty`, `Not_Empty`, `Like` and
  `Not_Like`.][3775]
- [Reimplemented `Duration` as a built-in type.][3759]
- [Implemented `Table.replace_text` for in-memory table.][3793]
- [Extended `Filter_Condition` with `Is_In` and `Not_In`.][3790]
- [Replaced `Table.drop_missing_rows` with `filter_blank_rows` with an updated
  API.][3805]
- [Replaced `Table.drop_missing_columns` with
  `Table.remove_columns Column_Selector.Blank_Columns` by adding the new column
  selector variant.][3812]
- [Implemented `Table.rows` giving access to a vector of rows.][3827]
- [Define Enso epoch start as 15th October 1582][3804]
- [Implemented `Period` type][3818]
- [Implemented new functions on Column and added expression syntax support to
  create derived Columns.][3782]
- [Added support for milli and micro seconds, new short form for rename_columns
  and fixed issue with compare_to versus Nothing][3874]
- [Aligned `Text.match`/`Text.locate` API][3841]
- [There is a new API to lazily feed visualisation information to the
  IDE.][3910]
- [Added `transpose` and `cross_tab` to the In-Memory Table.][3919]
- [Improvements to JSON, Pair, Statistics and other minor tweaks.][3964]
- [Overhauled the JSON support (now based of JavaScript), `Data.fetch` and other
  minor tweaks][3987]
- [Enable Date, Time and DateTime to be read and written to Excel.][3997]
- [Aligning core APIs for Vector, List and Range. Adding some missing functions
  to the types.][4026]
- [Implemented `Table.distinct` for Database backends.][4027]
- [Implemented `Table.union` for the in-memory backend.][4052]
- [Implemented `Table.cross_join` and `Table.zip` for the in-memory
  backend.][4063]
- [Updated `Text.starts_with`, `Text.ends_with` and `Text.contains` to new
  simpler API.][4078]
- [Updated `Table.set` to new API. New `Column.parse` function and added case
  sensitivity to `Filter_Condition` and column functions.][4097]
- [Updated column selector APIs and new `Excel_Workbook` type.][5646]
- [Moved regex functionality out of `Text.locate` and `Text.locate_all` into
  `Text.match` and `Text.match_all`.][5679]
- [`File.parent` may return `Nothing`.][5699]
- [Removed non-regex functionality from `is_match`, `match`, and `match_all`,
  and renamed them to `match`, `find`, `find_all` (respectively).][5721]
- [Updated `rename_columns` to new API. Added `first_row`, `second_row` and
  `last_row` to Table types][5719]
- [Introducing `Meta.Type`.][5768]
- [Remove many regex compile flags; separated `match` into `match` and
  `match_all`.][5785]
- [Aligned names of columns created by column operations.][5850]
- [Improved `cross_tab`. Renamed `fill_missing` and `is_missing` to
  `fill_nothing` and `is_nothing`. Added `fill_empty`.][5863]
- [Removed many regex compile flags from `replace`; added `only_first` and
  `use_regex` flag.][5959]
- [Implemented proper support for Value Types in the Table library.][6073]
- [Removed many regex compile flags from `split`; added `only_first` and
  `use_regex` flag.][6116]
- [Added `Text.tokenize`][6150]
- [Added support for Date/Time columns in the Postgres backend and added
  `year`/`month`/`day` operations to Table columns.][6153]
- [`Text.split` can now take a vector of delimiters.][6156]
- [Add `has_warnings`, `remove_warnings` and `throw_on_warning` extension
  methods.][6176]
- [Implemented `Table.union` for the Database backend.][6204]
- [Array & Vector have the same methods & behavior][6218]
- [Implemented `Table.split` and `Table.tokenize` for in-memory tables.][6233]
- [Added `trim` and `replace` to `Column`. Enhanced number parsing with support
  for thousands and decimal point automatic detection.][6253]
- [Implemented `Table.parse_text_to_table`.][6294]
- [Added `Table.parse_to_columns`.][6383]
- [Added parsing methods for `Integer`, `Decimal`, `Json`, `Date`, `Date_Time`,
  `Time_Of_Day`, `Time_Zone`, and `URI` to `Text`.][6404]
- [Implemented `create_database_table` allowing upload of in-memory
  tables.][6429]
- [Added execution context control to writing files and dry run capabilities to
  `Text.write`.][6459]
- [Implemented `create_database_table` allowing saving queries as database
  tables.][6467]
- [Implemented `Column.format` for in-memory `Column`s.][6538]
- [Added `at_least_one` flag to `Table.tokenize_to_rows`.][6539]
- [Moved `Redshift` connector into a separate `AWS` library.][6550]
- [Added `Date_Range`.][6621]
- [Implemented the `cast` operation for `Table` and `Column`.][6711]
- [Added `.round` and `.int` to `Integer` and `Decimal`.][6743]
- [Added `.round`, `.truncate`, `.ceil`, and `.floor` to `Column`.][6817]
- [Added execution control to `Table.write` and various bug fixes.][6835]
- [Implemented `Table.add_row_number`.][6890]
- [Handling edge cases in rounding.][6922]
- [Split `Table.create_database_table` into `Connection.create_table` and
  `Table.select_into_database_table`.][6925]
- [Speed improvements to `Column` `.truncate`, `.ceil`, and `.floor`.][6941]
- [Implemented addition and subtraction for `Date_Period` and
  `Time_Period`.][6956]
- [Added AWS credential support and initial S3 list buckets API.][6973]
- [Added `round`, `ceil`, `floor`, `truncate` to the In-Database Column type]
  [6988]
- [Implemented `Table.update_database_table`.][7035]
- [Removed `module` argument from `enso_project` and other minor tweaks.][7052]
- [Integrated Database write operations with Execution Contexts.][7072]
- [`Column.fill_nothing` and `.fill_empty` no longer rename the column. Added
  `Table.fill_nothing` and `.fill_empty`.][7166]
- [Implemented `add_row_number` for Database tables.][7174]
- [Added `replace` to in-memory table. Changed replace for `Text`, in-memory
  `Column`, and in-memory `Table` to take a `Regex` in addition to a `Text`.]
  [7223]
- [Added `cross_join` support to database tables.][7234]
- [Improving date/time support in Table - added `date_diff`, `date_add`,
  `date_part` and some shorthands. Extended `Time_Period` with milli-, micro-
  and nanosecond periods.][7221]
- [Implemented `replace` on database columns.][7275]
- [Retire `Column_Selector` and allow regex based selection of columns.][7295]
- [`Text.parse_to_table` can take a `Regex`.][7297]
- [Expose `Text.normalize`.][7425]
- [Implemented new value types (various sizes of `Integer` type, fixed-length
  and length-limited `Char` type) for the in-memory `Table` backend.][7557]
- [Introducing generic `Any.to` conversion method][7704]
- [Added `take` and `drop` to database tables.][7615]
- [Added ability to specify expected value type in `Column.from_vector`,
  `Column.map` and `Column.zip`.][7637]
- [Added `delete_rows` method to Database Table, changed the
  `update_database_table` API into `update_rows`.][7709]
<<<<<<< HEAD
- [Added `Data.post` method to write to HTTP endpoints.][7700]
=======
- [Renamed `Decimal` to `Float`.][7807]
>>>>>>> 1ee3d8f4

[debug-shortcuts]:
  https://github.com/enso-org/enso/blob/develop/app/gui/docs/product/shortcuts.md#debug
[3153]: https://github.com/enso-org/enso/pull/3153
[3655]: https://github.com/enso-org/enso/pull/3655
[3166]: https://github.com/enso-org/enso/pull/3166
[3181]: https://github.com/enso-org/enso/pull/3181
[3186]: https://github.com/enso-org/enso/pull/3186
[3193]: https://github.com/enso-org/enso/pull/3193
[3208]: https://github.com/enso-org/enso/pull/3208
[3224]: https://github.com/enso-org/enso/pull/3224
[3229]: https://github.com/enso-org/enso/pull/3229
[3231]: https://github.com/enso-org/enso/pull/3231
[3232]: https://github.com/enso-org/enso/pull/3232
[3230]: https://github.com/enso-org/enso/pull/3230
[3240]: https://github.com/enso-org/enso/pull/3240
[3250]: https://github.com/enso-org/enso/pull/3250
[3256]: https://github.com/enso-org/enso/pull/3256
[3249]: https://github.com/enso-org/enso/pull/3249
[3264]: https://github.com/enso-org/enso/pull/3264
[3269]: https://github.com/enso-org/enso/pull/3269
[3271]: https://github.com/enso-org/enso/pull/3271
[3259]: https://github.com/enso-org/enso/pull/3259
[3273]: https://github.com/enso-org/enso/pull/3273
[3276]: https://github.com/enso-org/enso/pull/3276
[3278]: https://github.com/enso-org/enso/pull/3278
[3283]: https://github.com/enso-org/enso/pull/3283
[3282]: https://github.com/enso-org/enso/pull/3282
[3285]: https://github.com/enso-org/enso/pull/3285
[3287]: https://github.com/enso-org/enso/pull/3287
[3292]: https://github.com/enso-org/enso/pull/3292
[3301]: https://github.com/enso-org/enso/pull/3301
[3302]: https://github.com/enso-org/enso/pull/3302
[3305]: https://github.com/enso-org/enso/pull/3305
[3309]: https://github.com/enso-org/enso/pull/3309
[3310]: https://github.com/enso-org/enso/pull/3310
[3316]: https://github.com/enso-org/enso/pull/3316
[3236]: https://github.com/enso-org/enso/pull/3236
[3311]: https://github.com/enso-org/enso/pull/3311
[3317]: https://github.com/enso-org/enso/pull/3317
[3318]: https://github.com/enso-org/enso/pull/3318
[3324]: https://github.com/enso-org/enso/pull/3324
[3327]: https://github.com/enso-org/enso/pull/3327
[3339]: https://github.com/enso-org/enso/pull/3339
[3344]: https://github.com/enso-org/enso/pull/3344
[3346]: https://github.com/enso-org/enso/pull/3346
[3349]: https://github.com/enso-org/enso/pull/3349
[3361]: https://github.com/enso-org/enso/pull/3361
[3364]: https://github.com/enso-org/enso/pull/3364
[3373]: https://github.com/enso-org/enso/pull/3373
[3377]: https://github.com/enso-org/enso/pull/3377
[3366]: https://github.com/enso-org/enso/pull/3366
[3379]: https://github.com/enso-org/enso/pull/3379
[3381]: https://github.com/enso-org/enso/pull/3381
[3391]: https://github.com/enso-org/enso/pull/3391
[3383]: https://github.com/enso-org/enso/pull/3383
[3385]: https://github.com/enso-org/enso/pull/3385
[3392]: https://github.com/enso-org/enso/pull/3392
[3393]: https://github.com/enso-org/enso/pull/3393
[3390]: https://github.com/enso-org/enso/pull/3390
[3408]: https://github.com/enso-org/enso/pull/3408
[3415]: https://github.com/enso-org/enso/pull/3415
[3424]: https://github.com/enso-org/enso/pull/3424
[3425]: https://github.com/enso-org/enso/pull/3425
[3430]: https://github.com/enso-org/enso/pull/3430
[3442]: https://github.com/enso-org/enso/pull/3442
[3457]: https://github.com/enso-org/enso/pull/3457
[3455]: https://github.com/enso-org/enso/pull/3455
[3460]: https://github.com/enso-org/enso/pull/3460
[3462]: https://github.com/enso-org/enso/pull/3462
[3463]: https://github.com/enso-org/enso/pull/3463
[3472]: https://github.com/enso-org/enso/pull/3472
[3486]: https://github.com/enso-org/enso/pull/3486
[3478]: https://github.com/enso-org/enso/pull/3478
[3484]: https://github.com/enso-org/enso/pull/3484
[3502]: https://github.com/enso-org/enso/pull/3502
[3514]: https://github.com/enso-org/enso/pull/3514
[3515]: https://github.com/enso-org/enso/pull/3515
[3516]: https://github.com/enso-org/enso/pull/3516
[3517]: https://github.com/enso-org/enso/pull/3517
[3518]: https://github.com/enso-org/enso/pull/3518
[3519]: https://github.com/enso-org/enso/pull/3519
[3523]: https://github.com/enso-org/enso/pull/3523
[3528]: https://github.com/enso-org/enso/pull/3528
[3530]: https://github.com/enso-org/enso/pull/3530
[3542]: https://github.com/enso-org/enso/pull/3542
[3551]: https://github.com/enso-org/enso/pull/3551
[3552]: https://github.com/enso-org/enso/pull/3552
[3554]: https://github.com/enso-org/enso/pull/3554
[3558]: https://github.com/enso-org/enso/pull/3558
[3564]: https://github.com/enso-org/enso/pull/3564
[3574]: https://github.com/enso-org/enso/pull/3574
[3573]: https://github.com/enso-org/enso/pull/3573
[3583]: https://github.com/enso-org/enso/pull/3583
[3581]: https://github.com/enso-org/enso/pull/3581
[3588]: https://github.com/enso-org/enso/pull/3588
[3590]: https://github.com/enso-org/enso/pull/3590
[3593]: https://github.com/enso-org/enso/pull/3593
[3601]: https://github.com/enso-org/enso/pull/3601
[3617]: https://github.com/enso-org/enso/pull/3617
[3628]: https://github.com/enso-org/enso/pull/3628
[3629]: https://github.com/enso-org/enso/pull/3629
[3632]: https://github.com/enso-org/enso/pull/3632
[3641]: https://github.com/enso-org/enso/pull/3641
[3643]: https://github.com/enso-org/enso/pull/3643
[3644]: https://github.com/enso-org/enso/pull/3644
[3645]: https://github.com/enso-org/enso/pull/3645
[3648]: https://github.com/enso-org/enso/pull/3648
[3661]: https://github.com/enso-org/enso/pull/3661
[3665]: https://github.com/enso-org/enso/pull/3665
[3634]: https://github.com/enso-org/enso/pull/3634
[3667]: https://github.com/enso-org/enso/pull/3667
[3669]: https://github.com/enso-org/enso/pull/3669
[3647]: https://github.com/enso-org/enso/pull/3647
[3673]: https://github.com/enso-org/enso/pull/3673
[3684]: https://github.com/enso-org/enso/pull/3684
[3691]: https://github.com/enso-org/enso/pull/3691
[3695]: https://github.com/enso-org/enso/pull/3695
[3722]: https://github.com/enso-org/enso/pull/3722
[3726]: https://github.com/enso-org/enso/pull/3726
[3727]: https://github.com/enso-org/enso/pull/3727
[3733]: https://github.com/enso-org/enso/pull/3733
[3749]: https://github.com/enso-org/enso/pull/3749
[3750]: https://github.com/enso-org/enso/pull/3750
[3770]: https://github.com/enso-org/enso/pull/3770
[3775]: https://github.com/enso-org/enso/pull/3775
[3759]: https://github.com/enso-org/enso/pull/3759
[3793]: https://github.com/enso-org/enso/pull/3793
[3790]: https://github.com/enso-org/enso/pull/3790
[3805]: https://github.com/enso-org/enso/pull/3805
[3812]: https://github.com/enso-org/enso/pull/3812
[3823]: https://github.com/enso-org/enso/pull/3823
[3827]: https://github.com/enso-org/enso/pull/3827
[3824]: https://github.com/enso-org/enso/pull/3824
[3804]: https://github.com/enso-org/enso/pull/3804
[3818]: https://github.com/enso-org/enso/pull/3818
[3776]: https://github.com/enso-org/enso/pull/3776
[3855]: https://github.com/enso-org/enso/pull/3855
[3836]: https://github.com/enso-org/enso/pull/3836
[3782]: https://github.com/enso-org/enso/pull/3782
[3863]: https://github.com/enso-org/enso/pull/3863
[3874]: https://github.com/enso-org/enso/pull/3874
[3852]: https://github.com/enso-org/enso/pull/3852
[3841]: https://github.com/enso-org/enso/pull/3841
[3885]: https://github.com/enso-org/enso/pull/3885
[3910]: https://github.com/enso-org/enso/pull/3910
[3919]: https://github.com/enso-org/enso/pull/3919
[3923]: https://github.com/enso-org/enso/pull/3923
[3950]: https://github.com/enso-org/enso/pull/3950
[3964]: https://github.com/enso-org/enso/pull/3964
[3967]: https://github.com/enso-org/enso/pull/3967
[3987]: https://github.com/enso-org/enso/pull/3987
[3878]: https://github.com/enso-org/enso/pull/3878
[3997]: https://github.com/enso-org/enso/pull/3997
[4013]: https://github.com/enso-org/enso/pull/4013
[4026]: https://github.com/enso-org/enso/pull/4026
[4027]: https://github.com/enso-org/enso/pull/4027
[4044]: https://github.com/enso-org/enso/pull/4044
[4052]: https://github.com/enso-org/enso/pull/4052
[4063]: https://github.com/enso-org/enso/pull/4063
[4078]: https://github.com/enso-org/enso/pull/4078
[4085]: https://github.com/enso-org/enso/pull/4085
[4097]: https://github.com/enso-org/enso/pull/4097
[4115]: https://github.com/enso-org/enso/pull/4115
[4120]: https://github.com/enso-org/enso/pull/4120
[4050]: https://github.com/enso-org/enso/pull/4050
[4072]: https://github.com/enso-org/enso/pull/4072
[5582]: https://github.com/enso-org/enso/pull/5582
[5645]: https://github.com/enso-org/enso/pull/5645
[5646]: https://github.com/enso-org/enso/pull/5646
[5656]: https://github.com/enso-org/enso/pull/5656
[5678]: https://github.com/enso-org/enso/pull/5678
[5679]: https://github.com/enso-org/enso/pull/5679
[5699]: https://github.com/enso-org/enso/pull/5699
[5719]: https://github.com/enso-org/enso/pull/5719
[5721]: https://github.com/enso-org/enso/pull/5721
[5757]: https://github.com/enso-org/enso/pull/5757
[5768]: https://github.com/enso-org/enso/pull/5768
[5774]: https://github.com/enso-org/enso/pull/5774
[5779]: https://github.com/enso-org/enso/pull/5779
[5785]: https://github.com/enso-org/enso/pull/5785
[5798]: https://github.com/enso-org/enso/pull/5798
[5802]: https://github.com/enso-org/enso/pull/5802
[5850]: https://github.com/enso-org/enso/pull/5850
[5863]: https://github.com/enso-org/enso/pull/5863
[5917]: https://github.com/enso-org/enso/pull/5917
[5705]: https://github.com/enso-org/enso/pull/5705
[5959]: https://github.com/enso-org/enso/pull/5959
[6073]: https://github.com/enso-org/enso/pull/6073
[6116]: https://github.com/enso-org/enso/pull/6116
[6150]: https://github.com/enso-org/enso/pull/6150
[6153]: https://github.com/enso-org/enso/pull/6153
[6156]: https://github.com/enso-org/enso/pull/6156
[6176]: https://github.com/enso-org/enso/pull/6176
[6204]: https://github.com/enso-org/enso/pull/6204
[6077]: https://github.com/enso-org/enso/pull/6077
[6218]: https://github.com/enso-org/enso/pull/6218
[6233]: https://github.com/enso-org/enso/pull/6233
[6253]: https://github.com/enso-org/enso/pull/6253
[6294]: https://github.com/enso-org/enso/pull/6294
[6383]: https://github.com/enso-org/enso/pull/6383
[6404]: https://github.com/enso-org/enso/pull/6404
[6347]: https://github.com/enso-org/enso/pull/6347
[6429]: https://github.com/enso-org/enso/pull/6429
[6459]: https://github.com/enso-org/enso/pull/6459
[6467]: https://github.com/enso-org/enso/pull/6467
[6538]: https://github.com/enso-org/enso/pull/6538
[6539]: https://github.com/enso-org/enso/pull/6539
[6550]: https://github.com/enso-org/enso/pull/6550
[6621]: https://github.com/enso-org/enso/pull/6621
[6711]: https://github.com/enso-org/enso/pull/6711
[6743]: https://github.com/enso-org/enso/pull/6743
[6817]: https://github.com/enso-org/enso/pull/6817
[6835]: https://github.com/enso-org/enso/pull/6835
[6890]: https://github.com/enso-org/enso/pull/6890
[6922]: https://github.com/enso-org/enso/pull/6922
[6925]: https://github.com/enso-org/enso/pull/6925
[6941]: https://github.com/enso-org/enso/pull/6941
[6956]: https://github.com/enso-org/enso/pull/6956
[6973]: https://github.com/enso-org/enso/pull/6973
[6988]: https://github.com/enso-org/enso/pull/6988
[7035]: https://github.com/enso-org/enso/pull/7035
[7052]: https://github.com/enso-org/enso/pull/7052
[7072]: https://github.com/enso-org/enso/pull/7072
[7166]: https://github.com/enso-org/enso/pull/7166
[7174]: https://github.com/enso-org/enso/pull/7174
[7223]: https://github.com/enso-org/enso/pull/7223
[7234]: https://github.com/enso-org/enso/pull/7234
[7221]: https://github.com/enso-org/enso/pull/7221
[7275]: https://github.com/enso-org/enso/pull/7275
[7295]: https://github.com/enso-org/enso/pull/7295
[7297]: https://github.com/enso-org/enso/pull/7297
[7425]: https://github.com/enso-org/enso/pull/7425
[7557]: https://github.com/enso-org/enso/pull/7557
[7704]: https://github.com/enso-org/enso/pull/7704
[7615]: https://github.com/enso-org/enso/pull/7615
[7637]: https://github.com/enso-org/enso/pull/7637
[7700]: https://github.com/enso-org/enso/pull/7700
[7709]: https://github.com/enso-org/enso/pull/7709
[7807]: https://github.com/enso-org/enso/pull/7807

#### Enso Compiler

- [Added overloaded `from` conversions.][3227]
- [Upgraded to Graal VM 21.3.0][3258]
- [Added the ability to decorate values with warnings.][3248]
- [Fixed issues related to constructors' default arguments][3330]
- [Fixed compiler issue related to module cache.][3367]
- [Fixed execution of defaulted arguments of Atom Constructors][3358]
- [Converting Enso Date to java.time.LocalDate and back][3559]
- [Incremental Reparsing of a Simple Edits][3508]
- [Functions with all-defaulted arguments now execute automatically][3414]
- [Provide `tagValues` for function arguments in the language server][3422]
- [Delay construction of Truffle nodes to speed initialization][3429]
- [Frgaal compiler integration to allow for latest Java constructs][3421]
- [Support for Chrome developer tools --inspect option][3432]
- [Move Builtin Types and Methods definitions to stdlib][3363]
- [Reduce boilerplate by generating BuiltinMethod nodes from simple method
  signatures][3444]
- [Generate boilerplate classes related to error handling and varargs in
  builtins from method signatures][3454]
- [Avoid needless concatenations of warning/error messages][3465]
- [Added a full-blown DSL for builtins][3471]
- [Integration of Enso with Ideal Graph Visualizer][3533]
- [Lazy evaluation of RHS argument for || and &&][3492]
- [Drop Core implementation of IR][3512]
- [Replace `this` with `self`][3524]
- [Introduce a smaller version of the standard library, just for testing][3531]
- [Remove `here` and make method name resolution case-sensitive][3531]
- [Explicit `self`][3569]
- [Added benchmarking tool for the language server][3578]
- [Support module imports using a qualified name][3608]
- [Using parser written in Rust.][3611]
- [Enable caching in visualisation functions][3618]
- [Update Scala compiler and libraries][3631]
- [Support importing module methods][3633]
- [Support Autosave for open buffers][3637]
- [Generate native-image for engine-runner][3638]
- [Support pattern matching on constants][3641]
- [Builtin Date_Time, Time_Of_Day and Zone types for better polyglot
  support][3658]
- [Implement new specification of data types: `type` has a runtime
  representation, every atom has a type][3671]
- [main = "Hello World!" is valid Enso sample][3696]
- [Invalidate module's IR cache if imported module changed][3703]
- [Don't rename imported Main module that only imports names][3710]
- [Notify node status to the IDE][3729]
- [Make instance methods callable like statics][3764]
- [Distinguish static and instance methods][3740]
- [By-type pattern matching][3742]
- [Fix performance of method calls on polyglot arrays][3781]
- [Improved support for static and non-static builtins][3791]
- [Missing foreign language generates proper Enso error][3798]
- [Connecting IGV 4 Enso with Engine sources][3810]
- [Made Vector performance to be on par with Array][3811]
- [Introduced IO Permission Contexts][3828]
- [Accept Array-like object seamlessly in builtins][3817]
- [Initialize Builtins at Native Image build time][3821]
- [Split Atom suggestion entry to Type and Constructor][3835]
- [Any number can be converted to double][3865]
- [Update to GraalVM 22.3.0][3663]
- [Connecting IGV 4 Enso with Engine sources][3810]
- [Add the `Self` keyword referring to current type][3844]
- [Support VCS for projects in Language Server][3851]
- [Support multiple exports of the same module][3897]
- [Import modules' extension methods only with unqualified imports][3906]
- [Support expression evaluation in chromeinspector console][3941]
- [Don't export polyglot symbols][3915]
- [From/all import must not include module in name resolution][3931]
- [Vector returns warnings of individual elements][3938]
- [Enso.getMetaObject, Type.isMetaInstance and Meta.is_a consolidation][3949]
- [Add executionContext/interrupt API command][3952]
- [Any.== is a builtin method][3956]
- [Simplify exception handling for polyglot exceptions][3981]
- [Simplify compilation of nested patterns][4005]
- [IGV can jump to JMH sources & more][4008]
- [Basic support of VSCode integration][4014]
- [Sync language server with file system after VCS restore][4020]
- [`ArrayOverBuffer` behaves like an `Array` and `Array.sort` no longer sorts in
  place][4022]
- [Implement hashing functionality for all objects][3878]
- [Introducing Meta.atom_with_hole][4023]
- [Report failures in name resolution in type signatures][4030]
- [Attach visualizations to sub-expressions][4048]
- [Add Meta.get_annotation method][4049]
- [Resolve Fully Qualified Names][4056]
- [Optimize Atom storage layouts][3862]
- [Make instance methods callable like statics for builtin types][4077]
- [Convert large longs to doubles, safely, for host calls][4099]
- [Consistent ordering with comparators][4067]
- [Profile engine startup][4110]
- [Report type of polyglot values][4111]
- [Engine can now recover from serialization failures][5591]
- [Use sbt runEngineDistribution][5609]
- [Update to GraalVM 22.3.1][5602]
- [Cache library bindings to optimize import/export resolution][5700]
- [Comparators support partial ordering][5778]
- [Merge ordered and unordered comparators][5845]
- [Use SHA-1 for calculating hashes of modules' IR and bindings][5791]
- [Don't install Python component on Windows][5900]
- [Detect potential name conflicts between exported types and FQNs][5966]
- [Ensure calls involving warnings remain instrumented][6067]
- [One can define lazy atom fields][6151]
- [Replace IOContexts with Execution Environment and generic Context][6171]
- [Vector.sort handles incomparable types][5998]
- [Removing need for asynchronous thread to execute ResourceManager
  finalizers][6335]
- [Warning.get_all returns only unique warnings][6372]
- [Reimplement `enso_project` as a proper builtin][6352]
- [Limit number of reported warnings per value][6577]
- [Suggestions are updated only when the type of the expression changes][6755]
- [Add project creation time to project metadata][6780]
- [Upgrade GraalVM to 22.3.1 JDK17][6750]
- [Ascribed types are checked during runtime][6790]
- [Add compiler pass that discovers ambiguous and duplicated symbols][6868]
- [Improve and colorize compiler's diagnostic messages][6931]
- [Execute some runtime commands synchronously to avoid race conditions][6998]
- [Automatic conversion for runtime checked arguments][7009]
- [Scala 2.13.11 update][7010]
- [Add special handling for static method calls on Any][7033]
- [Improve parallel execution of commands and jobs in Language Server][7042]
- [Added retries when executing GraalVM updater][7079]
- [Add method call info for infix operators][7090]
- [`executionComplete` response is sent on successful execution only][7143]
- [Send info about function values][7168]
- [Cache dataflow errors][7193]
- [Add endpoint for downloading a project][7291]
- [Update to GraalVM 23.0.0][7176]
- [Using official BigInteger support][7420]
- [Allow users to give a project other than Upper_Snake_Case name][7397]
- [Support renaming variable or function][7515]
- [Replace custom logging service with off the shelf library][7559]
- [Only use types as State keys][7585]
- [Allow Java Enums in case of branches][7607]
- [Notification about the project rename action][7613]
- [Use `numpy` & co. from Enso!][7678]
- [Changed layout of local libraries directory, making it easier to reference
  projects next to each other][7634]
- [Support runtime checks of intersection types][7769]
- [Merge `Small_Integer` and `Big_Integer` types][7636]
- [Inline type ascriptions][7796]

[3227]: https://github.com/enso-org/enso/pull/3227
[3248]: https://github.com/enso-org/enso/pull/3248
[3258]: https://github.com/enso-org/enso/pull/3258
[3330]: https://github.com/enso-org/enso/pull/3330
[3358]: https://github.com/enso-org/enso/pull/3358
[3360]: https://github.com/enso-org/enso/pull/3360
[3367]: https://github.com/enso-org/enso/pull/3367
[3559]: https://github.com/enso-org/enso/pull/3559
[3508]: https://github.com/enso-org/enso/pull/3508
[3412]: https://github.com/enso-org/enso/pull/3412
[3414]: https://github.com/enso-org/enso/pull/3414
[3417]: https://github.com/enso-org/enso/pull/3417
[3422]: https://github.com/enso-org/enso/pull/3422
[3429]: https://github.com/enso-org/enso/pull/3429
[3421]: https://github.com/enso-org/enso/pull/3421
[3432]: https://github.com/enso-org/enso/pull/3432
[3363]: https://github.com/enso-org/enso/pull/3363
[3444]: https://github.com/enso-org/enso/pull/3444
[3453]: https://github.com/enso-org/enso/pull/3453
[3454]: https://github.com/enso-org/enso/pull/3454
[3461]: https://github.com/enso-org/enso/pull/3461
[3465]: https://github.com/enso-org/enso/pull/3465
[3471]: https://github.com/enso-org/enso/pull/3471
[3533]: https://github.com/enso-org/enso/pull/3533
[3492]: https://github.com/enso-org/enso/pull/3492
[3493]: https://github.com/enso-org/enso/pull/3493
[3505]: https://github.com/enso-org/enso/pull/3505
[3512]: https://github.com/enso-org/enso/pull/3512
[3524]: https://github.com/enso-org/enso/pull/3524
[3531]: https://github.com/enso-org/enso/pull/3531
[3562]: https://github.com/enso-org/enso/pull/3562
[3538]: https://github.com/enso-org/enso/pull/3538
[3569]: https://github.com/enso-org/enso/pull/3569
[3578]: https://github.com/enso-org/enso/pull/3578
[3611]: https://github.com/enso-org/enso/pull/3611
[3618]: https://github.com/enso-org/enso/pull/3618
[3608]: https://github.com/enso-org/enso/pull/3608
[3608]: https://github.com/enso-org/enso/pull/3608
[3631]: https://github.com/enso-org/enso/pull/3631
[3633]: https://github.com/enso-org/enso/pull/3633
[3637]: https://github.com/enso-org/enso/pull/3637
[3638]: https://github.com/enso-org/enso/pull/3638
[3641]: https://github.com/enso-org/enso/pull/3641
[3658]: https://github.com/enso-org/enso/pull/3658
[3671]: https://github.com/enso-org/enso/pull/3671
[3696]: https://github.com/enso-org/enso/pull/3696
[3703]: https://github.com/enso-org/enso/pull/3703
[3710]: https://github.com/enso-org/enso/pull/3710
[3729]: https://github.com/enso-org/enso/pull/3729
[3740]: https://github.com/enso-org/enso/pull/3740
[3764]: https://github.com/enso-org/enso/pull/3764
[3742]: https://github.com/enso-org/enso/pull/3742
[3781]: https://github.com/enso-org/enso/pull/3781
[3791]: https://github.com/enso-org/enso/pull/3791
[3798]: https://github.com/enso-org/enso/pull/3798
[3810]: https://github.com/enso-org/enso/pull/3810
[3811]: https://github.com/enso-org/enso/pull/3811
[3817]: https://github.com/enso-org/enso/pull/3817
[3821]: https://github.com/enso-org/enso/pull/3821
[3828]: https://github.com/enso-org/enso/pull/3828
[3835]: https://github.com/enso-org/enso/pull/3835
[3865]: https://github.com/enso-org/enso/pull/3865
[3663]: https://github.com/enso-org/enso/pull/3663
[3810]: https://github.com/enso-org/enso/pull/3810
[3844]: https://github.com/enso-org/enso/pull/3844
[3851]: https://github.com/enso-org/enso/pull/3851
[3862]: https://github.com/enso-org/enso/pull/3862
[3897]: https://github.com/enso-org/enso/pull/3897
[3906]: https://github.com/enso-org/enso/pull/3906
[3941]: https://github.com/enso-org/enso/pull/3941
[3915]: https://github.com/enso-org/enso/pull/3915
[3931]: https://github.com/enso-org/enso/pull/3931
[3938]: https://github.com/enso-org/enso/pull/3938
[3949]: https://github.com/enso-org/enso/pull/3949
[3952]: https://github.com/enso-org/enso/pull/3952
[3956]: https://github.com/enso-org/enso/pull/3956
[3981]: https://github.com/enso-org/enso/pull/3981
[4005]: https://github.com/enso-org/enso/pull/4005
[4008]: https://github.com/enso-org/enso/pull/4008
[4014]: https://github.com/enso-org/enso/pull/4014
[4020]: https://github.com/enso-org/enso/pull/4020
[4022]: https://github.com/enso-org/enso/pull/4022
[4023]: https://github.com/enso-org/enso/pull/4023
[4030]: https://github.com/enso-org/enso/pull/4030
[4048]: https://github.com/enso-org/enso/pull/4048
[4049]: https://github.com/enso-org/enso/pull/4049
[4056]: https://github.com/enso-org/enso/pull/4056
[4067]: https://github.com/enso-org/enso/pull/4067
[4077]: https://github.com/enso-org/enso/pull/4077
[4099]: https://github.com/enso-org/enso/pull/4099
[4110]: https://github.com/enso-org/enso/pull/4110
[4111]: https://github.com/enso-org/enso/pull/4111
[5591]: https://github.com/enso-org/enso/pull/5591
[5609]: https://github.com/enso-org/enso/pull/5609
[5602]: https://github.com/enso-org/enso/pull/5602
[5700]: https://github.com/enso-org/enso/pull/5700
[5778]: https://github.com/enso-org/enso/pull/5778
[5845]: https://github.com/enso-org/enso/pull/5845
[5791]: https://github.com/enso-org/enso/pull/5791
[5900]: https://github.com/enso-org/enso/pull/5900
[5966]: https://github.com/enso-org/enso/pull/5966
[5998]: https://github.com/enso-org/enso/pull/5998
[6067]: https://github.com/enso-org/enso/pull/6067
[6151]: https://github.com/enso-org/enso/pull/6151
[6171]: https://github.com/enso-org/enso/pull/6171
[6335]: https://github.com/enso-org/enso/pull/6335
[6372]: https://github.com/enso-org/enso/pull/6372
[6352]: https://github.com/enso-org/enso/pull/6352
[6577]: https://github.com/enso-org/enso/pull/6577
[6750]: https://github.com/enso-org/enso/pull/6750
[6755]: https://github.com/enso-org/enso/pull/6755
[6780]: https://github.com/enso-org/enso/pull/6780
[6790]: https://github.com/enso-org/enso/pull/6790
[6868]: https://github.com/enso-org/enso/pull/6868
[6931]: https://github.com/enso-org/enso/pull/6931
[6998]: https://github.com/enso-org/enso/pull/6998
[7009]: https://github.com/enso-org/enso/pull/7009
[7010]: https://github.com/enso-org/enso/pull/7010
[7033]: https://github.com/enso-org/enso/pull/7033
[7042]: https://github.com/enso-org/enso/pull/7042
[7079]: https://github.com/enso-org/enso/pull/7079
[7090]: https://github.com/enso-org/enso/pull/7090
[7143]: https://github.com/enso-org/enso/pull/7143
[7168]: https://github.com/enso-org/enso/pull/7168
[7176]: https://github.com/enso-org/enso/pull/7176
[7193]: https://github.com/enso-org/enso/pull/7193
[7291]: https://github.com/enso-org/enso/pull/7291
[7420]: https://github.com/enso-org/enso/pull/7420
[7397]: https://github.com/enso-org/enso/pull/7397
[7515]: https://github.com/enso-org/enso/pull/7515
[7559]: https://github.com/enso-org/enso/pull/7559
[7585]: https://github.com/enso-org/enso/pull/7585
[7607]: https://github.com/enso-org/enso/pull/7607
[7613]: https://github.com/enso-org/enso/pull/7613
[7678]: https://github.com/enso-org/enso/pull/7678
[7634]: https://github.com/enso-org/enso/pull/7634
[7769]: https://github.com/enso-org/enso/pull/7769
[7636]: https://github.com/enso-org/enso/pull/7636
[7796]: https://github.com/enso-org/enso/pull/7796

# Enso 2.0.0-alpha.18 (2021-10-12)

<br/>![New Features](/docs/assets/tags/new_features.svg)

#### Enso Compiler

- [Updated Enso engine to version 0.2.30][engine-0.2.31]. If you're interested
  in the enhancements and fixes made to the Enso compiler, you can find their
  release notes
  [here](https://github.com/enso-org/enso/blob/develop/RELEASES.md).

<br/>![Bug Fixes](/docs/assets/tags/bug_fixes.svg)

#### Visual Environment

- [Fixed freezing after inactivity.][1776] When the IDE window was minimized or
  covered by other windows or invisible for any other reason for a duration
  around one minute or longer then it would often be frozen for some seconds on
  return. Now it is possible to interact with the IDE instantly, no matter how
  long it had been inactive.

<br/>

[1776]: https://github.com/enso-org/ide/pull/1776

# Enso 2.0.0-alpha.17 (2021-09-23)

<br/>![Bug Fixes](/docs/assets/tags/bug_fixes.svg)

#### Visual Environment

- [Correct handling of command-line flags.][1815] Command line arguments of the
  form `--backend=false` or `--backend false` are now handled as expected and
  turn off the "backend" option. The same fix has been applied to all other
  boolean command-line options as well.
- [Visualizations will be attached after project is ready.][1825] This addresses
  a rare issue when initially opened visualizations were automatically closed
  rather than filled with data.

<br/>

[1815]: https://github.com/enso-org/ide/pull/1815
[1825]: https://github.com/enso-org/ide/pull/1825

<br/>![New Features](/docs/assets/tags/new_features.svg)

#### Enso Compiler

- [Updated Enso engine to version 0.2.30][engine-0.2.30]. If you're interested
  in the enhancements and fixes made to the Enso compiler, you can find their
  release notes
  [here](https://github.com/enso-org/enso/blob/develop/RELEASES.md).

[engine-0.2.30]: https://github.com/enso-org/enso/blob/develop/RELEASES.md

# Enso 2.0.0-alpha.16 (2021-09-16)

<br/>![New Features](/docs/assets/tags/new_features.svg)

#### Visual Environment

- [Auto-layout for new nodes.][1755] When a node is selected and a new node gets
  created below using <kbd>Tab</kbd> then the new node is automatically
  positioned far enough to the right to find sufficient space and avoid
  overlapping with existing nodes.

[1755]: https://github.com/enso-org/ide/pull/1755

#### Enso Compiler

- [Updated Enso engine to version 0.2.29][engine-0.2.29]. If you're interested
  in the enhancements and fixes made to the Enso compiler, you can find their
  release notes
  [here](https://github.com/enso-org/enso/blob/develop/RELEASES.md).

[engine-0.2.29]: https://github.com/enso-org/enso/blob/develop/RELEASES.md

<br/>![Bug Fixes](/docs/assets/tags/bug_fixes.svg)

#### Visual Environment

- [Sharp rendering on screens with fractional pixel ratios.][1820]

[1820]: https://github.com/enso-org/ide/pull/1820

<br/>

# Enso 2.0.0-alpha.15 (2021-09-09)

<br/>![Bug Fixes](/docs/assets/tags/bug_fixes.svg)

#### Visual Environment

- [Fixed parsing of the `--no-data-gathering` command line option.][1831] Flag's
  name has been changed to `--data-gathering`, so now `--data-gathering=false`
  and `--data-gathering=true` are supported as well.

[1831]: https://github.com/enso-org/ide/pull/1831

# Enso 2.0.0-alpha.14 (2021-09-02)

<br/>![New Features](/docs/assets/tags/new_features.svg)

#### Visual Environment

- [Visualization previews are disabled.][1817] Previously, hovering over a
  node's output port for more than four seconds would temporarily reveal the
  node's visualization. This behavior is disabled now.

[1817]: https://github.com/enso-org/ide/pull/1817

#### Enso Compiler

- [Updated Enso engine to version 0.2.28][1829]. If you're interested in the
  enhancements and fixes made to the Enso compiler, you can find their release
  notes [here](https://github.com/enso-org/enso/blob/develop/RELEASES.md).

[1829]: https://github.com/enso-org/ide/pull/1829

# Enso 2.0.0-alpha.13 (2021-08-27)

<br/>![New Features](/docs/assets/tags/new_features.svg)

#### Enso Compiler

- [Updated Enso engine to version 0.2.27][1811]. If you're interested in the
  enhancements and fixes made to the Enso compiler, you can find their release
  notes [here](https://github.com/enso-org/enso/blob/develop/RELEASES.md).

[1811]: https://github.com/enso-org/ide/pull/1811

# Enso 2.0.0-alpha.12 (2021-08-13)

<br/>![New Features](/docs/assets/tags/new_features.svg)

#### Visual Environment

- [Improvements to visualization handling][1804]. These improvements are fixing
  possible performance issues around attaching and detaching visualizations.
- [GeoMap visualization will ignore points with `null` coordinates][1775]. Now
  the presence of such points in the dataset will not break initial map
  positioning.

#### Enso Compiler

- [Updated Enso engine to version 0.2.26][1801]. If you're interested in the
  enhancements and fixes made to the Enso compiler, you can find their release
  notes [here](https://github.com/enso-org/enso/blob/develop/RELEASES.md).

[1801]: https://github.com/enso-org/ide/pull/1801
[1775]: https://github.com/enso-org/ide/pull/1775
[1798]: https://github.com/enso-org/ide/pull/1798
[1804]: https://github.com/enso-org/ide/pull/1804

# Enso 2.0.0-alpha.11 (2021-08-09)

This update contains major performance improvements and exposes new privacy user
settings. We will work towards stabilizing it in the next weeks in order to make
these updates be shipped in a stable release before the end of the year.

<br/>![New Features](/docs/assets/tags/new_features.svg)

#### Visual Environment

- [New look of open project dialog][1700]. Now it has a "Open project" title at
  the top.
- [Documentation coments are displayed next to the nodes.][1744].

#### Enso Compiler

- [Updated Enso engine to version 0.2.22][1762]. If you are interested in the
  enhancements and fixes made to the Enso compiler, you can find out more
  details in
  [the engine release notes](https://github.com/enso-org/enso/blob/develop/RELEASES.md).

<br/>![Bug Fixes](/docs/assets/tags/bug_fixes.svg)

#### Visual Environment

- [Fixed a bug where edited node expression was sometimes altered.][1743] When
  editing node expression, the changes were occasionally reverted, or the
  grayed-out parameter names were added to the actual expression. <br/>

[1700]: https://github.com/enso-org/ide/pull/1700
[1742]: https://github.com/enso-org/ide/pull/1742
[1726]: https://github.com/enso-org/ide/pull/1762
[1743]: https://github.com/enso-org/ide/pull/1743
[1744]: https://github.com/enso-org/ide/pull/1744

# Enso 2.0.0-alpha.10 (2021-07-23)

<br/>![New Features](/docs/assets/tags/new_features.svg)

#### Enso Compiler

- [Updated Enso engine to version 0.2.15][1710]. If you're interested in the
  enhancements and fixes made to the Enso compiler, you can find out more
  details in
  [the engine release notes](https://github.com/enso-org/enso/blob/develop/RELEASES.md).

<br/>

[1710]: https://github.com/enso-org/ide/pull/1710

# Enso 2.0.0-alpha.9 (2021-07-16)

<br/>![New Features](/docs/assets/tags/new_features.svg)

#### Visual Environment

- [Improved undo-redo][1653]. Node selection, enabling/disabling visualisations
  and entering a node are now affected by undo/redo and are restored on project
  startup.

<br/>

[1640]: https://github.com/enso-org/ide/pull/1653

# Enso 2.0.0-alpha.8 (2021-06-09)

<br/>![New Features](/docs/assets/tags/new_features.svg)

#### Enso Compiler

- [Updated Enso engine to version 0.2.12][1640]. If you're interested in the
  enhancements and fixes made to the Enso compiler, you can find out more
  details in
  [the engine release notes](https://github.com/enso-org/enso/blob/develop/RELEASES.md).

[1640]: https://github.com/enso-org/ide/pull/1640

<br/>

# Enso 2.0.0-alpha.7 (2021-06-06)

<br/>![New Features](/docs/assets/tags/new_features.svg)

#### Visual Environment

- [User Authentication][1653]. Users can sign in to Enso using Google, GitHub or
  email accounts.

<br/>![Bug Fixes](/docs/assets/tags/bug_fixes.svg)

#### Visual Environment

- [Fix node selection bug ][1664]. Fix nodes not being deselected correctly in
  some circumstances. This would lead to nodes moving too fast when dragged
  [1650] or the internal state of the project being inconsistent [1626].

[1653]: https://github.com/enso-org/ide/pull/1653
[1664]: https://github.com/enso-org/ide/pull/1664

<br/>

# Enso 2.0.0-alpha.6 (2021-06-28)

<br/>![New Features](/docs/assets/tags/new_features.svg)

#### Visual Environment

- [Profling mode.][1546] The IDE contains a profiling mode now which can be
  entered through a button in the top-right corner or through the keybinding
  <kbd>ctrl</kbd>+<kbd>p</kbd>. This mode does not display any information yet.
  In the future, it will display the running times of nodes and maybe more
  useful statistics.
- [Area selection][1588]. You can now select multiple nodes at once. Just click
  and drag on the background of your graph and see the beauty of the area
  selection appear.
- [Opening projects in application graphical interface][1587]. Press `cmd`+`o`
  to bring the list of projects. Select a project on the list to open it.
- [Initial support for undo-redo][1602]. Press <kbd>cmd</kbd>+<kbd>z</kbd> to
  undo last action and <kbd>cmd</kbd>+<kbd>z</kbd> to redo last undone action.
  This version of undo redo does not have proper support for text editor and
  undoing UI changes (like selecting nodes).

#### EnsoGL (rendering engine)

<br/>![Bug Fixes](/docs/assets/tags/bug_fixes.svg)

#### Visual Environment

- [Nodes in graph no longer overlap panels][1577]. The Searcher, project name,
  breadcrumbs and status bar are displayed "above" nodes.

#### Enso Compiler

[1588]: https://github.com/enso-org/ide/pull/1588
[1577]: https://github.com/enso-org/ide/pull/1577
[1587]: https://github.com/enso-org/ide/pull/1587
[1602]: https://github.com/enso-org/ide/pull/1602
[1602]: https://github.com/enso-org/ide/pull/1664
[1602]: https://github.com/enso-org/ide/pull/1650
[1602]: https://github.com/enso-org/ide/pull/1626

# Enso 2.0.0-alpha.5 (2021-05-14)

<br/>![New Features](/docs/assets/tags/new_features.svg)

#### Visual Environment

- [Create New Project action in Searcher][1566]. When you bring the searcher
  with tab having no node selected, a new action will be available next to the
  examples and code suggestions: `Create New Project`. When you choose it by
  clicking with mouse or selecting and pressing enter, a new unnamed project
  will be created and opened in the application. Then you can give a name to
  this project.
- [Signed builds.][1366] Our builds are signed and will avoid warnings from the
  operating system about being untrusted.

#### EnsoGL (rendering engine)

- [Components for picking numbers and ranges.][1524]. We now have some internal
  re-usable UI components for selecting numbers or a range. Stay tuned for them
  appearing in the IDE.

<br/>![Bug Fixes](/docs/assets/tags/bug_fixes.svg)

#### Visual Environment

- [Delete key will delete selected nodes][1538]. Only the non-intuitive
  backspace key was assigned to this action before.
- [It is possible to move around after deleting a node with a selected
  visualization][1556]. Deleting a node while its attached visualization was
  selected made it impossible to pan or zoom around the stage afterwards. This
  error is fixed now.
- [Fixed an internal error that would make the IDE fail on some browser.][1561].
  Instead of crashing on browser that don't support the feature we use, we are
  now just start a little bit slower.

#### Enso Compiler

- [Updated Enso engine to version 0.2.11][1541].

If you're interested in the enhancements and fixes made to the Enso compiler,
you can find their release notes
[here](https://github.com/enso-org/enso/blob/develop/RELEASES.md).

[1366]: https://github.com/enso-org/ide/pull/1366
[1541]: https://github.com/enso-org/ide/pull/1541
[1538]: https://github.com/enso-org/ide/pull/1538
[1524]: https://github.com/enso-org/ide/pull/1524
[1556]: https://github.com/enso-org/ide/pull/1556
[1561]: https://github.com/enso-org/ide/pull/1561
[1566]: https://github.com/enso-org/ide/pull/1566

<br/>

# Enso 2.0.0-alpha.4 (2021-05-04)

<br/>![New Features](/docs/assets/tags/new_features.svg)

#### Visual Environment

- [Window management buttons.][1511]. The IDE now has components for
  "fullscreen" and "close" buttons. They will when running IDE in a cloud
  environment where no native window buttons are available.
- [Customizable backend options][1531]. When invoking Enso IDE through command
  line interface, it is possible to add the `--` argument separator. All
  arguments following the separator will be passed to the backend.
- [Added `--verbose` parameter][1531]. If `--verbose` is given as command line
  argument, the IDE and the backend will produce more detailed logs.

<br/>![Bug Fixes](/docs/assets/tags/bug_fixes.svg)

#### Visual Environment

- [Some command line arguments were not applied correctly in the IDE][1536].
  Some arguments were not passed correctly to the IDE leading to erroneous
  behavior or appearance of the electron app. This is now fixed.

#### Enso Compiler

If you're interested in the enhancements and fixes made to the Enso compiler,
you can find their release notes
[here](https://github.com/enso-org/enso/blob/develop/RELEASES.md).

[1511]: https://github.com/enso-org/ide/pull/1511
[1536]: https://github.com/enso-org/ide/pull/1536
[1531]: https://github.com/enso-org/ide/pull/1531

<br/>

# Enso 2.0.0-alpha.3 (2020-04-13)

<br/>![New Learning Resources](/docs/assets/tags/new_learning_resources.svg)

<br/>![New Features](/docs/assets/tags/new_features.svg)

#### Visual Environment

- [The status bar reports connectivity issues][1316]. The IDE maintains a
  connection to the Enso Language Server. If this connection is lost, any
  unsaved and further work will be lost. In this build we have added a
  notification in the status bar to signal that the connection has been lost and
  that the IDE must be restarted. In future, the IDE will try to automatically
  reconnect.
- [Visualizations can now be maximised to fill the screen][1355] by selecting
  the node and pressing space twice. To quit this view, press space again.
- [Visualizations are previewed when you hover over an output port.][1363] There
  is now a quick preview for visualizations and error descriptions. Hovering
  over a node output will first show a tooltip with the type information and
  then, after some time, will show the visualization of the node. This preview
  visualization will be located above other nodes, whereas the normal view, will
  be shown below nodes. Errors will show the preview visualization immediately.
  Nodes without type information will also show the visualization immediately.
  You can enter a quick preview mode by pressing ctrl (or command on macOS),
  which will show the preview visualization immediately when hovering above a
  node's output port.
- [Database Visualizations][1335]. Visualizations for the Database library have
  been added. The Table visualization now automatically executes the underlying
  query to display its results as a table. In addition, the SQL Query
  visualization allows the user to see the query that is going to be run against
  the database.
- [Histogram and Scatter Plot now support Dataframes.][1377] The `Table` and
  `Column` datatypes are properly visualized. Scatter Plot can display points of
  different colors, shapes and sizes, all as defined by the data within the
  `Table`.
- [Many small visual improvements.][1419] See the source issue for more details.
- The dark theme is officially supported now. You can start the IDE with the
  `--theme=dark` option to enable it.
- You can hide the node labels with the `--no-node-labels` option. This is
  useful when creating demo videos.
- [Added a Heatmap visualization.][1438] Just as for the Scatter Plot, it
  supports visualizing `Table`, but also `Vector`.
- [Add a background to the status bar][1447].
- [Display breadcrumbs behind nodes and other objects][1471].
- [Image visualization.][1367]. Visualizations for the Enso Image library. Now
  you can display the `Image` type and a string with an image encoded in base64.
  The histogram visualization has been adjusted, allowing you to display the
  values of the precomputed bins, which is useful when the dataset is relatively
  big, and it's cheaper to send the precomputed bins rather than the entire
  dataset.
- [Output type labels.][1427] The labels, that show the output type of a node on
  hover, appear now in a fixed position right below the node, instead of a
  pop-up, as they did before.

<br/>![Bug Fixes](/docs/assets/tags/bug_fixes.svg)

#### Visual Environment

- [Not adding spurious imports][1209]. Fixed cases where the IDE was adding
  unnecessary library imports when selecting hints from the node searcher. This
  makes the generated textual code much easier to read, and reduces the
  likelihood of accidental name collisions.
- [Hovering over an output port shows a pop-up with the result type of a
  node][1312]. This allows easy discovery of the result type of a node, which
  can help with both debugging and development.
- [Visualizations can define the context for preprocessor evaluation][1291].
  Users can now decide which module's context should be used for visualization
  preprocessor. This allows providing visualizations with standard library
  functionalities or defining utilities that are shared between multiple
  visualizations.
- [Fixed an issue with multiple instances of the IDE running.][1314] This fixes
  an issue where multiple instances of the IDE (or even other applications)
  could lead to the IDE not working.
- [Allow JS to log arbitrary objects.][1313] Previously using `console.log` in a
  visualisation or during development would crash the IDE. Now it correctly logs
  the string representation of the object. This is great for debugging custom
  visualizations.
- [Fix the mouse cursor offset on systems with fractional display
  scaling][1064]. The cursor now works with any display scaling, instead of
  there being an offset between the visible cursor and the cursor selection.
- [Disable area selection][1318]. The area selection was visible despite being
  non-functional. To avoid confusion, area selection has been disabled until it
  is [correctly implemented][479].
- [Fix an error after adding a node][1332]. Sometimes, after picking a
  suggestion, the inserted node was spuriously annotated with "The name could
  not be found" error.
- [Handle syntax errors in custom-defined visualizations][1341]. The IDE is now
  able to run properly, even if some of the custom visualizations inside a
  project contain syntax errors.
- [Fix issues with pasting multi-line text into single-line text fields][1348].
  The line in the copied text will be inserted and all additional lines will be
  ignored.
- [Users can opt out of anonymous data gathering.][1328] This can be done with
  the `--no-data-gathering` command-line flag when starting the IDE.
- [Provide a theming API for JavaScript visualizations][1358]. It is now
  possible to use the Enso theming engine while developing custom visualizations
  in JavaScript. You can query it for all IDE colors, including the colors used
  to represent types.
- [You can now start the IDE service without a window again.][1353] The command
  line argument `--no-window` now starts all the required backend services
  again, and prints the port on the command line. This allows you to open the
  IDE in a web browser of your choice.
- [JS visualizations have gestures consistent with the IDE][1291]. Panning and
  zooming now works just as expected using both a trackpad and mouse.
- [Running `watch` command works on first try.][1395]. Running the build command
  `run watch` would fail if it was run as the first command on a clean
  repository. This now works.
- [The `inputType` field of visualizations is actually taken into
  consideration][1384]. The visualization chooser shows only the entries that
  work properly for the node's output type.
- [Fix applying the output of the selected node to the expression of a new
  node][1385]. For example, having selected a node with `Table` output and
  adding a new node with expression `at "x" == "y"`, the selected node was
  applied to the right side of `==`: `at "x" == operator1."y"` instead of
  `operator1.at "x" == "y"`.
- [`Enso_Project.data` is visible in the searcher][1393].
- [The Geo Map visualization recognizes columns regardless of the case of their
  name][1392]. This allows visualizing tables with columns like `LONGITUDE` or
  `Longitude`, where previously only `longitude` was recognized.
- [It is possible now to switch themes][1390]. Additionally, the theme manager
  was integrated with the FRP event engine, which has been a long-standing issue
  in the IDE. Themes management was exposed to JavaScript with the
  `window.theme` variable. It is even possible to change and develop themes live
  by editing theme variables directly in the Chrome Inspector. Use the following
  command to give this a go:
  `theme.snapshot("t1"); theme.get("t1").interactiveMode()`.
- [The active visualization is highlighted.][1412] Now it is clearly visible
  when the mouse events are passed to the visualization.
- [Fixed an issue where projects containing certain language constructs failed
  to load.][1413]
- [Fixed a case where IDE could lose connection to the backend after some
  time.][1428]
- [Improved the performance of the graph editor, particularly when opening a
  project for the first time.][1445]

#### EnsoGL (rendering engine)

- [Unified shadow generation][1411]. Added a toolset to create shadows for
  arbitrary UI components.

#### Enso Compiler

If you're interested in the enhancements and fixes made to the Enso compiler,
you can find their release notes
[here](https://github.com/enso-org/enso/blob/develop/RELEASES.md#enso-0210-2021-04-07).

[1064]: https://github.com/enso-org/ide/pull/1064
[1209]: https://github.com/enso-org/ide/pull/1209
[1291]: https://github.com/enso-org/ide/pull/1291
[1311]: https://github.com/enso-org/ide/pull/1311
[1313]: https://github.com/enso-org/ide/pull/1313
[1314]: https://github.com/enso-org/ide/pull/1314
[1316]: https://github.com/enso-org/ide/pull/1316
[1318]: https://github.com/enso-org/ide/pull/1318
[1328]: https://github.com/enso-org/ide/pull/1328
[1355]: https://github.com/enso-org/ide/pull/1355
[1332]: https://github.com/enso-org/ide/pull/1332
[1341]: https://github.com/enso-org/ide/pull/1341
[1341]: https://github.com/enso-org/ide/pull/1341
[1348]: https://github.com/enso-org/ide/pull/1348
[1353]: https://github.com/enso-org/ide/pull/1353
[1395]: https://github.com/enso-org/ide/pull/1395
[1363]: https://github.com/enso-org/ide/pull/1363
[1384]: https://github.com/enso-org/ide/pull/1384
[1385]: https://github.com/enso-org/ide/pull/1385
[1390]: https://github.com/enso-org/ide/pull/1390
[1392]: https://github.com/enso-org/ide/pull/1392
[1393]: https://github.com/enso-org/ide/pull/1393
[479]: https://github.com/enso-org/ide/issues/479
[1335]: https://github.com/enso-org/ide/pull/1335
[1358]: https://github.com/enso-org/ide/pull/1358
[1377]: https://github.com/enso-org/ide/pull/1377
[1411]: https://github.com/enso-org/ide/pull/1411
[1412]: https://github.com/enso-org/ide/pull/1412
[1419]: https://github.com/enso-org/ide/pull/1419
[1413]: https://github.com/enso-org/ide/pull/1413
[1428]: https://github.com/enso-org/ide/pull/1428
[1438]: https://github.com/enso-org/ide/pull/1438
[1367]: https://github.com/enso-org/ide/pull/1367
[1445]: https://github.com/enso-org/ide/pull/1445
[1447]: https://github.com/enso-org/ide/pull/1447
[1471]: https://github.com/enso-org/ide/pull/1471
[1511]: https://github.com/enso-org/ide/pull/1511

<br/>

# Enso 2.0.0-alpha.2 (2020-03-04)

This is a release focused on bug-fixing, stability, and performance. It improves
the performance of workflows and visualizations, and improves the look and feel
of the graphical interface. In addition, the graphical interface now informs the
users about errors and where they originate.

<br/>![New Learning Resources](/docs/assets/tags/new_learning_resources.svg)

- [Learn how to define custom data visualizations in
  Enso][podcast-custom-visualizations].
- [Learn how to use Java libraries in Enso, to build a
  webserver][podcast-java-interop].
- [Learn how to use Javascript libraries in Enso, to build custom server-side
  website rendering][podcast-http-server].
- [Discover why Enso Compiler is so fast and how it was built to support a
  dual-representation language][podcast-compiler-internals].
- [Learn more about the vision behind Enso and about its planned
  future][podcast-future-of-enso].

<br/>![New Features](/docs/assets/tags/new_features.svg)

#### Visual Environment

- [Errors in workflows are now displayed in the graphical interface][1215].
  Previously, these errors were silently skipped, which was non-intuitive and
  hard to understand. Now, the IDE displays both dataflow errors and panics in a
  nice and descriptive fashion.
- [Added geographic map support for Tables (data frames).][1187] Tables that
  have `latitude`, `longitude`, and optionally `label` columns can now be shown
  as points on a map.
- [Added a shortcut for live reloading of visualization files.][1190] This
  drastically improves how quickly new visualizations can be tested during their
  development. This is _currently_ limited in that, after reloading
  visualization definitions, the currently visible visualizations must be
  switched to another and switched back to refresh their content. See the [video
  podcast about building custom visualizations][podcast-custom-visualizations]
  to learn more.
- [Added a visual indicator of the ongoing standard library compilation][1264].
  Currently, each time IDE is started, the backend needs to compile the standard
  library before it can provide IDE with type information and values. Because of
  that, not all functionalities are ready to work directly after starting the
  IDE. Now, there is a visible indication of the ongoing background process.
- [Added the ability to reposition visualisations.][1096] There is now an icon
  in the visualization action bar that allows dragging the visualization away
  from a node. Once the visualization has been moved, another icon appears that
  can pin the visualization back to the node.
- [There is now an API to show Version Control System (like Git) status for
  nodes][1160].

<br/>![Bug Fixes](/docs/assets/tags/bug_fixes.svg)

#### Visual Environment

- [You can now use the table visualization to display data frames][1181]. Please
  note, that large tables will get truncated to 2000 entries. This limitation
  will be lifted in future releases.
- [Performance improvements during visual workflow][1067]. Nodes added with the
  searcher will have their values automatically assigned to newly generated
  variables, which allows the Enso Engine to cache intermediate values and hence
  improve visualization performance.
- [Minor documentation rendering fixes][1098]. Fixed cases where text would be
  misinterpreted as a tag, added support for new tag types, added support for
  more common characters, properly renders overflowing text.
- [Improved handling of projects created with other IDE versions][1214]. The IDE
  is now better at dealing with incompatible metadata in files, which stores
  node visual position information, the history of chosen searcher suggestions,
  etc. This will allow IDE to correctly open projects that were created using a
  different IDE version and prevent unnecessary loss of metadata.
- Pressing and holding up and down arrow keys make the list view selection move
  continuously.
- The shortcuts to close the application and to toggle the developer tools at
  runtime now work on all supported platforms.
- [The loading progress indicator remains visible while IDE initializes][1237].
  Previously the loading progress indicator completed too quickly and stopped
  spinning before the IDE was ready. Now it stays active, giving a visual
  indication that the initialization is still in progress.
- [Fixed visual glitch where a node's text was displayed as white on a white
  background][1264]. Most notably this occurred with the output node of a
  function generated using the node collapse refactoring.
- Many visual glitches were fixed, including small "pixel-like" artifacts
  appearing on the screen.
- [Several parser improvements][1274]. The parser used in the IDE has been
  updated to the latest version. This resolves several issues with language
  constructs like `import`, lambdas, and parentheses, whereupon typing certain
  text the edit could be automatically reverted.
- [The auto-import functionality was improved][1279]. Libraries' `Main` modules
  are omitted in expressions inserted by the searcher. For example, the `point`
  method of `Geo` library will be displayed as `Geo.point` and will insert
  import `Geo` instead of `Geo.Main`.
- Cursors in text editors behave correctly now (they are not affected by scene
  pan and zoom). This was possible because of the new multi-camera management
  system implemented in EnsoGL.
- [Fixed method names highlighted in pink.][1408] There was a bug introduced
  after one of the latest Engine updates, that sent `Unresolved_symbol` types,
  which made all methods pink. This is fixed now.

#### EnsoGL (rendering engine)

- A new multi-camera management system, allowing the same shape systems to be
  rendered on different layers from different cameras. The implementation
  automatically caches the same shape system definitions per scene layer in
  order to minimize the amount of WebGL draw calls and hence improve
  performance.
- A new depth-ordering mechanism for symbols and shapes. It is now possible to
  define depth order dependencies between symbols, shapes, and shape systems.
- Various performance improvements, especially for the text rendering engine.
- Display objects handle visibility correctly now. Display objects are not
  visible by default and need to be attached to a visible parent to be shown on
  the screen.

#### Enso Compiler

If you're interested in the enhancements and fixes made to the Enso compiler,
you can find their release notes
[here](https://github.com/enso-org/enso/blob/develop/RELEASES.md#enso-026-2021-03-02).

[1067]: https://github.com/enso-org/ide/pull/1067
[1096]: https://github.com/enso-org/ide/pull/1096
[1098]: https://github.com/enso-org/ide/pull/1098
[1181]: https://github.com/enso-org/ide/pull/1181
[1215]: https://github.com/enso-org/ide/pull/1215
[1160]: https://github.com/enso-org/ide/pull/1160
[1190]: https://github.com/enso-org/ide/pull/1190
[1187]: https://github.com/enso-org/ide/pull/1187
[1068]: https://github.com/enso-org/ide/pull/1068
[1214]: https://github.com/enso-org/ide/pull/1214
[1237]: https://github.com/enso-org/ide/pull/1237
[1264]: https://github.com/enso-org/ide/pull/1264
[1274]: https://github.com/enso-org/ide/pull/1274
[1279]: https://github.com/enso-org/ide/pull/1279
[podcast-java-interop]:
  https://www.youtube.com/watch?v=bcpOEX1x06I&t=468s&ab_channel=Enso
[podcast-compiler-internals]:
  https://www.youtube.com/watch?v=BibjcUjdkO4&ab_channel=Enso
[podcast-custom-visualizations]:
  https://www.youtube.com/watch?v=wFkh5LgAZTs&t=5439s&ab_channel=Enso
[podcast-http-server]:
  https://www.youtube.com/watch?v=BYUAL4ksEgY&ab_channel=Enso
[podcast-future-of-enso]:
  https://www.youtube.com/watch?v=rF8DuJPOfTs&t=1863s&ab_channel=Enso
[1312]: https://github.com/enso-org/ide/pull/1312
[1408]: https://github.com/enso-org/ide/pull/1408

<br/>

# Enso 2.0.0-alpha.1 (2020-01-26)

This is the first release of Enso, a general-purpose programming language and
environment for interactive data processing. It is a tool that spans the entire
stack, going from high-level visualization and communication to the nitty-gritty
of backend services, all in a single language.

<br/>![Release Notes](/docs/assets/tags/release_notes.svg)

#### Anonymous Data Collection

Please note that this release collects anonymous usage data which will be used
to improve Enso and prepare it for a stable release. We will switch to opt-in
data collection in stable version releases. The usage data will not contain your
code (expressions above nodes), however, reported errors may contain brief
snippets of out of context code that specifically leads to the error, like "the
method 'foo' does not exist on Number". The following data will be collected:

- Session length.
- Graph editing events (node create, dele, position change, connect, disconnect,
  collapse, edit start, edit end). This will not include any information about
  node expressions used.
- Navigation events (camera movement, scope change).
- Visualization events (visualization open, close, switch). This will not
  include any information about the displayed data nor the rendered
  visualization itself.
- Project management events (project open, close, rename).
- Errors (IDE crashes, WASM panics, Project Manager errors, Language Server
  errors, Compiler errors).
- Performance statistics (minimum, maximum, average GUI refresh rate).<|MERGE_RESOLUTION|>--- conflicted
+++ resolved
@@ -573,11 +573,8 @@
   `Column.map` and `Column.zip`.][7637]
 - [Added `delete_rows` method to Database Table, changed the
   `update_database_table` API into `update_rows`.][7709]
-<<<<<<< HEAD
 - [Added `Data.post` method to write to HTTP endpoints.][7700]
-=======
 - [Renamed `Decimal` to `Float`.][7807]
->>>>>>> 1ee3d8f4
 
 [debug-shortcuts]:
   https://github.com/enso-org/enso/blob/develop/app/gui/docs/product/shortcuts.md#debug
