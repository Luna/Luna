--- conflicted
+++ resolved
@@ -24,13 +24,10 @@
   component.][11452]
 - [New documentation editor provides improved Markdown editing experience, and
   paves the way for new documentation features.][11469]
-<<<<<<< HEAD
 - [You can now add images to documentation panel][11547] by pasting them from
   clipboard or by drag'n'dropping image files.
-=======
 - ["Write" button in component menu allows to evaluate it separately from the
   rest of the workflow][11523].
->>>>>>> 73633773
 
 [11151]: https://github.com/enso-org/enso/pull/11151
 [11271]: https://github.com/enso-org/enso/pull/11271
@@ -47,11 +44,8 @@
 [11448]: https://github.com/enso-org/enso/pull/11448
 [11452]: https://github.com/enso-org/enso/pull/11452
 [11469]: https://github.com/enso-org/enso/pull/11469
-<<<<<<< HEAD
 [11547]: https://github.com/enso-org/enso/pull/11547
-=======
 [11523]: https://github.com/enso-org/enso/pull/11523
->>>>>>> 73633773
 
 #### Enso Standard Library
 
