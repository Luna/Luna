--- conflicted
+++ resolved
@@ -47,13 +47,10 @@
 - [Pasting tabular data now creates Table.input expressions][11695].
 - [No halo is displayed around components when hovering][11715].
 - [The hover area of the component output port extended twice its size][11715].
-<<<<<<< HEAD
 - [The documentation editor and comment documentation support opening links with
   a key pressed, or via a popup when editing][11753].
-=======
 - [Fixed a rare bug where the component position wasn't persisted after closing
   project][11761]
->>>>>>> c284bcb8
 - [In the table visualization and table widget, the table context menu can now
   be opened on OS X][11755].
 - [Fix some UI elements drawing on top of visualization toolbar dropdown
@@ -88,11 +85,8 @@
 [11684]: https://github.com/enso-org/enso/pull/11684
 [11695]: https://github.com/enso-org/enso/pull/11695
 [11715]: https://github.com/enso-org/enso/pull/11715
-<<<<<<< HEAD
 [11753]: https://github.com/enso-org/enso/pull/11753
-=======
 [11761]: https://github.com/enso-org/enso/pull/11761
->>>>>>> c284bcb8
 [11768]: https://github.com/enso-org/enso/pull/11768
 
 #### Enso Standard Library
