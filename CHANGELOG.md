--- conflicted
+++ resolved
@@ -36,17 +36,14 @@
   suitable type][11612].
 - [Visualizations on components are slightly transparent when not
   focused][11582].
-<<<<<<< HEAD
 - [New design for vector-editing widget][11620]
 - [The `:` type operator can now be chained][11671]
 - [The component menu can be opened by right-click; supports operations on
   multiple components; has a 'Copy Component' button][11690]
-=======
 - [New design for vector-editing widget][11620].
 - [Default values on widgets are displayed in italic][11666].
 - [The `:` type operator can now be chained][11671].
 - [Fixed bug causing Table Visualization to show wrong data][11684].
->>>>>>> 6d9699c8
 
 [11151]: https://github.com/enso-org/enso/pull/11151
 [11271]: https://github.com/enso-org/enso/pull/11271
@@ -72,11 +69,8 @@
 [11620]: https://github.com/enso-org/enso/pull/11620
 [11666]: https://github.com/enso-org/enso/pull/11666
 [11671]: https://github.com/enso-org/enso/pull/11671
-<<<<<<< HEAD
 [11690]: https://github.com/enso-org/enso/pull/11690
-=======
 [11684]: https://github.com/enso-org/enso/pull/11684
->>>>>>> 6d9699c8
 
 #### Enso Standard Library
 
