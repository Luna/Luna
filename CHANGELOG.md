# Next Release

#### Visual Environment

- [Camera is panned to newly created nodes.][3552]
- [Long names on the Node Searcher's list are truncated.][3373] The part of the
  name that doesn't fit in the Searcher's window is replaced with an ellipsis
  character ("…").
- [Magnet Alignment algorithm is used while placing new nodes][3366]. When we
  find an available free space for a new node, the node gets aligned with the
  surrounding nodes horizontally and vertically. This helps to preserve a nice
  grid-like layout for all the nodes.
- [Nodes created via the <kbd>TAB</kbd> key or by clicking the (+) button on the
  screen are now placed below all the selected nodes when more than one node is
  selected.][3361] (Previously, they were placed below the first node that was
  selected.) This makes it easier to achieve a compact, vertical layout of the
  graph.
- [Nodes created near existing nodes via the <kbd>TAB</kbd> key or by dropping a
  connection are now repositioned and aligned to existing nodes.][3301] This is
  to make the resulting graph prettier and avoid overlapping. In such cases,
  created nodes will be placed below an existing node or on the bottom-left
  diagonal if there is no space underneath.
- [Nodes can be added to the graph by double-clicking the output ports of
  existing nodes (or by clicking them with the right mouse button).][3346]
- [Node Searcher preserves its zoom factor.][3327] The visible size of the node
  searcher and edited node is now fixed. It simplifies node editing on
  non-standard zoom levels.
- [Nodes can be added to the graph by clicking (+) button on the screen][3278].
  The button is in the bottom-left corner. Node is added at the center or pushed
  down if the center is already occupied by nodes.
- [Maximum zoom factor is limited to 1.0x if IDE is not in Debug Mode.][3273]
- [Debug Mode for Graph Editor can be activated/deactivated using a
  shortcut.][3264] It allows access to a set of restricted features. See
  [debug-shortcuts].
- [New nodes can be created by dragging and dropping a connection on the
  scene.][3231]
- [Node connections can be dropped by pressing the Esc key while dragging
  them.][3231]
- [Added support of source maps for JS-based visualizations.][3208]
- [Fixed the alignment of newly created nodes to existing nodes with
  visualizations enabled.][3361] When applicable, new nodes are now placed below
  visualizations. (Previously, they were placed to the left of the
  visualizations.)
- [Fixed histograms coloring and added a color legend.][3153]
- [Lazy visualization for scatter plot.][3655]
- [Fixed broken node whose expression contains non-ASCII characters.][3166]
- [Fixed developer console warnings about views being created but not
  registered.][3181]
- [Fixed developer console errors related to Language Server (mentioning code
  3003 and "Invalid version"), occurring during project opening and after new
  node cration.][3186]
- [Fixed developer console error about failing to decode a notification
  "executionContext/visualisationEvaluationFailed"][3193]
- [New Version of the Node Searcher - the Component Browser][3530] The available
  methods, atoms and functions are presented in nice, categorized view. The most
  popular tools are available at hand. The panel is unstable, and can be
  disabled with the `--enable-new-component-browser=false` flag.
- [Fixed error handling during startup.][3648] This prevents entering IDE into a
  "zombie" state, where processes were started but not visible to user. They
  could cause issues with starting further IDE instances.
- [New nodes are created in the project source when the searcher is opened and a
  new node is created.][3645]
- [Proper Polyglot Vector and Array Support][3667]
- [IDE uses new visualization API.][3661]
- [Visualization of long textual values improved][3665]
- [Selecting a suggestion from the searcher or component browser now updates the
  visualisation of the edited node to preview the results of applying the
  suggestion.][3691]
- [Remove here keyword from IDE.][3749]
- [Shortcut changes:][3823] Pressing `Enter` when no node is edited opens
  Component Browser. Entering node shortcut changed to `cmd` + `Enter`.
- [Added support for scrolling by pressing and holding a mouse button on a
  scrollbar.][3824]
- [Added scroll bounce animation][3836] which activates when scrolling past the
  end of scrollable content.
- [The default text visualisation now loads its content lazily from the
  backend][3910]. This means that the visualisation cannot be overwhelmed by
  large amounts of data.
- [Added project snapshot saving on shortcut][3923]
- [The color of the displayed project name indicates whether the project's
  current state is saved in a snapshot.][3950] The project name is darker when
  the project is changed from the last saved snapshot and lighter when the
  snapshot matches the current project state.
- [Added shortcut to interrupt the program][3967]
- [Added suggestion dropdown for function arguments][4013]. The dropdown is
  present only when the argument is of type that has a predefined set of values.
- [Separate component browser navigator sections for modules imported from
  different namespaces][4044]
- [Internal components (private API) are not displayed in the component
  browser.][4085]
- [The correct default visualisation for tables is shown on new nodes.][4120]
- [Added restoring of last project snapshot on shortcut.][4050]
- [Added contextual suggestions to argument dropdowns][4072]. Dropdowns will now
  contain suggestions which are based on evaluated data.
- [Added a shortcut to show internal components (private API) in the component
  browser.][5582]
- [Improved component browser entry filtering and sorting][5645]. The component
  browser will now provide suggestions matching either the component's label or
  the corresponding code.
- [Improved argument placeholder resolution in more complex expressions][5656].
  It is now possible to drop node connections onto missing arguments of chained
  and nested function calls.
- [The component browser suggestions take into account entry aliases][5678]. The
  searcher input is now matched to entry aliases too. The alias match is used to
  filter and sort component browser entries.
- [The Component Browser icons are cached on texture][5779] improving its
  performance on slower machines.
- [Fixed missing result preview when editing nodes.][5757]
- [Application retries its initialization after failures][5802], allowing a
  reconnecting after connectivity problems.
- [Improved Component Browser Filtering][4115]. The best match is always
  selected first, and the groups are rearranged, so the best matches are on the
  bottom.
- [Named arguments syntax is now recognized in IDE][5774]. Connections to
  function arguments will now use named argument syntax instead of inserting
  wildcards on all preceding arguments.
- [Added boilerplate React app for authorization via Cognito+AWS Amplify][5798].
  This PR adds a React app that renders the dashboard (which has been ported
  from the cloud. The dashboard displays a list of projects, and allows users to
  open them in the IDE (which is not part of the React app, but can be switched
  to from the dashboard). The PR also adds authentication+authorization (i.e.,
  sign up and sign in for users), via either email/password or GitHub/Google.
- [New Enso documentation parser][5917]. Smaller and faster; enables planned
  improvements to internal documentation representation.
- [Dropdown widgets now support custom labels][5705] and automatically generate
  shortened labels for entries with long module paths. When an option is
  selected from the dropdown, the necessary module imports are inserted,
  eliminating the need for fully qualified names.
<<<<<<< HEAD
- [File associations are created on Windows and macOS][6077]. This allows
  opening Enso files by double-clicking them in the file explorer.
=======
- [Added tooltips to icon buttons][6035] for improved usability. Users can now
  quickly understand each button's function.
>>>>>>> d89de849

#### EnsoGL (rendering engine)

- [You can change font and set letters bold in the <code>text::Area</code>
  component][3385]. Use the <code>set_font</code> and
  <code>set_bold_bytes</code> respectively.
- [Fixed a text rendering issue in nested sublayer][3486].
- [Added a new component: Grid View.][3588] It's parametrized by Entry object,
  display them arranged in a Grid. It does not instantiate all entries, only
  those visible, and re-use created entries during scrolling thus achieving
  great performance. There are variants of grid view with selection and
  highlight, scrollbars, and both.
- [Massive improvements of text rendering performance][3776]. Different text
  instances are now reusing the shape shaders and the same sprite system under
  the hood. This drastically reduces the amount of required draw calls for
  scenes with a lot of text.
- [Text rendering quality improvements][3855]. Glyphs are now hinted in a better
  way. Also, additional fine-tuning is performed per font and per host operating
  system.
- [Display objects can now emit and receive events in the same style as
  JavaScript DOM events][3863]. The events system implements very similar
  behavior to the one described here:
  https://javascript.info/bubbling-and-capturing.
- [Added a new component: Slider][3852]. It allows adjusting a numeric value
  with the mouse. The precision of these adjustments can be increased or
  decreased.
- [Slider component functionality improvements][3885]. The slider component now
  supports multiple ways to handle out-of-range values. The slider's value can
  be edited as text, and a new vertical slider layout is available.
- [Added ProjectsGrid view for Cloud Dashboard][3857]. It provides the first
  steps towards migrating the Cloud Dashboard from the existing React (web-only)
  implementation towards a shared structure that can be used in both the Desktop
  and Web versions of the IDE.
- [Removed Cloud Dashboard][4047]. The Cloud Dashboard was being rewritten in
  EnsoGL but after internal discussion we've decided to rewrite it in React,
  with a shared implementation between the Desktop and Web versions of the IDE.
- [Added a new component: Dropdown][3985]. A list of selectable labeled entries,
  suitable for single and multi-select scenarios.
- [Compile-time shader optimizer was implemented][4003]. It is capable of
  extracting non-optimized shaders from the compiled WASM artifacts, running
  stand-alone optimization toolchain (glslc, spirv-opt, spirv-cross), and
  injecting optimized shaders back to WASM during its initialization process.
  Unfortunately, it caused our theme system to stop working correctly, because
  generated shaders differ per theme (only light theme is available, the dark
  theme has been disabled). We will support multiple themes in the future, but
  this is not on our priority list right now.
- [Performance monitor was extended with the ability to print details of actions
  performed in a given frame][5895]. In particular, you can now inspect names of
  all symbols rendered in a given frame. You can also pause the performance
  monitor and inspect results recorded in the past.
- [ToggleButtons can now have tooltips][6035].
- [Rendering of tooltips was improved.][6097] Their text is now more vertically
  centered and the delay before showing them was extended.

[3857]: https://github.com/enso-org/enso/pull/3857
[3985]: https://github.com/enso-org/enso/pull/3985
[4047]: https://github.com/enso-org/enso/pull/4047
[4003]: https://github.com/enso-org/enso/pull/4003
[5895]: https://github.com/enso-org/enso/pull/5895
[6035]: https://github.com/enso-org/enso/pull/6035
[6097]: https://github.com/enso-org/enso/pull/6097

#### Enso Standard Library

- [Implemented `Vector.distinct` allowing to remove duplicate elements from a
  Vector][3224]
- [Implemented `Duration.time_execution` allowing timing of the execution of an
  expression within the UI][3229]
- [Improved performance of `Vector.filter` and `Vector.each`; implemented
  `Vector.filter_with_index`. Made `Vector.at` accept negative indices and
  ensured it fails with a dataflow error on out of bounds access instead of an
  internal Java exception.][3232]
- [Implemented the `Table.select_columns` operation.][3230]
- [Implemented the `Table.remove_columns` and `Table.reorder_columns`
  operations.][3240]
- [Implemented the `Table.sort_columns` operation.][3250]
- [Fixed `Vector.sort` to handle tail-recursive comparators][3256]
- [Implemented `Range.find`, `Table.rename_columns` and
  `Table.use_first_row_as_names` operations][3249]
- [Implemented `Text.at` and `Text.is_digit` methods][3269]
- [Implemented `Runtime.get_stack_trace` together with some utilities to process
  stack traces and code locations][3271]
- [Implemented `Vector.flatten`][3259]
- [Significant performance improvement in `Natural_Order` and new `Faker`
  methods added to `Standard.Test`][3276]
- [Implemented `Integer.parse`][3283]
- [Made `Text.compare_to` correctly handle Unicode normalization][3282]
- [Extend `Text.contains` API to support regex and case insensitive
  search.][3285]
- [Implemented new `Text.take` and `Text.drop` functions, replacing existing
  functions][3287]
- [Implemented new `Text.starts_with` and `Text.ends_with` functions, replacing
  existing functions][3292]
- [Implemented `Text.to_case`, replacing `Text.to_lower_case` and
  `Text.to_upper_case`][3302]
- [Implemented initial `Table.group_by` function on Standard.Table][3305]
- [Implemented `Text.pad` and `Text.trim`][3309]
- [Updated `Text.repeat` and added `*` operator shorthand][3310]
- [General improved Vector performance and new `Vector.each_with_index`,
  `Vector.fold_with_index` and `Vector.take` methods.][3236]
- [Implemented new `Text.insert` method][3311]
- [Implemented `Bool.compare_to` method][3317]
- [Implemented `Map.first`, `Map.last` functions. Expanded `Table.group_by` to
  also compute mode, percentile, minimum, maximum.][3318]
- [Implemented `Text.location_of` and `Text.location_of_all` methods.][3324]
- [Replaced `Table.group_by` with `Table.aggregate`][3339]
- [Implemented `Panic.catch` and helper functions for handling errors. Added a
  type parameter to `Panic.recover` to recover specific types of errors.][3344]
- [Added warning handling to `Table.aggregate`][3349]
- [Improved performance of `Table.aggregate` and full warnings
  implementation][3364]
- [Implemented `Text.reverse`][3377]
- [Implemented support for most Table aggregations in the Database
  backend.][3383]
- [Update `Text.replace` to new API.][3393]
- [Add encoding support to `Text.bytes` and `Text.from_bytes`. Renamed and added
  encoding to `File.read_text`. New `File.read` API.][3390]
- [Improved the `Range` type. Added a `down_to` counterpart to `up_to` and
  `with_step` allowing to change the range step.][3408]
- [Aligned `Text.split` API with other methods and added `Text.lines`.][3415]
- [Implemented a basic reader for the `Delimited` file format.][3424]
- [Implemented a reader for the `Excel` file format.][3425]
- [Added custom encoding support to the `Delimited` file format reader.][3430]
- [Implemented `compute` method on `Vector` for statistics calculations.][3442]
- [Promote get and put to be methods of Ref type rather than of Ref
  module][3457]
- [Implemented `Table.parse_values`, parsing text columns according to a
  specified type.][3455]
- [Promote with, take, finalize to be methods of Managed_Resource
  instance][3460]
- [Implemented automatic type detection for `Table.parse_values`.][3462]
- [Integrated value parsing with the `Delimited` file reader.][3463]
- [Implemented the `Infer` setting for headers in the `Delimited` file format
  and made it the default.][3472]
- [Implemented a `Table.from Text` conversion allowing to parse strings
  representing `Delimited` files without storing them on the filesystem.][3478]
- [Added rank data, correlation and covariance statistics for `Vector`][3484]
- [Implemented `Table.order_by` for the SQLite backend.][3502]
- [Implemented `Table.order_by` for the PostgreSQL backend.][3514]
- [Implemented `Table.order_by` for the in-memory table.][3515]
- [Renamed `File_Format.Text` to `Plain_Text`, updated `File_Format.Delimited`
  API and added builders for customizing less common settings.][3516]
- [Allow control of sort direction in `First` and `Last` aggregations.][3517]
- [Implemented `Text.write`, replacing `File.write_text`.][3518]
- [Removed obsolete `select`, `group`, `sort` and releated types from
  tables.][3519]
- [Removed obsolete `from_xls` and `from_xlsx` functions. Added support for
  reading column names from first row in `File_Format.Excel`][3523]
- [Added `File_Format.Delimited` support to `Table.write` for new files.][3528]
- [Adjusted `Database.connect` API to new design.][3542]
- [Added `File_Format.Excel` support to `Table.write` for new files.][3551]
- [identity,const,flip,curry,uncurry functions][3554]
- [Added append support for `File_Format.Excel`.][3558]
- [Added support for custom encodings in `File_Format.Delimited` writing.][3564]
- [Allow filtering caught error type in `Error.catch`.][3574]
- [Implemented `Append` mode for `File_Format.Delimited`.][3573]
- [Added `Vector.write_bytes` function and removed old `File.write_bytes`][3583]
- [Added `line_endings` and `comment_character` options to
  `File_Format.Delimited`.][3581]
- [Fixed the case of various type names and library paths][3590]
- [Added support for parsing `.pgpass` file and `PG*` environment variables for
  the Postgres connection][3593]
- [Added `Regression` to the `Standard.Base` library and removed legacy `Model`
  type from `Standard.Table`.][3601]
- [Created `Index_Sub_Range` type and updated `Text.take` and
  `Text.drop`.][3617]
- [Added `Vector.from_polyglot_array` to make `Vector`s backed by polyglot
  Arrays][3628]
- [Updated `Vector.take` and `Vector.drop` and removed their obsolete
  counterparts.][3629]
- [Short-hand syntax for `order_by` added.][3643]
- [Expanded `Table.at` to support index access and added `Table.column_count`
  method.][3644]
- [Removed `Array.set_at`.][3634]
- [Added various date part functions to `Date` and `Date_Time`.][3669]
- [Implemented `Table.take` and `Table.drop` for the in-memory backend.][3647]
- [Implemented specialized storage for the in-memory Table.][3673]
- [Implemented `Table.distinct` for the in-memory backend.][3684]
- [Added `databases`, `schemas`, `tables` support to database Connection.][3632]
- [Implemented `start_of` and `end_of` methods for date/time types allowing to
  find start and end of a period of time containing the provided time.][3695]
- [Implemented `type_of` and `is_of_type` methods for getting the type of a
  value and comparing types, respectively.][3722]
- [Implemented `work_days_until` for counting work dys between dates and
  `add_work_days` which allows to shift a date by a number of work days.][3726]
- [Added `query` and `read` functions to Database connections.][3727]
- [Added `Date_Period.Week` to `start_of` and `end_of` methods.][3733]
- [Replaced `Table.where` with a new API relying on `Table.filter`.][3750]
- [Added `Filter_Condition` to `Vector`, `Range` and `List`.][3770]
- [Extended `Filter_Condition` with `Is_Empty`, `Not_Empty`, `Like` and
  `Not_Like`.][3775]
- [Reimplemented `Duration` as a built-in type.][3759]
- [Implemented `Table.replace_text` for in-memory table.][3793]
- [Extended `Filter_Condition` with `Is_In` and `Not_In`.][3790]
- [Replaced `Table.drop_missing_rows` with `filter_blank_rows` with an updated
  API.][3805]
- [Replaced `Table.drop_missing_columns` with
  `Table.remove_columns Column_Selector.Blank_Columns` by adding the new column
  selector variant.][3812]
- [Implemented `Table.rows` giving access to a vector of rows.][3827]
- [Define Enso epoch start as 15th October 1582][3804]
- [Implemented `Period` type][3818]
- [Implemented new functions on Column and added expression syntax support to
  create derived Columns.][3782]
- [Added support for milli and micro seconds, new short form for rename_columns
  and fixed issue with compare_to versus Nothing][3874]
- [Aligned `Text.match`/`Text.locate` API][3841]
- [There is a new API to lazily feed visualisation information to the
  IDE.][3910]
- [Added `transpose` and `cross_tab` to the In-Memory Table.][3919]
- [Improvements to JSON, Pair, Statistics and other minor tweaks.][3964]
- [Overhauled the JSON support (now based of JavaScript), `Data.fetch` and other
  minor tweaks][3987]
- [Enable Date, Time and DateTime to be read and written to Excel.][3997]
- [Aligning core APIs for Vector, List and Range. Adding some missing functions
  to the types.][4026]
- [Implemented `Table.distinct` for Database backends.][4027]
- [Implemented `Table.union` for the in-memory backend.][4052]
- [Implemented `Table.cross_join` and `Table.zip` for the in-memory
  backend.][4063]
- [Updated `Text.starts_with`, `Text.ends_with` and `Text.contains` to new
  simpler API.][4078]
- [Updated `Table.set` to new API. New `Column.parse` function and added case
  sensitivity to `Filter_Condition` and column functions.][4097]
- [Updated column selector APIs and new `Excel_Workbook` type.][5646]
- [Moved regex functionality out of `Text.locate` and `Text.locate_all` into
  `Text.match` and `Text.match_all`.][5679]
- [`File.parent` may return `Nothing`.][5699]
- [Removed non-regex functionality from `is_match`, `match`, and `match_all`,
  and renamed them to `match`, `find`, `find_all` (respectively).][5721]
- [Updated `rename_columns` to new API. Added `first_row`, `second_row` and
  `last_row` to Table types][5719]
- [Introducing `Meta.Type`.][5768]
- [Remove many regex compile flags; separated `match` into `match` and
  `match_all`.][5785]
- [Aligned names of columns created by column operations.][5850]
- [Improved `cross_tab`. Renamed `fill_missing` and `is_missing` to
  `fill_nothing` and `is_nothing`. Added `fill_empty`.][5863]
- [Removed many regex compile flags from `replace`; added `only_first` and
  `use_regex` flag.][5959]
- [Removed many regex compile flags from `split`; added `only_first` and
  `use_regex` flag.][6116]

[debug-shortcuts]:
  https://github.com/enso-org/enso/blob/develop/app/gui/docs/product/shortcuts.md#debug
[3153]: https://github.com/enso-org/enso/pull/3153
[3655]: https://github.com/enso-org/enso/pull/3655
[3166]: https://github.com/enso-org/enso/pull/3166
[3181]: https://github.com/enso-org/enso/pull/3181
[3186]: https://github.com/enso-org/enso/pull/3186
[3193]: https://github.com/enso-org/enso/pull/3193
[3208]: https://github.com/enso-org/enso/pull/3208
[3224]: https://github.com/enso-org/enso/pull/3224
[3229]: https://github.com/enso-org/enso/pull/3229
[3231]: https://github.com/enso-org/enso/pull/3231
[3232]: https://github.com/enso-org/enso/pull/3232
[3230]: https://github.com/enso-org/enso/pull/3230
[3240]: https://github.com/enso-org/enso/pull/3240
[3250]: https://github.com/enso-org/enso/pull/3250
[3256]: https://github.com/enso-org/enso/pull/3256
[3249]: https://github.com/enso-org/enso/pull/3249
[3264]: https://github.com/enso-org/enso/pull/3264
[3269]: https://github.com/enso-org/enso/pull/3269
[3271]: https://github.com/enso-org/enso/pull/3271
[3259]: https://github.com/enso-org/enso/pull/3259
[3273]: https://github.com/enso-org/enso/pull/3273
[3276]: https://github.com/enso-org/enso/pull/3276
[3278]: https://github.com/enso-org/enso/pull/3278
[3283]: https://github.com/enso-org/enso/pull/3283
[3282]: https://github.com/enso-org/enso/pull/3282
[3285]: https://github.com/enso-org/enso/pull/3285
[3287]: https://github.com/enso-org/enso/pull/3287
[3292]: https://github.com/enso-org/enso/pull/3292
[3301]: https://github.com/enso-org/enso/pull/3301
[3302]: https://github.com/enso-org/enso/pull/3302
[3305]: https://github.com/enso-org/enso/pull/3305
[3309]: https://github.com/enso-org/enso/pull/3309
[3310]: https://github.com/enso-org/enso/pull/3310
[3316]: https://github.com/enso-org/enso/pull/3316
[3236]: https://github.com/enso-org/enso/pull/3236
[3311]: https://github.com/enso-org/enso/pull/3311
[3317]: https://github.com/enso-org/enso/pull/3317
[3318]: https://github.com/enso-org/enso/pull/3318
[3324]: https://github.com/enso-org/enso/pull/3324
[3327]: https://github.com/enso-org/enso/pull/3327
[3339]: https://github.com/enso-org/enso/pull/3339
[3344]: https://github.com/enso-org/enso/pull/3344
[3346]: https://github.com/enso-org/enso/pull/3346
[3349]: https://github.com/enso-org/enso/pull/3349
[3361]: https://github.com/enso-org/enso/pull/3361
[3364]: https://github.com/enso-org/enso/pull/3364
[3373]: https://github.com/enso-org/enso/pull/3373
[3377]: https://github.com/enso-org/enso/pull/3377
[3366]: https://github.com/enso-org/enso/pull/3366
[3379]: https://github.com/enso-org/enso/pull/3379
[3381]: https://github.com/enso-org/enso/pull/3381
[3391]: https://github.com/enso-org/enso/pull/3391
[3383]: https://github.com/enso-org/enso/pull/3383
[3385]: https://github.com/enso-org/enso/pull/3385
[3392]: https://github.com/enso-org/enso/pull/3392
[3393]: https://github.com/enso-org/enso/pull/3393
[3390]: https://github.com/enso-org/enso/pull/3390
[3408]: https://github.com/enso-org/enso/pull/3408
[3415]: https://github.com/enso-org/enso/pull/3415
[3424]: https://github.com/enso-org/enso/pull/3424
[3425]: https://github.com/enso-org/enso/pull/3425
[3430]: https://github.com/enso-org/enso/pull/3430
[3442]: https://github.com/enso-org/enso/pull/3442
[3457]: https://github.com/enso-org/enso/pull/3457
[3455]: https://github.com/enso-org/enso/pull/3455
[3460]: https://github.com/enso-org/enso/pull/3460
[3462]: https://github.com/enso-org/enso/pull/3462
[3463]: https://github.com/enso-org/enso/pull/3463
[3472]: https://github.com/enso-org/enso/pull/3472
[3486]: https://github.com/enso-org/enso/pull/3486
[3478]: https://github.com/enso-org/enso/pull/3478
[3484]: https://github.com/enso-org/enso/pull/3484
[3502]: https://github.com/enso-org/enso/pull/3502
[3514]: https://github.com/enso-org/enso/pull/3514
[3515]: https://github.com/enso-org/enso/pull/3515
[3516]: https://github.com/enso-org/enso/pull/3516
[3517]: https://github.com/enso-org/enso/pull/3517
[3518]: https://github.com/enso-org/enso/pull/3518
[3519]: https://github.com/enso-org/enso/pull/3519
[3523]: https://github.com/enso-org/enso/pull/3523
[3528]: https://github.com/enso-org/enso/pull/3528
[3530]: https://github.com/enso-org/enso/pull/3530
[3542]: https://github.com/enso-org/enso/pull/3542
[3551]: https://github.com/enso-org/enso/pull/3551
[3552]: https://github.com/enso-org/enso/pull/3552
[3554]: https://github.com/enso-org/enso/pull/3554
[3558]: https://github.com/enso-org/enso/pull/3558
[3564]: https://github.com/enso-org/enso/pull/3564
[3574]: https://github.com/enso-org/enso/pull/3574
[3573]: https://github.com/enso-org/enso/pull/3573
[3583]: https://github.com/enso-org/enso/pull/3583
[3581]: https://github.com/enso-org/enso/pull/3581
[3588]: https://github.com/enso-org/enso/pull/3588
[3590]: https://github.com/enso-org/enso/pull/3590
[3593]: https://github.com/enso-org/enso/pull/3593
[3601]: https://github.com/enso-org/enso/pull/3601
[3617]: https://github.com/enso-org/enso/pull/3617
[3628]: https://github.com/enso-org/enso/pull/3628
[3629]: https://github.com/enso-org/enso/pull/3629
[3632]: https://github.com/enso-org/enso/pull/3632
[3641]: https://github.com/enso-org/enso/pull/3641
[3643]: https://github.com/enso-org/enso/pull/3643
[3644]: https://github.com/enso-org/enso/pull/3644
[3645]: https://github.com/enso-org/enso/pull/3645
[3648]: https://github.com/enso-org/enso/pull/3648
[3661]: https://github.com/enso-org/enso/pull/3661
[3665]: https://github.com/enso-org/enso/pull/3665
[3634]: https://github.com/enso-org/enso/pull/3634
[3667]: https://github.com/enso-org/enso/pull/3667
[3669]: https://github.com/enso-org/enso/pull/3669
[3647]: https://github.com/enso-org/enso/pull/3647
[3673]: https://github.com/enso-org/enso/pull/3673
[3684]: https://github.com/enso-org/enso/pull/3684
[3691]: https://github.com/enso-org/enso/pull/3691
[3695]: https://github.com/enso-org/enso/pull/3695
[3722]: https://github.com/enso-org/enso/pull/3722
[3726]: https://github.com/enso-org/enso/pull/3726
[3727]: https://github.com/enso-org/enso/pull/3727
[3733]: https://github.com/enso-org/enso/pull/3733
[3749]: https://github.com/enso-org/enso/pull/3749
[3750]: https://github.com/enso-org/enso/pull/3750
[3770]: https://github.com/enso-org/enso/pull/3770
[3775]: https://github.com/enso-org/enso/pull/3775
[3759]: https://github.com/enso-org/enso/pull/3759
[3793]: https://github.com/enso-org/enso/pull/3793
[3790]: https://github.com/enso-org/enso/pull/3790
[3805]: https://github.com/enso-org/enso/pull/3805
[3812]: https://github.com/enso-org/enso/pull/3812
[3823]: https://github.com/enso-org/enso/pull/3823
[3827]: https://github.com/enso-org/enso/pull/3827
[3824]: https://github.com/enso-org/enso/pull/3824
[3804]: https://github.com/enso-org/enso/pull/3804
[3818]: https://github.com/enso-org/enso/pull/3818
[3776]: https://github.com/enso-org/enso/pull/3776
[3855]: https://github.com/enso-org/enso/pull/3855
[3836]: https://github.com/enso-org/enso/pull/3836
[3782]: https://github.com/enso-org/enso/pull/3782
[3863]: https://github.com/enso-org/enso/pull/3863
[3874]: https://github.com/enso-org/enso/pull/3874
[3852]: https://github.com/enso-org/enso/pull/3852
[3841]: https://github.com/enso-org/enso/pull/3841
[3885]: https://github.com/enso-org/enso/pull/3885
[3910]: https://github.com/enso-org/enso/pull/3910
[3919]: https://github.com/enso-org/enso/pull/3919
[3923]: https://github.com/enso-org/enso/pull/3923
[3950]: https://github.com/enso-org/enso/pull/3950
[3964]: https://github.com/enso-org/enso/pull/3964
[3967]: https://github.com/enso-org/enso/pull/3967
[3987]: https://github.com/enso-org/enso/pull/3987
[3878]: https://github.com/enso-org/enso/pull/3878
[3997]: https://github.com/enso-org/enso/pull/3997
[4013]: https://github.com/enso-org/enso/pull/4013
[4026]: https://github.com/enso-org/enso/pull/4026
[4027]: https://github.com/enso-org/enso/pull/4027
[4044]: https://github.com/enso-org/enso/pull/4044
[4052]: https://github.com/enso-org/enso/pull/4052
[4063]: https://github.com/enso-org/enso/pull/4063
[4078]: https://github.com/enso-org/enso/pull/4078
[4085]: https://github.com/enso-org/enso/pull/4085
[4097]: https://github.com/enso-org/enso/pull/4097
[4115]: https://github.com/enso-org/enso/pull/4115
[4120]: https://github.com/enso-org/enso/pull/4120
[4050]: https://github.com/enso-org/enso/pull/4050
[4072]: https://github.com/enso-org/enso/pull/4072
[5582]: https://github.com/enso-org/enso/pull/5582
[5645]: https://github.com/enso-org/enso/pull/5645
[5646]: https://github.com/enso-org/enso/pull/5646
[5656]: https://github.com/enso-org/enso/pull/5656
[5678]: https://github.com/enso-org/enso/pull/5678
[5679]: https://github.com/enso-org/enso/pull/5679
[5699]: https://github.com/enso-org/enso/pull/5699
[5719]: https://github.com/enso-org/enso/pull/5719
[5721]: https://github.com/enso-org/enso/pull/5721
[5757]: https://github.com/enso-org/enso/pull/5757
[5768]: https://github.com/enso-org/enso/pull/5768
[5774]: https://github.com/enso-org/enso/pull/5774
[5779]: https://github.com/enso-org/enso/pull/5779
[5785]: https://github.com/enso-org/enso/pull/5785
[5798]: https://github.com/enso-org/enso/pull/5798
[5802]: https://github.com/enso-org/enso/pull/5802
[5850]: https://github.com/enso-org/enso/pull/5850
[5863]: https://github.com/enso-org/enso/pull/5863
[5917]: https://github.com/enso-org/enso/pull/5917
[5705]: https://github.com/enso-org/enso/pull/5705
<<<<<<< HEAD
[6077]: https://github.com/enso-org/enso/pull/6077
=======
[5959]: https://github.com/enso-org/enso/pull/5959
[6116]: https://github.com/enso-org/enso/pull/6116
>>>>>>> d89de849

#### Enso Compiler

- [Added overloaded `from` conversions.][3227]
- [Upgraded to Graal VM 21.3.0][3258]
- [Added the ability to decorate values with warnings.][3248]
- [Fixed issues related to constructors' default arguments][3330]
- [Fixed compiler issue related to module cache.][3367]
- [Fixed execution of defaulted arguments of Atom Constructors][3358]
- [Converting Enso Date to java.time.LocalDate and back][3559]
- [Incremental Reparsing of a Simple Edits][3508]
- [Functions with all-defaulted arguments now execute automatically][3414]
- [Provide `tagValues` for function arguments in the language server][3422]
- [Delay construction of Truffle nodes to speed initialization][3429]
- [Frgaal compiler integration to allow for latest Java constructs][3421]
- [Support for Chrome developer tools --inspect option][3432]
- [Move Builtin Types and Methods definitions to stdlib][3363]
- [Reduce boilerplate by generating BuiltinMethod nodes from simple method
  signatures][3444]
- [Generate boilerplate classes related to error handling and varargs in
  builtins from method signatures][3454]
- [Avoid needless concatenations of warning/error messages][3465]
- [Added a full-blown DSL for builtins][3471]
- [Integration of Enso with Ideal Graph Visualizer][3533]
- [Lazy evaluation of RHS argument for || and &&][3492]
- [Drop Core implementation of IR][3512]
- [Replace `this` with `self`][3524]
- [Introduce a smaller version of the standard library, just for testing][3531]
- [Remove `here` and make method name resolution case-sensitive][3531]
- [Explicit `self`][3569]
- [Added benchmarking tool for the language server][3578]
- [Support module imports using a qualified name][3608]
- [Using parser written in Rust.][3611]
- [Enable caching in visualisation functions][3618]
- [Update Scala compiler and libraries][3631]
- [Support importing module methods][3633]
- [Support Autosave for open buffers][3637]
- [Generate native-image for engine-runner][3638]
- [Support pattern matching on constants][3641]
- [Builtin Date_Time, Time_Of_Day and Zone types for better polyglot
  support][3658]
- [Implement new specification of data types: `type` has a runtime
  representation, every atom has a type][3671]
- [main = "Hello World!" is valid Enso sample][3696]
- [Invalidate module's IR cache if imported module changed][3703]
- [Don't rename imported Main module that only imports names][3710]
- [Notify node status to the IDE][3729]
- [Make instance methods callable like statics][3764]
- [Distinguish static and instance methods][3740]
- [By-type pattern matching][3742]
- [Fix performance of method calls on polyglot arrays][3781]
- [Improved support for static and non-static builtins][3791]
- [Missing foreign language generates proper Enso error][3798]
- [Connecting IGV 4 Enso with Engine sources][3810]
- [Made Vector performance to be on par with Array][3811]
- [Introduced IO Permission Contexts][3828]
- [Accept Array-like object seamlessly in builtins][3817]
- [Initialize Builtins at Native Image build time][3821]
- [Split Atom suggestion entry to Type and Constructor][3835]
- [Any number can be converted to double][3865]
- [Update to GraalVM 22.3.0][3663]
- [Connecting IGV 4 Enso with Engine sources][3810]
- [Add the `Self` keyword referring to current type][3844]
- [Support VCS for projects in Language Server][3851]
- [Support multiple exports of the same module][3897]
- [Import modules' extension methods only with unqualified imports][3906]
- [Support expression evaluation in chromeinspector console][3941]
- [Don't export polyglot symbols][3915]
- [From/all import must not include module in name resolution][3931]
- [Vector returns warnings of individual elements][3938]
- [Enso.getMetaObject, Type.isMetaInstance and Meta.is_a consolidation][3949]
- [Add executionContext/interrupt API command][3952]
- [Any.== is a builtin method][3956]
- [Simplify exception handling for polyglot exceptions][3981]
- [Simplify compilation of nested patterns][4005]
- [IGV can jump to JMH sources & more][4008]
- [Basic support of VSCode integration][4014]
- [Sync language server with file system after VCS restore][4020]
- [`ArrayOverBuffer` behaves like an `Array` and `Array.sort` no longer sorts in
  place][4022]
- [Implement hashing functionality for all objects][3878]
- [Introducing Meta.atom_with_hole][4023]
- [Report failures in name resolution in type signatures][4030]
- [Attach visualizations to sub-expressions][4048]
- [Add Meta.get_annotation method][4049]
- [Resolve Fully Qualified Names][4056]
- [Optimize Atom storage layouts][3862]
- [Make instance methods callable like statics for builtin types][4077]
- [Convert large longs to doubles, safely, for host calls][4099]
- [Consistent ordering with comparators](4067)
- [Profile engine startup][4110]
- [Report type of polyglot values][4111]
- [Engine can now recover from serialization failures][5591]
- [Use sbt runEngineDistribution][5609]
- [Update to GraalVM 22.3.1][5602]
- [Cache library bindings to optimize import/export resolution][5700]
- [Comparators support partial ordering][5778]
- [Merge ordered and unordered comparators][5845]
- [Use SHA-1 for calculating hashes of modules' IR and bindings][5791]
- [Don't install Python component on Windows][5900]
- [Detect potential name conflicts between exported types and FQNs][5966]
- [Ensure calls involving warnings remain instrumented][6067]

[3227]: https://github.com/enso-org/enso/pull/3227
[3248]: https://github.com/enso-org/enso/pull/3248
[3258]: https://github.com/enso-org/enso/pull/3258
[3330]: https://github.com/enso-org/enso/pull/3330
[3358]: https://github.com/enso-org/enso/pull/3358
[3360]: https://github.com/enso-org/enso/pull/3360
[3367]: https://github.com/enso-org/enso/pull/3367
[3559]: https://github.com/enso-org/enso/pull/3559
[3508]: https://github.com/enso-org/enso/pull/3508
[3412]: https://github.com/enso-org/enso/pull/3412
[3414]: https://github.com/enso-org/enso/pull/3414
[3417]: https://github.com/enso-org/enso/pull/3417
[3422]: https://github.com/enso-org/enso/pull/3422
[3429]: https://github.com/enso-org/enso/pull/3429
[3421]: https://github.com/enso-org/enso/pull/3421
[3432]: https://github.com/enso-org/enso/pull/3432
[3363]: https://github.com/enso-org/enso/pull/3363
[3444]: https://github.com/enso-org/enso/pull/3444
[3453]: https://github.com/enso-org/enso/pull/3453
[3454]: https://github.com/enso-org/enso/pull/3454
[3461]: https://github.com/enso-org/enso/pull/3461
[3465]: https://github.com/enso-org/enso/pull/3465
[3471]: https://github.com/enso-org/enso/pull/3471
[3533]: https://github.com/enso-org/enso/pull/3533
[3492]: https://github.com/enso-org/enso/pull/3492
[3493]: https://github.com/enso-org/enso/pull/3493
[3505]: https://github.com/enso-org/enso/pull/3505
[3512]: https://github.com/enso-org/enso/pull/3512
[3524]: https://github.com/enso-org/enso/pull/3524
[3531]: https://github.com/enso-org/enso/pull/3531
[3562]: https://github.com/enso-org/enso/pull/3562
[3538]: https://github.com/enso-org/enso/pull/3538
[3569]: https://github.com/enso-org/enso/pull/3569
[3578]: https://github.com/enso-org/enso/pull/3578
[3611]: https://github.com/enso-org/enso/pull/3611
[3618]: https://github.com/enso-org/enso/pull/3618
[3608]: https://github.com/enso-org/enso/pull/3608
[3608]: https://github.com/enso-org/enso/pull/3608
[3631]: https://github.com/enso-org/enso/pull/3631
[3633]: https://github.com/enso-org/enso/pull/3633
[3637]: https://github.com/enso-org/enso/pull/3637
[3638]: https://github.com/enso-org/enso/pull/3638
[3641]: https://github.com/enso-org/enso/pull/3641
[3658]: https://github.com/enso-org/enso/pull/3658
[3671]: https://github.com/enso-org/enso/pull/3671
[3696]: https://github.com/enso-org/enso/pull/3696
[3703]: https://github.com/enso-org/enso/pull/3703
[3710]: https://github.com/enso-org/enso/pull/3710
[3729]: https://github.com/enso-org/enso/pull/3729
[3740]: https://github.com/enso-org/enso/pull/3740
[3764]: https://github.com/enso-org/enso/pull/3764
[3742]: https://github.com/enso-org/enso/pull/3742
[3781]: https://github.com/enso-org/enso/pull/3781
[3791]: https://github.com/enso-org/enso/pull/3791
[3798]: https://github.com/enso-org/enso/pull/3798
[3810]: https://github.com/enso-org/enso/pull/3810
[3811]: https://github.com/enso-org/enso/pull/3811
[3817]: https://github.com/enso-org/enso/pull/3817
[3821]: https://github.com/enso-org/enso/pull/3821
[3828]: https://github.com/enso-org/enso/pull/3828
[3835]: https://github.com/enso-org/enso/pull/3835
[3865]: https://github.com/enso-org/enso/pull/3865
[3663]: https://github.com/enso-org/enso/pull/3663
[3810]: https://github.com/enso-org/enso/pull/3810
[3844]: https://github.com/enso-org/enso/pull/3844
[3851]: https://github.com/enso-org/enso/pull/3851
[3862]: https://github.com/enso-org/enso/pull/3862
[3897]: https://github.com/enso-org/enso/pull/3897
[3906]: https://github.com/enso-org/enso/pull/3906
[3941]: https://github.com/enso-org/enso/pull/3941
[3915]: https://github.com/enso-org/enso/pull/3915
[3931]: https://github.com/enso-org/enso/pull/3931
[3938]: https://github.com/enso-org/enso/pull/3938
[3949]: https://github.com/enso-org/enso/pull/3949
[3952]: https://github.com/enso-org/enso/pull/3952
[3956]: https://github.com/enso-org/enso/pull/3956
[3981]: https://github.com/enso-org/enso/pull/3981
[4005]: https://github.com/enso-org/enso/pull/4005
[4008]: https://github.com/enso-org/enso/pull/4008
[4014]: https://github.com/enso-org/enso/pull/4014
[4020]: https://github.com/enso-org/enso/pull/4020
[4022]: https://github.com/enso-org/enso/pull/4022
[4023]: https://github.com/enso-org/enso/pull/4023
[4030]: https://github.com/enso-org/enso/pull/4030
[4048]: https://github.com/enso-org/enso/pull/4048
[4049]: https://github.com/enso-org/enso/pull/4049
[4056]: https://github.com/enso-org/enso/pull/4056
[4077]: https://github.com/enso-org/enso/pull/4077
[4099]: https://github.com/enso-org/enso/pull/4099
[4067]: https://github.com/enso-org/enso/pull/4067
[4110]: https://github.com/enso-org/enso/pull/4110
[4111]: https://github.com/enso-org/enso/pull/4111
[5591]: https://github.com/enso-org/enso/pull/5591
[5609]: https://github.com/enso-org/enso/pull/5609
[5602]: https://github.com/enso-org/enso/pull/5602
[5700]: https://github.com/enso-org/enso/pull/5700
[5778]: https://github.com/enso-org/enso/pull/5778
[5845]: https://github.com/enso-org/enso/pull/5845
[5791]: https://github.com/enso-org/enso/pull/5791
[5900]: https://github.com/enso-org/enso/pull/5900
[5966]: https://github.com/enso-org/enso/pull/5966
[6067]: https://github.com/enso-org/enso/pull/6067

# Enso 2.0.0-alpha.18 (2021-10-12)

<br/>![New Features](/docs/assets/tags/new_features.svg)

#### Enso Compiler

- [Updated Enso engine to version 0.2.30][engine-0.2.31]. If you're interested
  in the enhancements and fixes made to the Enso compiler, you can find their
  release notes
  [here](https://github.com/enso-org/enso/blob/develop/RELEASES.md).

<br/>![Bug Fixes](/docs/assets/tags/bug_fixes.svg)

#### Visual Environment

- [Fixed freezing after inactivity.][1776] When the IDE window was minimized or
  covered by other windows or invisible for any other reason for a duration
  around one minute or longer then it would often be frozen for some seconds on
  return. Now it is possible to interact with the IDE instantly, no matter how
  long it had been inactive.

<br/>

[1776]: https://github.com/enso-org/ide/pull/1776

# Enso 2.0.0-alpha.17 (2021-09-23)

<br/>![Bug Fixes](/docs/assets/tags/bug_fixes.svg)

#### Visual Environment

- [Correct handling of command-line flags.][1815] Command line arguments of the
  form `--backend=false` or `--backend false` are now handled as expected and
  turn off the "backend" option. The same fix has been applied to all other
  boolean command-line options as well.
- [Visualizations will be attached after project is ready.][1825] This addresses
  a rare issue when initially opened visualizations were automatically closed
  rather than filled with data.

<br/>

[1815]: https://github.com/enso-org/ide/pull/1815
[1825]: https://github.com/enso-org/ide/pull/1825

<br/>![New Features](/docs/assets/tags/new_features.svg)

#### Enso Compiler

- [Updated Enso engine to version 0.2.30][engine-0.2.30]. If you're interested
  in the enhancements and fixes made to the Enso compiler, you can find their
  release notes
  [here](https://github.com/enso-org/enso/blob/develop/RELEASES.md).

[engine-0.2.30]: https://github.com/enso-org/enso/blob/develop/RELEASES.md

# Enso 2.0.0-alpha.16 (2021-09-16)

<br/>![New Features](/docs/assets/tags/new_features.svg)

#### Visual Environment

- [Auto-layout for new nodes.][1755] When a node is selected and a new node gets
  created below using <kbd>Tab</kbd> then the new node is automatically
  positioned far enough to the right to find sufficient space and avoid
  overlapping with existing nodes.

[1755]: https://github.com/enso-org/ide/pull/1755

#### Enso Compiler

- [Updated Enso engine to version 0.2.29][engine-0.2.29]. If you're interested
  in the enhancements and fixes made to the Enso compiler, you can find their
  release notes
  [here](https://github.com/enso-org/enso/blob/develop/RELEASES.md).

[engine-0.2.29]: https://github.com/enso-org/enso/blob/develop/RELEASES.md

<br/>![Bug Fixes](/docs/assets/tags/bug_fixes.svg)

#### Visual Environment

- [Sharp rendering on screens with fractional pixel ratios.][1820]

[1820]: https://github.com/enso-org/ide/pull/1820

<br/>

# Enso 2.0.0-alpha.15 (2021-09-09)

<br/>![Bug Fixes](/docs/assets/tags/bug_fixes.svg)

#### Visual Environment

- [Fixed parsing of the `--no-data-gathering` command line option.][1831] Flag's
  name has been changed to `--data-gathering`, so now `--data-gathering=false`
  and `--data-gathering=true` are supported as well.

[1831]: https://github.com/enso-org/ide/pull/1831

# Enso 2.0.0-alpha.14 (2021-09-02)

<br/>![New Features](/docs/assets/tags/new_features.svg)

#### Visual Environment

- [Visualization previews are disabled.][1817] Previously, hovering over a
  node's output port for more than four seconds would temporarily reveal the
  node's visualization. This behavior is disabled now.

[1817]: https://github.com/enso-org/ide/pull/1817

#### Enso Compiler

- [Updated Enso engine to version 0.2.28][1829]. If you're interested in the
  enhancements and fixes made to the Enso compiler, you can find their release
  notes [here](https://github.com/enso-org/enso/blob/develop/RELEASES.md).

[1829]: https://github.com/enso-org/ide/pull/1829

# Enso 2.0.0-alpha.13 (2021-08-27)

<br/>![New Features](/docs/assets/tags/new_features.svg)

#### Enso Compiler

- [Updated Enso engine to version 0.2.27][1811]. If you're interested in the
  enhancements and fixes made to the Enso compiler, you can find their release
  notes [here](https://github.com/enso-org/enso/blob/develop/RELEASES.md).

[1811]: https://github.com/enso-org/ide/pull/1811

# Enso 2.0.0-alpha.12 (2021-08-13)

<br/>![New Features](/docs/assets/tags/new_features.svg)

#### Visual Environment

- [Improvements to visualization handling][1804]. These improvements are fixing
  possible performance issues around attaching and detaching visualizations.
- [GeoMap visualization will ignore points with `null` coordinates][1775]. Now
  the presence of such points in the dataset will not break initial map
  positioning.

#### Enso Compiler

- [Updated Enso engine to version 0.2.26][1801]. If you're interested in the
  enhancements and fixes made to the Enso compiler, you can find their release
  notes [here](https://github.com/enso-org/enso/blob/develop/RELEASES.md).

[1801]: https://github.com/enso-org/ide/pull/1801
[1775]: https://github.com/enso-org/ide/pull/1775
[1798]: https://github.com/enso-org/ide/pull/1798
[1804]: https://github.com/enso-org/ide/pull/1804

# Enso 2.0.0-alpha.11 (2021-08-09)

This update contains major performance improvements and exposes new privacy user
settings. We will work towards stabilizing it in the next weeks in order to make
these updates be shipped in a stable release before the end of the year.

<br/>![New Features](/docs/assets/tags/new_features.svg)

#### Visual Environment

- [New look of open project dialog][1700]. Now it has a "Open project" title at
  the top.
- [Documentation coments are displayed next to the nodes.][1744].

#### Enso Compiler

- [Updated Enso engine to version 0.2.22][1762]. If you are interested in the
  enhancements and fixes made to the Enso compiler, you can find out more
  details in
  [the engine release notes](https://github.com/enso-org/enso/blob/develop/RELEASES.md).

<br/>![Bug Fixes](/docs/assets/tags/bug_fixes.svg)

#### Visual Environment

- [Fixed a bug where edited node expression was sometimes altered.][1743] When
  editing node expression, the changes were occasionally reverted, or the
  grayed-out parameter names were added to the actual expression. <br/>

[1700]: https://github.com/enso-org/ide/pull/1700
[1742]: https://github.com/enso-org/ide/pull/1742
[1726]: https://github.com/enso-org/ide/pull/1762
[1743]: https://github.com/enso-org/ide/pull/1743
[1744]: https://github.com/enso-org/ide/pull/1744

# Enso 2.0.0-alpha.10 (2021-07-23)

<br/>![New Features](/docs/assets/tags/new_features.svg)

#### Enso Compiler

- [Updated Enso engine to version 0.2.15][1710]. If you're interested in the
  enhancements and fixes made to the Enso compiler, you can find out more
  details in
  [the engine release notes](https://github.com/enso-org/enso/blob/develop/RELEASES.md).

<br/>

[1710]: https://github.com/enso-org/ide/pull/1710

# Enso 2.0.0-alpha.9 (2021-07-16)

<br/>![New Features](/docs/assets/tags/new_features.svg)

#### Visual Environment

- [Improved undo-redo][1653]. Node selection, enabling/disabling visualisations
  and entering a node are now affected by undo/redo and are restored on project
  startup.

<br/>

[1640]: https://github.com/enso-org/ide/pull/1653

# Enso 2.0.0-alpha.8 (2021-06-09)

<br/>![New Features](/docs/assets/tags/new_features.svg)

#### Enso Compiler

- [Updated Enso engine to version 0.2.12][1640]. If you're interested in the
  enhancements and fixes made to the Enso compiler, you can find out more
  details in
  [the engine release notes](https://github.com/enso-org/enso/blob/develop/RELEASES.md).

[1640]: https://github.com/enso-org/ide/pull/1640

<br/>

# Enso 2.0.0-alpha.7 (2021-06-06)

<br/>![New Features](/docs/assets/tags/new_features.svg)

#### Visual Environment

- [User Authentication][1653]. Users can sign in to Enso using Google, GitHub or
  email accounts.

<br/>![Bug Fixes](/docs/assets/tags/bug_fixes.svg)

#### Visual Environment

- [Fix node selection bug ][1664]. Fix nodes not being deselected correctly in
  some circumstances. This would lead to nodes moving too fast when dragged
  [1650] or the internal state of the project being inconsistent [1626].

[1653]: https://github.com/enso-org/ide/pull/1653
[1664]: https://github.com/enso-org/ide/pull/1664

<br/>

# Enso 2.0.0-alpha.6 (2021-06-28)

<br/>![New Features](/docs/assets/tags/new_features.svg)

#### Visual Environment

- [Profling mode.][1546] The IDE contains a profiling mode now which can be
  entered through a button in the top-right corner or through the keybinding
  <kbd>ctrl</kbd>+<kbd>p</kbd>. This mode does not display any information yet.
  In the future, it will display the running times of nodes and maybe more
  useful statistics.
- [Area selection][1588]. You can now select multiple nodes at once. Just click
  and drag on the background of your graph and see the beauty of the area
  selection appear.
- [Opening projects in application graphical interface][1587]. Press `cmd`+`o`
  to bring the list of projects. Select a project on the list to open it.
- [Initial support for undo-redo][1602]. Press <kbd>cmd</kbd>+<kbd>z</kbd> to
  undo last action and <kbd>cmd</kbd>+<kbd>z</kbd> to redo last undone action.
  This version of undo redo does not have proper support for text editor and
  undoing UI changes (like selecting nodes).

#### EnsoGL (rendering engine)

<br/>![Bug Fixes](/docs/assets/tags/bug_fixes.svg)

#### Visual Environment

- [Nodes in graph no longer overlap panels][1577]. The Searcher, project name,
  breadcrumbs and status bar are displayed "above" nodes.

#### Enso Compiler

[1588]: https://github.com/enso-org/ide/pull/1588
[1577]: https://github.com/enso-org/ide/pull/1577
[1587]: https://github.com/enso-org/ide/pull/1587
[1602]: https://github.com/enso-org/ide/pull/1602
[1602]: https://github.com/enso-org/ide/pull/1664
[1602]: https://github.com/enso-org/ide/pull/1650
[1602]: https://github.com/enso-org/ide/pull/1626

# Enso 2.0.0-alpha.5 (2021-05-14)

<br/>![New Features](/docs/assets/tags/new_features.svg)

#### Visual Environment

- [Create New Project action in Searcher][1566]. When you bring the searcher
  with tab having no node selected, a new action will be available next to the
  examples and code suggestions: `Create New Project`. When you choose it by
  clicking with mouse or selecting and pressing enter, a new unnamed project
  will be created and opened in the application. Then you can give a name to
  this project.
- [Signed builds.][1366] Our builds are signed and will avoid warnings from the
  operating system about being untrusted.

#### EnsoGL (rendering engine)

- [Components for picking numbers and ranges.][1524]. We now have some internal
  re-usable UI components for selecting numbers or a range. Stay tuned for them
  appearing in the IDE.

<br/>![Bug Fixes](/docs/assets/tags/bug_fixes.svg)

#### Visual Environment

- [Delete key will delete selected nodes][1538]. Only the non-intuitive
  backspace key was assigned to this action before.
- [It is possible to move around after deleting a node with a selected
  visualization][1556]. Deleting a node while its attached visualization was
  selected made it impossible to pan or zoom around the stage afterwards. This
  error is fixed now.
- [Fixed an internal error that would make the IDE fail on some browser.][1561].
  Instead of crashing on browser that don't support the feature we use, we are
  now just start a little bit slower.

#### Enso Compiler

- [Updated Enso engine to version 0.2.11][1541].

If you're interested in the enhancements and fixes made to the Enso compiler,
you can find their release notes
[here](https://github.com/enso-org/enso/blob/develop/RELEASES.md).

[1366]: https://github.com/enso-org/ide/pull/1366
[1541]: https://github.com/enso-org/ide/pull/1541
[1538]: https://github.com/enso-org/ide/pull/1538
[1524]: https://github.com/enso-org/ide/pull/1524
[1556]: https://github.com/enso-org/ide/pull/1556
[1561]: https://github.com/enso-org/ide/pull/1561
[1566]: https://github.com/enso-org/ide/pull/1566

<br/>

# Enso 2.0.0-alpha.4 (2021-05-04)

<br/>![New Features](/docs/assets/tags/new_features.svg)

#### Visual Environment

- [Window management buttons.][1511]. The IDE now has components for
  "fullscreen" and "close" buttons. They will when running IDE in a cloud
  environment where no native window buttons are available.
- [Customizable backend options][1531]. When invoking Enso IDE through command
  line interface, it is possible to add the `--` argument separator. All
  arguments following the separator will be passed to the backend.
- [Added `--verbose` parameter][1531]. If `--verbose` is given as command line
  argument, the IDE and the backend will produce more detailed logs.

<br/>![Bug Fixes](/docs/assets/tags/bug_fixes.svg)

#### Visual Environment

- [Some command line arguments were not applied correctly in the IDE][1536].
  Some arguments were not passed correctly to the IDE leading to erroneous
  behavior or appearance of the electron app. This is now fixed.

#### Enso Compiler

If you're interested in the enhancements and fixes made to the Enso compiler,
you can find their release notes
[here](https://github.com/enso-org/enso/blob/develop/RELEASES.md).

[1511]: https://github.com/enso-org/ide/pull/1511
[1536]: https://github.com/enso-org/ide/pull/1536
[1531]: https://github.com/enso-org/ide/pull/1531

<br/>

# Enso 2.0.0-alpha.3 (2020-04-13)

<br/>![New Learning Resources](/docs/assets/tags/new_learning_resources.svg)

<br/>![New Features](/docs/assets/tags/new_features.svg)

#### Visual Environment

- [The status bar reports connectivity issues][1316]. The IDE maintains a
  connection to the Enso Language Server. If this connection is lost, any
  unsaved and further work will be lost. In this build we have added a
  notification in the status bar to signal that the connection has been lost and
  that the IDE must be restarted. In future, the IDE will try to automatically
  reconnect.
- [Visualizations can now be maximised to fill the screen][1355] by selecting
  the node and pressing space twice. To quit this view, press space again.
- [Visualizations are previewed when you hover over an output port.][1363] There
  is now a quick preview for visualizations and error descriptions. Hovering
  over a node output will first show a tooltip with the type information and
  then, after some time, will show the visualization of the node. This preview
  visualization will be located above other nodes, whereas the normal view, will
  be shown below nodes. Errors will show the preview visualization immediately.
  Nodes without type information will also show the visualization immediately.
  You can enter a quick preview mode by pressing ctrl (or command on macOS),
  which will show the preview visualization immediately when hovering above a
  node's output port.
- [Database Visualizations][1335]. Visualizations for the Database library have
  been added. The Table visualization now automatically executes the underlying
  query to display its results as a table. In addition, the SQL Query
  visualization allows the user to see the query that is going to be run against
  the database.
- [Histogram and Scatter Plot now support Dataframes.][1377] The `Table` and
  `Column` datatypes are properly visualized. Scatter Plot can display points of
  different colors, shapes and sizes, all as defined by the data within the
  `Table`.
- [Many small visual improvements.][1419] See the source issue for more details.
- The dark theme is officially supported now. You can start the IDE with the
  `--theme=dark` option to enable it.
- You can hide the node labels with the `--no-node-labels` option. This is
  useful when creating demo videos.
- [Added a Heatmap visualization.][1438] Just as for the Scatter Plot, it
  supports visualizing `Table`, but also `Vector`.
- [Add a background to the status bar][1447].
- [Display breadcrumbs behind nodes and other objects][1471].
- [Image visualization.][1367]. Visualizations for the Enso Image library. Now
  you can display the `Image` type and a string with an image encoded in base64.
  The histogram visualization has been adjusted, allowing you to display the
  values of the precomputed bins, which is useful when the dataset is relatively
  big, and it's cheaper to send the precomputed bins rather than the entire
  dataset.
- [Output type labels.][1427] The labels, that show the output type of a node on
  hover, appear now in a fixed position right below the node, instead of a
  pop-up, as they did before.

<br/>![Bug Fixes](/docs/assets/tags/bug_fixes.svg)

#### Visual Environment

- [Not adding spurious imports][1209]. Fixed cases where the IDE was adding
  unnecessary library imports when selecting hints from the node searcher. This
  makes the generated textual code much easier to read, and reduces the
  likelihood of accidental name collisions.
- [Hovering over an output port shows a pop-up with the result type of a
  node][1312]. This allows easy discovery of the result type of a node, which
  can help with both debugging and development.
- [Visualizations can define the context for preprocessor evaluation][1291].
  Users can now decide which module's context should be used for visualization
  preprocessor. This allows providing visualizations with standard library
  functionalities or defining utilities that are shared between multiple
  visualizations.
- [Fixed an issue with multiple instances of the IDE running.][1314] This fixes
  an issue where multiple instances of the IDE (or even other applications)
  could lead to the IDE not working.
- [Allow JS to log arbitrary objects.][1313] Previously using `console.log` in a
  visualisation or during development would crash the IDE. Now it correctly logs
  the string representation of the object. This is great for debugging custom
  visualizations.
- [Fix the mouse cursor offset on systems with fractional display
  scaling][1064]. The cursor now works with any display scaling, instead of
  there being an offset between the visible cursor and the cursor selection.
- [Disable area selection][1318]. The area selection was visible despite being
  non-functional. To avoid confusion, area selection has been disabled until it
  is [correctly implemented][479].
- [Fix an error after adding a node][1332]. Sometimes, after picking a
  suggestion, the inserted node was spuriously annotated with "The name could
  not be found" error.
- [Handle syntax errors in custom-defined visualizations][1341]. The IDE is now
  able to run properly, even if some of the custom visualizations inside a
  project contain syntax errors.
- [Fix issues with pasting multi-line text into single-line text fields][1348].
  The line in the copied text will be inserted and all additional lines will be
  ignored.
- [Users can opt out of anonymous data gathering.][1328] This can be done with
  the `--no-data-gathering` command-line flag when starting the IDE.
- [Provide a theming API for JavaScript visualizations][1358]. It is now
  possible to use the Enso theming engine while developing custom visualizations
  in JavaScript. You can query it for all IDE colors, including the colors used
  to represent types.
- [You can now start the IDE service without a window again.][1353] The command
  line argument `--no-window` now starts all the required backend services
  again, and prints the port on the command line. This allows you to open the
  IDE in a web browser of your choice.
- [JS visualizations have gestures consistent with the IDE][1291]. Panning and
  zooming now works just as expected using both a trackpad and mouse.
- [Running `watch` command works on first try.][1395]. Running the build command
  `run watch` would fail if it was run as the first command on a clean
  repository. This now works.
- [The `inputType` field of visualizations is actually taken into
  consideration][1384]. The visualization chooser shows only the entries that
  work properly for the node's output type.
- [Fix applying the output of the selected node to the expression of a new
  node][1385]. For example, having selected a node with `Table` output and
  adding a new node with expression `at "x" == "y"`, the selected node was
  applied to the right side of `==`: `at "x" == operator1."y"` instead of
  `operator1.at "x" == "y"`.
- [`Enso_Project.data` is visible in the searcher][1393].
- [The Geo Map visualization recognizes columns regardless of the case of their
  name][1392]. This allows visualizing tables with columns like `LONGITUDE` or
  `Longitude`, where previously only `longitude` was recognized.
- [It is possible now to switch themes][1390]. Additionally, the theme manager
  was integrated with the FRP event engine, which has been a long-standing issue
  in the IDE. Themes management was exposed to JavaScript with the
  `window.theme` variable. It is even possible to change and develop themes live
  by editing theme variables directly in the Chrome Inspector. Use the following
  command to give this a go:
  `theme.snapshot("t1"); theme.get("t1").interactiveMode()`.
- [The active visualization is highlighted.][1412] Now it is clearly visible
  when the mouse events are passed to the visualization.
- [Fixed an issue where projects containing certain language constructs failed
  to load.][1413]
- [Fixed a case where IDE could lose connection to the backend after some
  time.][1428]
- [Improved the performance of the graph editor, particularly when opening a
  project for the first time.][1445]

#### EnsoGL (rendering engine)

- [Unified shadow generation][1411]. Added a toolset to create shadows for
  arbitrary UI components.

#### Enso Compiler

If you're interested in the enhancements and fixes made to the Enso compiler,
you can find their release notes
[here](https://github.com/enso-org/enso/blob/develop/RELEASES.md#enso-0210-2021-04-07).

[1064]: https://github.com/enso-org/ide/pull/1064
[1209]: https://github.com/enso-org/ide/pull/1209
[1291]: https://github.com/enso-org/ide/pull/1291
[1311]: https://github.com/enso-org/ide/pull/1311
[1313]: https://github.com/enso-org/ide/pull/1313
[1314]: https://github.com/enso-org/ide/pull/1314
[1316]: https://github.com/enso-org/ide/pull/1316
[1318]: https://github.com/enso-org/ide/pull/1318
[1328]: https://github.com/enso-org/ide/pull/1328
[1355]: https://github.com/enso-org/ide/pull/1355
[1332]: https://github.com/enso-org/ide/pull/1332
[1341]: https://github.com/enso-org/ide/pull/1341
[1341]: https://github.com/enso-org/ide/pull/1341
[1348]: https://github.com/enso-org/ide/pull/1348
[1353]: https://github.com/enso-org/ide/pull/1353
[1395]: https://github.com/enso-org/ide/pull/1395
[1363]: https://github.com/enso-org/ide/pull/1363
[1384]: https://github.com/enso-org/ide/pull/1384
[1385]: https://github.com/enso-org/ide/pull/1385
[1390]: https://github.com/enso-org/ide/pull/1390
[1392]: https://github.com/enso-org/ide/pull/1392
[1393]: https://github.com/enso-org/ide/pull/1393
[479]: https://github.com/enso-org/ide/issues/479
[1335]: https://github.com/enso-org/ide/pull/1335
[1358]: https://github.com/enso-org/ide/pull/1358
[1377]: https://github.com/enso-org/ide/pull/1377
[1411]: https://github.com/enso-org/ide/pull/1411
[1412]: https://github.com/enso-org/ide/pull/1412
[1419]: https://github.com/enso-org/ide/pull/1419
[1413]: https://github.com/enso-org/ide/pull/1413
[1428]: https://github.com/enso-org/ide/pull/1428
[1438]: https://github.com/enso-org/ide/pull/1438
[1367]: https://github.com/enso-org/ide/pull/1367
[1445]: https://github.com/enso-org/ide/pull/1445
[1447]: https://github.com/enso-org/ide/pull/1447
[1471]: https://github.com/enso-org/ide/pull/1471
[1511]: https://github.com/enso-org/ide/pull/1511

<br/>

# Enso 2.0.0-alpha.2 (2020-03-04)

This is a release focused on bug-fixing, stability, and performance. It improves
the performance of workflows and visualizations, and improves the look and feel
of the graphical interface. In addition, the graphical interface now informs the
users about errors and where they originate.

<br/>![New Learning Resources](/docs/assets/tags/new_learning_resources.svg)

- [Learn how to define custom data visualizations in
  Enso][podcast-custom-visualizations].
- [Learn how to use Java libraries in Enso, to build a
  webserver][podcast-java-interop].
- [Learn how to use Javascript libraries in Enso, to build custom server-side
  website rendering][podcast-http-server].
- [Discover why Enso Compiler is so fast and how it was built to support a
  dual-representation language][podcast-compiler-internals].
- [Learn more about the vision behind Enso and about its planned
  future][podcast-future-of-enso].

<br/>![New Features](/docs/assets/tags/new_features.svg)

#### Visual Environment

- [Errors in workflows are now displayed in the graphical interface][1215].
  Previously, these errors were silently skipped, which was non-intuitive and
  hard to understand. Now, the IDE displays both dataflow errors and panics in a
  nice and descriptive fashion.
- [Added geographic map support for Tables (data frames).][1187] Tables that
  have `latitude`, `longitude`, and optionally `label` columns can now be shown
  as points on a map.
- [Added a shortcut for live reloading of visualization files.][1190] This
  drastically improves how quickly new visualizations can be tested during their
  development. This is _currently_ limited in that, after reloading
  visualization definitions, the currently visible visualizations must be
  switched to another and switched back to refresh their content. See the [video
  podcast about building custom visualizations][podcast-custom-visualizations]
  to learn more.
- [Added a visual indicator of the ongoing standard library compilation][1264].
  Currently, each time IDE is started, the backend needs to compile the standard
  library before it can provide IDE with type information and values. Because of
  that, not all functionalities are ready to work directly after starting the
  IDE. Now, there is a visible indication of the ongoing background process.
- [Added the ability to reposition visualisations.][1096] There is now an icon
  in the visualization action bar that allows dragging the visualization away
  from a node. Once the visualization has been moved, another icon appears that
  can pin the visualization back to the node.
- [There is now an API to show Version Control System (like Git) status for
  nodes][1160].

<br/>![Bug Fixes](/docs/assets/tags/bug_fixes.svg)

#### Visual Environment

- [You can now use the table visualization to display data frames][1181]. Please
  note, that large tables will get truncated to 2000 entries. This limitation
  will be lifted in future releases.
- [Performance improvements during visual workflow][1067]. Nodes added with the
  searcher will have their values automatically assigned to newly generated
  variables, which allows the Enso Engine to cache intermediate values and hence
  improve visualization performance.
- [Minor documentation rendering fixes][1098]. Fixed cases where text would be
  misinterpreted as a tag, added support for new tag types, added support for
  more common characters, properly renders overflowing text.
- [Improved handling of projects created with other IDE versions][1214]. The IDE
  is now better at dealing with incompatible metadata in files, which stores
  node visual position information, the history of chosen searcher suggestions,
  etc. This will allow IDE to correctly open projects that were created using a
  different IDE version and prevent unnecessary loss of metadata.
- Pressing and holding up and down arrow keys make the list view selection move
  continuously.
- The shortcuts to close the application and to toggle the developer tools at
  runtime now work on all supported platforms.
- [The loading progress indicator remains visible while IDE initializes][1237].
  Previously the loading progress indicator completed too quickly and stopped
  spinning before the IDE was ready. Now it stays active, giving a visual
  indication that the initialization is still in progress.
- [Fixed visual glitch where a node's text was displayed as white on a white
  background][1264]. Most notably this occurred with the output node of a
  function generated using the node collapse refactoring.
- Many visual glitches were fixed, including small "pixel-like" artifacts
  appearing on the screen.
- [Several parser improvements][1274]. The parser used in the IDE has been
  updated to the latest version. This resolves several issues with language
  constructs like `import`, lambdas, and parentheses, whereupon typing certain
  text the edit could be automatically reverted.
- [The auto-import functionality was improved][1279]. Libraries' `Main` modules
  are omitted in expressions inserted by the searcher. For example, the `point`
  method of `Geo` library will be displayed as `Geo.point` and will insert
  import `Geo` instead of `Geo.Main`.
- Cursors in text editors behave correctly now (they are not affected by scene
  pan and zoom). This was possible because of the new multi-camera management
  system implemented in EnsoGL.
- [Fixed method names highlighted in pink.][1408] There was a bug introduced
  after one of the latest Engine updates, that sent `Unresolved_symbol` types,
  which made all methods pink. This is fixed now.

#### EnsoGL (rendering engine)

- A new multi-camera management system, allowing the same shape systems to be
  rendered on different layers from different cameras. The implementation
  automatically caches the same shape system definitions per scene layer in
  order to minimize the amount of WebGL draw calls and hence improve
  performance.
- A new depth-ordering mechanism for symbols and shapes. It is now possible to
  define depth order dependencies between symbols, shapes, and shape systems.
- Various performance improvements, especially for the text rendering engine.
- Display objects handle visibility correctly now. Display objects are not
  visible by default and need to be attached to a visible parent to be shown on
  the screen.

#### Enso Compiler

If you're interested in the enhancements and fixes made to the Enso compiler,
you can find their release notes
[here](https://github.com/enso-org/enso/blob/develop/RELEASES.md#enso-026-2021-03-02).

[1067]: https://github.com/enso-org/ide/pull/1067
[1096]: https://github.com/enso-org/ide/pull/1096
[1098]: https://github.com/enso-org/ide/pull/1098
[1181]: https://github.com/enso-org/ide/pull/1181
[1215]: https://github.com/enso-org/ide/pull/1215
[1160]: https://github.com/enso-org/ide/pull/1160
[1190]: https://github.com/enso-org/ide/pull/1190
[1187]: https://github.com/enso-org/ide/pull/1187
[1068]: https://github.com/enso-org/ide/pull/1068
[1214]: https://github.com/enso-org/ide/pull/1214
[1237]: https://github.com/enso-org/ide/pull/1237
[1264]: https://github.com/enso-org/ide/pull/1264
[1274]: https://github.com/enso-org/ide/pull/1274
[1279]: https://github.com/enso-org/ide/pull/1279
[podcast-java-interop]:
  https://www.youtube.com/watch?v=bcpOEX1x06I&t=468s&ab_channel=Enso
[podcast-compiler-internals]:
  https://www.youtube.com/watch?v=BibjcUjdkO4&ab_channel=Enso
[podcast-custom-visualizations]:
  https://www.youtube.com/watch?v=wFkh5LgAZTs&t=5439s&ab_channel=Enso
[podcast-http-server]:
  https://www.youtube.com/watch?v=BYUAL4ksEgY&ab_channel=Enso
[podcast-future-of-enso]:
  https://www.youtube.com/watch?v=rF8DuJPOfTs&t=1863s&ab_channel=Enso
[1312]: https://github.com/enso-org/ide/pull/1312
[1408]: https://github.com/enso-org/ide/pull/1408

<br/>

# Enso 2.0.0-alpha.1 (2020-01-26)

This is the first release of Enso, a general-purpose programming language and
environment for interactive data processing. It is a tool that spans the entire
stack, going from high-level visualization and communication to the nitty-gritty
of backend services, all in a single language.

<br/>![Release Notes](/docs/assets/tags/release_notes.svg)

#### Anonymous Data Collection

Please note that this release collects anonymous usage data which will be used
to improve Enso and prepare it for a stable release. We will switch to opt-in
data collection in stable version releases. The usage data will not contain your
code (expressions above nodes), however, reported errors may contain brief
snippets of out of context code that specifically leads to the error, like "the
method 'foo' does not exist on Number". The following data will be collected:

- Session length.
- Graph editing events (node create, dele, position change, connect, disconnect,
  collapse, edit start, edit end). This will not include any information about
  node expressions used.
- Navigation events (camera movement, scope change).
- Visualization events (visualization open, close, switch). This will not
  include any information about the displayed data nor the rendered
  visualization itself.
- Project management events (project open, close, rename).
- Errors (IDE crashes, WASM panics, Project Manager errors, Language Server
  errors, Compiler errors).
- Performance statistics (minimum, maximum, average GUI refresh rate).<|MERGE_RESOLUTION|>--- conflicted
+++ resolved
@@ -126,13 +126,10 @@
   shortened labels for entries with long module paths. When an option is
   selected from the dropdown, the necessary module imports are inserted,
   eliminating the need for fully qualified names.
-<<<<<<< HEAD
+- [Added tooltips to icon buttons][6035] for improved usability. Users can now
+  quickly understand each button's function.
 - [File associations are created on Windows and macOS][6077]. This allows
   opening Enso files by double-clicking them in the file explorer.
-=======
-- [Added tooltips to icon buttons][6035] for improved usability. Users can now
-  quickly understand each button's function.
->>>>>>> d89de849
 
 #### EnsoGL (rendering engine)
 
@@ -562,12 +559,9 @@
 [5863]: https://github.com/enso-org/enso/pull/5863
 [5917]: https://github.com/enso-org/enso/pull/5917
 [5705]: https://github.com/enso-org/enso/pull/5705
-<<<<<<< HEAD
-[6077]: https://github.com/enso-org/enso/pull/6077
-=======
 [5959]: https://github.com/enso-org/enso/pull/5959
 [6116]: https://github.com/enso-org/enso/pull/6116
->>>>>>> d89de849
+[6077]: https://github.com/enso-org/enso/pull/6077
 
 #### Enso Compiler
 
