# Next Release

#### Enso IDE

- [Rows and Columns may be now removed in Table Input Widget][11151]. The option
  is available in right-click context menu.
- [Rows and Columns may be now reordered by dragging in Table Input
  Widget][11271]
- [Copying and pasting in Table Editor Widget now works properly][11332]
- [Fix invisible selection in Table Input Widget][11358]
- [Enable cloud file browser in local projects][11383]
- [Changed the way of adding new column in Table Input Widget][11388]. The
  "virtual column" is replaced with an explicit (+) button.
- [New dropdown-based component menu][11398].
- [Methods defined on Standard.Base.Any type are now visible on all
  components][11451].
- [Undo/redo buttons in the top bar][11433].
- [Size of Table Input Widget is preserved and restored after project
  re-opening][11435]
- [Added application version to the title bar.][11446]
- [Added "open grouped components" action to the context menu.][11447]
- [Table Input Widget has now a limit of 256 cells.][11448]
- [Added an error message screen displayed when viewing a deleted
  component.][11452]
- [New documentation editor provides improved Markdown editing experience, and
  paves the way for new documentation features.][11469]
- [You can now add images to documentation panel][11547] by pasting them from
  clipboard or by drag'n'dropping image files.
- ["Write" button in component menu allows to evaluate it separately from the
  rest of the workflow][11523].
- [The documentation editor can now display tables][11564]
- [The documentation editor supports the Markdown URL syntax, and uses it to
  render pasted URLs as links][11597]
- [Table Input Widget is now matched for Table.input method instead of
  Table.new. Values must be string literals, and their content is parsed to the
  suitable type][11612].
<<<<<<< HEAD
- [Added dedicated function signature viewer and editor in the right-side
  panel][11655].
=======
- [Visualizations on components are slightly transparent when not
  focused][11582].
- [New design for vector-editing widget][11620]
>>>>>>> b5f93f06

[11151]: https://github.com/enso-org/enso/pull/11151
[11271]: https://github.com/enso-org/enso/pull/11271
[11332]: https://github.com/enso-org/enso/pull/11332
[11358]: https://github.com/enso-org/enso/pull/11358
[11383]: https://github.com/enso-org/enso/pull/11383
[11388]: https://github.com/enso-org/enso/pull/11388
[11398]: https://github.com/enso-org/enso/pull/11398
[11451]: https://github.com/enso-org/enso/pull/11451
[11433]: https://github.com/enso-org/enso/pull/11433
[11435]: https://github.com/enso-org/enso/pull/11435
[11446]: https://github.com/enso-org/enso/pull/11446
[11447]: https://github.com/enso-org/enso/pull/11447
[11448]: https://github.com/enso-org/enso/pull/11448
[11452]: https://github.com/enso-org/enso/pull/11452
[11469]: https://github.com/enso-org/enso/pull/11469
[11547]: https://github.com/enso-org/enso/pull/11547
[11523]: https://github.com/enso-org/enso/pull/11523
[11564]: https://github.com/enso-org/enso/pull/11564
[11597]: https://github.com/enso-org/enso/pull/11597
[11612]: https://github.com/enso-org/enso/pull/11612
<<<<<<< HEAD
[11655]: https://github.com/enso-org/enso/pull/11655
=======
[11582]: https://github.com/enso-org/enso/pull/11582
[11620]: https://github.com/enso-org/enso/pull/11620
>>>>>>> b5f93f06

#### Enso Standard Library

- [The `enso://~` path now resolves to user's home directory in the
  cloud.][11235]
- [The user may set description and labels of an Enso Cloud asset
  programmatically.][11255]
- [DB_Table may be saved as a Data Link.][11371]
- [Support for dates before 1900 in Excel and signed AWS requests.][11373]
- [Added `Data.read_many` that allows to read a list of files in a single
  operation.][11490]
- [Added `Table.input` allowing creation of typed tables from vectors of data,
  including auto parsing text columns.][11562]

[11235]: https://github.com/enso-org/enso/pull/11235
[11255]: https://github.com/enso-org/enso/pull/11255
[11371]: https://github.com/enso-org/enso/pull/11371
[11373]: https://github.com/enso-org/enso/pull/11373
[11490]: https://github.com/enso-org/enso/pull/11490
[11562]: https://github.com/enso-org/enso/pull/11562

#### Enso Language & Runtime

- [Arguments in constructor definitions may now be on their own lines][11374]

[11374]: https://github.com/enso-org/enso/pull/11374

# Enso 2024.4

#### Enso IDE

- [Table Editor Widget][10774] displayed in `Table.new` component.
- [New design of Component Browser][10814] - the component list is under the
  input and shown only in the initial "component browsing" mode - in this mode
  the entire input is a filtering pattern (it is not interpreted as parts of
  code). After picking any suggestion with Tab or new button the mode is
  switched to "code editing", where visualization preview is displayed instead.
  Also the component browser help is now displayed in the right-side dock panel.
- [Drilldown for XML][10824]
- [Fixed issue where switching edited widget with <kbd>tab</kbd> key did not
  updated actual code][10857]
- [Added fullscreen modes to documentation editor and code editor][10876]
- [Fixed issue with node name assignment when uploading multiple files.][10979]
- [Cloud file browser inserts `enso:` paths][11001]
- [Fixed issue where drag'n'dropped files were not uploaded in cloud
  projects.][11014]
- [Fixed files associations not properly registered on Windows][11030]
- [Input components corresponding to function arguments are now
  displayed.][11165]
- [Fixed "rename project" button being broken after not changing project
  name][11103]
- [Numbers starting with dot (`.5`) are accepted in Numeric Widget][11108]
- [Add support for interacting with graph editor using touch devices.][11056]

[10774]: https://github.com/enso-org/enso/pull/10774
[10814]: https://github.com/enso-org/enso/pull/10814
[10824]: https://github.com/enso-org/enso/pull/10824
[10857]: https://github.com/enso-org/enso/pull/10857
[10876]: https://github.com/enso-org/enso/pull/10876
[10979]: https://github.com/enso-org/enso/pull/10979
[11001]: https://github.com/enso-org/enso/pull/11001
[11014]: https://github.com/enso-org/enso/pull/11014
[11030]: https://github.com/enso-org/enso/pull/11030
[11165]: https://github.com/enso-org/enso/pull/11165
[11103]: https://github.com/enso-org/enso/pull/11103
[11108]: https://github.com/enso-org/enso/pull/11108
[11056]: https://github.com/enso-org/enso/pull/11056

#### Enso Standard Library

- [Implemented in-memory and database mixed `Decimal` column
  comparisons.][10614]
- [Relative paths are now resolved relative to the project location, also in the
  Cloud.][10660]
- [Added Newline option to Text_Cleanse/Text_Replace.][10761]
- [Support for reading from Tableau Hyper files.][10733]
- [Mixed Decimal/Float arithmetic now throws an error; mixed comparisons now
  attach warnings.][10725]
- [Support for creating Atoms in expressions.][10820]
- [IO.print without new line][10858]
- [Add `Text.to_decimal`.][10874]
- [Added `floor`, `ceil`, `trunc` to the in-memory `Decimal` column.][10887]
- [Added vectorized .round to the in-memory `Decimal` column.][10912]
- [`select_into_database_table` no longer defaults the primary key to the first
  column.][11120]
- [Extend the range of `floor`, `ceil`, `trunc` to values outside the `Long`
  range.][11135]
- [Added `format` parameter to `Decimal.parse`.][11205]
- [Added `format` parameter to `Float.parse`.][11229]
- [Implemented a cache for HTTP data requests, as well as a per-file response
  size limit.][11342]
- [Overhauled Google Analytics APIs.][11484]

[10614]: https://github.com/enso-org/enso/pull/10614
[10660]: https://github.com/enso-org/enso/pull/10660
[10761]: https://github.com/enso-org/enso/pull/10761
[10733]: https://github.com/enso-org/enso/pull/10733
[10725]: https://github.com/enso-org/enso/pull/10725
[10820]: https://github.com/enso-org/enso/pull/10820
[10858]: https://github.com/enso-org/enso/pull/10858
[10874]: https://github.com/enso-org/enso/pull/10874
[10887]: https://github.com/enso-org/enso/pull/10887
[10912]: https://github.com/enso-org/enso/pull/10912
[11120]: https://github.com/enso-org/enso/pull/11120
[11135]: https://github.com/enso-org/enso/pull/11135
[11205]: https://github.com/enso-org/enso/pull/11205
[11229]: https://github.com/enso-org/enso/pull/11229
[11342]: https://github.com/enso-org/enso/pull/11342
[11484]: https://github.com/enso-org/enso/pull/11484

#### Enso Language & Runtime

- [Print out warnings associated with local variables][10842]

[10842]: https://github.com/enso-org/enso/pull/10842

# Enso 2024.3

#### Enso Language & Runtime

- [Enforce conversion method return type][10468]
- [Renaming launcher executable to ensoup][10535]
- [Space-precedence does not apply to value-level operators][10597]
- [Must specify `--repl` to enable debug server][10709]
- [Improved parser error reporting and performance][10734]

[10468]: https://github.com/enso-org/enso/pull/10468
[10535]: https://github.com/enso-org/enso/pull/10535
[10597]: https://github.com/enso-org/enso/pull/10597
[10709]: https://github.com/enso-org/enso/pull/10709
[10734]: https://github.com/enso-org/enso/pull/10734

#### Enso IDE

- ["Add node" button is not obscured by output port][10433]
- [Numeric Widget does not accept non-numeric input][10457]. This is to prevent
  node being completely altered by accidental code put to the widget.
- [Redesigned "record control" panel][10509]. Now it contains more intuitive
  "refresh" and "write all" buttons.
- [Warning messages do not obscure visualization buttons][10546].
- [Output component in collapsed function changed][10577]. It cannot be deleted
  anymore, except by directily editing the code.
- [Improved handling of spacing around rounded node widgets][10599], added
  support for widgets of arbitrary sizes.
- [Multiselect drop-down widget visuals are improved][10607].
- [Text displayed in monospace and whitespace rendered as symbols][10563].

[10433]: https://github.com/enso-org/enso/pull/10443
[10457]: https://github.com/enso-org/enso/pull/10457
[10509]: https://github.com/enso-org/enso/pull/10509
[10546]: https://github.com/enso-org/enso/pull/10546
[10577]: https://github.com/enso-org/enso/pull/10577
[10599]: https://github.com/enso-org/enso/pull/10599
[10607]: https://github.com/enso-org/enso/pull/10607
[10563]: https://github.com/enso-org/enso/pull/10563

#### Enso Standard Library

- [Renamed `Data.list_directory` to `Data.list`. Removed list support from read
  methods.][10434]
- [Renamed `Location.Start` to `Location.Left` and `Location.End` to
  `Location.Right`.][10445]
- [Renamed `Postgres_Details.Postgres` to `Postgres.Server`.][10466]
- [Remove `First` and `Last` from namespace, use auto-scoped.][10467]
- [Rename `Map` to `Dictionary` and `Set` to `Hashset`.][10474]
- [Compare two objects with `Ordering.compare` and define comparator with
  `Comparable.new`][10468]
- [Added `dec` construction function for creating `Decimal`s.][10517]
- [Added initial read support for SQLServer][10324]
- [Upgraded SQLite to version 3.46.1.][10911]

[10434]: https://github.com/enso-org/enso/pull/10434
[10445]: https://github.com/enso-org/enso/pull/10445
[10466]: https://github.com/enso-org/enso/pull/10466
[10467]: https://github.com/enso-org/enso/pull/10467
[10474]: https://github.com/enso-org/enso/pull/10474
[10517]: https://github.com/enso-org/enso/pull/10517
[10324]: https://github.com/enso-org/enso/pull/10324
[10911]: https://github.com/enso-org/enso/pull/10911

# Enso 2024.2

#### Enso IDE

- [Arrows navigation][10179] selected nodes may be moved around, or entire scene
  if no node is selected.
- [Added a limit for dropdown width][10198], implemented ellipsis and scrolling
  for long labels when hovered.
- [Copy-pasting multiple nodes][10194].
- The documentation editor has [formatting toolbars][10064].
- The documentation editor supports [rendering images][10205].
- [Project may be renamed in Project View][10243]
- [Fixed a bug where drop-down were not displayed for some arguments][10297].
  For example, `locale` parameter of `Equal_Ignore_Case` kind in join component.
- [Node previews][10310]: Node may be previewed by hovering output port while
  pressing <kbd>Ctrl</kbd> key (<kbd>Cmd</kbd> on macOS).
- [Google Sheets clipboard support][10327]: Create a Table component when cells
  are pasted from Google Sheets.
- [Fixed issue with two arrows being visible at once in drop-down
  widget.][10337]
- [Fixed issue where picking "<Numeric literal>" variant in some ports
  disallowed changing it again.][10337]
- [Added click through on table and vector visualisation][10340] clicking on
  index column will select row or value in seperate node
- [Copied table-viz range pastes as Table component][10352]
- [Added support for links in documentation panels][10353].
- [Added support for opening documentation in an external browser][10396].
- Added a [cloud file browser][10513].

[10064]: https://github.com/enso-org/enso/pull/10064
[10179]: https://github.com/enso-org/enso/pull/10179
[10194]: https://github.com/enso-org/enso/pull/10194
[10198]: https://github.com/enso-org/enso/pull/10198
[10205]: https://github.com/enso-org/enso/pull/10205
[10243]: https://github.com/enso-org/enso/pull/10243
[10297]: https://github.com/enso-org/enso/pull/10297
[10310]: https://github.com/enso-org/enso/pull/10310
[10327]: https://github.com/enso-org/enso/pull/10327
[10337]: https://github.com/enso-org/enso/pull/10337
[10340]: https://github.com/enso-org/enso/pull/10340
[10352]: https://github.com/enso-org/enso/pull/10352
[10353]: https://github.com/enso-org/enso/pull/10353
[10396]: https://github.com/enso-org/enso/pull/10396
[10513]: https://github.com/enso-org/enso/pull/10513

#### Enso Language & Runtime

- Support for [explicit --jvm option][10374] when launching `enso` CLI

[10374]: https://github.com/enso-org/enso/pull/10374

#### Enso Standard Library

- [Added Statistic.Product][10122]
- [Added Encoding.Default that tries to detect UTF-8 or UTF-16 encoding based on
  BOM][10130]
- [Added `Decimal` column to the in-memory database, with some arithmetic
  operations.][9950]
- [Implemented `.cast` to and from `Decimal` columns for the in-memory
  database.][10206]
- [Implemented fallback to Windows-1252 encoding for `Encoding.Default`.][10190]
- [Added Table.duplicates component][10323]
- [Renamed `Table.order_by` to `Table.sort`][10372]
- [Implemented `Decimal` support for Postgres backend.][10216]

[debug-shortcuts]:

[9950]: https://github.com/enso-org/enso/pull/9950
[10122]: https://github.com/enso-org/enso/pull/10122
[10130]: https://github.com/enso-org/enso/pull/10130
[10206]: https://github.com/enso-org/enso/pull/10206
[10190]: https://github.com/enso-org/enso/pull/10190
[10323]: https://github.com/enso-org/enso/pull/10323
[10372]: https://github.com/enso-org/enso/pull/10372
[10216]: https://github.com/enso-org/enso/pull/10216

<br/>![Release Notes](/docs/assets/tags/release_notes.svg)

#### Anonymous Data Collection

Please note that this release collects anonymous usage data which will be used
to improve Enso and prepare it for a stable release. We will switch to opt-in
data collection in stable version releases. The usage data will not contain your
code (expressions above nodes), however, reported errors may contain brief
snippets of out of context code that specifically leads to the error, like "the
method 'foo' does not exist on Number". The following data will be collected:

- Session length.
- Project management events (project open, close, rename).
- Errors (IDE crashes, Project Manager errors, Language Server errors, Compiler
  errors).<|MERGE_RESOLUTION|>--- conflicted
+++ resolved
@@ -34,14 +34,11 @@
 - [Table Input Widget is now matched for Table.input method instead of
   Table.new. Values must be string literals, and their content is parsed to the
   suitable type][11612].
-<<<<<<< HEAD
 - [Added dedicated function signature viewer and editor in the right-side
   panel][11655].
-=======
 - [Visualizations on components are slightly transparent when not
   focused][11582].
 - [New design for vector-editing widget][11620]
->>>>>>> b5f93f06
 
 [11151]: https://github.com/enso-org/enso/pull/11151
 [11271]: https://github.com/enso-org/enso/pull/11271
@@ -63,12 +60,9 @@
 [11564]: https://github.com/enso-org/enso/pull/11564
 [11597]: https://github.com/enso-org/enso/pull/11597
 [11612]: https://github.com/enso-org/enso/pull/11612
-<<<<<<< HEAD
 [11655]: https://github.com/enso-org/enso/pull/11655
-=======
 [11582]: https://github.com/enso-org/enso/pull/11582
 [11620]: https://github.com/enso-org/enso/pull/11620
->>>>>>> b5f93f06
 
 #### Enso Standard Library
 
