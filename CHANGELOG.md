# Next Release

#### Visual Environment

- [Camera is panned to newly created nodes.][3552]
- [Long names on the Node Searcher's list are truncated.][3373] The part of the
  name that doesn't fit in the Searcher's window is replaced with an ellipsis
  character ("…").
- [Magnet Alignment algorithm is used while placing new nodes][3366]. When we
  find an available free space for a new node, the node gets aligned with the
  surrounding nodes horizontally and vertically. This helps to preserve a nice
  grid-like layout for all the nodes.
- [Nodes created via the <kbd>TAB</kbd> key or by clicking the (+) button on the
  screen are now placed below all the selected nodes when more than one node is
  selected.][3361] (Previously, they were placed below the first node that was
  selected.) This makes it easier to achieve a compact, vertical layout of the
  graph.
- [Nodes created near existing nodes via the <kbd>TAB</kbd> key or by dropping a
  connection are now repositioned and aligned to existing nodes.][3301] This is
  to make the resulting graph prettier and avoid overlapping. In such cases,
  created nodes will be placed below an existing node or on the bottom-left
  diagonal if there is no space underneath.
- [Nodes can be added to the graph by double-clicking the output ports of
  existing nodes (or by clicking them with the right mouse button).][3346]
- [Node Searcher preserves its zoom factor.][3327] The visible size of the node
  searcher and edited node is now fixed. It simplifies node editing on
  non-standard zoom levels.
- [Nodes can be added to the graph by clicking (+) button on the screen][3278].
  The button is in the bottom-left corner. Node is added at the center or pushed
  down if the center is already occupied by nodes.
- [Maximum zoom factor is limited to 1.0x if IDE is not in Debug Mode.][3273]
- [Debug Mode for Graph Editor can be activated/deactivated using a
  shortcut.][3264] It allows access to a set of restricted features. See
  [debug-shortcuts].
- [New nodes can be created by dragging and dropping a connection on the
  scene.][3231]
- [Node connections can be dropped by pressing the Esc key while dragging
  them.][3231]
- [Added support of source maps for JS-based visualizations.][3208]
- [Fixed the alignment of newly created nodes to existing nodes with
  visualizations enabled.][3361] When applicable, new nodes are now placed below
  visualizations. (Previously, they were placed to the left of the
  visualizations.)
- [Fixed histograms coloring and added a color legend.][3153]
- [Lazy visualization for scatter plot.][3655]
- [Fixed broken node whose expression contains non-ASCII characters.][3166]
- [Fixed developer console warnings about views being created but not
  registered.][3181]
- [Fixed developer console errors related to Language Server (mentioning code
  3003 and "Invalid version"), occurring during project opening and after new
  node cration.][3186]
- [Fixed developer console error about failing to decode a notification
  "executionContext/visualisationEvaluationFailed"][3193]
- [New Version of the Node Searcher - the Component Browser][3530] The available
  methods, atoms and functions are presented in nice, categorized view. The most
  popular tools are available at hand. The panel is unstable, and can be
  disabled with the `--enable-new-component-browser=false` flag.
- [Fixed error handling during startup.][3648] This prevents entering IDE into a
  "zombie" state, where processes were started but not visible to user. They
  could cause issues with starting further IDE instances.
- [New nodes are created in the project source when the searcher is opened and a
  new node is created.][3645]
- [Proper Polyglot Vector and Array Support][3667]
- [IDE uses new visualization API.][3661]
- [Visualization of long textual values improved][3665]
- [Selecting a suggestion from the searcher or component browser now updates the
  visualisation of the edited node to preview the results of applying the
  suggestion.][3691]
- [Remove here keyword from IDE.][3749]
- [Shortcut changes:][3823] Pressing `Enter` when no node is edited opens
  Component Browser. Entering node shortcut changed to `cmd` + `Enter`.
- [Added support for scrolling by pressing and holding a mouse button on a
  scrollbar.][3824]
- [Added scroll bounce animation][3836] which activates when scrolling past the
  end of scrollable content.
- [The default text visualisation now loads its content lazily from the
  backend][3910]. This means that the visualisation cannot be overwhelmed by
  large amounts of data.
- [Added project snapshot saving on shortcut][3923]
- [The color of the displayed project name indicates whether the project's
  current state is saved in a snapshot.][3950] The project name is darker when
  the project is changed from the last saved snapshot and lighter when the
  snapshot matches the current project state.
- [Added shortcut to interrupt the program][3967]
- [Added suggestion dropdown for function arguments][4013]. The dropdown is
  present only when the argument is of type that has a predefined set of values.
- [Separate component browser navigator sections for modules imported from
  different namespaces][4044]
- [Internal components (private API) are not displayed in the component
  browser.][4085]
- [The correct default visualisation for tables is shown on new nodes.][4120]
- [Added restoring of last project snapshot on shortcut.][4050]
- [Added contextual suggestions to argument dropdowns][4072]. Dropdowns will now
  contain suggestions which are based on evaluated data.
- [Added a shortcut to show internal components (private API) in the component
  browser.][5582]
- [Improved component browser entry filtering and sorting][5645]. The component
  browser will now provide suggestions matching either the component's label or
  the corresponding code.
- [Improved argument placeholder resolution in more complex expressions][5656].
  It is now possible to drop node connections onto missing arguments of chained
  and nested function calls.
- [The component browser suggestions take into account entry aliases][5678]. The
  searcher input is now matched to entry aliases too. The alias match is used to
  filter and sort component browser entries.
- [The Component Browser icons are cached on texture][5779] improving its
  performance on slower machines.
- [Fixed missing result preview when editing nodes.][5757]
- [Application retries its initialization after failures][5802], allowing a
  reconnecting after connectivity problems.
- [Improved Component Browser Filtering][4115]. The best match is always
  selected first, and the groups are rearranged, so the best matches are on the
  bottom.
- [Named arguments syntax is now recognized in IDE][5774]. Connections to
  function arguments will now use named argument syntax instead of inserting
  wildcards on all preceding arguments.
- [Added boilerplate React app for authorization via Cognito+AWS Amplify][5798].
  This PR adds a React app that renders the dashboard (which has been ported
  from the cloud. The dashboard displays a list of projects, and allows users to
  open them in the IDE (which is not part of the React app, but can be switched
  to from the dashboard). The PR also adds authentication+authorization (i.e.,
  sign up and sign in for users), via either email/password or GitHub/Google.
- [New Enso documentation parser][5917]. Smaller and faster; enables planned
  improvements to internal documentation representation.
- [Dropdown widgets now support custom labels][5705] and automatically generate
  shortened labels for entries with long module paths. When an option is
  selected from the dropdown, the necessary module imports are inserted,
  eliminating the need for fully qualified names.
- [The IDE now has a new UI element for selecting the execution mode of the
  project][6130].
- [Added tooltips to icon buttons][6035] for improved usability. Users can now
  quickly understand each button's function.
- [File associations are created on Windows and macOS][6077]. This allows
  opening Enso files by double-clicking them in the file explorer.
- [Added capability to create node widgets with complex UI][6347]. Node widgets
  such as dropdown can now be placed in the node and affect the code text flow.
- [The IDE UI element for selecting the execution mode of the project is now
<<<<<<< HEAD
  sending messages to the backend.][6341].
- [Added a button to return from an opened project back to the project
- dashboard.][6474]

[6474]: https://github.com/enso-org/enso/pull/6474
=======
  sending messages to the backend][6341].
- [List Editor Widget][6470]. Now you can edit lists by clicking buttons on
  nodes or by dragging the elements.
>>>>>>> d6fa36d7

#### EnsoGL (rendering engine)

- [You can change font and set letters bold in the <code>text::Area</code>
  component][3385]. Use the <code>set_font</code> and
  <code>set_bold_bytes</code> respectively.
- [Fixed a text rendering issue in nested sublayer][3486].
- [Added a new component: Grid View.][3588] It's parametrized by Entry object,
  display them arranged in a Grid. It does not instantiate all entries, only
  those visible, and re-use created entries during scrolling thus achieving
  great performance. There are variants of grid view with selection and
  highlight, scrollbars, and both.
- [Massive improvements of text rendering performance][3776]. Different text
  instances are now reusing the shape shaders and the same sprite system under
  the hood. This drastically reduces the amount of required draw calls for
  scenes with a lot of text.
- [Text rendering quality improvements][3855]. Glyphs are now hinted in a better
  way. Also, additional fine-tuning is performed per font and per host operating
  system.
- [Display objects can now emit and receive events in the same style as
  JavaScript DOM events][3863]. The events system implements very similar
  behavior to the one described here:
  https://javascript.info/bubbling-and-capturing.
- [Added a new component: Slider][3852]. It allows adjusting a numeric value
  with the mouse. The precision of these adjustments can be increased or
  decreased.
- [Slider component functionality improvements][3885]. The slider component now
  supports multiple ways to handle out-of-range values. The slider's value can
  be edited as text, and a new vertical slider layout is available.
- [Added ProjectsGrid view for Cloud Dashboard][3857]. It provides the first
  steps towards migrating the Cloud Dashboard from the existing React (web-only)
  implementation towards a shared structure that can be used in both the Desktop
  and Web versions of the IDE.
- [Removed Cloud Dashboard][4047]. The Cloud Dashboard was being rewritten in
  EnsoGL but after internal discussion we've decided to rewrite it in React,
  with a shared implementation between the Desktop and Web versions of the IDE.
- [Added a new component: Dropdown][3985]. A list of selectable labeled entries,
  suitable for single and multi-select scenarios.
- [Compile-time shader optimizer was implemented][4003]. It is capable of
  extracting non-optimized shaders from the compiled WASM artifacts, running
  stand-alone optimization toolchain (glslc, spirv-opt, spirv-cross), and
  injecting optimized shaders back to WASM during its initialization process.
  Unfortunately, it caused our theme system to stop working correctly, because
  generated shaders differ per theme (only light theme is available, the dark
  theme has been disabled). We will support multiple themes in the future, but
  this is not on our priority list right now.
- [Performance monitor was extended with the ability to print details of actions
  performed in a given frame][5895]. In particular, you can now inspect names of
  all symbols rendered in a given frame. You can also pause the performance
  monitor and inspect results recorded in the past.
- [ToggleButtons can now have tooltips][6035].
- [Rendering of tooltips was improved.][6097] Their text is now more vertically
  centered and the delay before showing them was extended.

[3857]: https://github.com/enso-org/enso/pull/3857
[3985]: https://github.com/enso-org/enso/pull/3985
[4047]: https://github.com/enso-org/enso/pull/4047
[4003]: https://github.com/enso-org/enso/pull/4003
[5895]: https://github.com/enso-org/enso/pull/5895
[5895]: https://github.com/enso-org/enso/pull/6130
[6035]: https://github.com/enso-org/enso/pull/6035
[6097]: https://github.com/enso-org/enso/pull/6097
[6341]: https://github.com/enso-org/enso/pull/6341
[6470]: https://github.com/enso-org/enso/pull/6470

#### Enso Standard Library

- [Implemented `Vector.distinct` allowing to remove duplicate elements from a
  Vector][3224]
- [Implemented `Duration.time_execution` allowing timing of the execution of an
  expression within the UI][3229]
- [Improved performance of `Vector.filter` and `Vector.each`; implemented
  `Vector.filter_with_index`. Made `Vector.at` accept negative indices and
  ensured it fails with a dataflow error on out of bounds access instead of an
  internal Java exception.][3232]
- [Implemented the `Table.select_columns` operation.][3230]
- [Implemented the `Table.remove_columns` and `Table.reorder_columns`
  operations.][3240]
- [Implemented the `Table.sort_columns` operation.][3250]
- [Fixed `Vector.sort` to handle tail-recursive comparators][3256]
- [Implemented `Range.find`, `Table.rename_columns` and
  `Table.use_first_row_as_names` operations][3249]
- [Implemented `Text.at` and `Text.is_digit` methods][3269]
- [Implemented `Runtime.get_stack_trace` together with some utilities to process
  stack traces and code locations][3271]
- [Implemented `Vector.flatten`][3259]
- [Significant performance improvement in `Natural_Order` and new `Faker`
  methods added to `Standard.Test`][3276]
- [Implemented `Integer.parse`][3283]
- [Made `Text.compare_to` correctly handle Unicode normalization][3282]
- [Extend `Text.contains` API to support regex and case insensitive
  search.][3285]
- [Implemented new `Text.take` and `Text.drop` functions, replacing existing
  functions][3287]
- [Implemented new `Text.starts_with` and `Text.ends_with` functions, replacing
  existing functions][3292]
- [Implemented `Text.to_case`, replacing `Text.to_lower_case` and
  `Text.to_upper_case`][3302]
- [Implemented initial `Table.group_by` function on Standard.Table][3305]
- [Implemented `Text.pad` and `Text.trim`][3309]
- [Updated `Text.repeat` and added `*` operator shorthand][3310]
- [General improved Vector performance and new `Vector.each_with_index`,
  `Vector.fold_with_index` and `Vector.take` methods.][3236]
- [Implemented new `Text.insert` method][3311]
- [Implemented `Bool.compare_to` method][3317]
- [Implemented `Map.first`, `Map.last` functions. Expanded `Table.group_by` to
  also compute mode, percentile, minimum, maximum.][3318]
- [Implemented `Text.location_of` and `Text.location_of_all` methods.][3324]
- [Replaced `Table.group_by` with `Table.aggregate`][3339]
- [Implemented `Panic.catch` and helper functions for handling errors. Added a
  type parameter to `Panic.recover` to recover specific types of errors.][3344]
- [Added warning handling to `Table.aggregate`][3349]
- [Improved performance of `Table.aggregate` and full warnings
  implementation][3364]
- [Implemented `Text.reverse`][3377]
- [Implemented support for most Table aggregations in the Database
  backend.][3383]
- [Update `Text.replace` to new API.][3393]
- [Add encoding support to `Text.bytes` and `Text.from_bytes`. Renamed and added
  encoding to `File.read_text`. New `File.read` API.][3390]
- [Improved the `Range` type. Added a `down_to` counterpart to `up_to` and
  `with_step` allowing to change the range step.][3408]
- [Aligned `Text.split` API with other methods and added `Text.lines`.][3415]
- [Implemented a basic reader for the `Delimited` file format.][3424]
- [Implemented a reader for the `Excel` file format.][3425]
- [Added custom encoding support to the `Delimited` file format reader.][3430]
- [Implemented `compute` method on `Vector` for statistics calculations.][3442]
- [Promote get and put to be methods of Ref type rather than of Ref
  module][3457]
- [Implemented `Table.parse_values`, parsing text columns according to a
  specified type.][3455]
- [Promote with, take, finalize to be methods of Managed_Resource
  instance][3460]
- [Implemented automatic type detection for `Table.parse_values`.][3462]
- [Integrated value parsing with the `Delimited` file reader.][3463]
- [Implemented the `Infer` setting for headers in the `Delimited` file format
  and made it the default.][3472]
- [Implemented a `Table.from Text` conversion allowing to parse strings
  representing `Delimited` files without storing them on the filesystem.][3478]
- [Added rank data, correlation and covariance statistics for `Vector`][3484]
- [Implemented `Table.order_by` for the SQLite backend.][3502]
- [Implemented `Table.order_by` for the PostgreSQL backend.][3514]
- [Implemented `Table.order_by` for the in-memory table.][3515]
- [Renamed `File_Format.Text` to `Plain_Text`, updated `File_Format.Delimited`
  API and added builders for customizing less common settings.][3516]
- [Allow control of sort direction in `First` and `Last` aggregations.][3517]
- [Implemented `Text.write`, replacing `File.write_text`.][3518]
- [Removed obsolete `select`, `group`, `sort` and releated types from
  tables.][3519]
- [Removed obsolete `from_xls` and `from_xlsx` functions. Added support for
  reading column names from first row in `File_Format.Excel`][3523]
- [Added `File_Format.Delimited` support to `Table.write` for new files.][3528]
- [Adjusted `Database.connect` API to new design.][3542]
- [Added `File_Format.Excel` support to `Table.write` for new files.][3551]
- [identity,const,flip,curry,uncurry functions][3554]
- [Added append support for `File_Format.Excel`.][3558]
- [Added support for custom encodings in `File_Format.Delimited` writing.][3564]
- [Allow filtering caught error type in `Error.catch`.][3574]
- [Implemented `Append` mode for `File_Format.Delimited`.][3573]
- [Added `Vector.write_bytes` function and removed old `File.write_bytes`][3583]
- [Added `line_endings` and `comment_character` options to
  `File_Format.Delimited`.][3581]
- [Fixed the case of various type names and library paths][3590]
- [Added support for parsing `.pgpass` file and `PG*` environment variables for
  the Postgres connection][3593]
- [Added `Regression` to the `Standard.Base` library and removed legacy `Model`
  type from `Standard.Table`.][3601]
- [Created `Index_Sub_Range` type and updated `Text.take` and
  `Text.drop`.][3617]
- [Added `Vector.from_polyglot_array` to make `Vector`s backed by polyglot
  Arrays][3628]
- [Updated `Vector.take` and `Vector.drop` and removed their obsolete
  counterparts.][3629]
- [Short-hand syntax for `order_by` added.][3643]
- [Expanded `Table.at` to support index access and added `Table.column_count`
  method.][3644]
- [Removed `Array.set_at`.][3634]
- [Added various date part functions to `Date` and `Date_Time`.][3669]
- [Implemented `Table.take` and `Table.drop` for the in-memory backend.][3647]
- [Implemented specialized storage for the in-memory Table.][3673]
- [Implemented `Table.distinct` for the in-memory backend.][3684]
- [Added `databases`, `schemas`, `tables` support to database Connection.][3632]
- [Implemented `start_of` and `end_of` methods for date/time types allowing to
  find start and end of a period of time containing the provided time.][3695]
- [Implemented `type_of` and `is_of_type` methods for getting the type of a
  value and comparing types, respectively.][3722]
- [Implemented `work_days_until` for counting work dys between dates and
  `add_work_days` which allows to shift a date by a number of work days.][3726]
- [Added `query` and `read` functions to Database connections.][3727]
- [Added `Date_Period.Week` to `start_of` and `end_of` methods.][3733]
- [Replaced `Table.where` with a new API relying on `Table.filter`.][3750]
- [Added `Filter_Condition` to `Vector`, `Range` and `List`.][3770]
- [Extended `Filter_Condition` with `Is_Empty`, `Not_Empty`, `Like` and
  `Not_Like`.][3775]
- [Reimplemented `Duration` as a built-in type.][3759]
- [Implemented `Table.replace_text` for in-memory table.][3793]
- [Extended `Filter_Condition` with `Is_In` and `Not_In`.][3790]
- [Replaced `Table.drop_missing_rows` with `filter_blank_rows` with an updated
  API.][3805]
- [Replaced `Table.drop_missing_columns` with
  `Table.remove_columns Column_Selector.Blank_Columns` by adding the new column
  selector variant.][3812]
- [Implemented `Table.rows` giving access to a vector of rows.][3827]
- [Define Enso epoch start as 15th October 1582][3804]
- [Implemented `Period` type][3818]
- [Implemented new functions on Column and added expression syntax support to
  create derived Columns.][3782]
- [Added support for milli and micro seconds, new short form for rename_columns
  and fixed issue with compare_to versus Nothing][3874]
- [Aligned `Text.match`/`Text.locate` API][3841]
- [There is a new API to lazily feed visualisation information to the
  IDE.][3910]
- [Added `transpose` and `cross_tab` to the In-Memory Table.][3919]
- [Improvements to JSON, Pair, Statistics and other minor tweaks.][3964]
- [Overhauled the JSON support (now based of JavaScript), `Data.fetch` and other
  minor tweaks][3987]
- [Enable Date, Time and DateTime to be read and written to Excel.][3997]
- [Aligning core APIs for Vector, List and Range. Adding some missing functions
  to the types.][4026]
- [Implemented `Table.distinct` for Database backends.][4027]
- [Implemented `Table.union` for the in-memory backend.][4052]
- [Implemented `Table.cross_join` and `Table.zip` for the in-memory
  backend.][4063]
- [Updated `Text.starts_with`, `Text.ends_with` and `Text.contains` to new
  simpler API.][4078]
- [Updated `Table.set` to new API. New `Column.parse` function and added case
  sensitivity to `Filter_Condition` and column functions.][4097]
- [Updated column selector APIs and new `Excel_Workbook` type.][5646]
- [Moved regex functionality out of `Text.locate` and `Text.locate_all` into
  `Text.match` and `Text.match_all`.][5679]
- [`File.parent` may return `Nothing`.][5699]
- [Removed non-regex functionality from `is_match`, `match`, and `match_all`,
  and renamed them to `match`, `find`, `find_all` (respectively).][5721]
- [Updated `rename_columns` to new API. Added `first_row`, `second_row` and
  `last_row` to Table types][5719]
- [Introducing `Meta.Type`.][5768]
- [Remove many regex compile flags; separated `match` into `match` and
  `match_all`.][5785]
- [Aligned names of columns created by column operations.][5850]
- [Improved `cross_tab`. Renamed `fill_missing` and `is_missing` to
  `fill_nothing` and `is_nothing`. Added `fill_empty`.][5863]
- [Removed many regex compile flags from `replace`; added `only_first` and
  `use_regex` flag.][5959]
- [Implemented proper support for Value Types in the Table library.][6073]
- [Removed many regex compile flags from `split`; added `only_first` and
  `use_regex` flag.][6116]
- [Added `Text.tokenize`][6150]
- [Added support for Date/Time columns in the Postgres backend and added
  `year`/`month`/`day` operations to Table columns.][6153]
- [`Text.split` can now take a vector of delimiters.][6156]
- [Add `has_warnings`, `remove_warnings` and `throw_on_warning` extension
  methods.][6176]
- [Implemented `Table.union` for the Database backend.][6204]
- [Array & Vector have the same methods & behavior][6218]
- [Implemented `Table.split` and `Table.tokenize` for in-memory tables.][6233]
- [Added `trim` and `replace` to `Column`. Enhanced number parsing with support
  for thousands and decimal point automatic detection.][6253]
- [Implemented `Table.parse_text_to_table`.][6294]
- [Added `Table.parse_to_columns`.][6383]
- [Added parsing methods for `Integer`, `Decimal`, `Json`, `Date`, `Date_Time`,
  `Time_Of_Day`, `Time_Zone`, and `URI` to `Text`.][6404]
- [Implemented `create_database_table` allowing upload of in-memory
  tables.][6429]
- [Added execution context control to writing files and dry run capabilities to
  `Text.write`.][6459]

[debug-shortcuts]:
  https://github.com/enso-org/enso/blob/develop/app/gui/docs/product/shortcuts.md#debug
[3153]: https://github.com/enso-org/enso/pull/3153
[3655]: https://github.com/enso-org/enso/pull/3655
[3166]: https://github.com/enso-org/enso/pull/3166
[3181]: https://github.com/enso-org/enso/pull/3181
[3186]: https://github.com/enso-org/enso/pull/3186
[3193]: https://github.com/enso-org/enso/pull/3193
[3208]: https://github.com/enso-org/enso/pull/3208
[3224]: https://github.com/enso-org/enso/pull/3224
[3229]: https://github.com/enso-org/enso/pull/3229
[3231]: https://github.com/enso-org/enso/pull/3231
[3232]: https://github.com/enso-org/enso/pull/3232
[3230]: https://github.com/enso-org/enso/pull/3230
[3240]: https://github.com/enso-org/enso/pull/3240
[3250]: https://github.com/enso-org/enso/pull/3250
[3256]: https://github.com/enso-org/enso/pull/3256
[3249]: https://github.com/enso-org/enso/pull/3249
[3264]: https://github.com/enso-org/enso/pull/3264
[3269]: https://github.com/enso-org/enso/pull/3269
[3271]: https://github.com/enso-org/enso/pull/3271
[3259]: https://github.com/enso-org/enso/pull/3259
[3273]: https://github.com/enso-org/enso/pull/3273
[3276]: https://github.com/enso-org/enso/pull/3276
[3278]: https://github.com/enso-org/enso/pull/3278
[3283]: https://github.com/enso-org/enso/pull/3283
[3282]: https://github.com/enso-org/enso/pull/3282
[3285]: https://github.com/enso-org/enso/pull/3285
[3287]: https://github.com/enso-org/enso/pull/3287
[3292]: https://github.com/enso-org/enso/pull/3292
[3301]: https://github.com/enso-org/enso/pull/3301
[3302]: https://github.com/enso-org/enso/pull/3302
[3305]: https://github.com/enso-org/enso/pull/3305
[3309]: https://github.com/enso-org/enso/pull/3309
[3310]: https://github.com/enso-org/enso/pull/3310
[3316]: https://github.com/enso-org/enso/pull/3316
[3236]: https://github.com/enso-org/enso/pull/3236
[3311]: https://github.com/enso-org/enso/pull/3311
[3317]: https://github.com/enso-org/enso/pull/3317
[3318]: https://github.com/enso-org/enso/pull/3318
[3324]: https://github.com/enso-org/enso/pull/3324
[3327]: https://github.com/enso-org/enso/pull/3327
[3339]: https://github.com/enso-org/enso/pull/3339
[3344]: https://github.com/enso-org/enso/pull/3344
[3346]: https://github.com/enso-org/enso/pull/3346
[3349]: https://github.com/enso-org/enso/pull/3349
[3361]: https://github.com/enso-org/enso/pull/3361
[3364]: https://github.com/enso-org/enso/pull/3364
[3373]: https://github.com/enso-org/enso/pull/3373
[3377]: https://github.com/enso-org/enso/pull/3377
[3366]: https://github.com/enso-org/enso/pull/3366
[3379]: https://github.com/enso-org/enso/pull/3379
[3381]: https://github.com/enso-org/enso/pull/3381
[3391]: https://github.com/enso-org/enso/pull/3391
[3383]: https://github.com/enso-org/enso/pull/3383
[3385]: https://github.com/enso-org/enso/pull/3385
[3392]: https://github.com/enso-org/enso/pull/3392
[3393]: https://github.com/enso-org/enso/pull/3393
[3390]: https://github.com/enso-org/enso/pull/3390
[3408]: https://github.com/enso-org/enso/pull/3408
[3415]: https://github.com/enso-org/enso/pull/3415
[3424]: https://github.com/enso-org/enso/pull/3424
[3425]: https://github.com/enso-org/enso/pull/3425
[3430]: https://github.com/enso-org/enso/pull/3430
[3442]: https://github.com/enso-org/enso/pull/3442
[3457]: https://github.com/enso-org/enso/pull/3457
[3455]: https://github.com/enso-org/enso/pull/3455
[3460]: https://github.com/enso-org/enso/pull/3460
[3462]: https://github.com/enso-org/enso/pull/3462
[3463]: https://github.com/enso-org/enso/pull/3463
[3472]: https://github.com/enso-org/enso/pull/3472
[3486]: https://github.com/enso-org/enso/pull/3486
[3478]: https://github.com/enso-org/enso/pull/3478
[3484]: https://github.com/enso-org/enso/pull/3484
[3502]: https://github.com/enso-org/enso/pull/3502
[3514]: https://github.com/enso-org/enso/pull/3514
[3515]: https://github.com/enso-org/enso/pull/3515
[3516]: https://github.com/enso-org/enso/pull/3516
[3517]: https://github.com/enso-org/enso/pull/3517
[3518]: https://github.com/enso-org/enso/pull/3518
[3519]: https://github.com/enso-org/enso/pull/3519
[3523]: https://github.com/enso-org/enso/pull/3523
[3528]: https://github.com/enso-org/enso/pull/3528
[3530]: https://github.com/enso-org/enso/pull/3530
[3542]: https://github.com/enso-org/enso/pull/3542
[3551]: https://github.com/enso-org/enso/pull/3551
[3552]: https://github.com/enso-org/enso/pull/3552
[3554]: https://github.com/enso-org/enso/pull/3554
[3558]: https://github.com/enso-org/enso/pull/3558
[3564]: https://github.com/enso-org/enso/pull/3564
[3574]: https://github.com/enso-org/enso/pull/3574
[3573]: https://github.com/enso-org/enso/pull/3573
[3583]: https://github.com/enso-org/enso/pull/3583
[3581]: https://github.com/enso-org/enso/pull/3581
[3588]: https://github.com/enso-org/enso/pull/3588
[3590]: https://github.com/enso-org/enso/pull/3590
[3593]: https://github.com/enso-org/enso/pull/3593
[3601]: https://github.com/enso-org/enso/pull/3601
[3617]: https://github.com/enso-org/enso/pull/3617
[3628]: https://github.com/enso-org/enso/pull/3628
[3629]: https://github.com/enso-org/enso/pull/3629
[3632]: https://github.com/enso-org/enso/pull/3632
[3641]: https://github.com/enso-org/enso/pull/3641
[3643]: https://github.com/enso-org/enso/pull/3643
[3644]: https://github.com/enso-org/enso/pull/3644
[3645]: https://github.com/enso-org/enso/pull/3645
[3648]: https://github.com/enso-org/enso/pull/3648
[3661]: https://github.com/enso-org/enso/pull/3661
[3665]: https://github.com/enso-org/enso/pull/3665
[3634]: https://github.com/enso-org/enso/pull/3634
[3667]: https://github.com/enso-org/enso/pull/3667
[3669]: https://github.com/enso-org/enso/pull/3669
[3647]: https://github.com/enso-org/enso/pull/3647
[3673]: https://github.com/enso-org/enso/pull/3673
[3684]: https://github.com/enso-org/enso/pull/3684
[3691]: https://github.com/enso-org/enso/pull/3691
[3695]: https://github.com/enso-org/enso/pull/3695
[3722]: https://github.com/enso-org/enso/pull/3722
[3726]: https://github.com/enso-org/enso/pull/3726
[3727]: https://github.com/enso-org/enso/pull/3727
[3733]: https://github.com/enso-org/enso/pull/3733
[3749]: https://github.com/enso-org/enso/pull/3749
[3750]: https://github.com/enso-org/enso/pull/3750
[3770]: https://github.com/enso-org/enso/pull/3770
[3775]: https://github.com/enso-org/enso/pull/3775
[3759]: https://github.com/enso-org/enso/pull/3759
[3793]: https://github.com/enso-org/enso/pull/3793
[3790]: https://github.com/enso-org/enso/pull/3790
[3805]: https://github.com/enso-org/enso/pull/3805
[3812]: https://github.com/enso-org/enso/pull/3812
[3823]: https://github.com/enso-org/enso/pull/3823
[3827]: https://github.com/enso-org/enso/pull/3827
[3824]: https://github.com/enso-org/enso/pull/3824
[3804]: https://github.com/enso-org/enso/pull/3804
[3818]: https://github.com/enso-org/enso/pull/3818
[3776]: https://github.com/enso-org/enso/pull/3776
[3855]: https://github.com/enso-org/enso/pull/3855
[3836]: https://github.com/enso-org/enso/pull/3836
[3782]: https://github.com/enso-org/enso/pull/3782
[3863]: https://github.com/enso-org/enso/pull/3863
[3874]: https://github.com/enso-org/enso/pull/3874
[3852]: https://github.com/enso-org/enso/pull/3852
[3841]: https://github.com/enso-org/enso/pull/3841
[3885]: https://github.com/enso-org/enso/pull/3885
[3910]: https://github.com/enso-org/enso/pull/3910
[3919]: https://github.com/enso-org/enso/pull/3919
[3923]: https://github.com/enso-org/enso/pull/3923
[3950]: https://github.com/enso-org/enso/pull/3950
[3964]: https://github.com/enso-org/enso/pull/3964
[3967]: https://github.com/enso-org/enso/pull/3967
[3987]: https://github.com/enso-org/enso/pull/3987
[3878]: https://github.com/enso-org/enso/pull/3878
[3997]: https://github.com/enso-org/enso/pull/3997
[4013]: https://github.com/enso-org/enso/pull/4013
[4026]: https://github.com/enso-org/enso/pull/4026
[4027]: https://github.com/enso-org/enso/pull/4027
[4044]: https://github.com/enso-org/enso/pull/4044
[4052]: https://github.com/enso-org/enso/pull/4052
[4063]: https://github.com/enso-org/enso/pull/4063
[4078]: https://github.com/enso-org/enso/pull/4078
[4085]: https://github.com/enso-org/enso/pull/4085
[4097]: https://github.com/enso-org/enso/pull/4097
[4115]: https://github.com/enso-org/enso/pull/4115
[4120]: https://github.com/enso-org/enso/pull/4120
[4050]: https://github.com/enso-org/enso/pull/4050
[4072]: https://github.com/enso-org/enso/pull/4072
[5582]: https://github.com/enso-org/enso/pull/5582
[5645]: https://github.com/enso-org/enso/pull/5645
[5646]: https://github.com/enso-org/enso/pull/5646
[5656]: https://github.com/enso-org/enso/pull/5656
[5678]: https://github.com/enso-org/enso/pull/5678
[5679]: https://github.com/enso-org/enso/pull/5679
[5699]: https://github.com/enso-org/enso/pull/5699
[5719]: https://github.com/enso-org/enso/pull/5719
[5721]: https://github.com/enso-org/enso/pull/5721
[5757]: https://github.com/enso-org/enso/pull/5757
[5768]: https://github.com/enso-org/enso/pull/5768
[5774]: https://github.com/enso-org/enso/pull/5774
[5779]: https://github.com/enso-org/enso/pull/5779
[5785]: https://github.com/enso-org/enso/pull/5785
[5798]: https://github.com/enso-org/enso/pull/5798
[5802]: https://github.com/enso-org/enso/pull/5802
[5850]: https://github.com/enso-org/enso/pull/5850
[5863]: https://github.com/enso-org/enso/pull/5863
[5917]: https://github.com/enso-org/enso/pull/5917
[5705]: https://github.com/enso-org/enso/pull/5705
[5959]: https://github.com/enso-org/enso/pull/5959
[6073]: https://github.com/enso-org/enso/pull/6073
[6116]: https://github.com/enso-org/enso/pull/6116
[6150]: https://github.com/enso-org/enso/pull/6150
[6153]: https://github.com/enso-org/enso/pull/6153
[6156]: https://github.com/enso-org/enso/pull/6156
[6176]: https://github.com/enso-org/enso/pull/6176
[6204]: https://github.com/enso-org/enso/pull/6204
[6077]: https://github.com/enso-org/enso/pull/6077
[6218]: https://github.com/enso-org/enso/pull/6218
[6233]: https://github.com/enso-org/enso/pull/6233
[6253]: https://github.com/enso-org/enso/pull/6253
[6294]: https://github.com/enso-org/enso/pull/6294
[6383]: https://github.com/enso-org/enso/pull/6383
[6404]: https://github.com/enso-org/enso/pull/6404
[6347]: https://github.com/enso-org/enso/pull/6347
[6429]: https://github.com/enso-org/enso/pull/6429
[6459]: https://github.com/enso-org/enso/pull/6459

#### Enso Compiler

- [Added overloaded `from` conversions.][3227]
- [Upgraded to Graal VM 21.3.0][3258]
- [Added the ability to decorate values with warnings.][3248]
- [Fixed issues related to constructors' default arguments][3330]
- [Fixed compiler issue related to module cache.][3367]
- [Fixed execution of defaulted arguments of Atom Constructors][3358]
- [Converting Enso Date to java.time.LocalDate and back][3559]
- [Incremental Reparsing of a Simple Edits][3508]
- [Functions with all-defaulted arguments now execute automatically][3414]
- [Provide `tagValues` for function arguments in the language server][3422]
- [Delay construction of Truffle nodes to speed initialization][3429]
- [Frgaal compiler integration to allow for latest Java constructs][3421]
- [Support for Chrome developer tools --inspect option][3432]
- [Move Builtin Types and Methods definitions to stdlib][3363]
- [Reduce boilerplate by generating BuiltinMethod nodes from simple method
  signatures][3444]
- [Generate boilerplate classes related to error handling and varargs in
  builtins from method signatures][3454]
- [Avoid needless concatenations of warning/error messages][3465]
- [Added a full-blown DSL for builtins][3471]
- [Integration of Enso with Ideal Graph Visualizer][3533]
- [Lazy evaluation of RHS argument for || and &&][3492]
- [Drop Core implementation of IR][3512]
- [Replace `this` with `self`][3524]
- [Introduce a smaller version of the standard library, just for testing][3531]
- [Remove `here` and make method name resolution case-sensitive][3531]
- [Explicit `self`][3569]
- [Added benchmarking tool for the language server][3578]
- [Support module imports using a qualified name][3608]
- [Using parser written in Rust.][3611]
- [Enable caching in visualisation functions][3618]
- [Update Scala compiler and libraries][3631]
- [Support importing module methods][3633]
- [Support Autosave for open buffers][3637]
- [Generate native-image for engine-runner][3638]
- [Support pattern matching on constants][3641]
- [Builtin Date_Time, Time_Of_Day and Zone types for better polyglot
  support][3658]
- [Implement new specification of data types: `type` has a runtime
  representation, every atom has a type][3671]
- [main = "Hello World!" is valid Enso sample][3696]
- [Invalidate module's IR cache if imported module changed][3703]
- [Don't rename imported Main module that only imports names][3710]
- [Notify node status to the IDE][3729]
- [Make instance methods callable like statics][3764]
- [Distinguish static and instance methods][3740]
- [By-type pattern matching][3742]
- [Fix performance of method calls on polyglot arrays][3781]
- [Improved support for static and non-static builtins][3791]
- [Missing foreign language generates proper Enso error][3798]
- [Connecting IGV 4 Enso with Engine sources][3810]
- [Made Vector performance to be on par with Array][3811]
- [Introduced IO Permission Contexts][3828]
- [Accept Array-like object seamlessly in builtins][3817]
- [Initialize Builtins at Native Image build time][3821]
- [Split Atom suggestion entry to Type and Constructor][3835]
- [Any number can be converted to double][3865]
- [Update to GraalVM 22.3.0][3663]
- [Connecting IGV 4 Enso with Engine sources][3810]
- [Add the `Self` keyword referring to current type][3844]
- [Support VCS for projects in Language Server][3851]
- [Support multiple exports of the same module][3897]
- [Import modules' extension methods only with unqualified imports][3906]
- [Support expression evaluation in chromeinspector console][3941]
- [Don't export polyglot symbols][3915]
- [From/all import must not include module in name resolution][3931]
- [Vector returns warnings of individual elements][3938]
- [Enso.getMetaObject, Type.isMetaInstance and Meta.is_a consolidation][3949]
- [Add executionContext/interrupt API command][3952]
- [Any.== is a builtin method][3956]
- [Simplify exception handling for polyglot exceptions][3981]
- [Simplify compilation of nested patterns][4005]
- [IGV can jump to JMH sources & more][4008]
- [Basic support of VSCode integration][4014]
- [Sync language server with file system after VCS restore][4020]
- [`ArrayOverBuffer` behaves like an `Array` and `Array.sort` no longer sorts in
  place][4022]
- [Implement hashing functionality for all objects][3878]
- [Introducing Meta.atom_with_hole][4023]
- [Report failures in name resolution in type signatures][4030]
- [Attach visualizations to sub-expressions][4048]
- [Add Meta.get_annotation method][4049]
- [Resolve Fully Qualified Names][4056]
- [Optimize Atom storage layouts][3862]
- [Make instance methods callable like statics for builtin types][4077]
- [Convert large longs to doubles, safely, for host calls][4099]
- [Consistent ordering with comparators][4067]
- [Profile engine startup][4110]
- [Report type of polyglot values][4111]
- [Engine can now recover from serialization failures][5591]
- [Use sbt runEngineDistribution][5609]
- [Update to GraalVM 22.3.1][5602]
- [Cache library bindings to optimize import/export resolution][5700]
- [Comparators support partial ordering][5778]
- [Merge ordered and unordered comparators][5845]
- [Use SHA-1 for calculating hashes of modules' IR and bindings][5791]
- [Don't install Python component on Windows][5900]
- [Detect potential name conflicts between exported types and FQNs][5966]
- [Ensure calls involving warnings remain instrumented][6067]
- [One can define lazy atom fields][6151]
- [Replace IOContexts with Execution Environment and generic Context][6171]
- [Vector.sort handles incomparable types][5998]
- [Removing need for asynchronous thread to execute ResourceManager
  finalizers][6335]
- [Warning.get_all returns only unique warnings][6372]

[3227]: https://github.com/enso-org/enso/pull/3227
[3248]: https://github.com/enso-org/enso/pull/3248
[3258]: https://github.com/enso-org/enso/pull/3258
[3330]: https://github.com/enso-org/enso/pull/3330
[3358]: https://github.com/enso-org/enso/pull/3358
[3360]: https://github.com/enso-org/enso/pull/3360
[3367]: https://github.com/enso-org/enso/pull/3367
[3559]: https://github.com/enso-org/enso/pull/3559
[3508]: https://github.com/enso-org/enso/pull/3508
[3412]: https://github.com/enso-org/enso/pull/3412
[3414]: https://github.com/enso-org/enso/pull/3414
[3417]: https://github.com/enso-org/enso/pull/3417
[3422]: https://github.com/enso-org/enso/pull/3422
[3429]: https://github.com/enso-org/enso/pull/3429
[3421]: https://github.com/enso-org/enso/pull/3421
[3432]: https://github.com/enso-org/enso/pull/3432
[3363]: https://github.com/enso-org/enso/pull/3363
[3444]: https://github.com/enso-org/enso/pull/3444
[3453]: https://github.com/enso-org/enso/pull/3453
[3454]: https://github.com/enso-org/enso/pull/3454
[3461]: https://github.com/enso-org/enso/pull/3461
[3465]: https://github.com/enso-org/enso/pull/3465
[3471]: https://github.com/enso-org/enso/pull/3471
[3533]: https://github.com/enso-org/enso/pull/3533
[3492]: https://github.com/enso-org/enso/pull/3492
[3493]: https://github.com/enso-org/enso/pull/3493
[3505]: https://github.com/enso-org/enso/pull/3505
[3512]: https://github.com/enso-org/enso/pull/3512
[3524]: https://github.com/enso-org/enso/pull/3524
[3531]: https://github.com/enso-org/enso/pull/3531
[3562]: https://github.com/enso-org/enso/pull/3562
[3538]: https://github.com/enso-org/enso/pull/3538
[3569]: https://github.com/enso-org/enso/pull/3569
[3578]: https://github.com/enso-org/enso/pull/3578
[3611]: https://github.com/enso-org/enso/pull/3611
[3618]: https://github.com/enso-org/enso/pull/3618
[3608]: https://github.com/enso-org/enso/pull/3608
[3608]: https://github.com/enso-org/enso/pull/3608
[3631]: https://github.com/enso-org/enso/pull/3631
[3633]: https://github.com/enso-org/enso/pull/3633
[3637]: https://github.com/enso-org/enso/pull/3637
[3638]: https://github.com/enso-org/enso/pull/3638
[3641]: https://github.com/enso-org/enso/pull/3641
[3658]: https://github.com/enso-org/enso/pull/3658
[3671]: https://github.com/enso-org/enso/pull/3671
[3696]: https://github.com/enso-org/enso/pull/3696
[3703]: https://github.com/enso-org/enso/pull/3703
[3710]: https://github.com/enso-org/enso/pull/3710
[3729]: https://github.com/enso-org/enso/pull/3729
[3740]: https://github.com/enso-org/enso/pull/3740
[3764]: https://github.com/enso-org/enso/pull/3764
[3742]: https://github.com/enso-org/enso/pull/3742
[3781]: https://github.com/enso-org/enso/pull/3781
[3791]: https://github.com/enso-org/enso/pull/3791
[3798]: https://github.com/enso-org/enso/pull/3798
[3810]: https://github.com/enso-org/enso/pull/3810
[3811]: https://github.com/enso-org/enso/pull/3811
[3817]: https://github.com/enso-org/enso/pull/3817
[3821]: https://github.com/enso-org/enso/pull/3821
[3828]: https://github.com/enso-org/enso/pull/3828
[3835]: https://github.com/enso-org/enso/pull/3835
[3865]: https://github.com/enso-org/enso/pull/3865
[3663]: https://github.com/enso-org/enso/pull/3663
[3810]: https://github.com/enso-org/enso/pull/3810
[3844]: https://github.com/enso-org/enso/pull/3844
[3851]: https://github.com/enso-org/enso/pull/3851
[3862]: https://github.com/enso-org/enso/pull/3862
[3897]: https://github.com/enso-org/enso/pull/3897
[3906]: https://github.com/enso-org/enso/pull/3906
[3941]: https://github.com/enso-org/enso/pull/3941
[3915]: https://github.com/enso-org/enso/pull/3915
[3931]: https://github.com/enso-org/enso/pull/3931
[3938]: https://github.com/enso-org/enso/pull/3938
[3949]: https://github.com/enso-org/enso/pull/3949
[3952]: https://github.com/enso-org/enso/pull/3952
[3956]: https://github.com/enso-org/enso/pull/3956
[3981]: https://github.com/enso-org/enso/pull/3981
[4005]: https://github.com/enso-org/enso/pull/4005
[4008]: https://github.com/enso-org/enso/pull/4008
[4014]: https://github.com/enso-org/enso/pull/4014
[4020]: https://github.com/enso-org/enso/pull/4020
[4022]: https://github.com/enso-org/enso/pull/4022
[4023]: https://github.com/enso-org/enso/pull/4023
[4030]: https://github.com/enso-org/enso/pull/4030
[4048]: https://github.com/enso-org/enso/pull/4048
[4049]: https://github.com/enso-org/enso/pull/4049
[4056]: https://github.com/enso-org/enso/pull/4056
[4067]: https://github.com/enso-org/enso/pull/4067
[4077]: https://github.com/enso-org/enso/pull/4077
[4099]: https://github.com/enso-org/enso/pull/4099
[4110]: https://github.com/enso-org/enso/pull/4110
[4111]: https://github.com/enso-org/enso/pull/4111
[5591]: https://github.com/enso-org/enso/pull/5591
[5609]: https://github.com/enso-org/enso/pull/5609
[5602]: https://github.com/enso-org/enso/pull/5602
[5700]: https://github.com/enso-org/enso/pull/5700
[5778]: https://github.com/enso-org/enso/pull/5778
[5845]: https://github.com/enso-org/enso/pull/5845
[5791]: https://github.com/enso-org/enso/pull/5791
[5900]: https://github.com/enso-org/enso/pull/5900
[5966]: https://github.com/enso-org/enso/pull/5966
[5998]: https://github.com/enso-org/enso/pull/5998
[6067]: https://github.com/enso-org/enso/pull/6067
[6151]: https://github.com/enso-org/enso/pull/6151
[6171]: https://github.com/enso-org/enso/pull/6171
[6335]: https://github.com/enso-org/enso/pull/6335
[6372]: https://github.com/enso-org/enso/pull/6372

# Enso 2.0.0-alpha.18 (2021-10-12)

<br/>![New Features](/docs/assets/tags/new_features.svg)

#### Enso Compiler

- [Updated Enso engine to version 0.2.30][engine-0.2.31]. If you're interested
  in the enhancements and fixes made to the Enso compiler, you can find their
  release notes
  [here](https://github.com/enso-org/enso/blob/develop/RELEASES.md).

<br/>![Bug Fixes](/docs/assets/tags/bug_fixes.svg)

#### Visual Environment

- [Fixed freezing after inactivity.][1776] When the IDE window was minimized or
  covered by other windows or invisible for any other reason for a duration
  around one minute or longer then it would often be frozen for some seconds on
  return. Now it is possible to interact with the IDE instantly, no matter how
  long it had been inactive.

<br/>

[1776]: https://github.com/enso-org/ide/pull/1776

# Enso 2.0.0-alpha.17 (2021-09-23)

<br/>![Bug Fixes](/docs/assets/tags/bug_fixes.svg)

#### Visual Environment

- [Correct handling of command-line flags.][1815] Command line arguments of the
  form `--backend=false` or `--backend false` are now handled as expected and
  turn off the "backend" option. The same fix has been applied to all other
  boolean command-line options as well.
- [Visualizations will be attached after project is ready.][1825] This addresses
  a rare issue when initially opened visualizations were automatically closed
  rather than filled with data.

<br/>

[1815]: https://github.com/enso-org/ide/pull/1815
[1825]: https://github.com/enso-org/ide/pull/1825

<br/>![New Features](/docs/assets/tags/new_features.svg)

#### Enso Compiler

- [Updated Enso engine to version 0.2.30][engine-0.2.30]. If you're interested
  in the enhancements and fixes made to the Enso compiler, you can find their
  release notes
  [here](https://github.com/enso-org/enso/blob/develop/RELEASES.md).

[engine-0.2.30]: https://github.com/enso-org/enso/blob/develop/RELEASES.md

# Enso 2.0.0-alpha.16 (2021-09-16)

<br/>![New Features](/docs/assets/tags/new_features.svg)

#### Visual Environment

- [Auto-layout for new nodes.][1755] When a node is selected and a new node gets
  created below using <kbd>Tab</kbd> then the new node is automatically
  positioned far enough to the right to find sufficient space and avoid
  overlapping with existing nodes.

[1755]: https://github.com/enso-org/ide/pull/1755

#### Enso Compiler

- [Updated Enso engine to version 0.2.29][engine-0.2.29]. If you're interested
  in the enhancements and fixes made to the Enso compiler, you can find their
  release notes
  [here](https://github.com/enso-org/enso/blob/develop/RELEASES.md).

[engine-0.2.29]: https://github.com/enso-org/enso/blob/develop/RELEASES.md

<br/>![Bug Fixes](/docs/assets/tags/bug_fixes.svg)

#### Visual Environment

- [Sharp rendering on screens with fractional pixel ratios.][1820]

[1820]: https://github.com/enso-org/ide/pull/1820

<br/>

# Enso 2.0.0-alpha.15 (2021-09-09)

<br/>![Bug Fixes](/docs/assets/tags/bug_fixes.svg)

#### Visual Environment

- [Fixed parsing of the `--no-data-gathering` command line option.][1831] Flag's
  name has been changed to `--data-gathering`, so now `--data-gathering=false`
  and `--data-gathering=true` are supported as well.

[1831]: https://github.com/enso-org/ide/pull/1831

# Enso 2.0.0-alpha.14 (2021-09-02)

<br/>![New Features](/docs/assets/tags/new_features.svg)

#### Visual Environment

- [Visualization previews are disabled.][1817] Previously, hovering over a
  node's output port for more than four seconds would temporarily reveal the
  node's visualization. This behavior is disabled now.

[1817]: https://github.com/enso-org/ide/pull/1817

#### Enso Compiler

- [Updated Enso engine to version 0.2.28][1829]. If you're interested in the
  enhancements and fixes made to the Enso compiler, you can find their release
  notes [here](https://github.com/enso-org/enso/blob/develop/RELEASES.md).

[1829]: https://github.com/enso-org/ide/pull/1829

# Enso 2.0.0-alpha.13 (2021-08-27)

<br/>![New Features](/docs/assets/tags/new_features.svg)

#### Enso Compiler

- [Updated Enso engine to version 0.2.27][1811]. If you're interested in the
  enhancements and fixes made to the Enso compiler, you can find their release
  notes [here](https://github.com/enso-org/enso/blob/develop/RELEASES.md).

[1811]: https://github.com/enso-org/ide/pull/1811

# Enso 2.0.0-alpha.12 (2021-08-13)

<br/>![New Features](/docs/assets/tags/new_features.svg)

#### Visual Environment

- [Improvements to visualization handling][1804]. These improvements are fixing
  possible performance issues around attaching and detaching visualizations.
- [GeoMap visualization will ignore points with `null` coordinates][1775]. Now
  the presence of such points in the dataset will not break initial map
  positioning.

#### Enso Compiler

- [Updated Enso engine to version 0.2.26][1801]. If you're interested in the
  enhancements and fixes made to the Enso compiler, you can find their release
  notes [here](https://github.com/enso-org/enso/blob/develop/RELEASES.md).

[1801]: https://github.com/enso-org/ide/pull/1801
[1775]: https://github.com/enso-org/ide/pull/1775
[1798]: https://github.com/enso-org/ide/pull/1798
[1804]: https://github.com/enso-org/ide/pull/1804

# Enso 2.0.0-alpha.11 (2021-08-09)

This update contains major performance improvements and exposes new privacy user
settings. We will work towards stabilizing it in the next weeks in order to make
these updates be shipped in a stable release before the end of the year.

<br/>![New Features](/docs/assets/tags/new_features.svg)

#### Visual Environment

- [New look of open project dialog][1700]. Now it has a "Open project" title at
  the top.
- [Documentation coments are displayed next to the nodes.][1744].

#### Enso Compiler

- [Updated Enso engine to version 0.2.22][1762]. If you are interested in the
  enhancements and fixes made to the Enso compiler, you can find out more
  details in
  [the engine release notes](https://github.com/enso-org/enso/blob/develop/RELEASES.md).

<br/>![Bug Fixes](/docs/assets/tags/bug_fixes.svg)

#### Visual Environment

- [Fixed a bug where edited node expression was sometimes altered.][1743] When
  editing node expression, the changes were occasionally reverted, or the
  grayed-out parameter names were added to the actual expression. <br/>

[1700]: https://github.com/enso-org/ide/pull/1700
[1742]: https://github.com/enso-org/ide/pull/1742
[1726]: https://github.com/enso-org/ide/pull/1762
[1743]: https://github.com/enso-org/ide/pull/1743
[1744]: https://github.com/enso-org/ide/pull/1744

# Enso 2.0.0-alpha.10 (2021-07-23)

<br/>![New Features](/docs/assets/tags/new_features.svg)

#### Enso Compiler

- [Updated Enso engine to version 0.2.15][1710]. If you're interested in the
  enhancements and fixes made to the Enso compiler, you can find out more
  details in
  [the engine release notes](https://github.com/enso-org/enso/blob/develop/RELEASES.md).

<br/>

[1710]: https://github.com/enso-org/ide/pull/1710

# Enso 2.0.0-alpha.9 (2021-07-16)

<br/>![New Features](/docs/assets/tags/new_features.svg)

#### Visual Environment

- [Improved undo-redo][1653]. Node selection, enabling/disabling visualisations
  and entering a node are now affected by undo/redo and are restored on project
  startup.

<br/>

[1640]: https://github.com/enso-org/ide/pull/1653

# Enso 2.0.0-alpha.8 (2021-06-09)

<br/>![New Features](/docs/assets/tags/new_features.svg)

#### Enso Compiler

- [Updated Enso engine to version 0.2.12][1640]. If you're interested in the
  enhancements and fixes made to the Enso compiler, you can find out more
  details in
  [the engine release notes](https://github.com/enso-org/enso/blob/develop/RELEASES.md).

[1640]: https://github.com/enso-org/ide/pull/1640

<br/>

# Enso 2.0.0-alpha.7 (2021-06-06)

<br/>![New Features](/docs/assets/tags/new_features.svg)

#### Visual Environment

- [User Authentication][1653]. Users can sign in to Enso using Google, GitHub or
  email accounts.

<br/>![Bug Fixes](/docs/assets/tags/bug_fixes.svg)

#### Visual Environment

- [Fix node selection bug ][1664]. Fix nodes not being deselected correctly in
  some circumstances. This would lead to nodes moving too fast when dragged
  [1650] or the internal state of the project being inconsistent [1626].

[1653]: https://github.com/enso-org/ide/pull/1653
[1664]: https://github.com/enso-org/ide/pull/1664

<br/>

# Enso 2.0.0-alpha.6 (2021-06-28)

<br/>![New Features](/docs/assets/tags/new_features.svg)

#### Visual Environment

- [Profling mode.][1546] The IDE contains a profiling mode now which can be
  entered through a button in the top-right corner or through the keybinding
  <kbd>ctrl</kbd>+<kbd>p</kbd>. This mode does not display any information yet.
  In the future, it will display the running times of nodes and maybe more
  useful statistics.
- [Area selection][1588]. You can now select multiple nodes at once. Just click
  and drag on the background of your graph and see the beauty of the area
  selection appear.
- [Opening projects in application graphical interface][1587]. Press `cmd`+`o`
  to bring the list of projects. Select a project on the list to open it.
- [Initial support for undo-redo][1602]. Press <kbd>cmd</kbd>+<kbd>z</kbd> to
  undo last action and <kbd>cmd</kbd>+<kbd>z</kbd> to redo last undone action.
  This version of undo redo does not have proper support for text editor and
  undoing UI changes (like selecting nodes).

#### EnsoGL (rendering engine)

<br/>![Bug Fixes](/docs/assets/tags/bug_fixes.svg)

#### Visual Environment

- [Nodes in graph no longer overlap panels][1577]. The Searcher, project name,
  breadcrumbs and status bar are displayed "above" nodes.

#### Enso Compiler

[1588]: https://github.com/enso-org/ide/pull/1588
[1577]: https://github.com/enso-org/ide/pull/1577
[1587]: https://github.com/enso-org/ide/pull/1587
[1602]: https://github.com/enso-org/ide/pull/1602
[1602]: https://github.com/enso-org/ide/pull/1664
[1602]: https://github.com/enso-org/ide/pull/1650
[1602]: https://github.com/enso-org/ide/pull/1626

# Enso 2.0.0-alpha.5 (2021-05-14)

<br/>![New Features](/docs/assets/tags/new_features.svg)

#### Visual Environment

- [Create New Project action in Searcher][1566]. When you bring the searcher
  with tab having no node selected, a new action will be available next to the
  examples and code suggestions: `Create New Project`. When you choose it by
  clicking with mouse or selecting and pressing enter, a new unnamed project
  will be created and opened in the application. Then you can give a name to
  this project.
- [Signed builds.][1366] Our builds are signed and will avoid warnings from the
  operating system about being untrusted.

#### EnsoGL (rendering engine)

- [Components for picking numbers and ranges.][1524]. We now have some internal
  re-usable UI components for selecting numbers or a range. Stay tuned for them
  appearing in the IDE.

<br/>![Bug Fixes](/docs/assets/tags/bug_fixes.svg)

#### Visual Environment

- [Delete key will delete selected nodes][1538]. Only the non-intuitive
  backspace key was assigned to this action before.
- [It is possible to move around after deleting a node with a selected
  visualization][1556]. Deleting a node while its attached visualization was
  selected made it impossible to pan or zoom around the stage afterwards. This
  error is fixed now.
- [Fixed an internal error that would make the IDE fail on some browser.][1561].
  Instead of crashing on browser that don't support the feature we use, we are
  now just start a little bit slower.

#### Enso Compiler

- [Updated Enso engine to version 0.2.11][1541].

If you're interested in the enhancements and fixes made to the Enso compiler,
you can find their release notes
[here](https://github.com/enso-org/enso/blob/develop/RELEASES.md).

[1366]: https://github.com/enso-org/ide/pull/1366
[1541]: https://github.com/enso-org/ide/pull/1541
[1538]: https://github.com/enso-org/ide/pull/1538
[1524]: https://github.com/enso-org/ide/pull/1524
[1556]: https://github.com/enso-org/ide/pull/1556
[1561]: https://github.com/enso-org/ide/pull/1561
[1566]: https://github.com/enso-org/ide/pull/1566

<br/>

# Enso 2.0.0-alpha.4 (2021-05-04)

<br/>![New Features](/docs/assets/tags/new_features.svg)

#### Visual Environment

- [Window management buttons.][1511]. The IDE now has components for
  "fullscreen" and "close" buttons. They will when running IDE in a cloud
  environment where no native window buttons are available.
- [Customizable backend options][1531]. When invoking Enso IDE through command
  line interface, it is possible to add the `--` argument separator. All
  arguments following the separator will be passed to the backend.
- [Added `--verbose` parameter][1531]. If `--verbose` is given as command line
  argument, the IDE and the backend will produce more detailed logs.

<br/>![Bug Fixes](/docs/assets/tags/bug_fixes.svg)

#### Visual Environment

- [Some command line arguments were not applied correctly in the IDE][1536].
  Some arguments were not passed correctly to the IDE leading to erroneous
  behavior or appearance of the electron app. This is now fixed.

#### Enso Compiler

If you're interested in the enhancements and fixes made to the Enso compiler,
you can find their release notes
[here](https://github.com/enso-org/enso/blob/develop/RELEASES.md).

[1511]: https://github.com/enso-org/ide/pull/1511
[1536]: https://github.com/enso-org/ide/pull/1536
[1531]: https://github.com/enso-org/ide/pull/1531

<br/>

# Enso 2.0.0-alpha.3 (2020-04-13)

<br/>![New Learning Resources](/docs/assets/tags/new_learning_resources.svg)

<br/>![New Features](/docs/assets/tags/new_features.svg)

#### Visual Environment

- [The status bar reports connectivity issues][1316]. The IDE maintains a
  connection to the Enso Language Server. If this connection is lost, any
  unsaved and further work will be lost. In this build we have added a
  notification in the status bar to signal that the connection has been lost and
  that the IDE must be restarted. In future, the IDE will try to automatically
  reconnect.
- [Visualizations can now be maximised to fill the screen][1355] by selecting
  the node and pressing space twice. To quit this view, press space again.
- [Visualizations are previewed when you hover over an output port.][1363] There
  is now a quick preview for visualizations and error descriptions. Hovering
  over a node output will first show a tooltip with the type information and
  then, after some time, will show the visualization of the node. This preview
  visualization will be located above other nodes, whereas the normal view, will
  be shown below nodes. Errors will show the preview visualization immediately.
  Nodes without type information will also show the visualization immediately.
  You can enter a quick preview mode by pressing ctrl (or command on macOS),
  which will show the preview visualization immediately when hovering above a
  node's output port.
- [Database Visualizations][1335]. Visualizations for the Database library have
  been added. The Table visualization now automatically executes the underlying
  query to display its results as a table. In addition, the SQL Query
  visualization allows the user to see the query that is going to be run against
  the database.
- [Histogram and Scatter Plot now support Dataframes.][1377] The `Table` and
  `Column` datatypes are properly visualized. Scatter Plot can display points of
  different colors, shapes and sizes, all as defined by the data within the
  `Table`.
- [Many small visual improvements.][1419] See the source issue for more details.
- The dark theme is officially supported now. You can start the IDE with the
  `--theme=dark` option to enable it.
- You can hide the node labels with the `--no-node-labels` option. This is
  useful when creating demo videos.
- [Added a Heatmap visualization.][1438] Just as for the Scatter Plot, it
  supports visualizing `Table`, but also `Vector`.
- [Add a background to the status bar][1447].
- [Display breadcrumbs behind nodes and other objects][1471].
- [Image visualization.][1367]. Visualizations for the Enso Image library. Now
  you can display the `Image` type and a string with an image encoded in base64.
  The histogram visualization has been adjusted, allowing you to display the
  values of the precomputed bins, which is useful when the dataset is relatively
  big, and it's cheaper to send the precomputed bins rather than the entire
  dataset.
- [Output type labels.][1427] The labels, that show the output type of a node on
  hover, appear now in a fixed position right below the node, instead of a
  pop-up, as they did before.

<br/>![Bug Fixes](/docs/assets/tags/bug_fixes.svg)

#### Visual Environment

- [Not adding spurious imports][1209]. Fixed cases where the IDE was adding
  unnecessary library imports when selecting hints from the node searcher. This
  makes the generated textual code much easier to read, and reduces the
  likelihood of accidental name collisions.
- [Hovering over an output port shows a pop-up with the result type of a
  node][1312]. This allows easy discovery of the result type of a node, which
  can help with both debugging and development.
- [Visualizations can define the context for preprocessor evaluation][1291].
  Users can now decide which module's context should be used for visualization
  preprocessor. This allows providing visualizations with standard library
  functionalities or defining utilities that are shared between multiple
  visualizations.
- [Fixed an issue with multiple instances of the IDE running.][1314] This fixes
  an issue where multiple instances of the IDE (or even other applications)
  could lead to the IDE not working.
- [Allow JS to log arbitrary objects.][1313] Previously using `console.log` in a
  visualisation or during development would crash the IDE. Now it correctly logs
  the string representation of the object. This is great for debugging custom
  visualizations.
- [Fix the mouse cursor offset on systems with fractional display
  scaling][1064]. The cursor now works with any display scaling, instead of
  there being an offset between the visible cursor and the cursor selection.
- [Disable area selection][1318]. The area selection was visible despite being
  non-functional. To avoid confusion, area selection has been disabled until it
  is [correctly implemented][479].
- [Fix an error after adding a node][1332]. Sometimes, after picking a
  suggestion, the inserted node was spuriously annotated with "The name could
  not be found" error.
- [Handle syntax errors in custom-defined visualizations][1341]. The IDE is now
  able to run properly, even if some of the custom visualizations inside a
  project contain syntax errors.
- [Fix issues with pasting multi-line text into single-line text fields][1348].
  The line in the copied text will be inserted and all additional lines will be
  ignored.
- [Users can opt out of anonymous data gathering.][1328] This can be done with
  the `--no-data-gathering` command-line flag when starting the IDE.
- [Provide a theming API for JavaScript visualizations][1358]. It is now
  possible to use the Enso theming engine while developing custom visualizations
  in JavaScript. You can query it for all IDE colors, including the colors used
  to represent types.
- [You can now start the IDE service without a window again.][1353] The command
  line argument `--no-window` now starts all the required backend services
  again, and prints the port on the command line. This allows you to open the
  IDE in a web browser of your choice.
- [JS visualizations have gestures consistent with the IDE][1291]. Panning and
  zooming now works just as expected using both a trackpad and mouse.
- [Running `watch` command works on first try.][1395]. Running the build command
  `run watch` would fail if it was run as the first command on a clean
  repository. This now works.
- [The `inputType` field of visualizations is actually taken into
  consideration][1384]. The visualization chooser shows only the entries that
  work properly for the node's output type.
- [Fix applying the output of the selected node to the expression of a new
  node][1385]. For example, having selected a node with `Table` output and
  adding a new node with expression `at "x" == "y"`, the selected node was
  applied to the right side of `==`: `at "x" == operator1."y"` instead of
  `operator1.at "x" == "y"`.
- [`Enso_Project.data` is visible in the searcher][1393].
- [The Geo Map visualization recognizes columns regardless of the case of their
  name][1392]. This allows visualizing tables with columns like `LONGITUDE` or
  `Longitude`, where previously only `longitude` was recognized.
- [It is possible now to switch themes][1390]. Additionally, the theme manager
  was integrated with the FRP event engine, which has been a long-standing issue
  in the IDE. Themes management was exposed to JavaScript with the
  `window.theme` variable. It is even possible to change and develop themes live
  by editing theme variables directly in the Chrome Inspector. Use the following
  command to give this a go:
  `theme.snapshot("t1"); theme.get("t1").interactiveMode()`.
- [The active visualization is highlighted.][1412] Now it is clearly visible
  when the mouse events are passed to the visualization.
- [Fixed an issue where projects containing certain language constructs failed
  to load.][1413]
- [Fixed a case where IDE could lose connection to the backend after some
  time.][1428]
- [Improved the performance of the graph editor, particularly when opening a
  project for the first time.][1445]

#### EnsoGL (rendering engine)

- [Unified shadow generation][1411]. Added a toolset to create shadows for
  arbitrary UI components.

#### Enso Compiler

If you're interested in the enhancements and fixes made to the Enso compiler,
you can find their release notes
[here](https://github.com/enso-org/enso/blob/develop/RELEASES.md#enso-0210-2021-04-07).

[1064]: https://github.com/enso-org/ide/pull/1064
[1209]: https://github.com/enso-org/ide/pull/1209
[1291]: https://github.com/enso-org/ide/pull/1291
[1311]: https://github.com/enso-org/ide/pull/1311
[1313]: https://github.com/enso-org/ide/pull/1313
[1314]: https://github.com/enso-org/ide/pull/1314
[1316]: https://github.com/enso-org/ide/pull/1316
[1318]: https://github.com/enso-org/ide/pull/1318
[1328]: https://github.com/enso-org/ide/pull/1328
[1355]: https://github.com/enso-org/ide/pull/1355
[1332]: https://github.com/enso-org/ide/pull/1332
[1341]: https://github.com/enso-org/ide/pull/1341
[1341]: https://github.com/enso-org/ide/pull/1341
[1348]: https://github.com/enso-org/ide/pull/1348
[1353]: https://github.com/enso-org/ide/pull/1353
[1395]: https://github.com/enso-org/ide/pull/1395
[1363]: https://github.com/enso-org/ide/pull/1363
[1384]: https://github.com/enso-org/ide/pull/1384
[1385]: https://github.com/enso-org/ide/pull/1385
[1390]: https://github.com/enso-org/ide/pull/1390
[1392]: https://github.com/enso-org/ide/pull/1392
[1393]: https://github.com/enso-org/ide/pull/1393
[479]: https://github.com/enso-org/ide/issues/479
[1335]: https://github.com/enso-org/ide/pull/1335
[1358]: https://github.com/enso-org/ide/pull/1358
[1377]: https://github.com/enso-org/ide/pull/1377
[1411]: https://github.com/enso-org/ide/pull/1411
[1412]: https://github.com/enso-org/ide/pull/1412
[1419]: https://github.com/enso-org/ide/pull/1419
[1413]: https://github.com/enso-org/ide/pull/1413
[1428]: https://github.com/enso-org/ide/pull/1428
[1438]: https://github.com/enso-org/ide/pull/1438
[1367]: https://github.com/enso-org/ide/pull/1367
[1445]: https://github.com/enso-org/ide/pull/1445
[1447]: https://github.com/enso-org/ide/pull/1447
[1471]: https://github.com/enso-org/ide/pull/1471
[1511]: https://github.com/enso-org/ide/pull/1511

<br/>

# Enso 2.0.0-alpha.2 (2020-03-04)

This is a release focused on bug-fixing, stability, and performance. It improves
the performance of workflows and visualizations, and improves the look and feel
of the graphical interface. In addition, the graphical interface now informs the
users about errors and where they originate.

<br/>![New Learning Resources](/docs/assets/tags/new_learning_resources.svg)

- [Learn how to define custom data visualizations in
  Enso][podcast-custom-visualizations].
- [Learn how to use Java libraries in Enso, to build a
  webserver][podcast-java-interop].
- [Learn how to use Javascript libraries in Enso, to build custom server-side
  website rendering][podcast-http-server].
- [Discover why Enso Compiler is so fast and how it was built to support a
  dual-representation language][podcast-compiler-internals].
- [Learn more about the vision behind Enso and about its planned
  future][podcast-future-of-enso].

<br/>![New Features](/docs/assets/tags/new_features.svg)

#### Visual Environment

- [Errors in workflows are now displayed in the graphical interface][1215].
  Previously, these errors were silently skipped, which was non-intuitive and
  hard to understand. Now, the IDE displays both dataflow errors and panics in a
  nice and descriptive fashion.
- [Added geographic map support for Tables (data frames).][1187] Tables that
  have `latitude`, `longitude`, and optionally `label` columns can now be shown
  as points on a map.
- [Added a shortcut for live reloading of visualization files.][1190] This
  drastically improves how quickly new visualizations can be tested during their
  development. This is _currently_ limited in that, after reloading
  visualization definitions, the currently visible visualizations must be
  switched to another and switched back to refresh their content. See the [video
  podcast about building custom visualizations][podcast-custom-visualizations]
  to learn more.
- [Added a visual indicator of the ongoing standard library compilation][1264].
  Currently, each time IDE is started, the backend needs to compile the standard
  library before it can provide IDE with type information and values. Because of
  that, not all functionalities are ready to work directly after starting the
  IDE. Now, there is a visible indication of the ongoing background process.
- [Added the ability to reposition visualisations.][1096] There is now an icon
  in the visualization action bar that allows dragging the visualization away
  from a node. Once the visualization has been moved, another icon appears that
  can pin the visualization back to the node.
- [There is now an API to show Version Control System (like Git) status for
  nodes][1160].

<br/>![Bug Fixes](/docs/assets/tags/bug_fixes.svg)

#### Visual Environment

- [You can now use the table visualization to display data frames][1181]. Please
  note, that large tables will get truncated to 2000 entries. This limitation
  will be lifted in future releases.
- [Performance improvements during visual workflow][1067]. Nodes added with the
  searcher will have their values automatically assigned to newly generated
  variables, which allows the Enso Engine to cache intermediate values and hence
  improve visualization performance.
- [Minor documentation rendering fixes][1098]. Fixed cases where text would be
  misinterpreted as a tag, added support for new tag types, added support for
  more common characters, properly renders overflowing text.
- [Improved handling of projects created with other IDE versions][1214]. The IDE
  is now better at dealing with incompatible metadata in files, which stores
  node visual position information, the history of chosen searcher suggestions,
  etc. This will allow IDE to correctly open projects that were created using a
  different IDE version and prevent unnecessary loss of metadata.
- Pressing and holding up and down arrow keys make the list view selection move
  continuously.
- The shortcuts to close the application and to toggle the developer tools at
  runtime now work on all supported platforms.
- [The loading progress indicator remains visible while IDE initializes][1237].
  Previously the loading progress indicator completed too quickly and stopped
  spinning before the IDE was ready. Now it stays active, giving a visual
  indication that the initialization is still in progress.
- [Fixed visual glitch where a node's text was displayed as white on a white
  background][1264]. Most notably this occurred with the output node of a
  function generated using the node collapse refactoring.
- Many visual glitches were fixed, including small "pixel-like" artifacts
  appearing on the screen.
- [Several parser improvements][1274]. The parser used in the IDE has been
  updated to the latest version. This resolves several issues with language
  constructs like `import`, lambdas, and parentheses, whereupon typing certain
  text the edit could be automatically reverted.
- [The auto-import functionality was improved][1279]. Libraries' `Main` modules
  are omitted in expressions inserted by the searcher. For example, the `point`
  method of `Geo` library will be displayed as `Geo.point` and will insert
  import `Geo` instead of `Geo.Main`.
- Cursors in text editors behave correctly now (they are not affected by scene
  pan and zoom). This was possible because of the new multi-camera management
  system implemented in EnsoGL.
- [Fixed method names highlighted in pink.][1408] There was a bug introduced
  after one of the latest Engine updates, that sent `Unresolved_symbol` types,
  which made all methods pink. This is fixed now.

#### EnsoGL (rendering engine)

- A new multi-camera management system, allowing the same shape systems to be
  rendered on different layers from different cameras. The implementation
  automatically caches the same shape system definitions per scene layer in
  order to minimize the amount of WebGL draw calls and hence improve
  performance.
- A new depth-ordering mechanism for symbols and shapes. It is now possible to
  define depth order dependencies between symbols, shapes, and shape systems.
- Various performance improvements, especially for the text rendering engine.
- Display objects handle visibility correctly now. Display objects are not
  visible by default and need to be attached to a visible parent to be shown on
  the screen.

#### Enso Compiler

If you're interested in the enhancements and fixes made to the Enso compiler,
you can find their release notes
[here](https://github.com/enso-org/enso/blob/develop/RELEASES.md#enso-026-2021-03-02).

[1067]: https://github.com/enso-org/ide/pull/1067
[1096]: https://github.com/enso-org/ide/pull/1096
[1098]: https://github.com/enso-org/ide/pull/1098
[1181]: https://github.com/enso-org/ide/pull/1181
[1215]: https://github.com/enso-org/ide/pull/1215
[1160]: https://github.com/enso-org/ide/pull/1160
[1190]: https://github.com/enso-org/ide/pull/1190
[1187]: https://github.com/enso-org/ide/pull/1187
[1068]: https://github.com/enso-org/ide/pull/1068
[1214]: https://github.com/enso-org/ide/pull/1214
[1237]: https://github.com/enso-org/ide/pull/1237
[1264]: https://github.com/enso-org/ide/pull/1264
[1274]: https://github.com/enso-org/ide/pull/1274
[1279]: https://github.com/enso-org/ide/pull/1279
[podcast-java-interop]:
  https://www.youtube.com/watch?v=bcpOEX1x06I&t=468s&ab_channel=Enso
[podcast-compiler-internals]:
  https://www.youtube.com/watch?v=BibjcUjdkO4&ab_channel=Enso
[podcast-custom-visualizations]:
  https://www.youtube.com/watch?v=wFkh5LgAZTs&t=5439s&ab_channel=Enso
[podcast-http-server]:
  https://www.youtube.com/watch?v=BYUAL4ksEgY&ab_channel=Enso
[podcast-future-of-enso]:
  https://www.youtube.com/watch?v=rF8DuJPOfTs&t=1863s&ab_channel=Enso
[1312]: https://github.com/enso-org/ide/pull/1312
[1408]: https://github.com/enso-org/ide/pull/1408

<br/>

# Enso 2.0.0-alpha.1 (2020-01-26)

This is the first release of Enso, a general-purpose programming language and
environment for interactive data processing. It is a tool that spans the entire
stack, going from high-level visualization and communication to the nitty-gritty
of backend services, all in a single language.

<br/>![Release Notes](/docs/assets/tags/release_notes.svg)

#### Anonymous Data Collection

Please note that this release collects anonymous usage data which will be used
to improve Enso and prepare it for a stable release. We will switch to opt-in
data collection in stable version releases. The usage data will not contain your
code (expressions above nodes), however, reported errors may contain brief
snippets of out of context code that specifically leads to the error, like "the
method 'foo' does not exist on Number". The following data will be collected:

- Session length.
- Graph editing events (node create, dele, position change, connect, disconnect,
  collapse, edit start, edit end). This will not include any information about
  node expressions used.
- Navigation events (camera movement, scope change).
- Visualization events (visualization open, close, switch). This will not
  include any information about the displayed data nor the rendered
  visualization itself.
- Project management events (project open, close, rename).
- Errors (IDE crashes, WASM panics, Project Manager errors, Language Server
  errors, Compiler errors).
- Performance statistics (minimum, maximum, average GUI refresh rate).<|MERGE_RESOLUTION|>--- conflicted
+++ resolved
@@ -135,17 +135,13 @@
 - [Added capability to create node widgets with complex UI][6347]. Node widgets
   such as dropdown can now be placed in the node and affect the code text flow.
 - [The IDE UI element for selecting the execution mode of the project is now
-<<<<<<< HEAD
-  sending messages to the backend.][6341].
-- [Added a button to return from an opened project back to the project
-- dashboard.][6474]
-
-[6474]: https://github.com/enso-org/enso/pull/6474
-=======
   sending messages to the backend][6341].
 - [List Editor Widget][6470]. Now you can edit lists by clicking buttons on
   nodes or by dragging the elements.
->>>>>>> d6fa36d7
+- [Added a button to return from an opened project back to the project
+- dashboard.][6474]
+
+[6474]: https://github.com/enso-org/enso/pull/6474
 
 #### EnsoGL (rendering engine)
 
