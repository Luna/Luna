# Next Release

#### Visual Environment

- [Camera is panned to newly created nodes.][3552]
- [Long names on the Node Searcher's list are truncated.][3373] The part of the
  name that doesn't fit in the Searcher's window is replaced with an ellipsis
  character ("…").
- [Magnet Alignment algorithm is used while placing new nodes][3366]. When we
  find an available free space for a new node, the node gets aligned with the
  surrounding nodes horizontally and vertically. This helps to preserve a nice
  grid-like layout for all the nodes.
- [Nodes created via the <kbd>TAB</kbd> key or by clicking the (+) button on the
  screen are now placed below all the selected nodes when more than one node is
  selected.][3361] (Previously, they were placed below the first node that was
  selected.) This makes it easier to achieve a compact, vertical layout of the
  graph.
- [Nodes created near existing nodes via the <kbd>TAB</kbd> key or by dropping a
  connection are now repositioned and aligned to existing nodes.][3301] This is
  to make the resulting graph prettier and avoid overlapping. In such cases,
  created nodes will be placed below an existing node or on the bottom-left
  diagonal if there is no space underneath.
- [Nodes can be added to the graph by double-clicking the output ports of
  existing nodes (or by clicking them with the right mouse button).][3346]
- [Node Searcher preserves its zoom factor.][3327] The visible size of the node
  searcher and edited node is now fixed. It simplifies node editing on
  non-standard zoom levels.
- [Nodes can be added to the graph by clicking (+) button on the screen][3278].
  The button is in the bottom-left corner. Node is added at the center or pushed
  down if the center is already occupied by nodes.
- [Maximum zoom factor is limited to 1.0x if IDE is not in Debug Mode.][3273]
- [Debug Mode for Graph Editor can be activated/deactivated using a
  shortcut.][3264] It allows access to a set of restricted features. See
  [debug-shortcuts].
- [New nodes can be created by dragging and dropping a connection on the
  scene.][3231]
- [Node connections can be dropped by pressing the Esc key while dragging
  them.][3231]
- [Added support of source maps for JS-based visualizations.][3208]
- [Fixed the alignment of newly created nodes to existing nodes with
  visualizations enabled.][3361] When applicable, new nodes are now placed below
  visualizations. (Previously, they were placed to the left of the
  visualizations.)
- [Fixed histograms coloring and added a color legend.][3153]
- [Lazy visualization for scatter plot.][3655]
- [Fixed broken node whose expression contains non-ASCII characters.][3166]
- [Fixed developer console warnings about views being created but not
  registered.][3181]
- [Fixed developer console errors related to Language Server (mentioning code
  3003 and "Invalid version"), occurring during project opening and after new
  node cration.][3186]
- [Fixed developer console error about failing to decode a notification
  "executionContext/visualisationEvaluationFailed"][3193]
- [New Version of the Node Searcher - the Component Browser][3530] The available
  methods, atoms and functions are presented in nice, categorized view. The most
  popular tools are available at hand. The panel is unstable, and can be
  disabled with the `--enable-new-component-browser=false` flag.
- [Fixed error handling during startup.][3648] This prevents entering IDE into a
  "zombie" state, where processes were started but not visible to user. They
  could cause issues with starting further IDE instances.
- [New nodes are created in the project source when the searcher is opened and a
  new node is created.][3645]
- [Proper Polyglot Vector and Array Support][3667]
- [IDE uses new visualization API.][3661]
- [Visualization of long textual values improved][3665]
- [Selecting a suggestion from the searcher or component browser now updates the
  visualisation of the edited node to preview the results of applying the
  suggestion.][3691]
- [Remove here keyword from IDE.][3749]
- [Shortcut changes:][3823] Pressing `Enter` when no node is edited opens
  Component Browser. Entering node shortcut changed to `cmd` + `Enter`.
- [Added support for scrolling by pressing and holding a mouse button on a
  scrollbar.][3824]
- [Added scroll bounce animation][3836] which activates when scrolling past the
  end of scrollable content.
- [The default text visualisation now loads its content lazily from the
  backend][3910]. This means that the visualisation cannot be overwhelmed by
  large amounts of data.
- [Added project snapshot saving on shortcut][3923]
- [The color of the displayed project name indicates whether the project's
  current state is saved in a snapshot.][3950] The project name is darker when
  the project is changed from the last saved snapshot and lighter when the
  snapshot matches the current project state.
- [Added shortcut to interrupt the program][3967]
- [Added suggestion dropdown for function arguments][4013]. The dropdown is
  present only when the argument is of type that has a predefined set of values.
- [Separate component browser navigator sections for modules imported from
  different namespaces][4044]
- [Internal components (private API) are not displayed in the component
  browser.][4085]
- [The correct default visualisation for tables is shown on new nodes.][4120]
- [Added restoring of last project snapshot on shortcut.][4050]
- [Added contextual suggestions to argument dropdowns][4072]. Dropdowns will now
  contain suggestions which are based on evaluated data.
- [Added a shortcut to show internal components (private API) in the component
  browser.][5582]
- [Improved component browser entry filtering and sorting][5645]. The component
  browser will now provide suggestions matching either the component's label or
  the corresponding code.
- [Improved argument placeholder resolution in more complex expressions][5656].
  It is now possible to drop node connections onto missing arguments of chained
  and nested function calls.
- [The component browser suggestions take into account entry aliases][5678]. The
  searcher input is now matched to entry aliases too. The alias match is used to
  filter and sort component browser entries.
- [The Component Browser icons are cached on texture][5779] improving its
  performance on slower machines.
- [Fixed missing result preview when editing nodes.][5757]
- [Application retries its initialization after failures][5802], allowing a
  reconnecting after connectivity problems.
- [Improved Component Browser Filtering][4115]. The best match is always
  selected first, and the groups are rearranged, so the best matches are on the
  bottom.
- [Named arguments syntax is now recognized in IDE][5774]. Connections to
  function arguments will now use named argument syntax instead of inserting
  wildcards on all preceding arguments.
- [Added boilerplate React app for authorization via Cognito+AWS Amplify][5798].
  This PR adds a React app that renders the dashboard (which has been ported
  from the cloud. The dashboard displays a list of projects, and allows users to
  open them in the IDE (which is not part of the React app, but can be switched
  to from the dashboard). The PR also adds authentication+authorization (i.e.,
  sign up and sign in for users), via either email/password or GitHub/Google.
- [New Enso documentation parser][5917]. Smaller and faster; enables planned
  improvements to internal documentation representation.
- [Dropdown widgets now support custom labels][5705] and automatically generate
  shortened labels for entries with long module paths. When an option is
  selected from the dropdown, the necessary module imports are inserted,
  eliminating the need for fully qualified names.
- [The IDE now has a new UI element for selecting the execution mode of the
  project][6130].
- [Added tooltips to icon buttons][6035] for improved usability. Users can now
  quickly understand each button's function.
- [File associations are created on Windows and macOS][6077]. This allows
  opening Enso files by double-clicking them in the file explorer.
- [AI-powered code completions][5910]. It is now possible to get AI-powered
  completions when using node searcher with Tables.
- [Added capability to create node widgets with complex UI][6347]. Node widgets
  such as dropdown can now be placed in the node and affect the code text flow.
- [The IDE UI element for selecting the execution mode of the project is now
  sending messages to the backend.][6341].
- [Feedback when renaming a project][6366]. When the user tries to rename the
  project to an invalid name, a helpful error message is shown and the text
  field stays the same as to give the user the opportunity to fix the mistake.
- [Area selectionof nodes no longer takes into account the visualisation that
  belongs to the node.][6487].
- [List Editor Widget][6470]. Now you can edit lists by clicking buttons on
  nodes or by dragging the elements.
- [Visualisations now show a loading spinner while waiting on data.][6512].
- [Fixed text visualisations which were being cut off at the last line.][6421]
- [Fixed a bug where, when scrolling or dragging on a full-screen visualization,
  the view of the graph changed as well.][6530]
- [Changed the shortcut for restoring to the last saved version of a project
  from <kbd>cmd</kbd>+<kbd>r</kbd> to
  <kbd>cmd</kbd>+<kbd>shift</kbd>+<kbd>r</kbd>][6620] to make it less likely
  that it would be triggered by accident. As a consequence, the program
  execution shortcuts changed from
  <kbd>cmd</kbd>+<kbd>shift</kbd>+<kbd>t</kbd>/<kbd>r</kbd> to
  <kbd>cmd</kbd>+<kbd>alt</kbd>+<kbd>t</kbd>/<kbd>r</kbd>.
- [Fixed a bug where selecting a nested breadcrumb would cause the order of
  breadcrumbs to change incorrectly.][6617]
- [Changed the shortcut to show the full-screen visualization for a node from
  <kbd>space</kbd> <kbd>space</kbd> to <kbd>shift</kbd>+<kbd>space</kbd>.][6663]
  so that it doesn't interfere with the shortcut for toggling the small
  visualization.
- [Cloud dashboard, which supersedes the startup screen][6279]. Features also
  added in various other PRs. The new dashboard includes tables for projects,
  folders, files and secrets, a list of templates from which new projects can be
  created, a user menu, and a search bar.
- [The Application will try to reload file in backend on synchronization
  failure][6752]. It should make it more resilient to connectivity issues and
  occasional bugs. The reload may be forced by the user with
  <kbd>cmd</kbd>+<kbd>shift</kbd>+<kbd>x</kbd> shortcut.
- [When selecting a function from the main module through the component browser,
  it is now referenced via the `Main` namespace instead of the project
  namespace,][6719] e.g. `Main.func1` instead of `MyProject.func1`. This makes
  it robust against project name changes.
- [Added a button to return from an opened project back to the project
  dashboard.][6474]
- [Keyboard shortcuts for graph editing are now disabled when the full-screen
  visualization is active.][6844]
- [A loading animation is now shown when opening and creating projects][6827],
  as the previous behaviour of showing a blank screen while the project was
  being loaded was potentially confusing to users.
- [Error message is displayed in the status bar when the backend reports
  execution failed][6918].
- [Performance and readability of documentation panel was improved][6893]. The
  documentation is now split into separate pages, which are much smaller.
- [IDE no longer inserts redundant imports when selecting options from dropdown
  widgets][7028]. The code was unified with the component browser, and it now
  correctly handles reexports and already existing imports.
- [Fixed cursor position when ctrl-clicking the node][7014]. Sometimes
  ctrl-clicking to edit the node placed the mouse cursor in the wrong position
  in the text. This is fixed now.
- [Added prototype AI Searcher that can be used to create new nodes from natural
  language input][7146]
- [Allow visualization resizing][7164]. Now the user can adjust the
  visualization size by dragging its right and bottom borders. Visualization
  width also follows the node's width, and visualizations are aligned to the
  left side of the node.
<<<<<<< HEAD
- [Component Browser was redesigned][7372]. The three columns of groups turned
  out to be non-practical, as they give too much information to comprehend.
  Also, filtering results was kept in groups making second-best match not easily
  available. Therefore, we introduced a new, impler CB design with single
  column.
=======
- [Help chat][7151]. The link to the Discord server is replaced with a chat
  bridge to the Discord server. This is intended to have the chat visible at the
  same time as the IDE, so that help can be much more interactive.
>>>>>>> ce33af82

[5910]: https://github.com/enso-org/enso/pull/5910
[6279]: https://github.com/enso-org/enso/pull/6279
[6421]: https://github.com/enso-org/enso/pull/6421
[6530]: https://github.com/enso-org/enso/pull/6530
[6617]: https://github.com/enso-org/enso/pull/6617
[6620]: https://github.com/enso-org/enso/pull/6620
[6663]: https://github.com/enso-org/enso/pull/6663
[6752]: https://github.com/enso-org/enso/pull/6752
[6719]: https://github.com/enso-org/enso/pull/6719
[6474]: https://github.com/enso-org/enso/pull/6474
[6844]: https://github.com/enso-org/enso/pull/6844
[6827]: https://github.com/enso-org/enso/pull/6827
[6918]: https://github.com/enso-org/enso/pull/6918
[6893]: https://github.com/enso-org/enso/pull/6893
[7028]: https://github.com/enso-org/enso/pull/7028
[7014]: https://github.com/enso-org/enso/pull/7014
[7146]: https://github.com/enso-org/enso/pull/7146
[7151]: https://github.com/enso-org/enso/pull/7151
[7164]: https://github.com/enso-org/enso/pull/7164
[7372]: https://github.com/enso-org/enso/pull/7372

#### EnsoGL (rendering engine)

- [You can change font and set letters bold in the <code>text::Area</code>
  component][3385]. Use the <code>set_font</code> and
  <code>set_bold_bytes</code> respectively.
- [Fixed a text rendering issue in nested sublayer][3486].
- [Added a new component: Grid View.][3588] It's parametrized by Entry object,
  display them arranged in a Grid. It does not instantiate all entries, only
  those visible, and re-use created entries during scrolling thus achieving
  great performance. There are variants of grid view with selection and
  highlight, scrollbars, and both.
- [Massive improvements of text rendering performance][3776]. Different text
  instances are now reusing the shape shaders and the same sprite system under
  the hood. This drastically reduces the amount of required draw calls for
  scenes with a lot of text.
- [Text rendering quality improvements][3855]. Glyphs are now hinted in a better
  way. Also, additional fine-tuning is performed per font and per host operating
  system.
- [Display objects can now emit and receive events in the same style as
  JavaScript DOM events][3863]. The events system implements very similar
  behavior to the one described here:
  https://javascript.info/bubbling-and-capturing.
- [Added a new component: Slider][3852]. It allows adjusting a numeric value
  with the mouse. The precision of these adjustments can be increased or
  decreased.
- [Slider component functionality improvements][3885]. The slider component now
  supports multiple ways to handle out-of-range values. The slider's value can
  be edited as text, and a new vertical slider layout is available.
- [Added ProjectsGrid view for Cloud Dashboard][3857]. It provides the first
  steps towards migrating the Cloud Dashboard from the existing React (web-only)
  implementation towards a shared structure that can be used in both the Desktop
  and Web versions of the IDE.
- [Removed Cloud Dashboard][4047]. The Cloud Dashboard was being rewritten in
  EnsoGL but after internal discussion we've decided to rewrite it in React,
  with a shared implementation between the Desktop and Web versions of the IDE.
- [Added a new component: Dropdown][3985]. A list of selectable labeled entries,
  suitable for single and multi-select scenarios.
- [Compile-time shader optimizer was implemented][4003]. It is capable of
  extracting non-optimized shaders from the compiled WASM artifacts, running
  stand-alone optimization toolchain (glslc, spirv-opt, spirv-cross), and
  injecting optimized shaders back to WASM during its initialization process.
  Unfortunately, it caused our theme system to stop working correctly, because
  generated shaders differ per theme (only light theme is available, the dark
  theme has been disabled). We will support multiple themes in the future, but
  this is not on our priority list right now.
- [Performance monitor was extended with the ability to print details of actions
  performed in a given frame][5895]. In particular, you can now inspect names of
  all symbols rendered in a given frame. You can also pause the performance
  monitor and inspect results recorded in the past.
- [ToggleButtons can now have tooltips][6035].
- [Rendering of tooltips was improved.][6097] Their text is now more vertically
  centered and the delay before showing them was extended.
- [Accurate GPU performance measurements have been implemented][6595]. It is
  possible now to track both the time spent on both the CPU and the GPU sides.

[3857]: https://github.com/enso-org/enso/pull/3857
[3985]: https://github.com/enso-org/enso/pull/3985
[4003]: https://github.com/enso-org/enso/pull/4003
[4047]: https://github.com/enso-org/enso/pull/4047
[5895]: https://github.com/enso-org/enso/pull/5895
[6035]: https://github.com/enso-org/enso/pull/6035
[6097]: https://github.com/enso-org/enso/pull/6097
[6130]: https://github.com/enso-org/enso/pull/6130
[6366]: https://github.com/enso-org/enso/pull/6366
[6341]: https://github.com/enso-org/enso/pull/6341
[6470]: https://github.com/enso-org/enso/pull/6470
[6595]: https://github.com/enso-org/enso/pull/6595
[6487]: https://github.com/enso-org/enso/pull/6487
[6512]: https://github.com/enso-org/enso/pull/6512

#### Enso Standard Library

- [Implemented `Vector.distinct` allowing to remove duplicate elements from a
  Vector][3224]
- [Implemented `Duration.time_execution` allowing timing of the execution of an
  expression within the UI][3229]
- [Improved performance of `Vector.filter` and `Vector.each`; implemented
  `Vector.filter_with_index`. Made `Vector.at` accept negative indices and
  ensured it fails with a dataflow error on out of bounds access instead of an
  internal Java exception.][3232]
- [Implemented the `Table.select_columns` operation.][3230]
- [Implemented the `Table.remove_columns` and `Table.reorder_columns`
  operations.][3240]
- [Implemented the `Table.sort_columns` operation.][3250]
- [Fixed `Vector.sort` to handle tail-recursive comparators][3256]
- [Implemented `Range.find`, `Table.rename_columns` and
  `Table.use_first_row_as_names` operations][3249]
- [Implemented `Text.at` and `Text.is_digit` methods][3269]
- [Implemented `Runtime.get_stack_trace` together with some utilities to process
  stack traces and code locations][3271]
- [Implemented `Vector.flatten`][3259]
- [Significant performance improvement in `Natural_Order` and new `Faker`
  methods added to `Standard.Test`][3276]
- [Implemented `Integer.parse`][3283]
- [Made `Text.compare_to` correctly handle Unicode normalization][3282]
- [Extend `Text.contains` API to support regex and case insensitive
  search.][3285]
- [Implemented new `Text.take` and `Text.drop` functions, replacing existing
  functions][3287]
- [Implemented new `Text.starts_with` and `Text.ends_with` functions, replacing
  existing functions][3292]
- [Implemented `Text.to_case`, replacing `Text.to_lower_case` and
  `Text.to_upper_case`][3302]
- [Implemented initial `Table.group_by` function on Standard.Table][3305]
- [Implemented `Text.pad` and `Text.trim`][3309]
- [Updated `Text.repeat` and added `*` operator shorthand][3310]
- [General improved Vector performance and new `Vector.each_with_index`,
  `Vector.fold_with_index` and `Vector.take` methods.][3236]
- [Implemented new `Text.insert` method][3311]
- [Implemented `Bool.compare_to` method][3317]
- [Implemented `Map.first`, `Map.last` functions. Expanded `Table.group_by` to
  also compute mode, percentile, minimum, maximum.][3318]
- [Implemented `Text.location_of` and `Text.location_of_all` methods.][3324]
- [Replaced `Table.group_by` with `Table.aggregate`][3339]
- [Implemented `Panic.catch` and helper functions for handling errors. Added a
  type parameter to `Panic.recover` to recover specific types of errors.][3344]
- [Added warning handling to `Table.aggregate`][3349]
- [Improved performance of `Table.aggregate` and full warnings
  implementation][3364]
- [Implemented `Text.reverse`][3377]
- [Implemented support for most Table aggregations in the Database
  backend.][3383]
- [Update `Text.replace` to new API.][3393]
- [Add encoding support to `Text.bytes` and `Text.from_bytes`. Renamed and added
  encoding to `File.read_text`. New `File.read` API.][3390]
- [Improved the `Range` type. Added a `down_to` counterpart to `up_to` and
  `with_step` allowing to change the range step.][3408]
- [Aligned `Text.split` API with other methods and added `Text.lines`.][3415]
- [Implemented a basic reader for the `Delimited` file format.][3424]
- [Implemented a reader for the `Excel` file format.][3425]
- [Added custom encoding support to the `Delimited` file format reader.][3430]
- [Implemented `compute` method on `Vector` for statistics calculations.][3442]
- [Promote get and put to be methods of Ref type rather than of Ref
  module][3457]
- [Implemented `Table.parse_values`, parsing text columns according to a
  specified type.][3455]
- [Promote with, take, finalize to be methods of Managed_Resource
  instance][3460]
- [Implemented automatic type detection for `Table.parse_values`.][3462]
- [Integrated value parsing with the `Delimited` file reader.][3463]
- [Implemented the `Infer` setting for headers in the `Delimited` file format
  and made it the default.][3472]
- [Implemented a `Table.from Text` conversion allowing to parse strings
  representing `Delimited` files without storing them on the filesystem.][3478]
- [Added rank data, correlation and covariance statistics for `Vector`][3484]
- [Implemented `Table.order_by` for the SQLite backend.][3502]
- [Implemented `Table.order_by` for the PostgreSQL backend.][3514]
- [Implemented `Table.order_by` for the in-memory table.][3515]
- [Renamed `File_Format.Text` to `Plain_Text`, updated `File_Format.Delimited`
  API and added builders for customizing less common settings.][3516]
- [Allow control of sort direction in `First` and `Last` aggregations.][3517]
- [Implemented `Text.write`, replacing `File.write_text`.][3518]
- [Removed obsolete `select`, `group`, `sort` and releated types from
  tables.][3519]
- [Removed obsolete `from_xls` and `from_xlsx` functions. Added support for
  reading column names from first row in `File_Format.Excel`][3523]
- [Added `File_Format.Delimited` support to `Table.write` for new files.][3528]
- [Adjusted `Database.connect` API to new design.][3542]
- [Added `File_Format.Excel` support to `Table.write` for new files.][3551]
- [identity,const,flip,curry,uncurry functions][3554]
- [Added append support for `File_Format.Excel`.][3558]
- [Added support for custom encodings in `File_Format.Delimited` writing.][3564]
- [Allow filtering caught error type in `Error.catch`.][3574]
- [Implemented `Append` mode for `File_Format.Delimited`.][3573]
- [Added `Vector.write_bytes` function and removed old `File.write_bytes`][3583]
- [Added `line_endings` and `comment_character` options to
  `File_Format.Delimited`.][3581]
- [Fixed the case of various type names and library paths][3590]
- [Added support for parsing `.pgpass` file and `PG*` environment variables for
  the Postgres connection][3593]
- [Added `Regression` to the `Standard.Base` library and removed legacy `Model`
  type from `Standard.Table`.][3601]
- [Created `Index_Sub_Range` type and updated `Text.take` and
  `Text.drop`.][3617]
- [Added `Vector.from_polyglot_array` to make `Vector`s backed by polyglot
  Arrays][3628]
- [Updated `Vector.take` and `Vector.drop` and removed their obsolete
  counterparts.][3629]
- [Short-hand syntax for `order_by` added.][3643]
- [Expanded `Table.at` to support index access and added `Table.column_count`
  method.][3644]
- [Removed `Array.set_at`.][3634]
- [Added various date part functions to `Date` and `Date_Time`.][3669]
- [Implemented `Table.take` and `Table.drop` for the in-memory backend.][3647]
- [Implemented specialized storage for the in-memory Table.][3673]
- [Implemented `Table.distinct` for the in-memory backend.][3684]
- [Added `databases`, `schemas`, `tables` support to database Connection.][3632]
- [Implemented `start_of` and `end_of` methods for date/time types allowing to
  find start and end of a period of time containing the provided time.][3695]
- [Implemented `type_of` and `is_of_type` methods for getting the type of a
  value and comparing types, respectively.][3722]
- [Implemented `work_days_until` for counting work dys between dates and
  `add_work_days` which allows to shift a date by a number of work days.][3726]
- [Added `query` and `read` functions to Database connections.][3727]
- [Added `Date_Period.Week` to `start_of` and `end_of` methods.][3733]
- [Replaced `Table.where` with a new API relying on `Table.filter`.][3750]
- [Added `Filter_Condition` to `Vector`, `Range` and `List`.][3770]
- [Extended `Filter_Condition` with `Is_Empty`, `Not_Empty`, `Like` and
  `Not_Like`.][3775]
- [Reimplemented `Duration` as a built-in type.][3759]
- [Implemented `Table.replace_text` for in-memory table.][3793]
- [Extended `Filter_Condition` with `Is_In` and `Not_In`.][3790]
- [Replaced `Table.drop_missing_rows` with `filter_blank_rows` with an updated
  API.][3805]
- [Replaced `Table.drop_missing_columns` with
  `Table.remove_columns Column_Selector.Blank_Columns` by adding the new column
  selector variant.][3812]
- [Implemented `Table.rows` giving access to a vector of rows.][3827]
- [Define Enso epoch start as 15th October 1582][3804]
- [Implemented `Period` type][3818]
- [Implemented new functions on Column and added expression syntax support to
  create derived Columns.][3782]
- [Added support for milli and micro seconds, new short form for rename_columns
  and fixed issue with compare_to versus Nothing][3874]
- [Aligned `Text.match`/`Text.locate` API][3841]
- [There is a new API to lazily feed visualisation information to the
  IDE.][3910]
- [Added `transpose` and `cross_tab` to the In-Memory Table.][3919]
- [Improvements to JSON, Pair, Statistics and other minor tweaks.][3964]
- [Overhauled the JSON support (now based of JavaScript), `Data.fetch` and other
  minor tweaks][3987]
- [Enable Date, Time and DateTime to be read and written to Excel.][3997]
- [Aligning core APIs for Vector, List and Range. Adding some missing functions
  to the types.][4026]
- [Implemented `Table.distinct` for Database backends.][4027]
- [Implemented `Table.union` for the in-memory backend.][4052]
- [Implemented `Table.cross_join` and `Table.zip` for the in-memory
  backend.][4063]
- [Updated `Text.starts_with`, `Text.ends_with` and `Text.contains` to new
  simpler API.][4078]
- [Updated `Table.set` to new API. New `Column.parse` function and added case
  sensitivity to `Filter_Condition` and column functions.][4097]
- [Updated column selector APIs and new `Excel_Workbook` type.][5646]
- [Moved regex functionality out of `Text.locate` and `Text.locate_all` into
  `Text.match` and `Text.match_all`.][5679]
- [`File.parent` may return `Nothing`.][5699]
- [Removed non-regex functionality from `is_match`, `match`, and `match_all`,
  and renamed them to `match`, `find`, `find_all` (respectively).][5721]
- [Updated `rename_columns` to new API. Added `first_row`, `second_row` and
  `last_row` to Table types][5719]
- [Introducing `Meta.Type`.][5768]
- [Remove many regex compile flags; separated `match` into `match` and
  `match_all`.][5785]
- [Aligned names of columns created by column operations.][5850]
- [Improved `cross_tab`. Renamed `fill_missing` and `is_missing` to
  `fill_nothing` and `is_nothing`. Added `fill_empty`.][5863]
- [Removed many regex compile flags from `replace`; added `only_first` and
  `use_regex` flag.][5959]
- [Implemented proper support for Value Types in the Table library.][6073]
- [Removed many regex compile flags from `split`; added `only_first` and
  `use_regex` flag.][6116]
- [Added `Text.tokenize`][6150]
- [Added support for Date/Time columns in the Postgres backend and added
  `year`/`month`/`day` operations to Table columns.][6153]
- [`Text.split` can now take a vector of delimiters.][6156]
- [Add `has_warnings`, `remove_warnings` and `throw_on_warning` extension
  methods.][6176]
- [Implemented `Table.union` for the Database backend.][6204]
- [Array & Vector have the same methods & behavior][6218]
- [Implemented `Table.split` and `Table.tokenize` for in-memory tables.][6233]
- [Added `trim` and `replace` to `Column`. Enhanced number parsing with support
  for thousands and decimal point automatic detection.][6253]
- [Implemented `Table.parse_text_to_table`.][6294]
- [Added `Table.parse_to_columns`.][6383]
- [Added parsing methods for `Integer`, `Decimal`, `Json`, `Date`, `Date_Time`,
  `Time_Of_Day`, `Time_Zone`, and `URI` to `Text`.][6404]
- [Implemented `create_database_table` allowing upload of in-memory
  tables.][6429]
- [Added execution context control to writing files and dry run capabilities to
  `Text.write`.][6459]
- [Implemented `create_database_table` allowing saving queries as database
  tables.][6467]
- [Implemented `Column.format` for in-memory `Column`s.][6538]
- [Added `at_least_one` flag to `Table.tokenize_to_rows`.][6539]
- [Moved `Redshift` connector into a separate `AWS` library.][6550]
- [Added `Date_Range`.][6621]
- [Implemented the `cast` operation for `Table` and `Column`.][6711]
- [Added `.round` and `.int` to `Integer` and `Decimal`.][6743]
- [Added `.round`, `.truncate`, `.ceil`, and `.floor` to `Column`.][6817]
- [Added execution control to `Table.write` and various bug fixes.][6835]
- [Implemented `Table.add_row_number`.][6890]
- [Handling edge cases in rounding.][6922]
- [Split `Table.create_database_table` into `Connection.create_table` and
  `Table.select_into_database_table`.][6925]
- [Speed improvements to `Column` `.truncate`, `.ceil`, and `.floor`.][6941]
- [Implemented addition and subtraction for `Date_Period` and
  `Time_Period`.][6956]
- [Added AWS credential support and initial S3 list buckets API.][6973]
- [Added `round`, `ceil`, `floor`, `truncate` to the In-Database Column type]
  [6988]
- [Implemented `Table.update_database_table`.][7035]
- [Removed `module` argument from `enso_project` and other minor tweaks.][7052]
- [Integrated Database write operations with Execution Contexts.][7072]
- [`Column.fill_nothing` and `.fill_empty` no longer rename the column. Added
  `Table.fill_nothing` and `.fill_empty`.][7166]
- [Implemented `add_row_number` for Database tables.][7174]
- [Added `replace` to in-memory table. Changed replace for `Text`, in-memory
  `Column`, and in-memory `Table` to take a `Regex` in addition to a `Text`.]
  [7223]
- [Added `cross_join` support to database tables.][7234]
- [Improving date/time support in Table - added `date_diff`, `date_add`,
  `date_part` and some shorthands. Extended `Time_Period` with milli-, micro-
  and nanosecond periods.][7221]
- [Retire `Column_Selector` and allow regex based selection of columns.][7295]
- [`Text.parse_to_table` can take a `Regex`.][7297]

[debug-shortcuts]:
  https://github.com/enso-org/enso/blob/develop/app/gui/docs/product/shortcuts.md#debug
[3153]: https://github.com/enso-org/enso/pull/3153
[3655]: https://github.com/enso-org/enso/pull/3655
[3166]: https://github.com/enso-org/enso/pull/3166
[3181]: https://github.com/enso-org/enso/pull/3181
[3186]: https://github.com/enso-org/enso/pull/3186
[3193]: https://github.com/enso-org/enso/pull/3193
[3208]: https://github.com/enso-org/enso/pull/3208
[3224]: https://github.com/enso-org/enso/pull/3224
[3229]: https://github.com/enso-org/enso/pull/3229
[3231]: https://github.com/enso-org/enso/pull/3231
[3232]: https://github.com/enso-org/enso/pull/3232
[3230]: https://github.com/enso-org/enso/pull/3230
[3240]: https://github.com/enso-org/enso/pull/3240
[3250]: https://github.com/enso-org/enso/pull/3250
[3256]: https://github.com/enso-org/enso/pull/3256
[3249]: https://github.com/enso-org/enso/pull/3249
[3264]: https://github.com/enso-org/enso/pull/3264
[3269]: https://github.com/enso-org/enso/pull/3269
[3271]: https://github.com/enso-org/enso/pull/3271
[3259]: https://github.com/enso-org/enso/pull/3259
[3273]: https://github.com/enso-org/enso/pull/3273
[3276]: https://github.com/enso-org/enso/pull/3276
[3278]: https://github.com/enso-org/enso/pull/3278
[3283]: https://github.com/enso-org/enso/pull/3283
[3282]: https://github.com/enso-org/enso/pull/3282
[3285]: https://github.com/enso-org/enso/pull/3285
[3287]: https://github.com/enso-org/enso/pull/3287
[3292]: https://github.com/enso-org/enso/pull/3292
[3301]: https://github.com/enso-org/enso/pull/3301
[3302]: https://github.com/enso-org/enso/pull/3302
[3305]: https://github.com/enso-org/enso/pull/3305
[3309]: https://github.com/enso-org/enso/pull/3309
[3310]: https://github.com/enso-org/enso/pull/3310
[3316]: https://github.com/enso-org/enso/pull/3316
[3236]: https://github.com/enso-org/enso/pull/3236
[3311]: https://github.com/enso-org/enso/pull/3311
[3317]: https://github.com/enso-org/enso/pull/3317
[3318]: https://github.com/enso-org/enso/pull/3318
[3324]: https://github.com/enso-org/enso/pull/3324
[3327]: https://github.com/enso-org/enso/pull/3327
[3339]: https://github.com/enso-org/enso/pull/3339
[3344]: https://github.com/enso-org/enso/pull/3344
[3346]: https://github.com/enso-org/enso/pull/3346
[3349]: https://github.com/enso-org/enso/pull/3349
[3361]: https://github.com/enso-org/enso/pull/3361
[3364]: https://github.com/enso-org/enso/pull/3364
[3373]: https://github.com/enso-org/enso/pull/3373
[3377]: https://github.com/enso-org/enso/pull/3377
[3366]: https://github.com/enso-org/enso/pull/3366
[3379]: https://github.com/enso-org/enso/pull/3379
[3381]: https://github.com/enso-org/enso/pull/3381
[3391]: https://github.com/enso-org/enso/pull/3391
[3383]: https://github.com/enso-org/enso/pull/3383
[3385]: https://github.com/enso-org/enso/pull/3385
[3392]: https://github.com/enso-org/enso/pull/3392
[3393]: https://github.com/enso-org/enso/pull/3393
[3390]: https://github.com/enso-org/enso/pull/3390
[3408]: https://github.com/enso-org/enso/pull/3408
[3415]: https://github.com/enso-org/enso/pull/3415
[3424]: https://github.com/enso-org/enso/pull/3424
[3425]: https://github.com/enso-org/enso/pull/3425
[3430]: https://github.com/enso-org/enso/pull/3430
[3442]: https://github.com/enso-org/enso/pull/3442
[3457]: https://github.com/enso-org/enso/pull/3457
[3455]: https://github.com/enso-org/enso/pull/3455
[3460]: https://github.com/enso-org/enso/pull/3460
[3462]: https://github.com/enso-org/enso/pull/3462
[3463]: https://github.com/enso-org/enso/pull/3463
[3472]: https://github.com/enso-org/enso/pull/3472
[3486]: https://github.com/enso-org/enso/pull/3486
[3478]: https://github.com/enso-org/enso/pull/3478
[3484]: https://github.com/enso-org/enso/pull/3484
[3502]: https://github.com/enso-org/enso/pull/3502
[3514]: https://github.com/enso-org/enso/pull/3514
[3515]: https://github.com/enso-org/enso/pull/3515
[3516]: https://github.com/enso-org/enso/pull/3516
[3517]: https://github.com/enso-org/enso/pull/3517
[3518]: https://github.com/enso-org/enso/pull/3518
[3519]: https://github.com/enso-org/enso/pull/3519
[3523]: https://github.com/enso-org/enso/pull/3523
[3528]: https://github.com/enso-org/enso/pull/3528
[3530]: https://github.com/enso-org/enso/pull/3530
[3542]: https://github.com/enso-org/enso/pull/3542
[3551]: https://github.com/enso-org/enso/pull/3551
[3552]: https://github.com/enso-org/enso/pull/3552
[3554]: https://github.com/enso-org/enso/pull/3554
[3558]: https://github.com/enso-org/enso/pull/3558
[3564]: https://github.com/enso-org/enso/pull/3564
[3574]: https://github.com/enso-org/enso/pull/3574
[3573]: https://github.com/enso-org/enso/pull/3573
[3583]: https://github.com/enso-org/enso/pull/3583
[3581]: https://github.com/enso-org/enso/pull/3581
[3588]: https://github.com/enso-org/enso/pull/3588
[3590]: https://github.com/enso-org/enso/pull/3590
[3593]: https://github.com/enso-org/enso/pull/3593
[3601]: https://github.com/enso-org/enso/pull/3601
[3617]: https://github.com/enso-org/enso/pull/3617
[3628]: https://github.com/enso-org/enso/pull/3628
[3629]: https://github.com/enso-org/enso/pull/3629
[3632]: https://github.com/enso-org/enso/pull/3632
[3641]: https://github.com/enso-org/enso/pull/3641
[3643]: https://github.com/enso-org/enso/pull/3643
[3644]: https://github.com/enso-org/enso/pull/3644
[3645]: https://github.com/enso-org/enso/pull/3645
[3648]: https://github.com/enso-org/enso/pull/3648
[3661]: https://github.com/enso-org/enso/pull/3661
[3665]: https://github.com/enso-org/enso/pull/3665
[3634]: https://github.com/enso-org/enso/pull/3634
[3667]: https://github.com/enso-org/enso/pull/3667
[3669]: https://github.com/enso-org/enso/pull/3669
[3647]: https://github.com/enso-org/enso/pull/3647
[3673]: https://github.com/enso-org/enso/pull/3673
[3684]: https://github.com/enso-org/enso/pull/3684
[3691]: https://github.com/enso-org/enso/pull/3691
[3695]: https://github.com/enso-org/enso/pull/3695
[3722]: https://github.com/enso-org/enso/pull/3722
[3726]: https://github.com/enso-org/enso/pull/3726
[3727]: https://github.com/enso-org/enso/pull/3727
[3733]: https://github.com/enso-org/enso/pull/3733
[3749]: https://github.com/enso-org/enso/pull/3749
[3750]: https://github.com/enso-org/enso/pull/3750
[3770]: https://github.com/enso-org/enso/pull/3770
[3775]: https://github.com/enso-org/enso/pull/3775
[3759]: https://github.com/enso-org/enso/pull/3759
[3793]: https://github.com/enso-org/enso/pull/3793
[3790]: https://github.com/enso-org/enso/pull/3790
[3805]: https://github.com/enso-org/enso/pull/3805
[3812]: https://github.com/enso-org/enso/pull/3812
[3823]: https://github.com/enso-org/enso/pull/3823
[3827]: https://github.com/enso-org/enso/pull/3827
[3824]: https://github.com/enso-org/enso/pull/3824
[3804]: https://github.com/enso-org/enso/pull/3804
[3818]: https://github.com/enso-org/enso/pull/3818
[3776]: https://github.com/enso-org/enso/pull/3776
[3855]: https://github.com/enso-org/enso/pull/3855
[3836]: https://github.com/enso-org/enso/pull/3836
[3782]: https://github.com/enso-org/enso/pull/3782
[3863]: https://github.com/enso-org/enso/pull/3863
[3874]: https://github.com/enso-org/enso/pull/3874
[3852]: https://github.com/enso-org/enso/pull/3852
[3841]: https://github.com/enso-org/enso/pull/3841
[3885]: https://github.com/enso-org/enso/pull/3885
[3910]: https://github.com/enso-org/enso/pull/3910
[3919]: https://github.com/enso-org/enso/pull/3919
[3923]: https://github.com/enso-org/enso/pull/3923
[3950]: https://github.com/enso-org/enso/pull/3950
[3964]: https://github.com/enso-org/enso/pull/3964
[3967]: https://github.com/enso-org/enso/pull/3967
[3987]: https://github.com/enso-org/enso/pull/3987
[3878]: https://github.com/enso-org/enso/pull/3878
[3997]: https://github.com/enso-org/enso/pull/3997
[4013]: https://github.com/enso-org/enso/pull/4013
[4026]: https://github.com/enso-org/enso/pull/4026
[4027]: https://github.com/enso-org/enso/pull/4027
[4044]: https://github.com/enso-org/enso/pull/4044
[4052]: https://github.com/enso-org/enso/pull/4052
[4063]: https://github.com/enso-org/enso/pull/4063
[4078]: https://github.com/enso-org/enso/pull/4078
[4085]: https://github.com/enso-org/enso/pull/4085
[4097]: https://github.com/enso-org/enso/pull/4097
[4115]: https://github.com/enso-org/enso/pull/4115
[4120]: https://github.com/enso-org/enso/pull/4120
[4050]: https://github.com/enso-org/enso/pull/4050
[4072]: https://github.com/enso-org/enso/pull/4072
[5582]: https://github.com/enso-org/enso/pull/5582
[5645]: https://github.com/enso-org/enso/pull/5645
[5646]: https://github.com/enso-org/enso/pull/5646
[5656]: https://github.com/enso-org/enso/pull/5656
[5678]: https://github.com/enso-org/enso/pull/5678
[5679]: https://github.com/enso-org/enso/pull/5679
[5699]: https://github.com/enso-org/enso/pull/5699
[5719]: https://github.com/enso-org/enso/pull/5719
[5721]: https://github.com/enso-org/enso/pull/5721
[5757]: https://github.com/enso-org/enso/pull/5757
[5768]: https://github.com/enso-org/enso/pull/5768
[5774]: https://github.com/enso-org/enso/pull/5774
[5779]: https://github.com/enso-org/enso/pull/5779
[5785]: https://github.com/enso-org/enso/pull/5785
[5798]: https://github.com/enso-org/enso/pull/5798
[5802]: https://github.com/enso-org/enso/pull/5802
[5850]: https://github.com/enso-org/enso/pull/5850
[5863]: https://github.com/enso-org/enso/pull/5863
[5917]: https://github.com/enso-org/enso/pull/5917
[5705]: https://github.com/enso-org/enso/pull/5705
[5959]: https://github.com/enso-org/enso/pull/5959
[6073]: https://github.com/enso-org/enso/pull/6073
[6116]: https://github.com/enso-org/enso/pull/6116
[6150]: https://github.com/enso-org/enso/pull/6150
[6153]: https://github.com/enso-org/enso/pull/6153
[6156]: https://github.com/enso-org/enso/pull/6156
[6176]: https://github.com/enso-org/enso/pull/6176
[6204]: https://github.com/enso-org/enso/pull/6204
[6077]: https://github.com/enso-org/enso/pull/6077
[6218]: https://github.com/enso-org/enso/pull/6218
[6233]: https://github.com/enso-org/enso/pull/6233
[6253]: https://github.com/enso-org/enso/pull/6253
[6294]: https://github.com/enso-org/enso/pull/6294
[6383]: https://github.com/enso-org/enso/pull/6383
[6404]: https://github.com/enso-org/enso/pull/6404
[6347]: https://github.com/enso-org/enso/pull/6347
[6429]: https://github.com/enso-org/enso/pull/6429
[6459]: https://github.com/enso-org/enso/pull/6459
[6467]: https://github.com/enso-org/enso/pull/6467
[6538]: https://github.com/enso-org/enso/pull/6538
[6539]: https://github.com/enso-org/enso/pull/6539
[6550]: https://github.com/enso-org/enso/pull/6550
[6621]: https://github.com/enso-org/enso/pull/6621
[6711]: https://github.com/enso-org/enso/pull/6711
[6743]: https://github.com/enso-org/enso/pull/6743
[6817]: https://github.com/enso-org/enso/pull/6817
[6835]: https://github.com/enso-org/enso/pull/6835
[6890]: https://github.com/enso-org/enso/pull/6890
[6922]: https://github.com/enso-org/enso/pull/6922
[6925]: https://github.com/enso-org/enso/pull/6925
[6941]: https://github.com/enso-org/enso/pull/6941
[6956]: https://github.com/enso-org/enso/pull/6956
[6973]: https://github.com/enso-org/enso/pull/6973
[6988]: https://github.com/enso-org/enso/pull/6988
[7035]: https://github.com/enso-org/enso/pull/7035
[7052]: https://github.com/enso-org/enso/pull/7052
[7072]: https://github.com/enso-org/enso/pull/7072
[7166]: https://github.com/enso-org/enso/pull/7166
[7174]: https://github.com/enso-org/enso/pull/7174
[7223]: https://github.com/enso-org/enso/pull/7223
[7234]: https://github.com/enso-org/enso/pull/7234
[7221]: https://github.com/enso-org/enso/pull/7221
[7295]: https://github.com/enso-org/enso/pull/7295
[7297]: https://github.com/enso-org/enso/pull/7297

#### Enso Compiler

- [Added overloaded `from` conversions.][3227]
- [Upgraded to Graal VM 21.3.0][3258]
- [Added the ability to decorate values with warnings.][3248]
- [Fixed issues related to constructors' default arguments][3330]
- [Fixed compiler issue related to module cache.][3367]
- [Fixed execution of defaulted arguments of Atom Constructors][3358]
- [Converting Enso Date to java.time.LocalDate and back][3559]
- [Incremental Reparsing of a Simple Edits][3508]
- [Functions with all-defaulted arguments now execute automatically][3414]
- [Provide `tagValues` for function arguments in the language server][3422]
- [Delay construction of Truffle nodes to speed initialization][3429]
- [Frgaal compiler integration to allow for latest Java constructs][3421]
- [Support for Chrome developer tools --inspect option][3432]
- [Move Builtin Types and Methods definitions to stdlib][3363]
- [Reduce boilerplate by generating BuiltinMethod nodes from simple method
  signatures][3444]
- [Generate boilerplate classes related to error handling and varargs in
  builtins from method signatures][3454]
- [Avoid needless concatenations of warning/error messages][3465]
- [Added a full-blown DSL for builtins][3471]
- [Integration of Enso with Ideal Graph Visualizer][3533]
- [Lazy evaluation of RHS argument for || and &&][3492]
- [Drop Core implementation of IR][3512]
- [Replace `this` with `self`][3524]
- [Introduce a smaller version of the standard library, just for testing][3531]
- [Remove `here` and make method name resolution case-sensitive][3531]
- [Explicit `self`][3569]
- [Added benchmarking tool for the language server][3578]
- [Support module imports using a qualified name][3608]
- [Using parser written in Rust.][3611]
- [Enable caching in visualisation functions][3618]
- [Update Scala compiler and libraries][3631]
- [Support importing module methods][3633]
- [Support Autosave for open buffers][3637]
- [Generate native-image for engine-runner][3638]
- [Support pattern matching on constants][3641]
- [Builtin Date_Time, Time_Of_Day and Zone types for better polyglot
  support][3658]
- [Implement new specification of data types: `type` has a runtime
  representation, every atom has a type][3671]
- [main = "Hello World!" is valid Enso sample][3696]
- [Invalidate module's IR cache if imported module changed][3703]
- [Don't rename imported Main module that only imports names][3710]
- [Notify node status to the IDE][3729]
- [Make instance methods callable like statics][3764]
- [Distinguish static and instance methods][3740]
- [By-type pattern matching][3742]
- [Fix performance of method calls on polyglot arrays][3781]
- [Improved support for static and non-static builtins][3791]
- [Missing foreign language generates proper Enso error][3798]
- [Connecting IGV 4 Enso with Engine sources][3810]
- [Made Vector performance to be on par with Array][3811]
- [Introduced IO Permission Contexts][3828]
- [Accept Array-like object seamlessly in builtins][3817]
- [Initialize Builtins at Native Image build time][3821]
- [Split Atom suggestion entry to Type and Constructor][3835]
- [Any number can be converted to double][3865]
- [Update to GraalVM 22.3.0][3663]
- [Connecting IGV 4 Enso with Engine sources][3810]
- [Add the `Self` keyword referring to current type][3844]
- [Support VCS for projects in Language Server][3851]
- [Support multiple exports of the same module][3897]
- [Import modules' extension methods only with unqualified imports][3906]
- [Support expression evaluation in chromeinspector console][3941]
- [Don't export polyglot symbols][3915]
- [From/all import must not include module in name resolution][3931]
- [Vector returns warnings of individual elements][3938]
- [Enso.getMetaObject, Type.isMetaInstance and Meta.is_a consolidation][3949]
- [Add executionContext/interrupt API command][3952]
- [Any.== is a builtin method][3956]
- [Simplify exception handling for polyglot exceptions][3981]
- [Simplify compilation of nested patterns][4005]
- [IGV can jump to JMH sources & more][4008]
- [Basic support of VSCode integration][4014]
- [Sync language server with file system after VCS restore][4020]
- [`ArrayOverBuffer` behaves like an `Array` and `Array.sort` no longer sorts in
  place][4022]
- [Implement hashing functionality for all objects][3878]
- [Introducing Meta.atom_with_hole][4023]
- [Report failures in name resolution in type signatures][4030]
- [Attach visualizations to sub-expressions][4048]
- [Add Meta.get_annotation method][4049]
- [Resolve Fully Qualified Names][4056]
- [Optimize Atom storage layouts][3862]
- [Make instance methods callable like statics for builtin types][4077]
- [Convert large longs to doubles, safely, for host calls][4099]
- [Consistent ordering with comparators][4067]
- [Profile engine startup][4110]
- [Report type of polyglot values][4111]
- [Engine can now recover from serialization failures][5591]
- [Use sbt runEngineDistribution][5609]
- [Update to GraalVM 22.3.1][5602]
- [Cache library bindings to optimize import/export resolution][5700]
- [Comparators support partial ordering][5778]
- [Merge ordered and unordered comparators][5845]
- [Use SHA-1 for calculating hashes of modules' IR and bindings][5791]
- [Don't install Python component on Windows][5900]
- [Detect potential name conflicts between exported types and FQNs][5966]
- [Ensure calls involving warnings remain instrumented][6067]
- [One can define lazy atom fields][6151]
- [Replace IOContexts with Execution Environment and generic Context][6171]
- [Vector.sort handles incomparable types][5998]
- [Removing need for asynchronous thread to execute ResourceManager
  finalizers][6335]
- [Warning.get_all returns only unique warnings][6372]
- [Reimplement `enso_project` as a proper builtin][6352]
- [Limit number of reported warnings per value][6577]
- [Suggestions are updated only when the type of the expression changes][6755]
- [Add project creation time to project metadata][6780]
- [Upgrade GraalVM to 22.3.1 JDK17][6750]
- [Ascribed types are checked during runtime][6790]
- [Add compiler pass that discovers ambiguous and duplicated symbols][6868]
- [Improve and colorize compiler's diagnostic messages][6931]
- [Execute some runtime commands synchronously to avoid race conditions][6998]
- [Automatic conversion for runtime checked arguments][7009]
- [Scala 2.13.11 update][7010]
- [Add special handling for static method calls on Any][7033]
- [Improve parallel execution of commands and jobs in Language Server][7042]
- [Added retries when executing GraalVM updater][7079]
- [Add method call info for infix operators][7090]
- [`executionComplete` response is sent on successful execution only][7143]
- [Send info about function values][7168]
- [Cache dataflow errors][7193]
- [Add endpoint for downloading a project][7291]

[3227]: https://github.com/enso-org/enso/pull/3227
[3248]: https://github.com/enso-org/enso/pull/3248
[3258]: https://github.com/enso-org/enso/pull/3258
[3330]: https://github.com/enso-org/enso/pull/3330
[3358]: https://github.com/enso-org/enso/pull/3358
[3360]: https://github.com/enso-org/enso/pull/3360
[3367]: https://github.com/enso-org/enso/pull/3367
[3559]: https://github.com/enso-org/enso/pull/3559
[3508]: https://github.com/enso-org/enso/pull/3508
[3412]: https://github.com/enso-org/enso/pull/3412
[3414]: https://github.com/enso-org/enso/pull/3414
[3417]: https://github.com/enso-org/enso/pull/3417
[3422]: https://github.com/enso-org/enso/pull/3422
[3429]: https://github.com/enso-org/enso/pull/3429
[3421]: https://github.com/enso-org/enso/pull/3421
[3432]: https://github.com/enso-org/enso/pull/3432
[3363]: https://github.com/enso-org/enso/pull/3363
[3444]: https://github.com/enso-org/enso/pull/3444
[3453]: https://github.com/enso-org/enso/pull/3453
[3454]: https://github.com/enso-org/enso/pull/3454
[3461]: https://github.com/enso-org/enso/pull/3461
[3465]: https://github.com/enso-org/enso/pull/3465
[3471]: https://github.com/enso-org/enso/pull/3471
[3533]: https://github.com/enso-org/enso/pull/3533
[3492]: https://github.com/enso-org/enso/pull/3492
[3493]: https://github.com/enso-org/enso/pull/3493
[3505]: https://github.com/enso-org/enso/pull/3505
[3512]: https://github.com/enso-org/enso/pull/3512
[3524]: https://github.com/enso-org/enso/pull/3524
[3531]: https://github.com/enso-org/enso/pull/3531
[3562]: https://github.com/enso-org/enso/pull/3562
[3538]: https://github.com/enso-org/enso/pull/3538
[3569]: https://github.com/enso-org/enso/pull/3569
[3578]: https://github.com/enso-org/enso/pull/3578
[3611]: https://github.com/enso-org/enso/pull/3611
[3618]: https://github.com/enso-org/enso/pull/3618
[3608]: https://github.com/enso-org/enso/pull/3608
[3608]: https://github.com/enso-org/enso/pull/3608
[3631]: https://github.com/enso-org/enso/pull/3631
[3633]: https://github.com/enso-org/enso/pull/3633
[3637]: https://github.com/enso-org/enso/pull/3637
[3638]: https://github.com/enso-org/enso/pull/3638
[3641]: https://github.com/enso-org/enso/pull/3641
[3658]: https://github.com/enso-org/enso/pull/3658
[3671]: https://github.com/enso-org/enso/pull/3671
[3696]: https://github.com/enso-org/enso/pull/3696
[3703]: https://github.com/enso-org/enso/pull/3703
[3710]: https://github.com/enso-org/enso/pull/3710
[3729]: https://github.com/enso-org/enso/pull/3729
[3740]: https://github.com/enso-org/enso/pull/3740
[3764]: https://github.com/enso-org/enso/pull/3764
[3742]: https://github.com/enso-org/enso/pull/3742
[3781]: https://github.com/enso-org/enso/pull/3781
[3791]: https://github.com/enso-org/enso/pull/3791
[3798]: https://github.com/enso-org/enso/pull/3798
[3810]: https://github.com/enso-org/enso/pull/3810
[3811]: https://github.com/enso-org/enso/pull/3811
[3817]: https://github.com/enso-org/enso/pull/3817
[3821]: https://github.com/enso-org/enso/pull/3821
[3828]: https://github.com/enso-org/enso/pull/3828
[3835]: https://github.com/enso-org/enso/pull/3835
[3865]: https://github.com/enso-org/enso/pull/3865
[3663]: https://github.com/enso-org/enso/pull/3663
[3810]: https://github.com/enso-org/enso/pull/3810
[3844]: https://github.com/enso-org/enso/pull/3844
[3851]: https://github.com/enso-org/enso/pull/3851
[3862]: https://github.com/enso-org/enso/pull/3862
[3897]: https://github.com/enso-org/enso/pull/3897
[3906]: https://github.com/enso-org/enso/pull/3906
[3941]: https://github.com/enso-org/enso/pull/3941
[3915]: https://github.com/enso-org/enso/pull/3915
[3931]: https://github.com/enso-org/enso/pull/3931
[3938]: https://github.com/enso-org/enso/pull/3938
[3949]: https://github.com/enso-org/enso/pull/3949
[3952]: https://github.com/enso-org/enso/pull/3952
[3956]: https://github.com/enso-org/enso/pull/3956
[3981]: https://github.com/enso-org/enso/pull/3981
[4005]: https://github.com/enso-org/enso/pull/4005
[4008]: https://github.com/enso-org/enso/pull/4008
[4014]: https://github.com/enso-org/enso/pull/4014
[4020]: https://github.com/enso-org/enso/pull/4020
[4022]: https://github.com/enso-org/enso/pull/4022
[4023]: https://github.com/enso-org/enso/pull/4023
[4030]: https://github.com/enso-org/enso/pull/4030
[4048]: https://github.com/enso-org/enso/pull/4048
[4049]: https://github.com/enso-org/enso/pull/4049
[4056]: https://github.com/enso-org/enso/pull/4056
[4067]: https://github.com/enso-org/enso/pull/4067
[4077]: https://github.com/enso-org/enso/pull/4077
[4099]: https://github.com/enso-org/enso/pull/4099
[4110]: https://github.com/enso-org/enso/pull/4110
[4111]: https://github.com/enso-org/enso/pull/4111
[5591]: https://github.com/enso-org/enso/pull/5591
[5609]: https://github.com/enso-org/enso/pull/5609
[5602]: https://github.com/enso-org/enso/pull/5602
[5700]: https://github.com/enso-org/enso/pull/5700
[5778]: https://github.com/enso-org/enso/pull/5778
[5845]: https://github.com/enso-org/enso/pull/5845
[5791]: https://github.com/enso-org/enso/pull/5791
[5900]: https://github.com/enso-org/enso/pull/5900
[5966]: https://github.com/enso-org/enso/pull/5966
[5998]: https://github.com/enso-org/enso/pull/5998
[6067]: https://github.com/enso-org/enso/pull/6067
[6151]: https://github.com/enso-org/enso/pull/6151
[6171]: https://github.com/enso-org/enso/pull/6171
[6335]: https://github.com/enso-org/enso/pull/6335
[6372]: https://github.com/enso-org/enso/pull/6372
[6352]: https://github.com/enso-org/enso/pull/6352
[6577]: https://github.com/enso-org/enso/pull/6577
[6750]: https://github.com/enso-org/enso/pull/6750
[6755]: https://github.com/enso-org/enso/pull/6755
[6780]: https://github.com/enso-org/enso/pull/6780
[6790]: https://github.com/enso-org/enso/pull/6790
[6868]: https://github.com/enso-org/enso/pull/6868
[6931]: https://github.com/enso-org/enso/pull/6931
[6998]: https://github.com/enso-org/enso/pull/6998
[7009]: https://github.com/enso-org/enso/pull/7009
[7010]: https://github.com/enso-org/enso/pull/7010
[7033]: https://github.com/enso-org/enso/pull/7033
[7042]: https://github.com/enso-org/enso/pull/7042
[7079]: https://github.com/enso-org/enso/pull/7079
[7090]: https://github.com/enso-org/enso/pull/7090
[7143]: https://github.com/enso-org/enso/pull/7143
[7168]: https://github.com/enso-org/enso/pull/7168
[7193]: https://github.com/enso-org/enso/pull/7193
[7291]: https://github.com/enso-org/enso/pull/7291

# Enso 2.0.0-alpha.18 (2021-10-12)

<br/>![New Features](/docs/assets/tags/new_features.svg)

#### Enso Compiler

- [Updated Enso engine to version 0.2.30][engine-0.2.31]. If you're interested
  in the enhancements and fixes made to the Enso compiler, you can find their
  release notes
  [here](https://github.com/enso-org/enso/blob/develop/RELEASES.md).

<br/>![Bug Fixes](/docs/assets/tags/bug_fixes.svg)

#### Visual Environment

- [Fixed freezing after inactivity.][1776] When the IDE window was minimized or
  covered by other windows or invisible for any other reason for a duration
  around one minute or longer then it would often be frozen for some seconds on
  return. Now it is possible to interact with the IDE instantly, no matter how
  long it had been inactive.

<br/>

[1776]: https://github.com/enso-org/ide/pull/1776

# Enso 2.0.0-alpha.17 (2021-09-23)

<br/>![Bug Fixes](/docs/assets/tags/bug_fixes.svg)

#### Visual Environment

- [Correct handling of command-line flags.][1815] Command line arguments of the
  form `--backend=false` or `--backend false` are now handled as expected and
  turn off the "backend" option. The same fix has been applied to all other
  boolean command-line options as well.
- [Visualizations will be attached after project is ready.][1825] This addresses
  a rare issue when initially opened visualizations were automatically closed
  rather than filled with data.

<br/>

[1815]: https://github.com/enso-org/ide/pull/1815
[1825]: https://github.com/enso-org/ide/pull/1825

<br/>![New Features](/docs/assets/tags/new_features.svg)

#### Enso Compiler

- [Updated Enso engine to version 0.2.30][engine-0.2.30]. If you're interested
  in the enhancements and fixes made to the Enso compiler, you can find their
  release notes
  [here](https://github.com/enso-org/enso/blob/develop/RELEASES.md).

[engine-0.2.30]: https://github.com/enso-org/enso/blob/develop/RELEASES.md

# Enso 2.0.0-alpha.16 (2021-09-16)

<br/>![New Features](/docs/assets/tags/new_features.svg)

#### Visual Environment

- [Auto-layout for new nodes.][1755] When a node is selected and a new node gets
  created below using <kbd>Tab</kbd> then the new node is automatically
  positioned far enough to the right to find sufficient space and avoid
  overlapping with existing nodes.

[1755]: https://github.com/enso-org/ide/pull/1755

#### Enso Compiler

- [Updated Enso engine to version 0.2.29][engine-0.2.29]. If you're interested
  in the enhancements and fixes made to the Enso compiler, you can find their
  release notes
  [here](https://github.com/enso-org/enso/blob/develop/RELEASES.md).

[engine-0.2.29]: https://github.com/enso-org/enso/blob/develop/RELEASES.md

<br/>![Bug Fixes](/docs/assets/tags/bug_fixes.svg)

#### Visual Environment

- [Sharp rendering on screens with fractional pixel ratios.][1820]

[1820]: https://github.com/enso-org/ide/pull/1820

<br/>

# Enso 2.0.0-alpha.15 (2021-09-09)

<br/>![Bug Fixes](/docs/assets/tags/bug_fixes.svg)

#### Visual Environment

- [Fixed parsing of the `--no-data-gathering` command line option.][1831] Flag's
  name has been changed to `--data-gathering`, so now `--data-gathering=false`
  and `--data-gathering=true` are supported as well.

[1831]: https://github.com/enso-org/ide/pull/1831

# Enso 2.0.0-alpha.14 (2021-09-02)

<br/>![New Features](/docs/assets/tags/new_features.svg)

#### Visual Environment

- [Visualization previews are disabled.][1817] Previously, hovering over a
  node's output port for more than four seconds would temporarily reveal the
  node's visualization. This behavior is disabled now.

[1817]: https://github.com/enso-org/ide/pull/1817

#### Enso Compiler

- [Updated Enso engine to version 0.2.28][1829]. If you're interested in the
  enhancements and fixes made to the Enso compiler, you can find their release
  notes [here](https://github.com/enso-org/enso/blob/develop/RELEASES.md).

[1829]: https://github.com/enso-org/ide/pull/1829

# Enso 2.0.0-alpha.13 (2021-08-27)

<br/>![New Features](/docs/assets/tags/new_features.svg)

#### Enso Compiler

- [Updated Enso engine to version 0.2.27][1811]. If you're interested in the
  enhancements and fixes made to the Enso compiler, you can find their release
  notes [here](https://github.com/enso-org/enso/blob/develop/RELEASES.md).

[1811]: https://github.com/enso-org/ide/pull/1811

# Enso 2.0.0-alpha.12 (2021-08-13)

<br/>![New Features](/docs/assets/tags/new_features.svg)

#### Visual Environment

- [Improvements to visualization handling][1804]. These improvements are fixing
  possible performance issues around attaching and detaching visualizations.
- [GeoMap visualization will ignore points with `null` coordinates][1775]. Now
  the presence of such points in the dataset will not break initial map
  positioning.

#### Enso Compiler

- [Updated Enso engine to version 0.2.26][1801]. If you're interested in the
  enhancements and fixes made to the Enso compiler, you can find their release
  notes [here](https://github.com/enso-org/enso/blob/develop/RELEASES.md).

[1801]: https://github.com/enso-org/ide/pull/1801
[1775]: https://github.com/enso-org/ide/pull/1775
[1798]: https://github.com/enso-org/ide/pull/1798
[1804]: https://github.com/enso-org/ide/pull/1804

# Enso 2.0.0-alpha.11 (2021-08-09)

This update contains major performance improvements and exposes new privacy user
settings. We will work towards stabilizing it in the next weeks in order to make
these updates be shipped in a stable release before the end of the year.

<br/>![New Features](/docs/assets/tags/new_features.svg)

#### Visual Environment

- [New look of open project dialog][1700]. Now it has a "Open project" title at
  the top.
- [Documentation coments are displayed next to the nodes.][1744].

#### Enso Compiler

- [Updated Enso engine to version 0.2.22][1762]. If you are interested in the
  enhancements and fixes made to the Enso compiler, you can find out more
  details in
  [the engine release notes](https://github.com/enso-org/enso/blob/develop/RELEASES.md).

<br/>![Bug Fixes](/docs/assets/tags/bug_fixes.svg)

#### Visual Environment

- [Fixed a bug where edited node expression was sometimes altered.][1743] When
  editing node expression, the changes were occasionally reverted, or the
  grayed-out parameter names were added to the actual expression. <br/>

[1700]: https://github.com/enso-org/ide/pull/1700
[1742]: https://github.com/enso-org/ide/pull/1742
[1726]: https://github.com/enso-org/ide/pull/1762
[1743]: https://github.com/enso-org/ide/pull/1743
[1744]: https://github.com/enso-org/ide/pull/1744

# Enso 2.0.0-alpha.10 (2021-07-23)

<br/>![New Features](/docs/assets/tags/new_features.svg)

#### Enso Compiler

- [Updated Enso engine to version 0.2.15][1710]. If you're interested in the
  enhancements and fixes made to the Enso compiler, you can find out more
  details in
  [the engine release notes](https://github.com/enso-org/enso/blob/develop/RELEASES.md).

<br/>

[1710]: https://github.com/enso-org/ide/pull/1710

# Enso 2.0.0-alpha.9 (2021-07-16)

<br/>![New Features](/docs/assets/tags/new_features.svg)

#### Visual Environment

- [Improved undo-redo][1653]. Node selection, enabling/disabling visualisations
  and entering a node are now affected by undo/redo and are restored on project
  startup.

<br/>

[1640]: https://github.com/enso-org/ide/pull/1653

# Enso 2.0.0-alpha.8 (2021-06-09)

<br/>![New Features](/docs/assets/tags/new_features.svg)

#### Enso Compiler

- [Updated Enso engine to version 0.2.12][1640]. If you're interested in the
  enhancements and fixes made to the Enso compiler, you can find out more
  details in
  [the engine release notes](https://github.com/enso-org/enso/blob/develop/RELEASES.md).

[1640]: https://github.com/enso-org/ide/pull/1640

<br/>

# Enso 2.0.0-alpha.7 (2021-06-06)

<br/>![New Features](/docs/assets/tags/new_features.svg)

#### Visual Environment

- [User Authentication][1653]. Users can sign in to Enso using Google, GitHub or
  email accounts.

<br/>![Bug Fixes](/docs/assets/tags/bug_fixes.svg)

#### Visual Environment

- [Fix node selection bug ][1664]. Fix nodes not being deselected correctly in
  some circumstances. This would lead to nodes moving too fast when dragged
  [1650] or the internal state of the project being inconsistent [1626].

[1653]: https://github.com/enso-org/ide/pull/1653
[1664]: https://github.com/enso-org/ide/pull/1664

<br/>

# Enso 2.0.0-alpha.6 (2021-06-28)

<br/>![New Features](/docs/assets/tags/new_features.svg)

#### Visual Environment

- [Profling mode.][1546] The IDE contains a profiling mode now which can be
  entered through a button in the top-right corner or through the keybinding
  <kbd>ctrl</kbd>+<kbd>p</kbd>. This mode does not display any information yet.
  In the future, it will display the running times of nodes and maybe more
  useful statistics.
- [Area selection][1588]. You can now select multiple nodes at once. Just click
  and drag on the background of your graph and see the beauty of the area
  selection appear.
- [Opening projects in application graphical interface][1587]. Press `cmd`+`o`
  to bring the list of projects. Select a project on the list to open it.
- [Initial support for undo-redo][1602]. Press <kbd>cmd</kbd>+<kbd>z</kbd> to
  undo last action and <kbd>cmd</kbd>+<kbd>z</kbd> to redo last undone action.
  This version of undo redo does not have proper support for text editor and
  undoing UI changes (like selecting nodes).

#### EnsoGL (rendering engine)

<br/>![Bug Fixes](/docs/assets/tags/bug_fixes.svg)

#### Visual Environment

- [Nodes in graph no longer overlap panels][1577]. The Searcher, project name,
  breadcrumbs and status bar are displayed "above" nodes.

#### Enso Compiler

[1588]: https://github.com/enso-org/ide/pull/1588
[1577]: https://github.com/enso-org/ide/pull/1577
[1587]: https://github.com/enso-org/ide/pull/1587
[1602]: https://github.com/enso-org/ide/pull/1602
[1602]: https://github.com/enso-org/ide/pull/1664
[1602]: https://github.com/enso-org/ide/pull/1650
[1602]: https://github.com/enso-org/ide/pull/1626

# Enso 2.0.0-alpha.5 (2021-05-14)

<br/>![New Features](/docs/assets/tags/new_features.svg)

#### Visual Environment

- [Create New Project action in Searcher][1566]. When you bring the searcher
  with tab having no node selected, a new action will be available next to the
  examples and code suggestions: `Create New Project`. When you choose it by
  clicking with mouse or selecting and pressing enter, a new unnamed project
  will be created and opened in the application. Then you can give a name to
  this project.
- [Signed builds.][1366] Our builds are signed and will avoid warnings from the
  operating system about being untrusted.

#### EnsoGL (rendering engine)

- [Components for picking numbers and ranges.][1524]. We now have some internal
  re-usable UI components for selecting numbers or a range. Stay tuned for them
  appearing in the IDE.

<br/>![Bug Fixes](/docs/assets/tags/bug_fixes.svg)

#### Visual Environment

- [Delete key will delete selected nodes][1538]. Only the non-intuitive
  backspace key was assigned to this action before.
- [It is possible to move around after deleting a node with a selected
  visualization][1556]. Deleting a node while its attached visualization was
  selected made it impossible to pan or zoom around the stage afterwards. This
  error is fixed now.
- [Fixed an internal error that would make the IDE fail on some browser.][1561].
  Instead of crashing on browser that don't support the feature we use, we are
  now just start a little bit slower.

#### Enso Compiler

- [Updated Enso engine to version 0.2.11][1541].

If you're interested in the enhancements and fixes made to the Enso compiler,
you can find their release notes
[here](https://github.com/enso-org/enso/blob/develop/RELEASES.md).

[1366]: https://github.com/enso-org/ide/pull/1366
[1541]: https://github.com/enso-org/ide/pull/1541
[1538]: https://github.com/enso-org/ide/pull/1538
[1524]: https://github.com/enso-org/ide/pull/1524
[1556]: https://github.com/enso-org/ide/pull/1556
[1561]: https://github.com/enso-org/ide/pull/1561
[1566]: https://github.com/enso-org/ide/pull/1566

<br/>

# Enso 2.0.0-alpha.4 (2021-05-04)

<br/>![New Features](/docs/assets/tags/new_features.svg)

#### Visual Environment

- [Window management buttons.][1511]. The IDE now has components for
  "fullscreen" and "close" buttons. They will when running IDE in a cloud
  environment where no native window buttons are available.
- [Customizable backend options][1531]. When invoking Enso IDE through command
  line interface, it is possible to add the `--` argument separator. All
  arguments following the separator will be passed to the backend.
- [Added `--verbose` parameter][1531]. If `--verbose` is given as command line
  argument, the IDE and the backend will produce more detailed logs.

<br/>![Bug Fixes](/docs/assets/tags/bug_fixes.svg)

#### Visual Environment

- [Some command line arguments were not applied correctly in the IDE][1536].
  Some arguments were not passed correctly to the IDE leading to erroneous
  behavior or appearance of the electron app. This is now fixed.

#### Enso Compiler

If you're interested in the enhancements and fixes made to the Enso compiler,
you can find their release notes
[here](https://github.com/enso-org/enso/blob/develop/RELEASES.md).

[1511]: https://github.com/enso-org/ide/pull/1511
[1536]: https://github.com/enso-org/ide/pull/1536
[1531]: https://github.com/enso-org/ide/pull/1531

<br/>

# Enso 2.0.0-alpha.3 (2020-04-13)

<br/>![New Learning Resources](/docs/assets/tags/new_learning_resources.svg)

<br/>![New Features](/docs/assets/tags/new_features.svg)

#### Visual Environment

- [The status bar reports connectivity issues][1316]. The IDE maintains a
  connection to the Enso Language Server. If this connection is lost, any
  unsaved and further work will be lost. In this build we have added a
  notification in the status bar to signal that the connection has been lost and
  that the IDE must be restarted. In future, the IDE will try to automatically
  reconnect.
- [Visualizations can now be maximised to fill the screen][1355] by selecting
  the node and pressing space twice. To quit this view, press space again.
- [Visualizations are previewed when you hover over an output port.][1363] There
  is now a quick preview for visualizations and error descriptions. Hovering
  over a node output will first show a tooltip with the type information and
  then, after some time, will show the visualization of the node. This preview
  visualization will be located above other nodes, whereas the normal view, will
  be shown below nodes. Errors will show the preview visualization immediately.
  Nodes without type information will also show the visualization immediately.
  You can enter a quick preview mode by pressing ctrl (or command on macOS),
  which will show the preview visualization immediately when hovering above a
  node's output port.
- [Database Visualizations][1335]. Visualizations for the Database library have
  been added. The Table visualization now automatically executes the underlying
  query to display its results as a table. In addition, the SQL Query
  visualization allows the user to see the query that is going to be run against
  the database.
- [Histogram and Scatter Plot now support Dataframes.][1377] The `Table` and
  `Column` datatypes are properly visualized. Scatter Plot can display points of
  different colors, shapes and sizes, all as defined by the data within the
  `Table`.
- [Many small visual improvements.][1419] See the source issue for more details.
- The dark theme is officially supported now. You can start the IDE with the
  `--theme=dark` option to enable it.
- You can hide the node labels with the `--no-node-labels` option. This is
  useful when creating demo videos.
- [Added a Heatmap visualization.][1438] Just as for the Scatter Plot, it
  supports visualizing `Table`, but also `Vector`.
- [Add a background to the status bar][1447].
- [Display breadcrumbs behind nodes and other objects][1471].
- [Image visualization.][1367]. Visualizations for the Enso Image library. Now
  you can display the `Image` type and a string with an image encoded in base64.
  The histogram visualization has been adjusted, allowing you to display the
  values of the precomputed bins, which is useful when the dataset is relatively
  big, and it's cheaper to send the precomputed bins rather than the entire
  dataset.
- [Output type labels.][1427] The labels, that show the output type of a node on
  hover, appear now in a fixed position right below the node, instead of a
  pop-up, as they did before.

<br/>![Bug Fixes](/docs/assets/tags/bug_fixes.svg)

#### Visual Environment

- [Not adding spurious imports][1209]. Fixed cases where the IDE was adding
  unnecessary library imports when selecting hints from the node searcher. This
  makes the generated textual code much easier to read, and reduces the
  likelihood of accidental name collisions.
- [Hovering over an output port shows a pop-up with the result type of a
  node][1312]. This allows easy discovery of the result type of a node, which
  can help with both debugging and development.
- [Visualizations can define the context for preprocessor evaluation][1291].
  Users can now decide which module's context should be used for visualization
  preprocessor. This allows providing visualizations with standard library
  functionalities or defining utilities that are shared between multiple
  visualizations.
- [Fixed an issue with multiple instances of the IDE running.][1314] This fixes
  an issue where multiple instances of the IDE (or even other applications)
  could lead to the IDE not working.
- [Allow JS to log arbitrary objects.][1313] Previously using `console.log` in a
  visualisation or during development would crash the IDE. Now it correctly logs
  the string representation of the object. This is great for debugging custom
  visualizations.
- [Fix the mouse cursor offset on systems with fractional display
  scaling][1064]. The cursor now works with any display scaling, instead of
  there being an offset between the visible cursor and the cursor selection.
- [Disable area selection][1318]. The area selection was visible despite being
  non-functional. To avoid confusion, area selection has been disabled until it
  is [correctly implemented][479].
- [Fix an error after adding a node][1332]. Sometimes, after picking a
  suggestion, the inserted node was spuriously annotated with "The name could
  not be found" error.
- [Handle syntax errors in custom-defined visualizations][1341]. The IDE is now
  able to run properly, even if some of the custom visualizations inside a
  project contain syntax errors.
- [Fix issues with pasting multi-line text into single-line text fields][1348].
  The line in the copied text will be inserted and all additional lines will be
  ignored.
- [Users can opt out of anonymous data gathering.][1328] This can be done with
  the `--no-data-gathering` command-line flag when starting the IDE.
- [Provide a theming API for JavaScript visualizations][1358]. It is now
  possible to use the Enso theming engine while developing custom visualizations
  in JavaScript. You can query it for all IDE colors, including the colors used
  to represent types.
- [You can now start the IDE service without a window again.][1353] The command
  line argument `--no-window` now starts all the required backend services
  again, and prints the port on the command line. This allows you to open the
  IDE in a web browser of your choice.
- [JS visualizations have gestures consistent with the IDE][1291]. Panning and
  zooming now works just as expected using both a trackpad and mouse.
- [Running `watch` command works on first try.][1395]. Running the build command
  `run watch` would fail if it was run as the first command on a clean
  repository. This now works.
- [The `inputType` field of visualizations is actually taken into
  consideration][1384]. The visualization chooser shows only the entries that
  work properly for the node's output type.
- [Fix applying the output of the selected node to the expression of a new
  node][1385]. For example, having selected a node with `Table` output and
  adding a new node with expression `at "x" == "y"`, the selected node was
  applied to the right side of `==`: `at "x" == operator1."y"` instead of
  `operator1.at "x" == "y"`.
- [`Enso_Project.data` is visible in the searcher][1393].
- [The Geo Map visualization recognizes columns regardless of the case of their
  name][1392]. This allows visualizing tables with columns like `LONGITUDE` or
  `Longitude`, where previously only `longitude` was recognized.
- [It is possible now to switch themes][1390]. Additionally, the theme manager
  was integrated with the FRP event engine, which has been a long-standing issue
  in the IDE. Themes management was exposed to JavaScript with the
  `window.theme` variable. It is even possible to change and develop themes live
  by editing theme variables directly in the Chrome Inspector. Use the following
  command to give this a go:
  `theme.snapshot("t1"); theme.get("t1").interactiveMode()`.
- [The active visualization is highlighted.][1412] Now it is clearly visible
  when the mouse events are passed to the visualization.
- [Fixed an issue where projects containing certain language constructs failed
  to load.][1413]
- [Fixed a case where IDE could lose connection to the backend after some
  time.][1428]
- [Improved the performance of the graph editor, particularly when opening a
  project for the first time.][1445]

#### EnsoGL (rendering engine)

- [Unified shadow generation][1411]. Added a toolset to create shadows for
  arbitrary UI components.

#### Enso Compiler

If you're interested in the enhancements and fixes made to the Enso compiler,
you can find their release notes
[here](https://github.com/enso-org/enso/blob/develop/RELEASES.md#enso-0210-2021-04-07).

[1064]: https://github.com/enso-org/ide/pull/1064
[1209]: https://github.com/enso-org/ide/pull/1209
[1291]: https://github.com/enso-org/ide/pull/1291
[1311]: https://github.com/enso-org/ide/pull/1311
[1313]: https://github.com/enso-org/ide/pull/1313
[1314]: https://github.com/enso-org/ide/pull/1314
[1316]: https://github.com/enso-org/ide/pull/1316
[1318]: https://github.com/enso-org/ide/pull/1318
[1328]: https://github.com/enso-org/ide/pull/1328
[1355]: https://github.com/enso-org/ide/pull/1355
[1332]: https://github.com/enso-org/ide/pull/1332
[1341]: https://github.com/enso-org/ide/pull/1341
[1341]: https://github.com/enso-org/ide/pull/1341
[1348]: https://github.com/enso-org/ide/pull/1348
[1353]: https://github.com/enso-org/ide/pull/1353
[1395]: https://github.com/enso-org/ide/pull/1395
[1363]: https://github.com/enso-org/ide/pull/1363
[1384]: https://github.com/enso-org/ide/pull/1384
[1385]: https://github.com/enso-org/ide/pull/1385
[1390]: https://github.com/enso-org/ide/pull/1390
[1392]: https://github.com/enso-org/ide/pull/1392
[1393]: https://github.com/enso-org/ide/pull/1393
[479]: https://github.com/enso-org/ide/issues/479
[1335]: https://github.com/enso-org/ide/pull/1335
[1358]: https://github.com/enso-org/ide/pull/1358
[1377]: https://github.com/enso-org/ide/pull/1377
[1411]: https://github.com/enso-org/ide/pull/1411
[1412]: https://github.com/enso-org/ide/pull/1412
[1419]: https://github.com/enso-org/ide/pull/1419
[1413]: https://github.com/enso-org/ide/pull/1413
[1428]: https://github.com/enso-org/ide/pull/1428
[1438]: https://github.com/enso-org/ide/pull/1438
[1367]: https://github.com/enso-org/ide/pull/1367
[1445]: https://github.com/enso-org/ide/pull/1445
[1447]: https://github.com/enso-org/ide/pull/1447
[1471]: https://github.com/enso-org/ide/pull/1471
[1511]: https://github.com/enso-org/ide/pull/1511

<br/>

# Enso 2.0.0-alpha.2 (2020-03-04)

This is a release focused on bug-fixing, stability, and performance. It improves
the performance of workflows and visualizations, and improves the look and feel
of the graphical interface. In addition, the graphical interface now informs the
users about errors and where they originate.

<br/>![New Learning Resources](/docs/assets/tags/new_learning_resources.svg)

- [Learn how to define custom data visualizations in
  Enso][podcast-custom-visualizations].
- [Learn how to use Java libraries in Enso, to build a
  webserver][podcast-java-interop].
- [Learn how to use Javascript libraries in Enso, to build custom server-side
  website rendering][podcast-http-server].
- [Discover why Enso Compiler is so fast and how it was built to support a
  dual-representation language][podcast-compiler-internals].
- [Learn more about the vision behind Enso and about its planned
  future][podcast-future-of-enso].

<br/>![New Features](/docs/assets/tags/new_features.svg)

#### Visual Environment

- [Errors in workflows are now displayed in the graphical interface][1215].
  Previously, these errors were silently skipped, which was non-intuitive and
  hard to understand. Now, the IDE displays both dataflow errors and panics in a
  nice and descriptive fashion.
- [Added geographic map support for Tables (data frames).][1187] Tables that
  have `latitude`, `longitude`, and optionally `label` columns can now be shown
  as points on a map.
- [Added a shortcut for live reloading of visualization files.][1190] This
  drastically improves how quickly new visualizations can be tested during their
  development. This is _currently_ limited in that, after reloading
  visualization definitions, the currently visible visualizations must be
  switched to another and switched back to refresh their content. See the [video
  podcast about building custom visualizations][podcast-custom-visualizations]
  to learn more.
- [Added a visual indicator of the ongoing standard library compilation][1264].
  Currently, each time IDE is started, the backend needs to compile the standard
  library before it can provide IDE with type information and values. Because of
  that, not all functionalities are ready to work directly after starting the
  IDE. Now, there is a visible indication of the ongoing background process.
- [Added the ability to reposition visualisations.][1096] There is now an icon
  in the visualization action bar that allows dragging the visualization away
  from a node. Once the visualization has been moved, another icon appears that
  can pin the visualization back to the node.
- [There is now an API to show Version Control System (like Git) status for
  nodes][1160].

<br/>![Bug Fixes](/docs/assets/tags/bug_fixes.svg)

#### Visual Environment

- [You can now use the table visualization to display data frames][1181]. Please
  note, that large tables will get truncated to 2000 entries. This limitation
  will be lifted in future releases.
- [Performance improvements during visual workflow][1067]. Nodes added with the
  searcher will have their values automatically assigned to newly generated
  variables, which allows the Enso Engine to cache intermediate values and hence
  improve visualization performance.
- [Minor documentation rendering fixes][1098]. Fixed cases where text would be
  misinterpreted as a tag, added support for new tag types, added support for
  more common characters, properly renders overflowing text.
- [Improved handling of projects created with other IDE versions][1214]. The IDE
  is now better at dealing with incompatible metadata in files, which stores
  node visual position information, the history of chosen searcher suggestions,
  etc. This will allow IDE to correctly open projects that were created using a
  different IDE version and prevent unnecessary loss of metadata.
- Pressing and holding up and down arrow keys make the list view selection move
  continuously.
- The shortcuts to close the application and to toggle the developer tools at
  runtime now work on all supported platforms.
- [The loading progress indicator remains visible while IDE initializes][1237].
  Previously the loading progress indicator completed too quickly and stopped
  spinning before the IDE was ready. Now it stays active, giving a visual
  indication that the initialization is still in progress.
- [Fixed visual glitch where a node's text was displayed as white on a white
  background][1264]. Most notably this occurred with the output node of a
  function generated using the node collapse refactoring.
- Many visual glitches were fixed, including small "pixel-like" artifacts
  appearing on the screen.
- [Several parser improvements][1274]. The parser used in the IDE has been
  updated to the latest version. This resolves several issues with language
  constructs like `import`, lambdas, and parentheses, whereupon typing certain
  text the edit could be automatically reverted.
- [The auto-import functionality was improved][1279]. Libraries' `Main` modules
  are omitted in expressions inserted by the searcher. For example, the `point`
  method of `Geo` library will be displayed as `Geo.point` and will insert
  import `Geo` instead of `Geo.Main`.
- Cursors in text editors behave correctly now (they are not affected by scene
  pan and zoom). This was possible because of the new multi-camera management
  system implemented in EnsoGL.
- [Fixed method names highlighted in pink.][1408] There was a bug introduced
  after one of the latest Engine updates, that sent `Unresolved_symbol` types,
  which made all methods pink. This is fixed now.

#### EnsoGL (rendering engine)

- A new multi-camera management system, allowing the same shape systems to be
  rendered on different layers from different cameras. The implementation
  automatically caches the same shape system definitions per scene layer in
  order to minimize the amount of WebGL draw calls and hence improve
  performance.
- A new depth-ordering mechanism for symbols and shapes. It is now possible to
  define depth order dependencies between symbols, shapes, and shape systems.
- Various performance improvements, especially for the text rendering engine.
- Display objects handle visibility correctly now. Display objects are not
  visible by default and need to be attached to a visible parent to be shown on
  the screen.

#### Enso Compiler

If you're interested in the enhancements and fixes made to the Enso compiler,
you can find their release notes
[here](https://github.com/enso-org/enso/blob/develop/RELEASES.md#enso-026-2021-03-02).

[1067]: https://github.com/enso-org/ide/pull/1067
[1096]: https://github.com/enso-org/ide/pull/1096
[1098]: https://github.com/enso-org/ide/pull/1098
[1181]: https://github.com/enso-org/ide/pull/1181
[1215]: https://github.com/enso-org/ide/pull/1215
[1160]: https://github.com/enso-org/ide/pull/1160
[1190]: https://github.com/enso-org/ide/pull/1190
[1187]: https://github.com/enso-org/ide/pull/1187
[1068]: https://github.com/enso-org/ide/pull/1068
[1214]: https://github.com/enso-org/ide/pull/1214
[1237]: https://github.com/enso-org/ide/pull/1237
[1264]: https://github.com/enso-org/ide/pull/1264
[1274]: https://github.com/enso-org/ide/pull/1274
[1279]: https://github.com/enso-org/ide/pull/1279
[podcast-java-interop]:
  https://www.youtube.com/watch?v=bcpOEX1x06I&t=468s&ab_channel=Enso
[podcast-compiler-internals]:
  https://www.youtube.com/watch?v=BibjcUjdkO4&ab_channel=Enso
[podcast-custom-visualizations]:
  https://www.youtube.com/watch?v=wFkh5LgAZTs&t=5439s&ab_channel=Enso
[podcast-http-server]:
  https://www.youtube.com/watch?v=BYUAL4ksEgY&ab_channel=Enso
[podcast-future-of-enso]:
  https://www.youtube.com/watch?v=rF8DuJPOfTs&t=1863s&ab_channel=Enso
[1312]: https://github.com/enso-org/ide/pull/1312
[1408]: https://github.com/enso-org/ide/pull/1408

<br/>

# Enso 2.0.0-alpha.1 (2020-01-26)

This is the first release of Enso, a general-purpose programming language and
environment for interactive data processing. It is a tool that spans the entire
stack, going from high-level visualization and communication to the nitty-gritty
of backend services, all in a single language.

<br/>![Release Notes](/docs/assets/tags/release_notes.svg)

#### Anonymous Data Collection

Please note that this release collects anonymous usage data which will be used
to improve Enso and prepare it for a stable release. We will switch to opt-in
data collection in stable version releases. The usage data will not contain your
code (expressions above nodes), however, reported errors may contain brief
snippets of out of context code that specifically leads to the error, like "the
method 'foo' does not exist on Number". The following data will be collected:

- Session length.
- Graph editing events (node create, dele, position change, connect, disconnect,
  collapse, edit start, edit end). This will not include any information about
  node expressions used.
- Navigation events (camera movement, scope change).
- Visualization events (visualization open, close, switch). This will not
  include any information about the displayed data nor the rendered
  visualization itself.
- Project management events (project open, close, rename).
- Errors (IDE crashes, WASM panics, Project Manager errors, Language Server
  errors, Compiler errors).
- Performance statistics (minimum, maximum, average GUI refresh rate).<|MERGE_RESOLUTION|>--- conflicted
+++ resolved
@@ -197,17 +197,14 @@
   visualization size by dragging its right and bottom borders. Visualization
   width also follows the node's width, and visualizations are aligned to the
   left side of the node.
-<<<<<<< HEAD
 - [Component Browser was redesigned][7372]. The three columns of groups turned
   out to be non-practical, as they give too much information to comprehend.
   Also, filtering results was kept in groups making second-best match not easily
   available. Therefore, we introduced a new, impler CB design with single
   column.
-=======
 - [Help chat][7151]. The link to the Discord server is replaced with a chat
   bridge to the Discord server. This is intended to have the chat visible at the
   same time as the IDE, so that help can be much more interactive.
->>>>>>> ce33af82
 
 [5910]: https://github.com/enso-org/enso/pull/5910
 [6279]: https://github.com/enso-org/enso/pull/6279
