# Next Release

#### Enso IDE

- ["Add node" button is not obscured by output port][10433]

[10433]: https://github.com/enso-org/enso/pull/10443

#### Enso Enso Standard Library

- [Renamed `Data.list_directory` to `Data.list`. Removed list support from read
  methods.][10434]
- [Renamed `Location.Start` to `Location.Left` and `Location.End` to
  `Location.Right`.][10445]
<<<<<<< HEAD
- [Numeric Widget does not accept non-numeric input][10457]. This is to prevent
  node being completely altered by accidental code put to the widget.

[10434]: https://github.com/enso-org/enso/pull/10434
[10445]: https://github.com/enso-org/enso/pull/10445
[10457]: https://github.com/enso-org/enso/pull/10457
=======
- [Renamed `Postgres_Details.Postgres` to `Postgres.Server`.][10466]
- [Remove `First` and `Last` from namespace, use auto-scoped.][10467]

[10434]: https://github.com/enso-org/enso/pull/10434
[10445]: https://github.com/enso-org/enso/pull/10445
[10466]: https://github.com/enso-org/enso/pull/10466
[10467]: https://github.com/enso-org/enso/pull/10467
>>>>>>> 4c0647ea

# Enso 2024.2

#### Enso IDE

- [Arrows navigation][10179] selected nodes may be moved around, or entire scene
  if no node is selected.
- [Added a limit for dropdown width][10198], implemented ellipsis and scrolling
  for long labels when hovered.
- [Copy-pasting multiple nodes][10194].
- The documentation editor has [formatting toolbars][10064].
- The documentation editor supports [rendering images][10205].
- [Project may be renamed in Project View][10243]
- [Fixed a bug where drop-down were not displayed for some arguments][10297].
  For example, `locale` parameter of `Equal_Ignore_Case` kind in join component.
- [Node previews][10310]: Node may be previewed by hovering output port while
  pressing <kbd>Ctrl</kbd> key (<kbd>Cmd</kbd> on macOS).
- [Google Sheets clipboard support][10327]: Create a Table component when cells
  are pasted from Google Sheets.
- [Fixed issue with two arrows being visible at once in drop-down
  widget.][10337]
- [Fixed issue where picking "<Numeric literal>" variant in some ports
  disallowed changing it again.][10337]
- [Added click through on table and vector visualisation][10340] clicking on
  index column will select row or value in seperate node
- [Copied table-viz range pastes as Table component][10352]
- [Added support for links in documentation panels][10353].
- [Added support for opening documentation in an external browser][10396].

[10064]: https://github.com/enso-org/enso/pull/10064
[10179]: https://github.com/enso-org/enso/pull/10179
[10194]: https://github.com/enso-org/enso/pull/10194
[10198]: https://github.com/enso-org/enso/pull/10198
[10205]: https://github.com/enso-org/enso/pull/10205
[10243]: https://github.com/enso-org/enso/pull/10243
[10297]: https://github.com/enso-org/enso/pull/10297
[10310]: https://github.com/enso-org/enso/pull/10310
[10327]: https://github.com/enso-org/enso/pull/10327
[10337]: https://github.com/enso-org/enso/pull/10337
[10340]: https://github.com/enso-org/enso/pull/10340
[10352]: https://github.com/enso-org/enso/pull/10352
[10353]: https://github.com/enso-org/enso/pull/10353
[10396]: https://github.com/enso-org/enso/pull/10396

#### Enso Language & Runtime

- Support for [explicit --jvm option][10374] when launching `enso` CLI

[10374]: https://github.com/enso-org/enso/pull/10374

#### Enso Standard Library

- [Added Statistic.Product][10122]
- [Added Encoding.Default that tries to detect UTF-8 or UTF-16 encoding based on
  BOM][10130]
- [Added `Decimal` column to the in-memory database, with some arithmetic
  operations.][9950]
- [Implemented `.cast` to and from `Decimal` columns for the in-memory
  database.][10206]
- [Implemented fallback to Windows-1252 encoding for `Encoding.Default`.][10190]
- [Added Table.duplicates component][10323]
- [Renamed `Table.order_by` to `Table.sort`][10372]
- [Implemented `Decimal` support for Postgres backend.][10216]

[debug-shortcuts]:

[9950]: https://github.com/enso-org/enso/pull/9950
[10122]: https://github.com/enso-org/enso/pull/10122
[10130]: https://github.com/enso-org/enso/pull/10130
[10206]: https://github.com/enso-org/enso/pull/10206
[10190]: https://github.com/enso-org/enso/pull/10190
[10323]: https://github.com/enso-org/enso/pull/10323
[10372]: https://github.com/enso-org/enso/pull/10372
[10216]: https://github.com/enso-org/enso/pull/10216

<br/>![Release Notes](/docs/assets/tags/release_notes.svg)

#### Anonymous Data Collection

Please note that this release collects anonymous usage data which will be used
to improve Enso and prepare it for a stable release. We will switch to opt-in
data collection in stable version releases. The usage data will not contain your
code (expressions above nodes), however, reported errors may contain brief
snippets of out of context code that specifically leads to the error, like "the
method 'foo' does not exist on Number". The following data will be collected:

- Session length.
- Project management events (project open, close, rename).
- Errors (IDE crashes, Project Manager errors, Language Server errors, Compiler
  errors).<|MERGE_RESOLUTION|>--- conflicted
+++ resolved
@@ -3,8 +3,11 @@
 #### Enso IDE
 
 - ["Add node" button is not obscured by output port][10433]
+- [Numeric Widget does not accept non-numeric input][10457]. This is to prevent
+  node being completely altered by accidental code put to the widget.
 
 [10433]: https://github.com/enso-org/enso/pull/10443
+[10457]: https://github.com/enso-org/enso/pull/10457
 
 #### Enso Enso Standard Library
 
@@ -12,14 +15,6 @@
   methods.][10434]
 - [Renamed `Location.Start` to `Location.Left` and `Location.End` to
   `Location.Right`.][10445]
-<<<<<<< HEAD
-- [Numeric Widget does not accept non-numeric input][10457]. This is to prevent
-  node being completely altered by accidental code put to the widget.
-
-[10434]: https://github.com/enso-org/enso/pull/10434
-[10445]: https://github.com/enso-org/enso/pull/10445
-[10457]: https://github.com/enso-org/enso/pull/10457
-=======
 - [Renamed `Postgres_Details.Postgres` to `Postgres.Server`.][10466]
 - [Remove `First` and `Last` from namespace, use auto-scoped.][10467]
 
@@ -27,7 +22,6 @@
 [10445]: https://github.com/enso-org/enso/pull/10445
 [10466]: https://github.com/enso-org/enso/pull/10466
 [10467]: https://github.com/enso-org/enso/pull/10467
->>>>>>> 4c0647ea
 
 # Enso 2024.2
 
