--- conflicted
+++ resolved
@@ -86,12 +86,9 @@
   present only when the argument is of type that has a predefined set of values.
 - [Separate component browser navigator sections for modules imported from
   different namespaces][4044]
-<<<<<<< HEAD
 - [Internal components (private API) are not displayed in the component
   browser.][4085]
-=======
 - [The correct default visualisation for tables is shown on new nodes.][4120]
->>>>>>> 53d5487f
 - [Added contextual suggestions to argument dropdowns][4072]. Dropdowns will now
   contain suggestions which are based on evaluated data.
 
