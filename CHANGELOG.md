--- conflicted
+++ resolved
@@ -138,16 +138,12 @@
   sending messages to the backend][6341].
 - [List Editor Widget][6470]. Now you can edit lists by clicking buttons on
   nodes or by dragging the elements.
-<<<<<<< HEAD
+- [Fixed text visualisations which were being cut off at the last line.][6421]
 - [Added a button to return from an opened project back to the project
-- dashboard.][6474]
-
+  dashboard.][6474]
+
+[6421]: https://github.com/enso-org/enso/pull/6421
 [6474]: https://github.com/enso-org/enso/pull/6474
-=======
-- [Fixed text visualisations which were being cut off at the last line.][6421]
-
-[6421]: https://github.com/enso-org/enso/pull/6421
->>>>>>> 7f9ed71a
 
 #### EnsoGL (rendering engine)
 
