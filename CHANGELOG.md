# Next Release

#### Visual Environment

- [Camera is panned to newly created nodes.][3552]
- [Long names on the Node Searcher's list are truncated.][3373] The part of the
  name that doesn't fit in the Searcher's window is replaced with an ellipsis
  character ("…").
- [Magnet Alignment algorithm is used while placing new nodes][3366]. When we
  find an available free space for a new node, the node gets aligned with the
  surrounding nodes horizontally and vertically. This helps to preserve a nice
  grid-like layout for all the nodes.
- [Nodes created via the <kbd>TAB</kbd> key or by clicking the (+) button on the
  screen are now placed below all the selected nodes when more than one node is
  selected.][3361] (Previously, they were placed below the first node that was
  selected.) This makes it easier to achieve a compact, vertical layout of the
  graph.
- [Nodes created near existing nodes via the <kbd>TAB</kbd> key or by dropping a
  connection are now repositioned and aligned to existing nodes.][3301] This is
  to make the resulting graph prettier and avoid overlapping. In such cases,
  created nodes will be placed below an existing node or on the bottom-left
  diagonal if there is no space underneath.
- [Nodes can be added to the graph by double-clicking the output ports of
  existing nodes (or by clicking them with the right mouse button).][3346]
- [Node Searcher preserves its zoom factor.][3327] The visible size of the node
  searcher and edited node is now fixed. It simplifies node editing on
  non-standard zoom levels.
- [Nodes can be added to the graph by clicking (+) button on the screen][3278].
  The button is in the bottom-left corner. Node is added at the center or pushed
  down if the center is already occupied by nodes.
- [Maximum zoom factor is limited to 1.0x if IDE is not in Debug Mode.][3273]
- [Debug Mode for Graph Editor can be activated/deactivated using a
  shortcut.][3264] It allows access to a set of restricted features. See
  [debug-shortcuts].
- [New nodes can be created by dragging and dropping a connection on the
  scene.][3231]
- [Node connections can be dropped by pressing the Esc key while dragging
  them.][3231]
- [Added support of source maps for JS-based visualizations.][3208]
- [Fixed the alignment of newly created nodes to existing nodes with
  visualizations enabled.][3361] When applicable, new nodes are now placed below
  visualizations. (Previously, they were placed to the left of the
  visualizations.)
- [Fixed histograms coloring and added a color legend.][3153]
- [Lazy visualization for scatter plot.][3655]
- [Fixed broken node whose expression contains non-ASCII characters.][3166]
- [Fixed developer console warnings about views being created but not
  registered.][3181]
- [Fixed developer console errors related to Language Server (mentioning code
  3003 and "Invalid version"), occurring during project opening and after new
  node cration.][3186]
- [Fixed developer console error about failing to decode a notification
  "executionContext/visualisationEvaluationFailed"][3193]
- [New Version of the Node Searcher - the Component Browser][3530] The available
  methods, atoms and functions are presented in nice, categorized view. The most
  popular tools are available at hand. The panel is unstable, and can be
  disabled with the `--enable-new-component-browser=false` flag.
- [Fixed error handling during startup.][3648] This prevents entering IDE into a
  "zombie" state, where processes were started but not visible to user. They
  could cause issues with starting further IDE instances.
- [New nodes are created in the project source when the searcher is opened and a
  new node is created.][3645]
- [Proper Polyglot Vector and Array Support][3667]
- [IDE uses new visualization API.][3661]
- [Visualization of long textual values improved][3665]
- [Selecting a suggestion from the searcher or component browser now updates the
  visualisation of the edited node to preview the results of applying the
  suggestion.][3691]
- [Remove here keyword from IDE.][3749]
- [Shortcut changes:][3823] Pressing `Enter` when no node is edited opens
  Component Browser. Entering node shortcut changed to `cmd` + `Enter`.
- [Added support for scrolling by pressing and holding a mouse button on a
  scrollbar.][3824]
- [Added scroll bounce animation][3836] which activates when scrolling past the
  end of scrollable content.
- [The default text visualisation now loads its content lazily from the
  backend][3910]. This means that the visualisation cannot be overwhelmed by
  large amounts of data.
- [Added project snapshot saving on shortcut][3923]
- [The color of the displayed project name indicates whether the project's
  current state is saved in a snapshot.][3950] The project name is darker when
  the project is changed from the last saved snapshot and lighter when the
  snapshot matches the current project state.
- [Added shortcut to interrupt the program][3967]
- [Added suggestion dropdown for function arguments][4013]. The dropdown is
  present only when the argument is of type that has a predefined set of values.
- [Separate component browser navigator sections for modules imported from
  different namespaces][4044]
- [Internal components (private API) are not displayed in the component
  browser.][4085]
- [The correct default visualisation for tables is shown on new nodes.][4120]
- [Added restoring of last project snapshot on shortcut.][4050]
- [Added contextual suggestions to argument dropdowns][4072]. Dropdowns will now
  contain suggestions which are based on evaluated data.
- [Added a shortcut to show internal components (private API) in the component
  browser.][5582]
- [Improved component browser entry filtering and sorting][5645]. The component
  browser will now provide suggestions matching either the component's label or
  the corresponding code.
- [Improved argument placeholder resolution in more complex expressions][5656].
  It is now possible to drop node connections onto missing arguments of chained
  and nested function calls.
- [The component browser suggestions take into account entry aliases][5678]. The
  searcher input is now matched to entry aliases too. The alias match is used to
  filter and sort component browser entries.
- [The Component Browser icons are cached on texture][5779] improving its
  performance on slower machines.
- [Fixed missing result preview when editing nodes.][5757]
- [Application retries its initialization after failures][5802], allowing a
  reconnecting after connectivity problems.
- [Improved Component Browser Filtering][4115]. The best match is always
  selected first, and the groups are rearranged, so the best matches are on the
  bottom.
- [Named arguments syntax is now recognized in IDE][5774]. Connections to
  function arguments will now use named argument syntax instead of inserting
  wildcards on all preceding arguments.
- [Added boilerplate React app for authorization via Cognito+AWS Amplify][5798].
  This PR adds a React app that renders the dashboard (which has been ported
  from the cloud. The dashboard displays a list of projects, and allows users to
  open them in the IDE (which is not part of the React app, but can be switched
  to from the dashboard). The PR also adds authentication+authorization (i.e.,
  sign up and sign in for users), via either email/password or GitHub/Google.
- [New Enso documentation parser][5917]. Smaller and faster; enables planned
  improvements to internal documentation representation.
- [Dropdown widgets now support custom labels][5705] and automatically generate
  shortened labels for entries with long module paths. When an option is
  selected from the dropdown, the necessary module imports are inserted,
  eliminating the need for fully qualified names.
- [The IDE now has a new UI element for selecting the execution mode of the
  project][6130].
- [Added tooltips to icon buttons][6035] for improved usability. Users can now
  quickly understand each button's function.
- [File associations are created on Windows and macOS][6077]. This allows
  opening Enso files by double-clicking them in the file explorer.
- [AI-powered code completions][5910]. It is now possible to get AI-powered
  completions when using node searcher with Tables.
- [Added capability to create node widgets with complex UI][6347]. Node widgets
  such as dropdown can now be placed in the node and affect the code text flow.
- [The IDE UI element for selecting the execution mode of the project is now
  sending messages to the backend.][6341].
- [Feedback when renaming a project][6366]. When the user tries to rename the
  project to an invalid name, a helpful error message is shown and the text
  field stays the same as to give the user the opportunity to fix the mistake.
- [Area selectionof nodes no longer takes into account the visualisation that
  belongs to the node.][6487].
- [List Editor Widget][6470]. Now you can edit lists by clicking buttons on
  nodes or by dragging the elements.
- [Visualisations now show a loading spinner while waiting on data.][6512].
- [Fixed text visualisations which were being cut off at the last line.][6421]
- [Fixed a bug where, when scrolling or dragging on a full-screen visualization,
  the view of the graph changed as well.][6530]
- [Changed the shortcut for restoring to the last saved version of a project
  from <kbd>cmd</kbd>+<kbd>r</kbd> to
  <kbd>cmd</kbd>+<kbd>shift</kbd>+<kbd>r</kbd>][6620] to make it less likely
  that it would be triggered by accident. As a consequence, the program
  execution shortcuts changed from
  <kbd>cmd</kbd>+<kbd>shift</kbd>+<kbd>t</kbd>/<kbd>r</kbd> to
  <kbd>cmd</kbd>+<kbd>alt</kbd>+<kbd>t</kbd>/<kbd>r</kbd>.
- [Fixed a bug where selecting a nested breadcrumb would cause the order of
  breadcrumbs to change incorrectly.][6617]
- [Changed the shortcut to show the full-screen visualization for a node from
  <kbd>space</kbd> <kbd>space</kbd> to <kbd>shift</kbd>+<kbd>space</kbd>.][6663]
  so that it doesn't interfere with the shortcut for toggling the small
  visualization.
- [Cloud dashboard, which supersedes the startup screen][6279]. Features also
  added in various other PRs. The new dashboard includes tables for projects,
  folders, files and secrets, a list of templates from which new projects can be
  created, a user menu, and a search bar.
- [The Application will try to reload file in backend on synchronization
  failure][6752]. It should make it more resilient to connectivity issues and
  occasional bugs. The reload may be forced by the user with
  <kbd>cmd</kbd>+<kbd>shift</kbd>+<kbd>x</kbd> shortcut.
- [When selecting a function from the main module through the component browser,
  it is now referenced via the `Main` namespace instead of the project
  namespace,][6719] e.g. `Main.func1` instead of `MyProject.func1`. This makes
  it robust against project name changes.
- [Added a button to return from an opened project back to the project
  dashboard.][6474]
- [Keyboard shortcuts for graph editing are now disabled when the full-screen
  visualization is active.][6844]
- [A loading animation is now shown when opening and creating projects][6827],
  as the previous behaviour of showing a blank screen while the project was
  being loaded was potentially confusing to users.
- [Error message is displayed in the status bar when the backend reports
  execution failed][6918].
- [Performance and readability of documentation panel was improved][6893]. The
  documentation is now split into separate pages, which are much smaller.
- [IDE no longer inserts redundant imports when selecting options from dropdown
  widgets][7028]. The code was unified with the component browser, and it now
  correctly handles reexports and already existing imports.
- [Fixed cursor position when ctrl-clicking the node][7014]. Sometimes
  ctrl-clicking to edit the node placed the mouse cursor in the wrong position
  in the text. This is fixed now.
- [Added prototype AI Searcher that can be used to create new nodes from natural
  language input][7146]
- [Allow visualization resizing][7164]. Now the user can adjust the
  visualization size by dragging its right and bottom borders. Visualization
  width also follows the node's width, and visualizations are aligned to the
  left side of the node.
- [Component Browser was redesigned][7372]. The three columns of groups turned
  out to be non-practical, as they give too much information to comprehend.
  Also, filtering results was kept in groups making second-best match not easily
  available. Therefore, we introduced a new, impler CB design with single
  column.
- [Help chat][7151]. The link to the Discord server is replaced with a chat
  bridge to the Discord server. This is intended to have the chat visible at the
  same time as the IDE, so that help can be much more interactive.
- [New breadcrumbs design][7362]. Breadcrumbs now optionally show the icon of
  the item they represent. They also follow the new design of the component
  browser.
- [The libraries' authors may put entities to groups by adding GROUP tag in the
  docstring]. It was requested as more convenient way than specifying full names
  in package.yaml.
- [Graph editor node was redesigned][7311]. Nodes have a color and icon matching
  the selected entry in the component browser. Clear separating lines between
  method arguments were added. The node selection was made easier with
  additional thick interactive selection border.
- [The shortcut for opening Component Browser was changed to
  <kbd>enter</kbd>][7527]
- [Connections to lamdas are displayed correctly][7550]. It is possible to drag
  a connection to any expression inside the lambda body.
- [Atom types in dropdowns do not produce redundant imports][#7670]. The
  possibility of imports conflicts is reduced.
- [Copying and pasting a single node][7618]. Using the common
  <kbd>cmd</kbd>+<kbd>C</kbd> and <kbd>cmd</kbd>+<kbd>V</kbd> shortcuts, it is
  now possible to copy a single selected node and paste its code to the graph or
  another program.

[5910]: https://github.com/enso-org/enso/pull/5910
[6279]: https://github.com/enso-org/enso/pull/6279
[6421]: https://github.com/enso-org/enso/pull/6421
[6530]: https://github.com/enso-org/enso/pull/6530
[6617]: https://github.com/enso-org/enso/pull/6617
[6620]: https://github.com/enso-org/enso/pull/6620
[6663]: https://github.com/enso-org/enso/pull/6663
[6752]: https://github.com/enso-org/enso/pull/6752
[6719]: https://github.com/enso-org/enso/pull/6719
[6474]: https://github.com/enso-org/enso/pull/6474
[6844]: https://github.com/enso-org/enso/pull/6844
[6827]: https://github.com/enso-org/enso/pull/6827
[6918]: https://github.com/enso-org/enso/pull/6918
[6893]: https://github.com/enso-org/enso/pull/6893
[7028]: https://github.com/enso-org/enso/pull/7028
[7014]: https://github.com/enso-org/enso/pull/7014
[7146]: https://github.com/enso-org/enso/pull/7146
[7151]: https://github.com/enso-org/enso/pull/7151
[7164]: https://github.com/enso-org/enso/pull/7164
[7362]: https://github.com/enso-org/enso/pull/7362
[7372]: https://github.com/enso-org/enso/pull/7372
[7337]: https://github.com/enso-org/enso/pull/7337
[7311]: https://github.com/enso-org/enso/pull/7311
[7527]: https://github.com/enso-org/enso/pull/7527
[7550]: https://github.com/enso-org/enso/pull/7550
[7670]: https://github.com/enso-org/enso/pull/7670
[7618]: https://github.com/enso-org/enso/pull/7618

#### EnsoGL (rendering engine)

- [You can change font and set letters bold in the <code>text::Area</code>
  component][3385]. Use the <code>set_font</code> and
  <code>set_bold_bytes</code> respectively.
- [Fixed a text rendering issue in nested sublayer][3486].
- [Added a new component: Grid View.][3588] It's parametrized by Entry object,
  display them arranged in a Grid. It does not instantiate all entries, only
  those visible, and re-use created entries during scrolling thus achieving
  great performance. There are variants of grid view with selection and
  highlight, scrollbars, and both.
- [Massive improvements of text rendering performance][3776]. Different text
  instances are now reusing the shape shaders and the same sprite system under
  the hood. This drastically reduces the amount of required draw calls for
  scenes with a lot of text.
- [Text rendering quality improvements][3855]. Glyphs are now hinted in a better
  way. Also, additional fine-tuning is performed per font and per host operating
  system.
- [Display objects can now emit and receive events in the same style as
  JavaScript DOM events][3863]. The events system implements very similar
  behavior to the one described here:
  https://javascript.info/bubbling-and-capturing.
- [Added a new component: Slider][3852]. It allows adjusting a numeric value
  with the mouse. The precision of these adjustments can be increased or
  decreased.
- [Slider component functionality improvements][3885]. The slider component now
  supports multiple ways to handle out-of-range values. The slider's value can
  be edited as text, and a new vertical slider layout is available.
- [Added ProjectsGrid view for Cloud Dashboard][3857]. It provides the first
  steps towards migrating the Cloud Dashboard from the existing React (web-only)
  implementation towards a shared structure that can be used in both the Desktop
  and Web versions of the IDE.
- [Removed Cloud Dashboard][4047]. The Cloud Dashboard was being rewritten in
  EnsoGL but after internal discussion we've decided to rewrite it in React,
  with a shared implementation between the Desktop and Web versions of the IDE.
- [Added a new component: Dropdown][3985]. A list of selectable labeled entries,
  suitable for single and multi-select scenarios.
- [Compile-time shader optimizer was implemented][4003]. It is capable of
  extracting non-optimized shaders from the compiled WASM artifacts, running
  stand-alone optimization toolchain (glslc, spirv-opt, spirv-cross), and
  injecting optimized shaders back to WASM during its initialization process.
  Unfortunately, it caused our theme system to stop working correctly, because
  generated shaders differ per theme (only light theme is available, the dark
  theme has been disabled). We will support multiple themes in the future, but
  this is not on our priority list right now.
- [Performance monitor was extended with the ability to print details of actions
  performed in a given frame][5895]. In particular, you can now inspect names of
  all symbols rendered in a given frame. You can also pause the performance
  monitor and inspect results recorded in the past.
- [ToggleButtons can now have tooltips][6035].
- [Rendering of tooltips was improved.][6097] Their text is now more vertically
  centered and the delay before showing them was extended.
- [Accurate GPU performance measurements have been implemented][6595]. It is
  possible now to track both the time spent on both the CPU and the GPU sides.
- [Support recovery from GL context loss][7662]. This allows the application to
  continue after an interruption to rendering, such as hibernation or movement
  of the application window to a display rendered by a different GPU.

[3857]: https://github.com/enso-org/enso/pull/3857
[3985]: https://github.com/enso-org/enso/pull/3985
[4003]: https://github.com/enso-org/enso/pull/4003
[4047]: https://github.com/enso-org/enso/pull/4047
[5895]: https://github.com/enso-org/enso/pull/5895
[6035]: https://github.com/enso-org/enso/pull/6035
[6097]: https://github.com/enso-org/enso/pull/6097
[6130]: https://github.com/enso-org/enso/pull/6130
[6366]: https://github.com/enso-org/enso/pull/6366
[6341]: https://github.com/enso-org/enso/pull/6341
[6470]: https://github.com/enso-org/enso/pull/6470
[6595]: https://github.com/enso-org/enso/pull/6595
[6487]: https://github.com/enso-org/enso/pull/6487
[6512]: https://github.com/enso-org/enso/pull/6512
[7662]: https://github.com/enso-org/enso/pull/7662

#### Enso Standard Library

- [Implemented `Vector.distinct` allowing to remove duplicate elements from a
  Vector][3224]
- [Implemented `Duration.time_execution` allowing timing of the execution of an
  expression within the UI][3229]
- [Improved performance of `Vector.filter` and `Vector.each`; implemented
  `Vector.filter_with_index`. Made `Vector.at` accept negative indices and
  ensured it fails with a dataflow error on out of bounds access instead of an
  internal Java exception.][3232]
- [Implemented the `Table.select_columns` operation.][3230]
- [Implemented the `Table.remove_columns` and `Table.reorder_columns`
  operations.][3240]
- [Implemented the `Table.sort_columns` operation.][3250]
- [Fixed `Vector.sort` to handle tail-recursive comparators][3256]
- [Implemented `Range.find`, `Table.rename_columns` and
  `Table.use_first_row_as_names` operations][3249]
- [Implemented `Text.at` and `Text.is_digit` methods][3269]
- [Implemented `Runtime.get_stack_trace` together with some utilities to process
  stack traces and code locations][3271]
- [Implemented `Vector.flatten`][3259]
- [Significant performance improvement in `Natural_Order` and new `Faker`
  methods added to `Standard.Test`][3276]
- [Implemented `Integer.parse`][3283]
- [Made `Text.compare_to` correctly handle Unicode normalization][3282]
- [Extend `Text.contains` API to support regex and case insensitive
  search.][3285]
- [Implemented new `Text.take` and `Text.drop` functions, replacing existing
  functions][3287]
- [Implemented new `Text.starts_with` and `Text.ends_with` functions, replacing
  existing functions][3292]
- [Implemented `Text.to_case`, replacing `Text.to_lower_case` and
  `Text.to_upper_case`][3302]
- [Implemented initial `Table.group_by` function on Standard.Table][3305]
- [Implemented `Text.pad` and `Text.trim`][3309]
- [Updated `Text.repeat` and added `*` operator shorthand][3310]
- [General improved Vector performance and new `Vector.each_with_index`,
  `Vector.fold_with_index` and `Vector.take` methods.][3236]
- [Implemented new `Text.insert` method][3311]
- [Implemented `Bool.compare_to` method][3317]
- [Implemented `Map.first`, `Map.last` functions. Expanded `Table.group_by` to
  also compute mode, percentile, minimum, maximum.][3318]
- [Implemented `Text.location_of` and `Text.location_of_all` methods.][3324]
- [Replaced `Table.group_by` with `Table.aggregate`][3339]
- [Implemented `Panic.catch` and helper functions for handling errors. Added a
  type parameter to `Panic.recover` to recover specific types of errors.][3344]
- [Added warning handling to `Table.aggregate`][3349]
- [Improved performance of `Table.aggregate` and full warnings
  implementation][3364]
- [Implemented `Text.reverse`][3377]
- [Implemented support for most Table aggregations in the Database
  backend.][3383]
- [Update `Text.replace` to new API.][3393]
- [Add encoding support to `Text.bytes` and `Text.from_bytes`. Renamed and added
  encoding to `File.read_text`. New `File.read` API.][3390]
- [Improved the `Range` type. Added a `down_to` counterpart to `up_to` and
  `with_step` allowing to change the range step.][3408]
- [Aligned `Text.split` API with other methods and added `Text.lines`.][3415]
- [Implemented a basic reader for the `Delimited` file format.][3424]
- [Implemented a reader for the `Excel` file format.][3425]
- [Added custom encoding support to the `Delimited` file format reader.][3430]
- [Implemented `compute` method on `Vector` for statistics calculations.][3442]
- [Promote get and put to be methods of Ref type rather than of Ref
  module][3457]
- [Implemented `Table.parse_values`, parsing text columns according to a
  specified type.][3455]
- [Promote with, take, finalize to be methods of Managed_Resource
  instance][3460]
- [Implemented automatic type detection for `Table.parse_values`.][3462]
- [Integrated value parsing with the `Delimited` file reader.][3463]
- [Implemented the `Infer` setting for headers in the `Delimited` file format
  and made it the default.][3472]
- [Implemented a `Table.from Text` conversion allowing to parse strings
  representing `Delimited` files without storing them on the filesystem.][3478]
- [Added rank data, correlation and covariance statistics for `Vector`][3484]
- [Implemented `Table.order_by` for the SQLite backend.][3502]
- [Implemented `Table.order_by` for the PostgreSQL backend.][3514]
- [Implemented `Table.order_by` for the in-memory table.][3515]
- [Renamed `File_Format.Text` to `Plain_Text`, updated `File_Format.Delimited`
  API and added builders for customizing less common settings.][3516]
- [Allow control of sort direction in `First` and `Last` aggregations.][3517]
- [Implemented `Text.write`, replacing `File.write_text`.][3518]
- [Removed obsolete `select`, `group`, `sort` and releated types from
  tables.][3519]
- [Removed obsolete `from_xls` and `from_xlsx` functions. Added support for
  reading column names from first row in `File_Format.Excel`][3523]
- [Added `File_Format.Delimited` support to `Table.write` for new files.][3528]
- [Adjusted `Database.connect` API to new design.][3542]
- [Added `File_Format.Excel` support to `Table.write` for new files.][3551]
- [identity,const,flip,curry,uncurry functions][3554]
- [Added append support for `File_Format.Excel`.][3558]
- [Added support for custom encodings in `File_Format.Delimited` writing.][3564]
- [Allow filtering caught error type in `Error.catch`.][3574]
- [Implemented `Append` mode for `File_Format.Delimited`.][3573]
- [Added `Vector.write_bytes` function and removed old `File.write_bytes`][3583]
- [Added `line_endings` and `comment_character` options to
  `File_Format.Delimited`.][3581]
- [Fixed the case of various type names and library paths][3590]
- [Added support for parsing `.pgpass` file and `PG*` environment variables for
  the Postgres connection][3593]
- [Added `Regression` to the `Standard.Base` library and removed legacy `Model`
  type from `Standard.Table`.][3601]
- [Created `Index_Sub_Range` type and updated `Text.take` and
  `Text.drop`.][3617]
- [Added `Vector.from_polyglot_array` to make `Vector`s backed by polyglot
  Arrays][3628]
- [Updated `Vector.take` and `Vector.drop` and removed their obsolete
  counterparts.][3629]
- [Short-hand syntax for `order_by` added.][3643]
- [Expanded `Table.at` to support index access and added `Table.column_count`
  method.][3644]
- [Removed `Array.set_at`.][3634]
- [Added various date part functions to `Date` and `Date_Time`.][3669]
- [Implemented `Table.take` and `Table.drop` for the in-memory backend.][3647]
- [Implemented specialized storage for the in-memory Table.][3673]
- [Implemented `Table.distinct` for the in-memory backend.][3684]
- [Added `databases`, `schemas`, `tables` support to database Connection.][3632]
- [Implemented `start_of` and `end_of` methods for date/time types allowing to
  find start and end of a period of time containing the provided time.][3695]
- [Implemented `type_of` and `is_of_type` methods for getting the type of a
  value and comparing types, respectively.][3722]
- [Implemented `work_days_until` for counting work dys between dates and
  `add_work_days` which allows to shift a date by a number of work days.][3726]
- [Added `query` and `read` functions to Database connections.][3727]
- [Added `Date_Period.Week` to `start_of` and `end_of` methods.][3733]
- [Replaced `Table.where` with a new API relying on `Table.filter`.][3750]
- [Added `Filter_Condition` to `Vector`, `Range` and `List`.][3770]
- [Extended `Filter_Condition` with `Is_Empty`, `Not_Empty`, `Like` and
  `Not_Like`.][3775]
- [Reimplemented `Duration` as a built-in type.][3759]
- [Implemented `Table.replace_text` for in-memory table.][3793]
- [Extended `Filter_Condition` with `Is_In` and `Not_In`.][3790]
- [Replaced `Table.drop_missing_rows` with `filter_blank_rows` with an updated
  API.][3805]
- [Replaced `Table.drop_missing_columns` with
  `Table.remove_columns Column_Selector.Blank_Columns` by adding the new column
  selector variant.][3812]
- [Implemented `Table.rows` giving access to a vector of rows.][3827]
- [Define Enso epoch start as 15th October 1582][3804]
- [Implemented `Period` type][3818]
- [Implemented new functions on Column and added expression syntax support to
  create derived Columns.][3782]
- [Added support for milli and micro seconds, new short form for rename_columns
  and fixed issue with compare_to versus Nothing][3874]
- [Aligned `Text.match`/`Text.locate` API][3841]
- [There is a new API to lazily feed visualisation information to the
  IDE.][3910]
- [Added `transpose` and `cross_tab` to the In-Memory Table.][3919]
- [Improvements to JSON, Pair, Statistics and other minor tweaks.][3964]
- [Overhauled the JSON support (now based of JavaScript), `Data.fetch` and other
  minor tweaks][3987]
- [Enable Date, Time and DateTime to be read and written to Excel.][3997]
- [Aligning core APIs for Vector, List and Range. Adding some missing functions
  to the types.][4026]
- [Implemented `Table.distinct` for Database backends.][4027]
- [Implemented `Table.union` for the in-memory backend.][4052]
- [Implemented `Table.cross_join` and `Table.zip` for the in-memory
  backend.][4063]
- [Updated `Text.starts_with`, `Text.ends_with` and `Text.contains` to new
  simpler API.][4078]
- [Updated `Table.set` to new API. New `Column.parse` function and added case
  sensitivity to `Filter_Condition` and column functions.][4097]
- [Updated column selector APIs and new `Excel_Workbook` type.][5646]
- [Moved regex functionality out of `Text.locate` and `Text.locate_all` into
  `Text.match` and `Text.match_all`.][5679]
- [`File.parent` may return `Nothing`.][5699]
- [Removed non-regex functionality from `is_match`, `match`, and `match_all`,
  and renamed them to `match`, `find`, `find_all` (respectively).][5721]
- [Updated `rename_columns` to new API. Added `first_row`, `second_row` and
  `last_row` to Table types][5719]
- [Introducing `Meta.Type`.][5768]
- [Remove many regex compile flags; separated `match` into `match` and
  `match_all`.][5785]
- [Aligned names of columns created by column operations.][5850]
- [Improved `cross_tab`. Renamed `fill_missing` and `is_missing` to
  `fill_nothing` and `is_nothing`. Added `fill_empty`.][5863]
- [Removed many regex compile flags from `replace`; added `only_first` and
  `use_regex` flag.][5959]
- [Implemented proper support for Value Types in the Table library.][6073]
- [Removed many regex compile flags from `split`; added `only_first` and
  `use_regex` flag.][6116]
- [Added `Text.tokenize`][6150]
- [Added support for Date/Time columns in the Postgres backend and added
  `year`/`month`/`day` operations to Table columns.][6153]
- [`Text.split` can now take a vector of delimiters.][6156]
- [Add `has_warnings`, `remove_warnings` and `throw_on_warning` extension
  methods.][6176]
- [Implemented `Table.union` for the Database backend.][6204]
- [Array & Vector have the same methods & behavior][6218]
- [Implemented `Table.split` and `Table.tokenize` for in-memory tables.][6233]
- [Added `trim` and `replace` to `Column`. Enhanced number parsing with support
  for thousands and decimal point automatic detection.][6253]
- [Implemented `Table.parse_text_to_table`.][6294]
- [Added `Table.parse_to_columns`.][6383]
- [Added parsing methods for `Integer`, `Decimal`, `Json`, `Date`, `Date_Time`,
  `Time_Of_Day`, `Time_Zone`, and `URI` to `Text`.][6404]
- [Implemented `create_database_table` allowing upload of in-memory
  tables.][6429]
- [Added execution context control to writing files and dry run capabilities to
  `Text.write`.][6459]
- [Implemented `create_database_table` allowing saving queries as database
  tables.][6467]
- [Implemented `Column.format` for in-memory `Column`s.][6538]
- [Added `at_least_one` flag to `Table.tokenize_to_rows`.][6539]
- [Moved `Redshift` connector into a separate `AWS` library.][6550]
- [Added `Date_Range`.][6621]
- [Implemented the `cast` operation for `Table` and `Column`.][6711]
- [Added `.round` and `.int` to `Integer` and `Decimal`.][6743]
- [Added `.round`, `.truncate`, `.ceil`, and `.floor` to `Column`.][6817]
- [Added execution control to `Table.write` and various bug fixes.][6835]
- [Implemented `Table.add_row_number`.][6890]
- [Handling edge cases in rounding.][6922]
- [Split `Table.create_database_table` into `Connection.create_table` and
  `Table.select_into_database_table`.][6925]
- [Speed improvements to `Column` `.truncate`, `.ceil`, and `.floor`.][6941]
- [Implemented addition and subtraction for `Date_Period` and
  `Time_Period`.][6956]
- [Added AWS credential support and initial S3 list buckets API.][6973]
- [Added `round`, `ceil`, `floor`, `truncate` to the In-Database Column type]
  [6988]
- [Implemented `Table.update_database_table`.][7035]
- [Removed `module` argument from `enso_project` and other minor tweaks.][7052]
- [Integrated Database write operations with Execution Contexts.][7072]
- [`Column.fill_nothing` and `.fill_empty` no longer rename the column. Added
  `Table.fill_nothing` and `.fill_empty`.][7166]
- [Implemented `add_row_number` for Database tables.][7174]
- [Added `replace` to in-memory table. Changed replace for `Text`, in-memory
  `Column`, and in-memory `Table` to take a `Regex` in addition to a `Text`.]
  [7223]
- [Added `cross_join` support to database tables.][7234]
- [Improving date/time support in Table - added `date_diff`, `date_add`,
  `date_part` and some shorthands. Extended `Time_Period` with milli-, micro-
  and nanosecond periods.][7221]
- [Implemented `replace` on database columns.][7275]
- [Retire `Column_Selector` and allow regex based selection of columns.][7295]
- [`Text.parse_to_table` can take a `Regex`.][7297]
- [Expose `Text.normalize`.][7425]
- [Implemented new value types (various sizes of `Integer` type, fixed-length
  and length-limited `Char` type) for the in-memory `Table` backend.][7557]
- [Introducing generic `Any.to` conversion method][7704]
- [Added `take` and `drop` to database tables.][7615]
- [Added ability to specify expected value type in `Column.from_vector`,
  `Column.map` and `Column.zip`.][7637]
- [Added `delete_rows` method to Database Table, changed the
  `update_database_table` API into `update_rows`.][7709]
- [Added `Data.post` method to write to HTTP endpoints.][7700]
- [Added support for S3. Using `Input_Stream` more for reading.][7776]
- [Renamed `Decimal` to `Float`.][7807]
- [Implemented `Date_Time_Formatter` for more user-friendly date/time format
  parsing.][7826]
- [Added `Table.expand_column` and improved JSON deserialization.][7859]
- [Implemented `Table.auto_value_types` for in-memory tables.][7908]
- [Implemented Text.substring to easily select part of a Text field][7913]
- [Implemented new selector for when parameter in `filter_blank_rows`,
  `select_blank_columns`, `remove_blank_columns`][7935]
- [Implemented basic XML support][7947]
- [Implemented `Table.lookup_and_replace` for the in-memory backend.][7979]
- [Added `Column_Operation` to `Table.set` allowing for more streamlined flow of
  deriving column values in the GUI.][8005]
- [Implemented `Table.expand_to_rows` for the in-memory backend.][8029]
- [Added XML support for `.to Table` and `.expand_column`.][8083]
- [Added `Previous_Value` option to `fill_nothing` and `fill_empty`.][8105]
- [Added `Table.format` for the in-memory backend.][8150]
- [Implemented truncate `Date_Time` for database backend (Postgres only).][8235]
- [Initial Enso Cloud APIs.][8006]
- [Renamed `replace` to `text_replace` and renamed `lookup_and_replace` to
  `merge` on `Table`.][8564]
- [Errors thrown inside `map` are wrapped in `Map_Error`.][8307]
- [Support for loading big Excel files.][8403]
- [Added new `Filter_Condition`s - `Equal_Ignore_Case`, `Is_Nan`, `Is_Infinite`
  and `Is_Finite`.][8539]
- [Support `on_problems=Problem_Behavior.Report_Warning` in `Vector.map`.][8595]
- [Added text_length to Column][8606]
- [Added none delimiter option for Data.Read][8627]
- [Added text_left and text_right to Column][8691]
- [Implement relational `NULL` semantics for `Nothing` for in-memory `Column`
  operations.][8816]
- [Implement relational `NULL` semantics for `Nothing` for in-memory `Table`
  join operations.][8849]
- [Attach a warning when Nothing is used as a value in a comparison or `is_in`
  `Filter_Condition`.][8865]
- [Added `File_By_Line` type allowing processing a file line by line. New faster
  JSON parser based off Jackson.][8719]
- [Implemented `Table.replace` for the in-memory backend.][8935]
- [Allow removing rows using a Filter_Condition.][8861]
- [Added `Table.to_xml`.][8979]
- [Implemented Write support for `S3_File`.][8921]
- [Implemented `Table.replace` for the database backend.][8986]
- [Separate `Group_By` from `columns` into new argument on `aggregate`.][9027]
- [Allow `copy_to` and `move_to` to work between local and S3 files.][9054]
- [Adjusted expression handling and new `Simple_Expression` type.][9128]
- [Allow reading Data Links configured locally or in the Cloud.][9215]
- [Allow using `enso://` paths in `Data.read` and other places.][9225]
- [Update the XML methods and add more capabilities to document.][9233]
- [Added `Data.download` and a few other changes.][9249]
- [Implement Data Links to Postgres (accessing a DB connection or a table
  directly)][9269]
- [Added `Xml_Document.write`][9299]
- [Added `select_by_type` and `remove_by_type` to `Table` and `DB_Table`][9334]
- [Make File./ only accept Text][9330]
- [Implemented Excel Data Link][9346]
- [Added Table.running][9346]
- [Added Google_Analytics.Read][9239]
- [Added `Table.from_union` to allow expanding a vector of tables in one
  step][9343]
- [Implemented constructors, comparisons, and arithmetic for a `Decimal`
  type.][9272]
- [Allow `Table.replace` to take mutiple target columns.][9406]
- [Initial Snowflake Support - ability to read and query, not a completed
  dialect yet.][9435]
- [Make expand_to_rows, expand_column support Rows, Tables, Column data
  types][9533]
- [Data Link for `Enso_File`.][9525]
- [Added `pow`, `remainder`, and `div` to `Decimal`.][9566]
- [Implemented `.to_integer`, `.to_float`, and `from` conversions for
  `Decimal`][9462]
- [Made `Integer.%` consistent across all `Integer` values.][9589]
- [Added `Decimal.parse` and `.format`.][9637]
- [Added `Decimal.abs`, `.negate` and `.signum`.][9641]
- [Added `Decimal.min` and `.max`.][9663]
- [Added `Decimal.round`.][9672]
- [Implemented write support for Enso Cloud files.][9686]
- [Added `Integer.to_decimal` and `Float.to_decimal`.][9716]
- [Added `Decimal.floor`, `.ceil`, and `.trunc`.][9694]
- [Added `recursive` option to `File.delete`.][9719]
- [Added `Vector.build`.][9725]
- [Added `Table.running` method][9577]
<<<<<<< HEAD
- [Added ability to write to Data Links.][9750]
=======
- [Added `Excel_Workbook.read_many` allowing reading more than one sheet at a
  time.][9759]
>>>>>>> 3a53d470

[debug-shortcuts]:
  https://github.com/enso-org/enso/blob/develop/app/gui/docs/product/shortcuts.md#debug
[3153]: https://github.com/enso-org/enso/pull/3153
[3655]: https://github.com/enso-org/enso/pull/3655
[3166]: https://github.com/enso-org/enso/pull/3166
[3181]: https://github.com/enso-org/enso/pull/3181
[3186]: https://github.com/enso-org/enso/pull/3186
[3193]: https://github.com/enso-org/enso/pull/3193
[3208]: https://github.com/enso-org/enso/pull/3208
[3224]: https://github.com/enso-org/enso/pull/3224
[3229]: https://github.com/enso-org/enso/pull/3229
[3231]: https://github.com/enso-org/enso/pull/3231
[3232]: https://github.com/enso-org/enso/pull/3232
[3230]: https://github.com/enso-org/enso/pull/3230
[3240]: https://github.com/enso-org/enso/pull/3240
[3250]: https://github.com/enso-org/enso/pull/3250
[3256]: https://github.com/enso-org/enso/pull/3256
[3249]: https://github.com/enso-org/enso/pull/3249
[3264]: https://github.com/enso-org/enso/pull/3264
[3269]: https://github.com/enso-org/enso/pull/3269
[3271]: https://github.com/enso-org/enso/pull/3271
[3259]: https://github.com/enso-org/enso/pull/3259
[3273]: https://github.com/enso-org/enso/pull/3273
[3276]: https://github.com/enso-org/enso/pull/3276
[3278]: https://github.com/enso-org/enso/pull/3278
[3283]: https://github.com/enso-org/enso/pull/3283
[3282]: https://github.com/enso-org/enso/pull/3282
[3285]: https://github.com/enso-org/enso/pull/3285
[3287]: https://github.com/enso-org/enso/pull/3287
[3292]: https://github.com/enso-org/enso/pull/3292
[3301]: https://github.com/enso-org/enso/pull/3301
[3302]: https://github.com/enso-org/enso/pull/3302
[3305]: https://github.com/enso-org/enso/pull/3305
[3309]: https://github.com/enso-org/enso/pull/3309
[3310]: https://github.com/enso-org/enso/pull/3310
[3316]: https://github.com/enso-org/enso/pull/3316
[3236]: https://github.com/enso-org/enso/pull/3236
[3311]: https://github.com/enso-org/enso/pull/3311
[3317]: https://github.com/enso-org/enso/pull/3317
[3318]: https://github.com/enso-org/enso/pull/3318
[3324]: https://github.com/enso-org/enso/pull/3324
[3327]: https://github.com/enso-org/enso/pull/3327
[3339]: https://github.com/enso-org/enso/pull/3339
[3344]: https://github.com/enso-org/enso/pull/3344
[3346]: https://github.com/enso-org/enso/pull/3346
[3349]: https://github.com/enso-org/enso/pull/3349
[3361]: https://github.com/enso-org/enso/pull/3361
[3364]: https://github.com/enso-org/enso/pull/3364
[3373]: https://github.com/enso-org/enso/pull/3373
[3377]: https://github.com/enso-org/enso/pull/3377
[3366]: https://github.com/enso-org/enso/pull/3366
[3379]: https://github.com/enso-org/enso/pull/3379
[3381]: https://github.com/enso-org/enso/pull/3381
[3391]: https://github.com/enso-org/enso/pull/3391
[3383]: https://github.com/enso-org/enso/pull/3383
[3385]: https://github.com/enso-org/enso/pull/3385
[3392]: https://github.com/enso-org/enso/pull/3392
[3393]: https://github.com/enso-org/enso/pull/3393
[3390]: https://github.com/enso-org/enso/pull/3390
[3408]: https://github.com/enso-org/enso/pull/3408
[3415]: https://github.com/enso-org/enso/pull/3415
[3424]: https://github.com/enso-org/enso/pull/3424
[3425]: https://github.com/enso-org/enso/pull/3425
[3430]: https://github.com/enso-org/enso/pull/3430
[3442]: https://github.com/enso-org/enso/pull/3442
[3457]: https://github.com/enso-org/enso/pull/3457
[3455]: https://github.com/enso-org/enso/pull/3455
[3460]: https://github.com/enso-org/enso/pull/3460
[3462]: https://github.com/enso-org/enso/pull/3462
[3463]: https://github.com/enso-org/enso/pull/3463
[3472]: https://github.com/enso-org/enso/pull/3472
[3486]: https://github.com/enso-org/enso/pull/3486
[3478]: https://github.com/enso-org/enso/pull/3478
[3484]: https://github.com/enso-org/enso/pull/3484
[3502]: https://github.com/enso-org/enso/pull/3502
[3514]: https://github.com/enso-org/enso/pull/3514
[3515]: https://github.com/enso-org/enso/pull/3515
[3516]: https://github.com/enso-org/enso/pull/3516
[3517]: https://github.com/enso-org/enso/pull/3517
[3518]: https://github.com/enso-org/enso/pull/3518
[3519]: https://github.com/enso-org/enso/pull/3519
[3523]: https://github.com/enso-org/enso/pull/3523
[3528]: https://github.com/enso-org/enso/pull/3528
[3530]: https://github.com/enso-org/enso/pull/3530
[3542]: https://github.com/enso-org/enso/pull/3542
[3551]: https://github.com/enso-org/enso/pull/3551
[3552]: https://github.com/enso-org/enso/pull/3552
[3554]: https://github.com/enso-org/enso/pull/3554
[3558]: https://github.com/enso-org/enso/pull/3558
[3564]: https://github.com/enso-org/enso/pull/3564
[3574]: https://github.com/enso-org/enso/pull/3574
[3573]: https://github.com/enso-org/enso/pull/3573
[3583]: https://github.com/enso-org/enso/pull/3583
[3581]: https://github.com/enso-org/enso/pull/3581
[3588]: https://github.com/enso-org/enso/pull/3588
[3590]: https://github.com/enso-org/enso/pull/3590
[3593]: https://github.com/enso-org/enso/pull/3593
[3601]: https://github.com/enso-org/enso/pull/3601
[3617]: https://github.com/enso-org/enso/pull/3617
[3628]: https://github.com/enso-org/enso/pull/3628
[3629]: https://github.com/enso-org/enso/pull/3629
[3632]: https://github.com/enso-org/enso/pull/3632
[3641]: https://github.com/enso-org/enso/pull/3641
[3643]: https://github.com/enso-org/enso/pull/3643
[3644]: https://github.com/enso-org/enso/pull/3644
[3645]: https://github.com/enso-org/enso/pull/3645
[3648]: https://github.com/enso-org/enso/pull/3648
[3661]: https://github.com/enso-org/enso/pull/3661
[3665]: https://github.com/enso-org/enso/pull/3665
[3634]: https://github.com/enso-org/enso/pull/3634
[3667]: https://github.com/enso-org/enso/pull/3667
[3669]: https://github.com/enso-org/enso/pull/3669
[3647]: https://github.com/enso-org/enso/pull/3647
[3673]: https://github.com/enso-org/enso/pull/3673
[3684]: https://github.com/enso-org/enso/pull/3684
[3691]: https://github.com/enso-org/enso/pull/3691
[3695]: https://github.com/enso-org/enso/pull/3695
[3722]: https://github.com/enso-org/enso/pull/3722
[3726]: https://github.com/enso-org/enso/pull/3726
[3727]: https://github.com/enso-org/enso/pull/3727
[3733]: https://github.com/enso-org/enso/pull/3733
[3749]: https://github.com/enso-org/enso/pull/3749
[3750]: https://github.com/enso-org/enso/pull/3750
[3770]: https://github.com/enso-org/enso/pull/3770
[3775]: https://github.com/enso-org/enso/pull/3775
[3759]: https://github.com/enso-org/enso/pull/3759
[3793]: https://github.com/enso-org/enso/pull/3793
[3790]: https://github.com/enso-org/enso/pull/3790
[3805]: https://github.com/enso-org/enso/pull/3805
[3812]: https://github.com/enso-org/enso/pull/3812
[3823]: https://github.com/enso-org/enso/pull/3823
[3827]: https://github.com/enso-org/enso/pull/3827
[3824]: https://github.com/enso-org/enso/pull/3824
[3804]: https://github.com/enso-org/enso/pull/3804
[3818]: https://github.com/enso-org/enso/pull/3818
[3776]: https://github.com/enso-org/enso/pull/3776
[3855]: https://github.com/enso-org/enso/pull/3855
[3836]: https://github.com/enso-org/enso/pull/3836
[3782]: https://github.com/enso-org/enso/pull/3782
[3863]: https://github.com/enso-org/enso/pull/3863
[3874]: https://github.com/enso-org/enso/pull/3874
[3852]: https://github.com/enso-org/enso/pull/3852
[3841]: https://github.com/enso-org/enso/pull/3841
[3885]: https://github.com/enso-org/enso/pull/3885
[3910]: https://github.com/enso-org/enso/pull/3910
[3919]: https://github.com/enso-org/enso/pull/3919
[3923]: https://github.com/enso-org/enso/pull/3923
[3950]: https://github.com/enso-org/enso/pull/3950
[3964]: https://github.com/enso-org/enso/pull/3964
[3967]: https://github.com/enso-org/enso/pull/3967
[3987]: https://github.com/enso-org/enso/pull/3987
[3878]: https://github.com/enso-org/enso/pull/3878
[3997]: https://github.com/enso-org/enso/pull/3997
[4013]: https://github.com/enso-org/enso/pull/4013
[4026]: https://github.com/enso-org/enso/pull/4026
[4027]: https://github.com/enso-org/enso/pull/4027
[4044]: https://github.com/enso-org/enso/pull/4044
[4052]: https://github.com/enso-org/enso/pull/4052
[4063]: https://github.com/enso-org/enso/pull/4063
[4078]: https://github.com/enso-org/enso/pull/4078
[4085]: https://github.com/enso-org/enso/pull/4085
[4097]: https://github.com/enso-org/enso/pull/4097
[4115]: https://github.com/enso-org/enso/pull/4115
[4120]: https://github.com/enso-org/enso/pull/4120
[4050]: https://github.com/enso-org/enso/pull/4050
[4072]: https://github.com/enso-org/enso/pull/4072
[5582]: https://github.com/enso-org/enso/pull/5582
[5645]: https://github.com/enso-org/enso/pull/5645
[5646]: https://github.com/enso-org/enso/pull/5646
[5656]: https://github.com/enso-org/enso/pull/5656
[5678]: https://github.com/enso-org/enso/pull/5678
[5679]: https://github.com/enso-org/enso/pull/5679
[5699]: https://github.com/enso-org/enso/pull/5699
[5719]: https://github.com/enso-org/enso/pull/5719
[5721]: https://github.com/enso-org/enso/pull/5721
[5757]: https://github.com/enso-org/enso/pull/5757
[5768]: https://github.com/enso-org/enso/pull/5768
[5774]: https://github.com/enso-org/enso/pull/5774
[5779]: https://github.com/enso-org/enso/pull/5779
[5785]: https://github.com/enso-org/enso/pull/5785
[5798]: https://github.com/enso-org/enso/pull/5798
[5802]: https://github.com/enso-org/enso/pull/5802
[5850]: https://github.com/enso-org/enso/pull/5850
[5863]: https://github.com/enso-org/enso/pull/5863
[5917]: https://github.com/enso-org/enso/pull/5917
[5705]: https://github.com/enso-org/enso/pull/5705
[5959]: https://github.com/enso-org/enso/pull/5959
[6073]: https://github.com/enso-org/enso/pull/6073
[6116]: https://github.com/enso-org/enso/pull/6116
[6150]: https://github.com/enso-org/enso/pull/6150
[6153]: https://github.com/enso-org/enso/pull/6153
[6156]: https://github.com/enso-org/enso/pull/6156
[6176]: https://github.com/enso-org/enso/pull/6176
[6204]: https://github.com/enso-org/enso/pull/6204
[6077]: https://github.com/enso-org/enso/pull/6077
[6218]: https://github.com/enso-org/enso/pull/6218
[6233]: https://github.com/enso-org/enso/pull/6233
[6253]: https://github.com/enso-org/enso/pull/6253
[6294]: https://github.com/enso-org/enso/pull/6294
[6383]: https://github.com/enso-org/enso/pull/6383
[6404]: https://github.com/enso-org/enso/pull/6404
[6347]: https://github.com/enso-org/enso/pull/6347
[6429]: https://github.com/enso-org/enso/pull/6429
[6459]: https://github.com/enso-org/enso/pull/6459
[6467]: https://github.com/enso-org/enso/pull/6467
[6538]: https://github.com/enso-org/enso/pull/6538
[6539]: https://github.com/enso-org/enso/pull/6539
[6550]: https://github.com/enso-org/enso/pull/6550
[6621]: https://github.com/enso-org/enso/pull/6621
[6711]: https://github.com/enso-org/enso/pull/6711
[6743]: https://github.com/enso-org/enso/pull/6743
[6817]: https://github.com/enso-org/enso/pull/6817
[6835]: https://github.com/enso-org/enso/pull/6835
[6890]: https://github.com/enso-org/enso/pull/6890
[6922]: https://github.com/enso-org/enso/pull/6922
[6925]: https://github.com/enso-org/enso/pull/6925
[6941]: https://github.com/enso-org/enso/pull/6941
[6956]: https://github.com/enso-org/enso/pull/6956
[6973]: https://github.com/enso-org/enso/pull/6973
[6988]: https://github.com/enso-org/enso/pull/6988
[7035]: https://github.com/enso-org/enso/pull/7035
[7052]: https://github.com/enso-org/enso/pull/7052
[7072]: https://github.com/enso-org/enso/pull/7072
[7166]: https://github.com/enso-org/enso/pull/7166
[7174]: https://github.com/enso-org/enso/pull/7174
[7223]: https://github.com/enso-org/enso/pull/7223
[7234]: https://github.com/enso-org/enso/pull/7234
[7221]: https://github.com/enso-org/enso/pull/7221
[7275]: https://github.com/enso-org/enso/pull/7275
[7295]: https://github.com/enso-org/enso/pull/7295
[7297]: https://github.com/enso-org/enso/pull/7297
[7425]: https://github.com/enso-org/enso/pull/7425
[7557]: https://github.com/enso-org/enso/pull/7557
[7704]: https://github.com/enso-org/enso/pull/7704
[7615]: https://github.com/enso-org/enso/pull/7615
[7637]: https://github.com/enso-org/enso/pull/7637
[7700]: https://github.com/enso-org/enso/pull/7700
[7709]: https://github.com/enso-org/enso/pull/7709
[7776]: https://github.com/enso-org/enso/pull/7776
[7807]: https://github.com/enso-org/enso/pull/7807
[7826]: https://github.com/enso-org/enso/pull/7826
[7859]: https://github.com/enso-org/enso/pull/7859
[7908]: https://github.com/enso-org/enso/pull/7908
[7913]: https://github.com/enso-org/enso/pull/7913
[7935]: https://github.com/enso-org/enso/pull/7935
[7947]: https://github.com/enso-org/enso/pull/7947
[7979]: https://github.com/enso-org/enso/pull/7979
[8005]: https://github.com/enso-org/enso/pull/8005
[8006]: https://github.com/enso-org/enso/pull/8006
[8029]: https://github.com/enso-org/enso/pull/8029
[8083]: https://github.com/enso-org/enso/pull/8083
[8105]: https://github.com/enso-org/enso/pull/8105
[8150]: https://github.com/enso-org/enso/pull/8150
[8235]: https://github.com/enso-org/enso/pull/8235
[8307]: https://github.com/enso-org/enso/pull/8307
[8403]: https://github.com/enso-org/enso/pull/8403
[8539]: https://github.com/enso-org/enso/pull/8539
[8564]: https://github.com/enso-org/enso/pull/8564
[8595]: https://github.com/enso-org/enso/pull/8595
[8606]: https://github.com/enso-org/enso/pull/8606
[8627]: https://github.com/enso-org/enso/pull/8627
[8691]: https://github.com/enso-org/enso/pull/8691
[8719]: https://github.com/enso-org/enso/pull/8719
[8816]: https://github.com/enso-org/enso/pull/8816
[8849]: https://github.com/enso-org/enso/pull/8849
[8865]: https://github.com/enso-org/enso/pull/8865
[8935]: https://github.com/enso-org/enso/pull/8935
[8861]: https://github.com/enso-org/enso/pull/8861
[8921]: https://github.com/enso-org/enso/pull/8921
[8979]: https://github.com/enso-org/enso/pull/8979
[8986]: https://github.com/enso-org/enso/pull/8986
[9027]: https://github.com/enso-org/enso/pull/9027
[9054]: https://github.com/enso-org/enso/pull/9054
[9128]: https://github.com/enso-org/enso/pull/9128
[9215]: https://github.com/enso-org/enso/pull/9215
[9225]: https://github.com/enso-org/enso/pull/9225
[9233]: https://github.com/enso-org/enso/pull/9233
[9239]: https://github.com/enso-org/enso/pull/9239
[9249]: https://github.com/enso-org/enso/pull/9249
[9269]: https://github.com/enso-org/enso/pull/9269
[9272]: https://github.com/enso-org/enso/pull/9272
[9299]: https://github.com/enso-org/enso/pull/9299
[9330]: https://github.com/enso-org/enso/pull/9330
[9334]: https://github.com/enso-org/enso/pull/9334
[9346]: https://github.com/enso-org/enso/pull/9346
[9382]: https://github.com/enso-org/enso/pull/9382
[9343]: https://github.com/enso-org/enso/pull/9343
[9406]: https://github.com/enso-org/enso/pull/9406
[9435]: https://github.com/enso-org/enso/pull/9435
[9462]: https://github.com/enso-org/enso/pull/9462
[9533]: https://github.com/enso-org/enso/pull/9533
[9525]: https://github.com/enso-org/enso/pull/9525
[9566]: https://github.com/enso-org/enso/pull/9566
[9589]: https://github.com/enso-org/enso/pull/9589
[9637]: https://github.com/enso-org/enso/pull/9637
[9641]: https://github.com/enso-org/enso/pull/9641
[9663]: https://github.com/enso-org/enso/pull/9663
[9672]: https://github.com/enso-org/enso/pull/9672
[9686]: https://github.com/enso-org/enso/pull/9686
[9694]: https://github.com/enso-org/enso/pull/9694
[9716]: https://github.com/enso-org/enso/pull/9716
[9719]: https://github.com/enso-org/enso/pull/9719
[9725]: https://github.com/enso-org/enso/pull/9725
[9759]: https://github.com/enso-org/enso/pull/9759
[9577]: https://github.com/enso-org/enso/pull/9577
[9750]: https://github.com/enso-org/enso/pull/9750

#### Enso Compiler

- [Added overloaded `from` conversions.][3227]
- [Upgraded to Graal VM 21.3.0][3258]
- [Added the ability to decorate values with warnings.][3248]
- [Fixed issues related to constructors' default arguments][3330]
- [Fixed compiler issue related to module cache.][3367]
- [Fixed execution of defaulted arguments of Atom Constructors][3358]
- [Converting Enso Date to java.time.LocalDate and back][3559]
- [Incremental Reparsing of a Simple Edits][3508]
- [Functions with all-defaulted arguments now execute automatically][3414]
- [Provide `tagValues` for function arguments in the language server][3422]
- [Delay construction of Truffle nodes to speed initialization][3429]
- [Frgaal compiler integration to allow for latest Java constructs][3421]
- [Support for Chrome developer tools --inspect option][3432]
- [Move Builtin Types and Methods definitions to stdlib][3363]
- [Reduce boilerplate by generating BuiltinMethod nodes from simple method
  signatures][3444]
- [Generate boilerplate classes related to error handling and varargs in
  builtins from method signatures][3454]
- [Avoid needless concatenations of warning/error messages][3465]
- [Added a full-blown DSL for builtins][3471]
- [Integration of Enso with Ideal Graph Visualizer][3533]
- [Lazy evaluation of RHS argument for || and &&][3492]
- [Drop Core implementation of IR][3512]
- [Replace `this` with `self`][3524]
- [Introduce a smaller version of the standard library, just for testing][3531]
- [Remove `here` and make method name resolution case-sensitive][3531]
- [Explicit `self`][3569]
- [Added benchmarking tool for the language server][3578]
- [Support module imports using a qualified name][3608]
- [Using parser written in Rust.][3611]
- [Enable caching in visualisation functions][3618]
- [Update Scala compiler and libraries][3631]
- [Support importing module methods][3633]
- [Support Autosave for open buffers][3637]
- [Generate native-image for engine-runner][3638]
- [Support pattern matching on constants][3641]
- [Builtin Date_Time, Time_Of_Day and Zone types for better polyglot
  support][3658]
- [Implement new specification of data types: `type` has a runtime
  representation, every atom has a type][3671]
- [main = "Hello World!" is valid Enso sample][3696]
- [Invalidate module's IR cache if imported module changed][3703]
- [Don't rename imported Main module that only imports names][3710]
- [Notify node status to the IDE][3729]
- [Make instance methods callable like statics][3764]
- [Distinguish static and instance methods][3740]
- [By-type pattern matching][3742]
- [Fix performance of method calls on polyglot arrays][3781]
- [Improved support for static and non-static builtins][3791]
- [Missing foreign language generates proper Enso error][3798]
- [Connecting IGV 4 Enso with Engine sources][3810]
- [Made Vector performance to be on par with Array][3811]
- [Introduced IO Permission Contexts][3828]
- [Accept Array-like object seamlessly in builtins][3817]
- [Initialize Builtins at Native Image build time][3821]
- [Split Atom suggestion entry to Type and Constructor][3835]
- [Any number can be converted to double][3865]
- [Update to GraalVM 22.3.0][3663]
- [Connecting IGV 4 Enso with Engine sources][3810]
- [Add the `Self` keyword referring to current type][3844]
- [Support VCS for projects in Language Server][3851]
- [Support multiple exports of the same module][3897]
- [Import modules' extension methods only with unqualified imports][3906]
- [Support expression evaluation in chromeinspector console][3941]
- [Don't export polyglot symbols][3915]
- [From/all import must not include module in name resolution][3931]
- [Vector returns warnings of individual elements][3938]
- [Enso.getMetaObject, Type.isMetaInstance and Meta.is_a consolidation][3949]
- [Add executionContext/interrupt API command][3952]
- [Any.== is a builtin method][3956]
- [Simplify exception handling for polyglot exceptions][3981]
- [Simplify compilation of nested patterns][4005]
- [IGV can jump to JMH sources & more][4008]
- [Basic support of VSCode integration][4014]
- [Sync language server with file system after VCS restore][4020]
- [`ArrayOverBuffer` behaves like an `Array` and `Array.sort` no longer sorts in
  place][4022]
- [Implement hashing functionality for all objects][3878]
- [Introducing Meta.atom_with_hole][4023]
- [Report failures in name resolution in type signatures][4030]
- [Attach visualizations to sub-expressions][4048]
- [Add Meta.get_annotation method][4049]
- [Resolve Fully Qualified Names][4056]
- [Optimize Atom storage layouts][3862]
- [Make instance methods callable like statics for builtin types][4077]
- [Convert large longs to doubles, safely, for host calls][4099]
- [Consistent ordering with comparators][4067]
- [Profile engine startup][4110]
- [Report type of polyglot values][4111]
- [Engine can now recover from serialization failures][5591]
- [Use sbt runEngineDistribution][5609]
- [Update to GraalVM 22.3.1][5602]
- [Cache library bindings to optimize import/export resolution][5700]
- [Comparators support partial ordering][5778]
- [Merge ordered and unordered comparators][5845]
- [Use SHA-1 for calculating hashes of modules' IR and bindings][5791]
- [Don't install Python component on Windows][5900]
- [Detect potential name conflicts between exported types and FQNs][5966]
- [Ensure calls involving warnings remain instrumented][6067]
- [One can define lazy atom fields][6151]
- [Replace IOContexts with Execution Environment and generic Context][6171]
- [Vector.sort handles incomparable types][5998]
- [Removing need for asynchronous thread to execute ResourceManager
  finalizers][6335]
- [Warning.get_all returns only unique warnings][6372]
- [Reimplement `enso_project` as a proper builtin][6352]
- [Limit number of reported warnings per value][6577]
- [Experimental support for Espresso Java interpreter][6966]
- [Suggestions are updated only when the type of the expression changes][6755]
- [Add project creation time to project metadata][6780]
- [Upgrade GraalVM to 22.3.1 JDK17][6750]
- [Ascribed types are checked during runtime][6790]
- [Add compiler pass that discovers ambiguous and duplicated symbols][6868]
- [Improve and colorize compiler's diagnostic messages][6931]
- [Execute some runtime commands synchronously to avoid race conditions][6998]
- [Automatic conversion for runtime checked arguments][7009]
- [Scala 2.13.11 update][7010]
- [Add special handling for static method calls on Any][7033]
- [Improve parallel execution of commands and jobs in Language Server][7042]
- [Added retries when executing GraalVM updater][7079]
- [Add method call info for infix operators][7090]
- [`executionComplete` response is sent on successful execution only][7143]
- [Send info about function values][7168]
- [Cache dataflow errors][7193]
- [Add endpoint for downloading a project][7291]
- [Update to GraalVM 23.0.0][7176]
- [Using official BigInteger support][7420]
- [Allow users to give a project other than Upper_Snake_Case name][7397]
- [Support renaming variable or function][7515]
- [Replace custom logging service with off the shelf library][7559]
- [Only use types as State keys][7585]
- [Allow Java Enums in case of branches][7607]
- [Notification about the project rename action][7613]
- [Use `numpy` & co. from Enso!][7678]
- [Changed layout of local libraries directory, making it easier to reference
  projects next to each other][7634]
- [Support runtime checks of intersection types][7769]
- [Merge `Small_Integer` and `Big_Integer` types][7636]
- [Inline type ascriptions][7796]
- [Always persist `TRACE` level logs to a file][7825]
- [Meta.instrument & Instrumentor API][7833]
- [Downloadable VSCode extension][7861]
- [New `project/status` route for reporting LS state][7801]
- [Add Enso-specific assertions][7883]
- [Modules can be `private`][7840]
- [HTTPS and WSS support in Language Server][7937]
- [Export of non-existing symbols results in error][7960]
- [Upgrade GraalVM to 23.1.0 JDK21][7991]
- [Added opt-in type checks of return type][8502]
- [Introduce Arrow language][8512]
- [DataflowError.withoutTrace doesn't store stacktrace][8608]
- [Derive --in-project from --run source location][8775]
- [Binary operator resolution based on that value][8779]
- [Add run_google_report method][8907]
- [Execute and debug individual Enso files in VSCode extension][8923]
- [Check type of `self` when calling a method using the static syntax][8867]
- [Autoscoped constructors][9190]
- [Allow Oracle GraalVM JDK][9322]
- [`Table.join` can access its `right` argument][9410]

[3227]: https://github.com/enso-org/enso/pull/3227
[3248]: https://github.com/enso-org/enso/pull/3248
[3258]: https://github.com/enso-org/enso/pull/3258
[3330]: https://github.com/enso-org/enso/pull/3330
[3358]: https://github.com/enso-org/enso/pull/3358
[3360]: https://github.com/enso-org/enso/pull/3360
[3367]: https://github.com/enso-org/enso/pull/3367
[3559]: https://github.com/enso-org/enso/pull/3559
[3508]: https://github.com/enso-org/enso/pull/3508
[3412]: https://github.com/enso-org/enso/pull/3412
[3414]: https://github.com/enso-org/enso/pull/3414
[3417]: https://github.com/enso-org/enso/pull/3417
[3422]: https://github.com/enso-org/enso/pull/3422
[3429]: https://github.com/enso-org/enso/pull/3429
[3421]: https://github.com/enso-org/enso/pull/3421
[3432]: https://github.com/enso-org/enso/pull/3432
[3363]: https://github.com/enso-org/enso/pull/3363
[3444]: https://github.com/enso-org/enso/pull/3444
[3453]: https://github.com/enso-org/enso/pull/3453
[3454]: https://github.com/enso-org/enso/pull/3454
[3461]: https://github.com/enso-org/enso/pull/3461
[3465]: https://github.com/enso-org/enso/pull/3465
[3471]: https://github.com/enso-org/enso/pull/3471
[3533]: https://github.com/enso-org/enso/pull/3533
[3492]: https://github.com/enso-org/enso/pull/3492
[3493]: https://github.com/enso-org/enso/pull/3493
[3505]: https://github.com/enso-org/enso/pull/3505
[3512]: https://github.com/enso-org/enso/pull/3512
[3524]: https://github.com/enso-org/enso/pull/3524
[3531]: https://github.com/enso-org/enso/pull/3531
[3562]: https://github.com/enso-org/enso/pull/3562
[3538]: https://github.com/enso-org/enso/pull/3538
[3569]: https://github.com/enso-org/enso/pull/3569
[3578]: https://github.com/enso-org/enso/pull/3578
[3611]: https://github.com/enso-org/enso/pull/3611
[3618]: https://github.com/enso-org/enso/pull/3618
[3608]: https://github.com/enso-org/enso/pull/3608
[3608]: https://github.com/enso-org/enso/pull/3608
[3631]: https://github.com/enso-org/enso/pull/3631
[3633]: https://github.com/enso-org/enso/pull/3633
[3637]: https://github.com/enso-org/enso/pull/3637
[3638]: https://github.com/enso-org/enso/pull/3638
[3641]: https://github.com/enso-org/enso/pull/3641
[3658]: https://github.com/enso-org/enso/pull/3658
[3671]: https://github.com/enso-org/enso/pull/3671
[3696]: https://github.com/enso-org/enso/pull/3696
[3703]: https://github.com/enso-org/enso/pull/3703
[3710]: https://github.com/enso-org/enso/pull/3710
[3729]: https://github.com/enso-org/enso/pull/3729
[3740]: https://github.com/enso-org/enso/pull/3740
[3764]: https://github.com/enso-org/enso/pull/3764
[3742]: https://github.com/enso-org/enso/pull/3742
[3781]: https://github.com/enso-org/enso/pull/3781
[3791]: https://github.com/enso-org/enso/pull/3791
[3798]: https://github.com/enso-org/enso/pull/3798
[3810]: https://github.com/enso-org/enso/pull/3810
[3811]: https://github.com/enso-org/enso/pull/3811
[3817]: https://github.com/enso-org/enso/pull/3817
[3821]: https://github.com/enso-org/enso/pull/3821
[3828]: https://github.com/enso-org/enso/pull/3828
[3835]: https://github.com/enso-org/enso/pull/3835
[3865]: https://github.com/enso-org/enso/pull/3865
[3663]: https://github.com/enso-org/enso/pull/3663
[3810]: https://github.com/enso-org/enso/pull/3810
[3844]: https://github.com/enso-org/enso/pull/3844
[3851]: https://github.com/enso-org/enso/pull/3851
[3862]: https://github.com/enso-org/enso/pull/3862
[3897]: https://github.com/enso-org/enso/pull/3897
[3906]: https://github.com/enso-org/enso/pull/3906
[3941]: https://github.com/enso-org/enso/pull/3941
[3915]: https://github.com/enso-org/enso/pull/3915
[3931]: https://github.com/enso-org/enso/pull/3931
[3938]: https://github.com/enso-org/enso/pull/3938
[3949]: https://github.com/enso-org/enso/pull/3949
[3952]: https://github.com/enso-org/enso/pull/3952
[3956]: https://github.com/enso-org/enso/pull/3956
[3981]: https://github.com/enso-org/enso/pull/3981
[4005]: https://github.com/enso-org/enso/pull/4005
[4008]: https://github.com/enso-org/enso/pull/4008
[4014]: https://github.com/enso-org/enso/pull/4014
[4020]: https://github.com/enso-org/enso/pull/4020
[4022]: https://github.com/enso-org/enso/pull/4022
[4023]: https://github.com/enso-org/enso/pull/4023
[4030]: https://github.com/enso-org/enso/pull/4030
[4048]: https://github.com/enso-org/enso/pull/4048
[4049]: https://github.com/enso-org/enso/pull/4049
[4056]: https://github.com/enso-org/enso/pull/4056
[4067]: https://github.com/enso-org/enso/pull/4067
[4077]: https://github.com/enso-org/enso/pull/4077
[4099]: https://github.com/enso-org/enso/pull/4099
[4110]: https://github.com/enso-org/enso/pull/4110
[4111]: https://github.com/enso-org/enso/pull/4111
[5591]: https://github.com/enso-org/enso/pull/5591
[5609]: https://github.com/enso-org/enso/pull/5609
[5602]: https://github.com/enso-org/enso/pull/5602
[5700]: https://github.com/enso-org/enso/pull/5700
[5778]: https://github.com/enso-org/enso/pull/5778
[5845]: https://github.com/enso-org/enso/pull/5845
[5791]: https://github.com/enso-org/enso/pull/5791
[5900]: https://github.com/enso-org/enso/pull/5900
[5966]: https://github.com/enso-org/enso/pull/5966
[5998]: https://github.com/enso-org/enso/pull/5998
[6067]: https://github.com/enso-org/enso/pull/6067
[6151]: https://github.com/enso-org/enso/pull/6151
[6171]: https://github.com/enso-org/enso/pull/6171
[6335]: https://github.com/enso-org/enso/pull/6335
[6372]: https://github.com/enso-org/enso/pull/6372
[6352]: https://github.com/enso-org/enso/pull/6352
[6577]: https://github.com/enso-org/enso/pull/6577
[6966]: https://github.com/enso-org/enso/pull/6966
[6750]: https://github.com/enso-org/enso/pull/6750
[6755]: https://github.com/enso-org/enso/pull/6755
[6780]: https://github.com/enso-org/enso/pull/6780
[6790]: https://github.com/enso-org/enso/pull/6790
[6868]: https://github.com/enso-org/enso/pull/6868
[6931]: https://github.com/enso-org/enso/pull/6931
[6998]: https://github.com/enso-org/enso/pull/6998
[7009]: https://github.com/enso-org/enso/pull/7009
[7010]: https://github.com/enso-org/enso/pull/7010
[7033]: https://github.com/enso-org/enso/pull/7033
[7042]: https://github.com/enso-org/enso/pull/7042
[7079]: https://github.com/enso-org/enso/pull/7079
[7090]: https://github.com/enso-org/enso/pull/7090
[7143]: https://github.com/enso-org/enso/pull/7143
[7168]: https://github.com/enso-org/enso/pull/7168
[7176]: https://github.com/enso-org/enso/pull/7176
[7193]: https://github.com/enso-org/enso/pull/7193
[7291]: https://github.com/enso-org/enso/pull/7291
[7420]: https://github.com/enso-org/enso/pull/7420
[7397]: https://github.com/enso-org/enso/pull/7397
[7515]: https://github.com/enso-org/enso/pull/7515
[7559]: https://github.com/enso-org/enso/pull/7559
[7585]: https://github.com/enso-org/enso/pull/7585
[7607]: https://github.com/enso-org/enso/pull/7607
[7613]: https://github.com/enso-org/enso/pull/7613
[7678]: https://github.com/enso-org/enso/pull/7678
[7634]: https://github.com/enso-org/enso/pull/7634
[7769]: https://github.com/enso-org/enso/pull/7769
[7636]: https://github.com/enso-org/enso/pull/7636
[7796]: https://github.com/enso-org/enso/pull/7796
[7801]: https://github.com/enso-org/enso/pull/7801
[7825]: https://github.com/enso-org/enso/pull/7825
[7833]: https://github.com/enso-org/enso/pull/7833
[7861]: https://github.com/enso-org/enso/pull/7861
[7883]: https://github.com/enso-org/enso/pull/7883
[7840]: https://github.com/enso-org/enso/pull/7840
[7937]: https://github.com/enso-org/enso/pull/7937
[7960]: https://github.com/enso-org/enso/pull/7960
[7991]: https://github.com/enso-org/enso/pull/7991
[8502]: https://github.com/enso-org/enso/pull/8502
[8512]: https://github.com/enso-org/enso/pull/8512
[8608]: https://github.com/enso-org/enso/pull/8608
[8775]: https://github.com/enso-org/enso/pull/8775
[8779]: https://github.com/enso-org/enso/pull/8779
[8907]: https://github.com/enso-org/enso/pull/8907
[8923]: https://github.com/enso-org/enso/pull/8923
[8867]: https://github.com/enso-org/enso/pull/8867
[9190]: https://github.com/enso-org/enso/pull/9190
[9322]: https://github.com/enso-org/enso/pull/9322
[9410]: https://github.com/enso-org/enso/pull/9410

# Enso 2.0.0-alpha.18 (2021-10-12)

<br/>![New Features](/docs/assets/tags/new_features.svg)

#### Enso Compiler

- [Updated Enso engine to version 0.2.30][engine-0.2.31]. If you're interested
  in the enhancements and fixes made to the Enso compiler, you can find their
  release notes
  [here](https://github.com/enso-org/enso/blob/develop/RELEASES.md).

<br/>![Bug Fixes](/docs/assets/tags/bug_fixes.svg)

#### Visual Environment

- [Fixed freezing after inactivity.][1776] When the IDE window was minimized or
  covered by other windows or invisible for any other reason for a duration
  around one minute or longer then it would often be frozen for some seconds on
  return. Now it is possible to interact with the IDE instantly, no matter how
  long it had been inactive.

<br/>

[1776]: https://github.com/enso-org/ide/pull/1776

# Enso 2.0.0-alpha.17 (2021-09-23)

<br/>![Bug Fixes](/docs/assets/tags/bug_fixes.svg)

#### Visual Environment

- [Correct handling of command-line flags.][1815] Command line arguments of the
  form `--backend=false` or `--backend false` are now handled as expected and
  turn off the "backend" option. The same fix has been applied to all other
  boolean command-line options as well.
- [Visualizations will be attached after project is ready.][1825] This addresses
  a rare issue when initially opened visualizations were automatically closed
  rather than filled with data.

<br/>

[1815]: https://github.com/enso-org/ide/pull/1815
[1825]: https://github.com/enso-org/ide/pull/1825

<br/>![New Features](/docs/assets/tags/new_features.svg)

#### Enso Compiler

- [Updated Enso engine to version 0.2.30][engine-0.2.30]. If you're interested
  in the enhancements and fixes made to the Enso compiler, you can find their
  release notes
  [here](https://github.com/enso-org/enso/blob/develop/RELEASES.md).

[engine-0.2.30]: https://github.com/enso-org/enso/blob/develop/RELEASES.md

# Enso 2.0.0-alpha.16 (2021-09-16)

<br/>![New Features](/docs/assets/tags/new_features.svg)

#### Visual Environment

- [Auto-layout for new nodes.][1755] When a node is selected and a new node gets
  created below using <kbd>Tab</kbd> then the new node is automatically
  positioned far enough to the right to find sufficient space and avoid
  overlapping with existing nodes.

[1755]: https://github.com/enso-org/ide/pull/1755

#### Enso Compiler

- [Updated Enso engine to version 0.2.29][engine-0.2.29]. If you're interested
  in the enhancements and fixes made to the Enso compiler, you can find their
  release notes
  [here](https://github.com/enso-org/enso/blob/develop/RELEASES.md).

[engine-0.2.29]: https://github.com/enso-org/enso/blob/develop/RELEASES.md

<br/>![Bug Fixes](/docs/assets/tags/bug_fixes.svg)

#### Visual Environment

- [Sharp rendering on screens with fractional pixel ratios.][1820]

[1820]: https://github.com/enso-org/ide/pull/1820

<br/>

# Enso 2.0.0-alpha.15 (2021-09-09)

<br/>![Bug Fixes](/docs/assets/tags/bug_fixes.svg)

#### Visual Environment

- [Fixed parsing of the `--no-data-gathering` command line option.][1831] Flag's
  name has been changed to `--data-gathering`, so now `--data-gathering=false`
  and `--data-gathering=true` are supported as well.

[1831]: https://github.com/enso-org/ide/pull/1831

# Enso 2.0.0-alpha.14 (2021-09-02)

<br/>![New Features](/docs/assets/tags/new_features.svg)

#### Visual Environment

- [Visualization previews are disabled.][1817] Previously, hovering over a
  node's output port for more than four seconds would temporarily reveal the
  node's visualization. This behavior is disabled now.

[1817]: https://github.com/enso-org/ide/pull/1817

#### Enso Compiler

- [Updated Enso engine to version 0.2.28][1829]. If you're interested in the
  enhancements and fixes made to the Enso compiler, you can find their release
  notes [here](https://github.com/enso-org/enso/blob/develop/RELEASES.md).

[1829]: https://github.com/enso-org/ide/pull/1829

# Enso 2.0.0-alpha.13 (2021-08-27)

<br/>![New Features](/docs/assets/tags/new_features.svg)

#### Enso Compiler

- [Updated Enso engine to version 0.2.27][1811]. If you're interested in the
  enhancements and fixes made to the Enso compiler, you can find their release
  notes [here](https://github.com/enso-org/enso/blob/develop/RELEASES.md).

[1811]: https://github.com/enso-org/ide/pull/1811

# Enso 2.0.0-alpha.12 (2021-08-13)

<br/>![New Features](/docs/assets/tags/new_features.svg)

#### Visual Environment

- [Improvements to visualization handling][1804]. These improvements are fixing
  possible performance issues around attaching and detaching visualizations.
- [GeoMap visualization will ignore points with `null` coordinates][1775]. Now
  the presence of such points in the dataset will not break initial map
  positioning.

#### Enso Compiler

- [Updated Enso engine to version 0.2.26][1801]. If you're interested in the
  enhancements and fixes made to the Enso compiler, you can find their release
  notes [here](https://github.com/enso-org/enso/blob/develop/RELEASES.md).

[1801]: https://github.com/enso-org/ide/pull/1801
[1775]: https://github.com/enso-org/ide/pull/1775
[1798]: https://github.com/enso-org/ide/pull/1798
[1804]: https://github.com/enso-org/ide/pull/1804

# Enso 2.0.0-alpha.11 (2021-08-09)

This update contains major performance improvements and exposes new privacy user
settings. We will work towards stabilizing it in the next weeks in order to make
these updates be shipped in a stable release before the end of the year.

<br/>![New Features](/docs/assets/tags/new_features.svg)

#### Visual Environment

- [New look of open project dialog][1700]. Now it has a "Open project" title at
  the top.
- [Documentation coments are displayed next to the nodes.][1744].

#### Enso Compiler

- [Updated Enso engine to version 0.2.22][1762]. If you are interested in the
  enhancements and fixes made to the Enso compiler, you can find out more
  details in
  [the engine release notes](https://github.com/enso-org/enso/blob/develop/RELEASES.md).

<br/>![Bug Fixes](/docs/assets/tags/bug_fixes.svg)

#### Visual Environment

- [Fixed a bug where edited node expression was sometimes altered.][1743] When
  editing node expression, the changes were occasionally reverted, or the
  grayed-out parameter names were added to the actual expression. <br/>

[1700]: https://github.com/enso-org/ide/pull/1700
[1742]: https://github.com/enso-org/ide/pull/1742
[1726]: https://github.com/enso-org/ide/pull/1762
[1743]: https://github.com/enso-org/ide/pull/1743
[1744]: https://github.com/enso-org/ide/pull/1744

# Enso 2.0.0-alpha.10 (2021-07-23)

<br/>![New Features](/docs/assets/tags/new_features.svg)

#### Enso Compiler

- [Updated Enso engine to version 0.2.15][1710]. If you're interested in the
  enhancements and fixes made to the Enso compiler, you can find out more
  details in
  [the engine release notes](https://github.com/enso-org/enso/blob/develop/RELEASES.md).

<br/>

[1710]: https://github.com/enso-org/ide/pull/1710

# Enso 2.0.0-alpha.9 (2021-07-16)

<br/>![New Features](/docs/assets/tags/new_features.svg)

#### Visual Environment

- [Improved undo-redo][1653]. Node selection, enabling/disabling visualisations
  and entering a node are now affected by undo/redo and are restored on project
  startup.

<br/>

[1640]: https://github.com/enso-org/ide/pull/1653

# Enso 2.0.0-alpha.8 (2021-06-09)

<br/>![New Features](/docs/assets/tags/new_features.svg)

#### Enso Compiler

- [Updated Enso engine to version 0.2.12][1640]. If you're interested in the
  enhancements and fixes made to the Enso compiler, you can find out more
  details in
  [the engine release notes](https://github.com/enso-org/enso/blob/develop/RELEASES.md).

[1640]: https://github.com/enso-org/ide/pull/1640

<br/>

# Enso 2.0.0-alpha.7 (2021-06-06)

<br/>![New Features](/docs/assets/tags/new_features.svg)

#### Visual Environment

- [User Authentication][1653]. Users can sign in to Enso using Google, GitHub or
  email accounts.

<br/>![Bug Fixes](/docs/assets/tags/bug_fixes.svg)

#### Visual Environment

- [Fix node selection bug ][1664]. Fix nodes not being deselected correctly in
  some circumstances. This would lead to nodes moving too fast when dragged
  [1650] or the internal state of the project being inconsistent [1626].

[1653]: https://github.com/enso-org/ide/pull/1653
[1664]: https://github.com/enso-org/ide/pull/1664

<br/>

# Enso 2.0.0-alpha.6 (2021-06-28)

<br/>![New Features](/docs/assets/tags/new_features.svg)

#### Visual Environment

- [Profling mode.][1546] The IDE contains a profiling mode now which can be
  entered through a button in the top-right corner or through the keybinding
  <kbd>ctrl</kbd>+<kbd>p</kbd>. This mode does not display any information yet.
  In the future, it will display the running times of nodes and maybe more
  useful statistics.
- [Area selection][1588]. You can now select multiple nodes at once. Just click
  and drag on the background of your graph and see the beauty of the area
  selection appear.
- [Opening projects in application graphical interface][1587]. Press `cmd`+`o`
  to bring the list of projects. Select a project on the list to open it.
- [Initial support for undo-redo][1602]. Press <kbd>cmd</kbd>+<kbd>z</kbd> to
  undo last action and <kbd>cmd</kbd>+<kbd>z</kbd> to redo last undone action.
  This version of undo redo does not have proper support for text editor and
  undoing UI changes (like selecting nodes).

#### EnsoGL (rendering engine)

<br/>![Bug Fixes](/docs/assets/tags/bug_fixes.svg)

#### Visual Environment

- [Nodes in graph no longer overlap panels][1577]. The Searcher, project name,
  breadcrumbs and status bar are displayed "above" nodes.

#### Enso Compiler

[1588]: https://github.com/enso-org/ide/pull/1588
[1577]: https://github.com/enso-org/ide/pull/1577
[1587]: https://github.com/enso-org/ide/pull/1587
[1602]: https://github.com/enso-org/ide/pull/1602
[1602]: https://github.com/enso-org/ide/pull/1664
[1602]: https://github.com/enso-org/ide/pull/1650
[1602]: https://github.com/enso-org/ide/pull/1626

# Enso 2.0.0-alpha.5 (2021-05-14)

<br/>![New Features](/docs/assets/tags/new_features.svg)

#### Visual Environment

- [Create New Project action in Searcher][1566]. When you bring the searcher
  with tab having no node selected, a new action will be available next to the
  examples and code suggestions: `Create New Project`. When you choose it by
  clicking with mouse or selecting and pressing enter, a new unnamed project
  will be created and opened in the application. Then you can give a name to
  this project.
- [Signed builds.][1366] Our builds are signed and will avoid warnings from the
  operating system about being untrusted.

#### EnsoGL (rendering engine)

- [Components for picking numbers and ranges.][1524]. We now have some internal
  re-usable UI components for selecting numbers or a range. Stay tuned for them
  appearing in the IDE.

<br/>![Bug Fixes](/docs/assets/tags/bug_fixes.svg)

#### Visual Environment

- [Delete key will delete selected nodes][1538]. Only the non-intuitive
  backspace key was assigned to this action before.
- [It is possible to move around after deleting a node with a selected
  visualization][1556]. Deleting a node while its attached visualization was
  selected made it impossible to pan or zoom around the stage afterwards. This
  error is fixed now.
- [Fixed an internal error that would make the IDE fail on some browser.][1561].
  Instead of crashing on browser that don't support the feature we use, we are
  now just start a little bit slower.

#### Enso Compiler

- [Updated Enso engine to version 0.2.11][1541].

If you're interested in the enhancements and fixes made to the Enso compiler,
you can find their release notes
[here](https://github.com/enso-org/enso/blob/develop/RELEASES.md).

[1366]: https://github.com/enso-org/ide/pull/1366
[1541]: https://github.com/enso-org/ide/pull/1541
[1538]: https://github.com/enso-org/ide/pull/1538
[1524]: https://github.com/enso-org/ide/pull/1524
[1556]: https://github.com/enso-org/ide/pull/1556
[1561]: https://github.com/enso-org/ide/pull/1561
[1566]: https://github.com/enso-org/ide/pull/1566

<br/>

# Enso 2.0.0-alpha.4 (2021-05-04)

<br/>![New Features](/docs/assets/tags/new_features.svg)

#### Visual Environment

- [Window management buttons.][1511]. The IDE now has components for
  "fullscreen" and "close" buttons. They will when running IDE in a cloud
  environment where no native window buttons are available.
- [Customizable backend options][1531]. When invoking Enso IDE through command
  line interface, it is possible to add the `--` argument separator. All
  arguments following the separator will be passed to the backend.
- [Added `--verbose` parameter][1531]. If `--verbose` is given as command line
  argument, the IDE and the backend will produce more detailed logs.

<br/>![Bug Fixes](/docs/assets/tags/bug_fixes.svg)

#### Visual Environment

- [Some command line arguments were not applied correctly in the IDE][1536].
  Some arguments were not passed correctly to the IDE leading to erroneous
  behavior or appearance of the electron app. This is now fixed.

#### Enso Compiler

If you're interested in the enhancements and fixes made to the Enso compiler,
you can find their release notes
[here](https://github.com/enso-org/enso/blob/develop/RELEASES.md).

[1511]: https://github.com/enso-org/ide/pull/1511
[1536]: https://github.com/enso-org/ide/pull/1536
[1531]: https://github.com/enso-org/ide/pull/1531

<br/>

# Enso 2.0.0-alpha.3 (2020-04-13)

<br/>![New Learning Resources](/docs/assets/tags/new_learning_resources.svg)

<br/>![New Features](/docs/assets/tags/new_features.svg)

#### Visual Environment

- [The status bar reports connectivity issues][1316]. The IDE maintains a
  connection to the Enso Language Server. If this connection is lost, any
  unsaved and further work will be lost. In this build we have added a
  notification in the status bar to signal that the connection has been lost and
  that the IDE must be restarted. In future, the IDE will try to automatically
  reconnect.
- [Visualizations can now be maximised to fill the screen][1355] by selecting
  the node and pressing space twice. To quit this view, press space again.
- [Visualizations are previewed when you hover over an output port.][1363] There
  is now a quick preview for visualizations and error descriptions. Hovering
  over a node output will first show a tooltip with the type information and
  then, after some time, will show the visualization of the node. This preview
  visualization will be located above other nodes, whereas the normal view, will
  be shown below nodes. Errors will show the preview visualization immediately.
  Nodes without type information will also show the visualization immediately.
  You can enter a quick preview mode by pressing ctrl (or command on macOS),
  which will show the preview visualization immediately when hovering above a
  node's output port.
- [Database Visualizations][1335]. Visualizations for the Database library have
  been added. The Table visualization now automatically executes the underlying
  query to display its results as a table. In addition, the SQL Query
  visualization allows the user to see the query that is going to be run against
  the database.
- [Histogram and Scatter Plot now support Dataframes.][1377] The `Table` and
  `Column` datatypes are properly visualized. Scatter Plot can display points of
  different colors, shapes and sizes, all as defined by the data within the
  `Table`.
- [Many small visual improvements.][1419] See the source issue for more details.
- The dark theme is officially supported now. You can start the IDE with the
  `--theme=dark` option to enable it.
- You can hide the node labels with the `--no-node-labels` option. This is
  useful when creating demo videos.
- [Added a Heatmap visualization.][1438] Just as for the Scatter Plot, it
  supports visualizing `Table`, but also `Vector`.
- [Add a background to the status bar][1447].
- [Display breadcrumbs behind nodes and other objects][1471].
- [Image visualization.][1367]. Visualizations for the Enso Image library. Now
  you can display the `Image` type and a string with an image encoded in base64.
  The histogram visualization has been adjusted, allowing you to display the
  values of the precomputed bins, which is useful when the dataset is relatively
  big, and it's cheaper to send the precomputed bins rather than the entire
  dataset.
- [Output type labels.][1427] The labels, that show the output type of a node on
  hover, appear now in a fixed position right below the node, instead of a
  pop-up, as they did before.

<br/>![Bug Fixes](/docs/assets/tags/bug_fixes.svg)

#### Visual Environment

- [Not adding spurious imports][1209]. Fixed cases where the IDE was adding
  unnecessary library imports when selecting hints from the node searcher. This
  makes the generated textual code much easier to read, and reduces the
  likelihood of accidental name collisions.
- [Hovering over an output port shows a pop-up with the result type of a
  node][1312]. This allows easy discovery of the result type of a node, which
  can help with both debugging and development.
- [Visualizations can define the context for preprocessor evaluation][1291].
  Users can now decide which module's context should be used for visualization
  preprocessor. This allows providing visualizations with standard library
  functionalities or defining utilities that are shared between multiple
  visualizations.
- [Fixed an issue with multiple instances of the IDE running.][1314] This fixes
  an issue where multiple instances of the IDE (or even other applications)
  could lead to the IDE not working.
- [Allow JS to log arbitrary objects.][1313] Previously using `console.log` in a
  visualisation or during development would crash the IDE. Now it correctly logs
  the string representation of the object. This is great for debugging custom
  visualizations.
- [Fix the mouse cursor offset on systems with fractional display
  scaling][1064]. The cursor now works with any display scaling, instead of
  there being an offset between the visible cursor and the cursor selection.
- [Disable area selection][1318]. The area selection was visible despite being
  non-functional. To avoid confusion, area selection has been disabled until it
  is [correctly implemented][479].
- [Fix an error after adding a node][1332]. Sometimes, after picking a
  suggestion, the inserted node was spuriously annotated with "The name could
  not be found" error.
- [Handle syntax errors in custom-defined visualizations][1341]. The IDE is now
  able to run properly, even if some of the custom visualizations inside a
  project contain syntax errors.
- [Fix issues with pasting multi-line text into single-line text fields][1348].
  The line in the copied text will be inserted and all additional lines will be
  ignored.
- [Users can opt out of anonymous data gathering.][1328] This can be done with
  the `--no-data-gathering` command-line flag when starting the IDE.
- [Provide a theming API for JavaScript visualizations][1358]. It is now
  possible to use the Enso theming engine while developing custom visualizations
  in JavaScript. You can query it for all IDE colors, including the colors used
  to represent types.
- [You can now start the IDE service without a window again.][1353] The command
  line argument `--no-window` now starts all the required backend services
  again, and prints the port on the command line. This allows you to open the
  IDE in a web browser of your choice.
- [JS visualizations have gestures consistent with the IDE][1291]. Panning and
  zooming now works just as expected using both a trackpad and mouse.
- [Running `watch` command works on first try.][1395]. Running the build command
  `run watch` would fail if it was run as the first command on a clean
  repository. This now works.
- [The `inputType` field of visualizations is actually taken into
  consideration][1384]. The visualization chooser shows only the entries that
  work properly for the node's output type.
- [Fix applying the output of the selected node to the expression of a new
  node][1385]. For example, having selected a node with `Table` output and
  adding a new node with expression `at "x" == "y"`, the selected node was
  applied to the right side of `==`: `at "x" == operator1."y"` instead of
  `operator1.at "x" == "y"`.
- [`Enso_Project.data` is visible in the searcher][1393].
- [The Geo Map visualization recognizes columns regardless of the case of their
  name][1392]. This allows visualizing tables with columns like `LONGITUDE` or
  `Longitude`, where previously only `longitude` was recognized.
- [It is possible now to switch themes][1390]. Additionally, the theme manager
  was integrated with the FRP event engine, which has been a long-standing issue
  in the IDE. Themes management was exposed to JavaScript with the
  `window.theme` variable. It is even possible to change and develop themes live
  by editing theme variables directly in the Chrome Inspector. Use the following
  command to give this a go:
  `theme.snapshot("t1"); theme.get("t1").interactiveMode()`.
- [The active visualization is highlighted.][1412] Now it is clearly visible
  when the mouse events are passed to the visualization.
- [Fixed an issue where projects containing certain language constructs failed
  to load.][1413]
- [Fixed a case where IDE could lose connection to the backend after some
  time.][1428]
- [Improved the performance of the graph editor, particularly when opening a
  project for the first time.][1445]

#### EnsoGL (rendering engine)

- [Unified shadow generation][1411]. Added a toolset to create shadows for
  arbitrary UI components.

#### Enso Compiler

If you're interested in the enhancements and fixes made to the Enso compiler,
you can find their release notes
[here](https://github.com/enso-org/enso/blob/develop/RELEASES.md#enso-0210-2021-04-07).

[1064]: https://github.com/enso-org/ide/pull/1064
[1209]: https://github.com/enso-org/ide/pull/1209
[1291]: https://github.com/enso-org/ide/pull/1291
[1311]: https://github.com/enso-org/ide/pull/1311
[1313]: https://github.com/enso-org/ide/pull/1313
[1314]: https://github.com/enso-org/ide/pull/1314
[1316]: https://github.com/enso-org/ide/pull/1316
[1318]: https://github.com/enso-org/ide/pull/1318
[1328]: https://github.com/enso-org/ide/pull/1328
[1355]: https://github.com/enso-org/ide/pull/1355
[1332]: https://github.com/enso-org/ide/pull/1332
[1341]: https://github.com/enso-org/ide/pull/1341
[1341]: https://github.com/enso-org/ide/pull/1341
[1348]: https://github.com/enso-org/ide/pull/1348
[1353]: https://github.com/enso-org/ide/pull/1353
[1395]: https://github.com/enso-org/ide/pull/1395
[1363]: https://github.com/enso-org/ide/pull/1363
[1384]: https://github.com/enso-org/ide/pull/1384
[1385]: https://github.com/enso-org/ide/pull/1385
[1390]: https://github.com/enso-org/ide/pull/1390
[1392]: https://github.com/enso-org/ide/pull/1392
[1393]: https://github.com/enso-org/ide/pull/1393
[479]: https://github.com/enso-org/ide/issues/479
[1335]: https://github.com/enso-org/ide/pull/1335
[1358]: https://github.com/enso-org/ide/pull/1358
[1377]: https://github.com/enso-org/ide/pull/1377
[1411]: https://github.com/enso-org/ide/pull/1411
[1412]: https://github.com/enso-org/ide/pull/1412
[1419]: https://github.com/enso-org/ide/pull/1419
[1413]: https://github.com/enso-org/ide/pull/1413
[1428]: https://github.com/enso-org/ide/pull/1428
[1438]: https://github.com/enso-org/ide/pull/1438
[1367]: https://github.com/enso-org/ide/pull/1367
[1445]: https://github.com/enso-org/ide/pull/1445
[1447]: https://github.com/enso-org/ide/pull/1447
[1471]: https://github.com/enso-org/ide/pull/1471
[1511]: https://github.com/enso-org/ide/pull/1511

<br/>

# Enso 2.0.0-alpha.2 (2020-03-04)

This is a release focused on bug-fixing, stability, and performance. It improves
the performance of workflows and visualizations, and improves the look and feel
of the graphical interface. In addition, the graphical interface now informs the
users about errors and where they originate.

<br/>![New Learning Resources](/docs/assets/tags/new_learning_resources.svg)

- [Learn how to define custom data visualizations in
  Enso][podcast-custom-visualizations].
- [Learn how to use Java libraries in Enso, to build a
  webserver][podcast-java-interop].
- [Learn how to use Javascript libraries in Enso, to build custom server-side
  website rendering][podcast-http-server].
- [Discover why Enso Compiler is so fast and how it was built to support a
  dual-representation language][podcast-compiler-internals].
- [Learn more about the vision behind Enso and about its planned
  future][podcast-future-of-enso].

<br/>![New Features](/docs/assets/tags/new_features.svg)

#### Visual Environment

- [Errors in workflows are now displayed in the graphical interface][1215].
  Previously, these errors were silently skipped, which was non-intuitive and
  hard to understand. Now, the IDE displays both dataflow errors and panics in a
  nice and descriptive fashion.
- [Added geographic map support for Tables (data frames).][1187] Tables that
  have `latitude`, `longitude`, and optionally `label` columns can now be shown
  as points on a map.
- [Added a shortcut for live reloading of visualization files.][1190] This
  drastically improves how quickly new visualizations can be tested during their
  development. This is _currently_ limited in that, after reloading
  visualization definitions, the currently visible visualizations must be
  switched to another and switched back to refresh their content. See the [video
  podcast about building custom visualizations][podcast-custom-visualizations]
  to learn more.
- [Added a visual indicator of the ongoing standard library compilation][1264].
  Currently, each time IDE is started, the backend needs to compile the standard
  library before it can provide IDE with type information and values. Because of
  that, not all functionalities are ready to work directly after starting the
  IDE. Now, there is a visible indication of the ongoing background process.
- [Added the ability to reposition visualisations.][1096] There is now an icon
  in the visualization action bar that allows dragging the visualization away
  from a node. Once the visualization has been moved, another icon appears that
  can pin the visualization back to the node.
- [There is now an API to show Version Control System (like Git) status for
  nodes][1160].

<br/>![Bug Fixes](/docs/assets/tags/bug_fixes.svg)

#### Visual Environment

- [You can now use the table visualization to display data frames][1181]. Please
  note, that large tables will get truncated to 2000 entries. This limitation
  will be lifted in future releases.
- [Performance improvements during visual workflow][1067]. Nodes added with the
  searcher will have their values automatically assigned to newly generated
  variables, which allows the Enso Engine to cache intermediate values and hence
  improve visualization performance.
- [Minor documentation rendering fixes][1098]. Fixed cases where text would be
  misinterpreted as a tag, added support for new tag types, added support for
  more common characters, properly renders overflowing text.
- [Improved handling of projects created with other IDE versions][1214]. The IDE
  is now better at dealing with incompatible metadata in files, which stores
  node visual position information, the history of chosen searcher suggestions,
  etc. This will allow IDE to correctly open projects that were created using a
  different IDE version and prevent unnecessary loss of metadata.
- Pressing and holding up and down arrow keys make the list view selection move
  continuously.
- The shortcuts to close the application and to toggle the developer tools at
  runtime now work on all supported platforms.
- [The loading progress indicator remains visible while IDE initializes][1237].
  Previously the loading progress indicator completed too quickly and stopped
  spinning before the IDE was ready. Now it stays active, giving a visual
  indication that the initialization is still in progress.
- [Fixed visual glitch where a node's text was displayed as white on a white
  background][1264]. Most notably this occurred with the output node of a
  function generated using the node collapse refactoring.
- Many visual glitches were fixed, including small "pixel-like" artifacts
  appearing on the screen.
- [Several parser improvements][1274]. The parser used in the IDE has been
  updated to the latest version. This resolves several issues with language
  constructs like `import`, lambdas, and parentheses, whereupon typing certain
  text the edit could be automatically reverted.
- [The auto-import functionality was improved][1279]. Libraries' `Main` modules
  are omitted in expressions inserted by the searcher. For example, the `point`
  method of `Geo` library will be displayed as `Geo.point` and will insert
  import `Geo` instead of `Geo.Main`.
- Cursors in text editors behave correctly now (they are not affected by scene
  pan and zoom). This was possible because of the new multi-camera management
  system implemented in EnsoGL.
- [Fixed method names highlighted in pink.][1408] There was a bug introduced
  after one of the latest Engine updates, that sent `Unresolved_symbol` types,
  which made all methods pink. This is fixed now.

#### EnsoGL (rendering engine)

- A new multi-camera management system, allowing the same shape systems to be
  rendered on different layers from different cameras. The implementation
  automatically caches the same shape system definitions per scene layer in
  order to minimize the amount of WebGL draw calls and hence improve
  performance.
- A new depth-ordering mechanism for symbols and shapes. It is now possible to
  define depth order dependencies between symbols, shapes, and shape systems.
- Various performance improvements, especially for the text rendering engine.
- Display objects handle visibility correctly now. Display objects are not
  visible by default and need to be attached to a visible parent to be shown on
  the screen.

#### Enso Compiler

If you're interested in the enhancements and fixes made to the Enso compiler,
you can find their release notes
[here](https://github.com/enso-org/enso/blob/develop/RELEASES.md#enso-026-2021-03-02).

[1067]: https://github.com/enso-org/ide/pull/1067
[1096]: https://github.com/enso-org/ide/pull/1096
[1098]: https://github.com/enso-org/ide/pull/1098
[1181]: https://github.com/enso-org/ide/pull/1181
[1215]: https://github.com/enso-org/ide/pull/1215
[1160]: https://github.com/enso-org/ide/pull/1160
[1190]: https://github.com/enso-org/ide/pull/1190
[1187]: https://github.com/enso-org/ide/pull/1187
[1068]: https://github.com/enso-org/ide/pull/1068
[1214]: https://github.com/enso-org/ide/pull/1214
[1237]: https://github.com/enso-org/ide/pull/1237
[1264]: https://github.com/enso-org/ide/pull/1264
[1274]: https://github.com/enso-org/ide/pull/1274
[1279]: https://github.com/enso-org/ide/pull/1279
[podcast-java-interop]:
  https://www.youtube.com/watch?v=bcpOEX1x06I&t=468s&ab_channel=Enso
[podcast-compiler-internals]:
  https://www.youtube.com/watch?v=BibjcUjdkO4&ab_channel=Enso
[podcast-custom-visualizations]:
  https://www.youtube.com/watch?v=wFkh5LgAZTs&t=5439s&ab_channel=Enso
[podcast-http-server]:
  https://www.youtube.com/watch?v=BYUAL4ksEgY&ab_channel=Enso
[podcast-future-of-enso]:
  https://www.youtube.com/watch?v=rF8DuJPOfTs&t=1863s&ab_channel=Enso
[1312]: https://github.com/enso-org/ide/pull/1312
[1408]: https://github.com/enso-org/ide/pull/1408

<br/>

# Enso 2.0.0-alpha.1 (2020-01-26)

This is the first release of Enso, a general-purpose programming language and
environment for interactive data processing. It is a tool that spans the entire
stack, going from high-level visualization and communication to the nitty-gritty
of backend services, all in a single language.

<br/>![Release Notes](/docs/assets/tags/release_notes.svg)

#### Anonymous Data Collection

Please note that this release collects anonymous usage data which will be used
to improve Enso and prepare it for a stable release. We will switch to opt-in
data collection in stable version releases. The usage data will not contain your
code (expressions above nodes), however, reported errors may contain brief
snippets of out of context code that specifically leads to the error, like "the
method 'foo' does not exist on Number". The following data will be collected:

- Session length.
- Graph editing events (node create, dele, position change, connect, disconnect,
  collapse, edit start, edit end). This will not include any information about
  node expressions used.
- Navigation events (camera movement, scope change).
- Visualization events (visualization open, close, switch). This will not
  include any information about the displayed data nor the rendered
  visualization itself.
- Project management events (project open, close, rename).
- Errors (IDE crashes, WASM panics, Project Manager errors, Language Server
  errors, Compiler errors).
- Performance statistics (minimum, maximum, average GUI refresh rate).<|MERGE_RESOLUTION|>--- conflicted
+++ resolved
@@ -655,12 +655,9 @@
 - [Added `recursive` option to `File.delete`.][9719]
 - [Added `Vector.build`.][9725]
 - [Added `Table.running` method][9577]
-<<<<<<< HEAD
-- [Added ability to write to Data Links.][9750]
-=======
 - [Added `Excel_Workbook.read_many` allowing reading more than one sheet at a
   time.][9759]
->>>>>>> 3a53d470
+- [Added ability to write to Data Links.][9750]
 
 [debug-shortcuts]:
   https://github.com/enso-org/enso/blob/develop/app/gui/docs/product/shortcuts.md#debug
