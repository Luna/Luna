# Next Release

#### Enso IDE

- [Rows and Columns may be now removed in Table Input Widget][11151]. The option
  is available in right-click context menu.
- [Rows and Columns may be now reordered by dragging in Table Input
  Widget][11271]
- [Copying and pasting in Table Editor Widget now works properly][11332]
- [Fix invisible selection in Table Input Widget][11358]
- [Enable cloud file browser in local projects][11383]
- [Changed the way of adding new column in Table Input Widget][11388]. The
  "virtual column" is replaced with an explicit (+) button.
- [New dropdown-based component menu][11398].
- [Methods defined on Standard.Base.Any type are now visible on all
  components][11451].
- [Undo/redo buttons in the top bar][11433].
- [Size of Table Input Widget is preserved and restored after project
  re-opening][11435]
- [Added application version to the title bar.][11446]
- [Added "open grouped components" action to the context menu.][11447]
- [Table Input Widget has now a limit of 256 cells.][11448]
- [Added an error message screen displayed when viewing a deleted
  component.][11452]
- [New documentation editor provides improved Markdown editing experience, and
  paves the way for new documentation features.][11469]
- [You can now add images to documentation panel][11547] by pasting them from
  clipboard or by drag'n'dropping image files.
- ["Write" button in component menu allows to evaluate it separately from the
  rest of the workflow][11523].
- [The documentation editor can now display tables][11564]
- [The documentation editor supports the Markdown URL syntax, and uses it to
  render pasted URLs as links][11597]
- [Table Input Widget is now matched for Table.input method instead of
  Table.new. Values must be string literals, and their content is parsed to the
  suitable type][11612].
- [Visualizations on components are slightly transparent when not
  focused][11582].
- [New design for vector-editing widget][11620]
- [The component menu can be opened by right-click; supports operations on
  multiple components; has a 'Copy Component' button][11690]
- [New design for vector-editing widget][11620].
- [Default values on widgets are displayed in italic][11666].
- [Fixed bug causing Table Visualization to show wrong data][11684].
- [Pasting tabular data now creates Table.input expressions][11695].
- [No halo is displayed around components when hovering][11715].
- [The hover area of the component output port extended twice its size][11715].
<<<<<<< HEAD
- [Fixed a rare bug where the component position wasn't persisted after closing
  project][11761]
=======
- [Fix some UI elements drawing on top of visualization toolbar dropdown
  menus][11768].
>>>>>>> 497884aa

[11151]: https://github.com/enso-org/enso/pull/11151
[11271]: https://github.com/enso-org/enso/pull/11271
[11332]: https://github.com/enso-org/enso/pull/11332
[11358]: https://github.com/enso-org/enso/pull/11358
[11383]: https://github.com/enso-org/enso/pull/11383
[11388]: https://github.com/enso-org/enso/pull/11388
[11398]: https://github.com/enso-org/enso/pull/11398
[11451]: https://github.com/enso-org/enso/pull/11451
[11433]: https://github.com/enso-org/enso/pull/11433
[11435]: https://github.com/enso-org/enso/pull/11435
[11446]: https://github.com/enso-org/enso/pull/11446
[11447]: https://github.com/enso-org/enso/pull/11447
[11448]: https://github.com/enso-org/enso/pull/11448
[11452]: https://github.com/enso-org/enso/pull/11452
[11469]: https://github.com/enso-org/enso/pull/11469
[11547]: https://github.com/enso-org/enso/pull/11547
[11523]: https://github.com/enso-org/enso/pull/11523
[11564]: https://github.com/enso-org/enso/pull/11564
[11582]: https://github.com/enso-org/enso/pull/11582
[11597]: https://github.com/enso-org/enso/pull/11597
[11612]: https://github.com/enso-org/enso/pull/11612
[11620]: https://github.com/enso-org/enso/pull/11620
[11666]: https://github.com/enso-org/enso/pull/11666
[11690]: https://github.com/enso-org/enso/pull/11690
[11684]: https://github.com/enso-org/enso/pull/11684
[11695]: https://github.com/enso-org/enso/pull/11695
[11715]: https://github.com/enso-org/enso/pull/11715
<<<<<<< HEAD
[11761]: https://github.com/enso-org/enso/pull/11761
=======
[11768]: https://github.com/enso-org/enso/pull/11768
>>>>>>> 497884aa

#### Enso Standard Library

- [The `enso://~` path now resolves to user's home directory in the
  cloud.][11235]
- [The user may set description and labels of an Enso Cloud asset
  programmatically.][11255]
- [DB_Table may be saved as a Data Link.][11371]
- [Support for dates before 1900 in Excel and signed AWS requests.][11373]
- [Added `Data.read_many` that allows to read a list of files in a single
  operation.][11490]
- [Added `Table.input` allowing creation of typed tables from vectors of data,
  including auto parsing text columns.][11562]
- [Enhance Managed_Resource to allow implementation of in-memory caches][11577]

[11235]: https://github.com/enso-org/enso/pull/11235
[11255]: https://github.com/enso-org/enso/pull/11255
[11371]: https://github.com/enso-org/enso/pull/11371
[11373]: https://github.com/enso-org/enso/pull/11373
[11490]: https://github.com/enso-org/enso/pull/11490
[11562]: https://github.com/enso-org/enso/pull/11562
[11577]: https://github.com/enso-org/enso/pull/11577

#### Enso Language & Runtime

- [Arguments in constructor definitions may now be on their own lines][11374]
- [The `:` type operator can now be chained][11671].

[11374]: https://github.com/enso-org/enso/pull/11374
[11671]: https://github.com/enso-org/enso/pull/11671

# Enso 2024.4

#### Enso IDE

- [Table Editor Widget][10774] displayed in `Table.new` component.
- [New design of Component Browser][10814] - the component list is under the
  input and shown only in the initial "component browsing" mode - in this mode
  the entire input is a filtering pattern (it is not interpreted as parts of
  code). After picking any suggestion with Tab or new button the mode is
  switched to "code editing", where visualization preview is displayed instead.
  Also the component browser help is now displayed in the right-side dock panel.
- [Drilldown for XML][10824]
- [Fixed issue where switching edited widget with <kbd>tab</kbd> key did not
  updated actual code][10857]
- [Added fullscreen modes to documentation editor and code editor][10876]
- [Fixed issue with node name assignment when uploading multiple files.][10979]
- [Cloud file browser inserts `enso:` paths][11001]
- [Fixed issue where drag'n'dropped files were not uploaded in cloud
  projects.][11014]
- [Fixed files associations not properly registered on Windows][11030]
- [Input components corresponding to function arguments are now
  displayed.][11165]
- [Fixed "rename project" button being broken after not changing project
  name][11103]
- [Numbers starting with dot (`.5`) are accepted in Numeric Widget][11108]
- [Add support for interacting with graph editor using touch devices.][11056]

[10774]: https://github.com/enso-org/enso/pull/10774
[10814]: https://github.com/enso-org/enso/pull/10814
[10824]: https://github.com/enso-org/enso/pull/10824
[10857]: https://github.com/enso-org/enso/pull/10857
[10876]: https://github.com/enso-org/enso/pull/10876
[10979]: https://github.com/enso-org/enso/pull/10979
[11001]: https://github.com/enso-org/enso/pull/11001
[11014]: https://github.com/enso-org/enso/pull/11014
[11030]: https://github.com/enso-org/enso/pull/11030
[11165]: https://github.com/enso-org/enso/pull/11165
[11103]: https://github.com/enso-org/enso/pull/11103
[11108]: https://github.com/enso-org/enso/pull/11108
[11056]: https://github.com/enso-org/enso/pull/11056

#### Enso Standard Library

- [Implemented in-memory and database mixed `Decimal` column
  comparisons.][10614]
- [Relative paths are now resolved relative to the project location, also in the
  Cloud.][10660]
- [Added Newline option to Text_Cleanse/Text_Replace.][10761]
- [Support for reading from Tableau Hyper files.][10733]
- [Mixed Decimal/Float arithmetic now throws an error; mixed comparisons now
  attach warnings.][10725]
- [Support for creating Atoms in expressions.][10820]
- [IO.print without new line][10858]
- [Add `Text.to_decimal`.][10874]
- [Added `floor`, `ceil`, `trunc` to the in-memory `Decimal` column.][10887]
- [Added vectorized .round to the in-memory `Decimal` column.][10912]
- [`select_into_database_table` no longer defaults the primary key to the first
  column.][11120]
- [Extend the range of `floor`, `ceil`, `trunc` to values outside the `Long`
  range.][11135]
- [Added `format` parameter to `Decimal.parse`.][11205]
- [Added `format` parameter to `Float.parse`.][11229]
- [Implemented a cache for HTTP data requests, as well as a per-file response
  size limit.][11342]
- [Overhauled Google Analytics APIs.][11484]

[10614]: https://github.com/enso-org/enso/pull/10614
[10660]: https://github.com/enso-org/enso/pull/10660
[10761]: https://github.com/enso-org/enso/pull/10761
[10733]: https://github.com/enso-org/enso/pull/10733
[10725]: https://github.com/enso-org/enso/pull/10725
[10820]: https://github.com/enso-org/enso/pull/10820
[10858]: https://github.com/enso-org/enso/pull/10858
[10874]: https://github.com/enso-org/enso/pull/10874
[10887]: https://github.com/enso-org/enso/pull/10887
[10912]: https://github.com/enso-org/enso/pull/10912
[11120]: https://github.com/enso-org/enso/pull/11120
[11135]: https://github.com/enso-org/enso/pull/11135
[11205]: https://github.com/enso-org/enso/pull/11205
[11229]: https://github.com/enso-org/enso/pull/11229
[11342]: https://github.com/enso-org/enso/pull/11342
[11484]: https://github.com/enso-org/enso/pull/11484

#### Enso Language & Runtime

- [Print out warnings associated with local variables][10842]

[10842]: https://github.com/enso-org/enso/pull/10842

# Enso 2024.3

#### Enso Language & Runtime

- [Enforce conversion method return type][10468]
- [Renaming launcher executable to ensoup][10535]
- [Space-precedence does not apply to value-level operators][10597]
- [Must specify `--repl` to enable debug server][10709]
- [Improved parser error reporting and performance][10734]

[10468]: https://github.com/enso-org/enso/pull/10468
[10535]: https://github.com/enso-org/enso/pull/10535
[10597]: https://github.com/enso-org/enso/pull/10597
[10709]: https://github.com/enso-org/enso/pull/10709
[10734]: https://github.com/enso-org/enso/pull/10734

#### Enso IDE

- ["Add node" button is not obscured by output port][10433]
- [Numeric Widget does not accept non-numeric input][10457]. This is to prevent
  node being completely altered by accidental code put to the widget.
- [Redesigned "record control" panel][10509]. Now it contains more intuitive
  "refresh" and "write all" buttons.
- [Warning messages do not obscure visualization buttons][10546].
- [Output component in collapsed function changed][10577]. It cannot be deleted
  anymore, except by directily editing the code.
- [Improved handling of spacing around rounded node widgets][10599], added
  support for widgets of arbitrary sizes.
- [Multiselect drop-down widget visuals are improved][10607].
- [Text displayed in monospace and whitespace rendered as symbols][10563].

[10433]: https://github.com/enso-org/enso/pull/10443
[10457]: https://github.com/enso-org/enso/pull/10457
[10509]: https://github.com/enso-org/enso/pull/10509
[10546]: https://github.com/enso-org/enso/pull/10546
[10577]: https://github.com/enso-org/enso/pull/10577
[10599]: https://github.com/enso-org/enso/pull/10599
[10607]: https://github.com/enso-org/enso/pull/10607
[10563]: https://github.com/enso-org/enso/pull/10563

#### Enso Standard Library

- [Renamed `Data.list_directory` to `Data.list`. Removed list support from read
  methods.][10434]
- [Renamed `Location.Start` to `Location.Left` and `Location.End` to
  `Location.Right`.][10445]
- [Renamed `Postgres_Details.Postgres` to `Postgres.Server`.][10466]
- [Remove `First` and `Last` from namespace, use auto-scoped.][10467]
- [Rename `Map` to `Dictionary` and `Set` to `Hashset`.][10474]
- [Compare two objects with `Ordering.compare` and define comparator with
  `Comparable.new`][10468]
- [Added `dec` construction function for creating `Decimal`s.][10517]
- [Added initial read support for SQLServer][10324]
- [Upgraded SQLite to version 3.46.1.][10911]

[10434]: https://github.com/enso-org/enso/pull/10434
[10445]: https://github.com/enso-org/enso/pull/10445
[10466]: https://github.com/enso-org/enso/pull/10466
[10467]: https://github.com/enso-org/enso/pull/10467
[10474]: https://github.com/enso-org/enso/pull/10474
[10517]: https://github.com/enso-org/enso/pull/10517
[10324]: https://github.com/enso-org/enso/pull/10324
[10911]: https://github.com/enso-org/enso/pull/10911

# Enso 2024.2

#### Enso IDE

- [Arrows navigation][10179] selected nodes may be moved around, or entire scene
  if no node is selected.
- [Added a limit for dropdown width][10198], implemented ellipsis and scrolling
  for long labels when hovered.
- [Copy-pasting multiple nodes][10194].
- The documentation editor has [formatting toolbars][10064].
- The documentation editor supports [rendering images][10205].
- [Project may be renamed in Project View][10243]
- [Fixed a bug where drop-down were not displayed for some arguments][10297].
  For example, `locale` parameter of `Equal_Ignore_Case` kind in join component.
- [Node previews][10310]: Node may be previewed by hovering output port while
  pressing <kbd>Ctrl</kbd> key (<kbd>Cmd</kbd> on macOS).
- [Google Sheets clipboard support][10327]: Create a Table component when cells
  are pasted from Google Sheets.
- [Fixed issue with two arrows being visible at once in drop-down
  widget.][10337]
- [Fixed issue where picking "<Numeric literal>" variant in some ports
  disallowed changing it again.][10337]
- [Added click through on table and vector visualisation][10340] clicking on
  index column will select row or value in seperate node
- [Copied table-viz range pastes as Table component][10352]
- [Added support for links in documentation panels][10353].
- [Added support for opening documentation in an external browser][10396].
- Added a [cloud file browser][10513].

[10064]: https://github.com/enso-org/enso/pull/10064
[10179]: https://github.com/enso-org/enso/pull/10179
[10194]: https://github.com/enso-org/enso/pull/10194
[10198]: https://github.com/enso-org/enso/pull/10198
[10205]: https://github.com/enso-org/enso/pull/10205
[10243]: https://github.com/enso-org/enso/pull/10243
[10297]: https://github.com/enso-org/enso/pull/10297
[10310]: https://github.com/enso-org/enso/pull/10310
[10327]: https://github.com/enso-org/enso/pull/10327
[10337]: https://github.com/enso-org/enso/pull/10337
[10340]: https://github.com/enso-org/enso/pull/10340
[10352]: https://github.com/enso-org/enso/pull/10352
[10353]: https://github.com/enso-org/enso/pull/10353
[10396]: https://github.com/enso-org/enso/pull/10396
[10513]: https://github.com/enso-org/enso/pull/10513

#### Enso Language & Runtime

- Support for [explicit --jvm option][10374] when launching `enso` CLI

[10374]: https://github.com/enso-org/enso/pull/10374

#### Enso Standard Library

- [Added Statistic.Product][10122]
- [Added Encoding.Default that tries to detect UTF-8 or UTF-16 encoding based on
  BOM][10130]
- [Added `Decimal` column to the in-memory database, with some arithmetic
  operations.][9950]
- [Implemented `.cast` to and from `Decimal` columns for the in-memory
  database.][10206]
- [Implemented fallback to Windows-1252 encoding for `Encoding.Default`.][10190]
- [Added Table.duplicates component][10323]
- [Renamed `Table.order_by` to `Table.sort`][10372]
- [Implemented `Decimal` support for Postgres backend.][10216]

[debug-shortcuts]:

[9950]: https://github.com/enso-org/enso/pull/9950
[10122]: https://github.com/enso-org/enso/pull/10122
[10130]: https://github.com/enso-org/enso/pull/10130
[10206]: https://github.com/enso-org/enso/pull/10206
[10190]: https://github.com/enso-org/enso/pull/10190
[10323]: https://github.com/enso-org/enso/pull/10323
[10372]: https://github.com/enso-org/enso/pull/10372
[10216]: https://github.com/enso-org/enso/pull/10216

<br/>![Release Notes](/docs/assets/tags/release_notes.svg)

#### Anonymous Data Collection

Please note that this release collects anonymous usage data which will be used
to improve Enso and prepare it for a stable release. We will switch to opt-in
data collection in stable version releases. The usage data will not contain your
code (expressions above nodes), however, reported errors may contain brief
snippets of out of context code that specifically leads to the error, like "the
method 'foo' does not exist on Number". The following data will be collected:

- Session length.
- Project management events (project open, close, rename).
- Errors (IDE crashes, Project Manager errors, Language Server errors, Compiler
  errors).<|MERGE_RESOLUTION|>--- conflicted
+++ resolved
@@ -45,13 +45,10 @@
 - [Pasting tabular data now creates Table.input expressions][11695].
 - [No halo is displayed around components when hovering][11715].
 - [The hover area of the component output port extended twice its size][11715].
-<<<<<<< HEAD
 - [Fixed a rare bug where the component position wasn't persisted after closing
   project][11761]
-=======
 - [Fix some UI elements drawing on top of visualization toolbar dropdown
   menus][11768].
->>>>>>> 497884aa
 
 [11151]: https://github.com/enso-org/enso/pull/11151
 [11271]: https://github.com/enso-org/enso/pull/11271
@@ -80,11 +77,8 @@
 [11684]: https://github.com/enso-org/enso/pull/11684
 [11695]: https://github.com/enso-org/enso/pull/11695
 [11715]: https://github.com/enso-org/enso/pull/11715
-<<<<<<< HEAD
 [11761]: https://github.com/enso-org/enso/pull/11761
-=======
 [11768]: https://github.com/enso-org/enso/pull/11768
->>>>>>> 497884aa
 
 #### Enso Standard Library
 
