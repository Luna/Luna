# Next Release

#### Enso IDE

- [ENSO_IDE_MAPBOX_API_TOKEN environment variable should be provided to enable
  GeoMap visualization][11889].
- [Round ‘Add component’ button under the component menu replaced by a small
  button protruding from the output port.][11836].
- [Fixed nodes being selected after deleting other nodes or connections.][11902]
- [Redo stack is no longer lost when interacting with text literals][11908].

[11889]: https://github.com/enso-org/enso/pull/11889
[11836]: https://github.com/enso-org/enso/pull/11836
[11902]: https://github.com/enso-org/enso/pull/11902
[11908]: https://github.com/enso-org/enso/pull/11908

#### Enso Language & Runtime

- [Promote broken values instead of ignoring them][11777].
- [Intersection types & type checks][11600]
- A constructor or type definition with a single inline argument definition was
  previously allowed to use spaces in the argument definition without
  parentheses. [This is now a syntax error.][11856]
<<<<<<< HEAD
- [Native libraries of projects can be added to `polyglot/lib` directory][11874]
- [Redo stack is no longer lost when interacting with text literals][11908].
=======
>>>>>>> dee53b72
- Symetric, transitive and reflexive [equality for intersection types][11897]

[11777]: https://github.com/enso-org/enso/pull/11777
[11600]: https://github.com/enso-org/enso/pull/11600
[11856]: https://github.com/enso-org/enso/pull/11856
<<<<<<< HEAD
[11874]: https://github.com/enso-org/enso/pull/11874
[11908]: https://github.com/enso-org/enso/pull/11908
=======
>>>>>>> dee53b72
[11897]: https://github.com/enso-org/enso/pull/11897

# Enso 2024.5

#### Enso IDE

- [Rows and Columns may be now removed in Table Input Widget][11151]. The option
  is available in right-click context menu.
- [Rows and Columns may be now reordered by dragging in Table Input
  Widget][11271]
- [Copying and pasting in Table Editor Widget now works properly][11332]
- [Fix invisible selection in Table Input Widget][11358]
- [Enable cloud file browser in local projects][11383]
- [Changed the way of adding new column in Table Input Widget][11388]. The
  "virtual column" is replaced with an explicit (+) button.
- [New dropdown-based component menu][11398].
- [Methods defined on Standard.Base.Any type are now visible on all
  components][11451].
- [Undo/redo buttons in the top bar][11433].
- [Size of Table Input Widget is preserved and restored after project
  re-opening][11435]
- [Added application version to the title bar.][11446]
- [Added "open grouped components" action to the context menu.][11447]
- [Table Input Widget has now a limit of 256 cells.][11448]
- [Added an error message screen displayed when viewing a deleted
  component.][11452]
- [New documentation editor provides improved Markdown editing experience, and
  paves the way for new documentation features.][11469]
- [You can now add images to documentation panel][11547] by pasting them from
  clipboard or by drag'n'dropping image files.
- ["Write" button in component menu allows to evaluate it separately from the
  rest of the workflow][11523].
- [The documentation editor can now display tables][11564]
- [The documentation editor supports the Markdown URL syntax, and uses it to
  render pasted URLs as links][11597]
- [Table Input Widget is now matched for Table.input method instead of
  Table.new. Values must be string literals, and their content is parsed to the
  suitable type][11612].
- [Added dedicated function signature viewer and editor in the right-side
  panel][11655].
- [Visualizations on components are slightly transparent when not
  focused][11582].
- [New design for vector-editing widget][11620]
- [The component menu can be opened by right-click; supports operations on
  multiple components; has a 'Copy Component' button][11690]
- [New design for vector-editing widget][11620].
- [Default values on widgets are displayed in italic][11666].
- [Fixed bug causing Table Visualization to show wrong data][11684].
- [Pasting tabular data now creates Table.input expressions][11695].
- [No halo is displayed around components when hovering][11715].
- [The hover area of the component output port extended twice its size][11715].
- [The documentation editor and comment documentation support opening links with
  a key pressed, or via a popup when editing][11753].
- [Fixed a rare bug where the component position wasn't persisted after closing
  project][11761]
- [In the table visualization and table widget, the table context menu can now
  be opened on OS X][11755].
- [Fix some UI elements drawing on top of visualization toolbar dropdown
  menus][11768].
- [Edges are now colored based on their source component.][11810]
- [Highlight missing required arguments][11803].
- [Arrows in some drop-down buttons are now clearly visible][11800]

[11151]: https://github.com/enso-org/enso/pull/11151
[11271]: https://github.com/enso-org/enso/pull/11271
[11332]: https://github.com/enso-org/enso/pull/11332
[11358]: https://github.com/enso-org/enso/pull/11358
[11383]: https://github.com/enso-org/enso/pull/11383
[11388]: https://github.com/enso-org/enso/pull/11388
[11398]: https://github.com/enso-org/enso/pull/11398
[11451]: https://github.com/enso-org/enso/pull/11451
[11433]: https://github.com/enso-org/enso/pull/11433
[11435]: https://github.com/enso-org/enso/pull/11435
[11446]: https://github.com/enso-org/enso/pull/11446
[11447]: https://github.com/enso-org/enso/pull/11447
[11448]: https://github.com/enso-org/enso/pull/11448
[11452]: https://github.com/enso-org/enso/pull/11452
[11469]: https://github.com/enso-org/enso/pull/11469
[11547]: https://github.com/enso-org/enso/pull/11547
[11523]: https://github.com/enso-org/enso/pull/11523
[11564]: https://github.com/enso-org/enso/pull/11564
[11582]: https://github.com/enso-org/enso/pull/11582
[11597]: https://github.com/enso-org/enso/pull/11597
[11612]: https://github.com/enso-org/enso/pull/11612
[11655]: https://github.com/enso-org/enso/pull/11655
[11582]: https://github.com/enso-org/enso/pull/11582
[11620]: https://github.com/enso-org/enso/pull/11620
[11666]: https://github.com/enso-org/enso/pull/11666
[11690]: https://github.com/enso-org/enso/pull/11690
[11684]: https://github.com/enso-org/enso/pull/11684
[11695]: https://github.com/enso-org/enso/pull/11695
[11715]: https://github.com/enso-org/enso/pull/11715
[11753]: https://github.com/enso-org/enso/pull/11753
[11761]: https://github.com/enso-org/enso/pull/11761
[11768]: https://github.com/enso-org/enso/pull/11768
[11810]: https://github.com/enso-org/enso/pull/11810
[11803]: https://github.com/enso-org/enso/pull/11803
[11800]: https://github.com/enso-org/enso/pull/11800

#### Enso Standard Library

- [The `enso://~` path now resolves to user's home directory in the
  cloud.][11235]
- [The user may set description and labels of an Enso Cloud asset
  programmatically.][11255]
- [DB_Table may be saved as a Data Link.][11371]
- [Support for dates before 1900 in Excel and signed AWS requests.][11373]
- [Added `Data.read_many` that allows to read a list of files in a single
  operation.][11490]
- [Added `Table.input` allowing creation of typed tables from vectors of data,
  including auto parsing text columns.][11562]
- [Enhance Managed_Resource to allow implementation of in-memory caches][11577]
- [Added `add_group_number` to the in-memory database.[11818]
- [The reload button clears the HTTP cache.][11673]
- [SQL Server Support for Aggregate][11811]

[11235]: https://github.com/enso-org/enso/pull/11235
[11255]: https://github.com/enso-org/enso/pull/11255
[11371]: https://github.com/enso-org/enso/pull/11371
[11373]: https://github.com/enso-org/enso/pull/11373
[11490]: https://github.com/enso-org/enso/pull/11490
[11562]: https://github.com/enso-org/enso/pull/11562
[11577]: https://github.com/enso-org/enso/pull/11577
[11818]: https://github.com/enso-org/enso/pull/11818
[11673]: https://github.com/enso-org/enso/pull/11673
[11811]: https://github.com/enso-org/enso/pull/11811

#### Enso Language & Runtime

- [Arguments in constructor definitions may now be on their own lines][11374]
- [The `:` type operator can now be chained][11671].

[11374]: https://github.com/enso-org/enso/pull/11374
[11671]: https://github.com/enso-org/enso/pull/11671

# Enso 2024.4

#### Enso IDE

- [Table Editor Widget][10774] displayed in `Table.new` component.
- [New design of Component Browser][10814] - the component list is under the
  input and shown only in the initial "component browsing" mode - in this mode
  the entire input is a filtering pattern (it is not interpreted as parts of
  code). After picking any suggestion with Tab or new button the mode is
  switched to "code editing", where visualization preview is displayed instead.
  Also the component browser help is now displayed in the right-side dock panel.
- [Drilldown for XML][10824]
- [Fixed issue where switching edited widget with <kbd>tab</kbd> key did not
  updated actual code][10857]
- [Added fullscreen modes to documentation editor and code editor][10876]
- [Fixed issue with node name assignment when uploading multiple files.][10979]
- [Cloud file browser inserts `enso:` paths][11001]
- [Fixed issue where drag'n'dropped files were not uploaded in cloud
  projects.][11014]
- [Fixed files associations not properly registered on Windows][11030]
- [Input components corresponding to function arguments are now
  displayed.][11165]
- [Fixed "rename project" button being broken after not changing project
  name][11103]
- [Numbers starting with dot (`.5`) are accepted in Numeric Widget][11108]
- [Add support for interacting with graph editor using touch devices.][11056]

[10774]: https://github.com/enso-org/enso/pull/10774
[10814]: https://github.com/enso-org/enso/pull/10814
[10824]: https://github.com/enso-org/enso/pull/10824
[10857]: https://github.com/enso-org/enso/pull/10857
[10876]: https://github.com/enso-org/enso/pull/10876
[10979]: https://github.com/enso-org/enso/pull/10979
[11001]: https://github.com/enso-org/enso/pull/11001
[11014]: https://github.com/enso-org/enso/pull/11014
[11030]: https://github.com/enso-org/enso/pull/11030
[11165]: https://github.com/enso-org/enso/pull/11165
[11103]: https://github.com/enso-org/enso/pull/11103
[11108]: https://github.com/enso-org/enso/pull/11108
[11056]: https://github.com/enso-org/enso/pull/11056

#### Enso Standard Library

- [Implemented in-memory and database mixed `Decimal` column
  comparisons.][10614]
- [Relative paths are now resolved relative to the project location, also in the
  Cloud.][10660]
- [Added Newline option to Text_Cleanse/Text_Replace.][10761]
- [Support for reading from Tableau Hyper files.][10733]
- [Mixed Decimal/Float arithmetic now throws an error; mixed comparisons now
  attach warnings.][10725]
- [Support for creating Atoms in expressions.][10820]
- [IO.print without new line][10858]
- [Add `Text.to_decimal`.][10874]
- [Added `floor`, `ceil`, `trunc` to the in-memory `Decimal` column.][10887]
- [Added vectorized .round to the in-memory `Decimal` column.][10912]
- [`select_into_database_table` no longer defaults the primary key to the first
  column.][11120]
- [Extend the range of `floor`, `ceil`, `trunc` to values outside the `Long`
  range.][11135]
- [Added `format` parameter to `Decimal.parse`.][11205]
- [Added `format` parameter to `Float.parse`.][11229]
- [Implemented a cache for HTTP data requests, as well as a per-file response
  size limit.][11342]
- [Overhauled Google Analytics APIs.][11484]

[10614]: https://github.com/enso-org/enso/pull/10614
[10660]: https://github.com/enso-org/enso/pull/10660
[10761]: https://github.com/enso-org/enso/pull/10761
[10733]: https://github.com/enso-org/enso/pull/10733
[10725]: https://github.com/enso-org/enso/pull/10725
[10820]: https://github.com/enso-org/enso/pull/10820
[10858]: https://github.com/enso-org/enso/pull/10858
[10874]: https://github.com/enso-org/enso/pull/10874
[10887]: https://github.com/enso-org/enso/pull/10887
[10912]: https://github.com/enso-org/enso/pull/10912
[11120]: https://github.com/enso-org/enso/pull/11120
[11135]: https://github.com/enso-org/enso/pull/11135
[11205]: https://github.com/enso-org/enso/pull/11205
[11229]: https://github.com/enso-org/enso/pull/11229
[11342]: https://github.com/enso-org/enso/pull/11342
[11484]: https://github.com/enso-org/enso/pull/11484

#### Enso Language & Runtime

- [Print out warnings associated with local variables][10842]

[10842]: https://github.com/enso-org/enso/pull/10842

# Enso 2024.3

#### Enso Language & Runtime

- [Enforce conversion method return type][10468]
- [Renaming launcher executable to ensoup][10535]
- [Space-precedence does not apply to value-level operators][10597]
- [Must specify `--repl` to enable debug server][10709]
- [Improved parser error reporting and performance][10734]

[10468]: https://github.com/enso-org/enso/pull/10468
[10535]: https://github.com/enso-org/enso/pull/10535
[10597]: https://github.com/enso-org/enso/pull/10597
[10709]: https://github.com/enso-org/enso/pull/10709
[10734]: https://github.com/enso-org/enso/pull/10734

#### Enso IDE

- ["Add node" button is not obscured by output port][10433]
- [Numeric Widget does not accept non-numeric input][10457]. This is to prevent
  node being completely altered by accidental code put to the widget.
- [Redesigned "record control" panel][10509]. Now it contains more intuitive
  "refresh" and "write all" buttons.
- [Warning messages do not obscure visualization buttons][10546].
- [Output component in collapsed function changed][10577]. It cannot be deleted
  anymore, except by directily editing the code.
- [Improved handling of spacing around rounded node widgets][10599], added
  support for widgets of arbitrary sizes.
- [Multiselect drop-down widget visuals are improved][10607].
- [Text displayed in monospace and whitespace rendered as symbols][10563].

[10433]: https://github.com/enso-org/enso/pull/10443
[10457]: https://github.com/enso-org/enso/pull/10457
[10509]: https://github.com/enso-org/enso/pull/10509
[10546]: https://github.com/enso-org/enso/pull/10546
[10577]: https://github.com/enso-org/enso/pull/10577
[10599]: https://github.com/enso-org/enso/pull/10599
[10607]: https://github.com/enso-org/enso/pull/10607
[10563]: https://github.com/enso-org/enso/pull/10563

#### Enso Standard Library

- [Renamed `Data.list_directory` to `Data.list`. Removed list support from read
  methods.][10434]
- [Renamed `Location.Start` to `Location.Left` and `Location.End` to
  `Location.Right`.][10445]
- [Renamed `Postgres_Details.Postgres` to `Postgres.Server`.][10466]
- [Remove `First` and `Last` from namespace, use auto-scoped.][10467]
- [Rename `Map` to `Dictionary` and `Set` to `Hashset`.][10474]
- [Compare two objects with `Ordering.compare` and define comparator with
  `Comparable.new`][10468]
- [Added `dec` construction function for creating `Decimal`s.][10517]
- [Added initial read support for SQLServer][10324]
- [Upgraded SQLite to version 3.46.1.][10911]

[10434]: https://github.com/enso-org/enso/pull/10434
[10445]: https://github.com/enso-org/enso/pull/10445
[10466]: https://github.com/enso-org/enso/pull/10466
[10467]: https://github.com/enso-org/enso/pull/10467
[10474]: https://github.com/enso-org/enso/pull/10474
[10517]: https://github.com/enso-org/enso/pull/10517
[10324]: https://github.com/enso-org/enso/pull/10324
[10911]: https://github.com/enso-org/enso/pull/10911

# Enso 2024.2

#### Enso IDE

- [Arrows navigation][10179] selected nodes may be moved around, or entire scene
  if no node is selected.
- [Added a limit for dropdown width][10198], implemented ellipsis and scrolling
  for long labels when hovered.
- [Copy-pasting multiple nodes][10194].
- The documentation editor has [formatting toolbars][10064].
- The documentation editor supports [rendering images][10205].
- [Project may be renamed in Project View][10243]
- [Fixed a bug where drop-down were not displayed for some arguments][10297].
  For example, `locale` parameter of `Equal_Ignore_Case` kind in join component.
- [Node previews][10310]: Node may be previewed by hovering output port while
  pressing <kbd>Ctrl</kbd> key (<kbd>Cmd</kbd> on macOS).
- [Google Sheets clipboard support][10327]: Create a Table component when cells
  are pasted from Google Sheets.
- [Fixed issue with two arrows being visible at once in drop-down
  widget.][10337]
- [Fixed issue where picking "<Numeric literal>" variant in some ports
  disallowed changing it again.][10337]
- [Added click through on table and vector visualisation][10340] clicking on
  index column will select row or value in seperate node
- [Copied table-viz range pastes as Table component][10352]
- [Added support for links in documentation panels][10353].
- [Added support for opening documentation in an external browser][10396].
- Added a [cloud file browser][10513].

[10064]: https://github.com/enso-org/enso/pull/10064
[10179]: https://github.com/enso-org/enso/pull/10179
[10194]: https://github.com/enso-org/enso/pull/10194
[10198]: https://github.com/enso-org/enso/pull/10198
[10205]: https://github.com/enso-org/enso/pull/10205
[10243]: https://github.com/enso-org/enso/pull/10243
[10297]: https://github.com/enso-org/enso/pull/10297
[10310]: https://github.com/enso-org/enso/pull/10310
[10327]: https://github.com/enso-org/enso/pull/10327
[10337]: https://github.com/enso-org/enso/pull/10337
[10340]: https://github.com/enso-org/enso/pull/10340
[10352]: https://github.com/enso-org/enso/pull/10352
[10353]: https://github.com/enso-org/enso/pull/10353
[10396]: https://github.com/enso-org/enso/pull/10396
[10513]: https://github.com/enso-org/enso/pull/10513

#### Enso Language & Runtime

- Support for [explicit --jvm option][10374] when launching `enso` CLI

[10374]: https://github.com/enso-org/enso/pull/10374

#### Enso Standard Library

- [Added Statistic.Product][10122]
- [Added Encoding.Default that tries to detect UTF-8 or UTF-16 encoding based on
  BOM][10130]
- [Added `Decimal` column to the in-memory database, with some arithmetic
  operations.][9950]
- [Implemented `.cast` to and from `Decimal` columns for the in-memory
  database.][10206]
- [Implemented fallback to Windows-1252 encoding for `Encoding.Default`.][10190]
- [Added Table.duplicates component][10323]
- [Renamed `Table.order_by` to `Table.sort`][10372]
- [Implemented `Decimal` support for Postgres backend.][10216]

[debug-shortcuts]:

[9950]: https://github.com/enso-org/enso/pull/9950
[10122]: https://github.com/enso-org/enso/pull/10122
[10130]: https://github.com/enso-org/enso/pull/10130
[10206]: https://github.com/enso-org/enso/pull/10206
[10190]: https://github.com/enso-org/enso/pull/10190
[10323]: https://github.com/enso-org/enso/pull/10323
[10372]: https://github.com/enso-org/enso/pull/10372
[10216]: https://github.com/enso-org/enso/pull/10216

<br/>![Release Notes](/docs/assets/tags/release_notes.svg)

#### Anonymous Data Collection

Please note that this release collects anonymous usage data which will be used
to improve Enso and prepare it for a stable release. We will switch to opt-in
data collection in stable version releases. The usage data will not contain your
code (expressions above nodes), however, reported errors may contain brief
snippets of out of context code that specifically leads to the error, like "the
method 'foo' does not exist on Number". The following data will be collected:

- Session length.
- Project management events (project open, close, rename).
- Errors (IDE crashes, Project Manager errors, Language Server errors, Compiler
  errors).<|MERGE_RESOLUTION|>--- conflicted
+++ resolved
@@ -21,21 +21,15 @@
 - A constructor or type definition with a single inline argument definition was
   previously allowed to use spaces in the argument definition without
   parentheses. [This is now a syntax error.][11856]
-<<<<<<< HEAD
 - [Native libraries of projects can be added to `polyglot/lib` directory][11874]
 - [Redo stack is no longer lost when interacting with text literals][11908].
-=======
->>>>>>> dee53b72
 - Symetric, transitive and reflexive [equality for intersection types][11897]
 
 [11777]: https://github.com/enso-org/enso/pull/11777
 [11600]: https://github.com/enso-org/enso/pull/11600
 [11856]: https://github.com/enso-org/enso/pull/11856
-<<<<<<< HEAD
 [11874]: https://github.com/enso-org/enso/pull/11874
 [11908]: https://github.com/enso-org/enso/pull/11908
-=======
->>>>>>> dee53b72
 [11897]: https://github.com/enso-org/enso/pull/11897
 
 # Enso 2024.5
