# Next Release

#### Visual Environment

- [Camera is panned to newly created nodes.][3552]
- [Long names on the Node Searcher's list are truncated.][3373] The part of the
  name that doesn't fit in the Searcher's window is replaced with an ellipsis
  character ("…").
- [Magnet Alignment algorithm is used while placing new nodes][3366]. When we
  find an available free space for a new node, the node gets aligned with the
  surrounding nodes horizontally and vertically. This helps to preserve a nice
  grid-like layout for all the nodes.
- [Nodes created via the <kbd>TAB</kbd> key or by clicking the (+) button on the
  screen are now placed below all the selected nodes when more than one node is
  selected.][3361] (Previously, they were placed below the first node that was
  selected.) This makes it easier to achieve a compact, vertical layout of the
  graph.
- [Nodes created near existing nodes via the <kbd>TAB</kbd> key or by dropping a
  connection are now repositioned and aligned to existing nodes.][3301] This is
  to make the resulting graph prettier and avoid overlapping. In such cases,
  created nodes will be placed below an existing node or on the bottom-left
  diagonal if there is no space underneath.
- [Nodes can be added to the graph by double-clicking the output ports of
  existing nodes (or by clicking them with the right mouse button).][3346]
- [Node Searcher preserves its zoom factor.][3327] The visible size of the node
  searcher and edited node is now fixed. It simplifies node editing on
  non-standard zoom levels.
- [Nodes can be added to the graph by clicking (+) button on the screen][3278].
  The button is in the bottom-left corner. Node is added at the center or pushed
  down if the center is already occupied by nodes.
- [Maximum zoom factor is limited to 1.0x if IDE is not in Debug Mode.][3273]
- [Debug Mode for Graph Editor can be activated/deactivated using a
  shortcut.][3264] It allows access to a set of restricted features. See
  [debug-shortcuts].
- [New nodes can be created by dragging and dropping a connection on the
  scene.][3231]
- [Node connections can be dropped by pressing the Esc key while dragging
  them.][3231]
- [Added support of source maps for JS-based visualizations.][3208]
- [Fixed the alignment of newly created nodes to existing nodes with
  visualizations enabled.][3361] When applicable, new nodes are now placed below
  visualizations. (Previously, they were placed to the left of the
  visualizations.)
- [Fixed histograms coloring and added a color legend.][3153]
- [Lazy visualization for scatter plot.][3655]
- [Fixed broken node whose expression contains non-ASCII characters.][3166]
- [Fixed developer console warnings about views being created but not
  registered.][3181]
- [Fixed developer console errors related to Language Server (mentioning code
  3003 and "Invalid version"), occurring during project opening and after new
  node cration.][3186]
- [Fixed developer console error about failing to decode a notification
  "executionContext/visualisationEvaluationFailed"][3193]
- [New Version of the Node Searcher - the Component Browser][3530] The available
  methods, atoms and functions are presented in nice, categorized view. The most
  popular tools are available at hand. The panel is unstable, and can be
  disabled with the `--enable-new-component-browser=false` flag.
- [Fixed error handling during startup.][3648] This prevents entering IDE into a
  "zombie" state, where processes were started but not visible to user. They
  could cause issues with starting further IDE instances.
- [New nodes are created in the project source when the searcher is opened and a
  new node is created.][3645]
- [Proper Polyglot Vector and Array Support][3667]
- [IDE uses new visualization API.][3661]
- [Visualization of long textual values improved][3665]
- [Selecting a suggestion from the searcher or component browser now updates the
  visualisation of the edited node to preview the results of applying the
  suggestion.][3691]
- [Remove here keyword from IDE.][3749]
- [Shortcut changes:][3823] Pressing `Enter` when no node is edited opens
  Component Browser. Entering node shortcut changed to `cmd` + `Enter`.
- [Added support for scrolling by pressing and holding a mouse button on a
  scrollbar.][3824]
- [Added scroll bounce animation][3836] which activates when scrolling past the
  end of scrollable content.
- [The default text visualisation now loads its content lazily from the
  backend][3910]. This means that the visualisation cannot be overwhelmed by
  large amounts of data.
- [Added project snapshot saving on shortcut][3923]
- [The color of the displayed project name indicates whether the project's
  current state is saved in a snapshot.][3950] The project name is darker when
  the project is changed from the last saved snapshot and lighter when the
  snapshot matches the current project state.
- [Added shortcut to interrupt the program][3967]
- [Added suggestion dropdown for function arguments][4013]. The dropdown is
  present only when the argument is of type that has a predefined set of values.
- [Separate component browser navigator sections for modules imported from
  different namespaces][4044]
- [Internal components (private API) are not displayed in the component
  browser.][4085]
- [The correct default visualisation for tables is shown on new nodes.][4120]
- [Added restoring of last project snapshot on shortcut.][4050]
- [Added contextual suggestions to argument dropdowns][4072]. Dropdowns will now
  contain suggestions which are based on evaluated data.
- [Added a shortcut to show internal components (private API) in the component
  browser.][5582]
- [Improved component browser entry filtering and sorting][5645]. The component
  browser will now provide suggestions matching either the component's label or
  the corresponding code.
- [Improved argument placeholder resolution in more complex expressions][5656].
  It is now possible to drop node connections onto missing arguments of chained
  and nested function calls.
- [The component browser suggestions take into account entry aliases][5678]. The
  searcher input is now matched to entry aliases too. The alias match is used to
  filter and sort component browser entries.
- [The Component Browser icons are cached on texture][5779] improving its
  performance on slower machines.
- [Fixed missing result preview when editing nodes.][5757]
- [Application retries its initialization after failures][5802], allowing a
  reconnecting after connectivity problems.
- [Improved Component Browser Filtering][4115]. The best match is always
  selected first, and the groups are rearranged, so the best matches are on the
  bottom.
- [Named arguments syntax is now recognized in IDE][5774]. Connections to
  function arguments will now use named argument syntax instead of inserting
  wildcards on all preceding arguments.
- [Added boilerplate React app for authorization via Cognito+AWS Amplify][5798].
  This PR adds a React app that renders the dashboard (which has been ported
  from the cloud. The dashboard displays a list of projects, and allows users to
  open them in the IDE (which is not part of the React app, but can be switched
  to from the dashboard). The PR also adds authentication+authorization (i.e.,
  sign up and sign in for users), via either email/password or GitHub/Google.
- [New Enso documentation parser][5917]. Smaller and faster; enables planned
  improvements to internal documentation representation.
- [Dropdown widgets now support custom labels][5705] and automatically generate
  shortened labels for entries with long module paths. When an option is
  selected from the dropdown, the necessary module imports are inserted,
  eliminating the need for fully qualified names.
- [The IDE now has a new UI element for selecting the execution mode of the
  project][6130].
- [Added tooltips to icon buttons][6035] for improved usability. Users can now
  quickly understand each button's function.
- [File associations are created on Windows and macOS][6077]. This allows
  opening Enso files by double-clicking them in the file explorer.
- [AI-powered code completions][5910]. It is now possible to get AI-powered
  completions when using node searcher with Tables.
- [Added capability to create node widgets with complex UI][6347]. Node widgets
  such as dropdown can now be placed in the node and affect the code text flow.
- [The IDE UI element for selecting the execution mode of the project is now
  sending messages to the backend.][6341].
- [Feedback when renaming a project][6366]. When the user tries to rename the
  project to an invalid name, a helpful error message is shown and the text
  field stays the same as to give the user the opportunity to fix the mistake.
- [Area selectionof nodes no longer takes into account the visualisation that
  belongs to the node.][6487].
- [List Editor Widget][6470]. Now you can edit lists by clicking buttons on
  nodes or by dragging the elements.
- [Visualisations now show a loading spinner while waiting on data.][6512].
- [Fixed text visualisations which were being cut off at the last line.][6421]
- [Fixed a bug where, when scrolling or dragging on a full-screen visualization,
  the view of the graph changed as well.][6530]
- [Changed the shortcut for restoring to the last saved version of a project
  from <kbd>cmd</kbd>+<kbd>r</kbd> to
  <kbd>cmd</kbd>+<kbd>shift</kbd>+<kbd>r</kbd>][6620] to make it less likely
  that it would be triggered by accident. As a consequence, the program
  execution shortcuts changed from
  <kbd>cmd</kbd>+<kbd>shift</kbd>+<kbd>t</kbd>/<kbd>r</kbd> to
  <kbd>cmd</kbd>+<kbd>alt</kbd>+<kbd>t</kbd>/<kbd>r</kbd>.
- [Fixed a bug where selecting a nested breadcrumb would cause the order of
  breadcrumbs to change incorrectly.][6617]
- [Changed the shortcut to show the full-screen visualization for a node from
  <kbd>space</kbd> <kbd>space</kbd> to <kbd>shift</kbd>+<kbd>space</kbd>.][6663]
  so that it doesn't interfere with the shortcut for toggling the small
  visualization.
- [Cloud dashboard, which supersedes the startup screen][6279]. Features also
  added in various other PRs. The new dashboard includes tables for projects,
  folders, files and secrets, a list of templates from which new projects can be
  created, a user menu, and a search bar.
- [The Application will try to reload file in backend on synchronization
  failure][6752]. It should make it more resilient to connectivity issues and
  occasional bugs. The reload may be forced by the user with
  <kbd>cmd</kbd>+<kbd>shift</kbd>+<kbd>x</kbd> shortcut.
- [When selecting a function from the main module through the component browser,
  it is now referenced via the `Main` namespace instead of the project
  namespace,][6719] e.g. `Main.func1` instead of `MyProject.func1`. This makes
  it robust against project name changes.
- [Added a button to return from an opened project back to the project
  dashboard.][6474]
- [Keyboard shortcuts for graph editing are now disabled when the full-screen
  visualization is active.][6844]
- [A loading animation is now shown when opening and creating projects][6827],
  as the previous behaviour of showing a blank screen while the project was
  being loaded was potentially confusing to users.
- [Error message is displayed in the status bar when the backend reports
  execution failed][6918].
- [Performance and readability of documentation panel was improved][6893]. The
  documentation is now split into separate pages, which are much smaller.
- [IDE no longer inserts redundant imports when selecting options from dropdown
  widgets][7028]. The code was unified with the component browser, and it now
  correctly handles reexports and already existing imports.
- [Fixed cursor position when ctrl-clicking the node][7014]. Sometimes
  ctrl-clicking to edit the node placed the mouse cursor in the wrong position
  in the text. This is fixed now.
- [Added prototype AI Searcher that can be used to create new nodes from natural
  language input][7146]
- [Allow visualization resizing][7164]. Now the user can adjust the
  visualization size by dragging its right and bottom borders. Visualization
  width also follows the node's width, and visualizations are aligned to the
  left side of the node.
- [Component Browser was redesigned][7372]. The three columns of groups turned
  out to be non-practical, as they give too much information to comprehend.
  Also, filtering results was kept in groups making second-best match not easily
  available. Therefore, we introduced a new, impler CB design with single
  column.
- [Help chat][7151]. The link to the Discord server is replaced with a chat
  bridge to the Discord server. This is intended to have the chat visible at the
  same time as the IDE, so that help can be much more interactive.
- [New breadcrumbs design][7362]. Breadcrumbs now optionally show the icon of
  the item they represent. They also follow the new design of the component
  browser.
- [The libraries' authors may put entities to groups by adding GROUP tag in the
  docstring]. It was requested as more convenient way than specifying full names
  in package.yaml.
- [Graph editor node was redesigned][7311]. Nodes have a color and icon matching
  the selected entry in the component browser. Clear separating lines between
  method arguments were added. The node selection was made easier with
  additional thick interactive selection border.
- [The shortcut for opening Component Browser was changed to
  <kbd>enter</kbd>][7527]
- [Connections to lamdas are displayed correctly][7550]. It is possible to drag
  a connection to any expression inside the lambda body.
- [Copying and pasting a single node][7618]. Using the common
  <kbd>cmd</kbd>+<kbd>C</kbd> and <kbd>cmd</kbd>+<kbd>V</kbd> shortcuts, it is
  now possible to copy a single selected node and paste its code to the graph or
  another program.

[5910]: https://github.com/enso-org/enso/pull/5910
[6279]: https://github.com/enso-org/enso/pull/6279
[6421]: https://github.com/enso-org/enso/pull/6421
[6530]: https://github.com/enso-org/enso/pull/6530
[6617]: https://github.com/enso-org/enso/pull/6617
[6620]: https://github.com/enso-org/enso/pull/6620
[6663]: https://github.com/enso-org/enso/pull/6663
[6752]: https://github.com/enso-org/enso/pull/6752
[6719]: https://github.com/enso-org/enso/pull/6719
[6474]: https://github.com/enso-org/enso/pull/6474
[6844]: https://github.com/enso-org/enso/pull/6844
[6827]: https://github.com/enso-org/enso/pull/6827
[6918]: https://github.com/enso-org/enso/pull/6918
[6893]: https://github.com/enso-org/enso/pull/6893
[7028]: https://github.com/enso-org/enso/pull/7028
[7014]: https://github.com/enso-org/enso/pull/7014
[7146]: https://github.com/enso-org/enso/pull/7146
[7151]: https://github.com/enso-org/enso/pull/7151
[7164]: https://github.com/enso-org/enso/pull/7164
[7362]: https://github.com/enso-org/enso/pull/7362
[7372]: https://github.com/enso-org/enso/pull/7372
[7337]: https://github.com/enso-org/enso/pull/7337
[7311]: https://github.com/enso-org/enso/pull/7311
[7527]: https://github.com/enso-org/enso/pull/7527
[7550]: https://github.com/enso-org/enso/pull/7550
[7618]: https://github.com/enso-org/enso/pull/7618

#### EnsoGL (rendering engine)

- [You can change font and set letters bold in the <code>text::Area</code>
  component][3385]. Use the <code>set_font</code> and
  <code>set_bold_bytes</code> respectively.
- [Fixed a text rendering issue in nested sublayer][3486].
- [Added a new component: Grid View.][3588] It's parametrized by Entry object,
  display them arranged in a Grid. It does not instantiate all entries, only
  those visible, and re-use created entries during scrolling thus achieving
  great performance. There are variants of grid view with selection and
  highlight, scrollbars, and both.
- [Massive improvements of text rendering performance][3776]. Different text
  instances are now reusing the shape shaders and the same sprite system under
  the hood. This drastically reduces the amount of required draw calls for
  scenes with a lot of text.
- [Text rendering quality improvements][3855]. Glyphs are now hinted in a better
  way. Also, additional fine-tuning is performed per font and per host operating
  system.
- [Display objects can now emit and receive events in the same style as
  JavaScript DOM events][3863]. The events system implements very similar
  behavior to the one described here:
  https://javascript.info/bubbling-and-capturing.
- [Added a new component: Slider][3852]. It allows adjusting a numeric value
  with the mouse. The precision of these adjustments can be increased or
  decreased.
- [Slider component functionality improvements][3885]. The slider component now
  supports multiple ways to handle out-of-range values. The slider's value can
  be edited as text, and a new vertical slider layout is available.
- [Added ProjectsGrid view for Cloud Dashboard][3857]. It provides the first
  steps towards migrating the Cloud Dashboard from the existing React (web-only)
  implementation towards a shared structure that can be used in both the Desktop
  and Web versions of the IDE.
- [Removed Cloud Dashboard][4047]. The Cloud Dashboard was being rewritten in
  EnsoGL but after internal discussion we've decided to rewrite it in React,
  with a shared implementation between the Desktop and Web versions of the IDE.
- [Added a new component: Dropdown][3985]. A list of selectable labeled entries,
  suitable for single and multi-select scenarios.
- [Compile-time shader optimizer was implemented][4003]. It is capable of
  extracting non-optimized shaders from the compiled WASM artifacts, running
  stand-alone optimization toolchain (glslc, spirv-opt, spirv-cross), and
  injecting optimized shaders back to WASM during its initialization process.
  Unfortunately, it caused our theme system to stop working correctly, because
  generated shaders differ per theme (only light theme is available, the dark
  theme has been disabled). We will support multiple themes in the future, but
  this is not on our priority list right now.
- [Performance monitor was extended with the ability to print details of actions
  performed in a given frame][5895]. In particular, you can now inspect names of
  all symbols rendered in a given frame. You can also pause the performance
  monitor and inspect results recorded in the past.
- [ToggleButtons can now have tooltips][6035].
- [Rendering of tooltips was improved.][6097] Their text is now more vertically
  centered and the delay before showing them was extended.
- [Accurate GPU performance measurements have been implemented][6595]. It is
  possible now to track both the time spent on both the CPU and the GPU sides.

[3857]: https://github.com/enso-org/enso/pull/3857
[3985]: https://github.com/enso-org/enso/pull/3985
[4003]: https://github.com/enso-org/enso/pull/4003
[4047]: https://github.com/enso-org/enso/pull/4047
[5895]: https://github.com/enso-org/enso/pull/5895
[6035]: https://github.com/enso-org/enso/pull/6035
[6097]: https://github.com/enso-org/enso/pull/6097
[6130]: https://github.com/enso-org/enso/pull/6130
[6366]: https://github.com/enso-org/enso/pull/6366
[6341]: https://github.com/enso-org/enso/pull/6341
[6470]: https://github.com/enso-org/enso/pull/6470
[6595]: https://github.com/enso-org/enso/pull/6595
[6487]: https://github.com/enso-org/enso/pull/6487
[6512]: https://github.com/enso-org/enso/pull/6512

#### Enso Standard Library

- [Implemented `Vector.distinct` allowing to remove duplicate elements from a
  Vector][3224]
- [Implemented `Duration.time_execution` allowing timing of the execution of an
  expression within the UI][3229]
- [Improved performance of `Vector.filter` and `Vector.each`; implemented
  `Vector.filter_with_index`. Made `Vector.at` accept negative indices and
  ensured it fails with a dataflow error on out of bounds access instead of an
  internal Java exception.][3232]
- [Implemented the `Table.select_columns` operation.][3230]
- [Implemented the `Table.remove_columns` and `Table.reorder_columns`
  operations.][3240]
- [Implemented the `Table.sort_columns` operation.][3250]
- [Fixed `Vector.sort` to handle tail-recursive comparators][3256]
- [Implemented `Range.find`, `Table.rename_columns` and
  `Table.use_first_row_as_names` operations][3249]
- [Implemented `Text.at` and `Text.is_digit` methods][3269]
- [Implemented `Runtime.get_stack_trace` together with some utilities to process
  stack traces and code locations][3271]
- [Implemented `Vector.flatten`][3259]
- [Significant performance improvement in `Natural_Order` and new `Faker`
  methods added to `Standard.Test`][3276]
- [Implemented `Integer.parse`][3283]
- [Made `Text.compare_to` correctly handle Unicode normalization][3282]
- [Extend `Text.contains` API to support regex and case insensitive
  search.][3285]
- [Implemented new `Text.take` and `Text.drop` functions, replacing existing
  functions][3287]
- [Implemented new `Text.starts_with` and `Text.ends_with` functions, replacing
  existing functions][3292]
- [Implemented `Text.to_case`, replacing `Text.to_lower_case` and
  `Text.to_upper_case`][3302]
- [Implemented initial `Table.group_by` function on Standard.Table][3305]
- [Implemented `Text.pad` and `Text.trim`][3309]
- [Updated `Text.repeat` and added `*` operator shorthand][3310]
- [General improved Vector performance and new `Vector.each_with_index`,
  `Vector.fold_with_index` and `Vector.take` methods.][3236]
- [Implemented new `Text.insert` method][3311]
- [Implemented `Bool.compare_to` method][3317]
- [Implemented `Map.first`, `Map.last` functions. Expanded `Table.group_by` to
  also compute mode, percentile, minimum, maximum.][3318]
- [Implemented `Text.location_of` and `Text.location_of_all` methods.][3324]
- [Replaced `Table.group_by` with `Table.aggregate`][3339]
- [Implemented `Panic.catch` and helper functions for handling errors. Added a
  type parameter to `Panic.recover` to recover specific types of errors.][3344]
- [Added warning handling to `Table.aggregate`][3349]
- [Improved performance of `Table.aggregate` and full warnings
  implementation][3364]
- [Implemented `Text.reverse`][3377]
- [Implemented support for most Table aggregations in the Database
  backend.][3383]
- [Update `Text.replace` to new API.][3393]
- [Add encoding support to `Text.bytes` and `Text.from_bytes`. Renamed and added
  encoding to `File.read_text`. New `File.read` API.][3390]
- [Improved the `Range` type. Added a `down_to` counterpart to `up_to` and
  `with_step` allowing to change the range step.][3408]
- [Aligned `Text.split` API with other methods and added `Text.lines`.][3415]
- [Implemented a basic reader for the `Delimited` file format.][3424]
- [Implemented a reader for the `Excel` file format.][3425]
- [Added custom encoding support to the `Delimited` file format reader.][3430]
- [Implemented `compute` method on `Vector` for statistics calculations.][3442]
- [Promote get and put to be methods of Ref type rather than of Ref
  module][3457]
- [Implemented `Table.parse_values`, parsing text columns according to a
  specified type.][3455]
- [Promote with, take, finalize to be methods of Managed_Resource
  instance][3460]
- [Implemented automatic type detection for `Table.parse_values`.][3462]
- [Integrated value parsing with the `Delimited` file reader.][3463]
- [Implemented the `Infer` setting for headers in the `Delimited` file format
  and made it the default.][3472]
- [Implemented a `Table.from Text` conversion allowing to parse strings
  representing `Delimited` files without storing them on the filesystem.][3478]
- [Added rank data, correlation and covariance statistics for `Vector`][3484]
- [Implemented `Table.order_by` for the SQLite backend.][3502]
- [Implemented `Table.order_by` for the PostgreSQL backend.][3514]
- [Implemented `Table.order_by` for the in-memory table.][3515]
- [Renamed `File_Format.Text` to `Plain_Text`, updated `File_Format.Delimited`
  API and added builders for customizing less common settings.][3516]
- [Allow control of sort direction in `First` and `Last` aggregations.][3517]
- [Implemented `Text.write`, replacing `File.write_text`.][3518]
- [Removed obsolete `select`, `group`, `sort` and releated types from
  tables.][3519]
- [Removed obsolete `from_xls` and `from_xlsx` functions. Added support for
  reading column names from first row in `File_Format.Excel`][3523]
- [Added `File_Format.Delimited` support to `Table.write` for new files.][3528]
- [Adjusted `Database.connect` API to new design.][3542]
- [Added `File_Format.Excel` support to `Table.write` for new files.][3551]
- [identity,const,flip,curry,uncurry functions][3554]
- [Added append support for `File_Format.Excel`.][3558]
- [Added support for custom encodings in `File_Format.Delimited` writing.][3564]
- [Allow filtering caught error type in `Error.catch`.][3574]
- [Implemented `Append` mode for `File_Format.Delimited`.][3573]
- [Added `Vector.write_bytes` function and removed old `File.write_bytes`][3583]
- [Added `line_endings` and `comment_character` options to
  `File_Format.Delimited`.][3581]
- [Fixed the case of various type names and library paths][3590]
- [Added support for parsing `.pgpass` file and `PG*` environment variables for
  the Postgres connection][3593]
- [Added `Regression` to the `Standard.Base` library and removed legacy `Model`
  type from `Standard.Table`.][3601]
- [Created `Index_Sub_Range` type and updated `Text.take` and
  `Text.drop`.][3617]
- [Added `Vector.from_polyglot_array` to make `Vector`s backed by polyglot
  Arrays][3628]
- [Updated `Vector.take` and `Vector.drop` and removed their obsolete
  counterparts.][3629]
- [Short-hand syntax for `order_by` added.][3643]
- [Expanded `Table.at` to support index access and added `Table.column_count`
  method.][3644]
- [Removed `Array.set_at`.][3634]
- [Added various date part functions to `Date` and `Date_Time`.][3669]
- [Implemented `Table.take` and `Table.drop` for the in-memory backend.][3647]
- [Implemented specialized storage for the in-memory Table.][3673]
- [Implemented `Table.distinct` for the in-memory backend.][3684]
- [Added `databases`, `schemas`, `tables` support to database Connection.][3632]
- [Implemented `start_of` and `end_of` methods for date/time types allowing to
  find start and end of a period of time containing the provided time.][3695]
- [Implemented `type_of` and `is_of_type` methods for getting the type of a
  value and comparing types, respectively.][3722]
- [Implemented `work_days_until` for counting work dys between dates and
  `add_work_days` which allows to shift a date by a number of work days.][3726]
- [Added `query` and `read` functions to Database connections.][3727]
- [Added `Date_Period.Week` to `start_of` and `end_of` methods.][3733]
- [Replaced `Table.where` with a new API relying on `Table.filter`.][3750]
- [Added `Filter_Condition` to `Vector`, `Range` and `List`.][3770]
- [Extended `Filter_Condition` with `Is_Empty`, `Not_Empty`, `Like` and
  `Not_Like`.][3775]
- [Reimplemented `Duration` as a built-in type.][3759]
- [Implemented `Table.replace_text` for in-memory table.][3793]
- [Extended `Filter_Condition` with `Is_In` and `Not_In`.][3790]
- [Replaced `Table.drop_missing_rows` with `filter_blank_rows` with an updated
  API.][3805]
- [Replaced `Table.drop_missing_columns` with
  `Table.remove_columns Column_Selector.Blank_Columns` by adding the new column
  selector variant.][3812]
- [Implemented `Table.rows` giving access to a vector of rows.][3827]
- [Define Enso epoch start as 15th October 1582][3804]
- [Implemented `Period` type][3818]
- [Implemented new functions on Column and added expression syntax support to
  create derived Columns.][3782]
- [Added support for milli and micro seconds, new short form for rename_columns
  and fixed issue with compare_to versus Nothing][3874]
- [Aligned `Text.match`/`Text.locate` API][3841]
- [There is a new API to lazily feed visualisation information to the
  IDE.][3910]
- [Added `transpose` and `cross_tab` to the In-Memory Table.][3919]
- [Improvements to JSON, Pair, Statistics and other minor tweaks.][3964]
- [Overhauled the JSON support (now based of JavaScript), `Data.fetch` and other
  minor tweaks][3987]
- [Enable Date, Time and DateTime to be read and written to Excel.][3997]
- [Aligning core APIs for Vector, List and Range. Adding some missing functions
  to the types.][4026]
- [Implemented `Table.distinct` for Database backends.][4027]
- [Implemented `Table.union` for the in-memory backend.][4052]
- [Implemented `Table.cross_join` and `Table.zip` for the in-memory
  backend.][4063]
- [Updated `Text.starts_with`, `Text.ends_with` and `Text.contains` to new
  simpler API.][4078]
- [Updated `Table.set` to new API. New `Column.parse` function and added case
  sensitivity to `Filter_Condition` and column functions.][4097]
- [Updated column selector APIs and new `Excel_Workbook` type.][5646]
- [Moved regex functionality out of `Text.locate` and `Text.locate_all` into
  `Text.match` and `Text.match_all`.][5679]
- [`File.parent` may return `Nothing`.][5699]
- [Removed non-regex functionality from `is_match`, `match`, and `match_all`,
  and renamed them to `match`, `find`, `find_all` (respectively).][5721]
- [Updated `rename_columns` to new API. Added `first_row`, `second_row` and
  `last_row` to Table types][5719]
- [Introducing `Meta.Type`.][5768]
- [Remove many regex compile flags; separated `match` into `match` and
  `match_all`.][5785]
- [Aligned names of columns created by column operations.][5850]
- [Improved `cross_tab`. Renamed `fill_missing` and `is_missing` to
  `fill_nothing` and `is_nothing`. Added `fill_empty`.][5863]
- [Removed many regex compile flags from `replace`; added `only_first` and
  `use_regex` flag.][5959]
- [Implemented proper support for Value Types in the Table library.][6073]
- [Removed many regex compile flags from `split`; added `only_first` and
  `use_regex` flag.][6116]
- [Added `Text.tokenize`][6150]
- [Added support for Date/Time columns in the Postgres backend and added
  `year`/`month`/`day` operations to Table columns.][6153]
- [`Text.split` can now take a vector of delimiters.][6156]
- [Add `has_warnings`, `remove_warnings` and `throw_on_warning` extension
  methods.][6176]
- [Implemented `Table.union` for the Database backend.][6204]
- [Array & Vector have the same methods & behavior][6218]
- [Implemented `Table.split` and `Table.tokenize` for in-memory tables.][6233]
- [Added `trim` and `replace` to `Column`. Enhanced number parsing with support
  for thousands and decimal point automatic detection.][6253]
- [Implemented `Table.parse_text_to_table`.][6294]
- [Added `Table.parse_to_columns`.][6383]
- [Added parsing methods for `Integer`, `Decimal`, `Json`, `Date`, `Date_Time`,
  `Time_Of_Day`, `Time_Zone`, and `URI` to `Text`.][6404]
- [Implemented `create_database_table` allowing upload of in-memory
  tables.][6429]
- [Added execution context control to writing files and dry run capabilities to
  `Text.write`.][6459]
- [Implemented `create_database_table` allowing saving queries as database
  tables.][6467]
- [Implemented `Column.format` for in-memory `Column`s.][6538]
- [Added `at_least_one` flag to `Table.tokenize_to_rows`.][6539]
- [Moved `Redshift` connector into a separate `AWS` library.][6550]
- [Added `Date_Range`.][6621]
- [Implemented the `cast` operation for `Table` and `Column`.][6711]
- [Added `.round` and `.int` to `Integer` and `Decimal`.][6743]
- [Added `.round`, `.truncate`, `.ceil`, and `.floor` to `Column`.][6817]
- [Added execution control to `Table.write` and various bug fixes.][6835]
- [Implemented `Table.add_row_number`.][6890]
- [Handling edge cases in rounding.][6922]
- [Split `Table.create_database_table` into `Connection.create_table` and
  `Table.select_into_database_table`.][6925]
- [Speed improvements to `Column` `.truncate`, `.ceil`, and `.floor`.][6941]
- [Implemented addition and subtraction for `Date_Period` and
  `Time_Period`.][6956]
- [Added AWS credential support and initial S3 list buckets API.][6973]
- [Added `round`, `ceil`, `floor`, `truncate` to the In-Database Column type]
  [6988]
- [Implemented `Table.update_database_table`.][7035]
- [Removed `module` argument from `enso_project` and other minor tweaks.][7052]
- [Integrated Database write operations with Execution Contexts.][7072]
- [`Column.fill_nothing` and `.fill_empty` no longer rename the column. Added
  `Table.fill_nothing` and `.fill_empty`.][7166]
- [Implemented `add_row_number` for Database tables.][7174]
- [Added `replace` to in-memory table. Changed replace for `Text`, in-memory
  `Column`, and in-memory `Table` to take a `Regex` in addition to a `Text`.]
  [7223]
- [Added `cross_join` support to database tables.][7234]
- [Improving date/time support in Table - added `date_diff`, `date_add`,
  `date_part` and some shorthands. Extended `Time_Period` with milli-, micro-
  and nanosecond periods.][7221]
- [Implemented `replace` on database columns.][7275]
- [Retire `Column_Selector` and allow regex based selection of columns.][7295]
- [`Text.parse_to_table` can take a `Regex`.][7297]
- [Expose `Text.normalize`.][7425]
- [Implemented new value types (various sizes of `Integer` type, fixed-length
  and length-limited `Char` type) for the in-memory `Table` backend.][7557]

[debug-shortcuts]:
  https://github.com/enso-org/enso/blob/develop/app/gui/docs/product/shortcuts.md#debug
[3153]: https://github.com/enso-org/enso/pull/3153
[3655]: https://github.com/enso-org/enso/pull/3655
[3166]: https://github.com/enso-org/enso/pull/3166
[3181]: https://github.com/enso-org/enso/pull/3181
[3186]: https://github.com/enso-org/enso/pull/3186
[3193]: https://github.com/enso-org/enso/pull/3193
[3208]: https://github.com/enso-org/enso/pull/3208
[3224]: https://github.com/enso-org/enso/pull/3224
[3229]: https://github.com/enso-org/enso/pull/3229
[3231]: https://github.com/enso-org/enso/pull/3231
[3232]: https://github.com/enso-org/enso/pull/3232
[3230]: https://github.com/enso-org/enso/pull/3230
[3240]: https://github.com/enso-org/enso/pull/3240
[3250]: https://github.com/enso-org/enso/pull/3250
[3256]: https://github.com/enso-org/enso/pull/3256
[3249]: https://github.com/enso-org/enso/pull/3249
[3264]: https://github.com/enso-org/enso/pull/3264
[3269]: https://github.com/enso-org/enso/pull/3269
[3271]: https://github.com/enso-org/enso/pull/3271
[3259]: https://github.com/enso-org/enso/pull/3259
[3273]: https://github.com/enso-org/enso/pull/3273
[3276]: https://github.com/enso-org/enso/pull/3276
[3278]: https://github.com/enso-org/enso/pull/3278
[3283]: https://github.com/enso-org/enso/pull/3283
[3282]: https://github.com/enso-org/enso/pull/3282
[3285]: https://github.com/enso-org/enso/pull/3285
[3287]: https://github.com/enso-org/enso/pull/3287
[3292]: https://github.com/enso-org/enso/pull/3292
[3301]: https://github.com/enso-org/enso/pull/3301
[3302]: https://github.com/enso-org/enso/pull/3302
[3305]: https://github.com/enso-org/enso/pull/3305
[3309]: https://github.com/enso-org/enso/pull/3309
[3310]: https://github.com/enso-org/enso/pull/3310
[3316]: https://github.com/enso-org/enso/pull/3316
[3236]: https://github.com/enso-org/enso/pull/3236
[3311]: https://github.com/enso-org/enso/pull/3311
[3317]: https://github.com/enso-org/enso/pull/3317
[3318]: https://github.com/enso-org/enso/pull/3318
[3324]: https://github.com/enso-org/enso/pull/3324
[3327]: https://github.com/enso-org/enso/pull/3327
[3339]: https://github.com/enso-org/enso/pull/3339
[3344]: https://github.com/enso-org/enso/pull/3344
[3346]: https://github.com/enso-org/enso/pull/3346
[3349]: https://github.com/enso-org/enso/pull/3349
[3361]: https://github.com/enso-org/enso/pull/3361
[3364]: https://github.com/enso-org/enso/pull/3364
[3373]: https://github.com/enso-org/enso/pull/3373
[3377]: https://github.com/enso-org/enso/pull/3377
[3366]: https://github.com/enso-org/enso/pull/3366
[3379]: https://github.com/enso-org/enso/pull/3379
[3381]: https://github.com/enso-org/enso/pull/3381
[3391]: https://github.com/enso-org/enso/pull/3391
[3383]: https://github.com/enso-org/enso/pull/3383
[3385]: https://github.com/enso-org/enso/pull/3385
[3392]: https://github.com/enso-org/enso/pull/3392
[3393]: https://github.com/enso-org/enso/pull/3393
[3390]: https://github.com/enso-org/enso/pull/3390
[3408]: https://github.com/enso-org/enso/pull/3408
[3415]: https://github.com/enso-org/enso/pull/3415
[3424]: https://github.com/enso-org/enso/pull/3424
[3425]: https://github.com/enso-org/enso/pull/3425
[3430]: https://github.com/enso-org/enso/pull/3430
[3442]: https://github.com/enso-org/enso/pull/3442
[3457]: https://github.com/enso-org/enso/pull/3457
[3455]: https://github.com/enso-org/enso/pull/3455
[3460]: https://github.com/enso-org/enso/pull/3460
[3462]: https://github.com/enso-org/enso/pull/3462
[3463]: https://github.com/enso-org/enso/pull/3463
[3472]: https://github.com/enso-org/enso/pull/3472
[3486]: https://github.com/enso-org/enso/pull/3486
[3478]: https://github.com/enso-org/enso/pull/3478
[3484]: https://github.com/enso-org/enso/pull/3484
[3502]: https://github.com/enso-org/enso/pull/3502
[3514]: https://github.com/enso-org/enso/pull/3514
[3515]: https://github.com/enso-org/enso/pull/3515
[3516]: https://github.com/enso-org/enso/pull/3516
[3517]: https://github.com/enso-org/enso/pull/3517
[3518]: https://github.com/enso-org/enso/pull/3518
[3519]: https://github.com/enso-org/enso/pull/3519
[3523]: https://github.com/enso-org/enso/pull/3523
[3528]: https://github.com/enso-org/enso/pull/3528
[3530]: https://github.com/enso-org/enso/pull/3530
[3542]: https://github.com/enso-org/enso/pull/3542
[3551]: https://github.com/enso-org/enso/pull/3551
[3552]: https://github.com/enso-org/enso/pull/3552
[3554]: https://github.com/enso-org/enso/pull/3554
[3558]: https://github.com/enso-org/enso/pull/3558
[3564]: https://github.com/enso-org/enso/pull/3564
[3574]: https://github.com/enso-org/enso/pull/3574
[3573]: https://github.com/enso-org/enso/pull/3573
[3583]: https://github.com/enso-org/enso/pull/3583
[3581]: https://github.com/enso-org/enso/pull/3581
[3588]: https://github.com/enso-org/enso/pull/3588
[3590]: https://github.com/enso-org/enso/pull/3590
[3593]: https://github.com/enso-org/enso/pull/3593
[3601]: https://github.com/enso-org/enso/pull/3601
[3617]: https://github.com/enso-org/enso/pull/3617
[3628]: https://github.com/enso-org/enso/pull/3628
[3629]: https://github.com/enso-org/enso/pull/3629
[3632]: https://github.com/enso-org/enso/pull/3632
[3641]: https://github.com/enso-org/enso/pull/3641
[3643]: https://github.com/enso-org/enso/pull/3643
[3644]: https://github.com/enso-org/enso/pull/3644
[3645]: https://github.com/enso-org/enso/pull/3645
[3648]: https://github.com/enso-org/enso/pull/3648
[3661]: https://github.com/enso-org/enso/pull/3661
[3665]: https://github.com/enso-org/enso/pull/3665
[3634]: https://github.com/enso-org/enso/pull/3634
[3667]: https://github.com/enso-org/enso/pull/3667
[3669]: https://github.com/enso-org/enso/pull/3669
[3647]: https://github.com/enso-org/enso/pull/3647
[3673]: https://github.com/enso-org/enso/pull/3673
[3684]: https://github.com/enso-org/enso/pull/3684
[3691]: https://github.com/enso-org/enso/pull/3691
[3695]: https://github.com/enso-org/enso/pull/3695
[3722]: https://github.com/enso-org/enso/pull/3722
[3726]: https://github.com/enso-org/enso/pull/3726
[3727]: https://github.com/enso-org/enso/pull/3727
[3733]: https://github.com/enso-org/enso/pull/3733
[3749]: https://github.com/enso-org/enso/pull/3749
[3750]: https://github.com/enso-org/enso/pull/3750
[3770]: https://github.com/enso-org/enso/pull/3770
[3775]: https://github.com/enso-org/enso/pull/3775
[3759]: https://github.com/enso-org/enso/pull/3759
[3793]: https://github.com/enso-org/enso/pull/3793
[3790]: https://github.com/enso-org/enso/pull/3790
[3805]: https://github.com/enso-org/enso/pull/3805
[3812]: https://github.com/enso-org/enso/pull/3812
[3823]: https://github.com/enso-org/enso/pull/3823
[3827]: https://github.com/enso-org/enso/pull/3827
[3824]: https://github.com/enso-org/enso/pull/3824
[3804]: https://github.com/enso-org/enso/pull/3804
[3818]: https://github.com/enso-org/enso/pull/3818
[3776]: https://github.com/enso-org/enso/pull/3776
[3855]: https://github.com/enso-org/enso/pull/3855
[3836]: https://github.com/enso-org/enso/pull/3836
[3782]: https://github.com/enso-org/enso/pull/3782
[3863]: https://github.com/enso-org/enso/pull/3863
[3874]: https://github.com/enso-org/enso/pull/3874
[3852]: https://github.com/enso-org/enso/pull/3852
[3841]: https://github.com/enso-org/enso/pull/3841
[3885]: https://github.com/enso-org/enso/pull/3885
[3910]: https://github.com/enso-org/enso/pull/3910
[3919]: https://github.com/enso-org/enso/pull/3919
[3923]: https://github.com/enso-org/enso/pull/3923
[3950]: https://github.com/enso-org/enso/pull/3950
[3964]: https://github.com/enso-org/enso/pull/3964
[3967]: https://github.com/enso-org/enso/pull/3967
[3987]: https://github.com/enso-org/enso/pull/3987
[3878]: https://github.com/enso-org/enso/pull/3878
[3997]: https://github.com/enso-org/enso/pull/3997
[4013]: https://github.com/enso-org/enso/pull/4013
[4026]: https://github.com/enso-org/enso/pull/4026
[4027]: https://github.com/enso-org/enso/pull/4027
[4044]: https://github.com/enso-org/enso/pull/4044
[4052]: https://github.com/enso-org/enso/pull/4052
[4063]: https://github.com/enso-org/enso/pull/4063
[4078]: https://github.com/enso-org/enso/pull/4078
[4085]: https://github.com/enso-org/enso/pull/4085
[4097]: https://github.com/enso-org/enso/pull/4097
[4115]: https://github.com/enso-org/enso/pull/4115
[4120]: https://github.com/enso-org/enso/pull/4120
[4050]: https://github.com/enso-org/enso/pull/4050
[4072]: https://github.com/enso-org/enso/pull/4072
[5582]: https://github.com/enso-org/enso/pull/5582
[5645]: https://github.com/enso-org/enso/pull/5645
[5646]: https://github.com/enso-org/enso/pull/5646
[5656]: https://github.com/enso-org/enso/pull/5656
[5678]: https://github.com/enso-org/enso/pull/5678
[5679]: https://github.com/enso-org/enso/pull/5679
[5699]: https://github.com/enso-org/enso/pull/5699
[5719]: https://github.com/enso-org/enso/pull/5719
[5721]: https://github.com/enso-org/enso/pull/5721
[5757]: https://github.com/enso-org/enso/pull/5757
[5768]: https://github.com/enso-org/enso/pull/5768
[5774]: https://github.com/enso-org/enso/pull/5774
[5779]: https://github.com/enso-org/enso/pull/5779
[5785]: https://github.com/enso-org/enso/pull/5785
[5798]: https://github.com/enso-org/enso/pull/5798
[5802]: https://github.com/enso-org/enso/pull/5802
[5850]: https://github.com/enso-org/enso/pull/5850
[5863]: https://github.com/enso-org/enso/pull/5863
[5917]: https://github.com/enso-org/enso/pull/5917
[5705]: https://github.com/enso-org/enso/pull/5705
[5959]: https://github.com/enso-org/enso/pull/5959
[6073]: https://github.com/enso-org/enso/pull/6073
[6116]: https://github.com/enso-org/enso/pull/6116
[6150]: https://github.com/enso-org/enso/pull/6150
[6153]: https://github.com/enso-org/enso/pull/6153
[6156]: https://github.com/enso-org/enso/pull/6156
[6176]: https://github.com/enso-org/enso/pull/6176
[6204]: https://github.com/enso-org/enso/pull/6204
[6077]: https://github.com/enso-org/enso/pull/6077
[6218]: https://github.com/enso-org/enso/pull/6218
[6233]: https://github.com/enso-org/enso/pull/6233
[6253]: https://github.com/enso-org/enso/pull/6253
[6294]: https://github.com/enso-org/enso/pull/6294
[6383]: https://github.com/enso-org/enso/pull/6383
[6404]: https://github.com/enso-org/enso/pull/6404
[6347]: https://github.com/enso-org/enso/pull/6347
[6429]: https://github.com/enso-org/enso/pull/6429
[6459]: https://github.com/enso-org/enso/pull/6459
[6467]: https://github.com/enso-org/enso/pull/6467
[6538]: https://github.com/enso-org/enso/pull/6538
[6539]: https://github.com/enso-org/enso/pull/6539
[6550]: https://github.com/enso-org/enso/pull/6550
[6621]: https://github.com/enso-org/enso/pull/6621
[6711]: https://github.com/enso-org/enso/pull/6711
[6743]: https://github.com/enso-org/enso/pull/6743
[6817]: https://github.com/enso-org/enso/pull/6817
[6835]: https://github.com/enso-org/enso/pull/6835
[6890]: https://github.com/enso-org/enso/pull/6890
[6922]: https://github.com/enso-org/enso/pull/6922
[6925]: https://github.com/enso-org/enso/pull/6925
[6941]: https://github.com/enso-org/enso/pull/6941
[6956]: https://github.com/enso-org/enso/pull/6956
[6973]: https://github.com/enso-org/enso/pull/6973
[6988]: https://github.com/enso-org/enso/pull/6988
[7035]: https://github.com/enso-org/enso/pull/7035
[7052]: https://github.com/enso-org/enso/pull/7052
[7072]: https://github.com/enso-org/enso/pull/7072
[7166]: https://github.com/enso-org/enso/pull/7166
[7174]: https://github.com/enso-org/enso/pull/7174
[7223]: https://github.com/enso-org/enso/pull/7223
[7234]: https://github.com/enso-org/enso/pull/7234
[7221]: https://github.com/enso-org/enso/pull/7221
[7275]: https://github.com/enso-org/enso/pull/7275
[7295]: https://github.com/enso-org/enso/pull/7295
[7297]: https://github.com/enso-org/enso/pull/7297
[7425]: https://github.com/enso-org/enso/pull/7425
[7557]: https://github.com/enso-org/enso/pull/7557

#### Enso Compiler

- [Added overloaded `from` conversions.][3227]
- [Upgraded to Graal VM 21.3.0][3258]
- [Added the ability to decorate values with warnings.][3248]
- [Fixed issues related to constructors' default arguments][3330]
- [Fixed compiler issue related to module cache.][3367]
- [Fixed execution of defaulted arguments of Atom Constructors][3358]
- [Converting Enso Date to java.time.LocalDate and back][3559]
- [Incremental Reparsing of a Simple Edits][3508]
- [Functions with all-defaulted arguments now execute automatically][3414]
- [Provide `tagValues` for function arguments in the language server][3422]
- [Delay construction of Truffle nodes to speed initialization][3429]
- [Frgaal compiler integration to allow for latest Java constructs][3421]
- [Support for Chrome developer tools --inspect option][3432]
- [Move Builtin Types and Methods definitions to stdlib][3363]
- [Reduce boilerplate by generating BuiltinMethod nodes from simple method
  signatures][3444]
- [Generate boilerplate classes related to error handling and varargs in
  builtins from method signatures][3454]
- [Avoid needless concatenations of warning/error messages][3465]
- [Added a full-blown DSL for builtins][3471]
- [Integration of Enso with Ideal Graph Visualizer][3533]
- [Lazy evaluation of RHS argument for || and &&][3492]
- [Drop Core implementation of IR][3512]
- [Replace `this` with `self`][3524]
- [Introduce a smaller version of the standard library, just for testing][3531]
- [Remove `here` and make method name resolution case-sensitive][3531]
- [Explicit `self`][3569]
- [Added benchmarking tool for the language server][3578]
- [Support module imports using a qualified name][3608]
- [Using parser written in Rust.][3611]
- [Enable caching in visualisation functions][3618]
- [Update Scala compiler and libraries][3631]
- [Support importing module methods][3633]
- [Support Autosave for open buffers][3637]
- [Generate native-image for engine-runner][3638]
- [Support pattern matching on constants][3641]
- [Builtin Date_Time, Time_Of_Day and Zone types for better polyglot
  support][3658]
- [Implement new specification of data types: `type` has a runtime
  representation, every atom has a type][3671]
- [main = "Hello World!" is valid Enso sample][3696]
- [Invalidate module's IR cache if imported module changed][3703]
- [Don't rename imported Main module that only imports names][3710]
- [Notify node status to the IDE][3729]
- [Make instance methods callable like statics][3764]
- [Distinguish static and instance methods][3740]
- [By-type pattern matching][3742]
- [Fix performance of method calls on polyglot arrays][3781]
- [Improved support for static and non-static builtins][3791]
- [Missing foreign language generates proper Enso error][3798]
- [Connecting IGV 4 Enso with Engine sources][3810]
- [Made Vector performance to be on par with Array][3811]
- [Introduced IO Permission Contexts][3828]
- [Accept Array-like object seamlessly in builtins][3817]
- [Initialize Builtins at Native Image build time][3821]
- [Split Atom suggestion entry to Type and Constructor][3835]
- [Any number can be converted to double][3865]
- [Update to GraalVM 22.3.0][3663]
- [Connecting IGV 4 Enso with Engine sources][3810]
- [Add the `Self` keyword referring to current type][3844]
- [Support VCS for projects in Language Server][3851]
- [Support multiple exports of the same module][3897]
- [Import modules' extension methods only with unqualified imports][3906]
- [Support expression evaluation in chromeinspector console][3941]
- [Don't export polyglot symbols][3915]
- [From/all import must not include module in name resolution][3931]
- [Vector returns warnings of individual elements][3938]
- [Enso.getMetaObject, Type.isMetaInstance and Meta.is_a consolidation][3949]
- [Add executionContext/interrupt API command][3952]
- [Any.== is a builtin method][3956]
- [Simplify exception handling for polyglot exceptions][3981]
- [Simplify compilation of nested patterns][4005]
- [IGV can jump to JMH sources & more][4008]
- [Basic support of VSCode integration][4014]
- [Sync language server with file system after VCS restore][4020]
- [`ArrayOverBuffer` behaves like an `Array` and `Array.sort` no longer sorts in
  place][4022]
- [Implement hashing functionality for all objects][3878]
- [Introducing Meta.atom_with_hole][4023]
- [Report failures in name resolution in type signatures][4030]
- [Attach visualizations to sub-expressions][4048]
- [Add Meta.get_annotation method][4049]
- [Resolve Fully Qualified Names][4056]
- [Optimize Atom storage layouts][3862]
- [Make instance methods callable like statics for builtin types][4077]
- [Convert large longs to doubles, safely, for host calls][4099]
- [Consistent ordering with comparators][4067]
- [Profile engine startup][4110]
- [Report type of polyglot values][4111]
- [Engine can now recover from serialization failures][5591]
- [Use sbt runEngineDistribution][5609]
- [Update to GraalVM 22.3.1][5602]
- [Cache library bindings to optimize import/export resolution][5700]
- [Comparators support partial ordering][5778]
- [Merge ordered and unordered comparators][5845]
- [Use SHA-1 for calculating hashes of modules' IR and bindings][5791]
- [Don't install Python component on Windows][5900]
- [Detect potential name conflicts between exported types and FQNs][5966]
- [Ensure calls involving warnings remain instrumented][6067]
- [One can define lazy atom fields][6151]
- [Replace IOContexts with Execution Environment and generic Context][6171]
- [Vector.sort handles incomparable types][5998]
- [Removing need for asynchronous thread to execute ResourceManager
  finalizers][6335]
- [Warning.get_all returns only unique warnings][6372]
- [Reimplement `enso_project` as a proper builtin][6352]
- [Limit number of reported warnings per value][6577]
- [Suggestions are updated only when the type of the expression changes][6755]
- [Add project creation time to project metadata][6780]
- [Upgrade GraalVM to 22.3.1 JDK17][6750]
- [Ascribed types are checked during runtime][6790]
- [Add compiler pass that discovers ambiguous and duplicated symbols][6868]
- [Improve and colorize compiler's diagnostic messages][6931]
- [Execute some runtime commands synchronously to avoid race conditions][6998]
- [Automatic conversion for runtime checked arguments][7009]
- [Scala 2.13.11 update][7010]
- [Add special handling for static method calls on Any][7033]
- [Improve parallel execution of commands and jobs in Language Server][7042]
- [Added retries when executing GraalVM updater][7079]
- [Add method call info for infix operators][7090]
- [`executionComplete` response is sent on successful execution only][7143]
- [Send info about function values][7168]
- [Cache dataflow errors][7193]
- [Add endpoint for downloading a project][7291]
- [Update to GraalVM 23.0.0][7176]
- [Using official BigInteger support][7420]
- [Allow users to give a project other than Upper_Snake_Case name][7397]
- [Support renaming variable or function][7515]
- [Only use types as State keys][7585]
- [Allow Java Enums in case of branches][7607]
- [Notification about the project rename action][7613]
<<<<<<< HEAD
- [Changed layout of local libraries directory, making it easier to 
  reference projects next to each other][7634]
=======
- [Use `numpy` & co. from Enso!][7678]
>>>>>>> 226c5cf7

[3227]: https://github.com/enso-org/enso/pull/3227
[3248]: https://github.com/enso-org/enso/pull/3248
[3258]: https://github.com/enso-org/enso/pull/3258
[3330]: https://github.com/enso-org/enso/pull/3330
[3358]: https://github.com/enso-org/enso/pull/3358
[3360]: https://github.com/enso-org/enso/pull/3360
[3367]: https://github.com/enso-org/enso/pull/3367
[3559]: https://github.com/enso-org/enso/pull/3559
[3508]: https://github.com/enso-org/enso/pull/3508
[3412]: https://github.com/enso-org/enso/pull/3412
[3414]: https://github.com/enso-org/enso/pull/3414
[3417]: https://github.com/enso-org/enso/pull/3417
[3422]: https://github.com/enso-org/enso/pull/3422
[3429]: https://github.com/enso-org/enso/pull/3429
[3421]: https://github.com/enso-org/enso/pull/3421
[3432]: https://github.com/enso-org/enso/pull/3432
[3363]: https://github.com/enso-org/enso/pull/3363
[3444]: https://github.com/enso-org/enso/pull/3444
[3453]: https://github.com/enso-org/enso/pull/3453
[3454]: https://github.com/enso-org/enso/pull/3454
[3461]: https://github.com/enso-org/enso/pull/3461
[3465]: https://github.com/enso-org/enso/pull/3465
[3471]: https://github.com/enso-org/enso/pull/3471
[3533]: https://github.com/enso-org/enso/pull/3533
[3492]: https://github.com/enso-org/enso/pull/3492
[3493]: https://github.com/enso-org/enso/pull/3493
[3505]: https://github.com/enso-org/enso/pull/3505
[3512]: https://github.com/enso-org/enso/pull/3512
[3524]: https://github.com/enso-org/enso/pull/3524
[3531]: https://github.com/enso-org/enso/pull/3531
[3562]: https://github.com/enso-org/enso/pull/3562
[3538]: https://github.com/enso-org/enso/pull/3538
[3569]: https://github.com/enso-org/enso/pull/3569
[3578]: https://github.com/enso-org/enso/pull/3578
[3611]: https://github.com/enso-org/enso/pull/3611
[3618]: https://github.com/enso-org/enso/pull/3618
[3608]: https://github.com/enso-org/enso/pull/3608
[3608]: https://github.com/enso-org/enso/pull/3608
[3631]: https://github.com/enso-org/enso/pull/3631
[3633]: https://github.com/enso-org/enso/pull/3633
[3637]: https://github.com/enso-org/enso/pull/3637
[3638]: https://github.com/enso-org/enso/pull/3638
[3641]: https://github.com/enso-org/enso/pull/3641
[3658]: https://github.com/enso-org/enso/pull/3658
[3671]: https://github.com/enso-org/enso/pull/3671
[3696]: https://github.com/enso-org/enso/pull/3696
[3703]: https://github.com/enso-org/enso/pull/3703
[3710]: https://github.com/enso-org/enso/pull/3710
[3729]: https://github.com/enso-org/enso/pull/3729
[3740]: https://github.com/enso-org/enso/pull/3740
[3764]: https://github.com/enso-org/enso/pull/3764
[3742]: https://github.com/enso-org/enso/pull/3742
[3781]: https://github.com/enso-org/enso/pull/3781
[3791]: https://github.com/enso-org/enso/pull/3791
[3798]: https://github.com/enso-org/enso/pull/3798
[3810]: https://github.com/enso-org/enso/pull/3810
[3811]: https://github.com/enso-org/enso/pull/3811
[3817]: https://github.com/enso-org/enso/pull/3817
[3821]: https://github.com/enso-org/enso/pull/3821
[3828]: https://github.com/enso-org/enso/pull/3828
[3835]: https://github.com/enso-org/enso/pull/3835
[3865]: https://github.com/enso-org/enso/pull/3865
[3663]: https://github.com/enso-org/enso/pull/3663
[3810]: https://github.com/enso-org/enso/pull/3810
[3844]: https://github.com/enso-org/enso/pull/3844
[3851]: https://github.com/enso-org/enso/pull/3851
[3862]: https://github.com/enso-org/enso/pull/3862
[3897]: https://github.com/enso-org/enso/pull/3897
[3906]: https://github.com/enso-org/enso/pull/3906
[3941]: https://github.com/enso-org/enso/pull/3941
[3915]: https://github.com/enso-org/enso/pull/3915
[3931]: https://github.com/enso-org/enso/pull/3931
[3938]: https://github.com/enso-org/enso/pull/3938
[3949]: https://github.com/enso-org/enso/pull/3949
[3952]: https://github.com/enso-org/enso/pull/3952
[3956]: https://github.com/enso-org/enso/pull/3956
[3981]: https://github.com/enso-org/enso/pull/3981
[4005]: https://github.com/enso-org/enso/pull/4005
[4008]: https://github.com/enso-org/enso/pull/4008
[4014]: https://github.com/enso-org/enso/pull/4014
[4020]: https://github.com/enso-org/enso/pull/4020
[4022]: https://github.com/enso-org/enso/pull/4022
[4023]: https://github.com/enso-org/enso/pull/4023
[4030]: https://github.com/enso-org/enso/pull/4030
[4048]: https://github.com/enso-org/enso/pull/4048
[4049]: https://github.com/enso-org/enso/pull/4049
[4056]: https://github.com/enso-org/enso/pull/4056
[4067]: https://github.com/enso-org/enso/pull/4067
[4077]: https://github.com/enso-org/enso/pull/4077
[4099]: https://github.com/enso-org/enso/pull/4099
[4110]: https://github.com/enso-org/enso/pull/4110
[4111]: https://github.com/enso-org/enso/pull/4111
[5591]: https://github.com/enso-org/enso/pull/5591
[5609]: https://github.com/enso-org/enso/pull/5609
[5602]: https://github.com/enso-org/enso/pull/5602
[5700]: https://github.com/enso-org/enso/pull/5700
[5778]: https://github.com/enso-org/enso/pull/5778
[5845]: https://github.com/enso-org/enso/pull/5845
[5791]: https://github.com/enso-org/enso/pull/5791
[5900]: https://github.com/enso-org/enso/pull/5900
[5966]: https://github.com/enso-org/enso/pull/5966
[5998]: https://github.com/enso-org/enso/pull/5998
[6067]: https://github.com/enso-org/enso/pull/6067
[6151]: https://github.com/enso-org/enso/pull/6151
[6171]: https://github.com/enso-org/enso/pull/6171
[6335]: https://github.com/enso-org/enso/pull/6335
[6372]: https://github.com/enso-org/enso/pull/6372
[6352]: https://github.com/enso-org/enso/pull/6352
[6577]: https://github.com/enso-org/enso/pull/6577
[6750]: https://github.com/enso-org/enso/pull/6750
[6755]: https://github.com/enso-org/enso/pull/6755
[6780]: https://github.com/enso-org/enso/pull/6780
[6790]: https://github.com/enso-org/enso/pull/6790
[6868]: https://github.com/enso-org/enso/pull/6868
[6931]: https://github.com/enso-org/enso/pull/6931
[6998]: https://github.com/enso-org/enso/pull/6998
[7009]: https://github.com/enso-org/enso/pull/7009
[7010]: https://github.com/enso-org/enso/pull/7010
[7033]: https://github.com/enso-org/enso/pull/7033
[7042]: https://github.com/enso-org/enso/pull/7042
[7079]: https://github.com/enso-org/enso/pull/7079
[7090]: https://github.com/enso-org/enso/pull/7090
[7143]: https://github.com/enso-org/enso/pull/7143
[7168]: https://github.com/enso-org/enso/pull/7168
[7176]: https://github.com/enso-org/enso/pull/7176
[7193]: https://github.com/enso-org/enso/pull/7193
[7291]: https://github.com/enso-org/enso/pull/7291
[7420]: https://github.com/enso-org/enso/pull/7420
[7397]: https://github.com/enso-org/enso/pull/7397
[7515]: https://github.com/enso-org/enso/pull/7515
[7585]: https://github.com/enso-org/enso/pull/7585
[7607]: https://github.com/enso-org/enso/pull/7607
[7613]: https://github.com/enso-org/enso/pull/7613
<<<<<<< HEAD
[7634]: https://github.com/enso-org/enso/pull/7634
=======
[7678]: https://github.com/enso-org/enso/pull/7678
>>>>>>> 226c5cf7

# Enso 2.0.0-alpha.18 (2021-10-12)

<br/>![New Features](/docs/assets/tags/new_features.svg)

#### Enso Compiler

- [Updated Enso engine to version 0.2.30][engine-0.2.31]. If you're interested
  in the enhancements and fixes made to the Enso compiler, you can find their
  release notes
  [here](https://github.com/enso-org/enso/blob/develop/RELEASES.md).

<br/>![Bug Fixes](/docs/assets/tags/bug_fixes.svg)

#### Visual Environment

- [Fixed freezing after inactivity.][1776] When the IDE window was minimized or
  covered by other windows or invisible for any other reason for a duration
  around one minute or longer then it would often be frozen for some seconds on
  return. Now it is possible to interact with the IDE instantly, no matter how
  long it had been inactive.

<br/>

[1776]: https://github.com/enso-org/ide/pull/1776

# Enso 2.0.0-alpha.17 (2021-09-23)

<br/>![Bug Fixes](/docs/assets/tags/bug_fixes.svg)

#### Visual Environment

- [Correct handling of command-line flags.][1815] Command line arguments of the
  form `--backend=false` or `--backend false` are now handled as expected and
  turn off the "backend" option. The same fix has been applied to all other
  boolean command-line options as well.
- [Visualizations will be attached after project is ready.][1825] This addresses
  a rare issue when initially opened visualizations were automatically closed
  rather than filled with data.

<br/>

[1815]: https://github.com/enso-org/ide/pull/1815
[1825]: https://github.com/enso-org/ide/pull/1825

<br/>![New Features](/docs/assets/tags/new_features.svg)

#### Enso Compiler

- [Updated Enso engine to version 0.2.30][engine-0.2.30]. If you're interested
  in the enhancements and fixes made to the Enso compiler, you can find their
  release notes
  [here](https://github.com/enso-org/enso/blob/develop/RELEASES.md).

[engine-0.2.30]: https://github.com/enso-org/enso/blob/develop/RELEASES.md

# Enso 2.0.0-alpha.16 (2021-09-16)

<br/>![New Features](/docs/assets/tags/new_features.svg)

#### Visual Environment

- [Auto-layout for new nodes.][1755] When a node is selected and a new node gets
  created below using <kbd>Tab</kbd> then the new node is automatically
  positioned far enough to the right to find sufficient space and avoid
  overlapping with existing nodes.

[1755]: https://github.com/enso-org/ide/pull/1755

#### Enso Compiler

- [Updated Enso engine to version 0.2.29][engine-0.2.29]. If you're interested
  in the enhancements and fixes made to the Enso compiler, you can find their
  release notes
  [here](https://github.com/enso-org/enso/blob/develop/RELEASES.md).

[engine-0.2.29]: https://github.com/enso-org/enso/blob/develop/RELEASES.md

<br/>![Bug Fixes](/docs/assets/tags/bug_fixes.svg)

#### Visual Environment

- [Sharp rendering on screens with fractional pixel ratios.][1820]

[1820]: https://github.com/enso-org/ide/pull/1820

<br/>

# Enso 2.0.0-alpha.15 (2021-09-09)

<br/>![Bug Fixes](/docs/assets/tags/bug_fixes.svg)

#### Visual Environment

- [Fixed parsing of the `--no-data-gathering` command line option.][1831] Flag's
  name has been changed to `--data-gathering`, so now `--data-gathering=false`
  and `--data-gathering=true` are supported as well.

[1831]: https://github.com/enso-org/ide/pull/1831

# Enso 2.0.0-alpha.14 (2021-09-02)

<br/>![New Features](/docs/assets/tags/new_features.svg)

#### Visual Environment

- [Visualization previews are disabled.][1817] Previously, hovering over a
  node's output port for more than four seconds would temporarily reveal the
  node's visualization. This behavior is disabled now.

[1817]: https://github.com/enso-org/ide/pull/1817

#### Enso Compiler

- [Updated Enso engine to version 0.2.28][1829]. If you're interested in the
  enhancements and fixes made to the Enso compiler, you can find their release
  notes [here](https://github.com/enso-org/enso/blob/develop/RELEASES.md).

[1829]: https://github.com/enso-org/ide/pull/1829

# Enso 2.0.0-alpha.13 (2021-08-27)

<br/>![New Features](/docs/assets/tags/new_features.svg)

#### Enso Compiler

- [Updated Enso engine to version 0.2.27][1811]. If you're interested in the
  enhancements and fixes made to the Enso compiler, you can find their release
  notes [here](https://github.com/enso-org/enso/blob/develop/RELEASES.md).

[1811]: https://github.com/enso-org/ide/pull/1811

# Enso 2.0.0-alpha.12 (2021-08-13)

<br/>![New Features](/docs/assets/tags/new_features.svg)

#### Visual Environment

- [Improvements to visualization handling][1804]. These improvements are fixing
  possible performance issues around attaching and detaching visualizations.
- [GeoMap visualization will ignore points with `null` coordinates][1775]. Now
  the presence of such points in the dataset will not break initial map
  positioning.

#### Enso Compiler

- [Updated Enso engine to version 0.2.26][1801]. If you're interested in the
  enhancements and fixes made to the Enso compiler, you can find their release
  notes [here](https://github.com/enso-org/enso/blob/develop/RELEASES.md).

[1801]: https://github.com/enso-org/ide/pull/1801
[1775]: https://github.com/enso-org/ide/pull/1775
[1798]: https://github.com/enso-org/ide/pull/1798
[1804]: https://github.com/enso-org/ide/pull/1804

# Enso 2.0.0-alpha.11 (2021-08-09)

This update contains major performance improvements and exposes new privacy user
settings. We will work towards stabilizing it in the next weeks in order to make
these updates be shipped in a stable release before the end of the year.

<br/>![New Features](/docs/assets/tags/new_features.svg)

#### Visual Environment

- [New look of open project dialog][1700]. Now it has a "Open project" title at
  the top.
- [Documentation coments are displayed next to the nodes.][1744].

#### Enso Compiler

- [Updated Enso engine to version 0.2.22][1762]. If you are interested in the
  enhancements and fixes made to the Enso compiler, you can find out more
  details in
  [the engine release notes](https://github.com/enso-org/enso/blob/develop/RELEASES.md).

<br/>![Bug Fixes](/docs/assets/tags/bug_fixes.svg)

#### Visual Environment

- [Fixed a bug where edited node expression was sometimes altered.][1743] When
  editing node expression, the changes were occasionally reverted, or the
  grayed-out parameter names were added to the actual expression. <br/>

[1700]: https://github.com/enso-org/ide/pull/1700
[1742]: https://github.com/enso-org/ide/pull/1742
[1726]: https://github.com/enso-org/ide/pull/1762
[1743]: https://github.com/enso-org/ide/pull/1743
[1744]: https://github.com/enso-org/ide/pull/1744

# Enso 2.0.0-alpha.10 (2021-07-23)

<br/>![New Features](/docs/assets/tags/new_features.svg)

#### Enso Compiler

- [Updated Enso engine to version 0.2.15][1710]. If you're interested in the
  enhancements and fixes made to the Enso compiler, you can find out more
  details in
  [the engine release notes](https://github.com/enso-org/enso/blob/develop/RELEASES.md).

<br/>

[1710]: https://github.com/enso-org/ide/pull/1710

# Enso 2.0.0-alpha.9 (2021-07-16)

<br/>![New Features](/docs/assets/tags/new_features.svg)

#### Visual Environment

- [Improved undo-redo][1653]. Node selection, enabling/disabling visualisations
  and entering a node are now affected by undo/redo and are restored on project
  startup.

<br/>

[1640]: https://github.com/enso-org/ide/pull/1653

# Enso 2.0.0-alpha.8 (2021-06-09)

<br/>![New Features](/docs/assets/tags/new_features.svg)

#### Enso Compiler

- [Updated Enso engine to version 0.2.12][1640]. If you're interested in the
  enhancements and fixes made to the Enso compiler, you can find out more
  details in
  [the engine release notes](https://github.com/enso-org/enso/blob/develop/RELEASES.md).

[1640]: https://github.com/enso-org/ide/pull/1640

<br/>

# Enso 2.0.0-alpha.7 (2021-06-06)

<br/>![New Features](/docs/assets/tags/new_features.svg)

#### Visual Environment

- [User Authentication][1653]. Users can sign in to Enso using Google, GitHub or
  email accounts.

<br/>![Bug Fixes](/docs/assets/tags/bug_fixes.svg)

#### Visual Environment

- [Fix node selection bug ][1664]. Fix nodes not being deselected correctly in
  some circumstances. This would lead to nodes moving too fast when dragged
  [1650] or the internal state of the project being inconsistent [1626].

[1653]: https://github.com/enso-org/ide/pull/1653
[1664]: https://github.com/enso-org/ide/pull/1664

<br/>

# Enso 2.0.0-alpha.6 (2021-06-28)

<br/>![New Features](/docs/assets/tags/new_features.svg)

#### Visual Environment

- [Profling mode.][1546] The IDE contains a profiling mode now which can be
  entered through a button in the top-right corner or through the keybinding
  <kbd>ctrl</kbd>+<kbd>p</kbd>. This mode does not display any information yet.
  In the future, it will display the running times of nodes and maybe more
  useful statistics.
- [Area selection][1588]. You can now select multiple nodes at once. Just click
  and drag on the background of your graph and see the beauty of the area
  selection appear.
- [Opening projects in application graphical interface][1587]. Press `cmd`+`o`
  to bring the list of projects. Select a project on the list to open it.
- [Initial support for undo-redo][1602]. Press <kbd>cmd</kbd>+<kbd>z</kbd> to
  undo last action and <kbd>cmd</kbd>+<kbd>z</kbd> to redo last undone action.
  This version of undo redo does not have proper support for text editor and
  undoing UI changes (like selecting nodes).

#### EnsoGL (rendering engine)

<br/>![Bug Fixes](/docs/assets/tags/bug_fixes.svg)

#### Visual Environment

- [Nodes in graph no longer overlap panels][1577]. The Searcher, project name,
  breadcrumbs and status bar are displayed "above" nodes.

#### Enso Compiler

[1588]: https://github.com/enso-org/ide/pull/1588
[1577]: https://github.com/enso-org/ide/pull/1577
[1587]: https://github.com/enso-org/ide/pull/1587
[1602]: https://github.com/enso-org/ide/pull/1602
[1602]: https://github.com/enso-org/ide/pull/1664
[1602]: https://github.com/enso-org/ide/pull/1650
[1602]: https://github.com/enso-org/ide/pull/1626

# Enso 2.0.0-alpha.5 (2021-05-14)

<br/>![New Features](/docs/assets/tags/new_features.svg)

#### Visual Environment

- [Create New Project action in Searcher][1566]. When you bring the searcher
  with tab having no node selected, a new action will be available next to the
  examples and code suggestions: `Create New Project`. When you choose it by
  clicking with mouse or selecting and pressing enter, a new unnamed project
  will be created and opened in the application. Then you can give a name to
  this project.
- [Signed builds.][1366] Our builds are signed and will avoid warnings from the
  operating system about being untrusted.

#### EnsoGL (rendering engine)

- [Components for picking numbers and ranges.][1524]. We now have some internal
  re-usable UI components for selecting numbers or a range. Stay tuned for them
  appearing in the IDE.

<br/>![Bug Fixes](/docs/assets/tags/bug_fixes.svg)

#### Visual Environment

- [Delete key will delete selected nodes][1538]. Only the non-intuitive
  backspace key was assigned to this action before.
- [It is possible to move around after deleting a node with a selected
  visualization][1556]. Deleting a node while its attached visualization was
  selected made it impossible to pan or zoom around the stage afterwards. This
  error is fixed now.
- [Fixed an internal error that would make the IDE fail on some browser.][1561].
  Instead of crashing on browser that don't support the feature we use, we are
  now just start a little bit slower.

#### Enso Compiler

- [Updated Enso engine to version 0.2.11][1541].

If you're interested in the enhancements and fixes made to the Enso compiler,
you can find their release notes
[here](https://github.com/enso-org/enso/blob/develop/RELEASES.md).

[1366]: https://github.com/enso-org/ide/pull/1366
[1541]: https://github.com/enso-org/ide/pull/1541
[1538]: https://github.com/enso-org/ide/pull/1538
[1524]: https://github.com/enso-org/ide/pull/1524
[1556]: https://github.com/enso-org/ide/pull/1556
[1561]: https://github.com/enso-org/ide/pull/1561
[1566]: https://github.com/enso-org/ide/pull/1566

<br/>

# Enso 2.0.0-alpha.4 (2021-05-04)

<br/>![New Features](/docs/assets/tags/new_features.svg)

#### Visual Environment

- [Window management buttons.][1511]. The IDE now has components for
  "fullscreen" and "close" buttons. They will when running IDE in a cloud
  environment where no native window buttons are available.
- [Customizable backend options][1531]. When invoking Enso IDE through command
  line interface, it is possible to add the `--` argument separator. All
  arguments following the separator will be passed to the backend.
- [Added `--verbose` parameter][1531]. If `--verbose` is given as command line
  argument, the IDE and the backend will produce more detailed logs.

<br/>![Bug Fixes](/docs/assets/tags/bug_fixes.svg)

#### Visual Environment

- [Some command line arguments were not applied correctly in the IDE][1536].
  Some arguments were not passed correctly to the IDE leading to erroneous
  behavior or appearance of the electron app. This is now fixed.

#### Enso Compiler

If you're interested in the enhancements and fixes made to the Enso compiler,
you can find their release notes
[here](https://github.com/enso-org/enso/blob/develop/RELEASES.md).

[1511]: https://github.com/enso-org/ide/pull/1511
[1536]: https://github.com/enso-org/ide/pull/1536
[1531]: https://github.com/enso-org/ide/pull/1531

<br/>

# Enso 2.0.0-alpha.3 (2020-04-13)

<br/>![New Learning Resources](/docs/assets/tags/new_learning_resources.svg)

<br/>![New Features](/docs/assets/tags/new_features.svg)

#### Visual Environment

- [The status bar reports connectivity issues][1316]. The IDE maintains a
  connection to the Enso Language Server. If this connection is lost, any
  unsaved and further work will be lost. In this build we have added a
  notification in the status bar to signal that the connection has been lost and
  that the IDE must be restarted. In future, the IDE will try to automatically
  reconnect.
- [Visualizations can now be maximised to fill the screen][1355] by selecting
  the node and pressing space twice. To quit this view, press space again.
- [Visualizations are previewed when you hover over an output port.][1363] There
  is now a quick preview for visualizations and error descriptions. Hovering
  over a node output will first show a tooltip with the type information and
  then, after some time, will show the visualization of the node. This preview
  visualization will be located above other nodes, whereas the normal view, will
  be shown below nodes. Errors will show the preview visualization immediately.
  Nodes without type information will also show the visualization immediately.
  You can enter a quick preview mode by pressing ctrl (or command on macOS),
  which will show the preview visualization immediately when hovering above a
  node's output port.
- [Database Visualizations][1335]. Visualizations for the Database library have
  been added. The Table visualization now automatically executes the underlying
  query to display its results as a table. In addition, the SQL Query
  visualization allows the user to see the query that is going to be run against
  the database.
- [Histogram and Scatter Plot now support Dataframes.][1377] The `Table` and
  `Column` datatypes are properly visualized. Scatter Plot can display points of
  different colors, shapes and sizes, all as defined by the data within the
  `Table`.
- [Many small visual improvements.][1419] See the source issue for more details.
- The dark theme is officially supported now. You can start the IDE with the
  `--theme=dark` option to enable it.
- You can hide the node labels with the `--no-node-labels` option. This is
  useful when creating demo videos.
- [Added a Heatmap visualization.][1438] Just as for the Scatter Plot, it
  supports visualizing `Table`, but also `Vector`.
- [Add a background to the status bar][1447].
- [Display breadcrumbs behind nodes and other objects][1471].
- [Image visualization.][1367]. Visualizations for the Enso Image library. Now
  you can display the `Image` type and a string with an image encoded in base64.
  The histogram visualization has been adjusted, allowing you to display the
  values of the precomputed bins, which is useful when the dataset is relatively
  big, and it's cheaper to send the precomputed bins rather than the entire
  dataset.
- [Output type labels.][1427] The labels, that show the output type of a node on
  hover, appear now in a fixed position right below the node, instead of a
  pop-up, as they did before.

<br/>![Bug Fixes](/docs/assets/tags/bug_fixes.svg)

#### Visual Environment

- [Not adding spurious imports][1209]. Fixed cases where the IDE was adding
  unnecessary library imports when selecting hints from the node searcher. This
  makes the generated textual code much easier to read, and reduces the
  likelihood of accidental name collisions.
- [Hovering over an output port shows a pop-up with the result type of a
  node][1312]. This allows easy discovery of the result type of a node, which
  can help with both debugging and development.
- [Visualizations can define the context for preprocessor evaluation][1291].
  Users can now decide which module's context should be used for visualization
  preprocessor. This allows providing visualizations with standard library
  functionalities or defining utilities that are shared between multiple
  visualizations.
- [Fixed an issue with multiple instances of the IDE running.][1314] This fixes
  an issue where multiple instances of the IDE (or even other applications)
  could lead to the IDE not working.
- [Allow JS to log arbitrary objects.][1313] Previously using `console.log` in a
  visualisation or during development would crash the IDE. Now it correctly logs
  the string representation of the object. This is great for debugging custom
  visualizations.
- [Fix the mouse cursor offset on systems with fractional display
  scaling][1064]. The cursor now works with any display scaling, instead of
  there being an offset between the visible cursor and the cursor selection.
- [Disable area selection][1318]. The area selection was visible despite being
  non-functional. To avoid confusion, area selection has been disabled until it
  is [correctly implemented][479].
- [Fix an error after adding a node][1332]. Sometimes, after picking a
  suggestion, the inserted node was spuriously annotated with "The name could
  not be found" error.
- [Handle syntax errors in custom-defined visualizations][1341]. The IDE is now
  able to run properly, even if some of the custom visualizations inside a
  project contain syntax errors.
- [Fix issues with pasting multi-line text into single-line text fields][1348].
  The line in the copied text will be inserted and all additional lines will be
  ignored.
- [Users can opt out of anonymous data gathering.][1328] This can be done with
  the `--no-data-gathering` command-line flag when starting the IDE.
- [Provide a theming API for JavaScript visualizations][1358]. It is now
  possible to use the Enso theming engine while developing custom visualizations
  in JavaScript. You can query it for all IDE colors, including the colors used
  to represent types.
- [You can now start the IDE service without a window again.][1353] The command
  line argument `--no-window` now starts all the required backend services
  again, and prints the port on the command line. This allows you to open the
  IDE in a web browser of your choice.
- [JS visualizations have gestures consistent with the IDE][1291]. Panning and
  zooming now works just as expected using both a trackpad and mouse.
- [Running `watch` command works on first try.][1395]. Running the build command
  `run watch` would fail if it was run as the first command on a clean
  repository. This now works.
- [The `inputType` field of visualizations is actually taken into
  consideration][1384]. The visualization chooser shows only the entries that
  work properly for the node's output type.
- [Fix applying the output of the selected node to the expression of a new
  node][1385]. For example, having selected a node with `Table` output and
  adding a new node with expression `at "x" == "y"`, the selected node was
  applied to the right side of `==`: `at "x" == operator1."y"` instead of
  `operator1.at "x" == "y"`.
- [`Enso_Project.data` is visible in the searcher][1393].
- [The Geo Map visualization recognizes columns regardless of the case of their
  name][1392]. This allows visualizing tables with columns like `LONGITUDE` or
  `Longitude`, where previously only `longitude` was recognized.
- [It is possible now to switch themes][1390]. Additionally, the theme manager
  was integrated with the FRP event engine, which has been a long-standing issue
  in the IDE. Themes management was exposed to JavaScript with the
  `window.theme` variable. It is even possible to change and develop themes live
  by editing theme variables directly in the Chrome Inspector. Use the following
  command to give this a go:
  `theme.snapshot("t1"); theme.get("t1").interactiveMode()`.
- [The active visualization is highlighted.][1412] Now it is clearly visible
  when the mouse events are passed to the visualization.
- [Fixed an issue where projects containing certain language constructs failed
  to load.][1413]
- [Fixed a case where IDE could lose connection to the backend after some
  time.][1428]
- [Improved the performance of the graph editor, particularly when opening a
  project for the first time.][1445]

#### EnsoGL (rendering engine)

- [Unified shadow generation][1411]. Added a toolset to create shadows for
  arbitrary UI components.

#### Enso Compiler

If you're interested in the enhancements and fixes made to the Enso compiler,
you can find their release notes
[here](https://github.com/enso-org/enso/blob/develop/RELEASES.md#enso-0210-2021-04-07).

[1064]: https://github.com/enso-org/ide/pull/1064
[1209]: https://github.com/enso-org/ide/pull/1209
[1291]: https://github.com/enso-org/ide/pull/1291
[1311]: https://github.com/enso-org/ide/pull/1311
[1313]: https://github.com/enso-org/ide/pull/1313
[1314]: https://github.com/enso-org/ide/pull/1314
[1316]: https://github.com/enso-org/ide/pull/1316
[1318]: https://github.com/enso-org/ide/pull/1318
[1328]: https://github.com/enso-org/ide/pull/1328
[1355]: https://github.com/enso-org/ide/pull/1355
[1332]: https://github.com/enso-org/ide/pull/1332
[1341]: https://github.com/enso-org/ide/pull/1341
[1341]: https://github.com/enso-org/ide/pull/1341
[1348]: https://github.com/enso-org/ide/pull/1348
[1353]: https://github.com/enso-org/ide/pull/1353
[1395]: https://github.com/enso-org/ide/pull/1395
[1363]: https://github.com/enso-org/ide/pull/1363
[1384]: https://github.com/enso-org/ide/pull/1384
[1385]: https://github.com/enso-org/ide/pull/1385
[1390]: https://github.com/enso-org/ide/pull/1390
[1392]: https://github.com/enso-org/ide/pull/1392
[1393]: https://github.com/enso-org/ide/pull/1393
[479]: https://github.com/enso-org/ide/issues/479
[1335]: https://github.com/enso-org/ide/pull/1335
[1358]: https://github.com/enso-org/ide/pull/1358
[1377]: https://github.com/enso-org/ide/pull/1377
[1411]: https://github.com/enso-org/ide/pull/1411
[1412]: https://github.com/enso-org/ide/pull/1412
[1419]: https://github.com/enso-org/ide/pull/1419
[1413]: https://github.com/enso-org/ide/pull/1413
[1428]: https://github.com/enso-org/ide/pull/1428
[1438]: https://github.com/enso-org/ide/pull/1438
[1367]: https://github.com/enso-org/ide/pull/1367
[1445]: https://github.com/enso-org/ide/pull/1445
[1447]: https://github.com/enso-org/ide/pull/1447
[1471]: https://github.com/enso-org/ide/pull/1471
[1511]: https://github.com/enso-org/ide/pull/1511

<br/>

# Enso 2.0.0-alpha.2 (2020-03-04)

This is a release focused on bug-fixing, stability, and performance. It improves
the performance of workflows and visualizations, and improves the look and feel
of the graphical interface. In addition, the graphical interface now informs the
users about errors and where they originate.

<br/>![New Learning Resources](/docs/assets/tags/new_learning_resources.svg)

- [Learn how to define custom data visualizations in
  Enso][podcast-custom-visualizations].
- [Learn how to use Java libraries in Enso, to build a
  webserver][podcast-java-interop].
- [Learn how to use Javascript libraries in Enso, to build custom server-side
  website rendering][podcast-http-server].
- [Discover why Enso Compiler is so fast and how it was built to support a
  dual-representation language][podcast-compiler-internals].
- [Learn more about the vision behind Enso and about its planned
  future][podcast-future-of-enso].

<br/>![New Features](/docs/assets/tags/new_features.svg)

#### Visual Environment

- [Errors in workflows are now displayed in the graphical interface][1215].
  Previously, these errors were silently skipped, which was non-intuitive and
  hard to understand. Now, the IDE displays both dataflow errors and panics in a
  nice and descriptive fashion.
- [Added geographic map support for Tables (data frames).][1187] Tables that
  have `latitude`, `longitude`, and optionally `label` columns can now be shown
  as points on a map.
- [Added a shortcut for live reloading of visualization files.][1190] This
  drastically improves how quickly new visualizations can be tested during their
  development. This is _currently_ limited in that, after reloading
  visualization definitions, the currently visible visualizations must be
  switched to another and switched back to refresh their content. See the [video
  podcast about building custom visualizations][podcast-custom-visualizations]
  to learn more.
- [Added a visual indicator of the ongoing standard library compilation][1264].
  Currently, each time IDE is started, the backend needs to compile the standard
  library before it can provide IDE with type information and values. Because of
  that, not all functionalities are ready to work directly after starting the
  IDE. Now, there is a visible indication of the ongoing background process.
- [Added the ability to reposition visualisations.][1096] There is now an icon
  in the visualization action bar that allows dragging the visualization away
  from a node. Once the visualization has been moved, another icon appears that
  can pin the visualization back to the node.
- [There is now an API to show Version Control System (like Git) status for
  nodes][1160].

<br/>![Bug Fixes](/docs/assets/tags/bug_fixes.svg)

#### Visual Environment

- [You can now use the table visualization to display data frames][1181]. Please
  note, that large tables will get truncated to 2000 entries. This limitation
  will be lifted in future releases.
- [Performance improvements during visual workflow][1067]. Nodes added with the
  searcher will have their values automatically assigned to newly generated
  variables, which allows the Enso Engine to cache intermediate values and hence
  improve visualization performance.
- [Minor documentation rendering fixes][1098]. Fixed cases where text would be
  misinterpreted as a tag, added support for new tag types, added support for
  more common characters, properly renders overflowing text.
- [Improved handling of projects created with other IDE versions][1214]. The IDE
  is now better at dealing with incompatible metadata in files, which stores
  node visual position information, the history of chosen searcher suggestions,
  etc. This will allow IDE to correctly open projects that were created using a
  different IDE version and prevent unnecessary loss of metadata.
- Pressing and holding up and down arrow keys make the list view selection move
  continuously.
- The shortcuts to close the application and to toggle the developer tools at
  runtime now work on all supported platforms.
- [The loading progress indicator remains visible while IDE initializes][1237].
  Previously the loading progress indicator completed too quickly and stopped
  spinning before the IDE was ready. Now it stays active, giving a visual
  indication that the initialization is still in progress.
- [Fixed visual glitch where a node's text was displayed as white on a white
  background][1264]. Most notably this occurred with the output node of a
  function generated using the node collapse refactoring.
- Many visual glitches were fixed, including small "pixel-like" artifacts
  appearing on the screen.
- [Several parser improvements][1274]. The parser used in the IDE has been
  updated to the latest version. This resolves several issues with language
  constructs like `import`, lambdas, and parentheses, whereupon typing certain
  text the edit could be automatically reverted.
- [The auto-import functionality was improved][1279]. Libraries' `Main` modules
  are omitted in expressions inserted by the searcher. For example, the `point`
  method of `Geo` library will be displayed as `Geo.point` and will insert
  import `Geo` instead of `Geo.Main`.
- Cursors in text editors behave correctly now (they are not affected by scene
  pan and zoom). This was possible because of the new multi-camera management
  system implemented in EnsoGL.
- [Fixed method names highlighted in pink.][1408] There was a bug introduced
  after one of the latest Engine updates, that sent `Unresolved_symbol` types,
  which made all methods pink. This is fixed now.

#### EnsoGL (rendering engine)

- A new multi-camera management system, allowing the same shape systems to be
  rendered on different layers from different cameras. The implementation
  automatically caches the same shape system definitions per scene layer in
  order to minimize the amount of WebGL draw calls and hence improve
  performance.
- A new depth-ordering mechanism for symbols and shapes. It is now possible to
  define depth order dependencies between symbols, shapes, and shape systems.
- Various performance improvements, especially for the text rendering engine.
- Display objects handle visibility correctly now. Display objects are not
  visible by default and need to be attached to a visible parent to be shown on
  the screen.

#### Enso Compiler

If you're interested in the enhancements and fixes made to the Enso compiler,
you can find their release notes
[here](https://github.com/enso-org/enso/blob/develop/RELEASES.md#enso-026-2021-03-02).

[1067]: https://github.com/enso-org/ide/pull/1067
[1096]: https://github.com/enso-org/ide/pull/1096
[1098]: https://github.com/enso-org/ide/pull/1098
[1181]: https://github.com/enso-org/ide/pull/1181
[1215]: https://github.com/enso-org/ide/pull/1215
[1160]: https://github.com/enso-org/ide/pull/1160
[1190]: https://github.com/enso-org/ide/pull/1190
[1187]: https://github.com/enso-org/ide/pull/1187
[1068]: https://github.com/enso-org/ide/pull/1068
[1214]: https://github.com/enso-org/ide/pull/1214
[1237]: https://github.com/enso-org/ide/pull/1237
[1264]: https://github.com/enso-org/ide/pull/1264
[1274]: https://github.com/enso-org/ide/pull/1274
[1279]: https://github.com/enso-org/ide/pull/1279
[podcast-java-interop]:
  https://www.youtube.com/watch?v=bcpOEX1x06I&t=468s&ab_channel=Enso
[podcast-compiler-internals]:
  https://www.youtube.com/watch?v=BibjcUjdkO4&ab_channel=Enso
[podcast-custom-visualizations]:
  https://www.youtube.com/watch?v=wFkh5LgAZTs&t=5439s&ab_channel=Enso
[podcast-http-server]:
  https://www.youtube.com/watch?v=BYUAL4ksEgY&ab_channel=Enso
[podcast-future-of-enso]:
  https://www.youtube.com/watch?v=rF8DuJPOfTs&t=1863s&ab_channel=Enso
[1312]: https://github.com/enso-org/ide/pull/1312
[1408]: https://github.com/enso-org/ide/pull/1408

<br/>

# Enso 2.0.0-alpha.1 (2020-01-26)

This is the first release of Enso, a general-purpose programming language and
environment for interactive data processing. It is a tool that spans the entire
stack, going from high-level visualization and communication to the nitty-gritty
of backend services, all in a single language.

<br/>![Release Notes](/docs/assets/tags/release_notes.svg)

#### Anonymous Data Collection

Please note that this release collects anonymous usage data which will be used
to improve Enso and prepare it for a stable release. We will switch to opt-in
data collection in stable version releases. The usage data will not contain your
code (expressions above nodes), however, reported errors may contain brief
snippets of out of context code that specifically leads to the error, like "the
method 'foo' does not exist on Number". The following data will be collected:

- Session length.
- Graph editing events (node create, dele, position change, connect, disconnect,
  collapse, edit start, edit end). This will not include any information about
  node expressions used.
- Navigation events (camera movement, scope change).
- Visualization events (visualization open, close, switch). This will not
  include any information about the displayed data nor the rendered
  visualization itself.
- Project management events (project open, close, rename).
- Errors (IDE crashes, WASM panics, Project Manager errors, Language Server
  errors, Compiler errors).
- Performance statistics (minimum, maximum, average GUI refresh rate).<|MERGE_RESOLUTION|>--- conflicted
+++ resolved
@@ -928,12 +928,9 @@
 - [Only use types as State keys][7585]
 - [Allow Java Enums in case of branches][7607]
 - [Notification about the project rename action][7613]
-<<<<<<< HEAD
+- [Use `numpy` & co. from Enso!][7678]
 - [Changed layout of local libraries directory, making it easier to 
   reference projects next to each other][7634]
-=======
-- [Use `numpy` & co. from Enso!][7678]
->>>>>>> 226c5cf7
 
 [3227]: https://github.com/enso-org/enso/pull/3227
 [3248]: https://github.com/enso-org/enso/pull/3248
@@ -1068,11 +1065,8 @@
 [7585]: https://github.com/enso-org/enso/pull/7585
 [7607]: https://github.com/enso-org/enso/pull/7607
 [7613]: https://github.com/enso-org/enso/pull/7613
-<<<<<<< HEAD
+[7678]: https://github.com/enso-org/enso/pull/7678
 [7634]: https://github.com/enso-org/enso/pull/7634
-=======
-[7678]: https://github.com/enso-org/enso/pull/7678
->>>>>>> 226c5cf7
 
 # Enso 2.0.0-alpha.18 (2021-10-12)
 
