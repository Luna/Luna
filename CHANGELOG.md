# Next Release

#### Visual Environment

- [Camera is panned to newly created nodes.][3552]
- [Long names on the Node Searcher's list are truncated.][3373] The part of the
  name that doesn't fit in the Searcher's window is replaced with an ellipsis
  character ("…").
- [Magnet Alignment algorithm is used while placing new nodes][3366]. When we
  find an available free space for a new node, the node gets aligned with the
  surrounding nodes horizontally and vertically. This helps to preserve a nice
  grid-like layout for all the nodes.
- [Nodes created via the <kbd>TAB</kbd> key or by clicking the (+) button on the
  screen are now placed below all the selected nodes when more than one node is
  selected.][3361] (Previously, they were placed below the first node that was
  selected.) This makes it easier to achieve a compact, vertical layout of the
  graph.
- [Nodes created near existing nodes via the <kbd>TAB</kbd> key or by dropping a
  connection are now repositioned and aligned to existing nodes.][3301] This is
  to make the resulting graph prettier and avoid overlapping. In such cases,
  created nodes will be placed below an existing node or on the bottom-left
  diagonal if there is no space underneath.
- [Nodes can be added to the graph by double-clicking the output ports of
  existing nodes (or by clicking them with the right mouse button).][3346]
- [Node Searcher preserves its zoom factor.][3327] The visible size of the node
  searcher and edited node is now fixed. It simplifies node editing on
  non-standard zoom levels.
- [Nodes can be added to the graph by clicking (+) button on the screen][3278].
  The button is in the bottom-left corner. Node is added at the center or pushed
  down if the center is already occupied by nodes.
- [Maximum zoom factor is limited to 1.0x if IDE is not in Debug Mode.][3273]
- [Debug Mode for Graph Editor can be activated/deactivated using a
  shortcut.][3264] It allows access to a set of restricted features. See
  [debug-shortcuts].
- [New nodes can be created by dragging and dropping a connection on the
  scene.][3231]
- [Node connections can be dropped by pressing the Esc key while dragging
  them.][3231]
- [Added support of source maps for JS-based visualizations.][3208]
- [Fixed the alignment of newly created nodes to existing nodes with
  visualizations enabled.][3361] When applicable, new nodes are now placed below
  visualizations. (Previously, they were placed to the left of the
  visualizations.)
- [Fixed histograms coloring and added a color legend.][3153]
- [Lazy visualization for scatter plot.][3655]
- [Fixed broken node whose expression contains non-ASCII characters.][3166]
- [Fixed developer console warnings about views being created but not
  registered.][3181]
- [Fixed developer console errors related to Language Server (mentioning code
  3003 and "Invalid version"), occurring during project opening and after new
  node cration.][3186]
- [Fixed developer console error about failing to decode a notification
  "executionContext/visualisationEvaluationFailed"][3193]
- [New Version of the Node Searcher - the Component Browser][3530] The available
  methods, atoms and functions are presented in nice, categorized view. The most
  popular tools are available at hand. The panel is unstable, and can be
  disabled with the `--enable-new-component-browser=false` flag.
- [Fixed error handling during startup.][3648] This prevents entering IDE into a
  "zombie" state, where processes were started but not visible to user. They
  could cause issues with starting further IDE instances.
- [New nodes are created in the project source when the searcher is opened and a
  new node is created.][3645]
- [Proper Polyglot Vector and Array Support][3667]
- [IDE uses new visualization API.][3661]
- [Visualization of long textual values improved][3665]
- [Selecting a suggestion from the searcher or component browser now updates the
  visualisation of the edited node to preview the results of applying the
  suggestion.][3691]
- [Remove here keyword from IDE.][3749]
- [Shortcut changes:][3823] Pressing `Enter` when no node is edited opens
  Component Browser. Entering node shortcut changed to `cmd` + `Enter`.
- [Added support for scrolling by pressing and holding a mouse button on a
  scrollbar.][3824]
- [Added scroll bounce animation][3836] which activates when scrolling past the
  end of scrollable content.

#### EnsoGL (rendering engine)

- [You can change font and set letters bold in the <code>text::Area</code>
  component][3385]. Use the <code>set_font</code> and
  <code>set_bold_bytes</code> respectively.
- [Fixed a text rendering issue in nested sublayer][3486].
- [Added a new component: Grid View.][3588] It's parametrized by Entry object,
  display them arranged in a Grid. It does not instantiate all entries, only
  those visible, and re-use created entries during scrolling thus achieving
  great performance. There are variants of grid view with selection and
  highlight, scrollbars, and both.
- [Massive improvements of text rendering performance][3776]. Different text
  instances are now reusing the shape shaders and the same sprite system under
  the hood. This drastically reduces the amount of required draw calls for
  scenes with a lot of text.
- [Text rendering quality improvements][3855]. Glyphs are now hinted in a better
  way. Also, additional fine-tuning is performed per font and per host operating
  system.
- [Display objects can now emit and receive events in the same style as
  JavaScript DOM events][3863]. The events system implements very similar
  behavior to the one described here:
  https://javascript.info/bubbling-and-capturing.
- [Added a new component: Slider][3852]. It allows adjusting a numeric value
  with the mouse. The precision of these adjustments can be increased or
  decreased.
<<<<<<< HEAD
- [Slider component functionality improvements][3885]. The slider component now
  supports multiple ways to handle out-of-range values. The slider's value can
  be edited as text, and a new vertical slider layout is available.
=======
>>>>>>> 4ae2cb1e

#### Enso Standard Library

- [Implemented `Vector.distinct` allowing to remove duplicate elements from a
  Vector][3224]
- [Implemented `Duration.time_execution` allowing timing of the execution of an
  expression within the UI][3229]
- [Improved performance of `Vector.filter` and `Vector.each`; implemented
  `Vector.filter_with_index`. Made `Vector.at` accept negative indices and
  ensured it fails with a dataflow error on out of bounds access instead of an
  internal Java exception.][3232]
- [Implemented the `Table.select_columns` operation.][3230]
- [Implemented the `Table.remove_columns` and `Table.reorder_columns`
  operations.][3240]
- [Implemented the `Table.sort_columns` operation.][3250]
- [Fixed `Vector.sort` to handle tail-recursive comparators][3256]
- [Implemented `Range.find`, `Table.rename_columns` and
  `Table.use_first_row_as_names` operations][3249]
- [Implemented `Text.at` and `Text.is_digit` methods][3269]
- [Implemented `Runtime.get_stack_trace` together with some utilities to process
  stack traces and code locations][3271]
- [Implemented `Vector.flatten`][3259]
- [Significant performance improvement in `Natural_Order` and new `Faker`
  methods added to `Standard.Test`][3276]
- [Implemented `Integer.parse`][3283]
- [Made `Text.compare_to` correctly handle Unicode normalization][3282]
- [Extend `Text.contains` API to support regex and case insensitive
  search.][3285]
- [Implemented new `Text.take` and `Text.drop` functions, replacing existing
  functions][3287]
- [Implemented new `Text.starts_with` and `Text.ends_with` functions, replacing
  existing functions][3292]
- [Implemented `Text.to_case`, replacing `Text.to_lower_case` and
  `Text.to_upper_case`][3302]
- [Implemented initial `Table.group_by` function on Standard.Table][3305]
- [Implemented `Text.pad` and `Text.trim`][3309]
- [Updated `Text.repeat` and added `*` operator shorthand][3310]
- [General improved Vector performance and new `Vector.each_with_index`,
  `Vector.fold_with_index` and `Vector.take` methods.][3236]
- [Implemented new `Text.insert` method][3311]
- [Implemented `Bool.compare_to` method][3317]
- [Implemented `Map.first`, `Map.last` functions. Expanded `Table.group_by` to
  also compute mode, percentile, minimum, maximum.][3318]
- [Implemented `Text.location_of` and `Text.location_of_all` methods.][3324]
- [Replaced `Table.group_by` with `Table.aggregate`][3339]
- [Implemented `Panic.catch` and helper functions for handling errors. Added a
  type parameter to `Panic.recover` to recover specific types of errors.][3344]
- [Added warning handling to `Table.aggregate`][3349]
- [Improved performance of `Table.aggregate` and full warnings
  implementation][3364]
- [Implemented `Text.reverse`][3377]
- [Implemented support for most Table aggregations in the Database
  backend.][3383]
- [Update `Text.replace` to new API.][3393]
- [Add encoding support to `Text.bytes` and `Text.from_bytes`. Renamed and added
  encoding to `File.read_text`. New `File.read` API.][3390]
- [Improved the `Range` type. Added a `down_to` counterpart to `up_to` and
  `with_step` allowing to change the range step.][3408]
- [Aligned `Text.split` API with other methods and added `Text.lines`.][3415]
- [Implemented a basic reader for the `Delimited` file format.][3424]
- [Implemented a reader for the `Excel` file format.][3425]
- [Added custom encoding support to the `Delimited` file format reader.][3430]
- [Implemented `compute` method on `Vector` for statistics calculations.][3442]
- [Promote get and put to be methods of Ref type rather than of Ref
  module][3457]
- [Implemented `Table.parse_values`, parsing text columns according to a
  specified type.][3455]
- [Promote with, take, finalize to be methods of Managed_Resource
  instance][3460]
- [Implemented automatic type detection for `Table.parse_values`.][3462]
- [Integrated value parsing with the `Delimited` file reader.][3463]
- [Implemented the `Infer` setting for headers in the `Delimited` file format
  and made it the default.][3472]
- [Implemented a `Table.from Text` conversion allowing to parse strings
  representing `Delimited` files without storing them on the filesystem.][3478]
- [Added rank data, correlation and covariance statistics for `Vector`][3484]
- [Implemented `Table.order_by` for the SQLite backend.][3502]
- [Implemented `Table.order_by` for the PostgreSQL backend.][3514]
- [Implemented `Table.order_by` for the in-memory table.][3515]
- [Renamed `File_Format.Text` to `Plain_Text`, updated `File_Format.Delimited`
  API and added builders for customizing less common settings.][3516]
- [Allow control of sort direction in `First` and `Last` aggregations.][3517]
- [Implemented `Text.write`, replacing `File.write_text`.][3518]
- [Removed obsolete `select`, `group`, `sort` and releated types from tables.]
  [3519]
- [Removed obsolete `from_xls` and `from_xlsx` functions. Added support for
  reading column names from first row in `File_Format.Excel`][3523]
- [Added `File_Format.Delimited` support to `Table.write` for new files.][3528]
- [Adjusted `Database.connect` API to new design.][3542]
- [Added `File_Format.Excel` support to `Table.write` for new files.][3551]
- [identity,const,flip,curry,uncurry functions][3554]
- [Added append support for `File_Format.Excel`.][3558]
- [Added support for custom encodings in `File_Format.Delimited` writing.][3564]
- [Allow filtering caught error type in `Error.catch`.][3574]
- [Implemented `Append` mode for `File_Format.Delimited`.][3573]
- [Added `Vector.write_bytes` function and removed old `File.write_bytes`][3583]
- [Added `line_endings` and `comment_character` options to
  `File_Format.Delimited`.][3581]
- [Fixed the case of various type names and library paths][3590]
- [Added support for parsing `.pgpass` file and `PG*` environment variables for
  the Postgres connection][3593]
- [Added `Regression` to the `Standard.Base` library and removed legacy `Model`
  type from `Standard.Table`.][3601]
- [Created `Index_Sub_Range` type and updated `Text.take` and
  `Text.drop`.][3617]
- [Added `Vector.from_polyglot_array` to make `Vector`s backed by polyglot
  Arrays][3628]
- [Updated `Vector.take` and `Vector.drop` and removed their obsolete
  counterparts.][3629]
- [Short-hand syntax for `order_by` added.][3643]
- [Expanded `Table.at` to support index access and added `Table.column_count`
  method.][3644]
- [Removed `Array.set_at`.][3634]
- [Added various date part functions to `Date` and `Date_Time`.][3669]
- [Implemented `Table.take` and `Table.drop` for the in-memory backend.][3647]
- [Implemented specialized storage for the in-memory Table.][3673]
- [Implemented `Table.distinct` for the in-memory backend.][3684]
- [Added `databases`, `schemas`, `tables` support to database Connection.][3632]
- [Implemented `start_of` and `end_of` methods for date/time types allowing to
  find start and end of a period of time containing the provided time.][3695]
- [Implemented `type_of` and `is_of_type` methods for getting the type of a
  value and comparing types, respectively.][3722]
- [Implemented `work_days_until` for counting work dys between dates and
  `add_work_days` which allows to shift a date by a number of work days.][3726]
- [Added `query` and `read` functions to Database connections.][3727]
- [Added `Date_Period.Week` to `start_of` and `end_of` methods.][3733]
- [Replaced `Table.where` with a new API relying on `Table.filter`.][3750]
- [Added `Filter_Condition` to `Vector`, `Range` and `List`.][3770]
- [Extended `Filter_Condition` with `Is_Empty`, `Not_Empty`, `Like` and
  `Not_Like`.][3775]
- [Reimplemented `Duration` as a built-in type.][3759]
- [Implemented `Table.replace_text` for in-memory table.][3793]
- [Extended `Filter_Condition` with `Is_In` and `Not_In`.][3790]
- [Replaced `Table.drop_missing_rows` with `filter_blank_rows` with an updated
  API.][3805]
- [Replaced `Table.drop_missing_columns` with
  `Table.remove_columns Column_Selector.Blank_Columns` by adding the new column
  selector variant.][3812]
- [Implemented `Table.rows` giving access to a vector of rows.][3827]
- [Define Enso epoch start as 15th October 1582][3804]
- [Implemented `Period` type][3818]
- [Implemented new functions on Column and added expression syntax support to
  create derived Columns.][3782]
- [Added support for milli and micro seconds, new short form for rename_columns
  and fixed issue with compare_to versus Nothing][3874]
- [Aligned `Text.match`/`Text.locate` API][3841]

[debug-shortcuts]:
  https://github.com/enso-org/enso/blob/develop/app/gui/docs/product/shortcuts.md#debug
[3153]: https://github.com/enso-org/enso/pull/3153
[3655]: https://github.com/enso-org/enso/pull/3655
[3166]: https://github.com/enso-org/enso/pull/3166
[3181]: https://github.com/enso-org/enso/pull/3181
[3186]: https://github.com/enso-org/enso/pull/3186
[3193]: https://github.com/enso-org/enso/pull/3193
[3208]: https://github.com/enso-org/enso/pull/3208
[3224]: https://github.com/enso-org/enso/pull/3224
[3229]: https://github.com/enso-org/enso/pull/3229
[3231]: https://github.com/enso-org/enso/pull/3231
[3232]: https://github.com/enso-org/enso/pull/3232
[3230]: https://github.com/enso-org/enso/pull/3230
[3240]: https://github.com/enso-org/enso/pull/3240
[3250]: https://github.com/enso-org/enso/pull/3250
[3256]: https://github.com/enso-org/enso/pull/3256
[3249]: https://github.com/enso-org/enso/pull/3249
[3264]: https://github.com/enso-org/enso/pull/3264
[3269]: https://github.com/enso-org/enso/pull/3269
[3271]: https://github.com/enso-org/enso/pull/3271
[3259]: https://github.com/enso-org/enso/pull/3259
[3273]: https://github.com/enso-org/enso/pull/3273
[3276]: https://github.com/enso-org/enso/pull/3276
[3278]: https://github.com/enso-org/enso/pull/3278
[3283]: https://github.com/enso-org/enso/pull/3283
[3282]: https://github.com/enso-org/enso/pull/3282
[3285]: https://github.com/enso-org/enso/pull/3285
[3287]: https://github.com/enso-org/enso/pull/3287
[3292]: https://github.com/enso-org/enso/pull/3292
[3301]: https://github.com/enso-org/enso/pull/3301
[3302]: https://github.com/enso-org/enso/pull/3302
[3305]: https://github.com/enso-org/enso/pull/3305
[3309]: https://github.com/enso-org/enso/pull/3309
[3310]: https://github.com/enso-org/enso/pull/3310
[3316]: https://github.com/enso-org/enso/pull/3316
[3236]: https://github.com/enso-org/enso/pull/3236
[3311]: https://github.com/enso-org/enso/pull/3311
[3317]: https://github.com/enso-org/enso/pull/3317
[3318]: https://github.com/enso-org/enso/pull/3318
[3324]: https://github.com/enso-org/enso/pull/3324
[3327]: https://github.com/enso-org/enso/pull/3327
[3339]: https://github.com/enso-org/enso/pull/3339
[3344]: https://github.com/enso-org/enso/pull/3344
[3346]: https://github.com/enso-org/enso/pull/3346
[3349]: https://github.com/enso-org/enso/pull/3349
[3361]: https://github.com/enso-org/enso/pull/3361
[3364]: https://github.com/enso-org/enso/pull/3364
[3373]: https://github.com/enso-org/enso/pull/3373
[3377]: https://github.com/enso-org/enso/pull/3377
[3366]: https://github.com/enso-org/enso/pull/3366
[3379]: https://github.com/enso-org/enso/pull/3379
[3381]: https://github.com/enso-org/enso/pull/3381
[3391]: https://github.com/enso-org/enso/pull/3391
[3383]: https://github.com/enso-org/enso/pull/3383
[3385]: https://github.com/enso-org/enso/pull/3385
[3392]: https://github.com/enso-org/enso/pull/3392
[3393]: https://github.com/enso-org/enso/pull/3393
[3390]: https://github.com/enso-org/enso/pull/3390
[3408]: https://github.com/enso-org/enso/pull/3408
[3415]: https://github.com/enso-org/enso/pull/3415
[3424]: https://github.com/enso-org/enso/pull/3424
[3425]: https://github.com/enso-org/enso/pull/3425
[3430]: https://github.com/enso-org/enso/pull/3430
[3442]: https://github.com/enso-org/enso/pull/3442
[3457]: https://github.com/enso-org/enso/pull/3457
[3455]: https://github.com/enso-org/enso/pull/3455
[3460]: https://github.com/enso-org/enso/pull/3460
[3462]: https://github.com/enso-org/enso/pull/3462
[3463]: https://github.com/enso-org/enso/pull/3463
[3472]: https://github.com/enso-org/enso/pull/3472
[3486]: https://github.com/enso-org/enso/pull/3486
[3478]: https://github.com/enso-org/enso/pull/3478
[3484]: https://github.com/enso-org/enso/pull/3484
[3502]: https://github.com/enso-org/enso/pull/3502
[3514]: https://github.com/enso-org/enso/pull/3514
[3515]: https://github.com/enso-org/enso/pull/3515
[3516]: https://github.com/enso-org/enso/pull/3516
[3517]: https://github.com/enso-org/enso/pull/3517
[3518]: https://github.com/enso-org/enso/pull/3518
[3519]: https://github.com/enso-org/enso/pull/3519
[3523]: https://github.com/enso-org/enso/pull/3523
[3528]: https://github.com/enso-org/enso/pull/3528
[3530]: https://github.com/enso-org/enso/pull/3530
[3542]: https://github.com/enso-org/enso/pull/3542
[3551]: https://github.com/enso-org/enso/pull/3551
[3552]: https://github.com/enso-org/enso/pull/3552
[3554]: https://github.com/enso-org/enso/pull/3554
[3558]: https://github.com/enso-org/enso/pull/3558
[3564]: https://github.com/enso-org/enso/pull/3564
[3574]: https://github.com/enso-org/enso/pull/3574
[3573]: https://github.com/enso-org/enso/pull/3573
[3583]: https://github.com/enso-org/enso/pull/3583
[3581]: https://github.com/enso-org/enso/pull/3581
[3588]: https://github.com/enso-org/enso/pull/3588
[3590]: https://github.com/enso-org/enso/pull/3590
[3593]: https://github.com/enso-org/enso/pull/3593
[3601]: https://github.com/enso-org/enso/pull/3601
[3617]: https://github.com/enso-org/enso/pull/3617
[3628]: https://github.com/enso-org/enso/pull/3628
[3629]: https://github.com/enso-org/enso/pull/3629
[3632]: https://github.com/enso-org/enso/pull/3632
[3641]: https://github.com/enso-org/enso/pull/3641
[3643]: https://github.com/enso-org/enso/pull/3643
[3644]: https://github.com/enso-org/enso/pull/3644
[3645]: https://github.com/enso-org/enso/pull/3645
[3648]: https://github.com/enso-org/enso/pull/3648
[3661]: https://github.com/enso-org/enso/pull/3661
[3665]: https://github.com/enso-org/enso/pull/3665
[3634]: https://github.com/enso-org/enso/pull/3634
[3667]: https://github.com/enso-org/enso/pull/3667
[3669]: https://github.com/enso-org/enso/pull/3669
[3647]: https://github.com/enso-org/enso/pull/3647
[3673]: https://github.com/enso-org/enso/pull/3673
[3684]: https://github.com/enso-org/enso/pull/3684
[3691]: https://github.com/enso-org/enso/pull/3691
[3695]: https://github.com/enso-org/enso/pull/3695
[3722]: https://github.com/enso-org/enso/pull/3722
[3726]: https://github.com/enso-org/enso/pull/3726
[3727]: https://github.com/enso-org/enso/pull/3727
[3733]: https://github.com/enso-org/enso/pull/3733
[3749]: https://github.com/enso-org/enso/pull/3749
[3750]: https://github.com/enso-org/enso/pull/3750
[3770]: https://github.com/enso-org/enso/pull/3770
[3775]: https://github.com/enso-org/enso/pull/3775
[3759]: https://github.com/enso-org/enso/pull/3759
[3793]: https://github.com/enso-org/enso/pull/3793
[3790]: https://github.com/enso-org/enso/pull/3790
[3805]: https://github.com/enso-org/enso/pull/3805
[3812]: https://github.com/enso-org/enso/pull/3812
[3823]: https://github.com/enso-org/enso/pull/3823
[3827]: https://github.com/enso-org/enso/pull/3827
[3824]: https://github.com/enso-org/enso/pull/3824
[3804]: https://github.com/enso-org/enso/pull/3804
[3818]: https://github.com/enso-org/enso/pull/3818
[3776]: https://github.com/enso-org/enso/pull/3776
[3855]: https://github.com/enso-org/enso/pull/3855
[3836]: https://github.com/enso-org/enso/pull/3836
[3782]: https://github.com/enso-org/enso/pull/3782
[3863]: https://github.com/enso-org/enso/pull/3863
[3874]: https://github.com/enso-org/enso/pull/3874
[3852]: https://github.com/enso-org/enso/pull/3852
[3841]: https://github.com/enso-org/enso/pull/3841
[3885]: https://github.com/enso-org/enso/pull/3885

#### Enso Compiler

- [Added overloaded `from` conversions.][3227]
- [Upgraded to Graal VM 21.3.0][3258]
- [Added the ability to decorate values with warnings.][3248]
- [Fixed issues related to constructors' default arguments][3330]
- [Fixed compiler issue related to module cache.][3367]
- [Fixed execution of defaulted arguments of Atom Constructors][3358]
- [Converting Enso Date to java.time.LocalDate and back][3559]
- [Incremental Reparsing of a Simple Edits][3508]
- [Functions with all-defaulted arguments now execute automatically][3414]
- [Provide `tagValues` for function arguments in the language server][3422]
- [Delay construction of Truffle nodes to speed initialization][3429]
- [Frgaal compiler integration to allow for latest Java constructs][3421]
- [Support for Chrome developer tools --inspect option][3432]
- [Move Builtin Types and Methods definitions to stdlib][3363]
- [Reduce boilerplate by generating BuiltinMethod nodes from simple method
  signatures][3444]
- [Generate boilerplate classes related to error handling and varargs in
  builtins from method signatures][3454]
- [Avoid needless concatenations of warning/error messages][3465]
- [Added a full-blown DSL for builtins][3471]
- [Integration of Enso with Ideal Graph Visualizer][3533]
- [Lazy evaluation of RHS argument for || and &&][3492]
- [Drop Core implementation of IR][3512]
- [Replace `this` with `self`][3524]
- [Introduce a smaller version of the standard library, just for testing][3531]
- [Remove `here` and make method name resolution case-sensitive][3531]
- [Explicit `self`][3569]
- [Added benchmarking tool for the language server][3578]
- [Support module imports using a qualified name][3608]
- [Using parser written in Rust.][3611]
- [Enable caching in visualisation functions][3618]
- [Update Scala compiler and libraries][3631]
- [Support importing module methods][3633]
- [Support Autosave for open buffers][3637]
- [Generate native-image for engine-runner][3638]
- [Support pattern matching on constants][3641]
- [Builtin Date_Time, Time_Of_Day and Zone types for better polyglot
  support][3658]
- [Implement new specification of data types: `type` has a runtime
  representation, every atom has a type][3671]
- [main = "Hello World!" is valid Enso sample][3696]
- [Invalidate module's IR cache if imported module changed][3703]
- [Don't rename imported Main module that only imports names][3710]
- [Notify node status to the IDE][3729]
- [Make instance methods callable like statics][3764]
- [Distinguish static and instance methods][3740]
- [By-type pattern matching][3742]
- [Fix performance of method calls on polyglot arrays][3781]
- [Improved support for static and non-static builtins][3791]
- [Missing foreign language generates proper Enso error][3798]
- [Connecting IGV 4 Enso with Engine sources][3810]
- [Made Vector performance to be on par with Array][3811]
- [Introduced IO Permission Contexts][3828]
- [Accept Array-like object seamlessly in builtins][3817]
- [Initialize Builtins at Native Image build time][3821]
- [Split Atom suggestion entry to Type and Constructor][3835]
- [Any number can be converted to double][3865]
- [Update to GraalVM 22.3.0][3663]
- [Connecting IGV 4 Enso with Engine sources][3810]
- [Add the `Self` keyword referring to current type][3844]
- [Support VCS for projects in Language Server][3851]
- [Support multiple exports of the same module][3897]

[3227]: https://github.com/enso-org/enso/pull/3227
[3248]: https://github.com/enso-org/enso/pull/3248
[3258]: https://github.com/enso-org/enso/pull/3258
[3330]: https://github.com/enso-org/enso/pull/3330
[3358]: https://github.com/enso-org/enso/pull/3358
[3360]: https://github.com/enso-org/enso/pull/3360
[3367]: https://github.com/enso-org/enso/pull/3367
[3559]: https://github.com/enso-org/enso/pull/3559
[3508]: https://github.com/enso-org/enso/pull/3508
[3412]: https://github.com/enso-org/enso/pull/3412
[3414]: https://github.com/enso-org/enso/pull/3414
[3417]: https://github.com/enso-org/enso/pull/3417
[3422]: https://github.com/enso-org/enso/pull/3422
[3429]: https://github.com/enso-org/enso/pull/3429
[3421]: https://github.com/enso-org/enso/pull/3421
[3432]: https://github.com/enso-org/enso/pull/3432
[3363]: https://github.com/enso-org/enso/pull/3363
[3444]: https://github.com/enso-org/enso/pull/3444
[3453]: https://github.com/enso-org/enso/pull/3453
[3454]: https://github.com/enso-org/enso/pull/3454
[3461]: https://github.com/enso-org/enso/pull/3461
[3465]: https://github.com/enso-org/enso/pull/3465
[3471]: https://github.com/enso-org/enso/pull/3471
[3533]: https://github.com/enso-org/enso/pull/3533
[3492]: https://github.com/enso-org/enso/pull/3492
[3493]: https://github.com/enso-org/enso/pull/3493
[3505]: https://github.com/enso-org/enso/pull/3505
[3512]: https://github.com/enso-org/enso/pull/3512
[3524]: https://github.com/enso-org/enso/pull/3524
[3531]: https://github.com/enso-org/enso/pull/3531
[3562]: https://github.com/enso-org/enso/pull/3562
[3538]: https://github.com/enso-org/enso/pull/3538
[3569]: https://github.com/enso-org/enso/pull/3569
[3578]: https://github.com/enso-org/enso/pull/3578
[3611]: https://github.com/enso-org/enso/pull/3611
[3618]: https://github.com/enso-org/enso/pull/3618
[3608]: https://github.com/enso-org/enso/pull/3608
[3608]: https://github.com/enso-org/enso/pull/3608
[3631]: https://github.com/enso-org/enso/pull/3631
[3633]: https://github.com/enso-org/enso/pull/3633
[3637]: https://github.com/enso-org/enso/pull/3637
[3637]: https://github.com/enso-org/enso/pull/3638
[3641]: https://github.com/enso-org/enso/pull/3641
[3658]: https://github.com/enso-org/enso/pull/3658
[3671]: https://github.com/enso-org/enso/pull/3671
[3696]: https://github.com/enso-org/enso/pull/3696
[3703]: https://github.com/enso-org/enso/pull/3703
[3710]: https://github.com/enso-org/enso/pull/3710
[3729]: https://github.com/enso-org/enso/pull/3729
[3740]: https://github.com/enso-org/enso/pull/3740
[3764]: https://github.com/enso-org/enso/pull/3764
[3742]: https://github.com/enso-org/enso/pull/3742
[3781]: https://github.com/enso-org/enso/pull/3781
[3791]: https://github.com/enso-org/enso/pull/3791
[3798]: https://github.com/enso-org/enso/pull/3798
[3810]: https://github.com/enso-org/enso/pull/3810
[3811]: https://github.com/enso-org/enso/pull/3811
[3817]: https://github.com/enso-org/enso/pull/3817
[3821]: https://github.com/enso-org/enso/pull/3821
[3828]: https://github.com/enso-org/enso/pull/3828
[3835]: https://github.com/enso-org/enso/pull/3835
[3865]: https://github.com/enso-org/enso/pull/3865
[3663]: https://github.com/enso-org/enso/pull/3663
[3810]: https://github.com/enso-org/enso/pull/3810
[3844]: https://github.com/enso-org/enso/pull/3844
[3851]: https://github.com/enso-org/enso/pull/3851
[3897]: https://github.com/enso-org/enso/pull/3897

# Enso 2.0.0-alpha.18 (2021-10-12)

<br/>![New Features](/docs/assets/tags/new_features.svg)

#### Enso Compiler

- [Updated Enso engine to version 0.2.30][engine-0.2.31]. If you're interested
  in the enhancements and fixes made to the Enso compiler, you can find their
  release notes
  [here](https://github.com/enso-org/enso/blob/develop/RELEASES.md).

<br/>![Bug Fixes](/docs/assets/tags/bug_fixes.svg)

#### Visual Environment

- [Fixed freezing after inactivity.][1776] When the IDE window was minimized or
  covered by other windows or invisible for any other reason for a duration
  around one minute or longer then it would often be frozen for some seconds on
  return. Now it is possible to interact with the IDE instantly, no matter how
  long it had been inactive.

<br/>

[1776]: https://github.com/enso-org/ide/pull/1776

# Enso 2.0.0-alpha.17 (2021-09-23)

<br/>![Bug Fixes](/docs/assets/tags/bug_fixes.svg)

#### Visual Environment

- [Correct handling of command-line flags.][1815] Command line arguments of the
  form `--backend=false` or `--backend false` are now handled as expected and
  turn off the "backend" option. The same fix has been applied to all other
  boolean command-line options as well.
- [Visualizations will be attached after project is ready.][1825] This addresses
  a rare issue when initially opened visualizations were automatically closed
  rather than filled with data.

<br/>

[1815]: https://github.com/enso-org/ide/pull/1815
[1825]: https://github.com/enso-org/ide/pull/1825

<br/>![New Features](/docs/assets/tags/new_features.svg)

#### Enso Compiler

- [Updated Enso engine to version 0.2.30][engine-0.2.30]. If you're interested
  in the enhancements and fixes made to the Enso compiler, you can find their
  release notes
  [here](https://github.com/enso-org/enso/blob/develop/RELEASES.md).

[engine-0.2.30]: https://github.com/enso-org/enso/blob/develop/RELEASES.md

# Enso 2.0.0-alpha.16 (2021-09-16)

<br/>![New Features](/docs/assets/tags/new_features.svg)

#### Visual Environment

- [Auto-layout for new nodes.][1755] When a node is selected and a new node gets
  created below using <kbd>Tab</kbd> then the new node is automatically
  positioned far enough to the right to find sufficient space and avoid
  overlapping with existing nodes.

[1755]: https://github.com/enso-org/ide/pull/1755

#### Enso Compiler

- [Updated Enso engine to version 0.2.29][engine-0.2.29]. If you're interested
  in the enhancements and fixes made to the Enso compiler, you can find their
  release notes
  [here](https://github.com/enso-org/enso/blob/develop/RELEASES.md).

[engine-0.2.29]: https://github.com/enso-org/enso/blob/develop/RELEASES.md

<br/>![Bug Fixes](/docs/assets/tags/bug_fixes.svg)

#### Visual Environment

- [Sharp rendering on screens with fractional pixel ratios.][1820]

[1820]: https://github.com/enso-org/ide/pull/1820

<br/>

# Enso 2.0.0-alpha.15 (2021-09-09)

<br/>![Bug Fixes](/docs/assets/tags/bug_fixes.svg)

#### Visual Environment

- [Fixed parsing of the `--no-data-gathering` command line option.][1831] Flag's
  name has been changed to `--data-gathering`, so now `--data-gathering=false`
  and `--data-gathering=true` are supported as well.

[1831]: https://github.com/enso-org/ide/pull/1831

# Enso 2.0.0-alpha.14 (2021-09-02)

<br/>![New Features](/docs/assets/tags/new_features.svg)

#### Visual Environment

- [Visualization previews are disabled.][1817] Previously, hovering over a
  node's output port for more than four seconds would temporarily reveal the
  node's visualization. This behavior is disabled now.

[1817]: https://github.com/enso-org/ide/pull/1817

#### Enso Compiler

- [Updated Enso engine to version 0.2.28][1829]. If you're interested in the
  enhancements and fixes made to the Enso compiler, you can find their release
  notes [here](https://github.com/enso-org/enso/blob/develop/RELEASES.md).

[1829]: https://github.com/enso-org/ide/pull/1829

# Enso 2.0.0-alpha.13 (2021-08-27)

<br/>![New Features](/docs/assets/tags/new_features.svg)

#### Enso Compiler

- [Updated Enso engine to version 0.2.27][1811]. If you're interested in the
  enhancements and fixes made to the Enso compiler, you can find their release
  notes [here](https://github.com/enso-org/enso/blob/develop/RELEASES.md).

[1811]: https://github.com/enso-org/ide/pull/1811

# Enso 2.0.0-alpha.12 (2021-08-13)

<br/>![New Features](/docs/assets/tags/new_features.svg)

#### Visual Environment

- [Improvements to visualization handling][1804]. These improvements are fixing
  possible performance issues around attaching and detaching visualizations.
- [GeoMap visualization will ignore points with `null` coordinates][1775]. Now
  the presence of such points in the dataset will not break initial map
  positioning.

#### Enso Compiler

- [Updated Enso engine to version 0.2.26][1801]. If you're interested in the
  enhancements and fixes made to the Enso compiler, you can find their release
  notes [here](https://github.com/enso-org/enso/blob/develop/RELEASES.md).

[1801]: https://github.com/enso-org/ide/pull/1801
[1775]: https://github.com/enso-org/ide/pull/1775
[1798]: https://github.com/enso-org/ide/pull/1798
[1804]: https://github.com/enso-org/ide/pull/1804

# Enso 2.0.0-alpha.11 (2021-08-09)

This update contains major performance improvements and exposes new privacy user
settings. We will work towards stabilizing it in the next weeks in order to make
these updates be shipped in a stable release before the end of the year.

<br/>![New Features](/docs/assets/tags/new_features.svg)

#### Visual Environment

- [New look of open project dialog][1700]. Now it has a "Open project" title at
  the top.
- [Documentation coments are displayed next to the nodes.][1744].

#### Enso Compiler

- [Updated Enso engine to version 0.2.22][1762]. If you are interested in the
  enhancements and fixes made to the Enso compiler, you can find out more
  details in
  [the engine release notes](https://github.com/enso-org/enso/blob/develop/RELEASES.md).

<br/>![Bug Fixes](/docs/assets/tags/bug_fixes.svg)

#### Visual Environment

- [Fixed a bug where edited node expression was sometimes altered.][1743] When
  editing node expression, the changes were occasionally reverted, or the
  grayed-out parameter names were added to the actual expression. <br/>

[1700]: https://github.com/enso-org/ide/pull/1700
[1742]: https://github.com/enso-org/ide/pull/1742
[1726]: https://github.com/enso-org/ide/pull/1762
[1743]: https://github.com/enso-org/ide/pull/1743
[1744]: https://github.com/enso-org/ide/pull/1744

# Enso 2.0.0-alpha.10 (2021-07-23)

<br/>![New Features](/docs/assets/tags/new_features.svg)

#### Enso Compiler

- [Updated Enso engine to version 0.2.15][1710]. If you're interested in the
  enhancements and fixes made to the Enso compiler, you can find out more
  details in
  [the engine release notes](https://github.com/enso-org/enso/blob/develop/RELEASES.md).

<br/>

[1710]: https://github.com/enso-org/ide/pull/1710

# Enso 2.0.0-alpha.9 (2021-07-16)

<br/>![New Features](/docs/assets/tags/new_features.svg)

#### Visual Environment

- [Improved undo-redo][1653]. Node selection, enabling/disabling visualisations
  and entering a node are now affected by undo/redo and are restored on project
  startup.

<br/>

[1640]: https://github.com/enso-org/ide/pull/1653

# Enso 2.0.0-alpha.8 (2021-06-09)

<br/>![New Features](/docs/assets/tags/new_features.svg)

#### Enso Compiler

- [Updated Enso engine to version 0.2.12][1640]. If you're interested in the
  enhancements and fixes made to the Enso compiler, you can find out more
  details in
  [the engine release notes](https://github.com/enso-org/enso/blob/develop/RELEASES.md).

[1640]: https://github.com/enso-org/ide/pull/1640

<br/>

# Enso 2.0.0-alpha.7 (2021-06-06)

<br/>![New Features](/docs/assets/tags/new_features.svg)

#### Visual Environment

- [User Authentication][1653]. Users can sign in to Enso using Google, GitHub or
  email accounts.

<br/>![Bug Fixes](/docs/assets/tags/bug_fixes.svg)

#### Visual Environment

- [Fix node selection bug ][1664]. Fix nodes not being deselected correctly in
  some circumstances. This would lead to nodes moving too fast when dragged
  [1650] or the internal state of the project being inconsistent [1626].

[1653]: https://github.com/enso-org/ide/pull/1653
[1664]: https://github.com/enso-org/ide/pull/1664

<br/>

# Enso 2.0.0-alpha.6 (2021-06-28)

<br/>![New Features](/docs/assets/tags/new_features.svg)

#### Visual Environment

- [Profling mode.][1546] The IDE contains a profiling mode now which can be
  entered through a button in the top-right corner or through the keybinding
  <kbd>ctrl</kbd>+<kbd>p</kbd>. This mode does not display any information yet.
  In the future, it will display the running times of nodes and maybe more
  useful statistics.
- [Area selection][1588]. You can now select multiple nodes at once. Just click
  and drag on the background of your graph and see the beauty of the area
  selection appear.
- [Opening projects in application graphical interface][1587]. Press `cmd`+`o`
  to bring the list of projects. Select a project on the list to open it.
- [Initial support for undo-redo][1602]. Press <kbd>cmd</kbd>+<kbd>z</kbd> to
  undo last action and <kbd>cmd</kbd>+<kbd>z</kbd> to redo last undone action.
  This version of undo redo does not have proper support for text editor and
  undoing UI changes (like selecting nodes).

#### EnsoGL (rendering engine)

<br/>![Bug Fixes](/docs/assets/tags/bug_fixes.svg)

#### Visual Environment

- [Nodes in graph no longer overlap panels][1577]. The Searcher, project name,
  breadcrumbs and status bar are displayed "above" nodes.

#### Enso Compiler

[1588]: https://github.com/enso-org/ide/pull/1588
[1577]: https://github.com/enso-org/ide/pull/1577
[1587]: https://github.com/enso-org/ide/pull/1587
[1602]: https://github.com/enso-org/ide/pull/1602
[1602]: https://github.com/enso-org/ide/pull/1664
[1602]: https://github.com/enso-org/ide/pull/1650
[1602]: https://github.com/enso-org/ide/pull/1626

# Enso 2.0.0-alpha.5 (2021-05-14)

<br/>![New Features](/docs/assets/tags/new_features.svg)

#### Visual Environment

- [Create New Project action in Searcher][1566]. When you bring the searcher
  with tab having no node selected, a new action will be available next to the
  examples and code suggestions: `Create New Project`. When you choose it by
  clicking with mouse or selecting and pressing enter, a new unnamed project
  will be created and opened in the application. Then you can give a name to
  this project.
- [Signed builds.][1366] Our builds are signed and will avoid warnings from the
  operating system about being untrusted.

#### EnsoGL (rendering engine)

- [Components for picking numbers and ranges.][1524]. We now have some internal
  re-usable UI components for selecting numbers or a range. Stay tuned for them
  appearing in the IDE.

<br/>![Bug Fixes](/docs/assets/tags/bug_fixes.svg)

#### Visual Environment

- [Delete key will delete selected nodes][1538]. Only the non-intuitive
  backspace key was assigned to this action before.
- [It is possible to move around after deleting a node with a selected
  visualization][1556]. Deleting a node while its attached visualization was
  selected made it impossible to pan or zoom around the stage afterwards. This
  error is fixed now.
- [Fixed an internal error that would make the IDE fail on some browser.][1561].
  Instead of crashing on browser that don't support the feature we use, we are
  now just start a little bit slower.

#### Enso Compiler

- [Updated Enso engine to version 0.2.11][1541].

If you're interested in the enhancements and fixes made to the Enso compiler,
you can find their release notes
[here](https://github.com/enso-org/enso/blob/develop/RELEASES.md).

[1366]: https://github.com/enso-org/ide/pull/1366
[1541]: https://github.com/enso-org/ide/pull/1541
[1538]: https://github.com/enso-org/ide/pull/1538
[1524]: https://github.com/enso-org/ide/pull/1524
[1556]: https://github.com/enso-org/ide/pull/1556
[1561]: https://github.com/enso-org/ide/pull/1561
[1566]: https://github.com/enso-org/ide/pull/1566

<br/>

# Enso 2.0.0-alpha.4 (2021-05-04)

<br/>![New Features](/docs/assets/tags/new_features.svg)

#### Visual Environment

- [Window management buttons.][1511]. The IDE now has components for
  "fullscreen" and "close" buttons. They will when running IDE in a cloud
  environment where no native window buttons are available.
- [Customizable backend options][1531]. When invoking Enso IDE through command
  line interface, it is possible to add the `--` argument separator. All
  arguments following the separator will be passed to the backend.
- [Added `--verbose` parameter][1531]. If `--verbose` is given as command line
  argument, the IDE and the backend will produce more detailed logs.

<br/>![Bug Fixes](/docs/assets/tags/bug_fixes.svg)

#### Visual Environment

- [Some command line arguments were not applied correctly in the IDE][1536].
  Some arguments were not passed correctly to the IDE leading to erroneous
  behavior or appearance of the electron app. This is now fixed.

#### Enso Compiler

If you're interested in the enhancements and fixes made to the Enso compiler,
you can find their release notes
[here](https://github.com/enso-org/enso/blob/develop/RELEASES.md).

[1511]: https://github.com/enso-org/ide/pull/1511
[1536]: https://github.com/enso-org/ide/pull/1536
[1531]: https://github.com/enso-org/ide/pull/1531

<br/>

# Enso 2.0.0-alpha.3 (2020-04-13)

<br/>![New Learning Resources](/docs/assets/tags/new_learning_resources.svg)

<br/>![New Features](/docs/assets/tags/new_features.svg)

#### Visual Environment

- [The status bar reports connectivity issues][1316]. The IDE maintains a
  connection to the Enso Language Server. If this connection is lost, any
  unsaved and further work will be lost. In this build we have added a
  notification in the status bar to signal that the connection has been lost and
  that the IDE must be restarted. In future, the IDE will try to automatically
  reconnect.
- [Visualizations can now be maximised to fill the screen][1355] by selecting
  the node and pressing space twice. To quit this view, press space again.
- [Visualizations are previewed when you hover over an output port.][1363] There
  is now a quick preview for visualizations and error descriptions. Hovering
  over a node output will first show a tooltip with the type information and
  then, after some time, will show the visualization of the node. This preview
  visualization will be located above other nodes, whereas the normal view, will
  be shown below nodes. Errors will show the preview visualization immediately.
  Nodes without type information will also show the visualization immediately.
  You can enter a quick preview mode by pressing ctrl (or command on macOS),
  which will show the preview visualization immediately when hovering above a
  node's output port.
- [Database Visualizations][1335]. Visualizations for the Database library have
  been added. The Table visualization now automatically executes the underlying
  query to display its results as a table. In addition, the SQL Query
  visualization allows the user to see the query that is going to be run against
  the database.
- [Histogram and Scatter Plot now support Dataframes.][1377] The `Table` and
  `Column` datatypes are properly visualized. Scatter Plot can display points of
  different colors, shapes and sizes, all as defined by the data within the
  `Table`.
- [Many small visual improvements.][1419] See the source issue for more details.
- The dark theme is officially supported now. You can start the IDE with the
  `--theme=dark` option to enable it.
- You can hide the node labels with the `--no-node-labels` option. This is
  useful when creating demo videos.
- [Added a Heatmap visualization.][1438] Just as for the Scatter Plot, it
  supports visualizing `Table`, but also `Vector`.
- [Add a background to the status bar][1447].
- [Display breadcrumbs behind nodes and other objects][1471].
- [Image visualization.][1367]. Visualizations for the Enso Image library. Now
  you can display the `Image` type and a string with an image encoded in base64.
  The histogram visualization has been adjusted, allowing you to display the
  values of the precomputed bins, which is useful when the dataset is relatively
  big, and it's cheaper to send the precomputed bins rather than the entire
  dataset.
- [Output type labels.][1427] The labels, that show the output type of a node on
  hover, appear now in a fixed position right below the node, instead of a
  pop-up, as they did before.

<br/>![Bug Fixes](/docs/assets/tags/bug_fixes.svg)

#### Visual Environment

- [Not adding spurious imports][1209]. Fixed cases where the IDE was adding
  unnecessary library imports when selecting hints from the node searcher. This
  makes the generated textual code much easier to read, and reduces the
  likelihood of accidental name collisions.
- [Hovering over an output port shows a pop-up with the result type of a
  node][1312]. This allows easy discovery of the result type of a node, which
  can help with both debugging and development.
- [Visualizations can define the context for preprocessor evaluation][1291].
  Users can now decide which module's context should be used for visualization
  preprocessor. This allows providing visualizations with standard library
  functionalities or defining utilities that are shared between multiple
  visualizations.
- [Fixed an issue with multiple instances of the IDE running.][1314] This fixes
  an issue where multiple instances of the IDE (or even other applications)
  could lead to the IDE not working.
- [Allow JS to log arbitrary objects.][1313] Previously using `console.log` in a
  visualisation or during development would crash the IDE. Now it correctly logs
  the string representation of the object. This is great for debugging custom
  visualizations.
- [Fix the mouse cursor offset on systems with fractional display
  scaling][1064]. The cursor now works with any display scaling, instead of
  there being an offset between the visible cursor and the cursor selection.
- [Disable area selection][1318]. The area selection was visible despite being
  non-functional. To avoid confusion, area selection has been disabled until it
  is [correctly implemented][479].
- [Fix an error after adding a node][1332]. Sometimes, after picking a
  suggestion, the inserted node was spuriously annotated with "The name could
  not be found" error.
- [Handle syntax errors in custom-defined visualizations][1341]. The IDE is now
  able to run properly, even if some of the custom visualizations inside a
  project contain syntax errors.
- [Fix issues with pasting multi-line text into single-line text fields][1348].
  The line in the copied text will be inserted and all additional lines will be
  ignored.
- [Users can opt out of anonymous data gathering.][1328] This can be done with
  the `--no-data-gathering` command-line flag when starting the IDE.
- [Provide a theming API for JavaScript visualizations][1358]. It is now
  possible to use the Enso theming engine while developing custom visualizations
  in JavaScript. You can query it for all IDE colors, including the colors used
  to represent types.
- [You can now start the IDE service without a window again.][1353] The command
  line argument `--no-window` now starts all the required backend services
  again, and prints the port on the command line. This allows you to open the
  IDE in a web browser of your choice.
- [JS visualizations have gestures consistent with the IDE][1291]. Panning and
  zooming now works just as expected using both a trackpad and mouse.
- [Running `watch` command works on first try.][1395]. Running the build command
  `run watch` would fail if it was run as the first command on a clean
  repository. This now works.
- [The `inputType` field of visualizations is actually taken into
  consideration][1384]. The visualization chooser shows only the entries that
  work properly for the node's output type.
- [Fix applying the output of the selected node to the expression of a new
  node][1385]. For example, having selected a node with `Table` output and
  adding a new node with expression `at "x" == "y"`, the selected node was
  applied to the right side of `==`: `at "x" == operator1."y"` instead of
  `operator1.at "x" == "y"`.
- [`Enso_Project.data` is visible in the searcher][1393].
- [The Geo Map visualization recognizes columns regardless of the case of their
  name][1392]. This allows visualizing tables with columns like `LONGITUDE` or
  `Longitude`, where previously only `longitude` was recognized.
- [It is possible now to switch themes][1390]. Additionally, the theme manager
  was integrated with the FRP event engine, which has been a long-standing issue
  in the IDE. Themes management was exposed to JavaScript with the
  `window.theme` variable. It is even possible to change and develop themes live
  by editing theme variables directly in the Chrome Inspector. Use the following
  command to give this a go:
  `theme.snapshot("t1"); theme.get("t1").interactiveMode()`.
- [The active visualization is highlighted.][1412] Now it is clearly visible
  when the mouse events are passed to the visualization.
- [Fixed an issue where projects containing certain language constructs failed
  to load.][1413]
- [Fixed a case where IDE could lose connection to the backend after some
  time.][1428]
- [Improved the performance of the graph editor, particularly when opening a
  project for the first time.][1445]

#### EnsoGL (rendering engine)

- [Unified shadow generation][1411]. Added a toolset to create shadows for
  arbitrary UI components.

#### Enso Compiler

If you're interested in the enhancements and fixes made to the Enso compiler,
you can find their release notes
[here](https://github.com/enso-org/enso/blob/develop/RELEASES.md#enso-0210-2021-04-07).

[1064]: https://github.com/enso-org/ide/pull/1064
[1209]: https://github.com/enso-org/ide/pull/1209
[1291]: https://github.com/enso-org/ide/pull/1291
[1311]: https://github.com/enso-org/ide/pull/1311
[1313]: https://github.com/enso-org/ide/pull/1313
[1314]: https://github.com/enso-org/ide/pull/1314
[1316]: https://github.com/enso-org/ide/pull/1316
[1318]: https://github.com/enso-org/ide/pull/1318
[1328]: https://github.com/enso-org/ide/pull/1328
[1355]: https://github.com/enso-org/ide/pull/1355
[1332]: https://github.com/enso-org/ide/pull/1332
[1341]: https://github.com/enso-org/ide/pull/1341
[1341]: https://github.com/enso-org/ide/pull/1341
[1348]: https://github.com/enso-org/ide/pull/1348
[1353]: https://github.com/enso-org/ide/pull/1353
[1395]: https://github.com/enso-org/ide/pull/1395
[1363]: https://github.com/enso-org/ide/pull/1363
[1384]: https://github.com/enso-org/ide/pull/1384
[1385]: https://github.com/enso-org/ide/pull/1385
[1390]: https://github.com/enso-org/ide/pull/1390
[1392]: https://github.com/enso-org/ide/pull/1392
[1393]: https://github.com/enso-org/ide/pull/1393
[479]: https://github.com/enso-org/ide/issues/479
[1335]: https://github.com/enso-org/ide/pull/1335
[1358]: https://github.com/enso-org/ide/pull/1358
[1377]: https://github.com/enso-org/ide/pull/1377
[1411]: https://github.com/enso-org/ide/pull/1411
[1412]: https://github.com/enso-org/ide/pull/1412
[1419]: https://github.com/enso-org/ide/pull/1419
[1413]: https://github.com/enso-org/ide/pull/1413
[1428]: https://github.com/enso-org/ide/pull/1428
[1438]: https://github.com/enso-org/ide/pull/1438
[1367]: https://github.com/enso-org/ide/pull/1367
[1445]: https://github.com/enso-org/ide/pull/1445
[1447]: https://github.com/enso-org/ide/pull/1447
[1471]: https://github.com/enso-org/ide/pull/1471
[1511]: https://github.com/enso-org/ide/pull/1511

<br/>

# Enso 2.0.0-alpha.2 (2020-03-04)

This is a release focused on bug-fixing, stability, and performance. It improves
the performance of workflows and visualizations, and improves the look and feel
of the graphical interface. In addition, the graphical interface now informs the
users about errors and where they originate.

<br/>![New Learning Resources](/docs/assets/tags/new_learning_resources.svg)

- [Learn how to define custom data visualizations in
  Enso][podcast-custom-visualizations].
- [Learn how to use Java libraries in Enso, to build a
  webserver][podcast-java-interop].
- [Learn how to use Javascript libraries in Enso, to build custom server-side
  website rendering][podcast-http-server].
- [Discover why Enso Compiler is so fast and how it was built to support a
  dual-representation language][podcast-compiler-internals].
- [Learn more about the vision behind Enso and about its planned
  future][podcast-future-of-enso].

<br/>![New Features](/docs/assets/tags/new_features.svg)

#### Visual Environment

- [Errors in workflows are now displayed in the graphical interface][1215].
  Previously, these errors were silently skipped, which was non-intuitive and
  hard to understand. Now, the IDE displays both dataflow errors and panics in a
  nice and descriptive fashion.
- [Added geographic map support for Tables (data frames).][1187] Tables that
  have `latitude`, `longitude`, and optionally `label` columns can now be shown
  as points on a map.
- [Added a shortcut for live reloading of visualization files.][1190] This
  drastically improves how quickly new visualizations can be tested during their
  development. This is _currently_ limited in that, after reloading
  visualization definitions, the currently visible visualizations must be
  switched to another and switched back to refresh their content. See the [video
  podcast about building custom visualizations][podcast-custom-visualizations]
  to learn more.
- [Added a visual indicator of the ongoing standard library compilation][1264].
  Currently, each time IDE is started, the backend needs to compile the standard
  library before it can provide IDE with type information and values. Because of
  that, not all functionalities are ready to work directly after starting the
  IDE. Now, there is a visible indication of the ongoing background process.
- [Added the ability to reposition visualisations.][1096] There is now an icon
  in the visualization action bar that allows dragging the visualization away
  from a node. Once the visualization has been moved, another icon appears that
  can pin the visualization back to the node.
- [There is now an API to show Version Control System (like Git) status for
  nodes][1160].

<br/>![Bug Fixes](/docs/assets/tags/bug_fixes.svg)

#### Visual Environment

- [You can now use the table visualization to display data frames][1181]. Please
  note, that large tables will get truncated to 2000 entries. This limitation
  will be lifted in future releases.
- [Performance improvements during visual workflow][1067]. Nodes added with the
  searcher will have their values automatically assigned to newly generated
  variables, which allows the Enso Engine to cache intermediate values and hence
  improve visualization performance.
- [Minor documentation rendering fixes][1098]. Fixed cases where text would be
  misinterpreted as a tag, added support for new tag types, added support for
  more common characters, properly renders overflowing text.
- [Improved handling of projects created with other IDE versions][1214]. The IDE
  is now better at dealing with incompatible metadata in files, which stores
  node visual position information, the history of chosen searcher suggestions,
  etc. This will allow IDE to correctly open projects that were created using a
  different IDE version and prevent unnecessary loss of metadata.
- Pressing and holding up and down arrow keys make the list view selection move
  continuously.
- The shortcuts to close the application and to toggle the developer tools at
  runtime now work on all supported platforms.
- [The loading progress indicator remains visible while IDE initializes][1237].
  Previously the loading progress indicator completed too quickly and stopped
  spinning before the IDE was ready. Now it stays active, giving a visual
  indication that the initialization is still in progress.
- [Fixed visual glitch where a node's text was displayed as white on a white
  background][1264]. Most notably this occurred with the output node of a
  function generated using the node collapse refactoring.
- Many visual glitches were fixed, including small "pixel-like" artifacts
  appearing on the screen.
- [Several parser improvements][1274]. The parser used in the IDE has been
  updated to the latest version. This resolves several issues with language
  constructs like `import`, lambdas, and parentheses, whereupon typing certain
  text the edit could be automatically reverted.
- [The auto-import functionality was improved][1279]. Libraries' `Main` modules
  are omitted in expressions inserted by the searcher. For example, the `point`
  method of `Geo` library will be displayed as `Geo.point` and will insert
  import `Geo` instead of `Geo.Main`.
- Cursors in text editors behave correctly now (they are not affected by scene
  pan and zoom). This was possible because of the new multi-camera management
  system implemented in EnsoGL.
- [Fixed method names highlighted in pink.][1408] There was a bug introduced
  after one of the latest Engine updates, that sent `Unresolved_symbol` types,
  which made all methods pink. This is fixed now.

#### EnsoGL (rendering engine)

- A new multi-camera management system, allowing the same shape systems to be
  rendered on different layers from different cameras. The implementation
  automatically caches the same shape system definitions per scene layer in
  order to minimize the amount of WebGL draw calls and hence improve
  performance.
- A new depth-ordering mechanism for symbols and shapes. It is now possible to
  define depth order dependencies between symbols, shapes, and shape systems.
- Various performance improvements, especially for the text rendering engine.
- Display objects handle visibility correctly now. Display objects are not
  visible by default and need to be attached to a visible parent to be shown on
  the screen.

#### Enso Compiler

If you're interested in the enhancements and fixes made to the Enso compiler,
you can find their release notes
[here](https://github.com/enso-org/enso/blob/develop/RELEASES.md#enso-026-2021-03-02).

[1067]: https://github.com/enso-org/ide/pull/1067
[1096]: https://github.com/enso-org/ide/pull/1096
[1098]: https://github.com/enso-org/ide/pull/1098
[1181]: https://github.com/enso-org/ide/pull/1181
[1215]: https://github.com/enso-org/ide/pull/1215
[1160]: https://github.com/enso-org/ide/pull/1160
[1190]: https://github.com/enso-org/ide/pull/1190
[1187]: https://github.com/enso-org/ide/pull/1187
[1068]: https://github.com/enso-org/ide/pull/1068
[1214]: https://github.com/enso-org/ide/pull/1214
[1237]: https://github.com/enso-org/ide/pull/1237
[1264]: https://github.com/enso-org/ide/pull/1264
[1274]: https://github.com/enso-org/ide/pull/1274
[1279]: https://github.com/enso-org/ide/pull/1279
[podcast-java-interop]:
  https://www.youtube.com/watch?v=bcpOEX1x06I&t=468s&ab_channel=Enso
[podcast-compiler-internals]:
  https://www.youtube.com/watch?v=BibjcUjdkO4&ab_channel=Enso
[podcast-custom-visualizations]:
  https://www.youtube.com/watch?v=wFkh5LgAZTs&t=5439s&ab_channel=Enso
[podcast-http-server]:
  https://www.youtube.com/watch?v=BYUAL4ksEgY&ab_channel=Enso
[podcast-future-of-enso]:
  https://www.youtube.com/watch?v=rF8DuJPOfTs&t=1863s&ab_channel=Enso
[1312]: https://github.com/enso-org/ide/pull/1312
[1408]: https://github.com/enso-org/ide/pull/1408

<br/>

# Enso 2.0.0-alpha.1 (2020-01-26)

This is the first release of Enso, a general-purpose programming language and
environment for interactive data processing. It is a tool that spans the entire
stack, going from high-level visualization and communication to the nitty-gritty
of backend services, all in a single language.

<br/>![Release Notes](/docs/assets/tags/release_notes.svg)

#### Anonymous Data Collection

Please note that this release collects anonymous usage data which will be used
to improve Enso and prepare it for a stable release. We will switch to opt-in
data collection in stable version releases. The usage data will not contain your
code (expressions above nodes), however, reported errors may contain brief
snippets of out of context code that specifically leads to the error, like "the
method 'foo' does not exist on Number". The following data will be collected:

- Session length.
- Graph editing events (node create, dele, position change, connect, disconnect,
  collapse, edit start, edit end). This will not include any information about
  node expressions used.
- Navigation events (camera movement, scope change).
- Visualization events (visualization open, close, switch). This will not
  include any information about the displayed data nor the rendered
  visualization itself.
- Project management events (project open, close, rename).
- Errors (IDE crashes, WASM panics, Project Manager errors, Language Server
  errors, Compiler errors).
- Performance statistics (minimum, maximum, average GUI refresh rate).<|MERGE_RESOLUTION|>--- conflicted
+++ resolved
@@ -99,12 +99,9 @@
 - [Added a new component: Slider][3852]. It allows adjusting a numeric value
   with the mouse. The precision of these adjustments can be increased or
   decreased.
-<<<<<<< HEAD
 - [Slider component functionality improvements][3885]. The slider component now
   supports multiple ways to handle out-of-range values. The slider's value can
   be edited as text, and a new vertical slider layout is available.
-=======
->>>>>>> 4ae2cb1e
 
 #### Enso Standard Library
 
