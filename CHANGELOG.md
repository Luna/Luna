--- conflicted
+++ resolved
@@ -640,12 +640,9 @@
   dialect yet.][9435]
 - [Make expand_to_rows, expand_column support Rows, Tables, Column data
   types][9533]
-<<<<<<< HEAD
+- [Data Link for `Enso_File`.][9525]
 - [Implemented `.to_integer`, `.to_float`, and `from` conversions for
   `Decimal`][9462]
-=======
-- [Data Link for `Enso_File`.][9525]
->>>>>>> 1377de60
 
 [debug-shortcuts]:
   https://github.com/enso-org/enso/blob/develop/app/gui/docs/product/shortcuts.md#debug
