--- conflicted
+++ resolved
@@ -103,12 +103,9 @@
 - [The component browser suggestions take into account entry aliases][5678]. The
   searcher input is now matched to entry aliases too. The alias match is used to
   filter and sort component browser entries.
-<<<<<<< HEAD
 - [The Component Browser icons are cached on texture][5779] improving its
   performance on slower machines.
-=======
 - [Fixed missing result preview when editing nodes.][5757]
->>>>>>> 941512e0
 
 #### EnsoGL (rendering engine)
 
@@ -506,11 +503,8 @@
 [5699]: https://github.com/enso-org/enso/pull/5699
 [5719]: https://github.com/enso-org/enso/pull/5719
 [5721]: https://github.com/enso-org/enso/pull/5721
-<<<<<<< HEAD
 [5779]: https://github.com/enso-org/enso/pull/5779
-=======
 [5757]: https://github.com/enso-org/enso/pull/5757
->>>>>>> 941512e0
 
 #### Enso Compiler
 
