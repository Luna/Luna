# Next Next Release

#### Enso IDE

- [ENSO_IDE_MAPBOX_API_TOKEN environment variable should be provided to enable
  GeoMap visualization][11889].
- [Round ‘Add component’ button under the component menu replaced by a small
  button protruding from the output port.][11836].

[11889]: https://github.com/enso-org/enso/pull/11889
[11836]: https://github.com/enso-org/enso/pull/11836

#### Enso Language & Runtime

- [Promote broken values instead of ignoring them][11777].
- [Intersection types & type checks][11600]
- A constructor or type definition with a single inline argument definition was
  previously allowed to use spaces in the argument definition without
  parentheses. [This is now a syntax error.][11856]
<<<<<<< HEAD
- [Native libraries of projects can be added to `polyglot/lib` directory][11874]
=======
- Symetric, transitive and reflexive [equality for intersection types][11897]
>>>>>>> 0c41e8d8

[11777]: https://github.com/enso-org/enso/pull/11777
[11600]: https://github.com/enso-org/enso/pull/11600
[11856]: https://github.com/enso-org/enso/pull/11856
<<<<<<< HEAD
[11874]: https://github.com/enso-org/enso/pull/11874
=======
[11897]: https://github.com/enso-org/enso/pull/11897
>>>>>>> 0c41e8d8

# Next Release

#### Enso IDE

- [Rows and Columns may be now removed in Table Input Widget][11151]. The option
  is available in right-click context menu.
- [Rows and Columns may be now reordered by dragging in Table Input
  Widget][11271]
- [Copying and pasting in Table Editor Widget now works properly][11332]
- [Fix invisible selection in Table Input Widget][11358]
- [Enable cloud file browser in local projects][11383]
- [Changed the way of adding new column in Table Input Widget][11388]. The
  "virtual column" is replaced with an explicit (+) button.
- [New dropdown-based component menu][11398].
- [Methods defined on Standard.Base.Any type are now visible on all
  components][11451].
- [Undo/redo buttons in the top bar][11433].
- [Size of Table Input Widget is preserved and restored after project
  re-opening][11435]
- [Added application version to the title bar.][11446]
- [Added "open grouped components" action to the context menu.][11447]
- [Table Input Widget has now a limit of 256 cells.][11448]
- [Added an error message screen displayed when viewing a deleted
  component.][11452]
- [New documentation editor provides improved Markdown editing experience, and
  paves the way for new documentation features.][11469]
- [You can now add images to documentation panel][11547] by pasting them from
  clipboard or by drag'n'dropping image files.
- ["Write" button in component menu allows to evaluate it separately from the
  rest of the workflow][11523].
- [The documentation editor can now display tables][11564]
- [The documentation editor supports the Markdown URL syntax, and uses it to
  render pasted URLs as links][11597]
- [Table Input Widget is now matched for Table.input method instead of
  Table.new. Values must be string literals, and their content is parsed to the
  suitable type][11612].
- [Added dedicated function signature viewer and editor in the right-side
  panel][11655].
- [Visualizations on components are slightly transparent when not
  focused][11582].
- [New design for vector-editing widget][11620]
- [The component menu can be opened by right-click; supports operations on
  multiple components; has a 'Copy Component' button][11690]
- [New design for vector-editing widget][11620].
- [Default values on widgets are displayed in italic][11666].
- [Fixed bug causing Table Visualization to show wrong data][11684].
- [Pasting tabular data now creates Table.input expressions][11695].
- [No halo is displayed around components when hovering][11715].
- [The hover area of the component output port extended twice its size][11715].
- [The documentation editor and comment documentation support opening links with
  a key pressed, or via a popup when editing][11753].
- [Fixed a rare bug where the component position wasn't persisted after closing
  project][11761]
- [In the table visualization and table widget, the table context menu can now
  be opened on OS X][11755].
- [Fix some UI elements drawing on top of visualization toolbar dropdown
  menus][11768].
- [Edges are now colored based on their source component.][11810]
- [Highlight missing required arguments][11803].
- [Arrows in some drop-down buttons are now clearly visible][11800]

[11151]: https://github.com/enso-org/enso/pull/11151
[11271]: https://github.com/enso-org/enso/pull/11271
[11332]: https://github.com/enso-org/enso/pull/11332
[11358]: https://github.com/enso-org/enso/pull/11358
[11383]: https://github.com/enso-org/enso/pull/11383
[11388]: https://github.com/enso-org/enso/pull/11388
[11398]: https://github.com/enso-org/enso/pull/11398
[11451]: https://github.com/enso-org/enso/pull/11451
[11433]: https://github.com/enso-org/enso/pull/11433
[11435]: https://github.com/enso-org/enso/pull/11435
[11446]: https://github.com/enso-org/enso/pull/11446
[11447]: https://github.com/enso-org/enso/pull/11447
[11448]: https://github.com/enso-org/enso/pull/11448
[11452]: https://github.com/enso-org/enso/pull/11452
[11469]: https://github.com/enso-org/enso/pull/11469
[11547]: https://github.com/enso-org/enso/pull/11547
[11523]: https://github.com/enso-org/enso/pull/11523
[11564]: https://github.com/enso-org/enso/pull/11564
[11582]: https://github.com/enso-org/enso/pull/11582
[11597]: https://github.com/enso-org/enso/pull/11597
[11612]: https://github.com/enso-org/enso/pull/11612
[11655]: https://github.com/enso-org/enso/pull/11655
[11582]: https://github.com/enso-org/enso/pull/11582
[11620]: https://github.com/enso-org/enso/pull/11620
[11666]: https://github.com/enso-org/enso/pull/11666
[11690]: https://github.com/enso-org/enso/pull/11690
[11684]: https://github.com/enso-org/enso/pull/11684
[11695]: https://github.com/enso-org/enso/pull/11695
[11715]: https://github.com/enso-org/enso/pull/11715
[11753]: https://github.com/enso-org/enso/pull/11753
[11761]: https://github.com/enso-org/enso/pull/11761
[11768]: https://github.com/enso-org/enso/pull/11768
[11810]: https://github.com/enso-org/enso/pull/11810
[11803]: https://github.com/enso-org/enso/pull/11803
[11800]: https://github.com/enso-org/enso/pull/11800

#### Enso Standard Library

- [The `enso://~` path now resolves to user's home directory in the
  cloud.][11235]
- [The user may set description and labels of an Enso Cloud asset
  programmatically.][11255]
- [DB_Table may be saved as a Data Link.][11371]
- [Support for dates before 1900 in Excel and signed AWS requests.][11373]
- [Added `Data.read_many` that allows to read a list of files in a single
  operation.][11490]
- [Added `Table.input` allowing creation of typed tables from vectors of data,
  including auto parsing text columns.][11562]
- [Enhance Managed_Resource to allow implementation of in-memory caches][11577]
- [Added `add_group_number` to the in-memory database.[11818]
- [The reload button clears the HTTP cache.][11673]
- [SQL Server Support for Aggregate][11811]

[11235]: https://github.com/enso-org/enso/pull/11235
[11255]: https://github.com/enso-org/enso/pull/11255
[11371]: https://github.com/enso-org/enso/pull/11371
[11373]: https://github.com/enso-org/enso/pull/11373
[11490]: https://github.com/enso-org/enso/pull/11490
[11562]: https://github.com/enso-org/enso/pull/11562
[11577]: https://github.com/enso-org/enso/pull/11577
[11818]: https://github.com/enso-org/enso/pull/11818
[11673]: https://github.com/enso-org/enso/pull/11673
[11811]: https://github.com/enso-org/enso/pull/11811

#### Enso Language & Runtime

- [Arguments in constructor definitions may now be on their own lines][11374]
- [The `:` type operator can now be chained][11671].

[11374]: https://github.com/enso-org/enso/pull/11374
[11671]: https://github.com/enso-org/enso/pull/11671

# Enso 2024.4

#### Enso IDE

- [Table Editor Widget][10774] displayed in `Table.new` component.
- [New design of Component Browser][10814] - the component list is under the
  input and shown only in the initial "component browsing" mode - in this mode
  the entire input is a filtering pattern (it is not interpreted as parts of
  code). After picking any suggestion with Tab or new button the mode is
  switched to "code editing", where visualization preview is displayed instead.
  Also the component browser help is now displayed in the right-side dock panel.
- [Drilldown for XML][10824]
- [Fixed issue where switching edited widget with <kbd>tab</kbd> key did not
  updated actual code][10857]
- [Added fullscreen modes to documentation editor and code editor][10876]
- [Fixed issue with node name assignment when uploading multiple files.][10979]
- [Cloud file browser inserts `enso:` paths][11001]
- [Fixed issue where drag'n'dropped files were not uploaded in cloud
  projects.][11014]
- [Fixed files associations not properly registered on Windows][11030]
- [Input components corresponding to function arguments are now
  displayed.][11165]
- [Fixed "rename project" button being broken after not changing project
  name][11103]
- [Numbers starting with dot (`.5`) are accepted in Numeric Widget][11108]
- [Add support for interacting with graph editor using touch devices.][11056]

[10774]: https://github.com/enso-org/enso/pull/10774
[10814]: https://github.com/enso-org/enso/pull/10814
[10824]: https://github.com/enso-org/enso/pull/10824
[10857]: https://github.com/enso-org/enso/pull/10857
[10876]: https://github.com/enso-org/enso/pull/10876
[10979]: https://github.com/enso-org/enso/pull/10979
[11001]: https://github.com/enso-org/enso/pull/11001
[11014]: https://github.com/enso-org/enso/pull/11014
[11030]: https://github.com/enso-org/enso/pull/11030
[11165]: https://github.com/enso-org/enso/pull/11165
[11103]: https://github.com/enso-org/enso/pull/11103
[11108]: https://github.com/enso-org/enso/pull/11108
[11056]: https://github.com/enso-org/enso/pull/11056

#### Enso Standard Library

- [Implemented in-memory and database mixed `Decimal` column
  comparisons.][10614]
- [Relative paths are now resolved relative to the project location, also in the
  Cloud.][10660]
- [Added Newline option to Text_Cleanse/Text_Replace.][10761]
- [Support for reading from Tableau Hyper files.][10733]
- [Mixed Decimal/Float arithmetic now throws an error; mixed comparisons now
  attach warnings.][10725]
- [Support for creating Atoms in expressions.][10820]
- [IO.print without new line][10858]
- [Add `Text.to_decimal`.][10874]
- [Added `floor`, `ceil`, `trunc` to the in-memory `Decimal` column.][10887]
- [Added vectorized .round to the in-memory `Decimal` column.][10912]
- [`select_into_database_table` no longer defaults the primary key to the first
  column.][11120]
- [Extend the range of `floor`, `ceil`, `trunc` to values outside the `Long`
  range.][11135]
- [Added `format` parameter to `Decimal.parse`.][11205]
- [Added `format` parameter to `Float.parse`.][11229]
- [Implemented a cache for HTTP data requests, as well as a per-file response
  size limit.][11342]
- [Overhauled Google Analytics APIs.][11484]

[10614]: https://github.com/enso-org/enso/pull/10614
[10660]: https://github.com/enso-org/enso/pull/10660
[10761]: https://github.com/enso-org/enso/pull/10761
[10733]: https://github.com/enso-org/enso/pull/10733
[10725]: https://github.com/enso-org/enso/pull/10725
[10820]: https://github.com/enso-org/enso/pull/10820
[10858]: https://github.com/enso-org/enso/pull/10858
[10874]: https://github.com/enso-org/enso/pull/10874
[10887]: https://github.com/enso-org/enso/pull/10887
[10912]: https://github.com/enso-org/enso/pull/10912
[11120]: https://github.com/enso-org/enso/pull/11120
[11135]: https://github.com/enso-org/enso/pull/11135
[11205]: https://github.com/enso-org/enso/pull/11205
[11229]: https://github.com/enso-org/enso/pull/11229
[11342]: https://github.com/enso-org/enso/pull/11342
[11484]: https://github.com/enso-org/enso/pull/11484

#### Enso Language & Runtime

- [Print out warnings associated with local variables][10842]

[10842]: https://github.com/enso-org/enso/pull/10842

# Enso 2024.3

#### Enso Language & Runtime

- [Enforce conversion method return type][10468]
- [Renaming launcher executable to ensoup][10535]
- [Space-precedence does not apply to value-level operators][10597]
- [Must specify `--repl` to enable debug server][10709]
- [Improved parser error reporting and performance][10734]

[10468]: https://github.com/enso-org/enso/pull/10468
[10535]: https://github.com/enso-org/enso/pull/10535
[10597]: https://github.com/enso-org/enso/pull/10597
[10709]: https://github.com/enso-org/enso/pull/10709
[10734]: https://github.com/enso-org/enso/pull/10734

#### Enso IDE

- ["Add node" button is not obscured by output port][10433]
- [Numeric Widget does not accept non-numeric input][10457]. This is to prevent
  node being completely altered by accidental code put to the widget.
- [Redesigned "record control" panel][10509]. Now it contains more intuitive
  "refresh" and "write all" buttons.
- [Warning messages do not obscure visualization buttons][10546].
- [Output component in collapsed function changed][10577]. It cannot be deleted
  anymore, except by directily editing the code.
- [Improved handling of spacing around rounded node widgets][10599], added
  support for widgets of arbitrary sizes.
- [Multiselect drop-down widget visuals are improved][10607].
- [Text displayed in monospace and whitespace rendered as symbols][10563].

[10433]: https://github.com/enso-org/enso/pull/10443
[10457]: https://github.com/enso-org/enso/pull/10457
[10509]: https://github.com/enso-org/enso/pull/10509
[10546]: https://github.com/enso-org/enso/pull/10546
[10577]: https://github.com/enso-org/enso/pull/10577
[10599]: https://github.com/enso-org/enso/pull/10599
[10607]: https://github.com/enso-org/enso/pull/10607
[10563]: https://github.com/enso-org/enso/pull/10563

#### Enso Standard Library

- [Renamed `Data.list_directory` to `Data.list`. Removed list support from read
  methods.][10434]
- [Renamed `Location.Start` to `Location.Left` and `Location.End` to
  `Location.Right`.][10445]
- [Renamed `Postgres_Details.Postgres` to `Postgres.Server`.][10466]
- [Remove `First` and `Last` from namespace, use auto-scoped.][10467]
- [Rename `Map` to `Dictionary` and `Set` to `Hashset`.][10474]
- [Compare two objects with `Ordering.compare` and define comparator with
  `Comparable.new`][10468]
- [Added `dec` construction function for creating `Decimal`s.][10517]
- [Added initial read support for SQLServer][10324]
- [Upgraded SQLite to version 3.46.1.][10911]

[10434]: https://github.com/enso-org/enso/pull/10434
[10445]: https://github.com/enso-org/enso/pull/10445
[10466]: https://github.com/enso-org/enso/pull/10466
[10467]: https://github.com/enso-org/enso/pull/10467
[10474]: https://github.com/enso-org/enso/pull/10474
[10517]: https://github.com/enso-org/enso/pull/10517
[10324]: https://github.com/enso-org/enso/pull/10324
[10911]: https://github.com/enso-org/enso/pull/10911

# Enso 2024.2

#### Enso IDE

- [Arrows navigation][10179] selected nodes may be moved around, or entire scene
  if no node is selected.
- [Added a limit for dropdown width][10198], implemented ellipsis and scrolling
  for long labels when hovered.
- [Copy-pasting multiple nodes][10194].
- The documentation editor has [formatting toolbars][10064].
- The documentation editor supports [rendering images][10205].
- [Project may be renamed in Project View][10243]
- [Fixed a bug where drop-down were not displayed for some arguments][10297].
  For example, `locale` parameter of `Equal_Ignore_Case` kind in join component.
- [Node previews][10310]: Node may be previewed by hovering output port while
  pressing <kbd>Ctrl</kbd> key (<kbd>Cmd</kbd> on macOS).
- [Google Sheets clipboard support][10327]: Create a Table component when cells
  are pasted from Google Sheets.
- [Fixed issue with two arrows being visible at once in drop-down
  widget.][10337]
- [Fixed issue where picking "<Numeric literal>" variant in some ports
  disallowed changing it again.][10337]
- [Added click through on table and vector visualisation][10340] clicking on
  index column will select row or value in seperate node
- [Copied table-viz range pastes as Table component][10352]
- [Added support for links in documentation panels][10353].
- [Added support for opening documentation in an external browser][10396].
- Added a [cloud file browser][10513].

[10064]: https://github.com/enso-org/enso/pull/10064
[10179]: https://github.com/enso-org/enso/pull/10179
[10194]: https://github.com/enso-org/enso/pull/10194
[10198]: https://github.com/enso-org/enso/pull/10198
[10205]: https://github.com/enso-org/enso/pull/10205
[10243]: https://github.com/enso-org/enso/pull/10243
[10297]: https://github.com/enso-org/enso/pull/10297
[10310]: https://github.com/enso-org/enso/pull/10310
[10327]: https://github.com/enso-org/enso/pull/10327
[10337]: https://github.com/enso-org/enso/pull/10337
[10340]: https://github.com/enso-org/enso/pull/10340
[10352]: https://github.com/enso-org/enso/pull/10352
[10353]: https://github.com/enso-org/enso/pull/10353
[10396]: https://github.com/enso-org/enso/pull/10396
[10513]: https://github.com/enso-org/enso/pull/10513

#### Enso Language & Runtime

- Support for [explicit --jvm option][10374] when launching `enso` CLI

[10374]: https://github.com/enso-org/enso/pull/10374

#### Enso Standard Library

- [Added Statistic.Product][10122]
- [Added Encoding.Default that tries to detect UTF-8 or UTF-16 encoding based on
  BOM][10130]
- [Added `Decimal` column to the in-memory database, with some arithmetic
  operations.][9950]
- [Implemented `.cast` to and from `Decimal` columns for the in-memory
  database.][10206]
- [Implemented fallback to Windows-1252 encoding for `Encoding.Default`.][10190]
- [Added Table.duplicates component][10323]
- [Renamed `Table.order_by` to `Table.sort`][10372]
- [Implemented `Decimal` support for Postgres backend.][10216]

[debug-shortcuts]:

[9950]: https://github.com/enso-org/enso/pull/9950
[10122]: https://github.com/enso-org/enso/pull/10122
[10130]: https://github.com/enso-org/enso/pull/10130
[10206]: https://github.com/enso-org/enso/pull/10206
[10190]: https://github.com/enso-org/enso/pull/10190
[10323]: https://github.com/enso-org/enso/pull/10323
[10372]: https://github.com/enso-org/enso/pull/10372
[10216]: https://github.com/enso-org/enso/pull/10216

<br/>![Release Notes](/docs/assets/tags/release_notes.svg)

#### Anonymous Data Collection

Please note that this release collects anonymous usage data which will be used
to improve Enso and prepare it for a stable release. We will switch to opt-in
data collection in stable version releases. The usage data will not contain your
code (expressions above nodes), however, reported errors may contain brief
snippets of out of context code that specifically leads to the error, like "the
method 'foo' does not exist on Number". The following data will be collected:

- Session length.
- Project management events (project open, close, rename).
- Errors (IDE crashes, Project Manager errors, Language Server errors, Compiler
  errors).<|MERGE_RESOLUTION|>--- conflicted
+++ resolved
@@ -17,20 +17,14 @@
 - A constructor or type definition with a single inline argument definition was
   previously allowed to use spaces in the argument definition without
   parentheses. [This is now a syntax error.][11856]
-<<<<<<< HEAD
 - [Native libraries of projects can be added to `polyglot/lib` directory][11874]
-=======
 - Symetric, transitive and reflexive [equality for intersection types][11897]
->>>>>>> 0c41e8d8
 
 [11777]: https://github.com/enso-org/enso/pull/11777
 [11600]: https://github.com/enso-org/enso/pull/11600
 [11856]: https://github.com/enso-org/enso/pull/11856
-<<<<<<< HEAD
 [11874]: https://github.com/enso-org/enso/pull/11874
-=======
 [11897]: https://github.com/enso-org/enso/pull/11897
->>>>>>> 0c41e8d8
 
 # Next Release
 
