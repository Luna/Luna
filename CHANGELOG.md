# Next Release

#### Visual Environment

- [Camera is panned to newly created nodes.][3552]
- [Long names on the Node Searcher's list are truncated.][3373] The part of the
  name that doesn't fit in the Searcher's window is replaced with an ellipsis
  character ("…").
- [Magnet Alignment algorithm is used while placing new nodes][3366]. When we
  find an available free space for a new node, the node gets aligned with the
  surrounding nodes horizontally and vertically. This helps to preserve a nice
  grid-like layout for all the nodes.
- [Nodes created via the <kbd>TAB</kbd> key or by clicking the (+) button on the
  screen are now placed below all the selected nodes when more than one node is
  selected.][3361] (Previously, they were placed below the first node that was
  selected.) This makes it easier to achieve a compact, vertical layout of the
  graph.
- [Nodes created near existing nodes via the <kbd>TAB</kbd> key or by dropping a
  connection are now repositioned and aligned to existing nodes.][3301] This is
  to make the resulting graph prettier and avoid overlapping. In such cases,
  created nodes will be placed below an existing node or on the bottom-left
  diagonal if there is no space underneath.
- [Nodes can be added to the graph by double-clicking the output ports of
  existing nodes (or by clicking them with the right mouse button).][3346]
- [Node Searcher preserves its zoom factor.][3327] The visible size of the node
  searcher and edited node is now fixed. It simplifies node editing on
  non-standard zoom levels.
- [Nodes can be added to the graph by clicking (+) button on the screen][3278].
  The button is in the bottom-left corner. Node is added at the center or pushed
  down if the center is already occupied by nodes.
- [Maximum zoom factor is limited to 1.0x if IDE is not in Debug Mode.][3273]
- [Debug Mode for Graph Editor can be activated/deactivated using a
  shortcut.][3264] It allows access to a set of restricted features. See
  [debug-shortcuts].
- [New nodes can be created by dragging and dropping a connection on the
  scene.][3231]
- [Node connections can be dropped by pressing the Esc key while dragging
  them.][3231]
- [Added support of source maps for JS-based visualizations.][3208]
- [Fixed the alignment of newly created nodes to existing nodes with
  visualizations enabled.][3361] When applicable, new nodes are now placed below
  visualizations. (Previously, they were placed to the left of the
  visualizations.)
- [Fixed histograms coloring and added a color legend.][3153]
- [Lazy visualization for scatter plot.][3655]
- [Fixed broken node whose expression contains non-ASCII characters.][3166]
- [Fixed developer console warnings about views being created but not
  registered.][3181]
- [Fixed developer console errors related to Language Server (mentioning code
  3003 and "Invalid version"), occurring during project opening and after new
  node cration.][3186]
- [Fixed developer console error about failing to decode a notification
  "executionContext/visualisationEvaluationFailed"][3193]
- [New Version of the Node Searcher - the Component Browser][3530] The available
  methods, atoms and functions are presented in nice, categorized view. The most
  popular tools are available at hand. The panel is unstable, and can be
  disabled with the `--enable-new-component-browser=false` flag.
- [Fixed error handling during startup.][3648] This prevents entering IDE into a
  "zombie" state, where processes were started but not visible to user. They
  could cause issues with starting further IDE instances.
- [New nodes are created in the project source when the searcher is opened and a
  new node is created.][3645]
- [Proper Polyglot Vector and Array Support][3667]
- [IDE uses new visualization API.][3661]
- [Visualization of long textual values improved][3665]
- [Selecting a suggestion from the searcher or component browser now updates the
  visualisation of the edited node to preview the results of applying the
  suggestion.][3691]
- [Remove here keyword from IDE.][3749]
- [Shortcut changes:][3823] Pressing `Enter` when no node is edited opens
  Component Browser. Entering node shortcut changed to `cmd` + `Enter`.
- [Added support for scrolling by pressing and holding a mouse button on a
  scrollbar.][3824]
- [Added scroll bounce animation][3836] which activates when scrolling past the
  end of scrollable content.
- [Added project snapshot saving on shortcut][3923]
- [The color of the displayed project name indicates whether the project's
  current state is saved in a snapshot.][3950] The project name is darker when
  the project is changed from the last saved snapshot and lighter when the
  snapshot matches the current project state.
- [Added shortcut to interrupt the program][3967]

#### EnsoGL (rendering engine)

- [You can change font and set letters bold in the <code>text::Area</code>
  component][3385]. Use the <code>set_font</code> and
  <code>set_bold_bytes</code> respectively.
- [Fixed a text rendering issue in nested sublayer][3486].
- [Added a new component: Grid View.][3588] It's parametrized by Entry object,
  display them arranged in a Grid. It does not instantiate all entries, only
  those visible, and re-use created entries during scrolling thus achieving
  great performance. There are variants of grid view with selection and
  highlight, scrollbars, and both.
- [Massive improvements of text rendering performance][3776]. Different text
  instances are now reusing the shape shaders and the same sprite system under
  the hood. This drastically reduces the amount of required draw calls for
  scenes with a lot of text.
- [Text rendering quality improvements][3855]. Glyphs are now hinted in a better
  way. Also, additional fine-tuning is performed per font and per host operating
  system.
- [Display objects can now emit and receive events in the same style as
  JavaScript DOM events][3863]. The events system implements very similar
  behavior to the one described here:
  https://javascript.info/bubbling-and-capturing.
- [Added a new component: Slider][3852]. It allows adjusting a numeric value
  with the mouse. The precision of these adjustments can be increased or
  decreased.
- [Slider component functionality improvements][3885]. The slider component now
  supports multiple ways to handle out-of-range values. The slider's value can
  be edited as text, and a new vertical slider layout is available.
- [Added ProjectsGrid view for Cloud Dashboard][3857]. It provides the first
  steps towards migrating the Cloud Dashboard from the existing React (web-only)
  implementation towards a shared structure that can be used in both the Desktop
  and Web versions of the IDE.
<<<<<<< HEAD
- [Added Project State Icon/Spinner for Cloud Dashboard][3962]. Adds an interactive icon/spinner
  that displays the current state (i.e. running, not running) of a project in the
  Cloud Dashboard, and is used to start/stop projects.
=======
- [Added a new component: Dropdown][3985]. A list of selectable labeled entries,
  suitable for single and multi-select scenarios.
>>>>>>> 3980c48d

[3857]: https://github.com/enso-org/enso/pull/3857
[3985]: https://github.com/enso-org/enso/pull/3985

#### Enso Standard Library

- [Implemented `Vector.distinct` allowing to remove duplicate elements from a
  Vector][3224]
- [Implemented `Duration.time_execution` allowing timing of the execution of an
  expression within the UI][3229]
- [Improved performance of `Vector.filter` and `Vector.each`; implemented
  `Vector.filter_with_index`. Made `Vector.at` accept negative indices and
  ensured it fails with a dataflow error on out of bounds access instead of an
  internal Java exception.][3232]
- [Implemented the `Table.select_columns` operation.][3230]
- [Implemented the `Table.remove_columns` and `Table.reorder_columns`
  operations.][3240]
- [Implemented the `Table.sort_columns` operation.][3250]
- [Fixed `Vector.sort` to handle tail-recursive comparators][3256]
- [Implemented `Range.find`, `Table.rename_columns` and
  `Table.use_first_row_as_names` operations][3249]
- [Implemented `Text.at` and `Text.is_digit` methods][3269]
- [Implemented `Runtime.get_stack_trace` together with some utilities to process
  stack traces and code locations][3271]
- [Implemented `Vector.flatten`][3259]
- [Significant performance improvement in `Natural_Order` and new `Faker`
  methods added to `Standard.Test`][3276]
- [Implemented `Integer.parse`][3283]
- [Made `Text.compare_to` correctly handle Unicode normalization][3282]
- [Extend `Text.contains` API to support regex and case insensitive
  search.][3285]
- [Implemented new `Text.take` and `Text.drop` functions, replacing existing
  functions][3287]
- [Implemented new `Text.starts_with` and `Text.ends_with` functions, replacing
  existing functions][3292]
- [Implemented `Text.to_case`, replacing `Text.to_lower_case` and
  `Text.to_upper_case`][3302]
- [Implemented initial `Table.group_by` function on Standard.Table][3305]
- [Implemented `Text.pad` and `Text.trim`][3309]
- [Updated `Text.repeat` and added `*` operator shorthand][3310]
- [General improved Vector performance and new `Vector.each_with_index`,
  `Vector.fold_with_index` and `Vector.take` methods.][3236]
- [Implemented new `Text.insert` method][3311]
- [Implemented `Bool.compare_to` method][3317]
- [Implemented `Map.first`, `Map.last` functions. Expanded `Table.group_by` to
  also compute mode, percentile, minimum, maximum.][3318]
- [Implemented `Text.location_of` and `Text.location_of_all` methods.][3324]
- [Replaced `Table.group_by` with `Table.aggregate`][3339]
- [Implemented `Panic.catch` and helper functions for handling errors. Added a
  type parameter to `Panic.recover` to recover specific types of errors.][3344]
- [Added warning handling to `Table.aggregate`][3349]
- [Improved performance of `Table.aggregate` and full warnings
  implementation][3364]
- [Implemented `Text.reverse`][3377]
- [Implemented support for most Table aggregations in the Database
  backend.][3383]
- [Update `Text.replace` to new API.][3393]
- [Add encoding support to `Text.bytes` and `Text.from_bytes`. Renamed and added
  encoding to `File.read_text`. New `File.read` API.][3390]
- [Improved the `Range` type. Added a `down_to` counterpart to `up_to` and
  `with_step` allowing to change the range step.][3408]
- [Aligned `Text.split` API with other methods and added `Text.lines`.][3415]
- [Implemented a basic reader for the `Delimited` file format.][3424]
- [Implemented a reader for the `Excel` file format.][3425]
- [Added custom encoding support to the `Delimited` file format reader.][3430]
- [Implemented `compute` method on `Vector` for statistics calculations.][3442]
- [Promote get and put to be methods of Ref type rather than of Ref
  module][3457]
- [Implemented `Table.parse_values`, parsing text columns according to a
  specified type.][3455]
- [Promote with, take, finalize to be methods of Managed_Resource
  instance][3460]
- [Implemented automatic type detection for `Table.parse_values`.][3462]
- [Integrated value parsing with the `Delimited` file reader.][3463]
- [Implemented the `Infer` setting for headers in the `Delimited` file format
  and made it the default.][3472]
- [Implemented a `Table.from Text` conversion allowing to parse strings
  representing `Delimited` files without storing them on the filesystem.][3478]
- [Added rank data, correlation and covariance statistics for `Vector`][3484]
- [Implemented `Table.order_by` for the SQLite backend.][3502]
- [Implemented `Table.order_by` for the PostgreSQL backend.][3514]
- [Implemented `Table.order_by` for the in-memory table.][3515]
- [Renamed `File_Format.Text` to `Plain_Text`, updated `File_Format.Delimited`
  API and added builders for customizing less common settings.][3516]
- [Allow control of sort direction in `First` and `Last` aggregations.][3517]
- [Implemented `Text.write`, replacing `File.write_text`.][3518]
- [Removed obsolete `select`, `group`, `sort` and releated types from tables.]
  [3519]
- [Removed obsolete `from_xls` and `from_xlsx` functions. Added support for
  reading column names from first row in `File_Format.Excel`][3523]
- [Added `File_Format.Delimited` support to `Table.write` for new files.][3528]
- [Adjusted `Database.connect` API to new design.][3542]
- [Added `File_Format.Excel` support to `Table.write` for new files.][3551]
- [identity,const,flip,curry,uncurry functions][3554]
- [Added append support for `File_Format.Excel`.][3558]
- [Added support for custom encodings in `File_Format.Delimited` writing.][3564]
- [Allow filtering caught error type in `Error.catch`.][3574]
- [Implemented `Append` mode for `File_Format.Delimited`.][3573]
- [Added `Vector.write_bytes` function and removed old `File.write_bytes`][3583]
- [Added `line_endings` and `comment_character` options to
  `File_Format.Delimited`.][3581]
- [Fixed the case of various type names and library paths][3590]
- [Added support for parsing `.pgpass` file and `PG*` environment variables for
  the Postgres connection][3593]
- [Added `Regression` to the `Standard.Base` library and removed legacy `Model`
  type from `Standard.Table`.][3601]
- [Created `Index_Sub_Range` type and updated `Text.take` and
  `Text.drop`.][3617]
- [Added `Vector.from_polyglot_array` to make `Vector`s backed by polyglot
  Arrays][3628]
- [Updated `Vector.take` and `Vector.drop` and removed their obsolete
  counterparts.][3629]
- [Short-hand syntax for `order_by` added.][3643]
- [Expanded `Table.at` to support index access and added `Table.column_count`
  method.][3644]
- [Removed `Array.set_at`.][3634]
- [Added various date part functions to `Date` and `Date_Time`.][3669]
- [Implemented `Table.take` and `Table.drop` for the in-memory backend.][3647]
- [Implemented specialized storage for the in-memory Table.][3673]
- [Implemented `Table.distinct` for the in-memory backend.][3684]
- [Added `databases`, `schemas`, `tables` support to database Connection.][3632]
- [Implemented `start_of` and `end_of` methods for date/time types allowing to
  find start and end of a period of time containing the provided time.][3695]
- [Implemented `type_of` and `is_of_type` methods for getting the type of a
  value and comparing types, respectively.][3722]
- [Implemented `work_days_until` for counting work dys between dates and
  `add_work_days` which allows to shift a date by a number of work days.][3726]
- [Added `query` and `read` functions to Database connections.][3727]
- [Added `Date_Period.Week` to `start_of` and `end_of` methods.][3733]
- [Replaced `Table.where` with a new API relying on `Table.filter`.][3750]
- [Added `Filter_Condition` to `Vector`, `Range` and `List`.][3770]
- [Extended `Filter_Condition` with `Is_Empty`, `Not_Empty`, `Like` and
  `Not_Like`.][3775]
- [Reimplemented `Duration` as a built-in type.][3759]
- [Implemented `Table.replace_text` for in-memory table.][3793]
- [Extended `Filter_Condition` with `Is_In` and `Not_In`.][3790]
- [Replaced `Table.drop_missing_rows` with `filter_blank_rows` with an updated
  API.][3805]
- [Replaced `Table.drop_missing_columns` with
  `Table.remove_columns Column_Selector.Blank_Columns` by adding the new column
  selector variant.][3812]
- [Implemented `Table.rows` giving access to a vector of rows.][3827]
- [Define Enso epoch start as 15th October 1582][3804]
- [Implemented `Period` type][3818]
- [Implemented new functions on Column and added expression syntax support to
  create derived Columns.][3782]
- [Added support for milli and micro seconds, new short form for rename_columns
  and fixed issue with compare_to versus Nothing][3874]
- [Aligned `Text.match`/`Text.locate` API][3841]
- [Added `transpose` and `cross_tab` to the In-Memory Table.][3919]
- [Improvements to JSON, Pair, Statistics and other minor tweaks.][3964]
- [Overhauled the JSON support (now based of JavaScript), `Data.fetch` and other
  minor tweaks][3987]
- [Enable Date, Time and DateTime to be read and written to Excel.][3997]

[debug-shortcuts]:
  https://github.com/enso-org/enso/blob/develop/app/gui/docs/product/shortcuts.md#debug
[3153]: https://github.com/enso-org/enso/pull/3153
[3655]: https://github.com/enso-org/enso/pull/3655
[3166]: https://github.com/enso-org/enso/pull/3166
[3181]: https://github.com/enso-org/enso/pull/3181
[3186]: https://github.com/enso-org/enso/pull/3186
[3193]: https://github.com/enso-org/enso/pull/3193
[3208]: https://github.com/enso-org/enso/pull/3208
[3224]: https://github.com/enso-org/enso/pull/3224
[3229]: https://github.com/enso-org/enso/pull/3229
[3231]: https://github.com/enso-org/enso/pull/3231
[3232]: https://github.com/enso-org/enso/pull/3232
[3230]: https://github.com/enso-org/enso/pull/3230
[3240]: https://github.com/enso-org/enso/pull/3240
[3250]: https://github.com/enso-org/enso/pull/3250
[3256]: https://github.com/enso-org/enso/pull/3256
[3249]: https://github.com/enso-org/enso/pull/3249
[3264]: https://github.com/enso-org/enso/pull/3264
[3269]: https://github.com/enso-org/enso/pull/3269
[3271]: https://github.com/enso-org/enso/pull/3271
[3259]: https://github.com/enso-org/enso/pull/3259
[3273]: https://github.com/enso-org/enso/pull/3273
[3276]: https://github.com/enso-org/enso/pull/3276
[3278]: https://github.com/enso-org/enso/pull/3278
[3283]: https://github.com/enso-org/enso/pull/3283
[3282]: https://github.com/enso-org/enso/pull/3282
[3285]: https://github.com/enso-org/enso/pull/3285
[3287]: https://github.com/enso-org/enso/pull/3287
[3292]: https://github.com/enso-org/enso/pull/3292
[3301]: https://github.com/enso-org/enso/pull/3301
[3302]: https://github.com/enso-org/enso/pull/3302
[3305]: https://github.com/enso-org/enso/pull/3305
[3309]: https://github.com/enso-org/enso/pull/3309
[3310]: https://github.com/enso-org/enso/pull/3310
[3316]: https://github.com/enso-org/enso/pull/3316
[3236]: https://github.com/enso-org/enso/pull/3236
[3311]: https://github.com/enso-org/enso/pull/3311
[3317]: https://github.com/enso-org/enso/pull/3317
[3318]: https://github.com/enso-org/enso/pull/3318
[3324]: https://github.com/enso-org/enso/pull/3324
[3327]: https://github.com/enso-org/enso/pull/3327
[3339]: https://github.com/enso-org/enso/pull/3339
[3344]: https://github.com/enso-org/enso/pull/3344
[3346]: https://github.com/enso-org/enso/pull/3346
[3349]: https://github.com/enso-org/enso/pull/3349
[3361]: https://github.com/enso-org/enso/pull/3361
[3364]: https://github.com/enso-org/enso/pull/3364
[3373]: https://github.com/enso-org/enso/pull/3373
[3377]: https://github.com/enso-org/enso/pull/3377
[3366]: https://github.com/enso-org/enso/pull/3366
[3379]: https://github.com/enso-org/enso/pull/3379
[3381]: https://github.com/enso-org/enso/pull/3381
[3391]: https://github.com/enso-org/enso/pull/3391
[3383]: https://github.com/enso-org/enso/pull/3383
[3385]: https://github.com/enso-org/enso/pull/3385
[3392]: https://github.com/enso-org/enso/pull/3392
[3393]: https://github.com/enso-org/enso/pull/3393
[3390]: https://github.com/enso-org/enso/pull/3390
[3408]: https://github.com/enso-org/enso/pull/3408
[3415]: https://github.com/enso-org/enso/pull/3415
[3424]: https://github.com/enso-org/enso/pull/3424
[3425]: https://github.com/enso-org/enso/pull/3425
[3430]: https://github.com/enso-org/enso/pull/3430
[3442]: https://github.com/enso-org/enso/pull/3442
[3457]: https://github.com/enso-org/enso/pull/3457
[3455]: https://github.com/enso-org/enso/pull/3455
[3460]: https://github.com/enso-org/enso/pull/3460
[3462]: https://github.com/enso-org/enso/pull/3462
[3463]: https://github.com/enso-org/enso/pull/3463
[3472]: https://github.com/enso-org/enso/pull/3472
[3486]: https://github.com/enso-org/enso/pull/3486
[3478]: https://github.com/enso-org/enso/pull/3478
[3484]: https://github.com/enso-org/enso/pull/3484
[3502]: https://github.com/enso-org/enso/pull/3502
[3514]: https://github.com/enso-org/enso/pull/3514
[3515]: https://github.com/enso-org/enso/pull/3515
[3516]: https://github.com/enso-org/enso/pull/3516
[3517]: https://github.com/enso-org/enso/pull/3517
[3518]: https://github.com/enso-org/enso/pull/3518
[3519]: https://github.com/enso-org/enso/pull/3519
[3523]: https://github.com/enso-org/enso/pull/3523
[3528]: https://github.com/enso-org/enso/pull/3528
[3530]: https://github.com/enso-org/enso/pull/3530
[3542]: https://github.com/enso-org/enso/pull/3542
[3551]: https://github.com/enso-org/enso/pull/3551
[3552]: https://github.com/enso-org/enso/pull/3552
[3554]: https://github.com/enso-org/enso/pull/3554
[3558]: https://github.com/enso-org/enso/pull/3558
[3564]: https://github.com/enso-org/enso/pull/3564
[3574]: https://github.com/enso-org/enso/pull/3574
[3573]: https://github.com/enso-org/enso/pull/3573
[3583]: https://github.com/enso-org/enso/pull/3583
[3581]: https://github.com/enso-org/enso/pull/3581
[3588]: https://github.com/enso-org/enso/pull/3588
[3590]: https://github.com/enso-org/enso/pull/3590
[3593]: https://github.com/enso-org/enso/pull/3593
[3601]: https://github.com/enso-org/enso/pull/3601
[3617]: https://github.com/enso-org/enso/pull/3617
[3628]: https://github.com/enso-org/enso/pull/3628
[3629]: https://github.com/enso-org/enso/pull/3629
[3632]: https://github.com/enso-org/enso/pull/3632
[3641]: https://github.com/enso-org/enso/pull/3641
[3643]: https://github.com/enso-org/enso/pull/3643
[3644]: https://github.com/enso-org/enso/pull/3644
[3645]: https://github.com/enso-org/enso/pull/3645
[3648]: https://github.com/enso-org/enso/pull/3648
[3661]: https://github.com/enso-org/enso/pull/3661
[3665]: https://github.com/enso-org/enso/pull/3665
[3634]: https://github.com/enso-org/enso/pull/3634
[3667]: https://github.com/enso-org/enso/pull/3667
[3669]: https://github.com/enso-org/enso/pull/3669
[3647]: https://github.com/enso-org/enso/pull/3647
[3673]: https://github.com/enso-org/enso/pull/3673
[3684]: https://github.com/enso-org/enso/pull/3684
[3691]: https://github.com/enso-org/enso/pull/3691
[3695]: https://github.com/enso-org/enso/pull/3695
[3722]: https://github.com/enso-org/enso/pull/3722
[3726]: https://github.com/enso-org/enso/pull/3726
[3727]: https://github.com/enso-org/enso/pull/3727
[3733]: https://github.com/enso-org/enso/pull/3733
[3749]: https://github.com/enso-org/enso/pull/3749
[3750]: https://github.com/enso-org/enso/pull/3750
[3770]: https://github.com/enso-org/enso/pull/3770
[3775]: https://github.com/enso-org/enso/pull/3775
[3759]: https://github.com/enso-org/enso/pull/3759
[3793]: https://github.com/enso-org/enso/pull/3793
[3790]: https://github.com/enso-org/enso/pull/3790
[3805]: https://github.com/enso-org/enso/pull/3805
[3812]: https://github.com/enso-org/enso/pull/3812
[3823]: https://github.com/enso-org/enso/pull/3823
[3827]: https://github.com/enso-org/enso/pull/3827
[3824]: https://github.com/enso-org/enso/pull/3824
[3804]: https://github.com/enso-org/enso/pull/3804
[3818]: https://github.com/enso-org/enso/pull/3818
[3776]: https://github.com/enso-org/enso/pull/3776
[3855]: https://github.com/enso-org/enso/pull/3855
[3836]: https://github.com/enso-org/enso/pull/3836
[3782]: https://github.com/enso-org/enso/pull/3782
[3863]: https://github.com/enso-org/enso/pull/3863
[3874]: https://github.com/enso-org/enso/pull/3874
[3852]: https://github.com/enso-org/enso/pull/3852
[3841]: https://github.com/enso-org/enso/pull/3841
[3885]: https://github.com/enso-org/enso/pull/3885
[3919]: https://github.com/enso-org/enso/pull/3919
[3923]: https://github.com/enso-org/enso/pull/3923
[3950]: https://github.com/enso-org/enso/pull/3950
[3964]: https://github.com/enso-org/enso/pull/3964
[3967]: https://github.com/enso-org/enso/pull/3967
[3987]: https://github.com/enso-org/enso/pull/3987
[3997]: https://github.com/enso-org/enso/pull/3997

#### Enso Compiler

- [Added overloaded `from` conversions.][3227]
- [Upgraded to Graal VM 21.3.0][3258]
- [Added the ability to decorate values with warnings.][3248]
- [Fixed issues related to constructors' default arguments][3330]
- [Fixed compiler issue related to module cache.][3367]
- [Fixed execution of defaulted arguments of Atom Constructors][3358]
- [Converting Enso Date to java.time.LocalDate and back][3559]
- [Incremental Reparsing of a Simple Edits][3508]
- [Functions with all-defaulted arguments now execute automatically][3414]
- [Provide `tagValues` for function arguments in the language server][3422]
- [Delay construction of Truffle nodes to speed initialization][3429]
- [Frgaal compiler integration to allow for latest Java constructs][3421]
- [Support for Chrome developer tools --inspect option][3432]
- [Move Builtin Types and Methods definitions to stdlib][3363]
- [Reduce boilerplate by generating BuiltinMethod nodes from simple method
  signatures][3444]
- [Generate boilerplate classes related to error handling and varargs in
  builtins from method signatures][3454]
- [Avoid needless concatenations of warning/error messages][3465]
- [Added a full-blown DSL for builtins][3471]
- [Integration of Enso with Ideal Graph Visualizer][3533]
- [Lazy evaluation of RHS argument for || and &&][3492]
- [Drop Core implementation of IR][3512]
- [Replace `this` with `self`][3524]
- [Introduce a smaller version of the standard library, just for testing][3531]
- [Remove `here` and make method name resolution case-sensitive][3531]
- [Explicit `self`][3569]
- [Added benchmarking tool for the language server][3578]
- [Support module imports using a qualified name][3608]
- [Using parser written in Rust.][3611]
- [Enable caching in visualisation functions][3618]
- [Update Scala compiler and libraries][3631]
- [Support importing module methods][3633]
- [Support Autosave for open buffers][3637]
- [Generate native-image for engine-runner][3638]
- [Support pattern matching on constants][3641]
- [Builtin Date_Time, Time_Of_Day and Zone types for better polyglot
  support][3658]
- [Implement new specification of data types: `type` has a runtime
  representation, every atom has a type][3671]
- [main = "Hello World!" is valid Enso sample][3696]
- [Invalidate module's IR cache if imported module changed][3703]
- [Don't rename imported Main module that only imports names][3710]
- [Notify node status to the IDE][3729]
- [Make instance methods callable like statics][3764]
- [Distinguish static and instance methods][3740]
- [By-type pattern matching][3742]
- [Fix performance of method calls on polyglot arrays][3781]
- [Improved support for static and non-static builtins][3791]
- [Missing foreign language generates proper Enso error][3798]
- [Connecting IGV 4 Enso with Engine sources][3810]
- [Made Vector performance to be on par with Array][3811]
- [Introduced IO Permission Contexts][3828]
- [Accept Array-like object seamlessly in builtins][3817]
- [Initialize Builtins at Native Image build time][3821]
- [Split Atom suggestion entry to Type and Constructor][3835]
- [Any number can be converted to double][3865]
- [Update to GraalVM 22.3.0][3663]
- [Connecting IGV 4 Enso with Engine sources][3810]
- [Add the `Self` keyword referring to current type][3844]
- [Support VCS for projects in Language Server][3851]
- [Support multiple exports of the same module][3897]
- [Import modules' extension methods only with unqualified imports][3906]
- [Support expression evaluation in chromeinspector console][3941]
- [Don't export polyglot symbols][3915]
- [From/all import must not include module in name resolution][3931]
- [Vector returns warnings of individual elements][3938]
- [Enso.getMetaObject, Type.isMetaInstance and Meta.is_a consolidation][3949]
- [Add executionContext/interrupt API command][3952]
- [Any.== is a builtin method][3956]
- [Simplify exception handling for polyglot exceptions][3981]
- [Simplify compilation of nested patterns][4005]
- [IGV can jump to JMH sources & more][4008]
- [Sync language server with file system after VCS restore][4020]

[3227]: https://github.com/enso-org/enso/pull/3227
[3248]: https://github.com/enso-org/enso/pull/3248
[3258]: https://github.com/enso-org/enso/pull/3258
[3330]: https://github.com/enso-org/enso/pull/3330
[3358]: https://github.com/enso-org/enso/pull/3358
[3360]: https://github.com/enso-org/enso/pull/3360
[3367]: https://github.com/enso-org/enso/pull/3367
[3559]: https://github.com/enso-org/enso/pull/3559
[3508]: https://github.com/enso-org/enso/pull/3508
[3412]: https://github.com/enso-org/enso/pull/3412
[3414]: https://github.com/enso-org/enso/pull/3414
[3417]: https://github.com/enso-org/enso/pull/3417
[3422]: https://github.com/enso-org/enso/pull/3422
[3429]: https://github.com/enso-org/enso/pull/3429
[3421]: https://github.com/enso-org/enso/pull/3421
[3432]: https://github.com/enso-org/enso/pull/3432
[3363]: https://github.com/enso-org/enso/pull/3363
[3444]: https://github.com/enso-org/enso/pull/3444
[3453]: https://github.com/enso-org/enso/pull/3453
[3454]: https://github.com/enso-org/enso/pull/3454
[3461]: https://github.com/enso-org/enso/pull/3461
[3465]: https://github.com/enso-org/enso/pull/3465
[3471]: https://github.com/enso-org/enso/pull/3471
[3533]: https://github.com/enso-org/enso/pull/3533
[3492]: https://github.com/enso-org/enso/pull/3492
[3493]: https://github.com/enso-org/enso/pull/3493
[3505]: https://github.com/enso-org/enso/pull/3505
[3512]: https://github.com/enso-org/enso/pull/3512
[3524]: https://github.com/enso-org/enso/pull/3524
[3531]: https://github.com/enso-org/enso/pull/3531
[3562]: https://github.com/enso-org/enso/pull/3562
[3538]: https://github.com/enso-org/enso/pull/3538
[3569]: https://github.com/enso-org/enso/pull/3569
[3578]: https://github.com/enso-org/enso/pull/3578
[3611]: https://github.com/enso-org/enso/pull/3611
[3618]: https://github.com/enso-org/enso/pull/3618
[3608]: https://github.com/enso-org/enso/pull/3608
[3608]: https://github.com/enso-org/enso/pull/3608
[3631]: https://github.com/enso-org/enso/pull/3631
[3633]: https://github.com/enso-org/enso/pull/3633
[3637]: https://github.com/enso-org/enso/pull/3637
[3637]: https://github.com/enso-org/enso/pull/3638
[3641]: https://github.com/enso-org/enso/pull/3641
[3658]: https://github.com/enso-org/enso/pull/3658
[3671]: https://github.com/enso-org/enso/pull/3671
[3696]: https://github.com/enso-org/enso/pull/3696
[3703]: https://github.com/enso-org/enso/pull/3703
[3710]: https://github.com/enso-org/enso/pull/3710
[3729]: https://github.com/enso-org/enso/pull/3729
[3740]: https://github.com/enso-org/enso/pull/3740
[3764]: https://github.com/enso-org/enso/pull/3764
[3742]: https://github.com/enso-org/enso/pull/3742
[3781]: https://github.com/enso-org/enso/pull/3781
[3791]: https://github.com/enso-org/enso/pull/3791
[3798]: https://github.com/enso-org/enso/pull/3798
[3810]: https://github.com/enso-org/enso/pull/3810
[3811]: https://github.com/enso-org/enso/pull/3811
[3817]: https://github.com/enso-org/enso/pull/3817
[3821]: https://github.com/enso-org/enso/pull/3821
[3828]: https://github.com/enso-org/enso/pull/3828
[3835]: https://github.com/enso-org/enso/pull/3835
[3865]: https://github.com/enso-org/enso/pull/3865
[3663]: https://github.com/enso-org/enso/pull/3663
[3810]: https://github.com/enso-org/enso/pull/3810
[3844]: https://github.com/enso-org/enso/pull/3844
[3851]: https://github.com/enso-org/enso/pull/3851
[3897]: https://github.com/enso-org/enso/pull/3897
[3906]: https://github.com/enso-org/enso/pull/3906
[3941]: https://github.com/enso-org/enso/pull/3941
[3915]: https://github.com/enso-org/enso/pull/3915
[3931]: https://github.com/enso-org/enso/pull/3931
[3938]: https://github.com/enso-org/enso/pull/3938
[3949]: https://github.com/enso-org/enso/pull/3949
[3952]: https://github.com/enso-org/enso/pull/3952
[3956]: https://github.com/enso-org/enso/pull/3956
[3981]: https://github.com/enso-org/enso/pull/3981
[4005]: https://github.com/enso-org/enso/pull/4005
[4008]: https://github.com/enso-org/enso/pull/4008
[4020]: https://github.com/enso-org/enso/pull/4020

# Enso 2.0.0-alpha.18 (2021-10-12)

<br/>![New Features](/docs/assets/tags/new_features.svg)

#### Enso Compiler

- [Updated Enso engine to version 0.2.30][engine-0.2.31]. If you're interested
  in the enhancements and fixes made to the Enso compiler, you can find their
  release notes
  [here](https://github.com/enso-org/enso/blob/develop/RELEASES.md).

<br/>![Bug Fixes](/docs/assets/tags/bug_fixes.svg)

#### Visual Environment

- [Fixed freezing after inactivity.][1776] When the IDE window was minimized or
  covered by other windows or invisible for any other reason for a duration
  around one minute or longer then it would often be frozen for some seconds on
  return. Now it is possible to interact with the IDE instantly, no matter how
  long it had been inactive.

<br/>

[1776]: https://github.com/enso-org/ide/pull/1776

# Enso 2.0.0-alpha.17 (2021-09-23)

<br/>![Bug Fixes](/docs/assets/tags/bug_fixes.svg)

#### Visual Environment

- [Correct handling of command-line flags.][1815] Command line arguments of the
  form `--backend=false` or `--backend false` are now handled as expected and
  turn off the "backend" option. The same fix has been applied to all other
  boolean command-line options as well.
- [Visualizations will be attached after project is ready.][1825] This addresses
  a rare issue when initially opened visualizations were automatically closed
  rather than filled with data.

<br/>

[1815]: https://github.com/enso-org/ide/pull/1815
[1825]: https://github.com/enso-org/ide/pull/1825

<br/>![New Features](/docs/assets/tags/new_features.svg)

#### Enso Compiler

- [Updated Enso engine to version 0.2.30][engine-0.2.30]. If you're interested
  in the enhancements and fixes made to the Enso compiler, you can find their
  release notes
  [here](https://github.com/enso-org/enso/blob/develop/RELEASES.md).

[engine-0.2.30]: https://github.com/enso-org/enso/blob/develop/RELEASES.md

# Enso 2.0.0-alpha.16 (2021-09-16)

<br/>![New Features](/docs/assets/tags/new_features.svg)

#### Visual Environment

- [Auto-layout for new nodes.][1755] When a node is selected and a new node gets
  created below using <kbd>Tab</kbd> then the new node is automatically
  positioned far enough to the right to find sufficient space and avoid
  overlapping with existing nodes.

[1755]: https://github.com/enso-org/ide/pull/1755

#### Enso Compiler

- [Updated Enso engine to version 0.2.29][engine-0.2.29]. If you're interested
  in the enhancements and fixes made to the Enso compiler, you can find their
  release notes
  [here](https://github.com/enso-org/enso/blob/develop/RELEASES.md).

[engine-0.2.29]: https://github.com/enso-org/enso/blob/develop/RELEASES.md

<br/>![Bug Fixes](/docs/assets/tags/bug_fixes.svg)

#### Visual Environment

- [Sharp rendering on screens with fractional pixel ratios.][1820]

[1820]: https://github.com/enso-org/ide/pull/1820

<br/>

# Enso 2.0.0-alpha.15 (2021-09-09)

<br/>![Bug Fixes](/docs/assets/tags/bug_fixes.svg)

#### Visual Environment

- [Fixed parsing of the `--no-data-gathering` command line option.][1831] Flag's
  name has been changed to `--data-gathering`, so now `--data-gathering=false`
  and `--data-gathering=true` are supported as well.

[1831]: https://github.com/enso-org/ide/pull/1831

# Enso 2.0.0-alpha.14 (2021-09-02)

<br/>![New Features](/docs/assets/tags/new_features.svg)

#### Visual Environment

- [Visualization previews are disabled.][1817] Previously, hovering over a
  node's output port for more than four seconds would temporarily reveal the
  node's visualization. This behavior is disabled now.

[1817]: https://github.com/enso-org/ide/pull/1817

#### Enso Compiler

- [Updated Enso engine to version 0.2.28][1829]. If you're interested in the
  enhancements and fixes made to the Enso compiler, you can find their release
  notes [here](https://github.com/enso-org/enso/blob/develop/RELEASES.md).

[1829]: https://github.com/enso-org/ide/pull/1829

# Enso 2.0.0-alpha.13 (2021-08-27)

<br/>![New Features](/docs/assets/tags/new_features.svg)

#### Enso Compiler

- [Updated Enso engine to version 0.2.27][1811]. If you're interested in the
  enhancements and fixes made to the Enso compiler, you can find their release
  notes [here](https://github.com/enso-org/enso/blob/develop/RELEASES.md).

[1811]: https://github.com/enso-org/ide/pull/1811

# Enso 2.0.0-alpha.12 (2021-08-13)

<br/>![New Features](/docs/assets/tags/new_features.svg)

#### Visual Environment

- [Improvements to visualization handling][1804]. These improvements are fixing
  possible performance issues around attaching and detaching visualizations.
- [GeoMap visualization will ignore points with `null` coordinates][1775]. Now
  the presence of such points in the dataset will not break initial map
  positioning.

#### Enso Compiler

- [Updated Enso engine to version 0.2.26][1801]. If you're interested in the
  enhancements and fixes made to the Enso compiler, you can find their release
  notes [here](https://github.com/enso-org/enso/blob/develop/RELEASES.md).

[1801]: https://github.com/enso-org/ide/pull/1801
[1775]: https://github.com/enso-org/ide/pull/1775
[1798]: https://github.com/enso-org/ide/pull/1798
[1804]: https://github.com/enso-org/ide/pull/1804

# Enso 2.0.0-alpha.11 (2021-08-09)

This update contains major performance improvements and exposes new privacy user
settings. We will work towards stabilizing it in the next weeks in order to make
these updates be shipped in a stable release before the end of the year.

<br/>![New Features](/docs/assets/tags/new_features.svg)

#### Visual Environment

- [New look of open project dialog][1700]. Now it has a "Open project" title at
  the top.
- [Documentation coments are displayed next to the nodes.][1744].

#### Enso Compiler

- [Updated Enso engine to version 0.2.22][1762]. If you are interested in the
  enhancements and fixes made to the Enso compiler, you can find out more
  details in
  [the engine release notes](https://github.com/enso-org/enso/blob/develop/RELEASES.md).

<br/>![Bug Fixes](/docs/assets/tags/bug_fixes.svg)

#### Visual Environment

- [Fixed a bug where edited node expression was sometimes altered.][1743] When
  editing node expression, the changes were occasionally reverted, or the
  grayed-out parameter names were added to the actual expression. <br/>

[1700]: https://github.com/enso-org/ide/pull/1700
[1742]: https://github.com/enso-org/ide/pull/1742
[1726]: https://github.com/enso-org/ide/pull/1762
[1743]: https://github.com/enso-org/ide/pull/1743
[1744]: https://github.com/enso-org/ide/pull/1744

# Enso 2.0.0-alpha.10 (2021-07-23)

<br/>![New Features](/docs/assets/tags/new_features.svg)

#### Enso Compiler

- [Updated Enso engine to version 0.2.15][1710]. If you're interested in the
  enhancements and fixes made to the Enso compiler, you can find out more
  details in
  [the engine release notes](https://github.com/enso-org/enso/blob/develop/RELEASES.md).

<br/>

[1710]: https://github.com/enso-org/ide/pull/1710

# Enso 2.0.0-alpha.9 (2021-07-16)

<br/>![New Features](/docs/assets/tags/new_features.svg)

#### Visual Environment

- [Improved undo-redo][1653]. Node selection, enabling/disabling visualisations
  and entering a node are now affected by undo/redo and are restored on project
  startup.

<br/>

[1640]: https://github.com/enso-org/ide/pull/1653

# Enso 2.0.0-alpha.8 (2021-06-09)

<br/>![New Features](/docs/assets/tags/new_features.svg)

#### Enso Compiler

- [Updated Enso engine to version 0.2.12][1640]. If you're interested in the
  enhancements and fixes made to the Enso compiler, you can find out more
  details in
  [the engine release notes](https://github.com/enso-org/enso/blob/develop/RELEASES.md).

[1640]: https://github.com/enso-org/ide/pull/1640

<br/>

# Enso 2.0.0-alpha.7 (2021-06-06)

<br/>![New Features](/docs/assets/tags/new_features.svg)

#### Visual Environment

- [User Authentication][1653]. Users can sign in to Enso using Google, GitHub or
  email accounts.

<br/>![Bug Fixes](/docs/assets/tags/bug_fixes.svg)

#### Visual Environment

- [Fix node selection bug ][1664]. Fix nodes not being deselected correctly in
  some circumstances. This would lead to nodes moving too fast when dragged
  [1650] or the internal state of the project being inconsistent [1626].

[1653]: https://github.com/enso-org/ide/pull/1653
[1664]: https://github.com/enso-org/ide/pull/1664

<br/>

# Enso 2.0.0-alpha.6 (2021-06-28)

<br/>![New Features](/docs/assets/tags/new_features.svg)

#### Visual Environment

- [Profling mode.][1546] The IDE contains a profiling mode now which can be
  entered through a button in the top-right corner or through the keybinding
  <kbd>ctrl</kbd>+<kbd>p</kbd>. This mode does not display any information yet.
  In the future, it will display the running times of nodes and maybe more
  useful statistics.
- [Area selection][1588]. You can now select multiple nodes at once. Just click
  and drag on the background of your graph and see the beauty of the area
  selection appear.
- [Opening projects in application graphical interface][1587]. Press `cmd`+`o`
  to bring the list of projects. Select a project on the list to open it.
- [Initial support for undo-redo][1602]. Press <kbd>cmd</kbd>+<kbd>z</kbd> to
  undo last action and <kbd>cmd</kbd>+<kbd>z</kbd> to redo last undone action.
  This version of undo redo does not have proper support for text editor and
  undoing UI changes (like selecting nodes).

#### EnsoGL (rendering engine)

<br/>![Bug Fixes](/docs/assets/tags/bug_fixes.svg)

#### Visual Environment

- [Nodes in graph no longer overlap panels][1577]. The Searcher, project name,
  breadcrumbs and status bar are displayed "above" nodes.

#### Enso Compiler

[1588]: https://github.com/enso-org/ide/pull/1588
[1577]: https://github.com/enso-org/ide/pull/1577
[1587]: https://github.com/enso-org/ide/pull/1587
[1602]: https://github.com/enso-org/ide/pull/1602
[1602]: https://github.com/enso-org/ide/pull/1664
[1602]: https://github.com/enso-org/ide/pull/1650
[1602]: https://github.com/enso-org/ide/pull/1626

# Enso 2.0.0-alpha.5 (2021-05-14)

<br/>![New Features](/docs/assets/tags/new_features.svg)

#### Visual Environment

- [Create New Project action in Searcher][1566]. When you bring the searcher
  with tab having no node selected, a new action will be available next to the
  examples and code suggestions: `Create New Project`. When you choose it by
  clicking with mouse or selecting and pressing enter, a new unnamed project
  will be created and opened in the application. Then you can give a name to
  this project.
- [Signed builds.][1366] Our builds are signed and will avoid warnings from the
  operating system about being untrusted.

#### EnsoGL (rendering engine)

- [Components for picking numbers and ranges.][1524]. We now have some internal
  re-usable UI components for selecting numbers or a range. Stay tuned for them
  appearing in the IDE.

<br/>![Bug Fixes](/docs/assets/tags/bug_fixes.svg)

#### Visual Environment

- [Delete key will delete selected nodes][1538]. Only the non-intuitive
  backspace key was assigned to this action before.
- [It is possible to move around after deleting a node with a selected
  visualization][1556]. Deleting a node while its attached visualization was
  selected made it impossible to pan or zoom around the stage afterwards. This
  error is fixed now.
- [Fixed an internal error that would make the IDE fail on some browser.][1561].
  Instead of crashing on browser that don't support the feature we use, we are
  now just start a little bit slower.

#### Enso Compiler

- [Updated Enso engine to version 0.2.11][1541].

If you're interested in the enhancements and fixes made to the Enso compiler,
you can find their release notes
[here](https://github.com/enso-org/enso/blob/develop/RELEASES.md).

[1366]: https://github.com/enso-org/ide/pull/1366
[1541]: https://github.com/enso-org/ide/pull/1541
[1538]: https://github.com/enso-org/ide/pull/1538
[1524]: https://github.com/enso-org/ide/pull/1524
[1556]: https://github.com/enso-org/ide/pull/1556
[1561]: https://github.com/enso-org/ide/pull/1561
[1566]: https://github.com/enso-org/ide/pull/1566

<br/>

# Enso 2.0.0-alpha.4 (2021-05-04)

<br/>![New Features](/docs/assets/tags/new_features.svg)

#### Visual Environment

- [Window management buttons.][1511]. The IDE now has components for
  "fullscreen" and "close" buttons. They will when running IDE in a cloud
  environment where no native window buttons are available.
- [Customizable backend options][1531]. When invoking Enso IDE through command
  line interface, it is possible to add the `--` argument separator. All
  arguments following the separator will be passed to the backend.
- [Added `--verbose` parameter][1531]. If `--verbose` is given as command line
  argument, the IDE and the backend will produce more detailed logs.

<br/>![Bug Fixes](/docs/assets/tags/bug_fixes.svg)

#### Visual Environment

- [Some command line arguments were not applied correctly in the IDE][1536].
  Some arguments were not passed correctly to the IDE leading to erroneous
  behavior or appearance of the electron app. This is now fixed.

#### Enso Compiler

If you're interested in the enhancements and fixes made to the Enso compiler,
you can find their release notes
[here](https://github.com/enso-org/enso/blob/develop/RELEASES.md).

[1511]: https://github.com/enso-org/ide/pull/1511
[1536]: https://github.com/enso-org/ide/pull/1536
[1531]: https://github.com/enso-org/ide/pull/1531

<br/>

# Enso 2.0.0-alpha.3 (2020-04-13)

<br/>![New Learning Resources](/docs/assets/tags/new_learning_resources.svg)

<br/>![New Features](/docs/assets/tags/new_features.svg)

#### Visual Environment

- [The status bar reports connectivity issues][1316]. The IDE maintains a
  connection to the Enso Language Server. If this connection is lost, any
  unsaved and further work will be lost. In this build we have added a
  notification in the status bar to signal that the connection has been lost and
  that the IDE must be restarted. In future, the IDE will try to automatically
  reconnect.
- [Visualizations can now be maximised to fill the screen][1355] by selecting
  the node and pressing space twice. To quit this view, press space again.
- [Visualizations are previewed when you hover over an output port.][1363] There
  is now a quick preview for visualizations and error descriptions. Hovering
  over a node output will first show a tooltip with the type information and
  then, after some time, will show the visualization of the node. This preview
  visualization will be located above other nodes, whereas the normal view, will
  be shown below nodes. Errors will show the preview visualization immediately.
  Nodes without type information will also show the visualization immediately.
  You can enter a quick preview mode by pressing ctrl (or command on macOS),
  which will show the preview visualization immediately when hovering above a
  node's output port.
- [Database Visualizations][1335]. Visualizations for the Database library have
  been added. The Table visualization now automatically executes the underlying
  query to display its results as a table. In addition, the SQL Query
  visualization allows the user to see the query that is going to be run against
  the database.
- [Histogram and Scatter Plot now support Dataframes.][1377] The `Table` and
  `Column` datatypes are properly visualized. Scatter Plot can display points of
  different colors, shapes and sizes, all as defined by the data within the
  `Table`.
- [Many small visual improvements.][1419] See the source issue for more details.
- The dark theme is officially supported now. You can start the IDE with the
  `--theme=dark` option to enable it.
- You can hide the node labels with the `--no-node-labels` option. This is
  useful when creating demo videos.
- [Added a Heatmap visualization.][1438] Just as for the Scatter Plot, it
  supports visualizing `Table`, but also `Vector`.
- [Add a background to the status bar][1447].
- [Display breadcrumbs behind nodes and other objects][1471].
- [Image visualization.][1367]. Visualizations for the Enso Image library. Now
  you can display the `Image` type and a string with an image encoded in base64.
  The histogram visualization has been adjusted, allowing you to display the
  values of the precomputed bins, which is useful when the dataset is relatively
  big, and it's cheaper to send the precomputed bins rather than the entire
  dataset.
- [Output type labels.][1427] The labels, that show the output type of a node on
  hover, appear now in a fixed position right below the node, instead of a
  pop-up, as they did before.

<br/>![Bug Fixes](/docs/assets/tags/bug_fixes.svg)

#### Visual Environment

- [Not adding spurious imports][1209]. Fixed cases where the IDE was adding
  unnecessary library imports when selecting hints from the node searcher. This
  makes the generated textual code much easier to read, and reduces the
  likelihood of accidental name collisions.
- [Hovering over an output port shows a pop-up with the result type of a
  node][1312]. This allows easy discovery of the result type of a node, which
  can help with both debugging and development.
- [Visualizations can define the context for preprocessor evaluation][1291].
  Users can now decide which module's context should be used for visualization
  preprocessor. This allows providing visualizations with standard library
  functionalities or defining utilities that are shared between multiple
  visualizations.
- [Fixed an issue with multiple instances of the IDE running.][1314] This fixes
  an issue where multiple instances of the IDE (or even other applications)
  could lead to the IDE not working.
- [Allow JS to log arbitrary objects.][1313] Previously using `console.log` in a
  visualisation or during development would crash the IDE. Now it correctly logs
  the string representation of the object. This is great for debugging custom
  visualizations.
- [Fix the mouse cursor offset on systems with fractional display
  scaling][1064]. The cursor now works with any display scaling, instead of
  there being an offset between the visible cursor and the cursor selection.
- [Disable area selection][1318]. The area selection was visible despite being
  non-functional. To avoid confusion, area selection has been disabled until it
  is [correctly implemented][479].
- [Fix an error after adding a node][1332]. Sometimes, after picking a
  suggestion, the inserted node was spuriously annotated with "The name could
  not be found" error.
- [Handle syntax errors in custom-defined visualizations][1341]. The IDE is now
  able to run properly, even if some of the custom visualizations inside a
  project contain syntax errors.
- [Fix issues with pasting multi-line text into single-line text fields][1348].
  The line in the copied text will be inserted and all additional lines will be
  ignored.
- [Users can opt out of anonymous data gathering.][1328] This can be done with
  the `--no-data-gathering` command-line flag when starting the IDE.
- [Provide a theming API for JavaScript visualizations][1358]. It is now
  possible to use the Enso theming engine while developing custom visualizations
  in JavaScript. You can query it for all IDE colors, including the colors used
  to represent types.
- [You can now start the IDE service without a window again.][1353] The command
  line argument `--no-window` now starts all the required backend services
  again, and prints the port on the command line. This allows you to open the
  IDE in a web browser of your choice.
- [JS visualizations have gestures consistent with the IDE][1291]. Panning and
  zooming now works just as expected using both a trackpad and mouse.
- [Running `watch` command works on first try.][1395]. Running the build command
  `run watch` would fail if it was run as the first command on a clean
  repository. This now works.
- [The `inputType` field of visualizations is actually taken into
  consideration][1384]. The visualization chooser shows only the entries that
  work properly for the node's output type.
- [Fix applying the output of the selected node to the expression of a new
  node][1385]. For example, having selected a node with `Table` output and
  adding a new node with expression `at "x" == "y"`, the selected node was
  applied to the right side of `==`: `at "x" == operator1."y"` instead of
  `operator1.at "x" == "y"`.
- [`Enso_Project.data` is visible in the searcher][1393].
- [The Geo Map visualization recognizes columns regardless of the case of their
  name][1392]. This allows visualizing tables with columns like `LONGITUDE` or
  `Longitude`, where previously only `longitude` was recognized.
- [It is possible now to switch themes][1390]. Additionally, the theme manager
  was integrated with the FRP event engine, which has been a long-standing issue
  in the IDE. Themes management was exposed to JavaScript with the
  `window.theme` variable. It is even possible to change and develop themes live
  by editing theme variables directly in the Chrome Inspector. Use the following
  command to give this a go:
  `theme.snapshot("t1"); theme.get("t1").interactiveMode()`.
- [The active visualization is highlighted.][1412] Now it is clearly visible
  when the mouse events are passed to the visualization.
- [Fixed an issue where projects containing certain language constructs failed
  to load.][1413]
- [Fixed a case where IDE could lose connection to the backend after some
  time.][1428]
- [Improved the performance of the graph editor, particularly when opening a
  project for the first time.][1445]

#### EnsoGL (rendering engine)

- [Unified shadow generation][1411]. Added a toolset to create shadows for
  arbitrary UI components.

#### Enso Compiler

If you're interested in the enhancements and fixes made to the Enso compiler,
you can find their release notes
[here](https://github.com/enso-org/enso/blob/develop/RELEASES.md#enso-0210-2021-04-07).

[1064]: https://github.com/enso-org/ide/pull/1064
[1209]: https://github.com/enso-org/ide/pull/1209
[1291]: https://github.com/enso-org/ide/pull/1291
[1311]: https://github.com/enso-org/ide/pull/1311
[1313]: https://github.com/enso-org/ide/pull/1313
[1314]: https://github.com/enso-org/ide/pull/1314
[1316]: https://github.com/enso-org/ide/pull/1316
[1318]: https://github.com/enso-org/ide/pull/1318
[1328]: https://github.com/enso-org/ide/pull/1328
[1355]: https://github.com/enso-org/ide/pull/1355
[1332]: https://github.com/enso-org/ide/pull/1332
[1341]: https://github.com/enso-org/ide/pull/1341
[1341]: https://github.com/enso-org/ide/pull/1341
[1348]: https://github.com/enso-org/ide/pull/1348
[1353]: https://github.com/enso-org/ide/pull/1353
[1395]: https://github.com/enso-org/ide/pull/1395
[1363]: https://github.com/enso-org/ide/pull/1363
[1384]: https://github.com/enso-org/ide/pull/1384
[1385]: https://github.com/enso-org/ide/pull/1385
[1390]: https://github.com/enso-org/ide/pull/1390
[1392]: https://github.com/enso-org/ide/pull/1392
[1393]: https://github.com/enso-org/ide/pull/1393
[479]: https://github.com/enso-org/ide/issues/479
[1335]: https://github.com/enso-org/ide/pull/1335
[1358]: https://github.com/enso-org/ide/pull/1358
[1377]: https://github.com/enso-org/ide/pull/1377
[1411]: https://github.com/enso-org/ide/pull/1411
[1412]: https://github.com/enso-org/ide/pull/1412
[1419]: https://github.com/enso-org/ide/pull/1419
[1413]: https://github.com/enso-org/ide/pull/1413
[1428]: https://github.com/enso-org/ide/pull/1428
[1438]: https://github.com/enso-org/ide/pull/1438
[1367]: https://github.com/enso-org/ide/pull/1367
[1445]: https://github.com/enso-org/ide/pull/1445
[1447]: https://github.com/enso-org/ide/pull/1447
[1471]: https://github.com/enso-org/ide/pull/1471
[1511]: https://github.com/enso-org/ide/pull/1511

<br/>

# Enso 2.0.0-alpha.2 (2020-03-04)

This is a release focused on bug-fixing, stability, and performance. It improves
the performance of workflows and visualizations, and improves the look and feel
of the graphical interface. In addition, the graphical interface now informs the
users about errors and where they originate.

<br/>![New Learning Resources](/docs/assets/tags/new_learning_resources.svg)

- [Learn how to define custom data visualizations in
  Enso][podcast-custom-visualizations].
- [Learn how to use Java libraries in Enso, to build a
  webserver][podcast-java-interop].
- [Learn how to use Javascript libraries in Enso, to build custom server-side
  website rendering][podcast-http-server].
- [Discover why Enso Compiler is so fast and how it was built to support a
  dual-representation language][podcast-compiler-internals].
- [Learn more about the vision behind Enso and about its planned
  future][podcast-future-of-enso].

<br/>![New Features](/docs/assets/tags/new_features.svg)

#### Visual Environment

- [Errors in workflows are now displayed in the graphical interface][1215].
  Previously, these errors were silently skipped, which was non-intuitive and
  hard to understand. Now, the IDE displays both dataflow errors and panics in a
  nice and descriptive fashion.
- [Added geographic map support for Tables (data frames).][1187] Tables that
  have `latitude`, `longitude`, and optionally `label` columns can now be shown
  as points on a map.
- [Added a shortcut for live reloading of visualization files.][1190] This
  drastically improves how quickly new visualizations can be tested during their
  development. This is _currently_ limited in that, after reloading
  visualization definitions, the currently visible visualizations must be
  switched to another and switched back to refresh their content. See the [video
  podcast about building custom visualizations][podcast-custom-visualizations]
  to learn more.
- [Added a visual indicator of the ongoing standard library compilation][1264].
  Currently, each time IDE is started, the backend needs to compile the standard
  library before it can provide IDE with type information and values. Because of
  that, not all functionalities are ready to work directly after starting the
  IDE. Now, there is a visible indication of the ongoing background process.
- [Added the ability to reposition visualisations.][1096] There is now an icon
  in the visualization action bar that allows dragging the visualization away
  from a node. Once the visualization has been moved, another icon appears that
  can pin the visualization back to the node.
- [There is now an API to show Version Control System (like Git) status for
  nodes][1160].

<br/>![Bug Fixes](/docs/assets/tags/bug_fixes.svg)

#### Visual Environment

- [You can now use the table visualization to display data frames][1181]. Please
  note, that large tables will get truncated to 2000 entries. This limitation
  will be lifted in future releases.
- [Performance improvements during visual workflow][1067]. Nodes added with the
  searcher will have their values automatically assigned to newly generated
  variables, which allows the Enso Engine to cache intermediate values and hence
  improve visualization performance.
- [Minor documentation rendering fixes][1098]. Fixed cases where text would be
  misinterpreted as a tag, added support for new tag types, added support for
  more common characters, properly renders overflowing text.
- [Improved handling of projects created with other IDE versions][1214]. The IDE
  is now better at dealing with incompatible metadata in files, which stores
  node visual position information, the history of chosen searcher suggestions,
  etc. This will allow IDE to correctly open projects that were created using a
  different IDE version and prevent unnecessary loss of metadata.
- Pressing and holding up and down arrow keys make the list view selection move
  continuously.
- The shortcuts to close the application and to toggle the developer tools at
  runtime now work on all supported platforms.
- [The loading progress indicator remains visible while IDE initializes][1237].
  Previously the loading progress indicator completed too quickly and stopped
  spinning before the IDE was ready. Now it stays active, giving a visual
  indication that the initialization is still in progress.
- [Fixed visual glitch where a node's text was displayed as white on a white
  background][1264]. Most notably this occurred with the output node of a
  function generated using the node collapse refactoring.
- Many visual glitches were fixed, including small "pixel-like" artifacts
  appearing on the screen.
- [Several parser improvements][1274]. The parser used in the IDE has been
  updated to the latest version. This resolves several issues with language
  constructs like `import`, lambdas, and parentheses, whereupon typing certain
  text the edit could be automatically reverted.
- [The auto-import functionality was improved][1279]. Libraries' `Main` modules
  are omitted in expressions inserted by the searcher. For example, the `point`
  method of `Geo` library will be displayed as `Geo.point` and will insert
  import `Geo` instead of `Geo.Main`.
- Cursors in text editors behave correctly now (they are not affected by scene
  pan and zoom). This was possible because of the new multi-camera management
  system implemented in EnsoGL.
- [Fixed method names highlighted in pink.][1408] There was a bug introduced
  after one of the latest Engine updates, that sent `Unresolved_symbol` types,
  which made all methods pink. This is fixed now.

#### EnsoGL (rendering engine)

- A new multi-camera management system, allowing the same shape systems to be
  rendered on different layers from different cameras. The implementation
  automatically caches the same shape system definitions per scene layer in
  order to minimize the amount of WebGL draw calls and hence improve
  performance.
- A new depth-ordering mechanism for symbols and shapes. It is now possible to
  define depth order dependencies between symbols, shapes, and shape systems.
- Various performance improvements, especially for the text rendering engine.
- Display objects handle visibility correctly now. Display objects are not
  visible by default and need to be attached to a visible parent to be shown on
  the screen.

#### Enso Compiler

If you're interested in the enhancements and fixes made to the Enso compiler,
you can find their release notes
[here](https://github.com/enso-org/enso/blob/develop/RELEASES.md#enso-026-2021-03-02).

[1067]: https://github.com/enso-org/ide/pull/1067
[1096]: https://github.com/enso-org/ide/pull/1096
[1098]: https://github.com/enso-org/ide/pull/1098
[1181]: https://github.com/enso-org/ide/pull/1181
[1215]: https://github.com/enso-org/ide/pull/1215
[1160]: https://github.com/enso-org/ide/pull/1160
[1190]: https://github.com/enso-org/ide/pull/1190
[1187]: https://github.com/enso-org/ide/pull/1187
[1068]: https://github.com/enso-org/ide/pull/1068
[1214]: https://github.com/enso-org/ide/pull/1214
[1237]: https://github.com/enso-org/ide/pull/1237
[1264]: https://github.com/enso-org/ide/pull/1264
[1274]: https://github.com/enso-org/ide/pull/1274
[1279]: https://github.com/enso-org/ide/pull/1279
[podcast-java-interop]:
  https://www.youtube.com/watch?v=bcpOEX1x06I&t=468s&ab_channel=Enso
[podcast-compiler-internals]:
  https://www.youtube.com/watch?v=BibjcUjdkO4&ab_channel=Enso
[podcast-custom-visualizations]:
  https://www.youtube.com/watch?v=wFkh5LgAZTs&t=5439s&ab_channel=Enso
[podcast-http-server]:
  https://www.youtube.com/watch?v=BYUAL4ksEgY&ab_channel=Enso
[podcast-future-of-enso]:
  https://www.youtube.com/watch?v=rF8DuJPOfTs&t=1863s&ab_channel=Enso
[1312]: https://github.com/enso-org/ide/pull/1312
[1408]: https://github.com/enso-org/ide/pull/1408

<br/>

# Enso 2.0.0-alpha.1 (2020-01-26)

This is the first release of Enso, a general-purpose programming language and
environment for interactive data processing. It is a tool that spans the entire
stack, going from high-level visualization and communication to the nitty-gritty
of backend services, all in a single language.

<br/>![Release Notes](/docs/assets/tags/release_notes.svg)

#### Anonymous Data Collection

Please note that this release collects anonymous usage data which will be used
to improve Enso and prepare it for a stable release. We will switch to opt-in
data collection in stable version releases. The usage data will not contain your
code (expressions above nodes), however, reported errors may contain brief
snippets of out of context code that specifically leads to the error, like "the
method 'foo' does not exist on Number". The following data will be collected:

- Session length.
- Graph editing events (node create, dele, position change, connect, disconnect,
  collapse, edit start, edit end). This will not include any information about
  node expressions used.
- Navigation events (camera movement, scope change).
- Visualization events (visualization open, close, switch). This will not
  include any information about the displayed data nor the rendered
  visualization itself.
- Project management events (project open, close, rename).
- Errors (IDE crashes, WASM panics, Project Manager errors, Language Server
  errors, Compiler errors).
- Performance statistics (minimum, maximum, average GUI refresh rate).<|MERGE_RESOLUTION|>--- conflicted
+++ resolved
@@ -112,14 +112,11 @@
   steps towards migrating the Cloud Dashboard from the existing React (web-only)
   implementation towards a shared structure that can be used in both the Desktop
   and Web versions of the IDE.
-<<<<<<< HEAD
 - [Added Project State Icon/Spinner for Cloud Dashboard][3962]. Adds an interactive icon/spinner
   that displays the current state (i.e. running, not running) of a project in the
   Cloud Dashboard, and is used to start/stop projects.
-=======
 - [Added a new component: Dropdown][3985]. A list of selectable labeled entries,
   suitable for single and multi-select scenarios.
->>>>>>> 3980c48d
 
 [3857]: https://github.com/enso-org/enso/pull/3857
 [3985]: https://github.com/enso-org/enso/pull/3985
