--- conflicted
+++ resolved
@@ -29,14 +29,11 @@
 - ["Write" button in component menu allows to evaluate it separately from the
   rest of the workflow][11523].
 - [The documentation editor can now display tables][11564]
-<<<<<<< HEAD
 - [The documentation editor supports the Markdown URL syntax, and uses it to
   render pasted URLs as links][11597]
-=======
 - [Table Input Widget is now matched for Table.input method instead of
   Table.new. Values must be string literals, and their content is parsed to the
   suitable type][11612].
->>>>>>> 7af54036
 
 [11151]: https://github.com/enso-org/enso/pull/11151
 [11271]: https://github.com/enso-org/enso/pull/11271
@@ -56,11 +53,8 @@
 [11547]: https://github.com/enso-org/enso/pull/11547
 [11523]: https://github.com/enso-org/enso/pull/11523
 [11564]: https://github.com/enso-org/enso/pull/11564
-<<<<<<< HEAD
 [11597]: https://github.com/enso-org/enso/pull/11597
-=======
 [11612]: https://github.com/enso-org/enso/pull/11612
->>>>>>> 7af54036
 
 #### Enso Standard Library
 
