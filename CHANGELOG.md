--- conflicted
+++ resolved
@@ -4,22 +4,16 @@
 
 - [Arrows navigation][10179] selected nodes may be moved around, or entire scene
   if no node is selected.
-<<<<<<< HEAD
 - [Added a limit for dropdown width][10198], implemented ellipsis and scrolling
   for long labels when hovered.
-=======
 - [Copy-pasting multiple nodes][10194].
->>>>>>> 87864bf5
 - The documentation editor has [formatting toolbars][10064].
 - The documentation editor supports [rendering images][10205].
 
 [10064]: https://github.com/enso-org/enso/pull/10064
 [10179]: https://github.com/enso-org/enso/pull/10179
-<<<<<<< HEAD
+[10194]: https://github.com/enso-org/enso/pull/10194
 [10198]: https://github.com/enso-org/enso/pull/10198
-=======
-[10194]: https://github.com/enso-org/enso/pull/10194
->>>>>>> 87864bf5
 [10205]: https://github.com/enso-org/enso/pull/10205
 
 #### Enso Standard Library
