# Next Release

#### Visual Environment

<<<<<<< HEAD
- [Node Searcher preserves its zoom factor.][3327] The visible size of the node
  searcher and edited node is now fixed. It simplifies node editing on
  non-standard zoom levels.
=======
- [Nodes can be added to the graph by clicking (+) button on the screen][3278].
  The button is in the bottom-left corner. Node is added at the center or pushed
  down if the center is already occupied by nodes.
>>>>>>> 11dfd7bf
- [Maximum zoom factor is limited to 1.0x if IDE is not in Debug Mode.][3273]
- [Debug Mode for Graph Editor can be activated/deactivated using a
  shortcut.][3264] It allows access to a set of restricted features. See
  [debug-shortcuts].
- [New nodes can be created by dragging and dropping a connection on the
  scene.][3231]
- [Node connections can be dropped by pressing the Esc key while dragging
  them.][3231]
- [Added support of source maps for JS-based visualizations.][3208]
- [Fixed histograms coloring and added a color legend.][3153]
- [Fixed broken node whose expression contains non-ASCII characters.][3166]
- [Fixed developer console warnings about views being created but not
  registered.][3181]
- [Fixed developer console errors related to Language Server (mentioning code
  3003 and "Invalid version"), occurring during project opening and after new
  node cration.][3186]
- [Fixed developer console error about failing to decode a notification
  "executionContext/visualisationEvaluationFailed"][3193]

#### Enso Standard Library

- [Implemented `Vector.distinct` allowing to remove duplicate elements from a
  Vector][3224]
- [Implemented `Duration.time_execution` allowing timing of the execution of an
  expression within the UI][3229]
- [Improved performance of `Vector.filter` and `Vector.each`; implemented
  `Vector.filter_with_index`. Made `Vector.at` accept negative indices and
  ensured it fails with a dataflow error on out of bounds access instead of an
  internal Java exception.][3232]
- [Implemented the `Table.select_columns` operation.][3230]
- [Implemented the `Table.remove_columns` and `Table.reorder_columns`
  operations.][3240]
- [Implemented the `Table.sort_columns` operation.][3250]
- [Fixed `Vector.sort` to handle tail-recursive comparators][3256]
- [Implemented `Range.find`, `Table.rename_columns` and
  `Table.use_first_row_as_names` operations][3249]
- [Implemented `Text.at` and `Text.is_digit` methods][3269]
- [Implemented `Runtime.get_stack_trace` together with some utilities to process
  stack traces and code locations][3271]
- [Implemented `Vector.flatten`][3259]
- [Significant performance improvement in `Natural_Order` and new `Faker`
  methods added to `Standard.Test`][3276]
- [Implemented `Integer.parse`][3283]
- [Made `Text.compare_to` correctly handle Unicode normalization][3282]
- [Extend `Text.contains` API to support regex and case insensitive
  search.][3285]
- [Implemented new `Text.take` and `Text.drop` functions, replacing existing
  functions][3287]
- [Implemented new `Text.starts_with` and `Text.ends_with` functions, replacing
  existing functions][3292]
- [Implemented `Text.to_case`, replacing `Text.to_lower_case` and
  `Text.to_upper_case`][3302]
- [Implemented initial `Table.group_by` function on Standard.Table][3305]
- [Implemented `Text.pad` and `Text.trim`][3309]
- [Updated `Text.repeat` and added `*` operator shorthand][3310]
- [General improved Vector performance and new `Vector.each_with_index`,
  `Vector.fold_with_index` and `Vector.take` methods.][3236]
- [Implemented new `Text.insert` method][3311]
- [Implemented `Bool.compare_to` method][3317]
- [Implemented `Map.first`, `Map.last` functions. Expanded `Table.group_by` to
  also compute mode, percentile, minimum, maximum.][3318]
- [Implemented `Text.location_of` and `Text.location_of_all` methods.][3324]
- [Replaced `Table.group_by` with `Table.aggregate`][3339]

[debug-shortcuts]:
  https://github.com/enso-org/enso/blob/develop/app/gui/docs/product/shortcuts.md#debug
[3153]: https://github.com/enso-org/enso/pull/3153
[3166]: https://github.com/enso-org/enso/pull/3166
[3181]: https://github.com/enso-org/enso/pull/3181
[3186]: https://github.com/enso-org/enso/pull/3186
[3193]: https://github.com/enso-org/enso/pull/3193
[3208]: https://github.com/enso-org/enso/pull/3208
[3224]: https://github.com/enso-org/enso/pull/3224
[3229]: https://github.com/enso-org/enso/pull/3229
[3231]: https://github.com/enso-org/enso/pull/3231
[3232]: https://github.com/enso-org/enso/pull/3232
[3230]: https://github.com/enso-org/enso/pull/3230
[3240]: https://github.com/enso-org/enso/pull/3240
[3250]: https://github.com/enso-org/enso/pull/3250
[3256]: https://github.com/enso-org/enso/pull/3256
[3249]: https://github.com/enso-org/enso/pull/3249
[3264]: https://github.com/enso-org/enso/pull/3264
[3269]: https://github.com/enso-org/enso/pull/3269
[3271]: https://github.com/enso-org/enso/pull/3271
[3259]: https://github.com/enso-org/enso/pull/3259
[3273]: https://github.com/enso-org/enso/pull/3273
[3276]: https://github.com/enso-org/enso/pull/3276
[3278]: https://github.com/enso-org/enso/pull/3278
[3283]: https://github.com/enso-org/enso/pull/3283
[3282]: https://github.com/enso-org/enso/pull/3282
[3285]: https://github.com/enso-org/enso/pull/3285
[3287]: https://github.com/enso-org/enso/pull/3287
[3292]: https://github.com/enso-org/enso/pull/3292
[3302]: https://github.com/enso-org/enso/pull/3302
[3305]: https://github.com/enso-org/enso/pull/3305
[3309]: https://github.com/enso-org/enso/pull/3309
[3310]: https://github.com/enso-org/enso/pull/3310
[3316]: https://github.com/enso-org/enso/pull/3316
[3236]: https://github.com/enso-org/enso/pull/3236
[3311]: https://github.com/enso-org/enso/pull/3311
[3317]: https://github.com/enso-org/enso/pull/3317
[3318]: https://github.com/enso-org/enso/pull/3318
[3324]: https://github.com/enso-org/enso/pull/3324
[3327]: https://github.com/enso-org/enso/pull/3327
[3339]: https://github.com/enso-org/enso/pull/3339

#### Enso Compiler

- [Added overloaded `from` conversions.][3227]
- [Upgraded to Graal VM 21.3.0][3258]
- [Added the ability to decorate values with warnings.][3248]

[3227]: https://github.com/enso-org/enso/pull/3227
[3248]: https://github.com/enso-org/enso/pull/3248
[3258]: https://github.com/enso-org/enso/pull/3258

# Enso 2.0.0-alpha.18 (2021-10-12)

<br/>![New Features](/docs/assets/tags/new_features.svg)

#### Enso Compiler

- [Updated Enso engine to version 0.2.30][engine-0.2.31]. If you're interested
  in the enhancements and fixes made to the Enso compiler, you can find their
  release notes
  [here](https://github.com/enso-org/enso/blob/develop/RELEASES.md).

<br/>![Bug Fixes](/docs/assets/tags/bug_fixes.svg)

#### Visual Environment

- [Fixed freezing after inactivity.][1776] When the IDE window was minimized or
  covered by other windows or invisible for any other reason for a duration
  around one minute or longer then it would often be frozen for some seconds on
  return. Now it is possible to interact with the IDE instantly, no matter how
  long it had been inactive.

<br/>

[1776]: https://github.com/enso-org/ide/pull/1776

# Enso 2.0.0-alpha.17 (2021-09-23)

<br/>![Bug Fixes](/docs/assets/tags/bug_fixes.svg)

#### Visual Environment

- [Correct handling of command-line flags.][1815] Command line arguments of the
  form `--backend=false` or `--backend false` are now handled as expected and
  turn off the "backend" option. The same fix has been applied to all other
  boolean command-line options as well.
- [Visualizations will be attached after project is ready.][1825] This addresses
  a rare issue when initially opened visualizations were automatically closed
  rather than filled with data.

<br/>

[1815]: https://github.com/enso-org/ide/pull/1815
[1825]: https://github.com/enso-org/ide/pull/1825

<br/>![New Features](/docs/assets/tags/new_features.svg)

#### Enso Compiler

- [Updated Enso engine to version 0.2.30][engine-0.2.30]. If you're interested
  in the enhancements and fixes made to the Enso compiler, you can find their
  release notes
  [here](https://github.com/enso-org/enso/blob/develop/RELEASES.md).

[engine-0.2.30]: https://github.com/enso-org/enso/blob/develop/RELEASES.md

# Enso 2.0.0-alpha.16 (2021-09-16)

<br/>![New Features](/docs/assets/tags/new_features.svg)

#### Visual Environment

- [Auto-layout for new nodes.][1755] When a node is selected and a new node gets
  created below using <kbd>Tab</kbd> then the new node is automatically
  positioned far enough to the right to find sufficient space and avoid
  overlapping with existing nodes.

[1755]: https://github.com/enso-org/ide/pull/1755

#### Enso Compiler

- [Updated Enso engine to version 0.2.29][engine-0.2.29]. If you're interested
  in the enhancements and fixes made to the Enso compiler, you can find their
  release notes
  [here](https://github.com/enso-org/enso/blob/develop/RELEASES.md).

[engine-0.2.29]: https://github.com/enso-org/enso/blob/develop/RELEASES.md

<br/>![Bug Fixes](/docs/assets/tags/bug_fixes.svg)

#### Visual Environment

- [Sharp rendering on screens with fractional pixel ratios.][1820]

[1820]: https://github.com/enso-org/ide/pull/1820

<br/>

# Enso 2.0.0-alpha.15 (2021-09-09)

<br/>![Bug Fixes](/docs/assets/tags/bug_fixes.svg)

#### Visual Environment

- [Fixed parsing of the `--no-data-gathering` command line option.][1831] Flag's
  name has been changed to `--data-gathering`, so now `--data-gathering=false`
  and `--data-gathering=true` are supported as well.

[1831]: https://github.com/enso-org/ide/pull/1831

# Enso 2.0.0-alpha.14 (2021-09-02)

<br/>![New Features](/docs/assets/tags/new_features.svg)

#### Visual Environment

- [Visualization previews are disabled.][1817] Previously, hovering over a
  node's output port for more than four seconds would temporarily reveal the
  node's visualization. This behavior is disabled now.

[1817]: https://github.com/enso-org/ide/pull/1817

#### Enso Compiler

- [Updated Enso engine to version 0.2.28][1829]. If you're interested in the
  enhancements and fixes made to the Enso compiler, you can find their release
  notes [here](https://github.com/enso-org/enso/blob/develop/RELEASES.md).

[1829]: https://github.com/enso-org/ide/pull/1829

# Enso 2.0.0-alpha.13 (2021-08-27)

<br/>![New Features](/docs/assets/tags/new_features.svg)

#### Enso Compiler

- [Updated Enso engine to version 0.2.27][1811]. If you're interested in the
  enhancements and fixes made to the Enso compiler, you can find their release
  notes [here](https://github.com/enso-org/enso/blob/develop/RELEASES.md).

[1811]: https://github.com/enso-org/ide/pull/1811

# Enso 2.0.0-alpha.12 (2021-08-13)

<br/>![New Features](/docs/assets/tags/new_features.svg)

#### Visual Environment

- [Improvements to visualization handling][1804]. These improvements are fixing
  possible performance issues around attaching and detaching visualizations.
- [GeoMap visualization will ignore points with `null` coordinates][1775]. Now
  the presence of such points in the dataset will not break initial map
  positioning.

#### Enso Compiler

- [Updated Enso engine to version 0.2.26][1801]. If you're interested in the
  enhancements and fixes made to the Enso compiler, you can find their release
  notes [here](https://github.com/enso-org/enso/blob/develop/RELEASES.md).

[1801]: https://github.com/enso-org/ide/pull/1801
[1775]: https://github.com/enso-org/ide/pull/1775
[1798]: https://github.com/enso-org/ide/pull/1798
[1804]: https://github.com/enso-org/ide/pull/1804

# Enso 2.0.0-alpha.11 (2021-08-09)

This update contains major performance improvements and exposes new privacy user
settings. We will work towards stabilizing it in the next weeks in order to make
these updates be shipped in a stable release before the end of the year.

<br/>![New Features](/docs/assets/tags/new_features.svg)

#### Visual Environment

- [New look of open project dialog][1700]. Now it has a "Open project" title at
  the top.
- [Documentation coments are displayed next to the nodes.][1744].

#### Enso Compiler

- [Updated Enso engine to version 0.2.22][1762]. If you are interested in the
  enhancements and fixes made to the Enso compiler, you can find out more
  details in
  [the engine release notes](https://github.com/enso-org/enso/blob/develop/RELEASES.md).

<br/>![Bug Fixes](/docs/assets/tags/bug_fixes.svg)

#### Visual Environment

- [Fixed a bug where edited node expression was sometimes altered.][1743] When
  editing node expression, the changes were occasionally reverted, or the
  grayed-out parameter names were added to the actual expression. <br/>

[1700]: https://github.com/enso-org/ide/pull/1700
[1742]: https://github.com/enso-org/ide/pull/1742
[1726]: https://github.com/enso-org/ide/pull/1762
[1743]: https://github.com/enso-org/ide/pull/1743
[1744]: https://github.com/enso-org/ide/pull/1744

# Enso 2.0.0-alpha.10 (2021-07-23)

<br/>![New Features](/docs/assets/tags/new_features.svg)

#### Enso Compiler

- [Updated Enso engine to version 0.2.15][1710]. If you're interested in the
  enhancements and fixes made to the Enso compiler, you can find out more
  details in
  [the engine release notes](https://github.com/enso-org/enso/blob/develop/RELEASES.md).

<br/>

[1710]: https://github.com/enso-org/ide/pull/1710

# Enso 2.0.0-alpha.9 (2021-07-16)

<br/>![New Features](/docs/assets/tags/new_features.svg)

#### Visual Environment

- [Improved undo-redo][1653]. Node selection, enabling/disabling visualisations
  and entering a node are now affected by undo/redo and are restored on project
  startup.

<br/>

[1640]: https://github.com/enso-org/ide/pull/1653

# Enso 2.0.0-alpha.8 (2021-06-09)

<br/>![New Features](/docs/assets/tags/new_features.svg)

#### Enso Compiler

- [Updated Enso engine to version 0.2.12][1640]. If you're interested in the
  enhancements and fixes made to the Enso compiler, you can find out more
  details in
  [the engine release notes](https://github.com/enso-org/enso/blob/develop/RELEASES.md).

[1640]: https://github.com/enso-org/ide/pull/1640

<br/>

# Enso 2.0.0-alpha.7 (2021-06-06)

<br/>![New Features](/docs/assets/tags/new_features.svg)

#### Visual Environment

- [User Authentication][1653]. Users can sign in to Enso using Google, GitHub or
  email accounts.

<br/>![Bug Fixes](/docs/assets/tags/bug_fixes.svg)

#### Visual Environment

- [Fix node selection bug ][1664]. Fix nodes not being deselected correctly in
  some circumstances. This would lead to nodes moving too fast when dragged
  [1650] or the internal state of the project being inconsistent [1626].

[1653]: https://github.com/enso-org/ide/pull/1653
[1664]: https://github.com/enso-org/ide/pull/1664

<br/>

# Enso 2.0.0-alpha.6 (2021-06-28)

<br/>![New Features](/docs/assets/tags/new_features.svg)

#### Visual Environment

- [Profling mode.][1546] The IDE contains a profiling mode now which can be
  entered through a button in the top-right corner or through the keybinding
  <kbd>ctrl</kbd>+<kbd>p</kbd>. This mode does not display any information yet.
  In the future, it will display the running times of nodes and maybe more
  useful statistics.
- [Area selection][1588]. You can now select multiple nodes at once. Just click
  and drag on the background of your graph and see the beauty of the area
  selection appear.
- [Opening projects in application graphical interface][1587]. Press `cmd`+`o`
  to bring the list of projects. Select a project on the list to open it.
- [Initial support for undo-redo][1602]. Press <kbd>cmd</kbd>+<kbd>z</kbd> to
  undo last action and <kbd>cmd</kbd>+<kbd>z</kbd> to redo last undone action.
  This version of undo redo does not have proper support for text editor and
  undoing UI changes (like selecting nodes).

#### EnsoGL (rendering engine)

<br/>![Bug Fixes](/docs/assets/tags/bug_fixes.svg)

#### Visual Environment

- [Nodes in graph no longer overlap panels][1577]. The Searcher, project name,
  breadcrumbs and status bar are displayed "above" nodes.

#### Enso Compiler

[1588]: https://github.com/enso-org/ide/pull/1588
[1577]: https://github.com/enso-org/ide/pull/1577
[1587]: https://github.com/enso-org/ide/pull/1587
[1602]: https://github.com/enso-org/ide/pull/1602
[1602]: https://github.com/enso-org/ide/pull/1664
[1602]: https://github.com/enso-org/ide/pull/1650
[1602]: https://github.com/enso-org/ide/pull/1626

# Enso 2.0.0-alpha.5 (2021-05-14)

<br/>![New Features](/docs/assets/tags/new_features.svg)

#### Visual Environment

- [Create New Project action in Searcher][1566]. When you bring the searcher
  with tab having no node selected, a new action will be available next to the
  examples and code suggestions: `Create New Project`. When you choose it by
  clicking with mouse or selecting and pressing enter, a new unnamed project
  will be created and opened in the application. Then you can give a name to
  this project.
- [Signed builds.][1366] Our builds are signed and will avoid warnings from the
  operating system about being untrusted.

#### EnsoGL (rendering engine)

- [Components for picking numbers and ranges.][1524]. We now have some internal
  re-usable UI components for selecting numbers or a range. Stay tuned for them
  appearing in the IDE.

<br/>![Bug Fixes](/docs/assets/tags/bug_fixes.svg)

#### Visual Environment

- [Delete key will delete selected nodes][1538]. Only the non-intuitive
  backspace key was assigned to this action before.
- [It is possible to move around after deleting a node with a selected
  visualization][1556]. Deleting a node while its attached visualization was
  selected made it impossible to pan or zoom around the stage afterwards. This
  error is fixed now.
- [Fixed an internal error that would make the IDE fail on some browser.][1561].
  Instead of crashing on browser that don't support the feature we use, we are
  now just start a little bit slower.

#### Enso Compiler

- [Updated Enso engine to version 0.2.11][1541].

If you're interested in the enhancements and fixes made to the Enso compiler,
you can find their release notes
[here](https://github.com/enso-org/enso/blob/develop/RELEASES.md).

[1366]: https://github.com/enso-org/ide/pull/1366
[1541]: https://github.com/enso-org/ide/pull/1541
[1538]: https://github.com/enso-org/ide/pull/1538
[1524]: https://github.com/enso-org/ide/pull/1524
[1556]: https://github.com/enso-org/ide/pull/1556
[1561]: https://github.com/enso-org/ide/pull/1561
[1566]: https://github.com/enso-org/ide/pull/1566

<br/>

# Enso 2.0.0-alpha.4 (2021-05-04)

<br/>![New Features](/docs/assets/tags/new_features.svg)

#### Visual Environment

- [Window management buttons.][1511]. The IDE now has components for
  "fullscreen" and "close" buttons. They will when running IDE in a cloud
  environment where no native window buttons are available.
- [Customizable backend options][1531]. When invoking Enso IDE through command
  line interface, it is possible to add the `--` argument separator. All
  arguments following the separator will be passed to the backend.
- [Added `--verbose` parameter][1531]. If `--verbose` is given as command line
  argument, the IDE and the backend will produce more detailed logs.

<br/>![Bug Fixes](/docs/assets/tags/bug_fixes.svg)

#### Visual Environment

- [Some command line arguments were not applied correctly in the IDE][1536].
  Some arguments were not passed correctly to the IDE leading to erroneous
  behavior or appearance of the electron app. This is now fixed.

#### Enso Compiler

If you're interested in the enhancements and fixes made to the Enso compiler,
you can find their release notes
[here](https://github.com/enso-org/enso/blob/develop/RELEASES.md).

[1511]: https://github.com/enso-org/ide/pull/1511
[1536]: https://github.com/enso-org/ide/pull/1536
[1531]: https://github.com/enso-org/ide/pull/1531

<br/>

# Enso 2.0.0-alpha.3 (2020-04-13)

<br/>![New Learning Resources](/docs/assets/tags/new_learning_resources.svg)

<br/>![New Features](/docs/assets/tags/new_features.svg)

#### Visual Environment

- [The status bar reports connectivity issues][1316]. The IDE maintains a
  connection to the Enso Language Server. If this connection is lost, any
  unsaved and further work will be lost. In this build we have added a
  notification in the status bar to signal that the connection has been lost and
  that the IDE must be restarted. In future, the IDE will try to automatically
  reconnect.
- [Visualizations can now be maximised to fill the screen][1355] by selecting
  the node and pressing space twice. To quit this view, press space again.
- [Visualizations are previewed when you hover over an output port.][1363] There
  is now a quick preview for visualizations and error descriptions. Hovering
  over a node output will first show a tooltip with the type information and
  then, after some time, will show the visualization of the node. This preview
  visualization will be located above other nodes, whereas the normal view, will
  be shown below nodes. Errors will show the preview visualization immediately.
  Nodes without type information will also show the visualization immediately.
  You can enter a quick preview mode by pressing ctrl (or command on macOS),
  which will show the preview visualization immediately when hovering above a
  node's output port.
- [Database Visualizations][1335]. Visualizations for the Database library have
  been added. The Table visualization now automatically executes the underlying
  query to display its results as a table. In addition, the SQL Query
  visualization allows the user to see the query that is going to be run against
  the database.
- [Histogram and Scatter Plot now support Dataframes.][1377] The `Table` and
  `Column` datatypes are properly visualized. Scatter Plot can display points of
  different colors, shapes and sizes, all as defined by the data within the
  `Table`.
- [Many small visual improvements.][1419] See the source issue for more details.
- The dark theme is officially supported now. You can start the IDE with the
  `--theme=dark` option to enable it.
- You can hide the node labels with the `--no-node-labels` option. This is
  useful when creating demo videos.
- [Added a Heatmap visualization.][1438] Just as for the Scatter Plot, it
  supports visualizing `Table`, but also `Vector`.
- [Add a background to the status bar][1447].
- [Display breadcrumbs behind nodes and other objects][1471].
- [Image visualization.][1367]. Visualizations for the Enso Image library. Now
  you can display the `Image` type and a string with an image encoded in base64.
  The histogram visualization has been adjusted, allowing you to display the
  values of the precomputed bins, which is useful when the dataset is relatively
  big, and it's cheaper to send the precomputed bins rather than the entire
  dataset.
- [Output type labels.][1427] The labels, that show the output type of a node on
  hover, appear now in a fixed position right below the node, instead of a
  pop-up, as they did before.

<br/>![Bug Fixes](/docs/assets/tags/bug_fixes.svg)

#### Visual Environment

- [Not adding spurious imports][1209]. Fixed cases where the IDE was adding
  unnecessary library imports when selecting hints from the node searcher. This
  makes the generated textual code much easier to read, and reduces the
  likelihood of accidental name collisions.
- [Hovering over an output port shows a pop-up with the result type of a
  node][1312]. This allows easy discovery of the result type of a node, which
  can help with both debugging and development.
- [Visualizations can define the context for preprocessor evaluation][1291].
  Users can now decide which module's context should be used for visualization
  preprocessor. This allows providing visualizations with standard library
  functionalities or defining utilities that are shared between multiple
  visualizations.
- [Fixed an issue with multiple instances of the IDE running.][1314] This fixes
  an issue where multiple instances of the IDE (or even other applications)
  could lead to the IDE not working.
- [Allow JS to log arbitrary objects.][1313] Previously using `console.log` in a
  visualisation or during development would crash the IDE. Now it correctly logs
  the string representation of the object. This is great for debugging custom
  visualizations.
- [Fix the mouse cursor offset on systems with fractional display
  scaling][1064]. The cursor now works with any display scaling, instead of
  there being an offset between the visible cursor and the cursor selection.
- [Disable area selection][1318]. The area selection was visible despite being
  non-functional. To avoid confusion, area selection has been disabled until it
  is [correctly implemented][479].
- [Fix an error after adding a node][1332]. Sometimes, after picking a
  suggestion, the inserted node was spuriously annotated with "The name could
  not be found" error.
- [Handle syntax errors in custom-defined visualizations][1341]. The IDE is now
  able to run properly, even if some of the custom visualizations inside a
  project contain syntax errors.
- [Fix issues with pasting multi-line text into single-line text fields][1348].
  The line in the copied text will be inserted and all additional lines will be
  ignored.
- [Users can opt out of anonymous data gathering.][1328] This can be done with
  the `--no-data-gathering` command-line flag when starting the IDE.
- [Provide a theming API for JavaScript visualizations][1358]. It is now
  possible to use the Enso theming engine while developing custom visualizations
  in JavaScript. You can query it for all IDE colors, including the colors used
  to represent types.
- [You can now start the IDE service without a window again.][1353] The command
  line argument `--no-window` now starts all the required backend services
  again, and prints the port on the command line. This allows you to open the
  IDE in a web browser of your choice.
- [JS visualizations have gestures consistent with the IDE][1291]. Panning and
  zooming now works just as expected using both a trackpad and mouse.
- [Running `watch` command works on first try.][1395]. Running the build command
  `run watch` would fail if it was run as the first command on a clean
  repository. This now works.
- [The `inputType` field of visualizations is actually taken into
  consideration][1384]. The visualization chooser shows only the entries that
  work properly for the node's output type.
- [Fix applying the output of the selected node to the expression of a new
  node][1385]. For example, having selected a node with `Table` output and
  adding a new node with expression `at "x" == "y"`, the selected node was
  applied to the right side of `==`: `at "x" == operator1."y"` instead of
  `operator1.at "x" == "y"`.
- [`Enso_Project.data` is visible in the searcher][1393].
- [The Geo Map visualization recognizes columns regardless of the case of their
  name][1392]. This allows visualizing tables with columns like `LONGITUDE` or
  `Longitude`, where previously only `longitude` was recognized.
- [It is possible now to switch themes][1390]. Additionally, the theme manager
  was integrated with the FRP event engine, which has been a long-standing issue
  in the IDE. Themes management was exposed to JavaScript with the
  `window.theme` variable. It is even possible to change and develop themes live
  by editing theme variables directly in the Chrome Inspector. Use the following
  command to give this a go:
  `theme.snapshot("t1"); theme.get("t1").interactiveMode()`.
- [The active visualization is highlighted.][1412] Now it is clearly visible
  when the mouse events are passed to the visualization.
- [Fixed an issue where projects containing certain language constructs failed
  to load.][1413]
- [Fixed a case where IDE could lose connection to the backend after some
  time.][1428]
- [Improved the performance of the graph editor, particularly when opening a
  project for the first time.][1445]

#### EnsoGL (rendering engine)

- [Unified shadow generation][1411]. Added a toolset to create shadows for
  arbitrary UI components.

#### Enso Compiler

If you're interested in the enhancements and fixes made to the Enso compiler,
you can find their release notes
[here](https://github.com/enso-org/enso/blob/develop/RELEASES.md#enso-0210-2021-04-07).

[1064]: https://github.com/enso-org/ide/pull/1064
[1209]: https://github.com/enso-org/ide/pull/1209
[1291]: https://github.com/enso-org/ide/pull/1291
[1311]: https://github.com/enso-org/ide/pull/1311
[1313]: https://github.com/enso-org/ide/pull/1313
[1314]: https://github.com/enso-org/ide/pull/1314
[1316]: https://github.com/enso-org/ide/pull/1316
[1318]: https://github.com/enso-org/ide/pull/1318
[1328]: https://github.com/enso-org/ide/pull/1328
[1355]: https://github.com/enso-org/ide/pull/1355
[1332]: https://github.com/enso-org/ide/pull/1332
[1341]: https://github.com/enso-org/ide/pull/1341
[1341]: https://github.com/enso-org/ide/pull/1341
[1348]: https://github.com/enso-org/ide/pull/1348
[1353]: https://github.com/enso-org/ide/pull/1353
[1395]: https://github.com/enso-org/ide/pull/1395
[1363]: https://github.com/enso-org/ide/pull/1363
[1384]: https://github.com/enso-org/ide/pull/1384
[1385]: https://github.com/enso-org/ide/pull/1385
[1390]: https://github.com/enso-org/ide/pull/1390
[1392]: https://github.com/enso-org/ide/pull/1392
[1393]: https://github.com/enso-org/ide/pull/1393
[479]: https://github.com/enso-org/ide/issues/479
[1335]: https://github.com/enso-org/ide/pull/1335
[1358]: https://github.com/enso-org/ide/pull/1358
[1377]: https://github.com/enso-org/ide/pull/1377
[1411]: https://github.com/enso-org/ide/pull/1411
[1412]: https://github.com/enso-org/ide/pull/1412
[1419]: https://github.com/enso-org/ide/pull/1419
[1413]: https://github.com/enso-org/ide/pull/1413
[1428]: https://github.com/enso-org/ide/pull/1428
[1438]: https://github.com/enso-org/ide/pull/1438
[1367]: https://github.com/enso-org/ide/pull/1367
[1445]: https://github.com/enso-org/ide/pull/1445
[1447]: https://github.com/enso-org/ide/pull/1447
[1471]: https://github.com/enso-org/ide/pull/1471
[1511]: https://github.com/enso-org/ide/pull/1511

<br/>

# Enso 2.0.0-alpha.2 (2020-03-04)

This is a release focused on bug-fixing, stability, and performance. It improves
the performance of workflows and visualizations, and improves the look and feel
of the graphical interface. In addition, the graphical interface now informs the
users about errors and where they originate.

<br/>![New Learning Resources](/docs/assets/tags/new_learning_resources.svg)

- [Learn how to define custom data visualizations in
  Enso][podcast-custom-visualizations].
- [Learn how to use Java libraries in Enso, to build a
  webserver][podcast-java-interop].
- [Learn how to use Javascript libraries in Enso, to build custom server-side
  website rendering][podcast-http-server].
- [Discover why Enso Compiler is so fast and how it was built to support a
  dual-representation language][podcast-compiler-internals].
- [Learn more about the vision behind Enso and about its planned
  future][podcast-future-of-enso].

<br/>![New Features](/docs/assets/tags/new_features.svg)

#### Visual Environment

- [Errors in workflows are now displayed in the graphical interface][1215].
  Previously, these errors were silently skipped, which was non-intuitive and
  hard to understand. Now, the IDE displays both dataflow errors and panics in a
  nice and descriptive fashion.
- [Added geographic map support for Tables (data frames).][1187] Tables that
  have `latitude`, `longitude`, and optionally `label` columns can now be shown
  as points on a map.
- [Added a shortcut for live reloading of visualization files.][1190] This
  drastically improves how quickly new visualizations can be tested during their
  development. This is _currently_ limited in that, after reloading
  visualization definitions, the currently visible visualizations must be
  switched to another and switched back to refresh their content. See the [video
  podcast about building custom visualizations][podcast-custom-visualizations]
  to learn more.
- [Added a visual indicator of the ongoing standard library compilation][1264].
  Currently, each time IDE is started, the backend needs to compile the standard
  library before it can provide IDE with type information and values. Because of
  that, not all functionalities are ready to work directly after starting the
  IDE. Now, there is a visible indication of the ongoing background process.
- [Added the ability to reposition visualisations.][1096] There is now an icon
  in the visualization action bar that allows dragging the visualization away
  from a node. Once the visualization has been moved, another icon appears that
  can pin the visualization back to the node.
- [There is now an API to show Version Control System (like Git) status for
  nodes][1160].

<br/>![Bug Fixes](/docs/assets/tags/bug_fixes.svg)

#### Visual Environment

- [You can now use the table visualization to display data frames][1181]. Please
  note, that large tables will get truncated to 2000 entries. This limitation
  will be lifted in future releases.
- [Performance improvements during visual workflow][1067]. Nodes added with the
  searcher will have their values automatically assigned to newly generated
  variables, which allows the Enso Engine to cache intermediate values and hence
  improve visualization performance.
- [Minor documentation rendering fixes][1098]. Fixed cases where text would be
  misinterpreted as a tag, added support for new tag types, added support for
  more common characters, properly renders overflowing text.
- [Improved handling of projects created with other IDE versions][1214]. The IDE
  is now better at dealing with incompatible metadata in files, which stores
  node visual position information, the history of chosen searcher suggestions,
  etc. This will allow IDE to correctly open projects that were created using a
  different IDE version and prevent unnecessary loss of metadata.
- Pressing and holding up and down arrow keys make the list view selection move
  continuously.
- The shortcuts to close the application and to toggle the developer tools at
  runtime now work on all supported platforms.
- [The loading progress indicator remains visible while IDE initializes][1237].
  Previously the loading progress indicator completed too quickly and stopped
  spinning before the IDE was ready. Now it stays active, giving a visual
  indication that the initialization is still in progress.
- [Fixed visual glitch where a node's text was displayed as white on a white
  background][1264]. Most notably this occurred with the output node of a
  function generated using the node collapse refactoring.
- Many visual glitches were fixed, including small "pixel-like" artifacts
  appearing on the screen.
- [Several parser improvements][1274]. The parser used in the IDE has been
  updated to the latest version. This resolves several issues with language
  constructs like `import`, lambdas, and parentheses, whereupon typing certain
  text the edit could be automatically reverted.
- [The auto-import functionality was improved][1279]. Libraries' `Main` modules
  are omitted in expressions inserted by the searcher. For example, the `point`
  method of `Geo` library will be displayed as `Geo.point` and will insert
  import `Geo` instead of `Geo.Main`.
- Cursors in text editors behave correctly now (they are not affected by scene
  pan and zoom). This was possible because of the new multi-camera management
  system implemented in EnsoGL.
- [Fixed method names highlighted in pink.][1408] There was a bug introduced
  after one of the latest Engine updates, that sent `Unresolved_symbol` types,
  which made all methods pink. This is fixed now.

#### EnsoGL (rendering engine)

- A new multi-camera management system, allowing the same shape systems to be
  rendered on different layers from different cameras. The implementation
  automatically caches the same shape system definitions per scene layer in
  order to minimize the amount of WebGL draw calls and hence improve
  performance.
- A new depth-ordering mechanism for symbols and shapes. It is now possible to
  define depth order dependencies between symbols, shapes, and shape systems.
- Various performance improvements, especially for the text rendering engine.
- Display objects handle visibility correctly now. Display objects are not
  visible by default and need to be attached to a visible parent to be shown on
  the screen.

#### Enso Compiler

If you're interested in the enhancements and fixes made to the Enso compiler,
you can find their release notes
[here](https://github.com/enso-org/enso/blob/develop/RELEASES.md#enso-026-2021-03-02).

[1067]: https://github.com/enso-org/ide/pull/1067
[1096]: https://github.com/enso-org/ide/pull/1096
[1098]: https://github.com/enso-org/ide/pull/1098
[1181]: https://github.com/enso-org/ide/pull/1181
[1215]: https://github.com/enso-org/ide/pull/1215
[1160]: https://github.com/enso-org/ide/pull/1160
[1190]: https://github.com/enso-org/ide/pull/1190
[1187]: https://github.com/enso-org/ide/pull/1187
[1068]: https://github.com/enso-org/ide/pull/1068
[1214]: https://github.com/enso-org/ide/pull/1214
[1237]: https://github.com/enso-org/ide/pull/1237
[1264]: https://github.com/enso-org/ide/pull/1264
[1274]: https://github.com/enso-org/ide/pull/1274
[1279]: https://github.com/enso-org/ide/pull/1279
[podcast-java-interop]:
  https://www.youtube.com/watch?v=bcpOEX1x06I&t=468s&ab_channel=Enso
[podcast-compiler-internals]:
  https://www.youtube.com/watch?v=BibjcUjdkO4&ab_channel=Enso
[podcast-custom-visualizations]:
  https://www.youtube.com/watch?v=wFkh5LgAZTs&t=5439s&ab_channel=Enso
[podcast-http-server]:
  https://www.youtube.com/watch?v=BYUAL4ksEgY&ab_channel=Enso
[podcast-future-of-enso]:
  https://www.youtube.com/watch?v=rF8DuJPOfTs&t=1863s&ab_channel=Enso
[1312]: https://github.com/enso-org/ide/pull/1312
[1408]: https://github.com/enso-org/ide/pull/1408

<br/>

# Enso 2.0.0-alpha.1 (2020-01-26)

This is the first release of Enso, a general-purpose programming language and
environment for interactive data processing. It is a tool that spans the entire
stack, going from high-level visualization and communication to the nitty-gritty
of backend services, all in a single language.

<br/>![Release Notes](/docs/assets/tags/release_notes.svg)

#### Anonymous Data Collection

Please note that this release collects anonymous usage data which will be used
to improve Enso and prepare it for a stable release. We will switch to opt-in
data collection in stable version releases. The usage data will not contain your
code (expressions above nodes), however, reported errors may contain brief
snippets of out of context code that specifically leads to the error, like "the
method 'foo' does not exist on Number". The following data will be collected:

- Session length.
- Graph editing events (node create, dele, position change, connect, disconnect,
  collapse, edit start, edit end). This will not include any information about
  node expressions used.
- Navigation events (camera movement, scope change).
- Visualization events (visualization open, close, switch). This will not
  include any information about the displayed data nor the rendered
  visualization itself.
- Project management events (project open, close, rename).
- Errors (IDE crashes, WASM panics, Project Manager errors, Language Server
  errors, Compiler errors).
- Performance statistics (minimum, maximum, average GUI refresh rate).<|MERGE_RESOLUTION|>--- conflicted
+++ resolved
@@ -2,15 +2,12 @@
 
 #### Visual Environment
 
-<<<<<<< HEAD
 - [Node Searcher preserves its zoom factor.][3327] The visible size of the node
   searcher and edited node is now fixed. It simplifies node editing on
   non-standard zoom levels.
-=======
 - [Nodes can be added to the graph by clicking (+) button on the screen][3278].
   The button is in the bottom-left corner. Node is added at the center or pushed
   down if the center is already occupied by nodes.
->>>>>>> 11dfd7bf
 - [Maximum zoom factor is limited to 1.0x if IDE is not in Debug Mode.][3273]
 - [Debug Mode for Graph Editor can be activated/deactivated using a
   shortcut.][3264] It allows access to a set of restricted features. See
