# Next Release

#### Visual Environment

- [Camera is panned to newly created nodes.][3552]
- [Long names on the Node Searcher's list are truncated.][3373] The part of the
  name that doesn't fit in the Searcher's window is replaced with an ellipsis
  character ("…").
- [Magnet Alignment algorithm is used while placing new nodes][3366]. When we
  find an available free space for a new node, the node gets aligned with the
  surrounding nodes horizontally and vertically. This helps to preserve a nice
  grid-like layout for all the nodes.
- [Nodes created via the <kbd>TAB</kbd> key or by clicking the (+) button on the
  screen are now placed below all the selected nodes when more than one node is
  selected.][3361] (Previously, they were placed below the first node that was
  selected.) This makes it easier to achieve a compact, vertical layout of the
  graph.
- [Nodes created near existing nodes via the <kbd>TAB</kbd> key or by dropping a
  connection are now repositioned and aligned to existing nodes.][3301] This is
  to make the resulting graph prettier and avoid overlapping. In such cases,
  created nodes will be placed below an existing node or on the bottom-left
  diagonal if there is no space underneath.
- [Nodes can be added to the graph by double-clicking the output ports of
  existing nodes (or by clicking them with the right mouse button).][3346]
- [Node Searcher preserves its zoom factor.][3327] The visible size of the node
  searcher and edited node is now fixed. It simplifies node editing on
  non-standard zoom levels.
- [Nodes can be added to the graph by clicking (+) button on the screen][3278].
  The button is in the bottom-left corner. Node is added at the center or pushed
  down if the center is already occupied by nodes.
- [Maximum zoom factor is limited to 1.0x if IDE is not in Debug Mode.][3273]
- [Debug Mode for Graph Editor can be activated/deactivated using a
  shortcut.][3264] It allows access to a set of restricted features. See
  [debug-shortcuts].
- [New nodes can be created by dragging and dropping a connection on the
  scene.][3231]
- [Node connections can be dropped by pressing the Esc key while dragging
  them.][3231]
- [Added support of source maps for JS-based visualizations.][3208]
- [Fixed the alignment of newly created nodes to existing nodes with
  visualizations enabled.][3361] When applicable, new nodes are now placed below
  visualizations. (Previously, they were placed to the left of the
  visualizations.)
- [Fixed histograms coloring and added a color legend.][3153]
- [Lazy visualization for scatter plot.][3655]
- [Fixed broken node whose expression contains non-ASCII characters.][3166]
- [Fixed developer console warnings about views being created but not
  registered.][3181]
- [Fixed developer console errors related to Language Server (mentioning code
  3003 and "Invalid version"), occurring during project opening and after new
  node cration.][3186]
- [Fixed developer console error about failing to decode a notification
  "executionContext/visualisationEvaluationFailed"][3193]
- [New Version of the Node Searcher - the Component Browser][3530] The available
  methods, atoms and functions are presented in nice, categorized view. The most
  popular tools are available at hand. The panel is unstable, and can be
  disabled with the `--enable-new-component-browser=false` flag.
- [Fixed error handling during startup.][3648] This prevents entering IDE into a
  "zombie" state, where processes were started but not visible to user. They
  could cause issues with starting further IDE instances.
- [New nodes are created in the project source when the searcher is opened and a
  new node is created.][3645]
- [Proper Polyglot Vector and Array Support][3667]
- [IDE uses new visualization API.][3661]
- [Visualization of long textual values improved][3665]
- [Selecting a suggestion from the searcher or component browser now updates the
  visualisation of the edited node to preview the results of applying the
  suggestion.][3691]
- [Remove here keyword from IDE.][3749]
- [Shortcut changes:][3823] Pressing `Enter` when no node is edited opens
  Component Browser. Entering node shortcut changed to `cmd` + `Enter`.
- [Added support for scrolling by pressing and holding a mouse button on a
  scrollbar.][3824]
- [Added scroll bounce animation][3836] which activates when scrolling past the
  end of scrollable content.
- [The default text visualisation now loads its content lazily from the
  backend][3910]. This means that the visualisation cannot be overwhelmed by
  large amounts of data.
- [Added project snapshot saving on shortcut][3923]
- [The color of the displayed project name indicates whether the project's
  current state is saved in a snapshot.][3950] The project name is darker when
  the project is changed from the last saved snapshot and lighter when the
  snapshot matches the current project state.
- [Added shortcut to interrupt the program][3967]
- [Added suggestion dropdown for function arguments][4013]. The dropdown is
  present only when the argument is of type that has a predefined set of values.
- [Separate component browser navigator sections for modules imported from
  different namespaces][4044]
- [Internal components (private API) are not displayed in the component
  browser.][4085]
- [The correct default visualisation for tables is shown on new nodes.][4120]
- [Added restoring of last project snapshot on shortcut.][4050]
- [Added contextual suggestions to argument dropdowns][4072]. Dropdowns will now
  contain suggestions which are based on evaluated data.
- [Added a shortcut to show internal components (private API) in the component
  browser.][5582]
- [Improved component browser entry filtering and sorting][5645]. The component
  browser will now provide suggestions matching either the component's label or
  the corresponding code.
- [Improved argument placeholder resolution in more complex expressions][5656].
  It is now possible to drop node connections onto missing arguments of chained
  and nested function calls.
- [The component browser suggestions take into account entry aliases][5678]. The
  searcher input is now matched to entry aliases too. The alias match is used to
  filter and sort component browser entries.
- [The Component Browser icons are cached on texture][5779] improving its
  performance on slower machines.
- [Fixed missing result preview when editing nodes.][5757]
- [Application retries its initialization after failures][5802], allowing a
  reconnecting after connectivity problems.
- [Improved Component Browser Filtering][4115]. The best match is always
  selected first, and the groups are rearranged, so the best matches are on the
  bottom.
- [Named arguments syntax is now recognized in IDE][5774]. Connections to
  function arguments will now use named argument syntax instead of inserting
  wildcards on all preceding arguments.
- [Added boilerplate React app for authorization via Cognito+AWS Amplify][5798].
  This PR adds a React app that renders the dashboard (which has been ported
  from the cloud. The dashboard displays a list of projects, and allows users to
  open them in the IDE (which is not part of the React app, but can be switched
  to from the dashboard). The PR also adds authentication+authorization (i.e.,
  sign up and sign in for users), via either email/password or GitHub/Google.
- [New Enso documentation parser][5917]. Smaller and faster; enables planned
  improvements to internal documentation representation.
- [Dropdown widgets now support custom labels][5705] and automatically generate
  shortened labels for entries with long module paths. When an option is
  selected from the dropdown, the necessary module imports are inserted,
  eliminating the need for fully qualified names.
- [The IDE now has a new UI element for selecting the execution mode of the
  project][6130].
- [Added tooltips to icon buttons][6035] for improved usability. Users can now
  quickly understand each button's function.
- [File associations are created on Windows and macOS][6077]. This allows
  opening Enso files by double-clicking them in the file explorer.
- [AI-powered code completions][5910]. It is now possible to get AI-powered
  completions when using node searcher with Tables.
- [Added capability to create node widgets with complex UI][6347]. Node widgets
  such as dropdown can now be placed in the node and affect the code text flow.
- [The IDE UI element for selecting the execution mode of the project is now
  sending messages to the backend.][6341].
- [Feedback when renaming a project][6366]. When the user tries to rename the
  project to an invalid name, a helpful error message is shown and the text
  field stays the same as to give the user the opportunity to fix the mistake.
- [Area selectionof nodes no longer takes into account the visualisation that
  belongs to the node.][6487].
- [List Editor Widget][6470]. Now you can edit lists by clicking buttons on
  nodes or by dragging the elements.
- [Visualisations now show a loading spinner while waiting on data.][6512].
- [Fixed text visualisations which were being cut off at the last line.][6421]
- [Fixed a bug where, when scrolling or dragging on a full-screen visualization,
  the view of the graph changed as well.][6530]
- [Changed the shortcut for restoring to the last saved version of a project
  from <kbd>cmd</kbd>+<kbd>r</kbd> to
  <kbd>cmd</kbd>+<kbd>shift</kbd>+<kbd>r</kbd>][6620] to make it less likely
  that it would be triggered by accident. As a consequence, the program
  execution shortcuts changed from
  <kbd>cmd</kbd>+<kbd>shift</kbd>+<kbd>t</kbd>/<kbd>r</kbd> to
  <kbd>cmd</kbd>+<kbd>alt</kbd>+<kbd>t</kbd>/<kbd>r</kbd>.
- [Fixed a bug where selecting a nested breadcrumb would cause the order of
  breadcrumbs to change incorrectly.][6617]
- [Changed the shortcut to show the full-screen visualization for a node from
  <kbd>space</kbd> <kbd>space</kbd> to <kbd>shift</kbd>+<kbd>space</kbd>.][6663]
  so that it doesn't interfere with the shortcut for toggling the small
  visualization.
- [Cloud dashboard, which supersedes the startup screen][6279]. Features also
  added in various other PRs. The new dashboard includes tables for projects,
  folders, files and secrets, a list of templates from which new projects can be
  created, a user menu, and a search bar.
- [The Application will try to reload file in backend on synchronization
  failure][6752]. It should make it more resilient to connectivity issues and
  occasional bugs. The reload may be forced by the user with
  <kbd>cmd</kbd>+<kbd>shift</kbd>+<kbd>x</kbd> shortcut.
- [When selecting a function from the main module through the component browser,
  it is now referenced via the `Main` namespace instead of the project
  namespace,][6719] e.g. `Main.func1` instead of `MyProject.func1`. This makes
  it robust against project name changes.
- [Added a button to return from an opened project back to the project
  dashboard.][6474]
- [Keyboard shortcuts for graph editing are now disabled when the full-screen
  visualization is active.][6844]
- [A loading animation is now shown when opening and creating projects][6827],
  as the previous behaviour of showing a blank screen while the project was
  being loaded was potentially confusing to users.
- [Error message is displayed in the status bar when the backend reports
  execution failed][6918].
- [Performance and readability of documentation panel was improved][6893]. The
  documentation is now split into separate pages, which are much smaller.
- [IDE no longer inserts redundant imports when selecting options from dropdown
  widgets][7028]. The code was unified with the component browser, and it now
  correctly handles reexports and already existing imports.
- [Fixed cursor position when ctrl-clicking the node][7014]. Sometimes
  ctrl-clicking to edit the node placed the mouse cursor in the wrong position
  in the text. This is fixed now.
- [Added prototype AI Searcher that can be used to create new nodes from natural
  language input][7146]
- [Allow visualization resizing][7164]. Now the user can adjust the
  visualization size by dragging its right and bottom borders. Visualization
  width also follows the node's width, and visualizations are aligned to the
  left side of the node.
- [Component Browser was redesigned][7372]. The three columns of groups turned
  out to be non-practical, as they give too much information to comprehend.
  Also, filtering results was kept in groups making second-best match not easily
  available. Therefore, we introduced a new, impler CB design with single
  column.
- [Help chat][7151]. The link to the Discord server is replaced with a chat
  bridge to the Discord server. This is intended to have the chat visible at the
  same time as the IDE, so that help can be much more interactive.
<<<<<<< HEAD
- [New breadcrumbs design][7362]. Breadcrumbs now optionally show the icon of
  the item they represent. They also follow the new design of the component
  browser.
=======
- [The libraries' authors may put entities to groups by adding GROUP tag in the
  docstring]. It was requested as more convenient way than specifying full names
  in package.yaml.
>>>>>>> 7345f0fd

[5910]: https://github.com/enso-org/enso/pull/5910
[6279]: https://github.com/enso-org/enso/pull/6279
[6421]: https://github.com/enso-org/enso/pull/6421
[6530]: https://github.com/enso-org/enso/pull/6530
[6617]: https://github.com/enso-org/enso/pull/6617
[6620]: https://github.com/enso-org/enso/pull/6620
[6663]: https://github.com/enso-org/enso/pull/6663
[6752]: https://github.com/enso-org/enso/pull/6752
[6719]: https://github.com/enso-org/enso/pull/6719
[6474]: https://github.com/enso-org/enso/pull/6474
[6844]: https://github.com/enso-org/enso/pull/6844
[6827]: https://github.com/enso-org/enso/pull/6827
[6918]: https://github.com/enso-org/enso/pull/6918
[6893]: https://github.com/enso-org/enso/pull/6893
[7028]: https://github.com/enso-org/enso/pull/7028
[7014]: https://github.com/enso-org/enso/pull/7014
[7146]: https://github.com/enso-org/enso/pull/7146
[7151]: https://github.com/enso-org/enso/pull/7151
[7164]: https://github.com/enso-org/enso/pull/7164
<<<<<<< HEAD
[7362]: https://github.com/enso-org/enso/pull/7362
=======
[7372]: https://github.com/enso-org/enso/pull/7372
[7337]: https://github.com/enso-org/enso/pull/7337
>>>>>>> 7345f0fd

#### EnsoGL (rendering engine)

- [You can change font and set letters bold in the <code>text::Area</code>
  component][3385]. Use the <code>set_font</code> and
  <code>set_bold_bytes</code> respectively.
- [Fixed a text rendering issue in nested sublayer][3486].
- [Added a new component: Grid View.][3588] It's parametrized by Entry object,
  display them arranged in a Grid. It does not instantiate all entries, only
  those visible, and re-use created entries during scrolling thus achieving
  great performance. There are variants of grid view with selection and
  highlight, scrollbars, and both.
- [Massive improvements of text rendering performance][3776]. Different text
  instances are now reusing the shape shaders and the same sprite system under
  the hood. This drastically reduces the amount of required draw calls for
  scenes with a lot of text.
- [Text rendering quality improvements][3855]. Glyphs are now hinted in a better
  way. Also, additional fine-tuning is performed per font and per host operating
  system.
- [Display objects can now emit and receive events in the same style as
  JavaScript DOM events][3863]. The events system implements very similar
  behavior to the one described here:
  https://javascript.info/bubbling-and-capturing.
- [Added a new component: Slider][3852]. It allows adjusting a numeric value
  with the mouse. The precision of these adjustments can be increased or
  decreased.
- [Slider component functionality improvements][3885]. The slider component now
  supports multiple ways to handle out-of-range values. The slider's value can
  be edited as text, and a new vertical slider layout is available.
- [Added ProjectsGrid view for Cloud Dashboard][3857]. It provides the first
  steps towards migrating the Cloud Dashboard from the existing React (web-only)
  implementation towards a shared structure that can be used in both the Desktop
  and Web versions of the IDE.
- [Removed Cloud Dashboard][4047]. The Cloud Dashboard was being rewritten in
  EnsoGL but after internal discussion we've decided to rewrite it in React,
  with a shared implementation between the Desktop and Web versions of the IDE.
- [Added a new component: Dropdown][3985]. A list of selectable labeled entries,
  suitable for single and multi-select scenarios.
- [Compile-time shader optimizer was implemented][4003]. It is capable of
  extracting non-optimized shaders from the compiled WASM artifacts, running
  stand-alone optimization toolchain (glslc, spirv-opt, spirv-cross), and
  injecting optimized shaders back to WASM during its initialization process.
  Unfortunately, it caused our theme system to stop working correctly, because
  generated shaders differ per theme (only light theme is available, the dark
  theme has been disabled). We will support multiple themes in the future, but
  this is not on our priority list right now.
- [Performance monitor was extended with the ability to print details of actions
  performed in a given frame][5895]. In particular, you can now inspect names of
  all symbols rendered in a given frame. You can also pause the performance
  monitor and inspect results recorded in the past.
- [ToggleButtons can now have tooltips][6035].
- [Rendering of tooltips was improved.][6097] Their text is now more vertically
  centered and the delay before showing them was extended.
- [Accurate GPU performance measurements have been implemented][6595]. It is
  possible now to track both the time spent on both the CPU and the GPU sides.

[3857]: https://github.com/enso-org/enso/pull/3857
[3985]: https://github.com/enso-org/enso/pull/3985
[4003]: https://github.com/enso-org/enso/pull/4003
[4047]: https://github.com/enso-org/enso/pull/4047
[5895]: https://github.com/enso-org/enso/pull/5895
[6035]: https://github.com/enso-org/enso/pull/6035
[6097]: https://github.com/enso-org/enso/pull/6097
[6130]: https://github.com/enso-org/enso/pull/6130
[6366]: https://github.com/enso-org/enso/pull/6366
[6341]: https://github.com/enso-org/enso/pull/6341
[6470]: https://github.com/enso-org/enso/pull/6470
[6595]: https://github.com/enso-org/enso/pull/6595
[6487]: https://github.com/enso-org/enso/pull/6487
[6512]: https://github.com/enso-org/enso/pull/6512

#### Enso Standard Library

- [Implemented `Vector.distinct` allowing to remove duplicate elements from a
  Vector][3224]
- [Implemented `Duration.time_execution` allowing timing of the execution of an
  expression within the UI][3229]
- [Improved performance of `Vector.filter` and `Vector.each`; implemented
  `Vector.filter_with_index`. Made `Vector.at` accept negative indices and
  ensured it fails with a dataflow error on out of bounds access instead of an
  internal Java exception.][3232]
- [Implemented the `Table.select_columns` operation.][3230]
- [Implemented the `Table.remove_columns` and `Table.reorder_columns`
  operations.][3240]
- [Implemented the `Table.sort_columns` operation.][3250]
- [Fixed `Vector.sort` to handle tail-recursive comparators][3256]
- [Implemented `Range.find`, `Table.rename_columns` and
  `Table.use_first_row_as_names` operations][3249]
- [Implemented `Text.at` and `Text.is_digit` methods][3269]
- [Implemented `Runtime.get_stack_trace` together with some utilities to process
  stack traces and code locations][3271]
- [Implemented `Vector.flatten`][3259]
- [Significant performance improvement in `Natural_Order` and new `Faker`
  methods added to `Standard.Test`][3276]
- [Implemented `Integer.parse`][3283]
- [Made `Text.compare_to` correctly handle Unicode normalization][3282]
- [Extend `Text.contains` API to support regex and case insensitive
  search.][3285]
- [Implemented new `Text.take` and `Text.drop` functions, replacing existing
  functions][3287]
- [Implemented new `Text.starts_with` and `Text.ends_with` functions, replacing
  existing functions][3292]
- [Implemented `Text.to_case`, replacing `Text.to_lower_case` and
  `Text.to_upper_case`][3302]
- [Implemented initial `Table.group_by` function on Standard.Table][3305]
- [Implemented `Text.pad` and `Text.trim`][3309]
- [Updated `Text.repeat` and added `*` operator shorthand][3310]
- [General improved Vector performance and new `Vector.each_with_index`,
  `Vector.fold_with_index` and `Vector.take` methods.][3236]
- [Implemented new `Text.insert` method][3311]
- [Implemented `Bool.compare_to` method][3317]
- [Implemented `Map.first`, `Map.last` functions. Expanded `Table.group_by` to
  also compute mode, percentile, minimum, maximum.][3318]
- [Implemented `Text.location_of` and `Text.location_of_all` methods.][3324]
- [Replaced `Table.group_by` with `Table.aggregate`][3339]
- [Implemented `Panic.catch` and helper functions for handling errors. Added a
  type parameter to `Panic.recover` to recover specific types of errors.][3344]
- [Added warning handling to `Table.aggregate`][3349]
- [Improved performance of `Table.aggregate` and full warnings
  implementation][3364]
- [Implemented `Text.reverse`][3377]
- [Implemented support for most Table aggregations in the Database
  backend.][3383]
- [Update `Text.replace` to new API.][3393]
- [Add encoding support to `Text.bytes` and `Text.from_bytes`. Renamed and added
  encoding to `File.read_text`. New `File.read` API.][3390]
- [Improved the `Range` type. Added a `down_to` counterpart to `up_to` and
  `with_step` allowing to change the range step.][3408]
- [Aligned `Text.split` API with other methods and added `Text.lines`.][3415]
- [Implemented a basic reader for the `Delimited` file format.][3424]
- [Implemented a reader for the `Excel` file format.][3425]
- [Added custom encoding support to the `Delimited` file format reader.][3430]
- [Implemented `compute` method on `Vector` for statistics calculations.][3442]
- [Promote get and put to be methods of Ref type rather than of Ref
  module][3457]
- [Implemented `Table.parse_values`, parsing text columns according to a
  specified type.][3455]
- [Promote with, take, finalize to be methods of Managed_Resource
  instance][3460]
- [Implemented automatic type detection for `Table.parse_values`.][3462]
- [Integrated value parsing with the `Delimited` file reader.][3463]
- [Implemented the `Infer` setting for headers in the `Delimited` file format
  and made it the default.][3472]
- [Implemented a `Table.from Text` conversion allowing to parse strings
  representing `Delimited` files without storing them on the filesystem.][3478]
- [Added rank data, correlation and covariance statistics for `Vector`][3484]
- [Implemented `Table.order_by` for the SQLite backend.][3502]
- [Implemented `Table.order_by` for the PostgreSQL backend.][3514]
- [Implemented `Table.order_by` for the in-memory table.][3515]
- [Renamed `File_Format.Text` to `Plain_Text`, updated `File_Format.Delimited`
  API and added builders for customizing less common settings.][3516]
- [Allow control of sort direction in `First` and `Last` aggregations.][3517]
- [Implemented `Text.write`, replacing `File.write_text`.][3518]
- [Removed obsolete `select`, `group`, `sort` and releated types from
  tables.][3519]
- [Removed obsolete `from_xls` and `from_xlsx` functions. Added support for
  reading column names from first row in `File_Format.Excel`][3523]
- [Added `File_Format.Delimited` support to `Table.write` for new files.][3528]
- [Adjusted `Database.connect` API to new design.][3542]
- [Added `File_Format.Excel` support to `Table.write` for new files.][3551]
- [identity,const,flip,curry,uncurry functions][3554]
- [Added append support for `File_Format.Excel`.][3558]
- [Added support for custom encodings in `File_Format.Delimited` writing.][3564]
- [Allow filtering caught error type in `Error.catch`.][3574]
- [Implemented `Append` mode for `File_Format.Delimited`.][3573]
- [Added `Vector.write_bytes` function and removed old `File.write_bytes`][3583]
- [Added `line_endings` and `comment_character` options to
  `File_Format.Delimited`.][3581]
- [Fixed the case of various type names and library paths][3590]
- [Added support for parsing `.pgpass` file and `PG*` environment variables for
  the Postgres connection][3593]
- [Added `Regression` to the `Standard.Base` library and removed legacy `Model`
  type from `Standard.Table`.][3601]
- [Created `Index_Sub_Range` type and updated `Text.take` and
  `Text.drop`.][3617]
- [Added `Vector.from_polyglot_array` to make `Vector`s backed by polyglot
  Arrays][3628]
- [Updated `Vector.take` and `Vector.drop` and removed their obsolete
  counterparts.][3629]
- [Short-hand syntax for `order_by` added.][3643]
- [Expanded `Table.at` to support index access and added `Table.column_count`
  method.][3644]
- [Removed `Array.set_at`.][3634]
- [Added various date part functions to `Date` and `Date_Time`.][3669]
- [Implemented `Table.take` and `Table.drop` for the in-memory backend.][3647]
- [Implemented specialized storage for the in-memory Table.][3673]
- [Implemented `Table.distinct` for the in-memory backend.][3684]
- [Added `databases`, `schemas`, `tables` support to database Connection.][3632]
- [Implemented `start_of` and `end_of` methods for date/time types allowing to
  find start and end of a period of time containing the provided time.][3695]
- [Implemented `type_of` and `is_of_type` methods for getting the type of a
  value and comparing types, respectively.][3722]
- [Implemented `work_days_until` for counting work dys between dates and
  `add_work_days` which allows to shift a date by a number of work days.][3726]
- [Added `query` and `read` functions to Database connections.][3727]
- [Added `Date_Period.Week` to `start_of` and `end_of` methods.][3733]
- [Replaced `Table.where` with a new API relying on `Table.filter`.][3750]
- [Added `Filter_Condition` to `Vector`, `Range` and `List`.][3770]
- [Extended `Filter_Condition` with `Is_Empty`, `Not_Empty`, `Like` and
  `Not_Like`.][3775]
- [Reimplemented `Duration` as a built-in type.][3759]
- [Implemented `Table.replace_text` for in-memory table.][3793]
- [Extended `Filter_Condition` with `Is_In` and `Not_In`.][3790]
- [Replaced `Table.drop_missing_rows` with `filter_blank_rows` with an updated
  API.][3805]
- [Replaced `Table.drop_missing_columns` with
  `Table.remove_columns Column_Selector.Blank_Columns` by adding the new column
  selector variant.][3812]
- [Implemented `Table.rows` giving access to a vector of rows.][3827]
- [Define Enso epoch start as 15th October 1582][3804]
- [Implemented `Period` type][3818]
- [Implemented new functions on Column and added expression syntax support to
  create derived Columns.][3782]
- [Added support for milli and micro seconds, new short form for rename_columns
  and fixed issue with compare_to versus Nothing][3874]
- [Aligned `Text.match`/`Text.locate` API][3841]
- [There is a new API to lazily feed visualisation information to the
  IDE.][3910]
- [Added `transpose` and `cross_tab` to the In-Memory Table.][3919]
- [Improvements to JSON, Pair, Statistics and other minor tweaks.][3964]
- [Overhauled the JSON support (now based of JavaScript), `Data.fetch` and other
  minor tweaks][3987]
- [Enable Date, Time and DateTime to be read and written to Excel.][3997]
- [Aligning core APIs for Vector, List and Range. Adding some missing functions
  to the types.][4026]
- [Implemented `Table.distinct` for Database backends.][4027]
- [Implemented `Table.union` for the in-memory backend.][4052]
- [Implemented `Table.cross_join` and `Table.zip` for the in-memory
  backend.][4063]
- [Updated `Text.starts_with`, `Text.ends_with` and `Text.contains` to new
  simpler API.][4078]
- [Updated `Table.set` to new API. New `Column.parse` function and added case
  sensitivity to `Filter_Condition` and column functions.][4097]
- [Updated column selector APIs and new `Excel_Workbook` type.][5646]
- [Moved regex functionality out of `Text.locate` and `Text.locate_all` into
  `Text.match` and `Text.match_all`.][5679]
- [`File.parent` may return `Nothing`.][5699]
- [Removed non-regex functionality from `is_match`, `match`, and `match_all`,
  and renamed them to `match`, `find`, `find_all` (respectively).][5721]
- [Updated `rename_columns` to new API. Added `first_row`, `second_row` and
  `last_row` to Table types][5719]
- [Introducing `Meta.Type`.][5768]
- [Remove many regex compile flags; separated `match` into `match` and
  `match_all`.][5785]
- [Aligned names of columns created by column operations.][5850]
- [Improved `cross_tab`. Renamed `fill_missing` and `is_missing` to
  `fill_nothing` and `is_nothing`. Added `fill_empty`.][5863]
- [Removed many regex compile flags from `replace`; added `only_first` and
  `use_regex` flag.][5959]
- [Implemented proper support for Value Types in the Table library.][6073]
- [Removed many regex compile flags from `split`; added `only_first` and
  `use_regex` flag.][6116]
- [Added `Text.tokenize`][6150]
- [Added support for Date/Time columns in the Postgres backend and added
  `year`/`month`/`day` operations to Table columns.][6153]
- [`Text.split` can now take a vector of delimiters.][6156]
- [Add `has_warnings`, `remove_warnings` and `throw_on_warning` extension
  methods.][6176]
- [Implemented `Table.union` for the Database backend.][6204]
- [Array & Vector have the same methods & behavior][6218]
- [Implemented `Table.split` and `Table.tokenize` for in-memory tables.][6233]
- [Added `trim` and `replace` to `Column`. Enhanced number parsing with support
  for thousands and decimal point automatic detection.][6253]
- [Implemented `Table.parse_text_to_table`.][6294]
- [Added `Table.parse_to_columns`.][6383]
- [Added parsing methods for `Integer`, `Decimal`, `Json`, `Date`, `Date_Time`,
  `Time_Of_Day`, `Time_Zone`, and `URI` to `Text`.][6404]
- [Implemented `create_database_table` allowing upload of in-memory
  tables.][6429]
- [Added execution context control to writing files and dry run capabilities to
  `Text.write`.][6459]
- [Implemented `create_database_table` allowing saving queries as database
  tables.][6467]
- [Implemented `Column.format` for in-memory `Column`s.][6538]
- [Added `at_least_one` flag to `Table.tokenize_to_rows`.][6539]
- [Moved `Redshift` connector into a separate `AWS` library.][6550]
- [Added `Date_Range`.][6621]
- [Implemented the `cast` operation for `Table` and `Column`.][6711]
- [Added `.round` and `.int` to `Integer` and `Decimal`.][6743]
- [Added `.round`, `.truncate`, `.ceil`, and `.floor` to `Column`.][6817]
- [Added execution control to `Table.write` and various bug fixes.][6835]
- [Implemented `Table.add_row_number`.][6890]
- [Handling edge cases in rounding.][6922]
- [Split `Table.create_database_table` into `Connection.create_table` and
  `Table.select_into_database_table`.][6925]
- [Speed improvements to `Column` `.truncate`, `.ceil`, and `.floor`.][6941]
- [Implemented addition and subtraction for `Date_Period` and
  `Time_Period`.][6956]
- [Added AWS credential support and initial S3 list buckets API.][6973]
- [Added `round`, `ceil`, `floor`, `truncate` to the In-Database Column type]
  [6988]
- [Implemented `Table.update_database_table`.][7035]
- [Removed `module` argument from `enso_project` and other minor tweaks.][7052]
- [Integrated Database write operations with Execution Contexts.][7072]
- [`Column.fill_nothing` and `.fill_empty` no longer rename the column. Added
  `Table.fill_nothing` and `.fill_empty`.][7166]
- [Implemented `add_row_number` for Database tables.][7174]
- [Added `replace` to in-memory table. Changed replace for `Text`, in-memory
  `Column`, and in-memory `Table` to take a `Regex` in addition to a `Text`.]
  [7223]
- [Added `cross_join` support to database tables.][7234]
- [Improving date/time support in Table - added `date_diff`, `date_add`,
  `date_part` and some shorthands. Extended `Time_Period` with milli-, micro-
  and nanosecond periods.][7221]
- [Implemented `replace` on database columns.][7275]
- [Retire `Column_Selector` and allow regex based selection of columns.][7295]
- [`Text.parse_to_table` can take a `Regex`.][7297]

[debug-shortcuts]:
  https://github.com/enso-org/enso/blob/develop/app/gui/docs/product/shortcuts.md#debug
[3153]: https://github.com/enso-org/enso/pull/3153
[3655]: https://github.com/enso-org/enso/pull/3655
[3166]: https://github.com/enso-org/enso/pull/3166
[3181]: https://github.com/enso-org/enso/pull/3181
[3186]: https://github.com/enso-org/enso/pull/3186
[3193]: https://github.com/enso-org/enso/pull/3193
[3208]: https://github.com/enso-org/enso/pull/3208
[3224]: https://github.com/enso-org/enso/pull/3224
[3229]: https://github.com/enso-org/enso/pull/3229
[3231]: https://github.com/enso-org/enso/pull/3231
[3232]: https://github.com/enso-org/enso/pull/3232
[3230]: https://github.com/enso-org/enso/pull/3230
[3240]: https://github.com/enso-org/enso/pull/3240
[3250]: https://github.com/enso-org/enso/pull/3250
[3256]: https://github.com/enso-org/enso/pull/3256
[3249]: https://github.com/enso-org/enso/pull/3249
[3264]: https://github.com/enso-org/enso/pull/3264
[3269]: https://github.com/enso-org/enso/pull/3269
[3271]: https://github.com/enso-org/enso/pull/3271
[3259]: https://github.com/enso-org/enso/pull/3259
[3273]: https://github.com/enso-org/enso/pull/3273
[3276]: https://github.com/enso-org/enso/pull/3276
[3278]: https://github.com/enso-org/enso/pull/3278
[3283]: https://github.com/enso-org/enso/pull/3283
[3282]: https://github.com/enso-org/enso/pull/3282
[3285]: https://github.com/enso-org/enso/pull/3285
[3287]: https://github.com/enso-org/enso/pull/3287
[3292]: https://github.com/enso-org/enso/pull/3292
[3301]: https://github.com/enso-org/enso/pull/3301
[3302]: https://github.com/enso-org/enso/pull/3302
[3305]: https://github.com/enso-org/enso/pull/3305
[3309]: https://github.com/enso-org/enso/pull/3309
[3310]: https://github.com/enso-org/enso/pull/3310
[3316]: https://github.com/enso-org/enso/pull/3316
[3236]: https://github.com/enso-org/enso/pull/3236
[3311]: https://github.com/enso-org/enso/pull/3311
[3317]: https://github.com/enso-org/enso/pull/3317
[3318]: https://github.com/enso-org/enso/pull/3318
[3324]: https://github.com/enso-org/enso/pull/3324
[3327]: https://github.com/enso-org/enso/pull/3327
[3339]: https://github.com/enso-org/enso/pull/3339
[3344]: https://github.com/enso-org/enso/pull/3344
[3346]: https://github.com/enso-org/enso/pull/3346
[3349]: https://github.com/enso-org/enso/pull/3349
[3361]: https://github.com/enso-org/enso/pull/3361
[3364]: https://github.com/enso-org/enso/pull/3364
[3373]: https://github.com/enso-org/enso/pull/3373
[3377]: https://github.com/enso-org/enso/pull/3377
[3366]: https://github.com/enso-org/enso/pull/3366
[3379]: https://github.com/enso-org/enso/pull/3379
[3381]: https://github.com/enso-org/enso/pull/3381
[3391]: https://github.com/enso-org/enso/pull/3391
[3383]: https://github.com/enso-org/enso/pull/3383
[3385]: https://github.com/enso-org/enso/pull/3385
[3392]: https://github.com/enso-org/enso/pull/3392
[3393]: https://github.com/enso-org/enso/pull/3393
[3390]: https://github.com/enso-org/enso/pull/3390
[3408]: https://github.com/enso-org/enso/pull/3408
[3415]: https://github.com/enso-org/enso/pull/3415
[3424]: https://github.com/enso-org/enso/pull/3424
[3425]: https://github.com/enso-org/enso/pull/3425
[3430]: https://github.com/enso-org/enso/pull/3430
[3442]: https://github.com/enso-org/enso/pull/3442
[3457]: https://github.com/enso-org/enso/pull/3457
[3455]: https://github.com/enso-org/enso/pull/3455
[3460]: https://github.com/enso-org/enso/pull/3460
[3462]: https://github.com/enso-org/enso/pull/3462
[3463]: https://github.com/enso-org/enso/pull/3463
[3472]: https://github.com/enso-org/enso/pull/3472
[3486]: https://github.com/enso-org/enso/pull/3486
[3478]: https://github.com/enso-org/enso/pull/3478
[3484]: https://github.com/enso-org/enso/pull/3484
[3502]: https://github.com/enso-org/enso/pull/3502
[3514]: https://github.com/enso-org/enso/pull/3514
[3515]: https://github.com/enso-org/enso/pull/3515
[3516]: https://github.com/enso-org/enso/pull/3516
[3517]: https://github.com/enso-org/enso/pull/3517
[3518]: https://github.com/enso-org/enso/pull/3518
[3519]: https://github.com/enso-org/enso/pull/3519
[3523]: https://github.com/enso-org/enso/pull/3523
[3528]: https://github.com/enso-org/enso/pull/3528
[3530]: https://github.com/enso-org/enso/pull/3530
[3542]: https://github.com/enso-org/enso/pull/3542
[3551]: https://github.com/enso-org/enso/pull/3551
[3552]: https://github.com/enso-org/enso/pull/3552
[3554]: https://github.com/enso-org/enso/pull/3554
[3558]: https://github.com/enso-org/enso/pull/3558
[3564]: https://github.com/enso-org/enso/pull/3564
[3574]: https://github.com/enso-org/enso/pull/3574
[3573]: https://github.com/enso-org/enso/pull/3573
[3583]: https://github.com/enso-org/enso/pull/3583
[3581]: https://github.com/enso-org/enso/pull/3581
[3588]: https://github.com/enso-org/enso/pull/3588
[3590]: https://github.com/enso-org/enso/pull/3590
[3593]: https://github.com/enso-org/enso/pull/3593
[3601]: https://github.com/enso-org/enso/pull/3601
[3617]: https://github.com/enso-org/enso/pull/3617
[3628]: https://github.com/enso-org/enso/pull/3628
[3629]: https://github.com/enso-org/enso/pull/3629
[3632]: https://github.com/enso-org/enso/pull/3632
[3641]: https://github.com/enso-org/enso/pull/3641
[3643]: https://github.com/enso-org/enso/pull/3643
[3644]: https://github.com/enso-org/enso/pull/3644
[3645]: https://github.com/enso-org/enso/pull/3645
[3648]: https://github.com/enso-org/enso/pull/3648
[3661]: https://github.com/enso-org/enso/pull/3661
[3665]: https://github.com/enso-org/enso/pull/3665
[3634]: https://github.com/enso-org/enso/pull/3634
[3667]: https://github.com/enso-org/enso/pull/3667
[3669]: https://github.com/enso-org/enso/pull/3669
[3647]: https://github.com/enso-org/enso/pull/3647
[3673]: https://github.com/enso-org/enso/pull/3673
[3684]: https://github.com/enso-org/enso/pull/3684
[3691]: https://github.com/enso-org/enso/pull/3691
[3695]: https://github.com/enso-org/enso/pull/3695
[3722]: https://github.com/enso-org/enso/pull/3722
[3726]: https://github.com/enso-org/enso/pull/3726
[3727]: https://github.com/enso-org/enso/pull/3727
[3733]: https://github.com/enso-org/enso/pull/3733
[3749]: https://github.com/enso-org/enso/pull/3749
[3750]: https://github.com/enso-org/enso/pull/3750
[3770]: https://github.com/enso-org/enso/pull/3770
[3775]: https://github.com/enso-org/enso/pull/3775
[3759]: https://github.com/enso-org/enso/pull/3759
[3793]: https://github.com/enso-org/enso/pull/3793
[3790]: https://github.com/enso-org/enso/pull/3790
[3805]: https://github.com/enso-org/enso/pull/3805
[3812]: https://github.com/enso-org/enso/pull/3812
[3823]: https://github.com/enso-org/enso/pull/3823
[3827]: https://github.com/enso-org/enso/pull/3827
[3824]: https://github.com/enso-org/enso/pull/3824
[3804]: https://github.com/enso-org/enso/pull/3804
[3818]: https://github.com/enso-org/enso/pull/3818
[3776]: https://github.com/enso-org/enso/pull/3776
[3855]: https://github.com/enso-org/enso/pull/3855
[3836]: https://github.com/enso-org/enso/pull/3836
[3782]: https://github.com/enso-org/enso/pull/3782
[3863]: https://github.com/enso-org/enso/pull/3863
[3874]: https://github.com/enso-org/enso/pull/3874
[3852]: https://github.com/enso-org/enso/pull/3852
[3841]: https://github.com/enso-org/enso/pull/3841
[3885]: https://github.com/enso-org/enso/pull/3885
[3910]: https://github.com/enso-org/enso/pull/3910
[3919]: https://github.com/enso-org/enso/pull/3919
[3923]: https://github.com/enso-org/enso/pull/3923
[3950]: https://github.com/enso-org/enso/pull/3950
[3964]: https://github.com/enso-org/enso/pull/3964
[3967]: https://github.com/enso-org/enso/pull/3967
[3987]: https://github.com/enso-org/enso/pull/3987
[3878]: https://github.com/enso-org/enso/pull/3878
[3997]: https://github.com/enso-org/enso/pull/3997
[4013]: https://github.com/enso-org/enso/pull/4013
[4026]: https://github.com/enso-org/enso/pull/4026
[4027]: https://github.com/enso-org/enso/pull/4027
[4044]: https://github.com/enso-org/enso/pull/4044
[4052]: https://github.com/enso-org/enso/pull/4052
[4063]: https://github.com/enso-org/enso/pull/4063
[4078]: https://github.com/enso-org/enso/pull/4078
[4085]: https://github.com/enso-org/enso/pull/4085
[4097]: https://github.com/enso-org/enso/pull/4097
[4115]: https://github.com/enso-org/enso/pull/4115
[4120]: https://github.com/enso-org/enso/pull/4120
[4050]: https://github.com/enso-org/enso/pull/4050
[4072]: https://github.com/enso-org/enso/pull/4072
[5582]: https://github.com/enso-org/enso/pull/5582
[5645]: https://github.com/enso-org/enso/pull/5645
[5646]: https://github.com/enso-org/enso/pull/5646
[5656]: https://github.com/enso-org/enso/pull/5656
[5678]: https://github.com/enso-org/enso/pull/5678
[5679]: https://github.com/enso-org/enso/pull/5679
[5699]: https://github.com/enso-org/enso/pull/5699
[5719]: https://github.com/enso-org/enso/pull/5719
[5721]: https://github.com/enso-org/enso/pull/5721
[5757]: https://github.com/enso-org/enso/pull/5757
[5768]: https://github.com/enso-org/enso/pull/5768
[5774]: https://github.com/enso-org/enso/pull/5774
[5779]: https://github.com/enso-org/enso/pull/5779
[5785]: https://github.com/enso-org/enso/pull/5785
[5798]: https://github.com/enso-org/enso/pull/5798
[5802]: https://github.com/enso-org/enso/pull/5802
[5850]: https://github.com/enso-org/enso/pull/5850
[5863]: https://github.com/enso-org/enso/pull/5863
[5917]: https://github.com/enso-org/enso/pull/5917
[5705]: https://github.com/enso-org/enso/pull/5705
[5959]: https://github.com/enso-org/enso/pull/5959
[6073]: https://github.com/enso-org/enso/pull/6073
[6116]: https://github.com/enso-org/enso/pull/6116
[6150]: https://github.com/enso-org/enso/pull/6150
[6153]: https://github.com/enso-org/enso/pull/6153
[6156]: https://github.com/enso-org/enso/pull/6156
[6176]: https://github.com/enso-org/enso/pull/6176
[6204]: https://github.com/enso-org/enso/pull/6204
[6077]: https://github.com/enso-org/enso/pull/6077
[6218]: https://github.com/enso-org/enso/pull/6218
[6233]: https://github.com/enso-org/enso/pull/6233
[6253]: https://github.com/enso-org/enso/pull/6253
[6294]: https://github.com/enso-org/enso/pull/6294
[6383]: https://github.com/enso-org/enso/pull/6383
[6404]: https://github.com/enso-org/enso/pull/6404
[6347]: https://github.com/enso-org/enso/pull/6347
[6429]: https://github.com/enso-org/enso/pull/6429
[6459]: https://github.com/enso-org/enso/pull/6459
[6467]: https://github.com/enso-org/enso/pull/6467
[6538]: https://github.com/enso-org/enso/pull/6538
[6539]: https://github.com/enso-org/enso/pull/6539
[6550]: https://github.com/enso-org/enso/pull/6550
[6621]: https://github.com/enso-org/enso/pull/6621
[6711]: https://github.com/enso-org/enso/pull/6711
[6743]: https://github.com/enso-org/enso/pull/6743
[6817]: https://github.com/enso-org/enso/pull/6817
[6835]: https://github.com/enso-org/enso/pull/6835
[6890]: https://github.com/enso-org/enso/pull/6890
[6922]: https://github.com/enso-org/enso/pull/6922
[6925]: https://github.com/enso-org/enso/pull/6925
[6941]: https://github.com/enso-org/enso/pull/6941
[6956]: https://github.com/enso-org/enso/pull/6956
[6973]: https://github.com/enso-org/enso/pull/6973
[6988]: https://github.com/enso-org/enso/pull/6988
[7035]: https://github.com/enso-org/enso/pull/7035
[7052]: https://github.com/enso-org/enso/pull/7052
[7072]: https://github.com/enso-org/enso/pull/7072
[7166]: https://github.com/enso-org/enso/pull/7166
[7174]: https://github.com/enso-org/enso/pull/7174
[7223]: https://github.com/enso-org/enso/pull/7223
[7234]: https://github.com/enso-org/enso/pull/7234
[7221]: https://github.com/enso-org/enso/pull/7221
[7275]: https://github.com/enso-org/enso/pull/7275
[7295]: https://github.com/enso-org/enso/pull/7295
[7297]: https://github.com/enso-org/enso/pull/7297

#### Enso Compiler

- [Added overloaded `from` conversions.][3227]
- [Upgraded to Graal VM 21.3.0][3258]
- [Added the ability to decorate values with warnings.][3248]
- [Fixed issues related to constructors' default arguments][3330]
- [Fixed compiler issue related to module cache.][3367]
- [Fixed execution of defaulted arguments of Atom Constructors][3358]
- [Converting Enso Date to java.time.LocalDate and back][3559]
- [Incremental Reparsing of a Simple Edits][3508]
- [Functions with all-defaulted arguments now execute automatically][3414]
- [Provide `tagValues` for function arguments in the language server][3422]
- [Delay construction of Truffle nodes to speed initialization][3429]
- [Frgaal compiler integration to allow for latest Java constructs][3421]
- [Support for Chrome developer tools --inspect option][3432]
- [Move Builtin Types and Methods definitions to stdlib][3363]
- [Reduce boilerplate by generating BuiltinMethod nodes from simple method
  signatures][3444]
- [Generate boilerplate classes related to error handling and varargs in
  builtins from method signatures][3454]
- [Avoid needless concatenations of warning/error messages][3465]
- [Added a full-blown DSL for builtins][3471]
- [Integration of Enso with Ideal Graph Visualizer][3533]
- [Lazy evaluation of RHS argument for || and &&][3492]
- [Drop Core implementation of IR][3512]
- [Replace `this` with `self`][3524]
- [Introduce a smaller version of the standard library, just for testing][3531]
- [Remove `here` and make method name resolution case-sensitive][3531]
- [Explicit `self`][3569]
- [Added benchmarking tool for the language server][3578]
- [Support module imports using a qualified name][3608]
- [Using parser written in Rust.][3611]
- [Enable caching in visualisation functions][3618]
- [Update Scala compiler and libraries][3631]
- [Support importing module methods][3633]
- [Support Autosave for open buffers][3637]
- [Generate native-image for engine-runner][3638]
- [Support pattern matching on constants][3641]
- [Builtin Date_Time, Time_Of_Day and Zone types for better polyglot
  support][3658]
- [Implement new specification of data types: `type` has a runtime
  representation, every atom has a type][3671]
- [main = "Hello World!" is valid Enso sample][3696]
- [Invalidate module's IR cache if imported module changed][3703]
- [Don't rename imported Main module that only imports names][3710]
- [Notify node status to the IDE][3729]
- [Make instance methods callable like statics][3764]
- [Distinguish static and instance methods][3740]
- [By-type pattern matching][3742]
- [Fix performance of method calls on polyglot arrays][3781]
- [Improved support for static and non-static builtins][3791]
- [Missing foreign language generates proper Enso error][3798]
- [Connecting IGV 4 Enso with Engine sources][3810]
- [Made Vector performance to be on par with Array][3811]
- [Introduced IO Permission Contexts][3828]
- [Accept Array-like object seamlessly in builtins][3817]
- [Initialize Builtins at Native Image build time][3821]
- [Split Atom suggestion entry to Type and Constructor][3835]
- [Any number can be converted to double][3865]
- [Update to GraalVM 22.3.0][3663]
- [Connecting IGV 4 Enso with Engine sources][3810]
- [Add the `Self` keyword referring to current type][3844]
- [Support VCS for projects in Language Server][3851]
- [Support multiple exports of the same module][3897]
- [Import modules' extension methods only with unqualified imports][3906]
- [Support expression evaluation in chromeinspector console][3941]
- [Don't export polyglot symbols][3915]
- [From/all import must not include module in name resolution][3931]
- [Vector returns warnings of individual elements][3938]
- [Enso.getMetaObject, Type.isMetaInstance and Meta.is_a consolidation][3949]
- [Add executionContext/interrupt API command][3952]
- [Any.== is a builtin method][3956]
- [Simplify exception handling for polyglot exceptions][3981]
- [Simplify compilation of nested patterns][4005]
- [IGV can jump to JMH sources & more][4008]
- [Basic support of VSCode integration][4014]
- [Sync language server with file system after VCS restore][4020]
- [`ArrayOverBuffer` behaves like an `Array` and `Array.sort` no longer sorts in
  place][4022]
- [Implement hashing functionality for all objects][3878]
- [Introducing Meta.atom_with_hole][4023]
- [Report failures in name resolution in type signatures][4030]
- [Attach visualizations to sub-expressions][4048]
- [Add Meta.get_annotation method][4049]
- [Resolve Fully Qualified Names][4056]
- [Optimize Atom storage layouts][3862]
- [Make instance methods callable like statics for builtin types][4077]
- [Convert large longs to doubles, safely, for host calls][4099]
- [Consistent ordering with comparators][4067]
- [Profile engine startup][4110]
- [Report type of polyglot values][4111]
- [Engine can now recover from serialization failures][5591]
- [Use sbt runEngineDistribution][5609]
- [Update to GraalVM 22.3.1][5602]
- [Cache library bindings to optimize import/export resolution][5700]
- [Comparators support partial ordering][5778]
- [Merge ordered and unordered comparators][5845]
- [Use SHA-1 for calculating hashes of modules' IR and bindings][5791]
- [Don't install Python component on Windows][5900]
- [Detect potential name conflicts between exported types and FQNs][5966]
- [Ensure calls involving warnings remain instrumented][6067]
- [One can define lazy atom fields][6151]
- [Replace IOContexts with Execution Environment and generic Context][6171]
- [Vector.sort handles incomparable types][5998]
- [Removing need for asynchronous thread to execute ResourceManager
  finalizers][6335]
- [Warning.get_all returns only unique warnings][6372]
- [Reimplement `enso_project` as a proper builtin][6352]
- [Limit number of reported warnings per value][6577]
- [Suggestions are updated only when the type of the expression changes][6755]
- [Add project creation time to project metadata][6780]
- [Upgrade GraalVM to 22.3.1 JDK17][6750]
- [Ascribed types are checked during runtime][6790]
- [Add compiler pass that discovers ambiguous and duplicated symbols][6868]
- [Improve and colorize compiler's diagnostic messages][6931]
- [Execute some runtime commands synchronously to avoid race conditions][6998]
- [Automatic conversion for runtime checked arguments][7009]
- [Scala 2.13.11 update][7010]
- [Add special handling for static method calls on Any][7033]
- [Improve parallel execution of commands and jobs in Language Server][7042]
- [Added retries when executing GraalVM updater][7079]
- [Add method call info for infix operators][7090]
- [`executionComplete` response is sent on successful execution only][7143]
- [Send info about function values][7168]
- [Cache dataflow errors][7193]
- [Add endpoint for downloading a project][7291]
- [Update to GraalVM 23.0.0][7176]

[3227]: https://github.com/enso-org/enso/pull/3227
[3248]: https://github.com/enso-org/enso/pull/3248
[3258]: https://github.com/enso-org/enso/pull/3258
[3330]: https://github.com/enso-org/enso/pull/3330
[3358]: https://github.com/enso-org/enso/pull/3358
[3360]: https://github.com/enso-org/enso/pull/3360
[3367]: https://github.com/enso-org/enso/pull/3367
[3559]: https://github.com/enso-org/enso/pull/3559
[3508]: https://github.com/enso-org/enso/pull/3508
[3412]: https://github.com/enso-org/enso/pull/3412
[3414]: https://github.com/enso-org/enso/pull/3414
[3417]: https://github.com/enso-org/enso/pull/3417
[3422]: https://github.com/enso-org/enso/pull/3422
[3429]: https://github.com/enso-org/enso/pull/3429
[3421]: https://github.com/enso-org/enso/pull/3421
[3432]: https://github.com/enso-org/enso/pull/3432
[3363]: https://github.com/enso-org/enso/pull/3363
[3444]: https://github.com/enso-org/enso/pull/3444
[3453]: https://github.com/enso-org/enso/pull/3453
[3454]: https://github.com/enso-org/enso/pull/3454
[3461]: https://github.com/enso-org/enso/pull/3461
[3465]: https://github.com/enso-org/enso/pull/3465
[3471]: https://github.com/enso-org/enso/pull/3471
[3533]: https://github.com/enso-org/enso/pull/3533
[3492]: https://github.com/enso-org/enso/pull/3492
[3493]: https://github.com/enso-org/enso/pull/3493
[3505]: https://github.com/enso-org/enso/pull/3505
[3512]: https://github.com/enso-org/enso/pull/3512
[3524]: https://github.com/enso-org/enso/pull/3524
[3531]: https://github.com/enso-org/enso/pull/3531
[3562]: https://github.com/enso-org/enso/pull/3562
[3538]: https://github.com/enso-org/enso/pull/3538
[3569]: https://github.com/enso-org/enso/pull/3569
[3578]: https://github.com/enso-org/enso/pull/3578
[3611]: https://github.com/enso-org/enso/pull/3611
[3618]: https://github.com/enso-org/enso/pull/3618
[3608]: https://github.com/enso-org/enso/pull/3608
[3608]: https://github.com/enso-org/enso/pull/3608
[3631]: https://github.com/enso-org/enso/pull/3631
[3633]: https://github.com/enso-org/enso/pull/3633
[3637]: https://github.com/enso-org/enso/pull/3637
[3638]: https://github.com/enso-org/enso/pull/3638
[3641]: https://github.com/enso-org/enso/pull/3641
[3658]: https://github.com/enso-org/enso/pull/3658
[3671]: https://github.com/enso-org/enso/pull/3671
[3696]: https://github.com/enso-org/enso/pull/3696
[3703]: https://github.com/enso-org/enso/pull/3703
[3710]: https://github.com/enso-org/enso/pull/3710
[3729]: https://github.com/enso-org/enso/pull/3729
[3740]: https://github.com/enso-org/enso/pull/3740
[3764]: https://github.com/enso-org/enso/pull/3764
[3742]: https://github.com/enso-org/enso/pull/3742
[3781]: https://github.com/enso-org/enso/pull/3781
[3791]: https://github.com/enso-org/enso/pull/3791
[3798]: https://github.com/enso-org/enso/pull/3798
[3810]: https://github.com/enso-org/enso/pull/3810
[3811]: https://github.com/enso-org/enso/pull/3811
[3817]: https://github.com/enso-org/enso/pull/3817
[3821]: https://github.com/enso-org/enso/pull/3821
[3828]: https://github.com/enso-org/enso/pull/3828
[3835]: https://github.com/enso-org/enso/pull/3835
[3865]: https://github.com/enso-org/enso/pull/3865
[3663]: https://github.com/enso-org/enso/pull/3663
[3810]: https://github.com/enso-org/enso/pull/3810
[3844]: https://github.com/enso-org/enso/pull/3844
[3851]: https://github.com/enso-org/enso/pull/3851
[3862]: https://github.com/enso-org/enso/pull/3862
[3897]: https://github.com/enso-org/enso/pull/3897
[3906]: https://github.com/enso-org/enso/pull/3906
[3941]: https://github.com/enso-org/enso/pull/3941
[3915]: https://github.com/enso-org/enso/pull/3915
[3931]: https://github.com/enso-org/enso/pull/3931
[3938]: https://github.com/enso-org/enso/pull/3938
[3949]: https://github.com/enso-org/enso/pull/3949
[3952]: https://github.com/enso-org/enso/pull/3952
[3956]: https://github.com/enso-org/enso/pull/3956
[3981]: https://github.com/enso-org/enso/pull/3981
[4005]: https://github.com/enso-org/enso/pull/4005
[4008]: https://github.com/enso-org/enso/pull/4008
[4014]: https://github.com/enso-org/enso/pull/4014
[4020]: https://github.com/enso-org/enso/pull/4020
[4022]: https://github.com/enso-org/enso/pull/4022
[4023]: https://github.com/enso-org/enso/pull/4023
[4030]: https://github.com/enso-org/enso/pull/4030
[4048]: https://github.com/enso-org/enso/pull/4048
[4049]: https://github.com/enso-org/enso/pull/4049
[4056]: https://github.com/enso-org/enso/pull/4056
[4067]: https://github.com/enso-org/enso/pull/4067
[4077]: https://github.com/enso-org/enso/pull/4077
[4099]: https://github.com/enso-org/enso/pull/4099
[4110]: https://github.com/enso-org/enso/pull/4110
[4111]: https://github.com/enso-org/enso/pull/4111
[5591]: https://github.com/enso-org/enso/pull/5591
[5609]: https://github.com/enso-org/enso/pull/5609
[5602]: https://github.com/enso-org/enso/pull/5602
[5700]: https://github.com/enso-org/enso/pull/5700
[5778]: https://github.com/enso-org/enso/pull/5778
[5845]: https://github.com/enso-org/enso/pull/5845
[5791]: https://github.com/enso-org/enso/pull/5791
[5900]: https://github.com/enso-org/enso/pull/5900
[5966]: https://github.com/enso-org/enso/pull/5966
[5998]: https://github.com/enso-org/enso/pull/5998
[6067]: https://github.com/enso-org/enso/pull/6067
[6151]: https://github.com/enso-org/enso/pull/6151
[6171]: https://github.com/enso-org/enso/pull/6171
[6335]: https://github.com/enso-org/enso/pull/6335
[6372]: https://github.com/enso-org/enso/pull/6372
[6352]: https://github.com/enso-org/enso/pull/6352
[6577]: https://github.com/enso-org/enso/pull/6577
[6750]: https://github.com/enso-org/enso/pull/6750
[6755]: https://github.com/enso-org/enso/pull/6755
[6780]: https://github.com/enso-org/enso/pull/6780
[6790]: https://github.com/enso-org/enso/pull/6790
[6868]: https://github.com/enso-org/enso/pull/6868
[6931]: https://github.com/enso-org/enso/pull/6931
[6998]: https://github.com/enso-org/enso/pull/6998
[7009]: https://github.com/enso-org/enso/pull/7009
[7010]: https://github.com/enso-org/enso/pull/7010
[7033]: https://github.com/enso-org/enso/pull/7033
[7042]: https://github.com/enso-org/enso/pull/7042
[7079]: https://github.com/enso-org/enso/pull/7079
[7090]: https://github.com/enso-org/enso/pull/7090
[7143]: https://github.com/enso-org/enso/pull/7143
[7168]: https://github.com/enso-org/enso/pull/7168
[7193]: https://github.com/enso-org/enso/pull/7193
[7291]: https://github.com/enso-org/enso/pull/7291
[7176]: https://github.com/enso-org/enso/pull/7176

# Enso 2.0.0-alpha.18 (2021-10-12)

<br/>![New Features](/docs/assets/tags/new_features.svg)

#### Enso Compiler

- [Updated Enso engine to version 0.2.30][engine-0.2.31]. If you're interested
  in the enhancements and fixes made to the Enso compiler, you can find their
  release notes
  [here](https://github.com/enso-org/enso/blob/develop/RELEASES.md).

<br/>![Bug Fixes](/docs/assets/tags/bug_fixes.svg)

#### Visual Environment

- [Fixed freezing after inactivity.][1776] When the IDE window was minimized or
  covered by other windows or invisible for any other reason for a duration
  around one minute or longer then it would often be frozen for some seconds on
  return. Now it is possible to interact with the IDE instantly, no matter how
  long it had been inactive.

<br/>

[1776]: https://github.com/enso-org/ide/pull/1776

# Enso 2.0.0-alpha.17 (2021-09-23)

<br/>![Bug Fixes](/docs/assets/tags/bug_fixes.svg)

#### Visual Environment

- [Correct handling of command-line flags.][1815] Command line arguments of the
  form `--backend=false` or `--backend false` are now handled as expected and
  turn off the "backend" option. The same fix has been applied to all other
  boolean command-line options as well.
- [Visualizations will be attached after project is ready.][1825] This addresses
  a rare issue when initially opened visualizations were automatically closed
  rather than filled with data.

<br/>

[1815]: https://github.com/enso-org/ide/pull/1815
[1825]: https://github.com/enso-org/ide/pull/1825

<br/>![New Features](/docs/assets/tags/new_features.svg)

#### Enso Compiler

- [Updated Enso engine to version 0.2.30][engine-0.2.30]. If you're interested
  in the enhancements and fixes made to the Enso compiler, you can find their
  release notes
  [here](https://github.com/enso-org/enso/blob/develop/RELEASES.md).

[engine-0.2.30]: https://github.com/enso-org/enso/blob/develop/RELEASES.md

# Enso 2.0.0-alpha.16 (2021-09-16)

<br/>![New Features](/docs/assets/tags/new_features.svg)

#### Visual Environment

- [Auto-layout for new nodes.][1755] When a node is selected and a new node gets
  created below using <kbd>Tab</kbd> then the new node is automatically
  positioned far enough to the right to find sufficient space and avoid
  overlapping with existing nodes.

[1755]: https://github.com/enso-org/ide/pull/1755

#### Enso Compiler

- [Updated Enso engine to version 0.2.29][engine-0.2.29]. If you're interested
  in the enhancements and fixes made to the Enso compiler, you can find their
  release notes
  [here](https://github.com/enso-org/enso/blob/develop/RELEASES.md).

[engine-0.2.29]: https://github.com/enso-org/enso/blob/develop/RELEASES.md

<br/>![Bug Fixes](/docs/assets/tags/bug_fixes.svg)

#### Visual Environment

- [Sharp rendering on screens with fractional pixel ratios.][1820]

[1820]: https://github.com/enso-org/ide/pull/1820

<br/>

# Enso 2.0.0-alpha.15 (2021-09-09)

<br/>![Bug Fixes](/docs/assets/tags/bug_fixes.svg)

#### Visual Environment

- [Fixed parsing of the `--no-data-gathering` command line option.][1831] Flag's
  name has been changed to `--data-gathering`, so now `--data-gathering=false`
  and `--data-gathering=true` are supported as well.

[1831]: https://github.com/enso-org/ide/pull/1831

# Enso 2.0.0-alpha.14 (2021-09-02)

<br/>![New Features](/docs/assets/tags/new_features.svg)

#### Visual Environment

- [Visualization previews are disabled.][1817] Previously, hovering over a
  node's output port for more than four seconds would temporarily reveal the
  node's visualization. This behavior is disabled now.

[1817]: https://github.com/enso-org/ide/pull/1817

#### Enso Compiler

- [Updated Enso engine to version 0.2.28][1829]. If you're interested in the
  enhancements and fixes made to the Enso compiler, you can find their release
  notes [here](https://github.com/enso-org/enso/blob/develop/RELEASES.md).

[1829]: https://github.com/enso-org/ide/pull/1829

# Enso 2.0.0-alpha.13 (2021-08-27)

<br/>![New Features](/docs/assets/tags/new_features.svg)

#### Enso Compiler

- [Updated Enso engine to version 0.2.27][1811]. If you're interested in the
  enhancements and fixes made to the Enso compiler, you can find their release
  notes [here](https://github.com/enso-org/enso/blob/develop/RELEASES.md).

[1811]: https://github.com/enso-org/ide/pull/1811

# Enso 2.0.0-alpha.12 (2021-08-13)

<br/>![New Features](/docs/assets/tags/new_features.svg)

#### Visual Environment

- [Improvements to visualization handling][1804]. These improvements are fixing
  possible performance issues around attaching and detaching visualizations.
- [GeoMap visualization will ignore points with `null` coordinates][1775]. Now
  the presence of such points in the dataset will not break initial map
  positioning.

#### Enso Compiler

- [Updated Enso engine to version 0.2.26][1801]. If you're interested in the
  enhancements and fixes made to the Enso compiler, you can find their release
  notes [here](https://github.com/enso-org/enso/blob/develop/RELEASES.md).

[1801]: https://github.com/enso-org/ide/pull/1801
[1775]: https://github.com/enso-org/ide/pull/1775
[1798]: https://github.com/enso-org/ide/pull/1798
[1804]: https://github.com/enso-org/ide/pull/1804

# Enso 2.0.0-alpha.11 (2021-08-09)

This update contains major performance improvements and exposes new privacy user
settings. We will work towards stabilizing it in the next weeks in order to make
these updates be shipped in a stable release before the end of the year.

<br/>![New Features](/docs/assets/tags/new_features.svg)

#### Visual Environment

- [New look of open project dialog][1700]. Now it has a "Open project" title at
  the top.
- [Documentation coments are displayed next to the nodes.][1744].

#### Enso Compiler

- [Updated Enso engine to version 0.2.22][1762]. If you are interested in the
  enhancements and fixes made to the Enso compiler, you can find out more
  details in
  [the engine release notes](https://github.com/enso-org/enso/blob/develop/RELEASES.md).

<br/>![Bug Fixes](/docs/assets/tags/bug_fixes.svg)

#### Visual Environment

- [Fixed a bug where edited node expression was sometimes altered.][1743] When
  editing node expression, the changes were occasionally reverted, or the
  grayed-out parameter names were added to the actual expression. <br/>

[1700]: https://github.com/enso-org/ide/pull/1700
[1742]: https://github.com/enso-org/ide/pull/1742
[1726]: https://github.com/enso-org/ide/pull/1762
[1743]: https://github.com/enso-org/ide/pull/1743
[1744]: https://github.com/enso-org/ide/pull/1744

# Enso 2.0.0-alpha.10 (2021-07-23)

<br/>![New Features](/docs/assets/tags/new_features.svg)

#### Enso Compiler

- [Updated Enso engine to version 0.2.15][1710]. If you're interested in the
  enhancements and fixes made to the Enso compiler, you can find out more
  details in
  [the engine release notes](https://github.com/enso-org/enso/blob/develop/RELEASES.md).

<br/>

[1710]: https://github.com/enso-org/ide/pull/1710

# Enso 2.0.0-alpha.9 (2021-07-16)

<br/>![New Features](/docs/assets/tags/new_features.svg)

#### Visual Environment

- [Improved undo-redo][1653]. Node selection, enabling/disabling visualisations
  and entering a node are now affected by undo/redo and are restored on project
  startup.

<br/>

[1640]: https://github.com/enso-org/ide/pull/1653

# Enso 2.0.0-alpha.8 (2021-06-09)

<br/>![New Features](/docs/assets/tags/new_features.svg)

#### Enso Compiler

- [Updated Enso engine to version 0.2.12][1640]. If you're interested in the
  enhancements and fixes made to the Enso compiler, you can find out more
  details in
  [the engine release notes](https://github.com/enso-org/enso/blob/develop/RELEASES.md).

[1640]: https://github.com/enso-org/ide/pull/1640

<br/>

# Enso 2.0.0-alpha.7 (2021-06-06)

<br/>![New Features](/docs/assets/tags/new_features.svg)

#### Visual Environment

- [User Authentication][1653]. Users can sign in to Enso using Google, GitHub or
  email accounts.

<br/>![Bug Fixes](/docs/assets/tags/bug_fixes.svg)

#### Visual Environment

- [Fix node selection bug ][1664]. Fix nodes not being deselected correctly in
  some circumstances. This would lead to nodes moving too fast when dragged
  [1650] or the internal state of the project being inconsistent [1626].

[1653]: https://github.com/enso-org/ide/pull/1653
[1664]: https://github.com/enso-org/ide/pull/1664

<br/>

# Enso 2.0.0-alpha.6 (2021-06-28)

<br/>![New Features](/docs/assets/tags/new_features.svg)

#### Visual Environment

- [Profling mode.][1546] The IDE contains a profiling mode now which can be
  entered through a button in the top-right corner or through the keybinding
  <kbd>ctrl</kbd>+<kbd>p</kbd>. This mode does not display any information yet.
  In the future, it will display the running times of nodes and maybe more
  useful statistics.
- [Area selection][1588]. You can now select multiple nodes at once. Just click
  and drag on the background of your graph and see the beauty of the area
  selection appear.
- [Opening projects in application graphical interface][1587]. Press `cmd`+`o`
  to bring the list of projects. Select a project on the list to open it.
- [Initial support for undo-redo][1602]. Press <kbd>cmd</kbd>+<kbd>z</kbd> to
  undo last action and <kbd>cmd</kbd>+<kbd>z</kbd> to redo last undone action.
  This version of undo redo does not have proper support for text editor and
  undoing UI changes (like selecting nodes).

#### EnsoGL (rendering engine)

<br/>![Bug Fixes](/docs/assets/tags/bug_fixes.svg)

#### Visual Environment

- [Nodes in graph no longer overlap panels][1577]. The Searcher, project name,
  breadcrumbs and status bar are displayed "above" nodes.

#### Enso Compiler

[1588]: https://github.com/enso-org/ide/pull/1588
[1577]: https://github.com/enso-org/ide/pull/1577
[1587]: https://github.com/enso-org/ide/pull/1587
[1602]: https://github.com/enso-org/ide/pull/1602
[1602]: https://github.com/enso-org/ide/pull/1664
[1602]: https://github.com/enso-org/ide/pull/1650
[1602]: https://github.com/enso-org/ide/pull/1626

# Enso 2.0.0-alpha.5 (2021-05-14)

<br/>![New Features](/docs/assets/tags/new_features.svg)

#### Visual Environment

- [Create New Project action in Searcher][1566]. When you bring the searcher
  with tab having no node selected, a new action will be available next to the
  examples and code suggestions: `Create New Project`. When you choose it by
  clicking with mouse or selecting and pressing enter, a new unnamed project
  will be created and opened in the application. Then you can give a name to
  this project.
- [Signed builds.][1366] Our builds are signed and will avoid warnings from the
  operating system about being untrusted.

#### EnsoGL (rendering engine)

- [Components for picking numbers and ranges.][1524]. We now have some internal
  re-usable UI components for selecting numbers or a range. Stay tuned for them
  appearing in the IDE.

<br/>![Bug Fixes](/docs/assets/tags/bug_fixes.svg)

#### Visual Environment

- [Delete key will delete selected nodes][1538]. Only the non-intuitive
  backspace key was assigned to this action before.
- [It is possible to move around after deleting a node with a selected
  visualization][1556]. Deleting a node while its attached visualization was
  selected made it impossible to pan or zoom around the stage afterwards. This
  error is fixed now.
- [Fixed an internal error that would make the IDE fail on some browser.][1561].
  Instead of crashing on browser that don't support the feature we use, we are
  now just start a little bit slower.

#### Enso Compiler

- [Updated Enso engine to version 0.2.11][1541].

If you're interested in the enhancements and fixes made to the Enso compiler,
you can find their release notes
[here](https://github.com/enso-org/enso/blob/develop/RELEASES.md).

[1366]: https://github.com/enso-org/ide/pull/1366
[1541]: https://github.com/enso-org/ide/pull/1541
[1538]: https://github.com/enso-org/ide/pull/1538
[1524]: https://github.com/enso-org/ide/pull/1524
[1556]: https://github.com/enso-org/ide/pull/1556
[1561]: https://github.com/enso-org/ide/pull/1561
[1566]: https://github.com/enso-org/ide/pull/1566

<br/>

# Enso 2.0.0-alpha.4 (2021-05-04)

<br/>![New Features](/docs/assets/tags/new_features.svg)

#### Visual Environment

- [Window management buttons.][1511]. The IDE now has components for
  "fullscreen" and "close" buttons. They will when running IDE in a cloud
  environment where no native window buttons are available.
- [Customizable backend options][1531]. When invoking Enso IDE through command
  line interface, it is possible to add the `--` argument separator. All
  arguments following the separator will be passed to the backend.
- [Added `--verbose` parameter][1531]. If `--verbose` is given as command line
  argument, the IDE and the backend will produce more detailed logs.

<br/>![Bug Fixes](/docs/assets/tags/bug_fixes.svg)

#### Visual Environment

- [Some command line arguments were not applied correctly in the IDE][1536].
  Some arguments were not passed correctly to the IDE leading to erroneous
  behavior or appearance of the electron app. This is now fixed.

#### Enso Compiler

If you're interested in the enhancements and fixes made to the Enso compiler,
you can find their release notes
[here](https://github.com/enso-org/enso/blob/develop/RELEASES.md).

[1511]: https://github.com/enso-org/ide/pull/1511
[1536]: https://github.com/enso-org/ide/pull/1536
[1531]: https://github.com/enso-org/ide/pull/1531

<br/>

# Enso 2.0.0-alpha.3 (2020-04-13)

<br/>![New Learning Resources](/docs/assets/tags/new_learning_resources.svg)

<br/>![New Features](/docs/assets/tags/new_features.svg)

#### Visual Environment

- [The status bar reports connectivity issues][1316]. The IDE maintains a
  connection to the Enso Language Server. If this connection is lost, any
  unsaved and further work will be lost. In this build we have added a
  notification in the status bar to signal that the connection has been lost and
  that the IDE must be restarted. In future, the IDE will try to automatically
  reconnect.
- [Visualizations can now be maximised to fill the screen][1355] by selecting
  the node and pressing space twice. To quit this view, press space again.
- [Visualizations are previewed when you hover over an output port.][1363] There
  is now a quick preview for visualizations and error descriptions. Hovering
  over a node output will first show a tooltip with the type information and
  then, after some time, will show the visualization of the node. This preview
  visualization will be located above other nodes, whereas the normal view, will
  be shown below nodes. Errors will show the preview visualization immediately.
  Nodes without type information will also show the visualization immediately.
  You can enter a quick preview mode by pressing ctrl (or command on macOS),
  which will show the preview visualization immediately when hovering above a
  node's output port.
- [Database Visualizations][1335]. Visualizations for the Database library have
  been added. The Table visualization now automatically executes the underlying
  query to display its results as a table. In addition, the SQL Query
  visualization allows the user to see the query that is going to be run against
  the database.
- [Histogram and Scatter Plot now support Dataframes.][1377] The `Table` and
  `Column` datatypes are properly visualized. Scatter Plot can display points of
  different colors, shapes and sizes, all as defined by the data within the
  `Table`.
- [Many small visual improvements.][1419] See the source issue for more details.
- The dark theme is officially supported now. You can start the IDE with the
  `--theme=dark` option to enable it.
- You can hide the node labels with the `--no-node-labels` option. This is
  useful when creating demo videos.
- [Added a Heatmap visualization.][1438] Just as for the Scatter Plot, it
  supports visualizing `Table`, but also `Vector`.
- [Add a background to the status bar][1447].
- [Display breadcrumbs behind nodes and other objects][1471].
- [Image visualization.][1367]. Visualizations for the Enso Image library. Now
  you can display the `Image` type and a string with an image encoded in base64.
  The histogram visualization has been adjusted, allowing you to display the
  values of the precomputed bins, which is useful when the dataset is relatively
  big, and it's cheaper to send the precomputed bins rather than the entire
  dataset.
- [Output type labels.][1427] The labels, that show the output type of a node on
  hover, appear now in a fixed position right below the node, instead of a
  pop-up, as they did before.

<br/>![Bug Fixes](/docs/assets/tags/bug_fixes.svg)

#### Visual Environment

- [Not adding spurious imports][1209]. Fixed cases where the IDE was adding
  unnecessary library imports when selecting hints from the node searcher. This
  makes the generated textual code much easier to read, and reduces the
  likelihood of accidental name collisions.
- [Hovering over an output port shows a pop-up with the result type of a
  node][1312]. This allows easy discovery of the result type of a node, which
  can help with both debugging and development.
- [Visualizations can define the context for preprocessor evaluation][1291].
  Users can now decide which module's context should be used for visualization
  preprocessor. This allows providing visualizations with standard library
  functionalities or defining utilities that are shared between multiple
  visualizations.
- [Fixed an issue with multiple instances of the IDE running.][1314] This fixes
  an issue where multiple instances of the IDE (or even other applications)
  could lead to the IDE not working.
- [Allow JS to log arbitrary objects.][1313] Previously using `console.log` in a
  visualisation or during development would crash the IDE. Now it correctly logs
  the string representation of the object. This is great for debugging custom
  visualizations.
- [Fix the mouse cursor offset on systems with fractional display
  scaling][1064]. The cursor now works with any display scaling, instead of
  there being an offset between the visible cursor and the cursor selection.
- [Disable area selection][1318]. The area selection was visible despite being
  non-functional. To avoid confusion, area selection has been disabled until it
  is [correctly implemented][479].
- [Fix an error after adding a node][1332]. Sometimes, after picking a
  suggestion, the inserted node was spuriously annotated with "The name could
  not be found" error.
- [Handle syntax errors in custom-defined visualizations][1341]. The IDE is now
  able to run properly, even if some of the custom visualizations inside a
  project contain syntax errors.
- [Fix issues with pasting multi-line text into single-line text fields][1348].
  The line in the copied text will be inserted and all additional lines will be
  ignored.
- [Users can opt out of anonymous data gathering.][1328] This can be done with
  the `--no-data-gathering` command-line flag when starting the IDE.
- [Provide a theming API for JavaScript visualizations][1358]. It is now
  possible to use the Enso theming engine while developing custom visualizations
  in JavaScript. You can query it for all IDE colors, including the colors used
  to represent types.
- [You can now start the IDE service without a window again.][1353] The command
  line argument `--no-window` now starts all the required backend services
  again, and prints the port on the command line. This allows you to open the
  IDE in a web browser of your choice.
- [JS visualizations have gestures consistent with the IDE][1291]. Panning and
  zooming now works just as expected using both a trackpad and mouse.
- [Running `watch` command works on first try.][1395]. Running the build command
  `run watch` would fail if it was run as the first command on a clean
  repository. This now works.
- [The `inputType` field of visualizations is actually taken into
  consideration][1384]. The visualization chooser shows only the entries that
  work properly for the node's output type.
- [Fix applying the output of the selected node to the expression of a new
  node][1385]. For example, having selected a node with `Table` output and
  adding a new node with expression `at "x" == "y"`, the selected node was
  applied to the right side of `==`: `at "x" == operator1."y"` instead of
  `operator1.at "x" == "y"`.
- [`Enso_Project.data` is visible in the searcher][1393].
- [The Geo Map visualization recognizes columns regardless of the case of their
  name][1392]. This allows visualizing tables with columns like `LONGITUDE` or
  `Longitude`, where previously only `longitude` was recognized.
- [It is possible now to switch themes][1390]. Additionally, the theme manager
  was integrated with the FRP event engine, which has been a long-standing issue
  in the IDE. Themes management was exposed to JavaScript with the
  `window.theme` variable. It is even possible to change and develop themes live
  by editing theme variables directly in the Chrome Inspector. Use the following
  command to give this a go:
  `theme.snapshot("t1"); theme.get("t1").interactiveMode()`.
- [The active visualization is highlighted.][1412] Now it is clearly visible
  when the mouse events are passed to the visualization.
- [Fixed an issue where projects containing certain language constructs failed
  to load.][1413]
- [Fixed a case where IDE could lose connection to the backend after some
  time.][1428]
- [Improved the performance of the graph editor, particularly when opening a
  project for the first time.][1445]

#### EnsoGL (rendering engine)

- [Unified shadow generation][1411]. Added a toolset to create shadows for
  arbitrary UI components.

#### Enso Compiler

If you're interested in the enhancements and fixes made to the Enso compiler,
you can find their release notes
[here](https://github.com/enso-org/enso/blob/develop/RELEASES.md#enso-0210-2021-04-07).

[1064]: https://github.com/enso-org/ide/pull/1064
[1209]: https://github.com/enso-org/ide/pull/1209
[1291]: https://github.com/enso-org/ide/pull/1291
[1311]: https://github.com/enso-org/ide/pull/1311
[1313]: https://github.com/enso-org/ide/pull/1313
[1314]: https://github.com/enso-org/ide/pull/1314
[1316]: https://github.com/enso-org/ide/pull/1316
[1318]: https://github.com/enso-org/ide/pull/1318
[1328]: https://github.com/enso-org/ide/pull/1328
[1355]: https://github.com/enso-org/ide/pull/1355
[1332]: https://github.com/enso-org/ide/pull/1332
[1341]: https://github.com/enso-org/ide/pull/1341
[1341]: https://github.com/enso-org/ide/pull/1341
[1348]: https://github.com/enso-org/ide/pull/1348
[1353]: https://github.com/enso-org/ide/pull/1353
[1395]: https://github.com/enso-org/ide/pull/1395
[1363]: https://github.com/enso-org/ide/pull/1363
[1384]: https://github.com/enso-org/ide/pull/1384
[1385]: https://github.com/enso-org/ide/pull/1385
[1390]: https://github.com/enso-org/ide/pull/1390
[1392]: https://github.com/enso-org/ide/pull/1392
[1393]: https://github.com/enso-org/ide/pull/1393
[479]: https://github.com/enso-org/ide/issues/479
[1335]: https://github.com/enso-org/ide/pull/1335
[1358]: https://github.com/enso-org/ide/pull/1358
[1377]: https://github.com/enso-org/ide/pull/1377
[1411]: https://github.com/enso-org/ide/pull/1411
[1412]: https://github.com/enso-org/ide/pull/1412
[1419]: https://github.com/enso-org/ide/pull/1419
[1413]: https://github.com/enso-org/ide/pull/1413
[1428]: https://github.com/enso-org/ide/pull/1428
[1438]: https://github.com/enso-org/ide/pull/1438
[1367]: https://github.com/enso-org/ide/pull/1367
[1445]: https://github.com/enso-org/ide/pull/1445
[1447]: https://github.com/enso-org/ide/pull/1447
[1471]: https://github.com/enso-org/ide/pull/1471
[1511]: https://github.com/enso-org/ide/pull/1511

<br/>

# Enso 2.0.0-alpha.2 (2020-03-04)

This is a release focused on bug-fixing, stability, and performance. It improves
the performance of workflows and visualizations, and improves the look and feel
of the graphical interface. In addition, the graphical interface now informs the
users about errors and where they originate.

<br/>![New Learning Resources](/docs/assets/tags/new_learning_resources.svg)

- [Learn how to define custom data visualizations in
  Enso][podcast-custom-visualizations].
- [Learn how to use Java libraries in Enso, to build a
  webserver][podcast-java-interop].
- [Learn how to use Javascript libraries in Enso, to build custom server-side
  website rendering][podcast-http-server].
- [Discover why Enso Compiler is so fast and how it was built to support a
  dual-representation language][podcast-compiler-internals].
- [Learn more about the vision behind Enso and about its planned
  future][podcast-future-of-enso].

<br/>![New Features](/docs/assets/tags/new_features.svg)

#### Visual Environment

- [Errors in workflows are now displayed in the graphical interface][1215].
  Previously, these errors were silently skipped, which was non-intuitive and
  hard to understand. Now, the IDE displays both dataflow errors and panics in a
  nice and descriptive fashion.
- [Added geographic map support for Tables (data frames).][1187] Tables that
  have `latitude`, `longitude`, and optionally `label` columns can now be shown
  as points on a map.
- [Added a shortcut for live reloading of visualization files.][1190] This
  drastically improves how quickly new visualizations can be tested during their
  development. This is _currently_ limited in that, after reloading
  visualization definitions, the currently visible visualizations must be
  switched to another and switched back to refresh their content. See the [video
  podcast about building custom visualizations][podcast-custom-visualizations]
  to learn more.
- [Added a visual indicator of the ongoing standard library compilation][1264].
  Currently, each time IDE is started, the backend needs to compile the standard
  library before it can provide IDE with type information and values. Because of
  that, not all functionalities are ready to work directly after starting the
  IDE. Now, there is a visible indication of the ongoing background process.
- [Added the ability to reposition visualisations.][1096] There is now an icon
  in the visualization action bar that allows dragging the visualization away
  from a node. Once the visualization has been moved, another icon appears that
  can pin the visualization back to the node.
- [There is now an API to show Version Control System (like Git) status for
  nodes][1160].

<br/>![Bug Fixes](/docs/assets/tags/bug_fixes.svg)

#### Visual Environment

- [You can now use the table visualization to display data frames][1181]. Please
  note, that large tables will get truncated to 2000 entries. This limitation
  will be lifted in future releases.
- [Performance improvements during visual workflow][1067]. Nodes added with the
  searcher will have their values automatically assigned to newly generated
  variables, which allows the Enso Engine to cache intermediate values and hence
  improve visualization performance.
- [Minor documentation rendering fixes][1098]. Fixed cases where text would be
  misinterpreted as a tag, added support for new tag types, added support for
  more common characters, properly renders overflowing text.
- [Improved handling of projects created with other IDE versions][1214]. The IDE
  is now better at dealing with incompatible metadata in files, which stores
  node visual position information, the history of chosen searcher suggestions,
  etc. This will allow IDE to correctly open projects that were created using a
  different IDE version and prevent unnecessary loss of metadata.
- Pressing and holding up and down arrow keys make the list view selection move
  continuously.
- The shortcuts to close the application and to toggle the developer tools at
  runtime now work on all supported platforms.
- [The loading progress indicator remains visible while IDE initializes][1237].
  Previously the loading progress indicator completed too quickly and stopped
  spinning before the IDE was ready. Now it stays active, giving a visual
  indication that the initialization is still in progress.
- [Fixed visual glitch where a node's text was displayed as white on a white
  background][1264]. Most notably this occurred with the output node of a
  function generated using the node collapse refactoring.
- Many visual glitches were fixed, including small "pixel-like" artifacts
  appearing on the screen.
- [Several parser improvements][1274]. The parser used in the IDE has been
  updated to the latest version. This resolves several issues with language
  constructs like `import`, lambdas, and parentheses, whereupon typing certain
  text the edit could be automatically reverted.
- [The auto-import functionality was improved][1279]. Libraries' `Main` modules
  are omitted in expressions inserted by the searcher. For example, the `point`
  method of `Geo` library will be displayed as `Geo.point` and will insert
  import `Geo` instead of `Geo.Main`.
- Cursors in text editors behave correctly now (they are not affected by scene
  pan and zoom). This was possible because of the new multi-camera management
  system implemented in EnsoGL.
- [Fixed method names highlighted in pink.][1408] There was a bug introduced
  after one of the latest Engine updates, that sent `Unresolved_symbol` types,
  which made all methods pink. This is fixed now.

#### EnsoGL (rendering engine)

- A new multi-camera management system, allowing the same shape systems to be
  rendered on different layers from different cameras. The implementation
  automatically caches the same shape system definitions per scene layer in
  order to minimize the amount of WebGL draw calls and hence improve
  performance.
- A new depth-ordering mechanism for symbols and shapes. It is now possible to
  define depth order dependencies between symbols, shapes, and shape systems.
- Various performance improvements, especially for the text rendering engine.
- Display objects handle visibility correctly now. Display objects are not
  visible by default and need to be attached to a visible parent to be shown on
  the screen.

#### Enso Compiler

If you're interested in the enhancements and fixes made to the Enso compiler,
you can find their release notes
[here](https://github.com/enso-org/enso/blob/develop/RELEASES.md#enso-026-2021-03-02).

[1067]: https://github.com/enso-org/ide/pull/1067
[1096]: https://github.com/enso-org/ide/pull/1096
[1098]: https://github.com/enso-org/ide/pull/1098
[1181]: https://github.com/enso-org/ide/pull/1181
[1215]: https://github.com/enso-org/ide/pull/1215
[1160]: https://github.com/enso-org/ide/pull/1160
[1190]: https://github.com/enso-org/ide/pull/1190
[1187]: https://github.com/enso-org/ide/pull/1187
[1068]: https://github.com/enso-org/ide/pull/1068
[1214]: https://github.com/enso-org/ide/pull/1214
[1237]: https://github.com/enso-org/ide/pull/1237
[1264]: https://github.com/enso-org/ide/pull/1264
[1274]: https://github.com/enso-org/ide/pull/1274
[1279]: https://github.com/enso-org/ide/pull/1279
[podcast-java-interop]:
  https://www.youtube.com/watch?v=bcpOEX1x06I&t=468s&ab_channel=Enso
[podcast-compiler-internals]:
  https://www.youtube.com/watch?v=BibjcUjdkO4&ab_channel=Enso
[podcast-custom-visualizations]:
  https://www.youtube.com/watch?v=wFkh5LgAZTs&t=5439s&ab_channel=Enso
[podcast-http-server]:
  https://www.youtube.com/watch?v=BYUAL4ksEgY&ab_channel=Enso
[podcast-future-of-enso]:
  https://www.youtube.com/watch?v=rF8DuJPOfTs&t=1863s&ab_channel=Enso
[1312]: https://github.com/enso-org/ide/pull/1312
[1408]: https://github.com/enso-org/ide/pull/1408

<br/>

# Enso 2.0.0-alpha.1 (2020-01-26)

This is the first release of Enso, a general-purpose programming language and
environment for interactive data processing. It is a tool that spans the entire
stack, going from high-level visualization and communication to the nitty-gritty
of backend services, all in a single language.

<br/>![Release Notes](/docs/assets/tags/release_notes.svg)

#### Anonymous Data Collection

Please note that this release collects anonymous usage data which will be used
to improve Enso and prepare it for a stable release. We will switch to opt-in
data collection in stable version releases. The usage data will not contain your
code (expressions above nodes), however, reported errors may contain brief
snippets of out of context code that specifically leads to the error, like "the
method 'foo' does not exist on Number". The following data will be collected:

- Session length.
- Graph editing events (node create, dele, position change, connect, disconnect,
  collapse, edit start, edit end). This will not include any information about
  node expressions used.
- Navigation events (camera movement, scope change).
- Visualization events (visualization open, close, switch). This will not
  include any information about the displayed data nor the rendered
  visualization itself.
- Project management events (project open, close, rename).
- Errors (IDE crashes, WASM panics, Project Manager errors, Language Server
  errors, Compiler errors).
- Performance statistics (minimum, maximum, average GUI refresh rate).<|MERGE_RESOLUTION|>--- conflicted
+++ resolved
@@ -205,15 +205,12 @@
 - [Help chat][7151]. The link to the Discord server is replaced with a chat
   bridge to the Discord server. This is intended to have the chat visible at the
   same time as the IDE, so that help can be much more interactive.
-<<<<<<< HEAD
 - [New breadcrumbs design][7362]. Breadcrumbs now optionally show the icon of
   the item they represent. They also follow the new design of the component
   browser.
-=======
 - [The libraries' authors may put entities to groups by adding GROUP tag in the
   docstring]. It was requested as more convenient way than specifying full names
   in package.yaml.
->>>>>>> 7345f0fd
 
 [5910]: https://github.com/enso-org/enso/pull/5910
 [6279]: https://github.com/enso-org/enso/pull/6279
@@ -234,12 +231,9 @@
 [7146]: https://github.com/enso-org/enso/pull/7146
 [7151]: https://github.com/enso-org/enso/pull/7151
 [7164]: https://github.com/enso-org/enso/pull/7164
-<<<<<<< HEAD
 [7362]: https://github.com/enso-org/enso/pull/7362
-=======
 [7372]: https://github.com/enso-org/enso/pull/7372
 [7337]: https://github.com/enso-org/enso/pull/7337
->>>>>>> 7345f0fd
 
 #### EnsoGL (rendering engine)
 
