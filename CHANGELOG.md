--- conflicted
+++ resolved
@@ -34,13 +34,10 @@
 - [Table Input Widget is now matched for Table.input method instead of
   Table.new. Values must be string literals, and their content is parsed to the
   suitable type][11612].
-<<<<<<< HEAD
-- [Default values on widgets are displayed in italic][11666].
-=======
 - [Visualizations on components are slightly transparent when not
   focused][11582].
 - [New design for vector-editing widget][11620]
->>>>>>> cf85c0b4
+- [Default values on widgets are displayed in italic][11666].
 
 [11151]: https://github.com/enso-org/enso/pull/11151
 [11271]: https://github.com/enso-org/enso/pull/11271
@@ -62,12 +59,9 @@
 [11564]: https://github.com/enso-org/enso/pull/11564
 [11597]: https://github.com/enso-org/enso/pull/11597
 [11612]: https://github.com/enso-org/enso/pull/11612
-<<<<<<< HEAD
 [11666]: https://github.com/enso-org/enso/pull/11666
-=======
 [11582]: https://github.com/enso-org/enso/pull/11582
 [11620]: https://github.com/enso-org/enso/pull/11620
->>>>>>> cf85c0b4
 
 #### Enso Standard Library
 
