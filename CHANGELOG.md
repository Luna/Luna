# Next Release

#### Enso IDE

- [Rows and Columns may be now removed in Table Input Widget][11151]. The option
  is available in right-click context menu.
- [Rows and Columns may be now reordered by dragging in Table Input
  Widget][11271]
- [Copying and pasting in Table Editor Widget now works properly][11332]
- [Fix invisible selection in Table Input Widget][11358]
- [Enable cloud file browser in local projects][11383]
- [Changed the way of adding new column in Table Input Widget][11388]. The
  "virtual column" is replaced with an explicit (+) button.
- [New dropdown-based component menu][11398].
- [Undo/redo buttons in the top bar][11433].
- [Size of Table Input Widget is preserved and restored after project
  re-opening][11435]
- [Added application version to the title bar.][11446]
<<<<<<< HEAD
- [Table Input Widget has now a limit of 256 cells.][11448]
=======
- [Added "open grouped components" action to the context menu.][11447]
- [Added an error message screen displayed when viewing a deleted
  component.][11452]
>>>>>>> 950a93dd

[11151]: https://github.com/enso-org/enso/pull/11151
[11271]: https://github.com/enso-org/enso/pull/11271
[11332]: https://github.com/enso-org/enso/pull/11332
[11358]: https://github.com/enso-org/enso/pull/11358
[11383]: https://github.com/enso-org/enso/pull/11383
[11388]: https://github.com/enso-org/enso/pull/11388
[11398]: https://github.com/enso-org/enso/pull/11398
[11433]: https://github.com/enso-org/enso/pull/11433
[11435]: https://github.com/enso-org/enso/pull/11435
[11446]: https://github.com/enso-org/enso/pull/11446
<<<<<<< HEAD
[11448]: https://github.com/enso-org/enso/pull/11448
=======
[11447]: https://github.com/enso-org/enso/pull/11447
[11452]: https://github.com/enso-org/enso/pull/11452
>>>>>>> 950a93dd

#### Enso Standard Library

- [The `enso://~` path now resolves to user's home directory in the
  cloud.][11235]
- [The user may set description and labels of an Enso Cloud asset
  programmatically.][11255]
- [DB_Table may be saved as a Data Link.][11371]
- [Support for dates before 1900 in Excel and signed AWS requests.][11373]

[11235]: https://github.com/enso-org/enso/pull/11235
[11255]: https://github.com/enso-org/enso/pull/11255
[11371]: https://github.com/enso-org/enso/pull/11371
[11373]: https://github.com/enso-org/enso/pull/11373

#### Enso Language & Runtime

- [Arguments in constructor definitions may now be on their own lines][11374]

[11374]: https://github.com/enso-org/enso/pull/11374

# Enso 2024.4

#### Enso IDE

- [Table Editor Widget][10774] displayed in `Table.new` component.
- [New design of Component Browser][10814] - the component list is under the
  input and shown only in the initial "component browsing" mode - in this mode
  the entire input is a filtering pattern (it is not interpreted as parts of
  code). After picking any suggestion with Tab or new button the mode is
  switched to "code editing", where visualization preview is displayed instead.
  Also the component browser help is now displayed in the right-side dock panel.
- [Drilldown for XML][10824]
- [Fixed issue where switching edited widget with <kbd>tab</kbd> key did not
  updated actual code][10857]
- [Added fullscreen modes to documentation editor and code editor][10876]
- [Fixed issue with node name assignment when uploading multiple files.][10979]
- [Cloud file browser inserts `enso:` paths][11001]
- [Fixed issue where drag'n'dropped files were not uploaded in cloud
  projects.][11014]
- [Fixed files associations not properly registered on Windows][11030]
- [Input components corresponding to function arguments are now
  displayed.][11165]
- [Fixed "rename project" button being broken after not changing project
  name][11103]
- [Numbers starting with dot (`.5`) are accepted in Numeric Widget][11108]
- [Add support for interacting with graph editor using touch devices.][11056]

[10774]: https://github.com/enso-org/enso/pull/10774
[10814]: https://github.com/enso-org/enso/pull/10814
[10824]: https://github.com/enso-org/enso/pull/10824
[10857]: https://github.com/enso-org/enso/pull/10857
[10876]: https://github.com/enso-org/enso/pull/10876
[10979]: https://github.com/enso-org/enso/pull/10979
[11001]: https://github.com/enso-org/enso/pull/11001
[11014]: https://github.com/enso-org/enso/pull/11014
[11030]: https://github.com/enso-org/enso/pull/11030
[11165]: https://github.com/enso-org/enso/pull/11165
[11103]: https://github.com/enso-org/enso/pull/11103
[11108]: https://github.com/enso-org/enso/pull/11108
[11056]: https://github.com/enso-org/enso/pull/11056

#### Enso Standard Library

- [Implemented in-memory and database mixed `Decimal` column
  comparisons.][10614]
- [Relative paths are now resolved relative to the project location, also in the
  Cloud.][10660]
- [Added Newline option to Text_Cleanse/Text_Replace.][10761]
- [Support for reading from Tableau Hyper files.][10733]
- [Mixed Decimal/Float arithmetic now throws an error; mixed comparisons now
  attach warnings.][10725]
- [Support for creating Atoms in expressions.][10820]
- [IO.print without new line][10858]
- [Add `Text.to_decimal`.][10874]
- [Added `floor`, `ceil`, `trunc` to the in-memory `Decimal` column.][10887]
- [Added vectorized .round to the in-memory `Decimal` column.][10912]
- [`select_into_database_table` no longer defaults the primary key to the first
  column.][11120]
- [Extend the range of `floor`, `ceil`, `trunc` to values outside the `Long`
  range.][11135]
- [Added `format` parameter to `Decimal.parse`.][11205]
- [Added `format` parameter to `Float.parse`.][11229]
- [Implemented a cache for HTTP data requests, as well as a per-file response
  size limit.][11342]

[10614]: https://github.com/enso-org/enso/pull/10614
[10660]: https://github.com/enso-org/enso/pull/10660
[10761]: https://github.com/enso-org/enso/pull/10761
[10733]: https://github.com/enso-org/enso/pull/10733
[10725]: https://github.com/enso-org/enso/pull/10725
[10820]: https://github.com/enso-org/enso/pull/10820
[10858]: https://github.com/enso-org/enso/pull/10858
[10874]: https://github.com/enso-org/enso/pull/10874
[10887]: https://github.com/enso-org/enso/pull/10887
[10912]: https://github.com/enso-org/enso/pull/10912
[11120]: https://github.com/enso-org/enso/pull/11120
[11135]: https://github.com/enso-org/enso/pull/11135
[11205]: https://github.com/enso-org/enso/pull/11205
[11229]: https://github.com/enso-org/enso/pull/11229
[11342]: https://github.com/enso-org/enso/pull/11342

#### Enso Language & Runtime

- [Print out warnings associated with local variables][10842]

[10842]: https://github.com/enso-org/enso/pull/10842

# Enso 2024.3

#### Enso Language & Runtime

- [Enforce conversion method return type][10468]
- [Renaming launcher executable to ensoup][10535]
- [Space-precedence does not apply to value-level operators][10597]
- [Must specify `--repl` to enable debug server][10709]
- [Improved parser error reporting and performance][10734]

[10468]: https://github.com/enso-org/enso/pull/10468
[10535]: https://github.com/enso-org/enso/pull/10535
[10597]: https://github.com/enso-org/enso/pull/10597
[10709]: https://github.com/enso-org/enso/pull/10709
[10734]: https://github.com/enso-org/enso/pull/10734

#### Enso IDE

- ["Add node" button is not obscured by output port][10433]
- [Numeric Widget does not accept non-numeric input][10457]. This is to prevent
  node being completely altered by accidental code put to the widget.
- [Redesigned "record control" panel][10509]. Now it contains more intuitive
  "refresh" and "write all" buttons.
- [Warning messages do not obscure visualization buttons][10546].
- [Output component in collapsed function changed][10577]. It cannot be deleted
  anymore, except by directily editing the code.
- [Improved handling of spacing around rounded node widgets][10599], added
  support for widgets of arbitrary sizes.
- [Multiselect drop-down widget visuals are improved][10607].
- [Text displayed in monospace and whitespace rendered as symbols][10563].

[10433]: https://github.com/enso-org/enso/pull/10443
[10457]: https://github.com/enso-org/enso/pull/10457
[10509]: https://github.com/enso-org/enso/pull/10509
[10546]: https://github.com/enso-org/enso/pull/10546
[10577]: https://github.com/enso-org/enso/pull/10577
[10599]: https://github.com/enso-org/enso/pull/10599
[10607]: https://github.com/enso-org/enso/pull/10607
[10563]: https://github.com/enso-org/enso/pull/10563

#### Enso Standard Library

- [Renamed `Data.list_directory` to `Data.list`. Removed list support from read
  methods.][10434]
- [Renamed `Location.Start` to `Location.Left` and `Location.End` to
  `Location.Right`.][10445]
- [Renamed `Postgres_Details.Postgres` to `Postgres.Server`.][10466]
- [Remove `First` and `Last` from namespace, use auto-scoped.][10467]
- [Rename `Map` to `Dictionary` and `Set` to `Hashset`.][10474]
- [Compare two objects with `Ordering.compare` and define comparator with
  `Comparable.new`][10468]
- [Added `dec` construction function for creating `Decimal`s.][10517]
- [Added initial read support for SQLServer][10324]
- [Upgraded SQLite to version 3.46.1.][10911]

[10434]: https://github.com/enso-org/enso/pull/10434
[10445]: https://github.com/enso-org/enso/pull/10445
[10466]: https://github.com/enso-org/enso/pull/10466
[10467]: https://github.com/enso-org/enso/pull/10467
[10474]: https://github.com/enso-org/enso/pull/10474
[10517]: https://github.com/enso-org/enso/pull/10517
[10324]: https://github.com/enso-org/enso/pull/10324
[10911]: https://github.com/enso-org/enso/pull/10911

# Enso 2024.2

#### Enso IDE

- [Arrows navigation][10179] selected nodes may be moved around, or entire scene
  if no node is selected.
- [Added a limit for dropdown width][10198], implemented ellipsis and scrolling
  for long labels when hovered.
- [Copy-pasting multiple nodes][10194].
- The documentation editor has [formatting toolbars][10064].
- The documentation editor supports [rendering images][10205].
- [Project may be renamed in Project View][10243]
- [Fixed a bug where drop-down were not displayed for some arguments][10297].
  For example, `locale` parameter of `Equal_Ignore_Case` kind in join component.
- [Node previews][10310]: Node may be previewed by hovering output port while
  pressing <kbd>Ctrl</kbd> key (<kbd>Cmd</kbd> on macOS).
- [Google Sheets clipboard support][10327]: Create a Table component when cells
  are pasted from Google Sheets.
- [Fixed issue with two arrows being visible at once in drop-down
  widget.][10337]
- [Fixed issue where picking "<Numeric literal>" variant in some ports
  disallowed changing it again.][10337]
- [Added click through on table and vector visualisation][10340] clicking on
  index column will select row or value in seperate node
- [Copied table-viz range pastes as Table component][10352]
- [Added support for links in documentation panels][10353].
- [Added support for opening documentation in an external browser][10396].
- Added a [cloud file browser][10513].

[10064]: https://github.com/enso-org/enso/pull/10064
[10179]: https://github.com/enso-org/enso/pull/10179
[10194]: https://github.com/enso-org/enso/pull/10194
[10198]: https://github.com/enso-org/enso/pull/10198
[10205]: https://github.com/enso-org/enso/pull/10205
[10243]: https://github.com/enso-org/enso/pull/10243
[10297]: https://github.com/enso-org/enso/pull/10297
[10310]: https://github.com/enso-org/enso/pull/10310
[10327]: https://github.com/enso-org/enso/pull/10327
[10337]: https://github.com/enso-org/enso/pull/10337
[10340]: https://github.com/enso-org/enso/pull/10340
[10352]: https://github.com/enso-org/enso/pull/10352
[10353]: https://github.com/enso-org/enso/pull/10353
[10396]: https://github.com/enso-org/enso/pull/10396
[10513]: https://github.com/enso-org/enso/pull/10513

#### Enso Language & Runtime

- Support for [explicit --jvm option][10374] when launching `enso` CLI

[10374]: https://github.com/enso-org/enso/pull/10374

#### Enso Standard Library

- [Added Statistic.Product][10122]
- [Added Encoding.Default that tries to detect UTF-8 or UTF-16 encoding based on
  BOM][10130]
- [Added `Decimal` column to the in-memory database, with some arithmetic
  operations.][9950]
- [Implemented `.cast` to and from `Decimal` columns for the in-memory
  database.][10206]
- [Implemented fallback to Windows-1252 encoding for `Encoding.Default`.][10190]
- [Added Table.duplicates component][10323]
- [Renamed `Table.order_by` to `Table.sort`][10372]
- [Implemented `Decimal` support for Postgres backend.][10216]

[debug-shortcuts]:

[9950]: https://github.com/enso-org/enso/pull/9950
[10122]: https://github.com/enso-org/enso/pull/10122
[10130]: https://github.com/enso-org/enso/pull/10130
[10206]: https://github.com/enso-org/enso/pull/10206
[10190]: https://github.com/enso-org/enso/pull/10190
[10323]: https://github.com/enso-org/enso/pull/10323
[10372]: https://github.com/enso-org/enso/pull/10372
[10216]: https://github.com/enso-org/enso/pull/10216

<br/>![Release Notes](/docs/assets/tags/release_notes.svg)

#### Anonymous Data Collection

Please note that this release collects anonymous usage data which will be used
to improve Enso and prepare it for a stable release. We will switch to opt-in
data collection in stable version releases. The usage data will not contain your
code (expressions above nodes), however, reported errors may contain brief
snippets of out of context code that specifically leads to the error, like "the
method 'foo' does not exist on Number". The following data will be collected:

- Session length.
- Project management events (project open, close, rename).
- Errors (IDE crashes, Project Manager errors, Language Server errors, Compiler
  errors).<|MERGE_RESOLUTION|>--- conflicted
+++ resolved
@@ -16,13 +16,10 @@
 - [Size of Table Input Widget is preserved and restored after project
   re-opening][11435]
 - [Added application version to the title bar.][11446]
-<<<<<<< HEAD
+- [Added "open grouped components" action to the context menu.][11447]
 - [Table Input Widget has now a limit of 256 cells.][11448]
-=======
-- [Added "open grouped components" action to the context menu.][11447]
 - [Added an error message screen displayed when viewing a deleted
   component.][11452]
->>>>>>> 950a93dd
 
 [11151]: https://github.com/enso-org/enso/pull/11151
 [11271]: https://github.com/enso-org/enso/pull/11271
@@ -34,12 +31,9 @@
 [11433]: https://github.com/enso-org/enso/pull/11433
 [11435]: https://github.com/enso-org/enso/pull/11435
 [11446]: https://github.com/enso-org/enso/pull/11446
-<<<<<<< HEAD
+[11447]: https://github.com/enso-org/enso/pull/11447
 [11448]: https://github.com/enso-org/enso/pull/11448
-=======
-[11447]: https://github.com/enso-org/enso/pull/11447
 [11452]: https://github.com/enso-org/enso/pull/11452
->>>>>>> 950a93dd
 
 #### Enso Standard Library
 
