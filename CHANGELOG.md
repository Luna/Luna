--- conflicted
+++ resolved
@@ -144,19 +144,14 @@
 - [List Editor Widget][6470]. Now you can edit lists by clicking buttons on
   nodes or by dragging the elements.
 - [Fixed text visualisations which were being cut off at the last line.][6421]
-<<<<<<< HEAD
+- [Fixed a bug where, when scrolling or dragging on a full-screen visualization,
+  the view of the graph changed as well.][6530]
 - [Added a button to return from an opened project back to the project
   dashboard.][6474]
 
 [6421]: https://github.com/enso-org/enso/pull/6421
+[6530]: https://github.com/enso-org/enso/pull/6530
 [6474]: https://github.com/enso-org/enso/pull/6474
-=======
-- [Fixed a bug where, when scrolling or dragging on a full-screen visualization,
-  the view of the graph changed as well.][6530]
-
-[6421]: https://github.com/enso-org/enso/pull/6421
-[6530]: https://github.com/enso-org/enso/pull/6530
->>>>>>> 7119811e
 
 #### EnsoGL (rendering engine)
 
