# Next Next Release

#### Enso Language & Runtime

<<<<<<< HEAD
- [Propagate Error ASAP instead of ignoring it][11777].

[11777]: https://github.com/enso-org/enso/pull/11777
=======
- [Intersection types & type checks][11600]
- A constructor or type definition with a single inline argument definition was
  previously allowed to use spaces in the argument definition without
  parentheses. [This is now a syntax error.][11856]

[11600]: https://github.com/enso-org/enso/pull/11600
[11856]: https://github.com/enso-org/enso/pull/11856
>>>>>>> 269354eb

# Next Release

#### Enso IDE

- [Rows and Columns may be now removed in Table Input Widget][11151]. The option
  is available in right-click context menu.
- [Rows and Columns may be now reordered by dragging in Table Input
  Widget][11271]
- [Copying and pasting in Table Editor Widget now works properly][11332]
- [Fix invisible selection in Table Input Widget][11358]
- [Enable cloud file browser in local projects][11383]
- [Changed the way of adding new column in Table Input Widget][11388]. The
  "virtual column" is replaced with an explicit (+) button.
- [New dropdown-based component menu][11398].
- [Methods defined on Standard.Base.Any type are now visible on all
  components][11451].
- [Undo/redo buttons in the top bar][11433].
- [Size of Table Input Widget is preserved and restored after project
  re-opening][11435]
- [Added application version to the title bar.][11446]
- [Added "open grouped components" action to the context menu.][11447]
- [Table Input Widget has now a limit of 256 cells.][11448]
- [Added an error message screen displayed when viewing a deleted
  component.][11452]
- [New documentation editor provides improved Markdown editing experience, and
  paves the way for new documentation features.][11469]
- [You can now add images to documentation panel][11547] by pasting them from
  clipboard or by drag'n'dropping image files.
- ["Write" button in component menu allows to evaluate it separately from the
  rest of the workflow][11523].
- [The documentation editor can now display tables][11564]
- [The documentation editor supports the Markdown URL syntax, and uses it to
  render pasted URLs as links][11597]
- [Table Input Widget is now matched for Table.input method instead of
  Table.new. Values must be string literals, and their content is parsed to the
  suitable type][11612].
- [Added dedicated function signature viewer and editor in the right-side
  panel][11655].
- [Visualizations on components are slightly transparent when not
  focused][11582].
- [New design for vector-editing widget][11620]
- [The component menu can be opened by right-click; supports operations on
  multiple components; has a 'Copy Component' button][11690]
- [New design for vector-editing widget][11620].
- [Default values on widgets are displayed in italic][11666].
- [Fixed bug causing Table Visualization to show wrong data][11684].
- [Pasting tabular data now creates Table.input expressions][11695].
- [No halo is displayed around components when hovering][11715].
- [The hover area of the component output port extended twice its size][11715].
- [The documentation editor and comment documentation support opening links with
  a key pressed, or via a popup when editing][11753].
- [Fixed a rare bug where the component position wasn't persisted after closing
  project][11761]
- [In the table visualization and table widget, the table context menu can now
  be opened on OS X][11755].
- [Fix some UI elements drawing on top of visualization toolbar dropdown
  menus][11768].
- [Edges are now colored based on their source component.][11810]
- [Highlight missing required arguments][11803].
- [Arrows in some drop-down buttons are now clearly visible][11800]

[11151]: https://github.com/enso-org/enso/pull/11151
[11271]: https://github.com/enso-org/enso/pull/11271
[11332]: https://github.com/enso-org/enso/pull/11332
[11358]: https://github.com/enso-org/enso/pull/11358
[11383]: https://github.com/enso-org/enso/pull/11383
[11388]: https://github.com/enso-org/enso/pull/11388
[11398]: https://github.com/enso-org/enso/pull/11398
[11451]: https://github.com/enso-org/enso/pull/11451
[11433]: https://github.com/enso-org/enso/pull/11433
[11435]: https://github.com/enso-org/enso/pull/11435
[11446]: https://github.com/enso-org/enso/pull/11446
[11447]: https://github.com/enso-org/enso/pull/11447
[11448]: https://github.com/enso-org/enso/pull/11448
[11452]: https://github.com/enso-org/enso/pull/11452
[11469]: https://github.com/enso-org/enso/pull/11469
[11547]: https://github.com/enso-org/enso/pull/11547
[11523]: https://github.com/enso-org/enso/pull/11523
[11564]: https://github.com/enso-org/enso/pull/11564
[11582]: https://github.com/enso-org/enso/pull/11582
[11597]: https://github.com/enso-org/enso/pull/11597
[11612]: https://github.com/enso-org/enso/pull/11612
[11655]: https://github.com/enso-org/enso/pull/11655
[11582]: https://github.com/enso-org/enso/pull/11582
[11620]: https://github.com/enso-org/enso/pull/11620
[11666]: https://github.com/enso-org/enso/pull/11666
[11690]: https://github.com/enso-org/enso/pull/11690
[11684]: https://github.com/enso-org/enso/pull/11684
[11695]: https://github.com/enso-org/enso/pull/11695
[11715]: https://github.com/enso-org/enso/pull/11715
[11753]: https://github.com/enso-org/enso/pull/11753
[11761]: https://github.com/enso-org/enso/pull/11761
[11768]: https://github.com/enso-org/enso/pull/11768
[11810]: https://github.com/enso-org/enso/pull/11810
[11803]: https://github.com/enso-org/enso/pull/11803
[11800]: https://github.com/enso-org/enso/pull/11800

#### Enso Standard Library

- [The `enso://~` path now resolves to user's home directory in the
  cloud.][11235]
- [The user may set description and labels of an Enso Cloud asset
  programmatically.][11255]
- [DB_Table may be saved as a Data Link.][11371]
- [Support for dates before 1900 in Excel and signed AWS requests.][11373]
- [Added `Data.read_many` that allows to read a list of files in a single
  operation.][11490]
- [Added `Table.input` allowing creation of typed tables from vectors of data,
  including auto parsing text columns.][11562]
- [Enhance Managed_Resource to allow implementation of in-memory caches][11577]
- [The reload button clears the HTTP cache.][11673]

[11235]: https://github.com/enso-org/enso/pull/11235
[11255]: https://github.com/enso-org/enso/pull/11255
[11371]: https://github.com/enso-org/enso/pull/11371
[11373]: https://github.com/enso-org/enso/pull/11373
[11490]: https://github.com/enso-org/enso/pull/11490
[11562]: https://github.com/enso-org/enso/pull/11562
[11577]: https://github.com/enso-org/enso/pull/11577
[11673]: https://github.com/enso-org/enso/pull/11673

#### Enso Language & Runtime

- [Arguments in constructor definitions may now be on their own lines][11374]
- [The `:` type operator can now be chained][11671].

[11374]: https://github.com/enso-org/enso/pull/11374
[11671]: https://github.com/enso-org/enso/pull/11671

# Enso 2024.4

#### Enso IDE

- [Table Editor Widget][10774] displayed in `Table.new` component.
- [New design of Component Browser][10814] - the component list is under the
  input and shown only in the initial "component browsing" mode - in this mode
  the entire input is a filtering pattern (it is not interpreted as parts of
  code). After picking any suggestion with Tab or new button the mode is
  switched to "code editing", where visualization preview is displayed instead.
  Also the component browser help is now displayed in the right-side dock panel.
- [Drilldown for XML][10824]
- [Fixed issue where switching edited widget with <kbd>tab</kbd> key did not
  updated actual code][10857]
- [Added fullscreen modes to documentation editor and code editor][10876]
- [Fixed issue with node name assignment when uploading multiple files.][10979]
- [Cloud file browser inserts `enso:` paths][11001]
- [Fixed issue where drag'n'dropped files were not uploaded in cloud
  projects.][11014]
- [Fixed files associations not properly registered on Windows][11030]
- [Input components corresponding to function arguments are now
  displayed.][11165]
- [Fixed "rename project" button being broken after not changing project
  name][11103]
- [Numbers starting with dot (`.5`) are accepted in Numeric Widget][11108]
- [Add support for interacting with graph editor using touch devices.][11056]

[10774]: https://github.com/enso-org/enso/pull/10774
[10814]: https://github.com/enso-org/enso/pull/10814
[10824]: https://github.com/enso-org/enso/pull/10824
[10857]: https://github.com/enso-org/enso/pull/10857
[10876]: https://github.com/enso-org/enso/pull/10876
[10979]: https://github.com/enso-org/enso/pull/10979
[11001]: https://github.com/enso-org/enso/pull/11001
[11014]: https://github.com/enso-org/enso/pull/11014
[11030]: https://github.com/enso-org/enso/pull/11030
[11165]: https://github.com/enso-org/enso/pull/11165
[11103]: https://github.com/enso-org/enso/pull/11103
[11108]: https://github.com/enso-org/enso/pull/11108
[11056]: https://github.com/enso-org/enso/pull/11056

#### Enso Standard Library

- [Implemented in-memory and database mixed `Decimal` column
  comparisons.][10614]
- [Relative paths are now resolved relative to the project location, also in the
  Cloud.][10660]
- [Added Newline option to Text_Cleanse/Text_Replace.][10761]
- [Support for reading from Tableau Hyper files.][10733]
- [Mixed Decimal/Float arithmetic now throws an error; mixed comparisons now
  attach warnings.][10725]
- [Support for creating Atoms in expressions.][10820]
- [IO.print without new line][10858]
- [Add `Text.to_decimal`.][10874]
- [Added `floor`, `ceil`, `trunc` to the in-memory `Decimal` column.][10887]
- [Added vectorized .round to the in-memory `Decimal` column.][10912]
- [`select_into_database_table` no longer defaults the primary key to the first
  column.][11120]
- [Extend the range of `floor`, `ceil`, `trunc` to values outside the `Long`
  range.][11135]
- [Added `format` parameter to `Decimal.parse`.][11205]
- [Added `format` parameter to `Float.parse`.][11229]
- [Implemented a cache for HTTP data requests, as well as a per-file response
  size limit.][11342]
- [Overhauled Google Analytics APIs.][11484]

[10614]: https://github.com/enso-org/enso/pull/10614
[10660]: https://github.com/enso-org/enso/pull/10660
[10761]: https://github.com/enso-org/enso/pull/10761
[10733]: https://github.com/enso-org/enso/pull/10733
[10725]: https://github.com/enso-org/enso/pull/10725
[10820]: https://github.com/enso-org/enso/pull/10820
[10858]: https://github.com/enso-org/enso/pull/10858
[10874]: https://github.com/enso-org/enso/pull/10874
[10887]: https://github.com/enso-org/enso/pull/10887
[10912]: https://github.com/enso-org/enso/pull/10912
[11120]: https://github.com/enso-org/enso/pull/11120
[11135]: https://github.com/enso-org/enso/pull/11135
[11205]: https://github.com/enso-org/enso/pull/11205
[11229]: https://github.com/enso-org/enso/pull/11229
[11342]: https://github.com/enso-org/enso/pull/11342
[11484]: https://github.com/enso-org/enso/pull/11484

#### Enso Language & Runtime

- [Print out warnings associated with local variables][10842]

[10842]: https://github.com/enso-org/enso/pull/10842

# Enso 2024.3

#### Enso Language & Runtime

- [Enforce conversion method return type][10468]
- [Renaming launcher executable to ensoup][10535]
- [Space-precedence does not apply to value-level operators][10597]
- [Must specify `--repl` to enable debug server][10709]
- [Improved parser error reporting and performance][10734]

[10468]: https://github.com/enso-org/enso/pull/10468
[10535]: https://github.com/enso-org/enso/pull/10535
[10597]: https://github.com/enso-org/enso/pull/10597
[10709]: https://github.com/enso-org/enso/pull/10709
[10734]: https://github.com/enso-org/enso/pull/10734

#### Enso IDE

- ["Add node" button is not obscured by output port][10433]
- [Numeric Widget does not accept non-numeric input][10457]. This is to prevent
  node being completely altered by accidental code put to the widget.
- [Redesigned "record control" panel][10509]. Now it contains more intuitive
  "refresh" and "write all" buttons.
- [Warning messages do not obscure visualization buttons][10546].
- [Output component in collapsed function changed][10577]. It cannot be deleted
  anymore, except by directily editing the code.
- [Improved handling of spacing around rounded node widgets][10599], added
  support for widgets of arbitrary sizes.
- [Multiselect drop-down widget visuals are improved][10607].
- [Text displayed in monospace and whitespace rendered as symbols][10563].

[10433]: https://github.com/enso-org/enso/pull/10443
[10457]: https://github.com/enso-org/enso/pull/10457
[10509]: https://github.com/enso-org/enso/pull/10509
[10546]: https://github.com/enso-org/enso/pull/10546
[10577]: https://github.com/enso-org/enso/pull/10577
[10599]: https://github.com/enso-org/enso/pull/10599
[10607]: https://github.com/enso-org/enso/pull/10607
[10563]: https://github.com/enso-org/enso/pull/10563

#### Enso Standard Library

- [Renamed `Data.list_directory` to `Data.list`. Removed list support from read
  methods.][10434]
- [Renamed `Location.Start` to `Location.Left` and `Location.End` to
  `Location.Right`.][10445]
- [Renamed `Postgres_Details.Postgres` to `Postgres.Server`.][10466]
- [Remove `First` and `Last` from namespace, use auto-scoped.][10467]
- [Rename `Map` to `Dictionary` and `Set` to `Hashset`.][10474]
- [Compare two objects with `Ordering.compare` and define comparator with
  `Comparable.new`][10468]
- [Added `dec` construction function for creating `Decimal`s.][10517]
- [Added initial read support for SQLServer][10324]
- [Upgraded SQLite to version 3.46.1.][10911]

[10434]: https://github.com/enso-org/enso/pull/10434
[10445]: https://github.com/enso-org/enso/pull/10445
[10466]: https://github.com/enso-org/enso/pull/10466
[10467]: https://github.com/enso-org/enso/pull/10467
[10474]: https://github.com/enso-org/enso/pull/10474
[10517]: https://github.com/enso-org/enso/pull/10517
[10324]: https://github.com/enso-org/enso/pull/10324
[10911]: https://github.com/enso-org/enso/pull/10911

# Enso 2024.2

#### Enso IDE

- [Arrows navigation][10179] selected nodes may be moved around, or entire scene
  if no node is selected.
- [Added a limit for dropdown width][10198], implemented ellipsis and scrolling
  for long labels when hovered.
- [Copy-pasting multiple nodes][10194].
- The documentation editor has [formatting toolbars][10064].
- The documentation editor supports [rendering images][10205].
- [Project may be renamed in Project View][10243]
- [Fixed a bug where drop-down were not displayed for some arguments][10297].
  For example, `locale` parameter of `Equal_Ignore_Case` kind in join component.
- [Node previews][10310]: Node may be previewed by hovering output port while
  pressing <kbd>Ctrl</kbd> key (<kbd>Cmd</kbd> on macOS).
- [Google Sheets clipboard support][10327]: Create a Table component when cells
  are pasted from Google Sheets.
- [Fixed issue with two arrows being visible at once in drop-down
  widget.][10337]
- [Fixed issue where picking "<Numeric literal>" variant in some ports
  disallowed changing it again.][10337]
- [Added click through on table and vector visualisation][10340] clicking on
  index column will select row or value in seperate node
- [Copied table-viz range pastes as Table component][10352]
- [Added support for links in documentation panels][10353].
- [Added support for opening documentation in an external browser][10396].
- Added a [cloud file browser][10513].

[10064]: https://github.com/enso-org/enso/pull/10064
[10179]: https://github.com/enso-org/enso/pull/10179
[10194]: https://github.com/enso-org/enso/pull/10194
[10198]: https://github.com/enso-org/enso/pull/10198
[10205]: https://github.com/enso-org/enso/pull/10205
[10243]: https://github.com/enso-org/enso/pull/10243
[10297]: https://github.com/enso-org/enso/pull/10297
[10310]: https://github.com/enso-org/enso/pull/10310
[10327]: https://github.com/enso-org/enso/pull/10327
[10337]: https://github.com/enso-org/enso/pull/10337
[10340]: https://github.com/enso-org/enso/pull/10340
[10352]: https://github.com/enso-org/enso/pull/10352
[10353]: https://github.com/enso-org/enso/pull/10353
[10396]: https://github.com/enso-org/enso/pull/10396
[10513]: https://github.com/enso-org/enso/pull/10513

#### Enso Language & Runtime

- Support for [explicit --jvm option][10374] when launching `enso` CLI

[10374]: https://github.com/enso-org/enso/pull/10374

#### Enso Standard Library

- [Added Statistic.Product][10122]
- [Added Encoding.Default that tries to detect UTF-8 or UTF-16 encoding based on
  BOM][10130]
- [Added `Decimal` column to the in-memory database, with some arithmetic
  operations.][9950]
- [Implemented `.cast` to and from `Decimal` columns for the in-memory
  database.][10206]
- [Implemented fallback to Windows-1252 encoding for `Encoding.Default`.][10190]
- [Added Table.duplicates component][10323]
- [Renamed `Table.order_by` to `Table.sort`][10372]
- [Implemented `Decimal` support for Postgres backend.][10216]

[debug-shortcuts]:

[9950]: https://github.com/enso-org/enso/pull/9950
[10122]: https://github.com/enso-org/enso/pull/10122
[10130]: https://github.com/enso-org/enso/pull/10130
[10206]: https://github.com/enso-org/enso/pull/10206
[10190]: https://github.com/enso-org/enso/pull/10190
[10323]: https://github.com/enso-org/enso/pull/10323
[10372]: https://github.com/enso-org/enso/pull/10372
[10216]: https://github.com/enso-org/enso/pull/10216

<br/>![Release Notes](/docs/assets/tags/release_notes.svg)

#### Anonymous Data Collection

Please note that this release collects anonymous usage data which will be used
to improve Enso and prepare it for a stable release. We will switch to opt-in
data collection in stable version releases. The usage data will not contain your
code (expressions above nodes), however, reported errors may contain brief
snippets of out of context code that specifically leads to the error, like "the
method 'foo' does not exist on Number". The following data will be collected:

- Session length.
- Project management events (project open, close, rename).
- Errors (IDE crashes, Project Manager errors, Language Server errors, Compiler
  errors).<|MERGE_RESOLUTION|>--- conflicted
+++ resolved
@@ -2,11 +2,9 @@
 
 #### Enso Language & Runtime
 
-<<<<<<< HEAD
 - [Propagate Error ASAP instead of ignoring it][11777].
 
 [11777]: https://github.com/enso-org/enso/pull/11777
-=======
 - [Intersection types & type checks][11600]
 - A constructor or type definition with a single inline argument definition was
   previously allowed to use spaces in the argument definition without
@@ -14,7 +12,6 @@
 
 [11600]: https://github.com/enso-org/enso/pull/11600
 [11856]: https://github.com/enso-org/enso/pull/11856
->>>>>>> 269354eb
 
 # Next Release
 
