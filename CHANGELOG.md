# Next Release

#### Enso IDE

- [Arrows navigation][10179] selected nodes may be moved around, or entire scene
  if no node is selected.
- [Added a limit for dropdown width][10198], implemented ellipsis and scrolling
  for long labels when hovered.
- [Copy-pasting multiple nodes][10194].
- The documentation editor has [formatting toolbars][10064].
- The documentation editor supports [rendering images][10205].
<<<<<<< HEAD
- [Node previews][10310]: Node may be previewed by hovering output port while
  pressing <kbd>Ctrl</kbd> key (<kbd>Cmd</kbd> on macOS).
=======
- [Fixed a bug where drop-down were not displayed for some arguments][10297].
  For example, `locale` parameter of `Equal_Ignore_Case` kind in join component.
>>>>>>> 7eeea8e1

[10064]: https://github.com/enso-org/enso/pull/10064
[10179]: https://github.com/enso-org/enso/pull/10179
[10194]: https://github.com/enso-org/enso/pull/10194
[10198]: https://github.com/enso-org/enso/pull/10198
[10205]: https://github.com/enso-org/enso/pull/10205
<<<<<<< HEAD
[10310]: https://github.com/enso-org/enso/pull/10310
=======
[10297]: https://github.com/enso-org/enso/pull/10297
>>>>>>> 7eeea8e1

#### Enso Standard Library

- [Added Statistic.Product][10122]
- [Added Encoding.Default that tries to detect UTF-8 or UTF-16 encoding based on
  BOM][10130]
- [Added `Decimal` column to the in-memory database, with some arithmetic
  operations.][9950]
- [Implemented `.cast` to and from `Decimal` columns for the in-memory
  database.][10206]
- [Implemented fallback to Windows-1252 encoding for `Encoding.Default`.][10190]

[debug-shortcuts]:

[9950]: https://github.com/enso-org/enso/pull/9950
[10122]: https://github.com/enso-org/enso/pull/10122
[10130]: https://github.com/enso-org/enso/pull/10130
[10206]: https://github.com/enso-org/enso/pull/10206
[10190]: https://github.com/enso-org/enso/pull/10190

<br/>![Release Notes](/docs/assets/tags/release_notes.svg)

#### Anonymous Data Collection

Please note that this release collects anonymous usage data which will be used
to improve Enso and prepare it for a stable release. We will switch to opt-in
data collection in stable version releases. The usage data will not contain your
code (expressions above nodes), however, reported errors may contain brief
snippets of out of context code that specifically leads to the error, like "the
method 'foo' does not exist on Number". The following data will be collected:

- Session length.
- Project management events (project open, close, rename).
- Errors (IDE crashes, Project Manager errors, Language Server errors, Compiler
  errors).<|MERGE_RESOLUTION|>--- conflicted
+++ resolved
@@ -9,24 +9,18 @@
 - [Copy-pasting multiple nodes][10194].
 - The documentation editor has [formatting toolbars][10064].
 - The documentation editor supports [rendering images][10205].
-<<<<<<< HEAD
+- [Fixed a bug where drop-down were not displayed for some arguments][10297].
+  For example, `locale` parameter of `Equal_Ignore_Case` kind in join component.
 - [Node previews][10310]: Node may be previewed by hovering output port while
   pressing <kbd>Ctrl</kbd> key (<kbd>Cmd</kbd> on macOS).
-=======
-- [Fixed a bug where drop-down were not displayed for some arguments][10297].
-  For example, `locale` parameter of `Equal_Ignore_Case` kind in join component.
->>>>>>> 7eeea8e1
 
 [10064]: https://github.com/enso-org/enso/pull/10064
 [10179]: https://github.com/enso-org/enso/pull/10179
 [10194]: https://github.com/enso-org/enso/pull/10194
 [10198]: https://github.com/enso-org/enso/pull/10198
 [10205]: https://github.com/enso-org/enso/pull/10205
-<<<<<<< HEAD
+[10297]: https://github.com/enso-org/enso/pull/10297
 [10310]: https://github.com/enso-org/enso/pull/10310
-=======
-[10297]: https://github.com/enso-org/enso/pull/10297
->>>>>>> 7eeea8e1
 
 #### Enso Standard Library
 
