# Next Release

#### Enso IDE

- [Rows and Columns may be now removed in Table Input Widget][11151]. The option
  is available in right-click context menu.

[11151]: https://github.com/enso-org/enso/pull/11151

#### Enso Standard Library

- [The `enso://~` path now resolves to user's home directory in the
  cloud.][11235]

[11235]: https://github.com/enso-org/enso/pull/11235

# Enso 2024.4

#### Enso IDE

- [Table Editor Widget][10774] displayed in `Table.new` component.
- [New design of Component Browser][10814] - the component list is under the
  input and shown only in the initial "component browsing" mode - in this mode
  the entire input is a filtering pattern (it is not interpreted as parts of
  code). After picking any suggestion with Tab or new button the mode is
  switched to "code editing", where visualization preview is displayed instead.
  Also the component browser help is now displayed in the right-side dock panel.
- [Drilldown for XML][10824]
- [Fixed issue where switching edited widget with <kbd>tab</kbd> key did not
  updated actual code][10857]
- [Added fullscreen modes to documentation editor and code editor][10876]
- [Fixed issue with node name assignment when uploading multiple files.][10979]
- [Cloud file browser inserts `enso:` paths][11001]
- [Fixed issue where drag'n'dropped files were not uploaded in cloud
  projects.][11014]
- [Fixed files associations not properly registered on Windows][11030]
- [Input components corresponding to function arguments are now
  displayed.][11165]
- [Fixed "rename project" button being broken after not changing project
  name][11103]
- [Numbers starting with dot (`.5`) are accepted in Numeric Widget][11108]
- [Add support for interacting with graph editor using touch devices.][11056]

[10774]: https://github.com/enso-org/enso/pull/10774
[10814]: https://github.com/enso-org/enso/pull/10814
[10824]: https://github.com/enso-org/enso/pull/10824
[10857]: https://github.com/enso-org/enso/pull/10857
[10876]: https://github.com/enso-org/enso/pull/10876
[10979]: https://github.com/enso-org/enso/pull/10979
[11001]: https://github.com/enso-org/enso/pull/11001
[11014]: https://github.com/enso-org/enso/pull/11014
[11030]: https://github.com/enso-org/enso/pull/11030
[11165]: https://github.com/enso-org/enso/pull/11165
[11103]: https://github.com/enso-org/enso/pull/11103
[11108]: https://github.com/enso-org/enso/pull/11108
[11056]: https://github.com/enso-org/enso/pull/11056

#### Enso Standard Library

- [Implemented in-memory and database mixed `Decimal` column
  comparisons.][10614]
- [Relative paths are now resolved relative to the project location, also in the
  Cloud.][10660]
- [Added Newline option to Text_Cleanse/Text_Replace.][10761]
- [Support for reading from Tableau Hyper files.][10733]
- [Mixed Decimal/Float arithmetic now throws an error; mixed comparisons now
  attach warnings.][10725]
- [Support for creating Atoms in expressions.][10820]
- [IO.print without new line][10858]
- [Add `Text.to_decimal`.][10874]
- [Added `floor`, `ceil`, `trunc` to the in-memory `Decimal` column.][10887]
- [Added vectorized .round to the in-memory `Decimal` column.][10912]
- [`select_into_database_table` no longer defaults the primary key to the first
<<<<<<< HEAD
  column][11120]
- [Extend the range of `floor`, `ceil`, `trunc` to values outside the `Long`
  range.][11135]
=======
  column.][11120]
- [Added `format` parameter to `Decimal.parse`.][11205]
>>>>>>> a2c853c6

[10614]: https://github.com/enso-org/enso/pull/10614
[10660]: https://github.com/enso-org/enso/pull/10660
[10761]: https://github.com/enso-org/enso/pull/10761
[10733]: https://github.com/enso-org/enso/pull/10733
[10725]: https://github.com/enso-org/enso/pull/10725
[10820]: https://github.com/enso-org/enso/pull/10820
[10858]: https://github.com/enso-org/enso/pull/10858
[10874]: https://github.com/enso-org/enso/pull/10874
[10887]: https://github.com/enso-org/enso/pull/10887
[10912]: https://github.com/enso-org/enso/pull/10912
[11120]: https://github.com/enso-org/enso/pull/11120
<<<<<<< HEAD
[11135]: https://github.com/enso-org/enso/pull/11135
=======
[11205]: https://github.com/enso-org/enso/pull/11205
>>>>>>> a2c853c6

#### Enso Language & Runtime

- [Print out warnings associated with local variables][10842]

[10842]: https://github.com/enso-org/enso/pull/10842

# Enso 2024.3

#### Enso Language & Runtime

- [Enforce conversion method return type][10468]
- [Renaming launcher executable to ensoup][10535]
- [Space-precedence does not apply to value-level operators][10597]
- [Must specify `--repl` to enable debug server][10709]
- [Improved parser error reporting and performance][10734]

[10468]: https://github.com/enso-org/enso/pull/10468
[10535]: https://github.com/enso-org/enso/pull/10535
[10597]: https://github.com/enso-org/enso/pull/10597
[10709]: https://github.com/enso-org/enso/pull/10709
[10734]: https://github.com/enso-org/enso/pull/10734

#### Enso IDE

- ["Add node" button is not obscured by output port][10433]
- [Numeric Widget does not accept non-numeric input][10457]. This is to prevent
  node being completely altered by accidental code put to the widget.
- [Redesigned "record control" panel][10509]. Now it contains more intuitive
  "refresh" and "write all" buttons.
- [Warning messages do not obscure visualization buttons][10546].
- [Output component in collapsed function changed][10577]. It cannot be deleted
  anymore, except by directily editing the code.
- [Improved handling of spacing around rounded node widgets][10599], added
  support for widgets of arbitrary sizes.
- [Multiselect drop-down widget visuals are improved][10607].
- [Text displayed in monospace and whitespace rendered as symbols][10563].

[10433]: https://github.com/enso-org/enso/pull/10443
[10457]: https://github.com/enso-org/enso/pull/10457
[10509]: https://github.com/enso-org/enso/pull/10509
[10546]: https://github.com/enso-org/enso/pull/10546
[10577]: https://github.com/enso-org/enso/pull/10577
[10599]: https://github.com/enso-org/enso/pull/10599
[10607]: https://github.com/enso-org/enso/pull/10607
[10563]: https://github.com/enso-org/enso/pull/10563

#### Enso Standard Library

- [Renamed `Data.list_directory` to `Data.list`. Removed list support from read
  methods.][10434]
- [Renamed `Location.Start` to `Location.Left` and `Location.End` to
  `Location.Right`.][10445]
- [Renamed `Postgres_Details.Postgres` to `Postgres.Server`.][10466]
- [Remove `First` and `Last` from namespace, use auto-scoped.][10467]
- [Rename `Map` to `Dictionary` and `Set` to `Hashset`.][10474]
- [Compare two objects with `Ordering.compare` and define comparator with
  `Comparable.new`][10468]
- [Added `dec` construction function for creating `Decimal`s.][10517]
- [Added initial read support for SQLServer][10324]
- [Upgraded SQLite to version 3.46.1.][10911]

[10434]: https://github.com/enso-org/enso/pull/10434
[10445]: https://github.com/enso-org/enso/pull/10445
[10466]: https://github.com/enso-org/enso/pull/10466
[10467]: https://github.com/enso-org/enso/pull/10467
[10474]: https://github.com/enso-org/enso/pull/10474
[10517]: https://github.com/enso-org/enso/pull/10517
[10324]: https://github.com/enso-org/enso/pull/10324
[10911]: https://github.com/enso-org/enso/pull/10911

# Enso 2024.2

#### Enso IDE

- [Arrows navigation][10179] selected nodes may be moved around, or entire scene
  if no node is selected.
- [Added a limit for dropdown width][10198], implemented ellipsis and scrolling
  for long labels when hovered.
- [Copy-pasting multiple nodes][10194].
- The documentation editor has [formatting toolbars][10064].
- The documentation editor supports [rendering images][10205].
- [Project may be renamed in Project View][10243]
- [Fixed a bug where drop-down were not displayed for some arguments][10297].
  For example, `locale` parameter of `Equal_Ignore_Case` kind in join component.
- [Node previews][10310]: Node may be previewed by hovering output port while
  pressing <kbd>Ctrl</kbd> key (<kbd>Cmd</kbd> on macOS).
- [Google Sheets clipboard support][10327]: Create a Table component when cells
  are pasted from Google Sheets.
- [Fixed issue with two arrows being visible at once in drop-down
  widget.][10337]
- [Fixed issue where picking "<Numeric literal>" variant in some ports
  disallowed changing it again.][10337]
- [Added click through on table and vector visualisation][10340] clicking on
  index column will select row or value in seperate node
- [Copied table-viz range pastes as Table component][10352]
- [Added support for links in documentation panels][10353].
- [Added support for opening documentation in an external browser][10396].
- Added a [cloud file browser][10513].

[10064]: https://github.com/enso-org/enso/pull/10064
[10179]: https://github.com/enso-org/enso/pull/10179
[10194]: https://github.com/enso-org/enso/pull/10194
[10198]: https://github.com/enso-org/enso/pull/10198
[10205]: https://github.com/enso-org/enso/pull/10205
[10243]: https://github.com/enso-org/enso/pull/10243
[10297]: https://github.com/enso-org/enso/pull/10297
[10310]: https://github.com/enso-org/enso/pull/10310
[10327]: https://github.com/enso-org/enso/pull/10327
[10337]: https://github.com/enso-org/enso/pull/10337
[10340]: https://github.com/enso-org/enso/pull/10340
[10352]: https://github.com/enso-org/enso/pull/10352
[10353]: https://github.com/enso-org/enso/pull/10353
[10396]: https://github.com/enso-org/enso/pull/10396
[10513]: https://github.com/enso-org/enso/pull/10513

#### Enso Language & Runtime

- Support for [explicit --jvm option][10374] when launching `enso` CLI

[10374]: https://github.com/enso-org/enso/pull/10374

#### Enso Standard Library

- [Added Statistic.Product][10122]
- [Added Encoding.Default that tries to detect UTF-8 or UTF-16 encoding based on
  BOM][10130]
- [Added `Decimal` column to the in-memory database, with some arithmetic
  operations.][9950]
- [Implemented `.cast` to and from `Decimal` columns for the in-memory
  database.][10206]
- [Implemented fallback to Windows-1252 encoding for `Encoding.Default`.][10190]
- [Added Table.duplicates component][10323]
- [Renamed `Table.order_by` to `Table.sort`][10372]
- [Implemented `Decimal` support for Postgres backend.][10216]

[debug-shortcuts]:

[9950]: https://github.com/enso-org/enso/pull/9950
[10122]: https://github.com/enso-org/enso/pull/10122
[10130]: https://github.com/enso-org/enso/pull/10130
[10206]: https://github.com/enso-org/enso/pull/10206
[10190]: https://github.com/enso-org/enso/pull/10190
[10323]: https://github.com/enso-org/enso/pull/10323
[10372]: https://github.com/enso-org/enso/pull/10372
[10216]: https://github.com/enso-org/enso/pull/10216

<br/>![Release Notes](/docs/assets/tags/release_notes.svg)

#### Anonymous Data Collection

Please note that this release collects anonymous usage data which will be used
to improve Enso and prepare it for a stable release. We will switch to opt-in
data collection in stable version releases. The usage data will not contain your
code (expressions above nodes), however, reported errors may contain brief
snippets of out of context code that specifically leads to the error, like "the
method 'foo' does not exist on Number". The following data will be collected:

- Session length.
- Project management events (project open, close, rename).
- Errors (IDE crashes, Project Manager errors, Language Server errors, Compiler
  errors).<|MERGE_RESOLUTION|>--- conflicted
+++ resolved
@@ -71,14 +71,10 @@
 - [Added `floor`, `ceil`, `trunc` to the in-memory `Decimal` column.][10887]
 - [Added vectorized .round to the in-memory `Decimal` column.][10912]
 - [`select_into_database_table` no longer defaults the primary key to the first
-<<<<<<< HEAD
-  column][11120]
+  column.][11120]
 - [Extend the range of `floor`, `ceil`, `trunc` to values outside the `Long`
   range.][11135]
-=======
-  column.][11120]
 - [Added `format` parameter to `Decimal.parse`.][11205]
->>>>>>> a2c853c6
 
 [10614]: https://github.com/enso-org/enso/pull/10614
 [10660]: https://github.com/enso-org/enso/pull/10660
@@ -91,11 +87,8 @@
 [10887]: https://github.com/enso-org/enso/pull/10887
 [10912]: https://github.com/enso-org/enso/pull/10912
 [11120]: https://github.com/enso-org/enso/pull/11120
-<<<<<<< HEAD
 [11135]: https://github.com/enso-org/enso/pull/11135
-=======
 [11205]: https://github.com/enso-org/enso/pull/11205
->>>>>>> a2c853c6
 
 #### Enso Language & Runtime
 
