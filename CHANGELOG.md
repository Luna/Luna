--- conflicted
+++ resolved
@@ -45,13 +45,10 @@
 - [Pasting tabular data now creates Table.input expressions][11695].
 - [No halo is displayed around components when hovering][11715].
 - [The hover area of the component output port extended twice its size][11715].
-<<<<<<< HEAD
 - [In the table visualization and table widget, the table context menu can now
   be opened on OS X][11755].
-=======
 - [Fix some UI elements drawing on top of visualization toolbar dropdown
   menus][11768].
->>>>>>> bd34bf53
 
 [11151]: https://github.com/enso-org/enso/pull/11151
 [11271]: https://github.com/enso-org/enso/pull/11271
