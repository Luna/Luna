# Next Release

#### Visual Environment

- [Camera is panned to newly created nodes.][3552]
- [Long names on the Node Searcher's list are truncated.][3373] The part of the
  name that doesn't fit in the Searcher's window is replaced with an ellipsis
  character ("…").
- [Magnet Alignment algorithm is used while placing new nodes][3366]. When we
  find an available free space for a new node, the node gets aligned with the
  surrounding nodes horizontally and vertically. This helps to preserve a nice
  grid-like layout for all the nodes.
- [Nodes created via the <kbd>TAB</kbd> key or by clicking the (+) button on the
  screen are now placed below all the selected nodes when more than one node is
  selected.][3361] (Previously, they were placed below the first node that was
  selected.) This makes it easier to achieve a compact, vertical layout of the
  graph.
- [Nodes created near existing nodes via the <kbd>TAB</kbd> key or by dropping a
  connection are now repositioned and aligned to existing nodes.][3301] This is
  to make the resulting graph prettier and avoid overlapping. In such cases,
  created nodes will be placed below an existing node or on the bottom-left
  diagonal if there is no space underneath.
- [Nodes can be added to the graph by double-clicking the output ports of
  existing nodes (or by clicking them with the right mouse button).][3346]
- [Node Searcher preserves its zoom factor.][3327] The visible size of the node
  searcher and edited node is now fixed. It simplifies node editing on
  non-standard zoom levels.
- [Nodes can be added to the graph by clicking (+) button on the screen][3278].
  The button is in the bottom-left corner. Node is added at the center or pushed
  down if the center is already occupied by nodes.
- [Maximum zoom factor is limited to 1.0x if IDE is not in Debug Mode.][3273]
- [Debug Mode for Graph Editor can be activated/deactivated using a
  shortcut.][3264] It allows access to a set of restricted features. See
  [debug-shortcuts].
- [New nodes can be created by dragging and dropping a connection on the
  scene.][3231]
- [Node connections can be dropped by pressing the Esc key while dragging
  them.][3231]
- [Added support of source maps for JS-based visualizations.][3208]
- [Fixed the alignment of newly created nodes to existing nodes with
  visualizations enabled.][3361] When applicable, new nodes are now placed below
  visualizations. (Previously, they were placed to the left of the
  visualizations.)
- [Fixed histograms coloring and added a color legend.][3153]
- [Lazy visualization for scatter plot.][3655]
- [Fixed broken node whose expression contains non-ASCII characters.][3166]
- [Fixed developer console warnings about views being created but not
  registered.][3181]
- [Fixed developer console errors related to Language Server (mentioning code
  3003 and "Invalid version"), occurring during project opening and after new
  node cration.][3186]
- [Fixed developer console error about failing to decode a notification
  "executionContext/visualisationEvaluationFailed"][3193]
- [New Version of the Node Searcher - the Component Browser][3530] The available
  methods, atoms and functions are presented in nice, categorized view. The most
  popular tools are available at hand. The panel is unstable, and can be
  disabled with the `--enable-new-component-browser=false` flag.
- [Fixed error handling during startup.][3648] This prevents entering IDE into a
  "zombie" state, where processes were started but not visible to user. They
  could cause issues with starting further IDE instances.
- [New nodes are created in the project source when the searcher is opened and a
  new node is created.][3645]
- [Proper Polyglot Vector and Array Support][3667]
- [IDE uses new visualization API.][3661]
- [Visualization of long textual values improved][3665]
- [Selecting a suggestion from the searcher or component browser now updates the
  visualisation of the edited node to preview the results of applying the
  suggestion.][3691]
- [Remove here keyword from IDE.][3749]
- [Shortcut changes:][3823] Pressing `Enter` when no node is edited opens
  Component Browser. Entering node shortcut changed to `cmd` + `Enter`.
- [Added support for scrolling by pressing and holding a mouse button on a
  scrollbar.][3824]
- [Added scroll bounce animation][3836] which activates when scrolling past the
  end of scrollable content.
- [The default text visualisation now loads its content lazily from the
  backend][3910]. This means that the visualisation cannot be overwhelmed by
  large amounts of data.
- [Added project snapshot saving on shortcut][3923]
- [The color of the displayed project name indicates whether the project's
  current state is saved in a snapshot.][3950] The project name is darker when
  the project is changed from the last saved snapshot and lighter when the
  snapshot matches the current project state.
- [Added shortcut to interrupt the program][3967]
- [Added suggestion dropdown for function arguments][4013]. The dropdown is
  present only when the argument is of type that has a predefined set of values.
- [Separate component browser navigator sections for modules imported from
  different namespaces][4044]
<<<<<<< HEAD
- [Internal components (private API) are not displayed in the component
  browser.][4085]
=======
- [Added contextual suggestions to argument dropdowns][4072]. Dropdowns will now
  contain suggestions which are based on evaluated data.
>>>>>>> 04415a2b

#### EnsoGL (rendering engine)

- [You can change font and set letters bold in the <code>text::Area</code>
  component][3385]. Use the <code>set_font</code> and
  <code>set_bold_bytes</code> respectively.
- [Fixed a text rendering issue in nested sublayer][3486].
- [Added a new component: Grid View.][3588] It's parametrized by Entry object,
  display them arranged in a Grid. It does not instantiate all entries, only
  those visible, and re-use created entries during scrolling thus achieving
  great performance. There are variants of grid view with selection and
  highlight, scrollbars, and both.
- [Massive improvements of text rendering performance][3776]. Different text
  instances are now reusing the shape shaders and the same sprite system under
  the hood. This drastically reduces the amount of required draw calls for
  scenes with a lot of text.
- [Text rendering quality improvements][3855]. Glyphs are now hinted in a better
  way. Also, additional fine-tuning is performed per font and per host operating
  system.
- [Display objects can now emit and receive events in the same style as
  JavaScript DOM events][3863]. The events system implements very similar
  behavior to the one described here:
  https://javascript.info/bubbling-and-capturing.
- [Added a new component: Slider][3852]. It allows adjusting a numeric value
  with the mouse. The precision of these adjustments can be increased or
  decreased.
- [Slider component functionality improvements][3885]. The slider component now
  supports multiple ways to handle out-of-range values. The slider's value can
  be edited as text, and a new vertical slider layout is available.
- [Added ProjectsGrid view for Cloud Dashboard][3857]. It provides the first
  steps towards migrating the Cloud Dashboard from the existing React (web-only)
  implementation towards a shared structure that can be used in both the Desktop
  and Web versions of the IDE.
- [Removed Cloud Dashboard][4047]. The Cloud Dashboard was being rewritten in
  EnsoGL but after internal discussion we've decided to rewrite it in React,
  with a shared implementation between the Desktop and Web versions of the IDE.
- [Added a new component: Dropdown][3985]. A list of selectable labeled entries,
  suitable for single and multi-select scenarios.
- [Compile-time shader optimizer was implemented][4003]. It is capable of
  extracting non-optimized shaders from the compiled WASM artifacts, running
  stand-alone optimization toolchain (glslc, spirv-opt, spirv-cross), and
  injecting optimized shaders back to WASM during its initialization process.
  Unfortunately, it caused our theme system to stop working correctly, because
  generated shaders differ per theme (only light theme is available, the dark
  theme has been disabled). We will support multiple themes in the future, but
  this is not on our priority list right now.

[3857]: https://github.com/enso-org/enso/pull/3857
[3985]: https://github.com/enso-org/enso/pull/3985
[4047]: https://github.com/enso-org/enso/pull/4047
[4003]: https://github.com/enso-org/enso/pull/4003

#### Enso Standard Library

- [Implemented `Vector.distinct` allowing to remove duplicate elements from a
  Vector][3224]
- [Implemented `Duration.time_execution` allowing timing of the execution of an
  expression within the UI][3229]
- [Improved performance of `Vector.filter` and `Vector.each`; implemented
  `Vector.filter_with_index`. Made `Vector.at` accept negative indices and
  ensured it fails with a dataflow error on out of bounds access instead of an
  internal Java exception.][3232]
- [Implemented the `Table.select_columns` operation.][3230]
- [Implemented the `Table.remove_columns` and `Table.reorder_columns`
  operations.][3240]
- [Implemented the `Table.sort_columns` operation.][3250]
- [Fixed `Vector.sort` to handle tail-recursive comparators][3256]
- [Implemented `Range.find`, `Table.rename_columns` and
  `Table.use_first_row_as_names` operations][3249]
- [Implemented `Text.at` and `Text.is_digit` methods][3269]
- [Implemented `Runtime.get_stack_trace` together with some utilities to process
  stack traces and code locations][3271]
- [Implemented `Vector.flatten`][3259]
- [Significant performance improvement in `Natural_Order` and new `Faker`
  methods added to `Standard.Test`][3276]
- [Implemented `Integer.parse`][3283]
- [Made `Text.compare_to` correctly handle Unicode normalization][3282]
- [Extend `Text.contains` API to support regex and case insensitive
  search.][3285]
- [Implemented new `Text.take` and `Text.drop` functions, replacing existing
  functions][3287]
- [Implemented new `Text.starts_with` and `Text.ends_with` functions, replacing
  existing functions][3292]
- [Implemented `Text.to_case`, replacing `Text.to_lower_case` and
  `Text.to_upper_case`][3302]
- [Implemented initial `Table.group_by` function on Standard.Table][3305]
- [Implemented `Text.pad` and `Text.trim`][3309]
- [Updated `Text.repeat` and added `*` operator shorthand][3310]
- [General improved Vector performance and new `Vector.each_with_index`,
  `Vector.fold_with_index` and `Vector.take` methods.][3236]
- [Implemented new `Text.insert` method][3311]
- [Implemented `Bool.compare_to` method][3317]
- [Implemented `Map.first`, `Map.last` functions. Expanded `Table.group_by` to
  also compute mode, percentile, minimum, maximum.][3318]
- [Implemented `Text.location_of` and `Text.location_of_all` methods.][3324]
- [Replaced `Table.group_by` with `Table.aggregate`][3339]
- [Implemented `Panic.catch` and helper functions for handling errors. Added a
  type parameter to `Panic.recover` to recover specific types of errors.][3344]
- [Added warning handling to `Table.aggregate`][3349]
- [Improved performance of `Table.aggregate` and full warnings
  implementation][3364]
- [Implemented `Text.reverse`][3377]
- [Implemented support for most Table aggregations in the Database
  backend.][3383]
- [Update `Text.replace` to new API.][3393]
- [Add encoding support to `Text.bytes` and `Text.from_bytes`. Renamed and added
  encoding to `File.read_text`. New `File.read` API.][3390]
- [Improved the `Range` type. Added a `down_to` counterpart to `up_to` and
  `with_step` allowing to change the range step.][3408]
- [Aligned `Text.split` API with other methods and added `Text.lines`.][3415]
- [Implemented a basic reader for the `Delimited` file format.][3424]
- [Implemented a reader for the `Excel` file format.][3425]
- [Added custom encoding support to the `Delimited` file format reader.][3430]
- [Implemented `compute` method on `Vector` for statistics calculations.][3442]
- [Promote get and put to be methods of Ref type rather than of Ref
  module][3457]
- [Implemented `Table.parse_values`, parsing text columns according to a
  specified type.][3455]
- [Promote with, take, finalize to be methods of Managed_Resource
  instance][3460]
- [Implemented automatic type detection for `Table.parse_values`.][3462]
- [Integrated value parsing with the `Delimited` file reader.][3463]
- [Implemented the `Infer` setting for headers in the `Delimited` file format
  and made it the default.][3472]
- [Implemented a `Table.from Text` conversion allowing to parse strings
  representing `Delimited` files without storing them on the filesystem.][3478]
- [Added rank data, correlation and covariance statistics for `Vector`][3484]
- [Implemented `Table.order_by` for the SQLite backend.][3502]
- [Implemented `Table.order_by` for the PostgreSQL backend.][3514]
- [Implemented `Table.order_by` for the in-memory table.][3515]
- [Renamed `File_Format.Text` to `Plain_Text`, updated `File_Format.Delimited`
  API and added builders for customizing less common settings.][3516]
- [Allow control of sort direction in `First` and `Last` aggregations.][3517]
- [Implemented `Text.write`, replacing `File.write_text`.][3518]
- [Removed obsolete `select`, `group`, `sort` and releated types from
  tables.][3519]
- [Removed obsolete `from_xls` and `from_xlsx` functions. Added support for
  reading column names from first row in `File_Format.Excel`][3523]
- [Added `File_Format.Delimited` support to `Table.write` for new files.][3528]
- [Adjusted `Database.connect` API to new design.][3542]
- [Added `File_Format.Excel` support to `Table.write` for new files.][3551]
- [identity,const,flip,curry,uncurry functions][3554]
- [Added append support for `File_Format.Excel`.][3558]
- [Added support for custom encodings in `File_Format.Delimited` writing.][3564]
- [Allow filtering caught error type in `Error.catch`.][3574]
- [Implemented `Append` mode for `File_Format.Delimited`.][3573]
- [Added `Vector.write_bytes` function and removed old `File.write_bytes`][3583]
- [Added `line_endings` and `comment_character` options to
  `File_Format.Delimited`.][3581]
- [Fixed the case of various type names and library paths][3590]
- [Added support for parsing `.pgpass` file and `PG*` environment variables for
  the Postgres connection][3593]
- [Added `Regression` to the `Standard.Base` library and removed legacy `Model`
  type from `Standard.Table`.][3601]
- [Created `Index_Sub_Range` type and updated `Text.take` and
  `Text.drop`.][3617]
- [Added `Vector.from_polyglot_array` to make `Vector`s backed by polyglot
  Arrays][3628]
- [Updated `Vector.take` and `Vector.drop` and removed their obsolete
  counterparts.][3629]
- [Short-hand syntax for `order_by` added.][3643]
- [Expanded `Table.at` to support index access and added `Table.column_count`
  method.][3644]
- [Removed `Array.set_at`.][3634]
- [Added various date part functions to `Date` and `Date_Time`.][3669]
- [Implemented `Table.take` and `Table.drop` for the in-memory backend.][3647]
- [Implemented specialized storage for the in-memory Table.][3673]
- [Implemented `Table.distinct` for the in-memory backend.][3684]
- [Added `databases`, `schemas`, `tables` support to database Connection.][3632]
- [Implemented `start_of` and `end_of` methods for date/time types allowing to
  find start and end of a period of time containing the provided time.][3695]
- [Implemented `type_of` and `is_of_type` methods for getting the type of a
  value and comparing types, respectively.][3722]
- [Implemented `work_days_until` for counting work dys between dates and
  `add_work_days` which allows to shift a date by a number of work days.][3726]
- [Added `query` and `read` functions to Database connections.][3727]
- [Added `Date_Period.Week` to `start_of` and `end_of` methods.][3733]
- [Replaced `Table.where` with a new API relying on `Table.filter`.][3750]
- [Added `Filter_Condition` to `Vector`, `Range` and `List`.][3770]
- [Extended `Filter_Condition` with `Is_Empty`, `Not_Empty`, `Like` and
  `Not_Like`.][3775]
- [Reimplemented `Duration` as a built-in type.][3759]
- [Implemented `Table.replace_text` for in-memory table.][3793]
- [Extended `Filter_Condition` with `Is_In` and `Not_In`.][3790]
- [Replaced `Table.drop_missing_rows` with `filter_blank_rows` with an updated
  API.][3805]
- [Replaced `Table.drop_missing_columns` with
  `Table.remove_columns Column_Selector.Blank_Columns` by adding the new column
  selector variant.][3812]
- [Implemented `Table.rows` giving access to a vector of rows.][3827]
- [Define Enso epoch start as 15th October 1582][3804]
- [Implemented `Period` type][3818]
- [Implemented new functions on Column and added expression syntax support to
  create derived Columns.][3782]
- [Added support for milli and micro seconds, new short form for rename_columns
  and fixed issue with compare_to versus Nothing][3874]
- [Aligned `Text.match`/`Text.locate` API][3841]
- [There is a new API to lazily feed visualisation information to the
  IDE.][3910]
- [Added `transpose` and `cross_tab` to the In-Memory Table.][3919]
- [Improvements to JSON, Pair, Statistics and other minor tweaks.][3964]
- [Overhauled the JSON support (now based of JavaScript), `Data.fetch` and other
  minor tweaks][3987]
- [Enable Date, Time and DateTime to be read and written to Excel.][3997]
- [Aligning core APIs for Vector, List and Range. Adding some missing functions
  to the types.][4026]
- [Implemented `Table.distinct` for Database backends.][4027]
- [Implemented `Table.union` for the in-memory backend.][4052]
- [Implemented `Table.cross_join` and `Table.zip` for the in-memory
  backend.][4063]
- [Updated `Text.starts_with`, `Text.ends_with` and `Text.contains` to new
  simpler API.][4078]
- [Updated `Table.set` to new API. New `Column.parse` function and added case
  sensitivity to `Filter_Condition` and column functions.][4097]

[debug-shortcuts]:
  https://github.com/enso-org/enso/blob/develop/app/gui/docs/product/shortcuts.md#debug
[3153]: https://github.com/enso-org/enso/pull/3153
[3655]: https://github.com/enso-org/enso/pull/3655
[3166]: https://github.com/enso-org/enso/pull/3166
[3181]: https://github.com/enso-org/enso/pull/3181
[3186]: https://github.com/enso-org/enso/pull/3186
[3193]: https://github.com/enso-org/enso/pull/3193
[3208]: https://github.com/enso-org/enso/pull/3208
[3224]: https://github.com/enso-org/enso/pull/3224
[3229]: https://github.com/enso-org/enso/pull/3229
[3231]: https://github.com/enso-org/enso/pull/3231
[3232]: https://github.com/enso-org/enso/pull/3232
[3230]: https://github.com/enso-org/enso/pull/3230
[3240]: https://github.com/enso-org/enso/pull/3240
[3250]: https://github.com/enso-org/enso/pull/3250
[3256]: https://github.com/enso-org/enso/pull/3256
[3249]: https://github.com/enso-org/enso/pull/3249
[3264]: https://github.com/enso-org/enso/pull/3264
[3269]: https://github.com/enso-org/enso/pull/3269
[3271]: https://github.com/enso-org/enso/pull/3271
[3259]: https://github.com/enso-org/enso/pull/3259
[3273]: https://github.com/enso-org/enso/pull/3273
[3276]: https://github.com/enso-org/enso/pull/3276
[3278]: https://github.com/enso-org/enso/pull/3278
[3283]: https://github.com/enso-org/enso/pull/3283
[3282]: https://github.com/enso-org/enso/pull/3282
[3285]: https://github.com/enso-org/enso/pull/3285
[3287]: https://github.com/enso-org/enso/pull/3287
[3292]: https://github.com/enso-org/enso/pull/3292
[3301]: https://github.com/enso-org/enso/pull/3301
[3302]: https://github.com/enso-org/enso/pull/3302
[3305]: https://github.com/enso-org/enso/pull/3305
[3309]: https://github.com/enso-org/enso/pull/3309
[3310]: https://github.com/enso-org/enso/pull/3310
[3316]: https://github.com/enso-org/enso/pull/3316
[3236]: https://github.com/enso-org/enso/pull/3236
[3311]: https://github.com/enso-org/enso/pull/3311
[3317]: https://github.com/enso-org/enso/pull/3317
[3318]: https://github.com/enso-org/enso/pull/3318
[3324]: https://github.com/enso-org/enso/pull/3324
[3327]: https://github.com/enso-org/enso/pull/3327
[3339]: https://github.com/enso-org/enso/pull/3339
[3344]: https://github.com/enso-org/enso/pull/3344
[3346]: https://github.com/enso-org/enso/pull/3346
[3349]: https://github.com/enso-org/enso/pull/3349
[3361]: https://github.com/enso-org/enso/pull/3361
[3364]: https://github.com/enso-org/enso/pull/3364
[3373]: https://github.com/enso-org/enso/pull/3373
[3377]: https://github.com/enso-org/enso/pull/3377
[3366]: https://github.com/enso-org/enso/pull/3366
[3379]: https://github.com/enso-org/enso/pull/3379
[3381]: https://github.com/enso-org/enso/pull/3381
[3391]: https://github.com/enso-org/enso/pull/3391
[3383]: https://github.com/enso-org/enso/pull/3383
[3385]: https://github.com/enso-org/enso/pull/3385
[3392]: https://github.com/enso-org/enso/pull/3392
[3393]: https://github.com/enso-org/enso/pull/3393
[3390]: https://github.com/enso-org/enso/pull/3390
[3408]: https://github.com/enso-org/enso/pull/3408
[3415]: https://github.com/enso-org/enso/pull/3415
[3424]: https://github.com/enso-org/enso/pull/3424
[3425]: https://github.com/enso-org/enso/pull/3425
[3430]: https://github.com/enso-org/enso/pull/3430
[3442]: https://github.com/enso-org/enso/pull/3442
[3457]: https://github.com/enso-org/enso/pull/3457
[3455]: https://github.com/enso-org/enso/pull/3455
[3460]: https://github.com/enso-org/enso/pull/3460
[3462]: https://github.com/enso-org/enso/pull/3462
[3463]: https://github.com/enso-org/enso/pull/3463
[3472]: https://github.com/enso-org/enso/pull/3472
[3486]: https://github.com/enso-org/enso/pull/3486
[3478]: https://github.com/enso-org/enso/pull/3478
[3484]: https://github.com/enso-org/enso/pull/3484
[3502]: https://github.com/enso-org/enso/pull/3502
[3514]: https://github.com/enso-org/enso/pull/3514
[3515]: https://github.com/enso-org/enso/pull/3515
[3516]: https://github.com/enso-org/enso/pull/3516
[3517]: https://github.com/enso-org/enso/pull/3517
[3518]: https://github.com/enso-org/enso/pull/3518
[3519]: https://github.com/enso-org/enso/pull/3519
[3523]: https://github.com/enso-org/enso/pull/3523
[3528]: https://github.com/enso-org/enso/pull/3528
[3530]: https://github.com/enso-org/enso/pull/3530
[3542]: https://github.com/enso-org/enso/pull/3542
[3551]: https://github.com/enso-org/enso/pull/3551
[3552]: https://github.com/enso-org/enso/pull/3552
[3554]: https://github.com/enso-org/enso/pull/3554
[3558]: https://github.com/enso-org/enso/pull/3558
[3564]: https://github.com/enso-org/enso/pull/3564
[3574]: https://github.com/enso-org/enso/pull/3574
[3573]: https://github.com/enso-org/enso/pull/3573
[3583]: https://github.com/enso-org/enso/pull/3583
[3581]: https://github.com/enso-org/enso/pull/3581
[3588]: https://github.com/enso-org/enso/pull/3588
[3590]: https://github.com/enso-org/enso/pull/3590
[3593]: https://github.com/enso-org/enso/pull/3593
[3601]: https://github.com/enso-org/enso/pull/3601
[3617]: https://github.com/enso-org/enso/pull/3617
[3628]: https://github.com/enso-org/enso/pull/3628
[3629]: https://github.com/enso-org/enso/pull/3629
[3632]: https://github.com/enso-org/enso/pull/3632
[3641]: https://github.com/enso-org/enso/pull/3641
[3643]: https://github.com/enso-org/enso/pull/3643
[3644]: https://github.com/enso-org/enso/pull/3644
[3645]: https://github.com/enso-org/enso/pull/3645
[3648]: https://github.com/enso-org/enso/pull/3648
[3661]: https://github.com/enso-org/enso/pull/3661
[3665]: https://github.com/enso-org/enso/pull/3665
[3634]: https://github.com/enso-org/enso/pull/3634
[3667]: https://github.com/enso-org/enso/pull/3667
[3669]: https://github.com/enso-org/enso/pull/3669
[3647]: https://github.com/enso-org/enso/pull/3647
[3673]: https://github.com/enso-org/enso/pull/3673
[3684]: https://github.com/enso-org/enso/pull/3684
[3691]: https://github.com/enso-org/enso/pull/3691
[3695]: https://github.com/enso-org/enso/pull/3695
[3722]: https://github.com/enso-org/enso/pull/3722
[3726]: https://github.com/enso-org/enso/pull/3726
[3727]: https://github.com/enso-org/enso/pull/3727
[3733]: https://github.com/enso-org/enso/pull/3733
[3749]: https://github.com/enso-org/enso/pull/3749
[3750]: https://github.com/enso-org/enso/pull/3750
[3770]: https://github.com/enso-org/enso/pull/3770
[3775]: https://github.com/enso-org/enso/pull/3775
[3759]: https://github.com/enso-org/enso/pull/3759
[3793]: https://github.com/enso-org/enso/pull/3793
[3790]: https://github.com/enso-org/enso/pull/3790
[3805]: https://github.com/enso-org/enso/pull/3805
[3812]: https://github.com/enso-org/enso/pull/3812
[3823]: https://github.com/enso-org/enso/pull/3823
[3827]: https://github.com/enso-org/enso/pull/3827
[3824]: https://github.com/enso-org/enso/pull/3824
[3804]: https://github.com/enso-org/enso/pull/3804
[3818]: https://github.com/enso-org/enso/pull/3818
[3776]: https://github.com/enso-org/enso/pull/3776
[3855]: https://github.com/enso-org/enso/pull/3855
[3836]: https://github.com/enso-org/enso/pull/3836
[3782]: https://github.com/enso-org/enso/pull/3782
[3863]: https://github.com/enso-org/enso/pull/3863
[3874]: https://github.com/enso-org/enso/pull/3874
[3852]: https://github.com/enso-org/enso/pull/3852
[3841]: https://github.com/enso-org/enso/pull/3841
[3885]: https://github.com/enso-org/enso/pull/3885
[3910]: https://github.com/enso-org/enso/pull/3910
[3919]: https://github.com/enso-org/enso/pull/3919
[3923]: https://github.com/enso-org/enso/pull/3923
[3950]: https://github.com/enso-org/enso/pull/3950
[3964]: https://github.com/enso-org/enso/pull/3964
[3967]: https://github.com/enso-org/enso/pull/3967
[3987]: https://github.com/enso-org/enso/pull/3987
[3878]: https://github.com/enso-org/enso/pull/3878
[3997]: https://github.com/enso-org/enso/pull/3997
[4013]: https://github.com/enso-org/enso/pull/4013
[4026]: https://github.com/enso-org/enso/pull/4026
[4027]: https://github.com/enso-org/enso/pull/4027
[4044]: https://github.com/enso-org/enso/pull/4044
[4052]: https://github.com/enso-org/enso/pull/4052
[4063]: https://github.com/enso-org/enso/pull/4063
[4078]: https://github.com/enso-org/enso/pull/4078
[4085]: https://github.com/enso-org/enso/pull/4085
[4097]: https://github.com/enso-org/enso/pull/4097
[4072]: https://github.com/enso-org/enso/pull/4072

#### Enso Compiler

- [Added overloaded `from` conversions.][3227]
- [Upgraded to Graal VM 21.3.0][3258]
- [Added the ability to decorate values with warnings.][3248]
- [Fixed issues related to constructors' default arguments][3330]
- [Fixed compiler issue related to module cache.][3367]
- [Fixed execution of defaulted arguments of Atom Constructors][3358]
- [Converting Enso Date to java.time.LocalDate and back][3559]
- [Incremental Reparsing of a Simple Edits][3508]
- [Functions with all-defaulted arguments now execute automatically][3414]
- [Provide `tagValues` for function arguments in the language server][3422]
- [Delay construction of Truffle nodes to speed initialization][3429]
- [Frgaal compiler integration to allow for latest Java constructs][3421]
- [Support for Chrome developer tools --inspect option][3432]
- [Move Builtin Types and Methods definitions to stdlib][3363]
- [Reduce boilerplate by generating BuiltinMethod nodes from simple method
  signatures][3444]
- [Generate boilerplate classes related to error handling and varargs in
  builtins from method signatures][3454]
- [Avoid needless concatenations of warning/error messages][3465]
- [Added a full-blown DSL for builtins][3471]
- [Integration of Enso with Ideal Graph Visualizer][3533]
- [Lazy evaluation of RHS argument for || and &&][3492]
- [Drop Core implementation of IR][3512]
- [Replace `this` with `self`][3524]
- [Introduce a smaller version of the standard library, just for testing][3531]
- [Remove `here` and make method name resolution case-sensitive][3531]
- [Explicit `self`][3569]
- [Added benchmarking tool for the language server][3578]
- [Support module imports using a qualified name][3608]
- [Using parser written in Rust.][3611]
- [Enable caching in visualisation functions][3618]
- [Update Scala compiler and libraries][3631]
- [Support importing module methods][3633]
- [Support Autosave for open buffers][3637]
- [Generate native-image for engine-runner][3638]
- [Support pattern matching on constants][3641]
- [Builtin Date_Time, Time_Of_Day and Zone types for better polyglot
  support][3658]
- [Implement new specification of data types: `type` has a runtime
  representation, every atom has a type][3671]
- [main = "Hello World!" is valid Enso sample][3696]
- [Invalidate module's IR cache if imported module changed][3703]
- [Don't rename imported Main module that only imports names][3710]
- [Notify node status to the IDE][3729]
- [Make instance methods callable like statics][3764]
- [Distinguish static and instance methods][3740]
- [By-type pattern matching][3742]
- [Fix performance of method calls on polyglot arrays][3781]
- [Improved support for static and non-static builtins][3791]
- [Missing foreign language generates proper Enso error][3798]
- [Connecting IGV 4 Enso with Engine sources][3810]
- [Made Vector performance to be on par with Array][3811]
- [Introduced IO Permission Contexts][3828]
- [Accept Array-like object seamlessly in builtins][3817]
- [Initialize Builtins at Native Image build time][3821]
- [Split Atom suggestion entry to Type and Constructor][3835]
- [Any number can be converted to double][3865]
- [Update to GraalVM 22.3.0][3663]
- [Connecting IGV 4 Enso with Engine sources][3810]
- [Add the `Self` keyword referring to current type][3844]
- [Support VCS for projects in Language Server][3851]
- [Support multiple exports of the same module][3897]
- [Import modules' extension methods only with unqualified imports][3906]
- [Support expression evaluation in chromeinspector console][3941]
- [Don't export polyglot symbols][3915]
- [From/all import must not include module in name resolution][3931]
- [Vector returns warnings of individual elements][3938]
- [Enso.getMetaObject, Type.isMetaInstance and Meta.is_a consolidation][3949]
- [Add executionContext/interrupt API command][3952]
- [Any.== is a builtin method][3956]
- [Simplify exception handling for polyglot exceptions][3981]
- [Simplify compilation of nested patterns][4005]
- [IGV can jump to JMH sources & more][4008]
- [Basic support of VSCode integration][4014]
- [Sync language server with file system after VCS restore][4020]
- [`ArrayOverBuffer` behaves like an `Array` and `Array.sort` no longer sorts in
  place][4022]
- [Implement hashing functionality for all objects][3878]
- [Introducing Meta.atom_with_hole][4023]
- [Report failures in name resolution in type signatures][4030]
- [Attach visualizations to sub-expressions][4048]
- [Add Meta.get_annotation method][4049]
- [Resolve Fully Qualified Names][4056]
- [Optimize Atom storage layouts][3862]
- [Make instance methods callable like statics for builtin types][4077]
- [Convert large longs to doubles, safely, for host calls][4099]
- [Profile engine startup][4110]

[3227]: https://github.com/enso-org/enso/pull/3227
[3248]: https://github.com/enso-org/enso/pull/3248
[3258]: https://github.com/enso-org/enso/pull/3258
[3330]: https://github.com/enso-org/enso/pull/3330
[3358]: https://github.com/enso-org/enso/pull/3358
[3360]: https://github.com/enso-org/enso/pull/3360
[3367]: https://github.com/enso-org/enso/pull/3367
[3559]: https://github.com/enso-org/enso/pull/3559
[3508]: https://github.com/enso-org/enso/pull/3508
[3412]: https://github.com/enso-org/enso/pull/3412
[3414]: https://github.com/enso-org/enso/pull/3414
[3417]: https://github.com/enso-org/enso/pull/3417
[3422]: https://github.com/enso-org/enso/pull/3422
[3429]: https://github.com/enso-org/enso/pull/3429
[3421]: https://github.com/enso-org/enso/pull/3421
[3432]: https://github.com/enso-org/enso/pull/3432
[3363]: https://github.com/enso-org/enso/pull/3363
[3444]: https://github.com/enso-org/enso/pull/3444
[3453]: https://github.com/enso-org/enso/pull/3453
[3454]: https://github.com/enso-org/enso/pull/3454
[3461]: https://github.com/enso-org/enso/pull/3461
[3465]: https://github.com/enso-org/enso/pull/3465
[3471]: https://github.com/enso-org/enso/pull/3471
[3533]: https://github.com/enso-org/enso/pull/3533
[3492]: https://github.com/enso-org/enso/pull/3492
[3493]: https://github.com/enso-org/enso/pull/3493
[3505]: https://github.com/enso-org/enso/pull/3505
[3512]: https://github.com/enso-org/enso/pull/3512
[3524]: https://github.com/enso-org/enso/pull/3524
[3531]: https://github.com/enso-org/enso/pull/3531
[3562]: https://github.com/enso-org/enso/pull/3562
[3538]: https://github.com/enso-org/enso/pull/3538
[3569]: https://github.com/enso-org/enso/pull/3569
[3578]: https://github.com/enso-org/enso/pull/3578
[3611]: https://github.com/enso-org/enso/pull/3611
[3618]: https://github.com/enso-org/enso/pull/3618
[3608]: https://github.com/enso-org/enso/pull/3608
[3608]: https://github.com/enso-org/enso/pull/3608
[3631]: https://github.com/enso-org/enso/pull/3631
[3633]: https://github.com/enso-org/enso/pull/3633
[3637]: https://github.com/enso-org/enso/pull/3637
[3638]: https://github.com/enso-org/enso/pull/3638
[3641]: https://github.com/enso-org/enso/pull/3641
[3658]: https://github.com/enso-org/enso/pull/3658
[3671]: https://github.com/enso-org/enso/pull/3671
[3696]: https://github.com/enso-org/enso/pull/3696
[3703]: https://github.com/enso-org/enso/pull/3703
[3710]: https://github.com/enso-org/enso/pull/3710
[3729]: https://github.com/enso-org/enso/pull/3729
[3740]: https://github.com/enso-org/enso/pull/3740
[3764]: https://github.com/enso-org/enso/pull/3764
[3742]: https://github.com/enso-org/enso/pull/3742
[3781]: https://github.com/enso-org/enso/pull/3781
[3791]: https://github.com/enso-org/enso/pull/3791
[3798]: https://github.com/enso-org/enso/pull/3798
[3810]: https://github.com/enso-org/enso/pull/3810
[3811]: https://github.com/enso-org/enso/pull/3811
[3817]: https://github.com/enso-org/enso/pull/3817
[3821]: https://github.com/enso-org/enso/pull/3821
[3828]: https://github.com/enso-org/enso/pull/3828
[3835]: https://github.com/enso-org/enso/pull/3835
[3865]: https://github.com/enso-org/enso/pull/3865
[3663]: https://github.com/enso-org/enso/pull/3663
[3810]: https://github.com/enso-org/enso/pull/3810
[3844]: https://github.com/enso-org/enso/pull/3844
[3851]: https://github.com/enso-org/enso/pull/3851
[3862]: https://github.com/enso-org/enso/pull/3862
[3897]: https://github.com/enso-org/enso/pull/3897
[3906]: https://github.com/enso-org/enso/pull/3906
[3941]: https://github.com/enso-org/enso/pull/3941
[3915]: https://github.com/enso-org/enso/pull/3915
[3931]: https://github.com/enso-org/enso/pull/3931
[3938]: https://github.com/enso-org/enso/pull/3938
[3949]: https://github.com/enso-org/enso/pull/3949
[3952]: https://github.com/enso-org/enso/pull/3952
[3956]: https://github.com/enso-org/enso/pull/3956
[3981]: https://github.com/enso-org/enso/pull/3981
[4005]: https://github.com/enso-org/enso/pull/4005
[4008]: https://github.com/enso-org/enso/pull/4008
[4014]: https://github.com/enso-org/enso/pull/4014
[4020]: https://github.com/enso-org/enso/pull/4020
[4022]: https://github.com/enso-org/enso/pull/4022
[4023]: https://github.com/enso-org/enso/pull/4023
[4030]: https://github.com/enso-org/enso/pull/4030
[4048]: https://github.com/enso-org/enso/pull/4048
[4049]: https://github.com/enso-org/enso/pull/4049
[4056]: https://github.com/enso-org/enso/pull/4056
[4077]: https://github.com/enso-org/enso/pull/4077
[4099]: https://github.com/enso-org/enso/pull/4099
[4110]: https://github.com/enso-org/enso/pull/4110

# Enso 2.0.0-alpha.18 (2021-10-12)

<br/>![New Features](/docs/assets/tags/new_features.svg)

#### Enso Compiler

- [Updated Enso engine to version 0.2.30][engine-0.2.31]. If you're interested
  in the enhancements and fixes made to the Enso compiler, you can find their
  release notes
  [here](https://github.com/enso-org/enso/blob/develop/RELEASES.md).

<br/>![Bug Fixes](/docs/assets/tags/bug_fixes.svg)

#### Visual Environment

- [Fixed freezing after inactivity.][1776] When the IDE window was minimized or
  covered by other windows or invisible for any other reason for a duration
  around one minute or longer then it would often be frozen for some seconds on
  return. Now it is possible to interact with the IDE instantly, no matter how
  long it had been inactive.

<br/>

[1776]: https://github.com/enso-org/ide/pull/1776

# Enso 2.0.0-alpha.17 (2021-09-23)

<br/>![Bug Fixes](/docs/assets/tags/bug_fixes.svg)

#### Visual Environment

- [Correct handling of command-line flags.][1815] Command line arguments of the
  form `--backend=false` or `--backend false` are now handled as expected and
  turn off the "backend" option. The same fix has been applied to all other
  boolean command-line options as well.
- [Visualizations will be attached after project is ready.][1825] This addresses
  a rare issue when initially opened visualizations were automatically closed
  rather than filled with data.

<br/>

[1815]: https://github.com/enso-org/ide/pull/1815
[1825]: https://github.com/enso-org/ide/pull/1825

<br/>![New Features](/docs/assets/tags/new_features.svg)

#### Enso Compiler

- [Updated Enso engine to version 0.2.30][engine-0.2.30]. If you're interested
  in the enhancements and fixes made to the Enso compiler, you can find their
  release notes
  [here](https://github.com/enso-org/enso/blob/develop/RELEASES.md).

[engine-0.2.30]: https://github.com/enso-org/enso/blob/develop/RELEASES.md

# Enso 2.0.0-alpha.16 (2021-09-16)

<br/>![New Features](/docs/assets/tags/new_features.svg)

#### Visual Environment

- [Auto-layout for new nodes.][1755] When a node is selected and a new node gets
  created below using <kbd>Tab</kbd> then the new node is automatically
  positioned far enough to the right to find sufficient space and avoid
  overlapping with existing nodes.

[1755]: https://github.com/enso-org/ide/pull/1755

#### Enso Compiler

- [Updated Enso engine to version 0.2.29][engine-0.2.29]. If you're interested
  in the enhancements and fixes made to the Enso compiler, you can find their
  release notes
  [here](https://github.com/enso-org/enso/blob/develop/RELEASES.md).

[engine-0.2.29]: https://github.com/enso-org/enso/blob/develop/RELEASES.md

<br/>![Bug Fixes](/docs/assets/tags/bug_fixes.svg)

#### Visual Environment

- [Sharp rendering on screens with fractional pixel ratios.][1820]

[1820]: https://github.com/enso-org/ide/pull/1820

<br/>

# Enso 2.0.0-alpha.15 (2021-09-09)

<br/>![Bug Fixes](/docs/assets/tags/bug_fixes.svg)

#### Visual Environment

- [Fixed parsing of the `--no-data-gathering` command line option.][1831] Flag's
  name has been changed to `--data-gathering`, so now `--data-gathering=false`
  and `--data-gathering=true` are supported as well.

[1831]: https://github.com/enso-org/ide/pull/1831

# Enso 2.0.0-alpha.14 (2021-09-02)

<br/>![New Features](/docs/assets/tags/new_features.svg)

#### Visual Environment

- [Visualization previews are disabled.][1817] Previously, hovering over a
  node's output port for more than four seconds would temporarily reveal the
  node's visualization. This behavior is disabled now.

[1817]: https://github.com/enso-org/ide/pull/1817

#### Enso Compiler

- [Updated Enso engine to version 0.2.28][1829]. If you're interested in the
  enhancements and fixes made to the Enso compiler, you can find their release
  notes [here](https://github.com/enso-org/enso/blob/develop/RELEASES.md).

[1829]: https://github.com/enso-org/ide/pull/1829

# Enso 2.0.0-alpha.13 (2021-08-27)

<br/>![New Features](/docs/assets/tags/new_features.svg)

#### Enso Compiler

- [Updated Enso engine to version 0.2.27][1811]. If you're interested in the
  enhancements and fixes made to the Enso compiler, you can find their release
  notes [here](https://github.com/enso-org/enso/blob/develop/RELEASES.md).

[1811]: https://github.com/enso-org/ide/pull/1811

# Enso 2.0.0-alpha.12 (2021-08-13)

<br/>![New Features](/docs/assets/tags/new_features.svg)

#### Visual Environment

- [Improvements to visualization handling][1804]. These improvements are fixing
  possible performance issues around attaching and detaching visualizations.
- [GeoMap visualization will ignore points with `null` coordinates][1775]. Now
  the presence of such points in the dataset will not break initial map
  positioning.

#### Enso Compiler

- [Updated Enso engine to version 0.2.26][1801]. If you're interested in the
  enhancements and fixes made to the Enso compiler, you can find their release
  notes [here](https://github.com/enso-org/enso/blob/develop/RELEASES.md).

[1801]: https://github.com/enso-org/ide/pull/1801
[1775]: https://github.com/enso-org/ide/pull/1775
[1798]: https://github.com/enso-org/ide/pull/1798
[1804]: https://github.com/enso-org/ide/pull/1804

# Enso 2.0.0-alpha.11 (2021-08-09)

This update contains major performance improvements and exposes new privacy user
settings. We will work towards stabilizing it in the next weeks in order to make
these updates be shipped in a stable release before the end of the year.

<br/>![New Features](/docs/assets/tags/new_features.svg)

#### Visual Environment

- [New look of open project dialog][1700]. Now it has a "Open project" title at
  the top.
- [Documentation coments are displayed next to the nodes.][1744].

#### Enso Compiler

- [Updated Enso engine to version 0.2.22][1762]. If you are interested in the
  enhancements and fixes made to the Enso compiler, you can find out more
  details in
  [the engine release notes](https://github.com/enso-org/enso/blob/develop/RELEASES.md).

<br/>![Bug Fixes](/docs/assets/tags/bug_fixes.svg)

#### Visual Environment

- [Fixed a bug where edited node expression was sometimes altered.][1743] When
  editing node expression, the changes were occasionally reverted, or the
  grayed-out parameter names were added to the actual expression. <br/>

[1700]: https://github.com/enso-org/ide/pull/1700
[1742]: https://github.com/enso-org/ide/pull/1742
[1726]: https://github.com/enso-org/ide/pull/1762
[1743]: https://github.com/enso-org/ide/pull/1743
[1744]: https://github.com/enso-org/ide/pull/1744

# Enso 2.0.0-alpha.10 (2021-07-23)

<br/>![New Features](/docs/assets/tags/new_features.svg)

#### Enso Compiler

- [Updated Enso engine to version 0.2.15][1710]. If you're interested in the
  enhancements and fixes made to the Enso compiler, you can find out more
  details in
  [the engine release notes](https://github.com/enso-org/enso/blob/develop/RELEASES.md).

<br/>

[1710]: https://github.com/enso-org/ide/pull/1710

# Enso 2.0.0-alpha.9 (2021-07-16)

<br/>![New Features](/docs/assets/tags/new_features.svg)

#### Visual Environment

- [Improved undo-redo][1653]. Node selection, enabling/disabling visualisations
  and entering a node are now affected by undo/redo and are restored on project
  startup.

<br/>

[1640]: https://github.com/enso-org/ide/pull/1653

# Enso 2.0.0-alpha.8 (2021-06-09)

<br/>![New Features](/docs/assets/tags/new_features.svg)

#### Enso Compiler

- [Updated Enso engine to version 0.2.12][1640]. If you're interested in the
  enhancements and fixes made to the Enso compiler, you can find out more
  details in
  [the engine release notes](https://github.com/enso-org/enso/blob/develop/RELEASES.md).

[1640]: https://github.com/enso-org/ide/pull/1640

<br/>

# Enso 2.0.0-alpha.7 (2021-06-06)

<br/>![New Features](/docs/assets/tags/new_features.svg)

#### Visual Environment

- [User Authentication][1653]. Users can sign in to Enso using Google, GitHub or
  email accounts.

<br/>![Bug Fixes](/docs/assets/tags/bug_fixes.svg)

#### Visual Environment

- [Fix node selection bug ][1664]. Fix nodes not being deselected correctly in
  some circumstances. This would lead to nodes moving too fast when dragged
  [1650] or the internal state of the project being inconsistent [1626].

[1653]: https://github.com/enso-org/ide/pull/1653
[1664]: https://github.com/enso-org/ide/pull/1664

<br/>

# Enso 2.0.0-alpha.6 (2021-06-28)

<br/>![New Features](/docs/assets/tags/new_features.svg)

#### Visual Environment

- [Profling mode.][1546] The IDE contains a profiling mode now which can be
  entered through a button in the top-right corner or through the keybinding
  <kbd>ctrl</kbd>+<kbd>p</kbd>. This mode does not display any information yet.
  In the future, it will display the running times of nodes and maybe more
  useful statistics.
- [Area selection][1588]. You can now select multiple nodes at once. Just click
  and drag on the background of your graph and see the beauty of the area
  selection appear.
- [Opening projects in application graphical interface][1587]. Press `cmd`+`o`
  to bring the list of projects. Select a project on the list to open it.
- [Initial support for undo-redo][1602]. Press <kbd>cmd</kbd>+<kbd>z</kbd> to
  undo last action and <kbd>cmd</kbd>+<kbd>z</kbd> to redo last undone action.
  This version of undo redo does not have proper support for text editor and
  undoing UI changes (like selecting nodes).

#### EnsoGL (rendering engine)

<br/>![Bug Fixes](/docs/assets/tags/bug_fixes.svg)

#### Visual Environment

- [Nodes in graph no longer overlap panels][1577]. The Searcher, project name,
  breadcrumbs and status bar are displayed "above" nodes.

#### Enso Compiler

[1588]: https://github.com/enso-org/ide/pull/1588
[1577]: https://github.com/enso-org/ide/pull/1577
[1587]: https://github.com/enso-org/ide/pull/1587
[1602]: https://github.com/enso-org/ide/pull/1602
[1602]: https://github.com/enso-org/ide/pull/1664
[1602]: https://github.com/enso-org/ide/pull/1650
[1602]: https://github.com/enso-org/ide/pull/1626

# Enso 2.0.0-alpha.5 (2021-05-14)

<br/>![New Features](/docs/assets/tags/new_features.svg)

#### Visual Environment

- [Create New Project action in Searcher][1566]. When you bring the searcher
  with tab having no node selected, a new action will be available next to the
  examples and code suggestions: `Create New Project`. When you choose it by
  clicking with mouse or selecting and pressing enter, a new unnamed project
  will be created and opened in the application. Then you can give a name to
  this project.
- [Signed builds.][1366] Our builds are signed and will avoid warnings from the
  operating system about being untrusted.

#### EnsoGL (rendering engine)

- [Components for picking numbers and ranges.][1524]. We now have some internal
  re-usable UI components for selecting numbers or a range. Stay tuned for them
  appearing in the IDE.

<br/>![Bug Fixes](/docs/assets/tags/bug_fixes.svg)

#### Visual Environment

- [Delete key will delete selected nodes][1538]. Only the non-intuitive
  backspace key was assigned to this action before.
- [It is possible to move around after deleting a node with a selected
  visualization][1556]. Deleting a node while its attached visualization was
  selected made it impossible to pan or zoom around the stage afterwards. This
  error is fixed now.
- [Fixed an internal error that would make the IDE fail on some browser.][1561].
  Instead of crashing on browser that don't support the feature we use, we are
  now just start a little bit slower.

#### Enso Compiler

- [Updated Enso engine to version 0.2.11][1541].

If you're interested in the enhancements and fixes made to the Enso compiler,
you can find their release notes
[here](https://github.com/enso-org/enso/blob/develop/RELEASES.md).

[1366]: https://github.com/enso-org/ide/pull/1366
[1541]: https://github.com/enso-org/ide/pull/1541
[1538]: https://github.com/enso-org/ide/pull/1538
[1524]: https://github.com/enso-org/ide/pull/1524
[1556]: https://github.com/enso-org/ide/pull/1556
[1561]: https://github.com/enso-org/ide/pull/1561
[1566]: https://github.com/enso-org/ide/pull/1566

<br/>

# Enso 2.0.0-alpha.4 (2021-05-04)

<br/>![New Features](/docs/assets/tags/new_features.svg)

#### Visual Environment

- [Window management buttons.][1511]. The IDE now has components for
  "fullscreen" and "close" buttons. They will when running IDE in a cloud
  environment where no native window buttons are available.
- [Customizable backend options][1531]. When invoking Enso IDE through command
  line interface, it is possible to add the `--` argument separator. All
  arguments following the separator will be passed to the backend.
- [Added `--verbose` parameter][1531]. If `--verbose` is given as command line
  argument, the IDE and the backend will produce more detailed logs.

<br/>![Bug Fixes](/docs/assets/tags/bug_fixes.svg)

#### Visual Environment

- [Some command line arguments were not applied correctly in the IDE][1536].
  Some arguments were not passed correctly to the IDE leading to erroneous
  behavior or appearance of the electron app. This is now fixed.

#### Enso Compiler

If you're interested in the enhancements and fixes made to the Enso compiler,
you can find their release notes
[here](https://github.com/enso-org/enso/blob/develop/RELEASES.md).

[1511]: https://github.com/enso-org/ide/pull/1511
[1536]: https://github.com/enso-org/ide/pull/1536
[1531]: https://github.com/enso-org/ide/pull/1531

<br/>

# Enso 2.0.0-alpha.3 (2020-04-13)

<br/>![New Learning Resources](/docs/assets/tags/new_learning_resources.svg)

<br/>![New Features](/docs/assets/tags/new_features.svg)

#### Visual Environment

- [The status bar reports connectivity issues][1316]. The IDE maintains a
  connection to the Enso Language Server. If this connection is lost, any
  unsaved and further work will be lost. In this build we have added a
  notification in the status bar to signal that the connection has been lost and
  that the IDE must be restarted. In future, the IDE will try to automatically
  reconnect.
- [Visualizations can now be maximised to fill the screen][1355] by selecting
  the node and pressing space twice. To quit this view, press space again.
- [Visualizations are previewed when you hover over an output port.][1363] There
  is now a quick preview for visualizations and error descriptions. Hovering
  over a node output will first show a tooltip with the type information and
  then, after some time, will show the visualization of the node. This preview
  visualization will be located above other nodes, whereas the normal view, will
  be shown below nodes. Errors will show the preview visualization immediately.
  Nodes without type information will also show the visualization immediately.
  You can enter a quick preview mode by pressing ctrl (or command on macOS),
  which will show the preview visualization immediately when hovering above a
  node's output port.
- [Database Visualizations][1335]. Visualizations for the Database library have
  been added. The Table visualization now automatically executes the underlying
  query to display its results as a table. In addition, the SQL Query
  visualization allows the user to see the query that is going to be run against
  the database.
- [Histogram and Scatter Plot now support Dataframes.][1377] The `Table` and
  `Column` datatypes are properly visualized. Scatter Plot can display points of
  different colors, shapes and sizes, all as defined by the data within the
  `Table`.
- [Many small visual improvements.][1419] See the source issue for more details.
- The dark theme is officially supported now. You can start the IDE with the
  `--theme=dark` option to enable it.
- You can hide the node labels with the `--no-node-labels` option. This is
  useful when creating demo videos.
- [Added a Heatmap visualization.][1438] Just as for the Scatter Plot, it
  supports visualizing `Table`, but also `Vector`.
- [Add a background to the status bar][1447].
- [Display breadcrumbs behind nodes and other objects][1471].
- [Image visualization.][1367]. Visualizations for the Enso Image library. Now
  you can display the `Image` type and a string with an image encoded in base64.
  The histogram visualization has been adjusted, allowing you to display the
  values of the precomputed bins, which is useful when the dataset is relatively
  big, and it's cheaper to send the precomputed bins rather than the entire
  dataset.
- [Output type labels.][1427] The labels, that show the output type of a node on
  hover, appear now in a fixed position right below the node, instead of a
  pop-up, as they did before.

<br/>![Bug Fixes](/docs/assets/tags/bug_fixes.svg)

#### Visual Environment

- [Not adding spurious imports][1209]. Fixed cases where the IDE was adding
  unnecessary library imports when selecting hints from the node searcher. This
  makes the generated textual code much easier to read, and reduces the
  likelihood of accidental name collisions.
- [Hovering over an output port shows a pop-up with the result type of a
  node][1312]. This allows easy discovery of the result type of a node, which
  can help with both debugging and development.
- [Visualizations can define the context for preprocessor evaluation][1291].
  Users can now decide which module's context should be used for visualization
  preprocessor. This allows providing visualizations with standard library
  functionalities or defining utilities that are shared between multiple
  visualizations.
- [Fixed an issue with multiple instances of the IDE running.][1314] This fixes
  an issue where multiple instances of the IDE (or even other applications)
  could lead to the IDE not working.
- [Allow JS to log arbitrary objects.][1313] Previously using `console.log` in a
  visualisation or during development would crash the IDE. Now it correctly logs
  the string representation of the object. This is great for debugging custom
  visualizations.
- [Fix the mouse cursor offset on systems with fractional display
  scaling][1064]. The cursor now works with any display scaling, instead of
  there being an offset between the visible cursor and the cursor selection.
- [Disable area selection][1318]. The area selection was visible despite being
  non-functional. To avoid confusion, area selection has been disabled until it
  is [correctly implemented][479].
- [Fix an error after adding a node][1332]. Sometimes, after picking a
  suggestion, the inserted node was spuriously annotated with "The name could
  not be found" error.
- [Handle syntax errors in custom-defined visualizations][1341]. The IDE is now
  able to run properly, even if some of the custom visualizations inside a
  project contain syntax errors.
- [Fix issues with pasting multi-line text into single-line text fields][1348].
  The line in the copied text will be inserted and all additional lines will be
  ignored.
- [Users can opt out of anonymous data gathering.][1328] This can be done with
  the `--no-data-gathering` command-line flag when starting the IDE.
- [Provide a theming API for JavaScript visualizations][1358]. It is now
  possible to use the Enso theming engine while developing custom visualizations
  in JavaScript. You can query it for all IDE colors, including the colors used
  to represent types.
- [You can now start the IDE service without a window again.][1353] The command
  line argument `--no-window` now starts all the required backend services
  again, and prints the port on the command line. This allows you to open the
  IDE in a web browser of your choice.
- [JS visualizations have gestures consistent with the IDE][1291]. Panning and
  zooming now works just as expected using both a trackpad and mouse.
- [Running `watch` command works on first try.][1395]. Running the build command
  `run watch` would fail if it was run as the first command on a clean
  repository. This now works.
- [The `inputType` field of visualizations is actually taken into
  consideration][1384]. The visualization chooser shows only the entries that
  work properly for the node's output type.
- [Fix applying the output of the selected node to the expression of a new
  node][1385]. For example, having selected a node with `Table` output and
  adding a new node with expression `at "x" == "y"`, the selected node was
  applied to the right side of `==`: `at "x" == operator1."y"` instead of
  `operator1.at "x" == "y"`.
- [`Enso_Project.data` is visible in the searcher][1393].
- [The Geo Map visualization recognizes columns regardless of the case of their
  name][1392]. This allows visualizing tables with columns like `LONGITUDE` or
  `Longitude`, where previously only `longitude` was recognized.
- [It is possible now to switch themes][1390]. Additionally, the theme manager
  was integrated with the FRP event engine, which has been a long-standing issue
  in the IDE. Themes management was exposed to JavaScript with the
  `window.theme` variable. It is even possible to change and develop themes live
  by editing theme variables directly in the Chrome Inspector. Use the following
  command to give this a go:
  `theme.snapshot("t1"); theme.get("t1").interactiveMode()`.
- [The active visualization is highlighted.][1412] Now it is clearly visible
  when the mouse events are passed to the visualization.
- [Fixed an issue where projects containing certain language constructs failed
  to load.][1413]
- [Fixed a case where IDE could lose connection to the backend after some
  time.][1428]
- [Improved the performance of the graph editor, particularly when opening a
  project for the first time.][1445]

#### EnsoGL (rendering engine)

- [Unified shadow generation][1411]. Added a toolset to create shadows for
  arbitrary UI components.

#### Enso Compiler

If you're interested in the enhancements and fixes made to the Enso compiler,
you can find their release notes
[here](https://github.com/enso-org/enso/blob/develop/RELEASES.md#enso-0210-2021-04-07).

[1064]: https://github.com/enso-org/ide/pull/1064
[1209]: https://github.com/enso-org/ide/pull/1209
[1291]: https://github.com/enso-org/ide/pull/1291
[1311]: https://github.com/enso-org/ide/pull/1311
[1313]: https://github.com/enso-org/ide/pull/1313
[1314]: https://github.com/enso-org/ide/pull/1314
[1316]: https://github.com/enso-org/ide/pull/1316
[1318]: https://github.com/enso-org/ide/pull/1318
[1328]: https://github.com/enso-org/ide/pull/1328
[1355]: https://github.com/enso-org/ide/pull/1355
[1332]: https://github.com/enso-org/ide/pull/1332
[1341]: https://github.com/enso-org/ide/pull/1341
[1341]: https://github.com/enso-org/ide/pull/1341
[1348]: https://github.com/enso-org/ide/pull/1348
[1353]: https://github.com/enso-org/ide/pull/1353
[1395]: https://github.com/enso-org/ide/pull/1395
[1363]: https://github.com/enso-org/ide/pull/1363
[1384]: https://github.com/enso-org/ide/pull/1384
[1385]: https://github.com/enso-org/ide/pull/1385
[1390]: https://github.com/enso-org/ide/pull/1390
[1392]: https://github.com/enso-org/ide/pull/1392
[1393]: https://github.com/enso-org/ide/pull/1393
[479]: https://github.com/enso-org/ide/issues/479
[1335]: https://github.com/enso-org/ide/pull/1335
[1358]: https://github.com/enso-org/ide/pull/1358
[1377]: https://github.com/enso-org/ide/pull/1377
[1411]: https://github.com/enso-org/ide/pull/1411
[1412]: https://github.com/enso-org/ide/pull/1412
[1419]: https://github.com/enso-org/ide/pull/1419
[1413]: https://github.com/enso-org/ide/pull/1413
[1428]: https://github.com/enso-org/ide/pull/1428
[1438]: https://github.com/enso-org/ide/pull/1438
[1367]: https://github.com/enso-org/ide/pull/1367
[1445]: https://github.com/enso-org/ide/pull/1445
[1447]: https://github.com/enso-org/ide/pull/1447
[1471]: https://github.com/enso-org/ide/pull/1471
[1511]: https://github.com/enso-org/ide/pull/1511

<br/>

# Enso 2.0.0-alpha.2 (2020-03-04)

This is a release focused on bug-fixing, stability, and performance. It improves
the performance of workflows and visualizations, and improves the look and feel
of the graphical interface. In addition, the graphical interface now informs the
users about errors and where they originate.

<br/>![New Learning Resources](/docs/assets/tags/new_learning_resources.svg)

- [Learn how to define custom data visualizations in
  Enso][podcast-custom-visualizations].
- [Learn how to use Java libraries in Enso, to build a
  webserver][podcast-java-interop].
- [Learn how to use Javascript libraries in Enso, to build custom server-side
  website rendering][podcast-http-server].
- [Discover why Enso Compiler is so fast and how it was built to support a
  dual-representation language][podcast-compiler-internals].
- [Learn more about the vision behind Enso and about its planned
  future][podcast-future-of-enso].

<br/>![New Features](/docs/assets/tags/new_features.svg)

#### Visual Environment

- [Errors in workflows are now displayed in the graphical interface][1215].
  Previously, these errors were silently skipped, which was non-intuitive and
  hard to understand. Now, the IDE displays both dataflow errors and panics in a
  nice and descriptive fashion.
- [Added geographic map support for Tables (data frames).][1187] Tables that
  have `latitude`, `longitude`, and optionally `label` columns can now be shown
  as points on a map.
- [Added a shortcut for live reloading of visualization files.][1190] This
  drastically improves how quickly new visualizations can be tested during their
  development. This is _currently_ limited in that, after reloading
  visualization definitions, the currently visible visualizations must be
  switched to another and switched back to refresh their content. See the [video
  podcast about building custom visualizations][podcast-custom-visualizations]
  to learn more.
- [Added a visual indicator of the ongoing standard library compilation][1264].
  Currently, each time IDE is started, the backend needs to compile the standard
  library before it can provide IDE with type information and values. Because of
  that, not all functionalities are ready to work directly after starting the
  IDE. Now, there is a visible indication of the ongoing background process.
- [Added the ability to reposition visualisations.][1096] There is now an icon
  in the visualization action bar that allows dragging the visualization away
  from a node. Once the visualization has been moved, another icon appears that
  can pin the visualization back to the node.
- [There is now an API to show Version Control System (like Git) status for
  nodes][1160].

<br/>![Bug Fixes](/docs/assets/tags/bug_fixes.svg)

#### Visual Environment

- [You can now use the table visualization to display data frames][1181]. Please
  note, that large tables will get truncated to 2000 entries. This limitation
  will be lifted in future releases.
- [Performance improvements during visual workflow][1067]. Nodes added with the
  searcher will have their values automatically assigned to newly generated
  variables, which allows the Enso Engine to cache intermediate values and hence
  improve visualization performance.
- [Minor documentation rendering fixes][1098]. Fixed cases where text would be
  misinterpreted as a tag, added support for new tag types, added support for
  more common characters, properly renders overflowing text.
- [Improved handling of projects created with other IDE versions][1214]. The IDE
  is now better at dealing with incompatible metadata in files, which stores
  node visual position information, the history of chosen searcher suggestions,
  etc. This will allow IDE to correctly open projects that were created using a
  different IDE version and prevent unnecessary loss of metadata.
- Pressing and holding up and down arrow keys make the list view selection move
  continuously.
- The shortcuts to close the application and to toggle the developer tools at
  runtime now work on all supported platforms.
- [The loading progress indicator remains visible while IDE initializes][1237].
  Previously the loading progress indicator completed too quickly and stopped
  spinning before the IDE was ready. Now it stays active, giving a visual
  indication that the initialization is still in progress.
- [Fixed visual glitch where a node's text was displayed as white on a white
  background][1264]. Most notably this occurred with the output node of a
  function generated using the node collapse refactoring.
- Many visual glitches were fixed, including small "pixel-like" artifacts
  appearing on the screen.
- [Several parser improvements][1274]. The parser used in the IDE has been
  updated to the latest version. This resolves several issues with language
  constructs like `import`, lambdas, and parentheses, whereupon typing certain
  text the edit could be automatically reverted.
- [The auto-import functionality was improved][1279]. Libraries' `Main` modules
  are omitted in expressions inserted by the searcher. For example, the `point`
  method of `Geo` library will be displayed as `Geo.point` and will insert
  import `Geo` instead of `Geo.Main`.
- Cursors in text editors behave correctly now (they are not affected by scene
  pan and zoom). This was possible because of the new multi-camera management
  system implemented in EnsoGL.
- [Fixed method names highlighted in pink.][1408] There was a bug introduced
  after one of the latest Engine updates, that sent `Unresolved_symbol` types,
  which made all methods pink. This is fixed now.

#### EnsoGL (rendering engine)

- A new multi-camera management system, allowing the same shape systems to be
  rendered on different layers from different cameras. The implementation
  automatically caches the same shape system definitions per scene layer in
  order to minimize the amount of WebGL draw calls and hence improve
  performance.
- A new depth-ordering mechanism for symbols and shapes. It is now possible to
  define depth order dependencies between symbols, shapes, and shape systems.
- Various performance improvements, especially for the text rendering engine.
- Display objects handle visibility correctly now. Display objects are not
  visible by default and need to be attached to a visible parent to be shown on
  the screen.

#### Enso Compiler

If you're interested in the enhancements and fixes made to the Enso compiler,
you can find their release notes
[here](https://github.com/enso-org/enso/blob/develop/RELEASES.md#enso-026-2021-03-02).

[1067]: https://github.com/enso-org/ide/pull/1067
[1096]: https://github.com/enso-org/ide/pull/1096
[1098]: https://github.com/enso-org/ide/pull/1098
[1181]: https://github.com/enso-org/ide/pull/1181
[1215]: https://github.com/enso-org/ide/pull/1215
[1160]: https://github.com/enso-org/ide/pull/1160
[1190]: https://github.com/enso-org/ide/pull/1190
[1187]: https://github.com/enso-org/ide/pull/1187
[1068]: https://github.com/enso-org/ide/pull/1068
[1214]: https://github.com/enso-org/ide/pull/1214
[1237]: https://github.com/enso-org/ide/pull/1237
[1264]: https://github.com/enso-org/ide/pull/1264
[1274]: https://github.com/enso-org/ide/pull/1274
[1279]: https://github.com/enso-org/ide/pull/1279
[podcast-java-interop]:
  https://www.youtube.com/watch?v=bcpOEX1x06I&t=468s&ab_channel=Enso
[podcast-compiler-internals]:
  https://www.youtube.com/watch?v=BibjcUjdkO4&ab_channel=Enso
[podcast-custom-visualizations]:
  https://www.youtube.com/watch?v=wFkh5LgAZTs&t=5439s&ab_channel=Enso
[podcast-http-server]:
  https://www.youtube.com/watch?v=BYUAL4ksEgY&ab_channel=Enso
[podcast-future-of-enso]:
  https://www.youtube.com/watch?v=rF8DuJPOfTs&t=1863s&ab_channel=Enso
[1312]: https://github.com/enso-org/ide/pull/1312
[1408]: https://github.com/enso-org/ide/pull/1408

<br/>

# Enso 2.0.0-alpha.1 (2020-01-26)

This is the first release of Enso, a general-purpose programming language and
environment for interactive data processing. It is a tool that spans the entire
stack, going from high-level visualization and communication to the nitty-gritty
of backend services, all in a single language.

<br/>![Release Notes](/docs/assets/tags/release_notes.svg)

#### Anonymous Data Collection

Please note that this release collects anonymous usage data which will be used
to improve Enso and prepare it for a stable release. We will switch to opt-in
data collection in stable version releases. The usage data will not contain your
code (expressions above nodes), however, reported errors may contain brief
snippets of out of context code that specifically leads to the error, like "the
method 'foo' does not exist on Number". The following data will be collected:

- Session length.
- Graph editing events (node create, dele, position change, connect, disconnect,
  collapse, edit start, edit end). This will not include any information about
  node expressions used.
- Navigation events (camera movement, scope change).
- Visualization events (visualization open, close, switch). This will not
  include any information about the displayed data nor the rendered
  visualization itself.
- Project management events (project open, close, rename).
- Errors (IDE crashes, WASM panics, Project Manager errors, Language Server
  errors, Compiler errors).
- Performance statistics (minimum, maximum, average GUI refresh rate).<|MERGE_RESOLUTION|>--- conflicted
+++ resolved
@@ -86,13 +86,10 @@
   present only when the argument is of type that has a predefined set of values.
 - [Separate component browser navigator sections for modules imported from
   different namespaces][4044]
-<<<<<<< HEAD
 - [Internal components (private API) are not displayed in the component
   browser.][4085]
-=======
 - [Added contextual suggestions to argument dropdowns][4072]. Dropdowns will now
   contain suggestions which are based on evaluated data.
->>>>>>> 04415a2b
 
 #### EnsoGL (rendering engine)
 
