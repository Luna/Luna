--- conflicted
+++ resolved
@@ -37,11 +37,8 @@
 - [Visualizations on components are slightly transparent when not
   focused][11582].
 - [New design for vector-editing widget][11620]
-<<<<<<< HEAD
 - [Default values on widgets are displayed in italic][11666].
-=======
 - [The `:` type operator can now be chained][11671]
->>>>>>> cd31e16a
 
 [11151]: https://github.com/enso-org/enso/pull/11151
 [11271]: https://github.com/enso-org/enso/pull/11271
