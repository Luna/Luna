--- conflicted
+++ resolved
@@ -156,11 +156,6 @@
   <kbd>cmd</kbd>+<kbd>alt</kbd>+<kbd>t</kbd>/<kbd>r</kbd>.
 - [Fixed a bug where selecting a nested breadcrumb would cause the order of
   breadcrumbs to change incorrectly.][6617]
-<<<<<<< HEAD
-- [Added a button to return from an opened project back to the project
-  dashboard.][6474]
-
-=======
 - [Changed the shortcut to show the full-screen visualization for a node from
   <kbd>space</kbd> <kbd>space</kbd> to <kbd>shift</kbd>+<kbd>space</kbd>.][6663]
   so that it doesn't interfere with the shortcut for toggling the small
@@ -169,18 +164,16 @@
   added in various other PRs. The new dashboard includes tables for projects,
   folders, files and secrets, a list of templates from which new projects can be
   created, a user menu, and a search bar.
+- [Added a button to return from an opened project back to the project
+  dashboard.][6474]
 
 [6279]: https://github.com/enso-org/enso/pull/6279
->>>>>>> 62fecfa4
 [6421]: https://github.com/enso-org/enso/pull/6421
 [6530]: https://github.com/enso-org/enso/pull/6530
 [6617]: https://github.com/enso-org/enso/pull/6617
-<<<<<<< HEAD
-[6474]: https://github.com/enso-org/enso/pull/6474
-=======
 [6620]: https://github.com/enso-org/enso/pull/6620
 [6663]: https://github.com/enso-org/enso/pull/6663
->>>>>>> 62fecfa4
+[6474]: https://github.com/enso-org/enso/pull/6474
 
 #### EnsoGL (rendering engine)
 
