--- conflicted
+++ resolved
@@ -126,13 +126,10 @@
   shortened labels for entries with long module paths. When an option is
   selected from the dropdown, the necessary module imports are inserted,
   eliminating the need for fully qualified names.
-<<<<<<< HEAD
 - [The IDE now has a new UI element for selecting the execution mode of the
   project][6130].
-=======
 - [Added tooltips to icon buttons][6035] for improved usability. Users can now
   quickly understand each button's function.
->>>>>>> 2338e5d8
 
 #### EnsoGL (rendering engine)
 
@@ -192,12 +189,9 @@
 [4047]: https://github.com/enso-org/enso/pull/4047
 [4003]: https://github.com/enso-org/enso/pull/4003
 [5895]: https://github.com/enso-org/enso/pull/5895
-<<<<<<< HEAD
 [5895]: https://github.com/enso-org/enso/pull/6130
-=======
 [6035]: https://github.com/enso-org/enso/pull/6035
 [6097]: https://github.com/enso-org/enso/pull/6097
->>>>>>> 2338e5d8
 
 #### Enso Standard Library
 
