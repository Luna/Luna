# Next Release

#### Enso IDE

- [Arrows navigation][10179] selected nodes may be moved around, or entire scene
  if no node is selected.
<<<<<<< HEAD
- [Added a limit for dropdown width][10198], implemented ellipsis and scrolling
  for long labels when hovered.
=======
- The documentation editor has [formatting toolbars][10064].
- The documentation editor supports [rendering images][10205].
>>>>>>> d7689b33

[10064]: https://github.com/enso-org/enso/pull/10064
[10179]: https://github.com/enso-org/enso/pull/10179
<<<<<<< HEAD
[10198]: https://github.com/enso-org/enso/pull/10198
=======
[10205]: https://github.com/enso-org/enso/pull/10205
>>>>>>> d7689b33

#### Enso Standard Library

- [Added Statistic.Product][10122]
- [Added Encoding.Default that tries to detect UTF-8 or UTF-16 encoding based on
  BOM][10130]
- [Added `Decimal` column to the in-memory database, with some arithmetic
  operations.][9950]
- [Implemented `.cast` to and from `Decimal` columns for the in-memory
  database.][10206]
- [Implemented fallback to Windows-1252 encoding for `Encoding.Default`.][10190]

[debug-shortcuts]:

[9950]: https://github.com/enso-org/enso/pull/9950
[10122]: https://github.com/enso-org/enso/pull/10122
[10130]: https://github.com/enso-org/enso/pull/10130
[10206]: https://github.com/enso-org/enso/pull/10206
[10190]: https://github.com/enso-org/enso/pull/10190

<br/>![Release Notes](/docs/assets/tags/release_notes.svg)

#### Anonymous Data Collection

Please note that this release collects anonymous usage data which will be used
to improve Enso and prepare it for a stable release. We will switch to opt-in
data collection in stable version releases. The usage data will not contain your
code (expressions above nodes), however, reported errors may contain brief
snippets of out of context code that specifically leads to the error, like "the
method 'foo' does not exist on Number". The following data will be collected:

- Session length.
- Project management events (project open, close, rename).
- Errors (IDE crashes, Project Manager errors, Language Server errors, Compiler
  errors).<|MERGE_RESOLUTION|>--- conflicted
+++ resolved
@@ -4,21 +4,15 @@
 
 - [Arrows navigation][10179] selected nodes may be moved around, or entire scene
   if no node is selected.
-<<<<<<< HEAD
 - [Added a limit for dropdown width][10198], implemented ellipsis and scrolling
   for long labels when hovered.
-=======
 - The documentation editor has [formatting toolbars][10064].
 - The documentation editor supports [rendering images][10205].
->>>>>>> d7689b33
 
 [10064]: https://github.com/enso-org/enso/pull/10064
 [10179]: https://github.com/enso-org/enso/pull/10179
-<<<<<<< HEAD
 [10198]: https://github.com/enso-org/enso/pull/10198
-=======
 [10205]: https://github.com/enso-org/enso/pull/10205
->>>>>>> d7689b33
 
 #### Enso Standard Library
 
