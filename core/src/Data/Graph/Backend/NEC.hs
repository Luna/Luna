--- conflicted
+++ resolved
@@ -19,12 +19,8 @@
 import Data.Vector.Mutable      (MVector)
 
 import Data.Graph
-<<<<<<< HEAD
-import Data.Graph.Backend.SubGraph ()
 import Control.Monad.Primitive  (PrimMonad, PrimState)
-=======
 import Data.Graph.Backend.RefSet ()
->>>>>>> 3b6c4dc8
 
 
 -----------------
