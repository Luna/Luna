<<<<<<< HEAD
{-# LANGUAGE Strict               #-}
=======
>>>>>>> 422b93f1
{-# LANGUAGE UndecidableInstances #-}

module Data.Graph.Fold.Partition where

import Prologue

import qualified Data.Graph.Data.Component.Class as Component
import qualified Data.Graph.Data.Component.List  as ComponentList
import qualified Data.Graph.Data.Graph.Class     as Graph
import qualified Data.Graph.Data.Layer.Layout    as Layout
import qualified Data.Graph.Fold.Class           as Fold
import qualified Data.Graph.Fold.Deep            as Deep
import qualified Data.Graph.Fold.Scoped          as Fold
import qualified Data.TypeMap.Strict             as TypeMap

import Data.Graph.Component.Edge       (Target)
import Data.Graph.Component.Node.Layer (Users)
import Data.Graph.Data.Component.Class (Component)
import Data.Graph.Data.Component.List  (ComponentList, ComponentLists)
import Data.TypeMap.Strict             (TypeMap)

import           Data.Set (Set)
import qualified Data.Set as Set


-- TODO
-- This implementation uses now Set to store components, however, we do not
-- check if a component was already traversed and we traverse components many
-- times if they build a tree which branches and joins. We should use the
-- information in sets to make it more efficient.

type ComponentSet comp = Set (Component.Some comp)

type family ComponentSets comps where
    ComponentSets '[] = '[]
    ComponentSets (c ': cs) = (ComponentSet c ': ComponentSets cs)


----------------------
-- === Clusters === --
----------------------

-- === Definitions === --

type    Clusters__ comps = TypeMap (ComponentSets comps)
newtype Clusters   comps = Clusters (Clusters__ comps)

makeLenses ''Clusters


-- === API === --

type SplitHead comp comps
   = TypeMap.SplitHead (ComponentSet comp) (ComponentSets comps)

splitHead :: SplitHead comp comps
    => Clusters (comp ': comps) -> (ComponentSet comp, Clusters comps)
splitHead = fmap wrap . TypeMap.splitHead . unwrap
{-# INLINE splitHead #-}


-- === Instances === --

deriving instance Mempty (Clusters__ comps) => Mempty (Clusters comps)
deriving instance Show   (Clusters__ comps) => Show   (Clusters comps)



-------------------------------
-- === Cluster Discovery === --
-------------------------------

-- === Definition === --

type ClustersM  m     = Clusters  (Graph.ComponentsM m)
type DiscoveryM m     = Discovery (Graph.ComponentsM m)

data Discovery  (comps :: [Type]) deriving (Generic)
type instance Fold.Result     (Discovery comps) = Clusters comps
type instance Fold.LayerScope (Discovery comps)
   = 'Fold.Blacklist '[Target, Users]

type ClusterEditor t ts = TypeMap.ElemEditor (ComponentSet  t)
                                             (ComponentSets ts)


-- === API === --

type Partition comp m =
    ( Deep.Builder1 (DiscoveryM m) m (Component comp)
    , Mempty (ClustersM m)
    )

partition :: ∀ comp m layout. Partition comp m
          => Component comp layout -> m (ClustersM m)
partition = Deep.run1 @(DiscoveryM m)
{-# INLINE partition #-}


-- === Instances === --

instance (MonadIO m, ClusterEditor comp comps)
    => Fold.ComponentBuilder (Discovery comps) m comp where
    componentBuild = \comp acc -> (
          wrap
        . TypeMap.modifyElem_ @(ComponentSet comp)
          (Set.insert $ Layout.relayout comp)
        . unwrap
      <$> acc)
    {-# INLINE componentBuild #-}

<|MERGE_RESOLUTION|>--- conflicted
+++ resolved
@@ -1,7 +1,3 @@
-<<<<<<< HEAD
-{-# LANGUAGE Strict               #-}
-=======
->>>>>>> 422b93f1
 {-# LANGUAGE UndecidableInstances #-}
 
 module Data.Graph.Fold.Partition where
