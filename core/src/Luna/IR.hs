<<<<<<< HEAD
{-# LANGUAGE Strict #-}

module Luna.IR (module X) where
=======

module Luna.IR (module Luna.IR, module X) where
>>>>>>> 64bec502

import Data.Graph.Component.Node.Destruction as X
import Data.Graph.Data                       as X (destruct, destruct1,
                                                   getAllAllocated)
import Data.Graph.Transform.Substitute       as X
import Luna.IR.Term                          as X
import OCI.Data.Name                         as X (Name, Qualified)
import OCI.IR.Link.Class                     as X (Link, Links, SomeLink,
                                                   Source, Target, source,
                                                   target)
import OCI.IR.Term                           as X
<<<<<<< HEAD
=======

import qualified Luna.IR.Layer as Layer

readLayer  :: ∀ layer t lyt m. Layer.Reader t layer m => t lyt -> m (Layer.Data layer lyt)
writeLayer :: ∀ layer t lyt m. Layer.Writer t layer m => t lyt -> Layer.Data layer lyt -> m ()
readLayer  = Layer.read  @layer
writeLayer = Layer.write @layer
{-# INLINE readLayer  #-}
{-# INLINE writeLayer #-}
>>>>>>> 64bec502
<|MERGE_RESOLUTION|>--- conflicted
+++ resolved
@@ -1,11 +1,6 @@
-<<<<<<< HEAD
 {-# LANGUAGE Strict #-}
 
-module Luna.IR (module X) where
-=======
-
 module Luna.IR (module Luna.IR, module X) where
->>>>>>> 64bec502
 
 import Data.Graph.Component.Node.Destruction as X
 import Data.Graph.Data                       as X (destruct, destruct1,
@@ -17,8 +12,6 @@
                                                    Source, Target, source,
                                                    target)
 import OCI.IR.Term                           as X
-<<<<<<< HEAD
-=======
 
 import qualified Luna.IR.Layer as Layer
 
@@ -27,5 +20,4 @@
 readLayer  = Layer.read  @layer
 writeLayer = Layer.write @layer
 {-# INLINE readLayer  #-}
-{-# INLINE writeLayer #-}
->>>>>>> 64bec502
+{-# INLINE writeLayer #-}