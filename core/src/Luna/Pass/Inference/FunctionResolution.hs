--- conflicted
+++ resolved
@@ -18,14 +18,7 @@
 
 -- === Definitions === --
 
-<<<<<<< HEAD
-newtype CurrentVar = CurrentVar (Expr (ENT Var (E String) Draft))
-=======
-newtype Imports = Imports (Map Name Module)
-makeWrapped ''Imports
-
 newtype CurrentVar = CurrentVar (Expr Var)
->>>>>>> 5793dc5c
 makeWrapped ''CurrentVar
 
 
