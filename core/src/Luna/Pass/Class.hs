--- conflicted
+++ resolved
@@ -16,13 +16,8 @@
 import           Control.Monad.State      (StateT)
 import           Control.Monad.Primitive
 
-<<<<<<< HEAD
-import           Luna.IR.Internal.IR   (Attr, Key(Key), KeyData, Readable(..), Writable(..), KeyReadError, KeyMissingError, rebaseKey, RebasedKeyData)
-import qualified Luna.IR.Internal.IR   as IR (KeyMonad, uncheckedLookupKey)
-=======
 import           Luna.IR.Internal.IR   (Net, Attr, Refs, Ref(Ref), Reader(..), Writer(..), RefReadError, RefWriteError, GetRefHandler, MonadRef, MonadRefLookup, MonadRefState, liftRefHandler)
 import qualified Luna.IR.Internal.IR   as IR
->>>>>>> 0e8f84e1
 import           Luna.IR.Expr.Layout.Class (Abstract)
 import           Type.Maybe                (FromJust)
 
@@ -415,11 +410,9 @@
     {-# INLINE primitive #-}
 
 
-setAttrKey :: forall k m. (MonadPass m, ContainsKey k (PassData (GetPass m))) => Key (GetPassMonad m) k -> m ()
-setAttrKey k = modify_ (findKey .~ k)
-
-setAttr3 :: forall k m. (MonadPass m, ContainsKey (Attr k) (PassData (GetPass m))) => KeyData (GetPassMonad m) (Attr k) -> m ()
-setAttr3 = setAttrKey @(Attr k) . wrap'
+
+
+
 -- <-<-<-<-<-<-<-<-<-<-<-<-<-<-<-<-<-<-<-<-<-<-<-<-<-<-<-<-<-<-<-<-<-<-<-<-<-<-<-<-<-<-<-<-<-<-<-<-<-<-<
 
 
