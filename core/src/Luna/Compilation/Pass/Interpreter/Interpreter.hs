{-# LANGUAGE CPP                       #-}
{-# LANGUAGE BangPatterns              #-}

module Luna.Compilation.Pass.Interpreter.Interpreter where

import           Prelude.Luna                                    hiding (pre, succ)

import           Control.Monad                                   (forM_)
import           Control.Monad.Event                             (Dispatcher)
import           Control.Monad.Trans.Identity
import           Control.Monad.Trans.State
-- import qualified Control.Monad.State                             as State
import           Data.Maybe                                      (isNothing, isJust, catMaybes)
import           Data.Either                                     (rights)

import           Data.Construction
import           Data.Graph
import qualified Data.Graph.Backend.NEC                          as NEC
import           Data.Graph.Builder                              hiding (get)
import qualified Data.Graph.Builder                              as Builder
import qualified Data.IntSet                                     as IntSet
import           Data.Prop
import           Data.Record                                     hiding (cons, Value)
import           Development.Placeholders

import           Luna.Compilation.Pass.Interpreter.Class         (InterpreterMonad, InterpreterT, runInterpreterT)
import           Luna.Compilation.Pass.Interpreter.Env           (Env)
import qualified Luna.Compilation.Pass.Interpreter.Env           as Env
import           Luna.Compilation.Pass.Interpreter.Layer         (InterpreterData (..), InterpreterLayer, EvalMonad, evalMonad, Value(..))
import qualified Luna.Compilation.Pass.Interpreter.Layer         as Layer

import           Luna.Runtime.Dynamics                           (Dynamic, Static)
import           Luna.Syntax.Term.Expr                           (Lam (..), Acc (..), App (..), Native (..), Blank (..), Unify (..), Var (..), Cons (..))
import           Luna.Syntax.Model.Network.Builder               (redirect, readSuccs)
import           Luna.Syntax.Model.Layer
import           Luna.Syntax.Model.Network.Builder.Node          (NodeInferable, TermNode)
import           Luna.Syntax.Model.Network.Builder.Node.Inferred
import           Luna.Syntax.Model.Network.Term
import qualified Luna.Syntax.Term.Lit                            as Lit

import           Type.Inference

-- import qualified Luna.Library.StdLib                             as StdLib

import           Luna.Syntax.Term.Function                       (Arg)
import qualified Luna.Syntax.Term.Function.Argument              as Arg

--import qualified Luna.Evaluation.Session                         as Session

import           GHC.Prim                                        (Any)

import           Control.Monad.Catch                             (MonadCatch, MonadMask, handleAll, handleJust)
import           Control.Monad.Ghc                               (GhcT)
import           Control.Exception                               (SomeException(..), AsyncException(..), throwIO)
import           Language.Haskell.Session                        (GhcMonad)
import qualified Language.Haskell.Session                        as HS
import qualified Language.Haskell.Session.Hint.Eval as HEval
import           Unsafe.Coerce   -- TODO: move to another module


import           Data.Digits                                     (unDigits, digits)
import           Data.Ratio
-- import           Luna.Syntax.Model.Network.Builder.Term.Class    (NetLayers)
import           Luna.Syntax.Model.Network.Builder.Term.Class    (NetGraph, NetLayers, runNetworkBuilderT, TermBuilder)

import           Data.String.Utils                               (replace)

import           System.Clock

import qualified GHC.Paths              as Paths
import qualified Control.Monad.Ghc      as MGHC
import qualified GHC
import           Control.Concurrent     (threadDelay)
import           GHC.Exception          (fromException, Exception)
import           Control.DeepSeq        (deepseq, force)
<<<<<<< HEAD
import qualified DynFlags as GHC
import           Data.Layer.Cover_OLD
=======
import qualified DynFlags               as GHC


>>>>>>> 9d38b81e


-------

-- initialize :: GhcMonad m => Config -> m ()
-- initialize config = do
--     globalPkgDb <- liftIO $ expand' $ Config.pkgDb $ Config.global config
--     localPkgDb  <- liftIO $ expand' $ Config.pkgDb $ Config.local config
--     let isNotUser GHC.UserPkgConf = False
--         isNotUser _ = True
--         extraPkgConfs p = [ GHC.PkgConfFile globalPkgDb
--                           , GHC.PkgConfFile localPkgDb
--                           ] ++ filter isNotUser p
--     flags <- GHC.getSessionDynFlags
--     _ <- GHC.setSessionDynFlags flags
--                 { GHC.extraPkgConfs = extraPkgConfs
--                 , GHC.hscTarget = GHC.HscInterpreted
--                 , GHC.ghcLink   = GHC.LinkInMemory
--                 --, GHC.verbosity = 4
--                 }
--     return ()


-- run :: Config -> Ghc a -> IO a
-- run config r = do
--     topDir <- liftIO $ expand' $ Config.topDir $ Config.ghcS config
--     GHC.runGhc (Just topDir) r

-- topDir =  "x/base/lib/ghc-7.8.4"
-- global = "x/pkgDb"
-- local = "y/pkgDb"


-----

-- TODO: move to another module and encapsulate

findSymbol :: HS.SessionMonad m => String -> String -> m Any
findSymbol name tpe = unsafeCoerce <$> HEval.interpretTyped name tpe

appArg :: Any -> Any -> Any
appArg = unsafeCoerce

unsafeCast :: Any -> a
unsafeCast = unsafeCoerce

toAny :: a -> Any
toAny = unsafeCoerce



--

externalLibs = False

libdir = "/opt/ghc/7.10.3/lib64/ghc-7.10.3"
globalPkgDb = "/opt/ghc/7.10.3/lib64/ghc-7.10.3/package.conf.d"
localPkgDb  = "/home/adam/.ghc/x86_64-linux-7.10.3/package.conf.d"


-- globalPkgDb = "/usr/lib64/ghc-7.10.2/package.conf.d"
-- localPkgDb  = "/home/adam/.ghc/x86_64-linux-7.10.2/package.conf.d"


-- libdir = "/home/adam/.stack/global/.stack-work/install/x86_64-linux/lts-4.1/7.10.3/lib/"
-- libdir = ".stack/global/.stack-work/install/x86_64-linux/lts-4.1/7.10.3/lib/x86_64-linux-ghc-7.10.3/"

libDirectory = if externalLibs then libdir else Paths.libdir

runGHC :: (MGHC.MonadIO m, MonadMask m, Functor m) => MGHC.GhcT m a -> m a
runGHC session = MGHC.runGhcT (Just libDirectory) $ initializeGHC >> session
-- runGHC session = MGHC.runGhcT (Just Paths.libdir) $ initializeGHC >> session

initializeGHC :: GhcMonad m => m ()
initializeGHC = do
    -- HS.setStrFlags ["-fno-ghci-sandbox"]
    let isNotUser GHC.UserPkgConf = False
        isNotUser _ = True
        extraPkgConfs p = [ GHC.PkgConfFile globalPkgDb
                          , GHC.PkgConfFile localPkgDb
                          ] ++ filter isNotUser p
    flags <- GHC.getSessionDynFlags
    void  $  GHC.setSessionDynFlags flags
                { GHC.hscTarget     = GHC.HscInterpreted
                , GHC.ghcLink       = GHC.LinkInMemory
                -- , GHC.extraPkgConfs = extraPkgConfs
                , GHC.ctxtStkDepth  = 1000
                -- , GHC.verbosity     = 4
                }
    if externalLibs then do
                            flags <- GHC.getSessionDynFlags
                            void  $  GHC.setSessionDynFlags flags
                                        { GHC.extraPkgConfs = extraPkgConfs
                                        }
                    else return ()


defaultImports :: [HS.Import]
defaultImports = [ "Prelude"
                 , "Control.Applicative"
                 , "Control.Monad"
                 , "Data.List"
                 -- , "Prologue"
                 ]



convertBase :: Integral a => a -> a -> a
convertBase radix = unDigits radix . digits 10


getCPUTime :: IO Integer
getCPUTime = do
    timeNano <- timeSpecAsNanoSecs <$> getTime ThreadCPUTime
    return $ timeNano `div` 1000

convertRationalBase :: Integer -> Rational -> Rational
convertRationalBase radix rational = nom % den where
    nom = convertBase radix (numerator   rational)
    den = convertBase radix (denominator rational)

toMonadAny :: a -> EvalMonad Any
toMonadAny = return . toAny


numberToAny :: Lit.Number -> EvalMonad Any
numberToAny (Lit.Number radix (Lit.Rational r)) = toMonadAny $ convertRationalBase (toInteger radix) r
numberToAny (Lit.Number radix (Lit.Integer  i)) = toMonadAny $ convertBase         (toInteger radix) i
numberToAny (Lit.Number radix (Lit.Double   d)) = toMonadAny $ d


tryGetBool :: String -> Maybe Bool
tryGetBool boolStr
    | boolStr == "True"  = Just True
    | boolStr == "False" = Just False
    | otherwise          = Nothing


#define InterpreterCtx(m, ls, term) ( ls    ~ NetLayers                               \
                                    , term  ~ Draft Static                            \
                                    , node  ~ (ls :<: term)                           \
                                    , edge  ~ Link node                               \
                                    , graph ~ Hetero (NEC.Graph n e c)                \
                                    , BiCastable e edge                               \
                                    , BiCastable n node                               \
                                    , MonadIO (m)                                     \
                                    , MonadBuilder graph (m)                          \
                                    , NodeInferable (m) node                          \
                                    , TermNode Lam  (m) node                          \
                                    , HasProp InterpreterData node                    \
                                    , Prop    InterpreterData node ~ InterpreterLayer \
                                    , InterpreterMonad (Env (Ref Node node)) (m)      \
                                    , MonadMask (m)                                   \
                                    , ReferencedM Node graph (m) node                 \
                                    , ReferencedM Edge graph (m) edge                 \
                                    )



pre :: InterpreterCtx(m, ls, term) => Ref Node (ls :<: term) -> m [Ref Node (ls :<: term)]
pre ref = do
    node <- read ref
    mapM (follow source) $ node # Inputs

succ :: InterpreterCtx(m, ls, term) => Ref Node (ls :<: term) -> m [Ref Node (ls :<: term)]
succ ref = do
    node <- read ref
    mapM (follow target) $ readSuccs node

isDirty :: (Prop InterpreterData n ~ InterpreterLayer, HasProp InterpreterData n) => n -> Bool
isDirty node = (node # InterpreterData) ^. Layer.dirty

isRequired :: (Prop InterpreterData n ~ InterpreterLayer, HasProp InterpreterData n) => n -> Bool
isRequired node = (node # InterpreterData) ^. Layer.required

markDirty :: InterpreterCtx(m, ls, term) => Ref Node (ls :<: term) -> m ()
markDirty ref = do
    node <- read ref
    write ref (node & prop InterpreterData . Layer.dirty .~ True)

setValue :: InterpreterCtx(m, ls, term) => Value (EvalMonad Any) -> Ref Node (ls :<: term) -> Integer -> m ()
setValue value ref startTime = do
    endTime <- liftIO getCPUTime
    -- putStrLn $ "startTime " <> show startTime <> " endTime " <> show endTime
    let !time = endTime - startTime
    node <- read ref
    let dirty = isLeft value
    write ref (node & prop InterpreterData . Layer.value .~ value
                    & prop InterpreterData . Layer.dirty .~ dirty
                    & prop InterpreterData . Layer.time  .~ time
              )
    valueString <- getValueString ref
    displayValue ref
    updNode <- read ref
    write ref $ updNode & prop InterpreterData . Layer.debug .~ valueString

copyValue :: InterpreterCtx(m, ls, term) => Ref Node (ls :<: term) -> Ref Node (ls :<: term) -> Integer -> m ()
copyValue fromRef toRef startTime = do
    endTime <- liftIO getCPUTime
    -- putStrLn $ "startTime " <> show startTime <> " endTime " <> show endTime
    let !time = endTime - startTime
    fromNode <- read fromRef
    toNode   <- read toRef
    let value = (fromNode # InterpreterData) ^. Layer.value
        debug = (fromNode # InterpreterData) ^. Layer.debug
    let dirty = isLeft value

    write toRef (toNode & prop InterpreterData . Layer.value .~ value
                        & prop InterpreterData . Layer.dirty .~ dirty
                        & prop InterpreterData . Layer.time  .~ time
                        & prop InterpreterData . Layer.debug .~ debug
                )

getValue :: InterpreterCtx(m, ls, term) => Ref Node (ls :<: term) -> m (Value (EvalMonad Any))
getValue ref = do
    node <- read ref
    return $ (node # InterpreterData) ^. Layer.value

--- sandbox


markSuccessors :: InterpreterCtx(m, ls, term) => Ref Node (ls :<: term) -> m ()
markSuccessors ref = do
    node <- read ref
    -- putStrLn $         "markSuccessors " <> show ref
    unless (isDirty node) $ do
        -- putStrLn $     "marking dirty  " <> show ref
        markDirty ref
        when (isRequired node) $ do
            -- putStrLn $ "addReqNode     " <> show ref
            Env.addNodeToEval ref
            mapM_ markSuccessors =<< succ ref

-- handler

nodesToExecute :: InterpreterCtx(m, ls, term) =>  m [Ref Node (ls :<: term)]
nodesToExecute = do
    mapM_ collectNodesToEval =<< Env.getNodesToEval
    Env.getNodesToEval

reset :: InterpreterMonad (Env node) m => m ()
reset = Env.clearNodesToEval

connect :: InterpreterCtx(m, ls, term) => Ref Node (ls :<: term) -> Ref Node (ls :<: term) -> m ()
connect prev next = do
    nd <- read prev
    isPrevDirty <- isDirty <$> read prev
    markSuccessors $ if isPrevDirty
        then prev
        else next

markModified :: InterpreterCtx(m, ls, term) => Ref Node (ls :<: term) -> m ()
markModified = markSuccessors


-- interpreter


unpackArguments :: InterpreterCtx(m, ls, term) => [Arg (Ref Edge (Link (ls :<: term)))] -> m [Ref Node (ls :<: term)]
unpackArguments args = mapM (follow source . Arg.__val_) args


-- TODO: handle exception
argumentValue :: InterpreterCtx(m, ls, term) => Ref Node (ls :<: term) -> m (Value (EvalMonad Any))
argumentValue ref = do
    node <- read ref
    return $ (node # InterpreterData) ^. Layer.value

argumentsValues :: InterpreterCtx(m, ls, term) => [Ref Node (ls :<: term)] -> m (Value [EvalMonad Any])
argumentsValues refs = do
    mayValuesList <- mapM argumentValue refs
    return $ sequence mayValuesList

collectNodesToEval :: InterpreterCtx(m, ls, term) => Ref Node (ls :<: term) -> m ()
collectNodesToEval ref = do
    Env.addNodeToEval ref
    prevs <- pre ref
    forM_ prevs $ \p -> do
        whenM (isDirty <$> read p) $
            collectNodesToEval p

getValueString :: InterpreterCtx(m, ls, term) => Ref Node (ls :<: term) -> m String
getValueString ref = do
    typeName <- getTypeName ref
    value    <- getValue    ref
    case value of
        Left err  -> return ""
        Right val -> do -- $notImplemented --
                        pureVal <- liftIO val
                        return $ getValueByType typeName pureVal
                        where
                           getValueByType typeName pureVal
                               | typeName == Right "String" = show ((unsafeCast pureVal) :: String)
                               | typeName == Right "Int"    = show ((unsafeCast pureVal) :: Integer)
                               | typeName == Right "Bool"   = show ((unsafeCast pureVal) :: Bool)
                               | otherwise                 = "unknown type"


displayValue :: InterpreterCtx(m, ls, term) => Ref Node (ls :<: term) -> m ()
displayValue ref = do
    typeName <- getTypeName ref
    valueString <- getValueString ref
    putStrLn $ "Type " <> show typeName <> " value " <> valueString

getTypeName :: InterpreterCtx(m, ls, term) => Ref Node (ls :<: term) -> m (Value String)
getTypeName ref = do
    node  <- read ref
    tpRef <- follow source $ node # Type
    getTypeNameForType tpRef

getListType :: InterpreterCtx(m, ls, term) => [Ref Node (ls :<: term)] -> m (Value String)
getListType (arg:more:_) = return $ Left ["Too many parameters to list"]
getListType (arg:_)      = do
    name <- getTypeNameForType arg
    return $ (\s -> "[" <> s <> "]") <$> name
getListType _            = return $ Left ["List should have a type parameter"]

getArgsType :: InterpreterCtx(m, ls, term) => [Ref Node (ls :<: term)] -> m (Value String)
getArgsType args@(arg:rest) = do
    typeNameMays <- mapM getTypeNameForType args
    return $ (\typeNames -> "(" <> intercalate ") (" typeNames <> ")") <$> sequence typeNameMays
getArgsType _ = return $ Left ["Bad type arguments"]

getTypeNameForType :: InterpreterCtx(m, ls, term) => Ref Node (ls :<: term) -> m (Value String)
getTypeNameForType tpRef = do
    tp    <- read tpRef
    caseTest (uncover tp) $ do
        of' $ \(Cons (Lit.String s) args) -> do
            let rawArgs  = unlayer <$> args
            sigElems     <- mapM (follow source) rawArgs
            case s of
                "List"      -> getListType sigElems
                "Histogram" -> return $ Right "[(Int, Int)]"
                _           -> if null sigElems
                    then return $ Right s
                    else do
                           argsTypeMay <- getArgsType sigElems
                           return $ case argsTypeMay of
                               Left err       -> Left err
                               Right argsType -> Right $ s <> " " <> argsType
        of' $ \(Var (Lit.String name)) -> return . Right $ replace "#" "_" name
        of' $ \ANY                     -> return $ Left ["Ambiguous node type"]


-- run :: (MonadIO m, MonadMask m, Functor m) => GhcT m a -> m a

getNativeType :: (InterpreterCtx(m, ls, term), HS.SessionMonad (GhcT m)) => Ref Node (ls :<: term) -> m (Value String)
getNativeType ref = do
    node  <- read ref
    tpRef <- follow source $ node # Type
    tp    <- read tpRef
    caseTest (uncover tp) $ do
        of' $ \(Lam args out) -> do
            let rawArgs  = unlayer <$> args
            sigOut        <- (follow source) out
            sigOutName    <- (fmap ((evalMonad <> " ") <>)) <$> getTypeNameForType sigOut
            sigParams     <- mapM (follow source) rawArgs
            sigParamNames <- mapM getTypeNameForType sigParams
            let sigElemNames = sigParamNames <> [sigOutName]
            return $ if all isRight sigElemNames
                then
                    let funSig = intercalate " -> " (rights sigElemNames) in
                    Right funSig
                else
                    Left ["Could not evaluate all signature elements types"]

        of' $ \ANY -> return $ Left ["Incorrect native type"]


exceptionHandler :: (InterpreterCtx(m, ls, term), HS.SessionMonad (GhcT m)) => SomeException -> m (Value (EvalMonad Any))
exceptionHandler e = do
    let asyncExcMay = ((fromException e) :: Maybe AsyncException)
    putStrLn $ "Exception catched:\n" <> show e
    case asyncExcMay of
        Nothing  -> return $ Left [show e]
        Just exc -> do
                        putStrLn "Async exception occurred"
                        liftIO $ throwIO e

evaluateNative :: (InterpreterCtx(m, ls, term), HS.SessionMonad (GhcT m)) => Ref Node (ls :<: term) -> [Ref Node (ls :<: term)] -> m (Value (EvalMonad Any))
evaluateNative ref args = do -- $notImplemented -- do
    -- putStrLn $ "Evaluating native"
    node <- read ref
    (name, tpNativeE) <- caseTest (uncover node) $ do
       of' $ \(Native nameStr) -> do
           tpNativeMay <- getNativeType ref
           return (unwrap' nameStr, tpNativeMay)
       of' $ \ANY -> return ("", Left ["Error: native cannot be evaluated"])

    case tpNativeE of
       Left err -> return $ Left err
       Right tpNative -> do
           -- putStrLn $ name <> " :: " <> tpNative
           valuesE <- argumentsValues args
           case valuesE of
               Left err -> return $ Left err
               Right valuesM -> do
                   res <- handleAll exceptionHandler $ runGHC $ do
                       HS.setImports defaultImports
                       fun  <- findSymbol name tpNative
                       args <- liftIO $ sequence valuesM
                       let resA = foldl appArg fun args
                       let resM = unsafeCast resA :: EvalMonad Any
                       res <- liftIO $ resM
                       -- liftIO $ threadDelay 5000000
                       return $ Right $ return res
                   return $ res

-- join $ foldl (\f a -> f <*> a) (pure f) values

-- TODO: import buildera
--     runGraph :: InterprCtx(m) => Graph -> m a -> IO a
-- interpretFunction :: Graph -> Signature -> Any -> IO Any
-- interpretFunction g sig arg = runGraph

handleVar ::  (InterpreterCtx(m, ls, term), HS.SessionMonad (GhcT m)) => Ref Node (ls :<: term) -> m ()
handleVar na = do
    return ()


runBuild (g :: NetGraph) m = runInferenceT ELEMENT (Proxy :: Proxy (Ref Node (NetLayers :<: Draft Static)))
                             $ runNetworkBuilderT g m

evalBuild g m = fmap snd $ runBuild g m


evaluateNode :: (InterpreterCtx(m, ls, term), HS.SessionMonad (GhcT m)) => Ref Node (ls :<: term) -> m ()
evaluateNode ref = do
    startTime <- liftIO getCPUTime
    -- putStrLn $ "startTime " <> show startTime
    node <- read ref
    -- g <- lift $ get
    g <- Builder.get

    -- putStrLn $ "evaluating " <> show ref
    case (node # TCData) ^. redirect of
        Just redirect -> do
            redirRef <- (follow source) redirect
            -- putStrLn $ "redirecting to " <> show redirRef
            evaluateNode redirRef
            copyValue redirRef ref startTime
        Nothing -> do
            if isDirty node
                then caseTest (uncover node) $ do
                    of' $ \(Unify l r)  -> return ()
                    of' $ \(Acc n t)    -> return ()
                    of' $ \(Var n)      -> do
                        -- g :: _

                        return ()
                    of' $ \(App f args) -> do
                        funRef       <- follow source f
                        unpackedArgs <- unpackArguments args
                        mapM evaluateNode unpackedArgs
                        funNode      <- read funRef
                        nativeVal    <- caseTest (uncover funNode) $ do
                            of' $ \native@(Native nameStr)  -> evaluateNative funRef unpackedArgs
                            of' $ \ANY                      -> return $ Left ["evaluating non native function"]
                        setValue nativeVal ref startTime
                        return ()
                    of' $ \(Lit.String str)                 -> do
                        setValue (Right $ toMonadAny str) ref startTime
                    of' $ \number@(Lit.Number radix system) -> do
                        setValue (Right $ numberToAny number) ref startTime
                    of' $ \(Cons (Lit.String s) args) -> do
                        case tryGetBool s of
                            Nothing   -> return ()
                            Just bool -> setValue (Right $ toMonadAny bool) ref startTime
                    of' $ \Blank -> return ()
                    of' $ \ANY   -> return ()
                else return ()
    return ()

evaluateNodes :: InterpreterCtx(m, ls, term) => [Ref Node (ls :<: term)] -> m ()
evaluateNodes reqRefs = do
    mapM_ collectNodesToEval reqRefs
    mapM_ evaluateNode =<< Env.getNodesToEval


#define PassCtx(m, ls, term) ( ls    ~ NetLayers                               \
                             , term  ~ Draft Static                            \
                             , node  ~ (ls :<: term)                           \
                             , edge  ~ Link node                               \
                             , graph ~ Hetero (NEC.Graph n e c)                \
                             , BiCastable e edge                               \
                             , BiCastable n node                               \
                             , MonadIO (m)                                     \
                             , MonadBuilder graph (m)                          \
                             , NodeInferable (m) node                          \
                             , TermNode Lam  (m) node                          \
                             , MonadFix (m)                                    \
                             , HasProp InterpreterData node                    \
                             , Prop    InterpreterData node ~ InterpreterLayer \
                             , MonadMask (m)                                   \
                             , ReferencedM Node graph (m) node                 \
                             , ReferencedM Edge graph (m) edge                 \
                             )

run :: forall env m ls term node edge graph n e c. (PassCtx(InterpreterT env m, ls, term), MonadIO m, MonadFix m, env ~ Env (Ref Node (ls :<: term)))
    => [Ref Node (ls :<: term)] -> m ()
run reqRefs = do
    -- putStrLn $ "Paths.libdir " <> Paths.libdir
    -- putStrLn $ "g " <> show g
    -- putStrLn $ "reqRefs " <> show reqRefs
    -- ((), env) <- flip runInterpreterT (def :: env) $ collectNodesToEval (head reqRefs) runStateT
    -- g <- Builder.get

    ((), env) <- flip runInterpreterT (def :: env) $ evaluateNodes reqRefs
    -- putStrLn $ "env " <> show env

    -- putStrLn $ show StdLib.symbols

    return ()<|MERGE_RESOLUTION|>--- conflicted
+++ resolved
@@ -73,14 +73,8 @@
 import           Control.Concurrent     (threadDelay)
 import           GHC.Exception          (fromException, Exception)
 import           Control.DeepSeq        (deepseq, force)
-<<<<<<< HEAD
 import qualified DynFlags as GHC
 import           Data.Layer.Cover_OLD
-=======
-import qualified DynFlags               as GHC
-
-
->>>>>>> 9d38b81e
 
 
 -------
