--- conflicted
+++ resolved
@@ -63,11 +63,7 @@
 -- === Elem === --
 ------------------
 
-<<<<<<< HEAD
 newtype Elem = Elem Int deriving (Show, Ord, Eq)
-=======
-newtype Elem = Elem Int deriving (Show, Eq)
->>>>>>> 9c8730ed
 makeWrapped '' Elem
 
 class IsElem a where
@@ -572,14 +568,9 @@
 
 -- === Definition === --
 
-<<<<<<< HEAD
 newtype Expr  layout = Expr Elem deriving (Show, Ord, Eq)
 type    AnyExpr      = Expr Layout.Any
 type    AnyExprLink  = Link' AnyExpr
-=======
-newtype Expr  layout = Expr Elem deriving (Show, Eq)
-type    Expr'        = Expr Draft
->>>>>>> 9c8730ed
 makeWrapped ''Expr
 
 type instance Definition (Expr _) = ExprStore
