--- conflicted
+++ resolved
@@ -108,10 +108,7 @@
 initModel = do
     (t, tdef) <- readAttr @WorkingElem
     flip (writeLayer @Model) t tdef
-<<<<<<< HEAD
     debugLayerCreation' t "Model"
-=======
->>>>>>> 0c484dec
 
 initModel_dyn :: (IRMonad m, MonadIO m, MonadPassManager m) => TypeRep -> Pass.DynPass m
 initModel_dyn = reifyKnownTypeT @Abstracted $ Pass.compile <$> proxifyElemPass initModel
@@ -139,10 +136,7 @@
     (t, tdef) <- readAttr @WorkingElem
     nuid <- Store.modifySTRef' ref (\i -> (i, succ i))
     flip (writeLayer @UID) t nuid
-<<<<<<< HEAD
     debugLayerCreation t "UID" $ " (" <> show nuid <> ")"
-=======
->>>>>>> 0c484dec
 
 
 initUID_dyn :: (IRMonad m, MonadIO m, MonadPassManager m) => m (TypeRep -> Pass.DynPass m)
@@ -170,10 +164,7 @@
 initSuccs = do
     (t, _) <- readAttr @WorkingElem
     flip (writeLayer @Succs) t mempty
-<<<<<<< HEAD
     debugLayerCreation' t "Succs"
-=======
->>>>>>> 0c484dec
 
 initSuccs_dyn :: (IRMonad m, MonadIO m, MonadPassManager m) => TypeRep -> Pass.DynPass m
 initSuccs_dyn = reifyKnownTypeT @Abstracted $ Pass.compile <$> proxifyElemPass initSuccs
@@ -192,12 +183,8 @@
 watchSuccs :: forall l m. (MonadIO m, IRMonad m) => Pass (ElemScope WatchSuccs (LINK' (Expr l))) m
 watchSuccs = do
     (t, (src, tgt)) <- readAttr @WorkingElem
-<<<<<<< HEAD
     debugElem t $ "Updating successor: " <> show (src ^. idx) <>" -> " <> show (tgt ^. idx)
-    modifyLayer_ @Succs (Set.insert $ generalize tgt) src
-=======
     modifyLayer_ @Succs (Set.insert $ unsafeGeneralize t) src
->>>>>>> 0c484dec
 
 watchSuccs_dyn :: (IRMonad m, MonadIO m, MonadPassManager m) => Pass.DynPass m
 watchSuccs_dyn = Pass.compile $ watchSuccs
@@ -264,16 +251,11 @@
 initType :: forall l m. (MonadIO m, IRMonad m, MonadPassManager m) => Store.STRefM m (Maybe (Expr Star)) -> Pass (ElemScope InitType (EXPRESSION l)) m
 initType ref = do
     (el, _) <- readAttr @WorkingElem
-<<<<<<< HEAD
     debugElem el "Type construction"
     nested $ do
         t <- consTypeLayer ref el
         flip (writeLayer @Type) el t
     debugLayerCreation' el "Type"
-=======
-    t <- consTypeLayer ref el
-    flip (writeLayer @Type) el t
->>>>>>> 0c484dec
 
 -- | Notice! This pass mimics signature needed by proto and the input TypeRep is not used
 --   because it only works for Expressions
