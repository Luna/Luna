--- conflicted
+++ resolved
@@ -151,81 +151,41 @@
 initModel = listenerPassDef . uncurry . flip $ writeLayer @Model ; {-# INLINE initModel #-}
 makeLayerGen ''Model 'initModel
 
-<<<<<<< HEAD
 init1 :: MonadPassManager m => m ()
 init1 = registerGenLayer @Model initModel
-=======
-data InitModel
-type instance Abstract InitModel = InitModel
-type instance Inputs  Net   (ElemScope InitModel t) = '[]
-type instance Outputs Net   (ElemScope InitModel t) = '[]
-type instance Inputs  Layer (ElemScope InitModel t) = '[]
-type instance Outputs Layer (ElemScope InitModel t) = '[Abstract t // Model]
-type instance Inputs  Attr  (ElemScope InitModel t) = '[]
-type instance Outputs Attr  (ElemScope InitModel t) = '[]
-type instance Inputs  Event (ElemScope InitModel t) = '[]
-type instance Outputs Event (ElemScope InitModel t) = '[]
-type instance Preserves     (ElemScope InitModel t) = '[]
-instance KnownElemPass InitModel where
-    elemPassDescription = genericDescription' . proxify
-
-initModel :: GenLayerCons InitModel s
-initModel = GenLayerCons $ uncurry $ flip $ writeLayer @Model ; {-# INLINE initModel #-}
-
-
-data WatchModel
-type instance Abstract WatchModel = WatchModel
-type instance Inputs  Net   (ElemScope WatchModel t) = '[]
-type instance Outputs Net   (ElemScope WatchModel t) = '[]
-type instance Inputs  Layer (ElemScope WatchModel t) = '[Abstract t // Model]
-type instance Outputs Layer (ElemScope WatchModel t) = '[Abstract t // Model]
-type instance Inputs  Attr  (ElemScope WatchModel t) = '[]
-type instance Outputs Attr  (ElemScope WatchModel t) = '[]
-type instance Inputs  Event (ElemScope WatchModel t) = '[]
-type instance Outputs Event (ElemScope WatchModel t) = '[]
-type instance Preserves     (ElemScope WatchModel t) = '[]
-instance KnownElemPass WatchModel where
-    elemPassDescription = genericDescription' . proxify
-
-watchLinksImport :: EventPass WatchModel Import SomeExprLink s
-watchLinksImport = EventPass $ \(t, exprTrans, _) -> modifyLayer_ @Model (over both exprTrans) t
->>>>>>> d1c25967
-
-watchExprsImport :: EventPass WatchModel Import SomeExpr s
-watchExprsImport = EventPass $ \(t, _, linkTrans) -> inplaceModifyFieldsWith linkTrans t
+
+
+-- data WatchModel
+-- type instance Abstract WatchModel = WatchModel
+-- type instance Inputs  Net   (ElemScope WatchModel t) = '[]
+-- type instance Outputs Net   (ElemScope WatchModel t) = '[]
+-- type instance Inputs  Layer (ElemScope WatchModel t) = '[Abstract t // Model]
+-- type instance Outputs Layer (ElemScope WatchModel t) = '[Abstract t // Model]
+-- type instance Inputs  Attr  (ElemScope WatchModel t) = '[]
+-- type instance Outputs Attr  (ElemScope WatchModel t) = '[]
+-- type instance Inputs  Event (ElemScope WatchModel t) = '[]
+-- type instance Outputs Event (ElemScope WatchModel t) = '[]
+-- type instance Preserves     (ElemScope WatchModel t) = '[]
+-- instance KnownElemPass WatchModel where
+--     elemPassDescription = genericDescription' . proxify
+--
+-- watchLinksImport :: EventPass WatchModel Import SomeExprLink s
+-- watchLinksImport = EventPass $ \(t, exprTrans, _) -> modifyLayer_ @Model (over both exprTrans) t
+--
+-- watchExprsImport :: EventPass WatchModel Import SomeExpr s
+-- watchExprsImport = EventPass $ \(t, _, linkTrans) -> inplaceModifyFieldsWith linkTrans t
 
 
 -----------------
 -- === UID === --
 -----------------
 
-<<<<<<< HEAD
+nextUID :: PrimMonad m => STRefM m ID -> m ID
+nextUID ref = Store.modifySTRef' ref $ id &&& succ ; {-# INLINE nextUID #-}
+
 initUID :: Req m '[Writer // Layer // Abstract (Elem t) // UID] => STRefM m ID -> GenInitializer UID t m
 initUID ref = listenerPassDef $ \(t, tdef) -> do
-    nuid <- Store.modifySTRef' ref (\i -> (i, succ i))
-=======
-nextUID :: PrimMonad m => STRefM m ID -> m ID
-nextUID ref = Store.modifySTRef' ref $ id &&& succ
-
-data InitUID
-type instance Abstract InitUID = InitUID
-type instance Inputs  Net   (ElemScope InitUID t) = '[]
-type instance Outputs Net   (ElemScope InitUID t) = '[]
-type instance Inputs  Layer (ElemScope InitUID t) = '[]
-type instance Outputs Layer (ElemScope InitUID t) = '[Abstract t // UID]
-type instance Inputs  Attr  (ElemScope InitUID t) = '[]
-type instance Outputs Attr  (ElemScope InitUID t) = '[]
-type instance Inputs  Event (ElemScope InitUID t) = '[]
-type instance Outputs Event (ElemScope InitUID t) = '[]
-type instance Preserves     (ElemScope InitUID t) = '[]
-instance KnownElemPass InitUID where
-    elemPassDescription = genericDescription' . proxify
-
-
-initUID :: STRef s ID -> GenLayerCons InitUID s
-initUID ref = GenLayerCons $ \(t, tdef) -> do
     nuid <- nextUID ref
->>>>>>> d1c25967
     writeLayer @UID nuid t
 {-# INLINE initUID #-}
 makeLayerGen ''UID 'initUID
@@ -236,24 +196,25 @@
     registerGenLayer @UID (initUID ref)
 
 
-data WatchUID
-type instance Abstract WatchUID = WatchUID
-type instance Inputs  Net   (ElemScope WatchUID t) = '[]
-type instance Outputs Net   (ElemScope WatchUID t) = '[]
-type instance Inputs  Layer (ElemScope WatchUID t) = '[]
-type instance Outputs Layer (ElemScope WatchUID t) = '[Abstract t // UID]
-type instance Inputs  Attr  (ElemScope WatchUID t) = '[]
-type instance Outputs Attr  (ElemScope WatchUID t) = '[]
-type instance Inputs  Event (ElemScope WatchUID t) = '[]
-type instance Outputs Event (ElemScope WatchUID t) = '[]
-type instance Preserves     (ElemScope WatchUID t) = '[]
-instance KnownElemPass WatchUID where
-    elemPassDescription = genericDescription' . proxify
-
-watchUIDImport :: forall t s. IsIdx t => STRef s ID -> EventPass WatchUID Import t s
-watchUIDImport ref = EventPass $ \(t, _, _) -> do
-    nuid <- nextUID ref
-    writeLayer @UID nuid t
+-- data WatchUID
+-- type instance Abstract WatchUID = WatchUID
+-- type instance Inputs  Net   (ElemScope WatchUID t) = '[]
+-- type instance Outputs Net   (ElemScope WatchUID t) = '[]
+-- type instance Inputs  Layer (ElemScope WatchUID t) = '[]
+-- type instance Outputs Layer (ElemScope WatchUID t) = '[Abstract t // UID]
+-- type instance Inputs  Attr  (ElemScope WatchUID t) = '[]
+-- type instance Outputs Attr  (ElemScope WatchUID t) = '[]
+-- type instance Inputs  Event (ElemScope WatchUID t) = '[]
+-- type instance Outputs Event (ElemScope WatchUID t) = '[]
+-- type instance Preserves     (ElemScope WatchUID t) = '[]
+-- instance KnownElemPass WatchUID where
+--     elemPassDescription = genericDescription' . proxify
+--
+-- watchUIDImport :: forall t s. IsIdx t => STRef s ID -> EventPass WatchUID Import t s
+-- watchUIDImport ref = EventPass $ \(t, _, _) -> do
+--     nuid <- nextUID ref
+--     writeLayer @UID nuid t
+
 
 -------------------
 -- === Succs === --
@@ -264,32 +225,14 @@
 makeLayerGen ''Succs 'initSuccs
 
 data WatchSuccs
-<<<<<<< HEAD
 watchSuccs :: Req m '[Editor // Layer // AnyExpr // Succs] => ListenerPassDef WatchSuccs New (ExprLink' l) m
 watchSuccs = listenerPassDef $ \(t, (src, tgt)) -> modifyLayer_ @Succs (Set.insert $ unsafeGeneralize t) src ; {-# INLINE watchSuccs #-}
 makePass 'watchSuccs
-=======
-type instance Abstract WatchSuccs = WatchSuccs
-type instance Inputs  Net   (ElemScope WatchSuccs t) = '[]
-type instance Outputs Net   (ElemScope WatchSuccs t) = '[]
-type instance Inputs  Layer (ElemScope WatchSuccs t) = '[AnyExpr // Succs]
-type instance Outputs Layer (ElemScope WatchSuccs t) = '[AnyExpr // Succs]
-type instance Inputs  Attr  (ElemScope WatchSuccs t) = '[]
-type instance Outputs Attr  (ElemScope WatchSuccs t) = '[]
-type instance Inputs  Event (ElemScope WatchSuccs t) = '[]
-type instance Outputs Event (ElemScope WatchSuccs t) = '[]
-type instance Preserves     (ElemScope WatchSuccs t) = '[]
-instance KnownElemPass WatchSuccs where
-    elemPassDescription = genericDescription' . proxify
-
-watchSuccs :: EventPass WatchSuccs New (ExprLink' l) s
-watchSuccs = EventPass $ \(t, (src, tgt)) -> modifyLayer_ @Succs (Set.insert $ unsafeGeneralize t) src ; {-# INLINE watchSuccs #-}
-    -- debugElem t $ "New successor: " <> show (src ^. idx) <> " -> " <> show (tgt ^. idx)
-
-watchSuccsImport :: EventPass WatchSuccs Import SomeExpr s
-watchSuccsImport = EventPass $ \(t, _, linkTrans) -> modifyLayer_ @Succs (Set.map linkTrans) t
-
->>>>>>> d1c25967
+
+-- watchSuccsImport :: EventPass WatchSuccs Import SomeExpr s
+-- watchSuccsImport = EventPass $ \(t, _, linkTrans) -> modifyLayer_ @Succs (Set.map linkTrans) t
+
+
 
 data WatchRemoveEdge
 watchRemoveEdge :: Req m '[ Reader // Layer // AnyExprLink // Model
@@ -361,22 +304,22 @@
     ref <- Store.newSTRef (Nothing :: Maybe (Expr Star))
     registerSpecLayer @Type $ initType ref
 
-data WatchType
-type instance Abstract WatchType = WatchType
-type instance Inputs  Net   (ElemScope WatchType t) = '[]
-type instance Outputs Net   (ElemScope WatchType t) = '[]
-type instance Inputs  Layer (ElemScope WatchType t) = '[Abstract t // Type]
-type instance Outputs Layer (ElemScope WatchType t) = '[Abstract t // Type]
-type instance Inputs  Attr  (ElemScope WatchType t) = '[]
-type instance Outputs Attr  (ElemScope WatchType t) = '[]
-type instance Inputs  Event (ElemScope WatchType t) = '[]
-type instance Outputs Event (ElemScope WatchType t) = '[]
-type instance Preserves     (ElemScope WatchType t) = '[]
-instance KnownElemPass WatchType where
-    elemPassDescription = genericDescription' . proxify
-
-watchTypeImport :: EventPass WatchType Import SomeExpr s
-watchTypeImport = EventPass $ \(t, _, linkTrans) -> modifyLayer_ @Type linkTrans t
+-- data WatchType
+-- type instance Abstract WatchType = WatchType
+-- type instance Inputs  Net   (ElemScope WatchType t) = '[]
+-- type instance Outputs Net   (ElemScope WatchType t) = '[]
+-- type instance Inputs  Layer (ElemScope WatchType t) = '[Abstract t // Type]
+-- type instance Outputs Layer (ElemScope WatchType t) = '[Abstract t // Type]
+-- type instance Inputs  Attr  (ElemScope WatchType t) = '[]
+-- type instance Outputs Attr  (ElemScope WatchType t) = '[]
+-- type instance Inputs  Event (ElemScope WatchType t) = '[]
+-- type instance Outputs Event (ElemScope WatchType t) = '[]
+-- type instance Preserves     (ElemScope WatchType t) = '[]
+-- instance KnownElemPass WatchType where
+--     elemPassDescription = genericDescription' . proxify
+
+-- watchTypeImport :: EventPass WatchType Import SomeExpr s
+-- watchTypeImport = EventPass $ \(t, _, linkTrans) -> modifyLayer_ @Type linkTrans t
 
 
 
@@ -389,20 +332,10 @@
 runRegs = do
     runElemRegs
 
-<<<<<<< HEAD
     init1
     init2
     init3
     init4
-=======
-    -- f <- ff
-    uidRef <- Store.newSTRef def
-    registerGenLayer  (getTypeDesc @Model) initModel
-    registerGenLayer  (getTypeDesc @UID)   (initUID uidRef)
-    registerGenLayer  (getTypeDesc @Succs) initSuccs
-
-    registerExprLayerM (getTypeDesc @Type) initType
->>>>>>> d1c25967
 
     attachLayer 0 (getTypeDesc @Model) (getTypeDesc @AnyExpr)
     attachLayer 0 (getTypeDesc @Model) (getTypeDesc @AnyExprLink)
@@ -414,20 +347,15 @@
     attachLayer 10 (getTypeDesc @Type) (getTypeDesc @AnyExpr)
 
 
-<<<<<<< HEAD
-
-    -- addEventListener 100 (Tag [getTypeDesc @Delete, getTypeDesc @(Link' AnyExpr)]) $ foo watchRemoveNode
-=======
-    addEventListener 100 (Tag [getTypeDesc @New   , getTypeDesc @(Link' AnyExpr)]) $ foo watchSuccs
-    addEventListener 100 (Tag [getTypeDesc @Delete, getTypeDesc @(Link' AnyExpr)]) $ foo watchRemoveEdge
-    addEventListener 100 (Tag [getTypeDesc @Delete, getTypeDesc @AnyExpr])         $ foo watchRemoveNode
-    addEventListener 100 (Tag [getTypeDesc @Import, getTypeDesc @(Link' AnyExpr)]) $ foo $ watchUIDImport @(Link' AnyExpr) uidRef
-    addEventListener 100 (Tag [getTypeDesc @Import, getTypeDesc @(Link' AnyExpr)]) $ foo watchLinksImport
-    addEventListener 100 (Tag [getTypeDesc @Import, getTypeDesc @AnyExpr])         $ foo $ watchUIDImport @AnyExpr         uidRef
-    addEventListener 100 (Tag [getTypeDesc @Import, getTypeDesc @AnyExpr])         $ foo watchTypeImport
-    addEventListener 100 (Tag [getTypeDesc @Import, getTypeDesc @AnyExpr])         $ foo watchSuccsImport
-    addEventListener 100 (Tag [getTypeDesc @Import, getTypeDesc @AnyExpr])         $ foo watchExprsImport
->>>>>>> d1c25967
+    -- addEventListener 100 (Tag [getTypeDesc @New   , getTypeDesc @(Link' AnyExpr)]) $ foo watchSuccs
+    -- addEventListener 100 (Tag [getTypeDesc @Delete, getTypeDesc @(Link' AnyExpr)]) $ foo watchRemoveEdge
+    -- addEventListener 100 (Tag [getTypeDesc @Delete, getTypeDesc @AnyExpr])         $ foo watchRemoveNode
+    -- addEventListener 100 (Tag [getTypeDesc @Import, getTypeDesc @(Link' AnyExpr)]) $ foo $ watchUIDImport @(Link' AnyExpr) uidRef
+    -- addEventListener 100 (Tag [getTypeDesc @Import, getTypeDesc @(Link' AnyExpr)]) $ foo watchLinksImport
+    -- addEventListener 100 (Tag [getTypeDesc @Import, getTypeDesc @AnyExpr])         $ foo $ watchUIDImport @AnyExpr         uidRef
+    -- addEventListener 100 (Tag [getTypeDesc @Import, getTypeDesc @AnyExpr])         $ foo watchTypeImport
+    -- addEventListener 100 (Tag [getTypeDesc @Import, getTypeDesc @AnyExpr])         $ foo watchSuccsImport
+    -- addEventListener 100 (Tag [getTypeDesc @Import, getTypeDesc @AnyExpr])         $ foo watchExprsImport
 
 
 -- === Elem reg defs === --
