--- conflicted
+++ resolved
@@ -10,35 +10,8 @@
            => SomeExpr -> m (Maybe (Expr (AtomOf a)))
 narrowAtom expr = fromBoolMaybe (unsafeGeneralize expr) . (getAtomDesc @a ==) <$> termAtomDesc expr ; {-# INLINE narrowAtom #-}
 
-<<<<<<< HEAD
--- deleteSubtree :: forall l m. ( MonadRef m, Editors NET '[AnyExpr, Link' AnyExpr] m
---                              , Editors Layer '[ExprLayer Succs, ExprLayer Type, ExprLayer Model, ExprLinkLayer Model] m
---                              , Emitters m '[DELETE // Link' AnyExpr, DELETE // AnyExpr])
---                  => SomeExpr -> m ()
--- deleteSubtree expr = do
---     succs     <- readLayer @Succs expr
---     removable <- case Set.toList succs of
---         []  -> return True
---         [l] -> uncurry (==) <$> readLayer @Model l -- Detect a loop, occuring e.g. with Stars
---         _   -> return False
---     if removable then do
---         inps       <- symbolFields expr
---         tp         <- readLayer @Type expr
---         toRemove   <- mapM source $ tp : inps
---         delete expr
---         mapM_ deleteSubtree $ filter (/= expr) toRemove
---     else return ()
---
--- changeSource :: forall l m. (MonadRef m, Editors NET '[Link' AnyExpr] m, Editors Layer '[ExprLayer Succs, ExprLinkLayer Model] m)
---              => SomeExprLink -> SomeExpr -> m ()
--- changeSource link newSource = do
---     (src, tgt) <- readLayer @Model link
---     modifyLayer_ @Succs (Set.delete link) src
---     modifyLayer_ @Succs (Set.insert link) newSource
---     writeLayer   @Model (newSource, tgt) link
-=======
-deleteSubtree :: forall l m. (IRMonad m, Accessibles m '[ExprNet, ExprLinkNet, ExprLayer Succs, ExprLayer Type, ExprLayer Model, ExprLinkLayer Model], Emitters m '[DELETE // LINK' EXPR, DELETE // EXPR])
-                 => AnyExpr -> m ()
+deleteSubtree :: forall l m. (MonadRef m, Editors Net '[AnyExpr, AnyExprLink] m, Editors Layer '[AnyExpr // Succs, AnyExpr // Type, AnyExpr // Model, AnyExprLink // Model] m, Emitters '[Delete // AnyExpr, Delete // AnyExprLink] m)
+                 => SomeExpr -> m ()
 deleteSubtree expr = do
     succs     <- readLayer @Succs expr
     removable <- case Set.toList succs of
@@ -53,17 +26,16 @@
         mapM_ deleteSubtree $ filter (/= expr) toRemove
     else return ()
 
-changeSource :: forall l m. (IRMonad m, Accessibles m '[ExprLinkNet, ExprLayer Succs, ExprLinkLayer Model])
-             => AnyExprLink -> AnyExpr -> m ()
+changeSource :: forall l m. (MonadRef m, Editors Net '[AnyExprLink] m, Editors Layer '[AnyExpr // Succs, AnyExprLink // Model] m)
+             => SomeExprLink -> SomeExpr -> m ()
 changeSource link newSource = do
     (src, tgt) <- readLayer @Model link
     modifyLayer_ @Succs (Set.delete link) src
     modifyLayer_ @Succs (Set.insert link) newSource
     writeLayer   @Model (newSource, tgt) link
 
-replaceNode :: forall l m. (IRMonad m, Accessibles m '[ExprLinkNet, ExprLayer Succs, ExprLinkLayer Model])
-            => AnyExpr -> AnyExpr -> m ()
+replaceNode :: forall l m. (MonadRef m, Editors Net '[AnyExprLink] m, Editors Layer '[AnyExpr // Succs, AnyExprLink // Model] m)
+            => SomeExpr -> SomeExpr -> m ()
 replaceNode old new = do
     succs <- readLayer @Succs old
-    mapM_ (flip changeSource new) $ Set.toList succs
->>>>>>> ac78a7c7
+    mapM_ (flip changeSource new) $ Set.toList succs