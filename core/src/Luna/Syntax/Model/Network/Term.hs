{-# LANGUAGE NoMonomorphismRestriction #-}
{-# LANGUAGE FunctionalDependencies #-}
{-# LANGUAGE UndecidableInstances   #-}
{-# LANGUAGE RecursiveDo            #-}

module Luna.Syntax.Model.Network.Term where

import Prologue hiding (Getter, Setter, Cons, Num, cons)

import           Luna.Syntax.Model.Network.Class
<<<<<<< HEAD
import           Control.Monad.Event
import           Old.Data.Prop
import           Data.Layer_OLD.Cover_OLD
import           Data.Record                    (HasRecord, RecordOf, IsRecord, asRecord, SmartCons, Variant, MapTryingElemList_, withElement_, Props)
import qualified Data.Record                    as Record
=======
import           Data.Prop
import           Data.Record                    (HasRecord, RecordOf, IsRecord, asRecord)
>>>>>>> e8fe9f7b
import           Data.Reprx                     (Repr, repr)
import           Old.Luna.Syntax.Term.Class
import           Luna.Syntax.Model.Layer
import           Luna.Runtime.Dynamics          (Dynamics_OLD)
import qualified Luna.Syntax.Term.Expr.Format          as Format
import           Luna.Syntax.Term               hiding (Layout, Term, Data, Link, Ref)
import Data.Graph.Model.Edge
import Data.Graph
<<<<<<< HEAD
import Old.Data.Prop
=======
>>>>>>> e8fe9f7b

-- TODO[WD]: refactor the code to some kind of Luna/Evaluation/Model

---------------------------------------
-- === Network layout definition === --
---------------------------------------

type instance Layout (Network ls) term rt = Ref Edge (Link (ls :<: TermWrapper term rt))

type family TermWrapper (a :: *) :: * -> [*] -> *

---------------------------
-- === Network Terms === --
---------------------------

-- === Definitions === --

data    Raw       (ls :: [*]) = Raw Data                                     deriving (Show)
newtype Lit    rt (ls :: [*]) = Lit    (Term (Network ls) Format.Literal rt) deriving (Show, Eq, Generic, NFData)
newtype Val    rt (ls :: [*]) = Val    (Term (Network ls) Format.Value   rt) deriving (Show, Eq, Generic, NFData)
newtype Thunk  rt (ls :: [*]) = Thunk  (Term (Network ls) Format.Thunk   rt) deriving (Show, Eq, Generic, NFData)
newtype Phrase rt (ls :: [*]) = Phrase (Term (Network ls) Format.Phrase  rt) deriving (Show, Eq, Generic, NFData)
newtype Draft  rt (ls :: [*]) = Draft  (Term (Network ls) Format.Draft   rt) deriving (Show, Eq, Generic, NFData)


-- === Instances === --

-- Wrappers

makeWrapped ''Raw
makeWrapped ''Lit
makeWrapped ''Val
makeWrapped ''Thunk
makeWrapped ''Phrase
makeWrapped ''Draft

type instance Unlayered (Raw       ls) = Unwrapped (Raw       ls)
type instance Unlayered (Lit    rt ls) = Unwrapped (Lit    rt ls)
type instance Unlayered (Val    rt ls) = Unwrapped (Val    rt ls)
type instance Unlayered (Thunk  rt ls) = Unwrapped (Thunk  rt ls)
type instance Unlayered (Phrase rt ls) = Unwrapped (Phrase rt ls)
type instance Unlayered (Draft  rt ls) = Unwrapped (Draft  rt ls)

instance Layered (Raw       ls)
instance Layered (Lit    rt ls)
instance Layered (Val    rt ls)
instance Layered (Thunk  rt ls)
instance Layered (Phrase rt ls)
instance Layered (Draft  rt ls)

-- Term bindings

type instance TermWrapper Format.Literal = Lit
type instance TermWrapper Format.Value   = Val
type instance TermWrapper Format.Thunk   = Thunk
type instance TermWrapper Format.Phrase  = Phrase
type instance TermWrapper Format.Draft   = Draft

-- Term origins

--type instance TermOf (Lit   rt ls) = TermOf (Unwrapped (Lit   rt ls))
--type instance TermOf (Val   rt ls) = TermOf (Unwrapped (Val   rt ls))
--type instance TermOf (Thunk rt ls) = TermOf (Unwrapped (Thunk rt ls))
--type instance TermOf (Phrase  rt ls) = TermOf (Unwrapped (Phrase  rt ls))
--type instance TermOf (Draft rt ls) = TermOf (Unwrapped (Draft rt ls))

type instance TermOf (Lit    rt ls) = Lit    rt ls
type instance TermOf (Val    rt ls) = Val    rt ls
type instance TermOf (Thunk  rt ls) = Thunk  rt ls
type instance TermOf (Phrase rt ls) = Phrase rt ls
type instance TermOf (Draft  rt ls) = Draft  rt ls

-- Records

type instance RecordOf (Lit    rt ls) = RecordOf (Unwrapped (Lit    rt ls))
type instance RecordOf (Val    rt ls) = RecordOf (Unwrapped (Val    rt ls))
type instance RecordOf (Thunk  rt ls) = RecordOf (Unwrapped (Thunk  rt ls))
type instance RecordOf (Phrase rt ls) = RecordOf (Unwrapped (Phrase rt ls))
type instance RecordOf (Draft  rt ls) = RecordOf (Unwrapped (Draft  rt ls))

instance IsRecord (Lit    rt ls) where asRecord = wrapped' ∘ asRecord
instance IsRecord (Val    rt ls) where asRecord = wrapped' ∘ asRecord
instance IsRecord (Thunk  rt ls) where asRecord = wrapped' ∘ asRecord
instance IsRecord (Phrase rt ls) where asRecord = wrapped' ∘ asRecord
instance IsRecord (Draft  rt ls) where asRecord = wrapped' ∘ asRecord

instance HasRecord (Lit    rt ls)
instance HasRecord (Val    rt ls)
instance HasRecord (Thunk  rt ls)
instance HasRecord (Phrase rt ls)
instance HasRecord (Draft  rt ls)

-- Runtime models

type instance Dynamics_OLD (Lit    rt ls) = Dynamics_OLD (Unwrapped (Lit    rt ls))
type instance Dynamics_OLD (Val    rt ls) = Dynamics_OLD (Unwrapped (Val    rt ls))
type instance Dynamics_OLD (Thunk  rt ls) = Dynamics_OLD (Unwrapped (Thunk  rt ls))
type instance Dynamics_OLD (Phrase rt ls) = Dynamics_OLD (Unwrapped (Phrase rt ls))
type instance Dynamics_OLD (Draft  rt ls) = Dynamics_OLD (Unwrapped (Draft  rt ls))

-- Layouts

type instance LayoutType (Raw       ls) = Network ls
type instance LayoutType (Lit    rt ls) = Network ls
type instance LayoutType (Val    rt ls) = Network ls
type instance LayoutType (Thunk  rt ls) = Network ls
type instance LayoutType (Phrase rt ls) = Network ls
type instance LayoutType (Draft  rt ls) = Network ls

-- Conversions

instance Castable (Raw       ls) (Raw       ls) where cast = id ; {-# INLINE cast #-}
instance Castable (Lit    rt ls) (Lit    rt ls) where cast = id ; {-# INLINE cast #-}
instance Castable (Val    rt ls) (Val    rt ls) where cast = id ; {-# INLINE cast #-}
instance Castable (Thunk  rt ls) (Thunk  rt ls) where cast = id ; {-# INLINE cast #-}
instance Castable (Phrase rt ls) (Phrase rt ls) where cast = id ; {-# INLINE cast #-}
instance Castable (Draft  rt ls) (Draft  rt ls) where cast = id ; {-# INLINE cast #-}

instance Castable (Lit    rt ls) (Raw ls) where cast = wrap' ∘ cast ∘ unwrap' ; {-# INLINE cast #-}
instance Castable (Val    rt ls) (Raw ls) where cast = wrap' ∘ cast ∘ unwrap' ; {-# INLINE cast #-}
instance Castable (Thunk  rt ls) (Raw ls) where cast = wrap' ∘ cast ∘ unwrap' ; {-# INLINE cast #-}
instance Castable (Phrase rt ls) (Raw ls) where cast = wrap' ∘ cast ∘ unwrap' ; {-# INLINE cast #-}
instance Castable (Draft  rt ls) (Raw ls) where cast = wrap' ∘ cast ∘ unwrap' ; {-# INLINE cast #-}

instance Castable (Raw ls) (Lit    rt ls) where cast = wrap' ∘ cast ∘ unwrap' ; {-# INLINE cast #-}
instance Castable (Raw ls) (Val    rt ls) where cast = wrap' ∘ cast ∘ unwrap' ; {-# INLINE cast #-}
instance Castable (Raw ls) (Thunk  rt ls) where cast = wrap' ∘ cast ∘ unwrap' ; {-# INLINE cast #-}
instance Castable (Raw ls) (Phrase rt ls) where cast = wrap' ∘ cast ∘ unwrap' ; {-# INLINE cast #-}
instance Castable (Raw ls) (Draft  rt ls) where cast = wrap' ∘ cast ∘ unwrap' ; {-# INLINE cast #-}

-- Representations

instance {-# OVERLAPPABLE #-}                                      Repr s (Raw       ls) where repr = const "Raw"
instance {-# OVERLAPPABLE #-} Repr s (Unwrapped (Lit    rt ls)) => Repr s (Lit    rt ls) where repr = repr ∘ unwrap'
instance {-# OVERLAPPABLE #-} Repr s (Unwrapped (Val    rt ls)) => Repr s (Val    rt ls) where repr = repr ∘ unwrap'
instance {-# OVERLAPPABLE #-} Repr s (Unwrapped (Thunk  rt ls)) => Repr s (Thunk  rt ls) where repr = repr ∘ unwrap'
instance {-# OVERLAPPABLE #-} Repr s (Unwrapped (Phrase rt ls)) => Repr s (Phrase rt ls) where repr = repr ∘ unwrap'
instance {-# OVERLAPPABLE #-} Repr s (Unwrapped (Draft  rt ls)) => Repr s (Draft  rt ls) where repr = repr ∘ unwrap'

-- Properties

type instance Prop a (Lit    rt ls) = Prop a (Unwrapped (Lit    rt ls))
type instance Prop a (Val    rt ls) = Prop a (Unwrapped (Val    rt ls))
type instance Prop a (Thunk  rt ls) = Prop a (Unwrapped (Thunk  rt ls))
type instance Prop a (Phrase rt ls) = Prop a (Unwrapped (Phrase rt ls))
type instance Prop a (Draft  rt ls) = Prop a (Unwrapped (Draft  rt ls))

instance SubGetter a (Lit    rt ls) => Getter a (Lit    rt ls)
instance SubGetter a (Val    rt ls) => Getter a (Val    rt ls)
instance SubGetter a (Thunk  rt ls) => Getter a (Thunk  rt ls)
instance SubGetter a (Phrase rt ls) => Getter a (Phrase rt ls)
instance SubGetter a (Draft  rt ls) => Getter a (Draft  rt ls)

instance SubSetter a (Lit    rt ls) => Setter a (Lit    rt ls)
instance SubSetter a (Val    rt ls) => Setter a (Val    rt ls)
instance SubSetter a (Thunk  rt ls) => Setter a (Thunk  rt ls)
instance SubSetter a (Phrase rt ls) => Setter a (Phrase rt ls)
instance SubSetter a (Draft  rt ls) => Setter a (Draft  rt ls)<|MERGE_RESOLUTION|>--- conflicted
+++ resolved
@@ -8,16 +8,11 @@
 import Prologue hiding (Getter, Setter, Cons, Num, cons)
 
 import           Luna.Syntax.Model.Network.Class
-<<<<<<< HEAD
 import           Control.Monad.Event
 import           Old.Data.Prop
 import           Data.Layer_OLD.Cover_OLD
 import           Data.Record                    (HasRecord, RecordOf, IsRecord, asRecord, SmartCons, Variant, MapTryingElemList_, withElement_, Props)
 import qualified Data.Record                    as Record
-=======
-import           Data.Prop
-import           Data.Record                    (HasRecord, RecordOf, IsRecord, asRecord)
->>>>>>> e8fe9f7b
 import           Data.Reprx                     (Repr, repr)
 import           Old.Luna.Syntax.Term.Class
 import           Luna.Syntax.Model.Layer
@@ -26,10 +21,7 @@
 import           Luna.Syntax.Term               hiding (Layout, Term, Data, Link, Ref)
 import Data.Graph.Model.Edge
 import Data.Graph
-<<<<<<< HEAD
 import Old.Data.Prop
-=======
->>>>>>> e8fe9f7b
 
 -- TODO[WD]: refactor the code to some kind of Luna/Evaluation/Model
 
