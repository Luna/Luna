{-# LANGUAGE NoMonomorphismRestriction #-}
{-# LANGUAGE FunctionalDependencies #-}
{-# LANGUAGE UndecidableInstances   #-}
{-# LANGUAGE RecursiveDo            #-}

{-# LANGUAGE PolyKinds            #-}

module Luna.Syntax.Model.Network.Builder.Term.Class (module Luna.Syntax.Model.Network.Builder.Term.Class, module X) where

<<<<<<< HEAD
import Prelude.Luna    hiding (Num, curry, Curry, Type)
=======
import Prelude.Luna    hiding (Num, curry)
>>>>>>> e8fe9f7b
import qualified Prelude.Luna as P
import Prologue.Unsafe (error)
import Data.Typeable.Proxy.Abbr (P, p)

import           Control.Monad.Event
import           Data.Graph
import           Data.Graph.Builders
import           Data.Layer_OLD.Cover_OLD
import           Old.Data.Prop
import qualified Data.Record                             as Record
import           Data.Record                             (RecordOf, HasRecord, record, MapTryingElemList_, withElement_, OverElement, overElement)
import           Luna.Runtime.Dynamics                 as Runtime
import           Luna.Syntax.Term.Function.Argument
import           Luna.Syntax.Term.Function.Argument       as X (arg)
import           Old.Luna.Syntax.Term.Class                    hiding (undefined, Source, Name)
import qualified Data.Graph.Builder                      as GraphBuilder
import           Luna.Syntax.Model.Layer                 (Type, TCData, Meta, Name, Lambda, (:<:), (:<))
import           Luna.Interpreter.Layer (InterpreterData)
import           Luna.Syntax.Model.Network.Builder.Layer
import qualified Luna.Syntax.Model.Network.Builder.Self  as Self
import qualified Luna.Syntax.Model.Network.Builder.Type  as Type
import           Luna.Syntax.Model.Network.Term
import qualified Old.Luna.Syntax.Term.Expr.Lit                as Lit
import           Control.Monad.Trans.Identity
import           Old.Luna.Syntax.Term.Expr.Lit               (Star(Star))
import qualified Data.Graph.Backend.NEC as NEC
import           Data.Graph.Model.Pointer.Set (RefSet)

<<<<<<< HEAD
import Data.Graph.Builder (write)
=======
>>>>>>> e8fe9f7b
import qualified Control.Monad.State as State
import Control.Monad.Primitive (PrimState, PrimMonad, primitive)

import qualified Luna.Syntax.Term as New
-- import           Luna.Syntax.Term (AtomicExpr, TermOf)
import           Old.Luna.Syntax.Term.Class (TermOf)
import           Data.Container.Hetero (Elems)
import qualified Luna.Syntax.Term.Expr.Atom as Atom
import GHC.Prim (Any)


-------------------------------------
-- === Term building utilities === --
-------------------------------------

-- === Utility Type Families === --

-- FIXME[WD]: Zmienic nazwe Layout na adekwatna
-- FIXME[WD]: Skoro Layout okresla jakie jest "wejscie" do nodu, to Input nie jest potrzebny, bo mozna go wyinferowac jako odwrotnosc Connection

type family BuildArgs (t :: k) n :: *
type family BuildArgs2 t n :: *
type family Expanded  (t :: k) n :: *


-- === ElemBuilder_OLD === --

class    ElemBuilder_OLD el m  a where buildElem :: el -> m a
instance {-# OVERLAPPABLE #-} ElemBuilder_OLD el IM a where buildElem = impossible


class    ElemBuilder2 el m  a where buildElem2 :: el -> m a
instance {-# OVERLAPPABLE #-} ElemBuilder2 el IM a where buildElem2 = impossible


instance {-# OVERLAPPABLE #-}
         ( Record.Cons el (Uncovered a)
         , CoverConstructor m a
         , Dispatcher ELEMENT a m
         , Self.MonadSelfBuilder s m
         , Castable a s
         ) => ElemBuilder_OLD el m a where
    -- TODO[WD]: change buildAbsMe to buildMe2
    --           and fire monad every time we construct an element, not once for the graph
    buildElem el = dispatch ELEMENT =<< Self.buildAbsMe (constructCover $ Record.cons el)
    {-# INLINE buildElem #-}

instance {-# OVERLAPPABLE #-}
         ( CoverConstructor m a
         , Uncovered a ~ el
         , Dispatcher ELEMENT a m
         , Self.MonadSelfBuilder s m
         , Castable a s
         ) => ElemBuilder2 el (m :: * -> *) a where
    -- TODO[WD]: change buildAbsMe to buildMe2
    --           and fire monad every time we construct an element, not once for the graph
    buildElem2 el = dispatch ELEMENT =<< Self.buildAbsMe (constructCover el)
    {-# INLINE buildElem2 #-}


-- === TermBuilder_OLD === --

class TermBuilder_OLD (t :: k) m a where buildTerm_OLD :: Proxy t -> BuildArgs t a -> m a
instance {-# OVERLAPPABLE #-} TermBuilder_OLD t IM a where buildTerm_OLD = impossible



class Dispatcher ELEMENT a m => TermBuilder t m a where buildTerm :: t -> BuildArgs2 t a -> m a
instance {-# OVERLAPPABLE #-} Dispatcher ELEMENT a IM => TermBuilder t IM a where buildTerm = impossible


-- class TermBuilder2 t fmt dyn a where buildTerm2 :: a -> BuildArgs2 a (AtomicExpr t fmt dyn a) -> m (AtomicExpr t fmt dyn a)
-- newtype     Term2   t fmt dyn a = Term2 (Layout2 t fmt dyn a)



type family TermBuilders ts m a :: Constraint where
            TermBuilders '[] m a = ()
            TermBuilders (t ': ts) m a = (TermBuilder t m a, TermBuilders ts m a)


type ExprBuilder fmt m a = TermBuilders (Elems fmt) m a

build :: TermBuilder t m a => t -> BuildArgs2 t a -> m a
build t args = buildTerm t args >>= dispatch ELEMENT ; {-# INLINE build #-}




newtype BindBuilder t m a = BindBuilder (IdentityT m a) deriving (Functor, Applicative, Monad, MonadTrans)
makeWrapped ''BindBuilder

{-ghc8 dirty fix-}
instance Show (BindBuilder t m a) where
    show _ = "ghc8 dirty fix in Luna.Syntax.Model.Network.Builder.Term.Class"

runBindBuilder :: BindBuilder t m t -> m t
runBindBuilder = runIdentityT ∘ unwrap'

instance PrimMonad m => PrimMonad (BindBuilder t m) where
    type PrimState (BindBuilder t m) = PrimState m
    primitive = lift . primitive
    {-# INLINE primitive #-}


-------------------------------
-- === Term constructors === --
-------------------------------


-- === Lit === --

type instance BuildArgs Lit.Star   n = ()
type instance BuildArgs Lit.String n = OneTuple Lit.String
type instance BuildArgs Lit.Number n = OneTuple Lit.Number

instance ElemBuilder_OLD Lit.Star   m a => TermBuilder_OLD Lit.Star   m a where buildTerm_OLD p ()           = buildElem Lit.Star
instance ElemBuilder_OLD Lit.String m a => TermBuilder_OLD Lit.String m a where buildTerm_OLD p (OneTuple s) = buildElem s
instance ElemBuilder_OLD Lit.Number m a => TermBuilder_OLD Lit.Number m a where buildTerm_OLD p (OneTuple s) = buildElem s

star :: TermBuilder_OLD Lit.Star m a => m a
star = P.curry $ buildTerm_OLD (Proxy :: Proxy Lit.Star)

str :: TermBuilder_OLD Lit.String m a => String -> m a
str = (P.curry $ buildTerm_OLD (Proxy :: Proxy Lit.String)) ∘ Lit.String

ratio :: TermBuilder_OLD Lit.Number m a => Rational -> m a
ratio = (P.curry $ buildTerm_OLD (Proxy :: Proxy Lit.Number)) ∘ Lit.decimal ∘ Lit.Rational

int :: TermBuilder_OLD Lit.Number m a => Integer -> m a
int = (P.curry $ buildTerm_OLD (Proxy :: Proxy Lit.Number)) ∘ Lit.decimal ∘ Lit.Integer

double :: TermBuilder_OLD Lit.Number m a => Double -> m a
double = (P.curry $ buildTerm_OLD (Proxy :: Proxy Lit.Number)) ∘ Lit.decimal ∘ Lit.Double

number :: TermBuilder_OLD Lit.Number m a => Lit.Number -> m a
number = (P.curry $ buildTerm_OLD (Proxy :: Proxy Lit.Number))

-- === Val === --

type instance BuildArgs Cons n = (NameInput n, [Arg (Input n)])
type instance BuildArgs Lam  n = ([Arg (Input n)], Input n)



instance ( name ~ NameInput a
         , inp ~ Input a
         , MonadFix m
         , Connectible     inp  a m
         , ConnectibleName name a m
         , ElemBuilder_OLD (Cons (NameConnection name a) (Ref Edge (Connection inp a))) m a
         {-ghc8-}
         , inp ~ Ref Node src
         , Uncovered a ~ Uncovered (Unlayered a)
         , LayerConstructor m a
         , Connectible' (Ref Node src) a m (Arc src src)
         ) => TermBuilder_OLD Cons m a where
    buildTerm_OLD p (name, args) = mdo
        out   <- buildElem $ Cons cname cargs
        cname <- nameConnection name out
        cargs <- (mapM ∘ mapM) (flip connection out) args
        return out

instance ( inp ~ Input a
         , MonadFix m
         , Connectible inp a m
         , ElemBuilder_OLD (Lam $ Ref Edge (Connection inp a)) m a
         {-ghc8-}
         , inp ~ Ref Node src
         , Uncovered a ~ Uncovered (Unlayered a)
         , LayerConstructor m a
         , Connectible' (Ref Node src) a m (Arc src src)
         ) => TermBuilder_OLD Lam m a where
    buildTerm_OLD p (args, res) = mdo
        out   <- buildElem $ Lam cargs cres
        cargs <- (mapM ∘ mapM) (flip connection out) args
        cres  <- connection res out
        return out


cons :: TermBuilder_OLD Cons m a => NameInput a -> [Arg $ Input a] -> m a
cons = P.curry $ buildTerm_OLD (Proxy :: Proxy Cons)

lam :: TermBuilder_OLD Lam m a => [Arg $ Input a] -> Input a -> m a
lam = P.curry $ buildTerm_OLD (Proxy :: Proxy Lam)


-- === Thunk === --

type instance BuildArgs Acc    n = (NameInput n, Input n)
type instance BuildArgs App    n = (Input n, [Arg (Input n)])
type instance BuildArgs Curry  n = (Input n, [Arg (Input n)])
type instance BuildArgs Native n = OneTuple (NameInput n)

instance {-# OVERLAPPABLE #-}
         ( inp  ~ Input a
         , name ~ NameInput a
         , MonadFix m
         , Connectible     inp  a m
         , ConnectibleName name a m
         , ElemBuilder_OLD (Acc (NameConnection name a) (Ref Edge (Connection inp a))) m a
         {-ghc8-}
         , inp ~ Ref Node src
         , Uncovered a ~ Uncovered (Unlayered a)
         , Connectible' (Ref Node src) a m (Arc src src)
         ) => TermBuilder_OLD Acc m a where
    buildTerm_OLD p (name, src) = mdo
        out   <- buildElem $ Acc cname csrc
        cname <- nameConnection name out
        csrc  <- connection     src  out
        return out

instance ( inp ~ Input a
         , MonadFix m
         , Connectible inp a m
         , ElemBuilder_OLD (App $ Ref Edge (Connection inp a)) m a
         {-ghc8-}
         , inp ~ Ref Node src
         , Uncovered a ~ Uncovered (Unlayered a)
         , Connectible' (Ref Node src) a m (Arc src src)
         ) => TermBuilder_OLD App m a where
    buildTerm_OLD p (src, args) = mdo
        out   <- buildElem $ App csrc cargs
        csrc  <- connection src out
        cargs <- (mapM ∘ mapM) (flip connection out) args
        return out

instance ( inp ~ Input a
         , MonadFix m
         , Connectible inp a m
         , ElemBuilder_OLD (Curry $ Ref Edge (Connection inp a)) m a
         {-ghc8-}
         , inp ~ Ref Node src
         , Uncovered a ~ Uncovered (Unlayered a)
         , Connectible' (Ref Node src) a m (Arc src src)
         ) => TermBuilder_OLD Curry m a where
    buildTerm_OLD p (src, args) = mdo
        out   <- buildElem $ Curry csrc cargs
        csrc  <- connection src out
        cargs <- (mapM ∘ mapM) (flip connection out) args
        return out

instance ( name ~ NameInput a
         , MonadFix m
         , ConnectibleName name a m
         , ElemBuilder_OLD (Native $ NameConnection name a) m a
         ) => TermBuilder_OLD Native m a where
    buildTerm_OLD p (OneTuple name) = mdo
        out   <- buildElem $ Native cname
        cname <- nameConnection name out
        return out

acc :: TermBuilder_OLD Acc m a => NameInput a -> Input a -> m a
acc = P.curry $ buildTerm_OLD (Proxy :: Proxy Acc)

app :: TermBuilder_OLD App m a => Input a -> [Arg $ Input a] -> m a
app = P.curry $ buildTerm_OLD (Proxy :: Proxy App)

curry :: TermBuilder_OLD Curry m a => Input a -> [Arg $ Input a] -> m a
curry = P.curry $ buildTerm_OLD (Proxy :: Proxy Curry)

native :: TermBuilder_OLD Native m a => NameInput a -> m a
native = P.curry $ buildTerm_OLD (Proxy :: Proxy Native)

-- === Expr === --


type instance BuildArgs Var n = OneTuple (NameInput n)
instance ( name ~ NameInput a
         , MonadFix m
         , ConnectibleName name a m
         , ElemBuilder_OLD (Var $ NameConnection name a) m a
         ) => TermBuilder_OLD Var m a where
    buildTerm_OLD p (OneTuple name) = mdo
        out   <- buildElem $ Var cname
        cname <- nameConnection name out
        return out

type instance BuildArgs Unify n = (Input n, Input n)
instance ( inp ~ Input a
         , MonadFix m
         , Connectible inp a m
         , ElemBuilder_OLD (Unify $ Ref Edge (Connection inp a)) m a
         {-ghc8-}
         , inp ~ Ref Node src
         , Uncovered a ~ Uncovered (Unlayered a)
         , LayerConstructor m a
         , Connectible' (Ref Node src) a m (Arc src src)
         ) => TermBuilder_OLD Unify m a where
    buildTerm_OLD p (a,b) = mdo
        out <- buildElem $ Unify ca cb
        ca  <- connection a out
        cb  <- connection b out
        return out

type instance BuildArgs Match n = (Input n, Input n)
instance ( inp ~ Input a
         , MonadFix m
         , Connectible inp a m
         , ElemBuilder_OLD (Match $ Ref Edge (Connection inp a)) m a
         {-ghc8-}
         , inp ~ Ref Node src
         , Uncovered a ~ Uncovered (Unlayered a)
         , LayerConstructor m a
         , Connectible' (Ref Node src) a m (Arc src src)
         ) => TermBuilder_OLD Match m a where
    buildTerm_OLD p (a,b) = mdo
        out <- buildElem $ Match ca cb
        ca  <- connection a out
        cb  <- connection b out
        return out


        --type instance BuildArgs Unify n = (Input n, Input n)
        --instance ( a ~ Input a
        --         , Record.Cons (Unify (Param a)) (TermOf a)
        --         , ElemBuilder3 n   a
        --         , Parametrized        n   a
        --         , ParamResolver          n m a
        --         ) => TermBuilder_OLD Unify m a where
        --    buildTerm_OLD p (a,b) = term $ unifyCons <$> param a <*> param b


        -- instance ElemBuilder_OLD Lit.Star   m a => TermBuilder_OLD Lit.Star   m a where buildTerm_OLD p ()           = buildElem Lit.Star
        -- instance ElemBuilder_OLD Lit.String m a => TermBuilder_OLD Lit.String m a where buildTerm_OLD p (OneTuple s) = buildElem s
        -- instance ElemBuilder_OLD Lit.Number m a => TermBuilder_OLD Lit.Number m a where buildTerm_OLD p (OneTuple s) = buildElem s
        --
        -- star :: TermBuilder_OLD Lit.Star m a => m a
        -- star = curry $ buildTerm_OLD (Proxy :: Proxy Lit.Star)


type instance BuildArgs2 Star a = ()
instance TermBuilderCtx Star n m a => TermBuilder Star m a where
    buildTerm p () = term $ pure starCons

type instance BuildArgs2 New.Var a = OneTuple (NameInput a)
instance TermBuilderCtx New.Var n m a => TermBuilder New.Var m a where
    buildTerm p (OneTuple a) = term $ varCons <$> nameParam a

type instance BuildArgs2 New.Match a = (a,a)
instance TermBuilderCtx New.Match n m a => TermBuilder New.Match m a where
    buildTerm p (a,b) = term $ matchCons <$> param a <*> param b

type instance BuildArgs2 New.Unify a = (a, a)
instance TermBuilderCtx New.Unify n m a => TermBuilder New.Unify m a where
    buildTerm p (a,b) = term $ unifyCons <$> param a <*> param b

starCons :: Record.Cons Star a => a
starCons  = Record.cons    Star

varCons :: Record.Cons (Var n) a => n -> a
varCons   = Record.cons ∘  Var
unifyCons = Record.cons ∘∘ Unify
matchCons = Record.cons ∘∘ Match

type family Parameterized t a
type instance Parameterized Star   a = Star
type instance Parameterized New.Var   a = Var   $ NameParam a
type instance Parameterized New.Unify a = Unify $ Param     a
type instance Parameterized New.Match a = Match $ Param     a


type TermBuilderCtx t n m a = ( Dispatcher ELEMENT a m
                              , Record.Cons (Parameterized t a) (TermOf a)
                              , ElemBuilder3  n   a
                              , Parametrized  n   a
                              , ParamResolver n m a
                              )

--type ElemBuilder3 a = SmartCons (Match (Param a)) (TermOf a)

--class TermBuilder_OLD (t :: k) m a where buildTerm_OLD :: Proxy t -> BuildArgs t a -> m a

--class

--term :: (ParamResolver n m a, ElemBuilder3 m a)
--             => BindBuilder a (n m) (TermOf a) -> m a

term :: (ElemBuilder3 n a, ParamResolver n m a) => BindBuilder a n (TermOf a) -> m a
term m = resolveParams $ runBindBuilder $ (lift ∘ buildElem3) =<< m

var :: TermBuilder_OLD Var m a => NameInput a -> m a
var = P.curry $ buildTerm_OLD (Proxy :: Proxy Var)

unify :: TermBuilder_OLD Unify m a => Input a -> Input a -> m a
unify = P.curry $ buildTerm_OLD (Proxy :: Proxy Unify)

match :: TermBuilder_OLD Match m a => Input a -> Input a -> m a
match = P.curry $ buildTerm_OLD (Proxy :: Proxy Match)

star2 :: TermBuilder Star m a => m a
star2 = P.curry $ build Star

-- var2 :: TermBuilder New.Var m a => NameInput a -> m a
-- var2 = P.curry $ build Atom.Var


-- star3 :: TermBuilder Star m a => m (Term2' t fmt dyn)
-- star3 = curry $ build Star



type family Param a
type family NameParam a
type family Source2 a



--class ElemBuilder3 m a where
--    nameParam   :: NameInput a -> m (NameParam a)
--    param       :: a -> m (Param a)
--    buildElem3 :: Source2 a -> m a

--class TransRunner n m

--class (MonadTrans n, Monad (n m), Monad m) => ParamResolver n m a | m a -> n where
--    resolveParams :: n m a -> m a

class (Monad n, Monad m) => ParamResolver n m a | m a -> n where
    resolveParams :: n a -> m a


--newtype Root a   = Root a   deriving (Show, Functor, Foldable, Traversable)
--newtype Slot a   = Slot a   deriving (Show, Functor, Foldable, Traversable)
--data    Bind a b = Bind a b deriving (Show)


--class ParamResolver t m a | t -> a where
--    resolveParam :: t -> m ()

--instance ( GraphBuilder.MonadBuilder (Hetero (VectorGraph node edge cluster)) m
--         , ParamResolver t m v
--         , State.MonadState [(a, Ref Edge a)] m
--         ) => ParamResolver (Bind t a) m v where
--    resolveParam (Bind t a) = do
--        cref <- reserveConnection
--        State.modify ((a, cref):)
--        resolveParam t -- dorobic aplikowanie trzeba







class Parametrized m t where
    nameParam   :: NameInput t -> BindBuilder t m (NameParam t)
    param       :: t           -> BindBuilder t m     (Param t)


class ElemBuilder3 m t where
    buildElem3 :: TermOf t -> m t


--instance ElemBuilder3 m t where buildElem3 = undefined

--class NamedConnectionReservation     src tgt m conn where reserveNamedConnection  ::             src -> Proxy tgt -> m conn

-- reserveConnectionM :: (MonadBuilder (Hetero (NEC.MGraph (PrimState m) n e c)) m, PrimMonad m) => m (Ref Edge a)

instance ( PrimMonad m, GraphBuilder.MonadBuilder (Hetero (NEC.MGraph (PrimState m) n e c)) m
         , NamedConnectionReservation (NameInput (Ref Node a)) (Ref Node a) m (NameParam (Ref Node a))
         , State.MonadState [(Ref Node a, Ref Edge (Link a))] m
         ) => Parametrized m (Ref Node a) where
    param t = do
        cref <- reserveConnectionM
        lift $ State.modify ((t, cref):) -- FIXME[WD]: remove lift
        return cref
    -- FIXME[WD]: add the logic for dynamic graphs to add pending connections to state, like above
    nameParam name = lift $ reserveNamedConnection name (p :: P (Ref Node a))
    {-# INLINE param     #-}
    {-# INLINE nameParam #-}


--write :: (MonadBuilder t m, Referred r a t) => Ref r a -> a -> m ()
--write ref = modify_ ∘ set (focus ref)



type instance TermOf (Ref t a) = TermOf a
type instance Param (Ref Node a) = Ref Edge (Link a)
type instance NameParam (Ref Node a) = Lit.String -- FIXME[WD]: Support dynamic terms

--Term t Val  Static


--Term t term rt

--class TermBuilder_OLD t term rt where
--    param ::


-- === Draft === --

type instance BuildArgs   Blank n = ()
instance      ElemBuilder_OLD Blank m a => TermBuilder_OLD Blank m a where buildTerm_OLD p () = buildElem Blank

blank :: TermBuilder_OLD Blank m a => m a
blank = P.curry $ buildTerm_OLD (Proxy :: Proxy Blank)






matchType' :: t -> t -> t
matchType' = const





matchType :: Proxy t -> t -> t
matchType _ = id

matchTypeM :: Proxy t -> m t -> m t
matchTypeM _ = id




------------------------------
-- === Network Building === --
------------------------------

type NetClusterLayers = '[Lambda, Name]
type NetLayers        = '[Type, Succs, TCData, InterpreterData, Meta]
type NetLayers'       = '[Type, Succs]
type NetNode          = NetLayers  :<: Draft Static
type NetNode'         = NetLayers' :<: Draft Static
type NetRawNode       = NetLayers  :<: Raw
type NetCluster       = NetClusterLayers :< RefSet Node NetNode
type NetCluster'      = NetClusterLayers :< RefSet Node NetNode'
type NetRawCluster    = NetClusterLayers :< RefSet Node NetRawNode

type NetGraph   = Hetero (NEC.Graph NetRawNode (Link NetRawNode) NetRawCluster)
type NetGraph'  = Hetero (NEC.Graph NetNode    (Link NetNode)    NetCluster)

type NetGraph2  = Hetero (NEC.Graph Any Any Any)

type NetGraph'' = Hetero (NEC.Graph NetNode'   (Link NetNode')   NetCluster')

buildNetwork  = runIdentity ∘ buildNetworkM
buildNetworkM = rebuildNetworkM' (def :: NetGraph)

rebuildNetwork' = runIdentity .: rebuildNetworkM'
rebuildNetworkM' (net :: NetGraph) = flip Self.evalT (undefined ::        Ref Node NetNode)
                                     ∘ flip Type.evalT (Nothing   :: Maybe (Ref Node NetNode))
                                     ∘ constrainTypeM1 CONNECTION (Proxy :: Proxy $ Ref Edge c)
                                     ∘ constrainTypeEq ELEMENT    (Proxy :: Proxy $ Ref Node NetNode)
                                     ∘ flip GraphBuilder.runT net
                                     ∘ registerSuccs   CONNECTION
{-# INLINE   buildNetworkM #-}
{-# INLINE rebuildNetworkM' #-}


class NetworkBuilderT net m n | m -> n, m -> net where runNetworkBuilderT :: net -> m a -> n (a, net)

instance {-# OVERLAPPABLE #-} NetworkBuilderT I IM IM where runNetworkBuilderT = impossible
instance {-# OVERLAPPABLE #-}
    ( m9 ~ Listener NODE_REMOVE       MemberRemove   m8
    , m8 ~ Listener CONNECTION_REMOVE SuccUnregister m7
    , m7 ~ Listener SUBGRAPH_INCLUDE  MemberRegister m6
    , m6 ~ Listener CONNECTION        SuccRegister   m5
    , m5 ~ GraphBuilder.BuilderT (Hetero (NEC.Graph n e c)) m4
    , m4 ~ Listener ELEMENT (TypeConstraint Equality_Full (Ref Node NetNode)) m3
    , m3 ~ Listener CONNECTION (TypeConstraint Equality_Full (Ref Edge (Link NetNode))) m2
    , m2 ~ Type.TypeBuilderT (Ref Node NetNode) m1
    , m1 ~ Self.SelfBuilderT (Ref Node NetNode) m
    , Monad m
    , net ~ Hetero (NEC.Graph n e c)
    ) => NetworkBuilderT net m9 m where
    runNetworkBuilderT net = flip Self.evalT (undefined ::        Ref Node NetNode)
                           ∘ flip Type.evalT (Nothing   :: Maybe (Ref Node NetNode))
                           ∘ constrainTypeEq CONNECTION (Proxy :: Proxy $ Ref Edge (Link NetNode))
                           ∘ constrainTypeEq ELEMENT    (Proxy :: Proxy $ Ref Node NetNode)
                           ∘ flip GraphBuilder.runT net
                           ∘ registerSuccs   CONNECTION
                           ∘ registerMembers SUBGRAPH_INCLUDE
                           ∘ unregisterSuccs CONNECTION_REMOVE
                           ∘ removeMembers   NODE_REMOVE

class NetworkBuilderT2 net m n | m -> n, m -> net where runNetworkBuilderT2 :: net -> m a -> n (a, net)

instance {-# OVERLAPPABLE #-} NetworkBuilderT2 I IM IM where runNetworkBuilderT2 = impossible
instance {-# OVERLAPPABLE #-}
    ( m9 ~ Listener NODE_REMOVE       MemberRemove   m8
    , m8 ~ Listener CONNECTION_REMOVE SuccUnregister m7
    , m7 ~ Listener SUBGRAPH_INCLUDE  MemberRegister m6
    , m6 ~ Listener CONNECTION        SuccRegister   m5
    , m5 ~ GraphBuilder.BuilderT (Hetero (NEC.MGraph (PrimState m) n e c)) m4
    , m4 ~ Listener ELEMENT (TypeConstraint Equality_Full (Ref Node NetNode)) m3
    , m3 ~ Listener CONNECTION (TypeConstraint Equality_Full (Ref Edge (Link NetNode))) m2
    , m2 ~ Type.TypeBuilderT (Ref Node NetNode) m1
    , m1 ~ Self.SelfBuilderT (Ref Node NetNode) m
    , PrimMonad m
    , net ~ Hetero (NEC.Graph n e c)
    ) => NetworkBuilderT2 net m9 m where
    runNetworkBuilderT2 net mf = do
        net' <- mapM NEC.unsafeThaw net
        (a, netout) <- flip Self.evalT (undefined ::        Ref Node NetNode)
                     ∘ flip Type.evalT (Nothing   :: Maybe (Ref Node NetNode))
                     ∘ constrainTypeEq CONNECTION (Proxy :: Proxy $ Ref Edge (Link NetNode))
                     ∘ constrainTypeEq ELEMENT    (Proxy :: Proxy $ Ref Node NetNode)
                     ∘ flip GraphBuilder.runT net'
                     ∘ registerSuccs   CONNECTION
                     ∘ registerMembers SUBGRAPH_INCLUDE
                     ∘ unregisterSuccs CONNECTION_REMOVE
                     ∘ removeMembers   NODE_REMOVE
                     $ mf
        netout' <- mapM NEC.unsafeFreeze netout
        return (a, netout')

runNetworkBuilderT' net = flip Self.evalT (undefined ::        Ref Node NetNode')
                        ∘ flip Type.evalT (Nothing   :: Maybe (Ref Node NetNode'))
                        ∘ constrainTypeM1 CONNECTION (Proxy :: Proxy $ Ref Edge c)
                        ∘ constrainTypeEq ELEMENT    (Proxy :: Proxy $ Ref Node NetNode')
                        ∘ flip GraphBuilder.runT net
                        ∘ registerSuccs   CONNECTION
                        ∘ registerMembers SUBGRAPH_INCLUDE
                        ∘ unregisterSuccs CONNECTION_REMOVE
                        ∘ removeMembers   NODE_REMOVE

runNetworkBuilderT_1 net = flip Self.evalT (undefined ::        Ref Node NetNode)
                         ∘ flip Type.evalT (Nothing   :: Maybe (Ref Node NetNode))
                         ∘ constrainTypeEq CONNECTION (Proxy :: Proxy $ Ref Edge (Link NetNode))
                         ∘ constrainTypeEq ELEMENT    (Proxy :: Proxy $ Ref Node NetNode)
                         ∘ flip GraphBuilder.runT net
                         ∘ registerSuccs   CONNECTION
                         ∘ registerMembers SUBGRAPH_INCLUDE
                         ∘ unregisterSuccs CONNECTION_REMOVE
                         ∘ removeMembers   NODE_REMOVE

-- FIXME[WD]: poprawic typ oraz `WithElement_` (!)
-- FIXME[WD]: inputs should be more general and should be refactored out
inputstmp :: forall layout term rt x.
      (MapTryingElemList_
                            (Elems_OLD term (ByDynamics rt Lit.String x) x)
                            (TFoldable x)
                            (Term layout term rt), x ~ Layout layout term rt) => Term layout term rt -> [x]
inputstmp a = withElement_ (p :: P (TFoldable x)) (foldrT (:) []) a



type instance Prop Inputs (Term layout term rt) = [Layout layout term rt]
instance (MapTryingElemList_
                           (Elems_OLD
                              term
                              (ByDynamics rt Lit.String (Layout layout term rt))
                              (Layout layout term rt))
                           (TFoldable (Layout layout term rt))
                           (Term layout term rt)) => Getter Inputs (Term layout term rt) where getter _ = inputstmp

type HasInputs n e = (OverElement (MonoTFunctor e) (RecordOf n), HasRecord n)

fmapInputs :: HasInputs n e => (e -> e) -> (n -> n)
fmapInputs (f :: e -> e) a = a & record %~ overElement (p :: P (MonoTFunctor e)) (monoTMap f)<|MERGE_RESOLUTION|>--- conflicted
+++ resolved
@@ -7,11 +7,7 @@
 
 module Luna.Syntax.Model.Network.Builder.Term.Class (module Luna.Syntax.Model.Network.Builder.Term.Class, module X) where
 
-<<<<<<< HEAD
 import Prelude.Luna    hiding (Num, curry, Curry, Type)
-=======
-import Prelude.Luna    hiding (Num, curry)
->>>>>>> e8fe9f7b
 import qualified Prelude.Luna as P
 import Prologue.Unsafe (error)
 import Data.Typeable.Proxy.Abbr (P, p)
@@ -40,10 +36,7 @@
 import qualified Data.Graph.Backend.NEC as NEC
 import           Data.Graph.Model.Pointer.Set (RefSet)
 
-<<<<<<< HEAD
 import Data.Graph.Builder (write)
-=======
->>>>>>> e8fe9f7b
 import qualified Control.Monad.State as State
 import Control.Monad.Primitive (PrimState, PrimMonad, primitive)
 
