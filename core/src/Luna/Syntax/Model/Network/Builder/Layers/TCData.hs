--- conflicted
+++ resolved
@@ -13,12 +13,8 @@
 import qualified Luna.Syntax.Model.Network.Builder.Type as Type
 import qualified Luna.Syntax.Model.Network.Builder.Self as Self
 import           Luna.Syntax.Model.Network.Builder.Self (MonadSelfBuilder, self)
-<<<<<<< HEAD
 import qualified Luna.Syntax.Term.Function               as Func
-=======
-import qualified Luna.Syntax.AST.Function               as Func
 import           Luna.Compilation.Error
->>>>>>> 6a21288d
 import           Data.Graph.Builder.Class
 import           Luna.Syntax.Model.Layer
 import           Data.Graph.Builder.Ref                 as Ref
