--- conflicted
+++ resolved
@@ -7,13 +7,9 @@
 
 import           Data.Graph.Builder
 import           Control.Monad.Event
-<<<<<<< HEAD
 import           Old.Data.Prop
 import qualified Data.List                               as List
 import           Data.Construction
-=======
-import           Data.Prop
->>>>>>> e8fe9f7b
 import qualified Data.Graph.Backend.NEC                  as VEC
 import           Data.Graph.Model.Pointer.Set            (RefSet)
 import           Luna.Syntax.Model.Layer
