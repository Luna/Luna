{-# LANGUAGE UndecidableInstances #-}

module Luna.Syntax.Model.Network.Builder.Class where

import Prelude.Luna

import Control.Monad.Trans.Identity
import Control.Monad.Except
import Control.Monad.Writer
import Luna.Syntax.Model.Network.Builder.Term.Class (ElemBuilder3, buildElem3, ParamResolver, resolveParams, buildElem2, ElemBuilder2)

import Data.Graph
import Data.Graph.Builder (MonadBuilder, write)
import Data.Graph.Builders (rawConnection)

import qualified Control.Monad.State.Lazy as State
import Control.Monad.Event (Dispatcher, dispatch)

<<<<<<< HEAD
import Old.Luna.Syntax.Term.Class (TermOf)
import Control.Monad.Primitive
=======
import Luna.Syntax.Term (TermOf)
>>>>>>> e8fe9f7b


-- === Definitions === --

newtype NetworkBuilderT m a = NetworkBuilderT (IdentityT m a) deriving (Show, Functor, Traversable, Foldable, Applicative, Monad, MonadTrans, MonadFix, MonadIO, MonadError e, MonadWriter w, MonadThrow, MonadCatch, MonadMask)
makeWrapped ''NetworkBuilderT


-- === Utils === --

runNetworkBuilderT :: NetworkBuilderT m a -> m a
runNetworkBuilderT = runIdentityT ∘ unwrap'


-- === Instances === --

instance PrimMonad m => PrimMonad (NetworkBuilderT m) where
    type PrimState (NetworkBuilderT m) = PrimState m
    primitive = lift . primitive
    {-# INLINE primitive #-}


instance (MonadBuilder g m, Dispatcher CONNECTION (Ref Edge (Link a)) m, ReferencedM Edge g (NetworkBuilderT m) (Arc a a))
      => ParamResolver (State.StateT [(Ref Node a, Ref Edge (Link a))] (NetworkBuilderT m)) (NetworkBuilderT m) (Ref Node a) where
    resolveParams m = do
        (a, pending) <- State.runStateT m mempty
        flip mapM pending $ \(nref :: Ref Node a, cref :: Ref Edge (Link a)) -> do
            write cref (rawConnection nref a)
            dispatch CONNECTION cref
        return a



-- FIXME[WD]: Make less polymorphic
instance ElemBuilder2 (TermOf t) m t => ElemBuilder3 m t where buildElem3 = buildElem2


--class    ElemBuilder2 el m  a where buildElem2 :: el -> m a


-- (NetworkBuilderT m)


--class ElemBuilder3 m t where
--    buildTerm' :: TermOf t -> m t



--cref <- reserveConnection
--        --write cref (rawConnection t t)
--        --delayed $ write cref ∘ rawConnection t =<< State.get
--        lift $ State.modify ((t, cref):) -- FIXME[WD]: remove lift
--        return cref




-- State.MonadState [(Ref Node a, Ref Edge (Link a))]

--class (MonadTrans n, Monad (n m), Monad m) => Binder n m a | m -> n where
--    resolveParams :: n m a -> m a


--run' :: Delayed t m a -> m (a, [m t])





--class (MonadTrans n, Monad (n m), Monad m) => Binder n m a | m a -> n where
--    resolveParams :: n m a -> m a<|MERGE_RESOLUTION|>--- conflicted
+++ resolved
@@ -16,12 +16,8 @@
 import qualified Control.Monad.State.Lazy as State
 import Control.Monad.Event (Dispatcher, dispatch)
 
-<<<<<<< HEAD
 import Old.Luna.Syntax.Term.Class (TermOf)
 import Control.Monad.Primitive
-=======
-import Luna.Syntax.Term (TermOf)
->>>>>>> e8fe9f7b
 
 
 -- === Definitions === --
