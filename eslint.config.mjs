--- conflicted
+++ resolved
@@ -214,7 +214,6 @@
         tsconfigRootDir: DIR_NAME,
         ecmaVersion: 'latest',
         extraFileExtensions: ['.vue'],
-<<<<<<< HEAD
         projectService: {
           allowDefaultProject: [
             'eslint.config.mjs',
@@ -223,8 +222,6 @@
             'app/ide-desktop/icons/src/index.js',
           ],
         },
-=======
->>>>>>> 4ace1b23
       },
     },
     rules: {
