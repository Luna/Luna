import io.circe.yaml
import io.circe.syntax._
import sbt.internal.util.ManagedLogger
import sbt._
import sbt.io.syntax.fileToRichFile
import sbt.util.{CacheStore, CacheStoreFactory, FileInfo, Tracked}

import scala.sys.process._

object DistributionPackage {

  /** File extensions. */
  implicit class FileExtensions(file: File) {

    /** Get the outermost directory of this file. For absolute paths this
      * function always returns root.
      *
      * == Example ==
      * Get top directory of the relative path.
      * {{{
      *   file("foo/bar/baz").getTopDirectory == file("foo")
      * }}}
      *
      * Get top directory of the absolute path.
      * {{{
      *   file(/foo/bar/baz").getTopDirectory == file("/")
      * }}}
      *
      * @return the outermost directory of this file.
      */
    def getTopDirectory: File = {
      @scala.annotation.tailrec
      def go(path: File): File = {
        val parent = path.getParentFile
        if (parent == null) path else go(parent)
      }
      go(file)
    }
  }

  /**
    * Conditional copying, based on the contents of cache and timestamps of files.
    *
    * @param source source directory
    * @param destination target directory
    * @param cache cache used for persisting the cached information
    * @return true, if copying was necessary, false if no change was detected between the directories
    */
  def copyDirectoryIncremental(
    source: File,
    destination: File,
    cache: CacheStore
  ): Boolean = {
    val allFiles = source.allPaths.get().toSet
    Tracked.diffInputs(cache, FileInfo.lastModified)(allFiles) { diff =>
      val missing = diff.unmodified.exists { f =>
        val relativePath = f.relativeTo(source).get
        val destinationFile =
          destination.toPath.resolve(relativePath.toPath).toFile
        !destinationFile.exists()
      }

      if (diff.modified.nonEmpty || diff.removed.nonEmpty || missing) {
        IO.delete(destination)
        IO.copyDirectory(source, destination)
        true
      } else false
    }
  }

  def copyFilesIncremental(
    sources: Seq[File],
    destinationDirectory: File,
    cache: CacheStore
  ): Unit = {
    val allFiles = sources.toSet
    IO.createDirectory(destinationDirectory)
    Tracked.diffInputs(cache, FileInfo.lastModified)(allFiles) { diff =>
      for (f <- diff.removed) {
        IO.delete(destinationDirectory / f.getName)
      }
      for (f <- diff.modified -- diff.removed) {
        IO.copyFile(f, destinationDirectory / f.getName)
      }
      for (f <- diff.unmodified) {
        val destinationFile = destinationDirectory / f.getName
        if (!destinationFile.exists()) {
          IO.copyFile(f, destinationDirectory / f.getName)
        }
      }
    }
  }

  def executableName(baseName: String): String =
    if (Platform.isWindows) baseName + ".exe" else baseName

  def createProjectManagerPackage(
    distributionRoot: File,
    cacheFactory: CacheStoreFactory
  ): Unit = {
    copyDirectoryIncremental(
      file("distribution/project-manager/THIRD-PARTY"),
      distributionRoot / "THIRD-PARTY",
      cacheFactory.make("project-manager-third-party")
    )

    copyFilesIncremental(
      Seq(file(executableName("project-manager"))),
      distributionRoot / "bin",
      cacheFactory.make("project-manager-exe")
    )
  }

  def createEnginePackage(
    distributionRoot: File,
    cacheFactory: CacheStoreFactory,
    log: Logger,
    graalVersion: String,
    javaVersion: String,
    ensoVersion: String,
    editionName: String,
    sourceStdlibVersion: String,
    targetStdlibVersion: String
  ): Unit = {

    copyDirectoryIncremental(
      file("distribution/engine/THIRD-PARTY"),
      distributionRoot / "THIRD-PARTY",
      cacheFactory.make("engine-third-party")
    )

    copyFilesIncremental(
      Seq(file("runtime.jar"), file("runner.jar")),
      distributionRoot / "component",
      cacheFactory.make("engine-jars")
    )
<<<<<<< HEAD
    val os = System.getProperty("os.name");
    val parser = if (os.startsWith("Mac")) {
      "target/rust/debug/libenso_parser.dylib"
    } else if (os.startsWith("Windows")) {
      "target/rust/debug/enso_parser.dll"
    } else {
      "target/rust/debug/libenso_parser.so"
    }
=======
    val os = System.getProperty("os.name")
    val parser = "target/rust/debug/" + (if (os.startsWith("Mac")) {
      "x86_64-apple-darwin/libenso_parser.dylib"
    } else if (os.startsWith("Windows")) {
      "enso_parser.dll"
    } else {
      "libenso_parser.so"
    })
>>>>>>> 85f71cbf
    copyFilesIncremental(
      Seq(file(parser)),
      distributionRoot / "component",
      cacheFactory.make("engine-parser-library")
    )

    (distributionRoot / "editions").mkdirs()
    Editions.writeEditionConfig(
      editionsRoot   = distributionRoot / "editions",
      ensoVersion    = ensoVersion,
      editionName    = editionName,
      libraryVersion = targetStdlibVersion,
      log            = log
    )

    copyLibraryCacheIncremental(
      sourceRoot      = file("distribution/lib"),
      destinationRoot = distributionRoot / "lib",
      sourceVersion   = sourceStdlibVersion,
      targetVersion   = targetStdlibVersion,
      cacheFactory    = cacheFactory.sub("engine-libraries"),
      log             = log
    )

    copyDirectoryIncremental(
      file("distribution/bin"),
      distributionRoot / "bin",
      cacheFactory.make("engine-bin")
    )

    buildEngineManifest(
      template     = file("distribution/manifest.template.yaml"),
      destination  = distributionRoot / "manifest.yaml",
      graalVersion = graalVersion,
      javaVersion  = javaVersion
    )
  }

  def fixLibraryManifest(
    packageRoot: File,
    targetVersion: String,
    log: Logger
  ): Unit = {
    val packageConfig   = packageRoot / "package.yaml"
    val originalContent = IO.read(packageConfig)
    yaml.parser.parse(originalContent) match {
      case Left(error) =>
        log.error(s"Failed to parse $packageConfig: $error")
        throw error
      case Right(parsed) =>
        val obj = parsed.asObject.getOrElse {
          throw new IllegalStateException(s"Incorrect format of $packageConfig")
        }

        val key        = "version"
        val updated    = obj.remove(key).add(key, targetVersion.asJson)
        val serialized = yaml.printer.print(updated.asJson)
        if (serialized == originalContent) {
          log.info(
            s"No need to update $packageConfig, already in correct version."
          )
        } else {
          IO.write(packageConfig, serialized)
          log.debug(s"Updated $packageConfig to $targetVersion")
        }
    }
  }

  def copyLibraryCacheIncremental(
    sourceRoot: File,
    destinationRoot: File,
    sourceVersion: String,
    targetVersion: String,
    cacheFactory: CacheStoreFactory,
    log: Logger
  ): Unit = {
    val existingLibraries =
      collection.mutable.ArrayBuffer.empty[(String, String)]
    for (prefix <- sourceRoot.list()) {
      for (libName <- (sourceRoot / prefix).list()) {
        val targetPackageRoot =
          destinationRoot / prefix / libName / targetVersion
        copyDirectoryIncremental(
          source      = sourceRoot / prefix / libName / sourceVersion,
          destination = targetPackageRoot,
          cache       = cacheFactory.make(s"$prefix.$libName")
        )
        fixLibraryManifest(targetPackageRoot, targetVersion, log)
        existingLibraries.append((prefix, libName))
      }
    }

    val existingLibrariesSet = existingLibraries.toSet
    for (prefix <- destinationRoot.list()) {
      for (libName <- (destinationRoot / prefix).list()) {
        if (!existingLibrariesSet.contains((prefix, libName))) {
          log.info(
            s"Removing a library $prefix.$libName from the distribution, " +
            s"because it does not exist in the sources anymore."
          )
        }
      }
    }

  }

  private def buildEngineManifest(
    template: File,
    destination: File,
    graalVersion: String,
    javaVersion: String
  ): Unit = {
    val base = IO.read(template)
    val extensions =
      s"""graal-vm-version: $graalVersion
         |graal-java-version: $javaVersion
         |""".stripMargin
    IO.write(destination, base + extensions)
  }

  def createLauncherPackage(
    distributionRoot: File,
    cacheFactory: CacheStoreFactory
  ): Unit = {
    copyDirectoryIncremental(
      file("distribution/launcher/THIRD-PARTY"),
      distributionRoot / "THIRD-PARTY",
      cacheFactory.make("launcher-third-party")
    )

    copyFilesIncremental(
      Seq(file(executableName("enso"))),
      distributionRoot / "bin",
      cacheFactory.make("launcher-exe")
    )

    IO.createDirectory(distributionRoot / "dist")
    IO.createDirectory(distributionRoot / "runtime")

    copyFilesIncremental(
      Seq(
        file("distribution/launcher/.enso.portable"),
        file("distribution/launcher/README.md")
      ),
      distributionRoot,
      cacheFactory.make("launcher-rootfiles")
    )
  }

  sealed trait OS {
    def name:                String
    def hasSupportForSulong: Boolean
    def graalName: String                    = name
    def executableName(base: String): String = base
    def archiveExt: String                   = ".tar.gz"
    def isUNIX: Boolean                      = true
  }
  object OS {
    case object Linux extends OS {
      override val name: String                 = "linux"
      override val hasSupportForSulong: Boolean = true
    }
    case object MacOS extends OS {
      override val name: String                 = "macos"
      override val hasSupportForSulong: Boolean = true
      override def graalName: String            = "darwin"
    }
    case object Windows extends OS {
      override val name: String                         = "windows"
      override val hasSupportForSulong: Boolean         = false
      override def executableName(base: String): String = base + ".exe"
      override def archiveExt: String                   = ".zip"
      override def isUNIX: Boolean                      = false
    }

    val platforms = Seq(Linux, MacOS, Windows)

    def apply(name: String): Option[OS] =
      name.toLowerCase match {
        case Linux.`name`   => Some(Linux)
        case MacOS.`name`   => Some(MacOS)
        case Windows.`name` => Some(Windows)
        case _              => None
      }
  }

  sealed trait Architecture {
    def name: String
  }
  object Architecture {
    case object X64 extends Architecture {
      override def name: String = "amd64"
    }

    val archs = Seq(X64)
  }

  /** A helper class that manages building distribution artifacts. */
  class Builder(
    ensoVersion: String,
    graalVersion: String,
    graalJavaVersion: String,
    artifactRoot: File
  ) {

    def artifactName(
      component: String,
      os: OS,
      architecture: Architecture
    ): String =
      s"enso-$component-$ensoVersion-${os.name}-${architecture.name}"

    def graalInPackageName: String =
      s"graalvm-ce-java$graalJavaVersion-$graalVersion"

    private def extractZip(archive: File, root: File): Unit = {
      IO.createDirectory(root)
      val exitCode = Process(
        Seq("unzip", "-q", archive.toPath.toAbsolutePath.normalize.toString),
        cwd = Some(root)
      ).!
      if (exitCode != 0) {
        throw new RuntimeException(s"Cannot extract $archive.")
      }
    }

    private def listZip(archive: File): Seq[File] = {
      val suppressStdErr = ProcessLogger(_ => ())
      val zipList = Process(
        Seq("zip", "-l", archive.toPath.toAbsolutePath.normalize.toString)
      )
      zipList.lineStream(suppressStdErr).map(file)
    }

    private def extractTarGz(archive: File, root: File): Unit = {
      IO.createDirectory(root)
      val exitCode = Process(
        Seq(
          "tar",
          "xf",
          archive.toPath.toAbsolutePath.toString
        ),
        cwd = Some(root)
      ).!
      if (exitCode != 0) {
        throw new RuntimeException(s"Cannot extract $archive.")
      }
    }

    private def listTarGz(archive: File): Seq[File] = {
      val suppressStdErr = ProcessLogger(_ => ())
      val tarList =
        Process(Seq("tar", "tf", archive.toPath.toAbsolutePath.toString))
      tarList.lineStream(suppressStdErr).map(file)
    }

    private def extract(archive: File, root: File): Unit = {
      if (archive.getName.endsWith("zip")) {
        extractZip(archive, root)
      } else {
        extractTarGz(archive, root)
      }
    }

    private def list(archive: File): Seq[File] = {
      if (archive.getName.endsWith("zip")) {
        listZip(archive)
      } else {
        listTarGz(archive)
      }
    }

    private def graalArchive(os: OS, architecture: Architecture): File = {
      val packageDir =
        artifactRoot / s"graalvm-$graalVersion-${os.name}-${architecture.name}"
      if (!packageDir.exists()) {
        IO.createDirectory(packageDir)
      }
      val archiveName = s"graalvm-${os.name}-${architecture.name}-" +
        s"$graalVersion-$graalJavaVersion"
      packageDir / (archiveName + os.archiveExt)
    }

    private def downloadGraal(
      log: ManagedLogger,
      os: OS,
      architecture: Architecture
    ): File = {
      val archive = graalArchive(os, architecture)
      if (!archive.exists()) {
        log.info(
          s"Downloading GraalVM $graalVersion Java $graalJavaVersion " +
          s"for $os $architecture"
        )
        val graalUrl =
          s"https://github.com/graalvm/graalvm-ce-builds/releases/download/" +
          s"vm-$graalVersion/" +
          s"graalvm-ce-java$graalJavaVersion-${os.graalName}-" +
          s"${architecture.name}-$graalVersion${os.archiveExt}"
        val exitCode = (url(graalUrl) #> archive).!
        if (exitCode != 0) {
          throw new RuntimeException(s"Graal download from $graalUrl failed.")
        }
      }

      archive
    }

    private def copyGraal(
      os: OS,
      architecture: Architecture,
      runtimeDir: File
    ): Unit = {
      val archive = graalArchive(os, architecture)
      extract(archive, runtimeDir)
    }

    /** Prepare the GraalVM package.
      *
      * @param log the logger
      * @param os the system type
      * @param architecture the architecture type
      * @return the path to the created GraalVM package
      */
    def createGraalPackage(
      log: ManagedLogger,
      os: OS,
      architecture: Architecture
    ): File = {
      log.info("Building GraalVM distribution")
      val archive = downloadGraal(log, os, architecture)

      if (os.hasSupportForSulong) {
        val packageDir        = archive.getParentFile
        val archiveRootDir    = list(archive).head.getTopDirectory.getName
        val extractedGraalDir = packageDir / archiveRootDir
        if (extractedGraalDir.exists()) {
          IO.delete(extractedGraalDir)
        }

        log.info(s"Extracting $archive to $packageDir")
        extract(archive, packageDir)

        log.info("Installing components")
        gu(log, os, extractedGraalDir, "install", "python", "R")

        log.info(s"Re-creating $archive")
        IO.delete(archive)
        makeArchive(packageDir, archiveRootDir, archive)

        log.info(s"Cleaning up $extractedGraalDir")
        IO.delete(extractedGraalDir)
      }
      archive
    }

    /** Run the `gu` executable from the GraalVM distribution.
      *
      * @param log the logger
      * @param os the system type
      * @param graalDir the directory with a GraalVM distribution
      * @param arguments the command arguments
      */
    def gu(
      log: ManagedLogger,
      os: OS,
      graalDir: File,
      arguments: String*
    ): Unit = {
      val executableFile = os match {
        case OS.Linux =>
          graalDir / "bin" / "gu"
        case OS.MacOS =>
          graalDir / "Contents" / "Home" / "bin" / "gu"
        case OS.Windows =>
          graalDir / "bin" / "gu.cmd"
      }
      val javaHomeFile = executableFile.getParentFile.getParentFile
      val command =
        executableFile.toPath.toAbsolutePath.toString +: arguments
      val exitCode = Process(
        command,
        Some(graalDir),
        ("JAVA_HOME", javaHomeFile.toPath.toAbsolutePath.toString),
        ("GRAALVM_HOME", javaHomeFile.toPath.toAbsolutePath.toString)
      ).!
      if (exitCode != 0) {
        throw new RuntimeException(
          s"Failed to run '${command.mkString(" ")}'"
        )
      }
    }

    def copyEngine(os: OS, architecture: Architecture, distDir: File): Unit = {
      val engine = builtArtifact("engine", os, architecture)
      if (!engine.exists()) {
        throw new IllegalStateException(
          s"Cannot create bundle for $os / $architecture because corresponding " +
          s"engine has not been built."
        )
      }

      IO.copyDirectory(engine / s"enso-$ensoVersion", distDir / ensoVersion)
    }

    def makeExecutable(file: File): Unit = {
      val ownerOnly = false
      file.setExecutable(true, ownerOnly)
    }

    def fixLauncher(root: File, os: OS): Unit = {
      makeExecutable(root / "enso" / "bin" / os.executableName("enso"))
      IO.createDirectories(
        Seq("dist", "config", "runtime").map(root / "enso" / _)
      )
    }

    def makeArchive(root: File, rootDir: String, target: File): Unit = {
      val exitCode = if (target.getName.endsWith("zip")) {
        Process(
          Seq(
            "zip",
            "-9",
            "-q",
            "-r",
            target.toPath.toAbsolutePath.normalize.toString,
            rootDir
          ),
          cwd = Some(root)
        ).!
      } else {
        Process(
          Seq(
            "tar",
            "--use-compress-program=gzip -9",
            "-cf",
            target.toPath.toAbsolutePath.normalize.toString,
            rootDir
          ),
          cwd = Some(root)
        ).!
      }
      if (exitCode != 0) {
        throw new RuntimeException(s"Failed to create archive $target")
      }
    }

    /** Path to an arbitrary built artifact. */
    def builtArtifact(
      component: String,
      os: OS,
      architecture: Architecture
    ): File = artifactRoot / artifactName(component, os, architecture)

    /** Path to the artifact that is built on this local machine. */
    def localArtifact(component: String): File = {
      val architecture = Architecture.X64
      val os =
        if (Platform.isWindows) OS.Windows
        else if (Platform.isLinux) OS.Linux
        else if (Platform.isMacOS) OS.MacOS
        else throw new IllegalStateException("Unknown OS")
      artifactRoot / artifactName(component, os, architecture)
    }

    /** Path to a built archive.
      *
      * These archives are built by [[makePackages]] and [[makeBundles]].
      */
    def builtArchive(
      component: String,
      os: OS,
      architecture: Architecture
    ): File =
      artifactRoot / (artifactName(
        component,
        os,
        architecture
      ) + os.archiveExt)

    private def cleanDirectory(dir: File): Unit = {
      for (f <- IO.listFiles(dir)) {
        IO.delete(f)
      }
    }

    /** Creates compressed and ready for release packages for the launcher and
      * engine.
      *
      * A project manager package is not created, as we release only its bundle.
      * See [[makeBundles]].
      *
      * It does not trigger any builds. Instead, it uses available artifacts
      * placed in `artifactRoot`. These artifacts may be created using the
      * `enso/build*Distribution` tasks or they may come from other workers (as
      * is the case in the release CI where the artifacts are downloaded from
      * other jobs).
      */
    def makePackages = Command.command("makePackages") { state =>
      val log = state.log
      for {
        os   <- OS.platforms
        arch <- Architecture.archs
      } {
        val launcher = builtArtifact("launcher", os, arch)
        if (launcher.exists()) {
          fixLauncher(launcher, os)
          val archive = builtArchive("launcher", os, arch)
          makeArchive(launcher, "enso", archive)
          log.info(s"Created $archive")
        }

        val engine = builtArtifact("engine", os, arch)
        if (engine.exists()) {
          if (os.isUNIX) {
            makeExecutable(engine / s"enso-$ensoVersion" / "bin" / "enso")
          }
          val archive = builtArchive("engine", os, arch)
          makeArchive(engine, s"enso-$ensoVersion", archive)
          log.info(s"Created $archive")
        }
      }
      state
    }

    /** Creates launcher and project-manager bundles that include the component
      * itself, the engine and a Graal runtime.
      *
      * It will download the GraalVM runtime and cache it in `artifactRoot` so
      * further invocations for the same version will not need to download it.
      *
      * It does not trigger any builds. Instead, it uses available artifacts
      * placed in `artifactRoot`. These artifacts may be created using the
      * `enso/build*Distribution` tasks or they may come from other workers (as
      * is the case in the release CI where the artifacts are downloaded from
      * other jobs).
      */
    def makeBundles = Command.command("makeBundles") { state =>
      val log = state.log
      for {
        os   <- OS.platforms
        arch <- Architecture.archs
      } {
        val launcher = builtArtifact("launcher", os, arch)
        if (launcher.exists()) {
          fixLauncher(launcher, os)
          copyEngine(os, arch, launcher / "enso" / "dist")
          copyGraal(os, arch, launcher / "enso" / "runtime")

          val archive = builtArchive("bundle", os, arch)
          makeArchive(launcher, "enso", archive)

          cleanDirectory(launcher / "enso" / "dist")
          cleanDirectory(launcher / "enso" / "runtime")

          log.info(s"Created $archive")
        }

        val pm = builtArtifact("project-manager", os, arch)
        if (pm.exists()) {
          if (os.isUNIX) {
            makeExecutable(pm / "enso" / "bin" / "project-manager")
          }

          copyEngine(os, arch, pm / "enso" / "dist")
          copyGraal(os, arch, pm / "enso" / "runtime")

          IO.copyFile(
            file("distribution/enso.bundle.template"),
            pm / "enso" / ".enso.bundle"
          )

          val archive = builtArchive("project-manager", os, arch)
          makeArchive(pm, "enso", archive)

          cleanDirectory(pm / "enso" / "dist")
          cleanDirectory(pm / "enso" / "runtime")

          log.info(s"Created $archive")
        }
      }
      state
    }
  }
}<|MERGE_RESOLUTION|>--- conflicted
+++ resolved
@@ -134,16 +134,6 @@
       distributionRoot / "component",
       cacheFactory.make("engine-jars")
     )
-<<<<<<< HEAD
-    val os = System.getProperty("os.name");
-    val parser = if (os.startsWith("Mac")) {
-      "target/rust/debug/libenso_parser.dylib"
-    } else if (os.startsWith("Windows")) {
-      "target/rust/debug/enso_parser.dll"
-    } else {
-      "target/rust/debug/libenso_parser.so"
-    }
-=======
     val os = System.getProperty("os.name")
     val parser = "target/rust/debug/" + (if (os.startsWith("Mac")) {
       "x86_64-apple-darwin/libenso_parser.dylib"
@@ -152,7 +142,6 @@
     } else {
       "libenso_parser.so"
     })
->>>>>>> 85f71cbf
     copyFilesIncremental(
       Seq(file(parser)),
       distributionRoot / "component",
