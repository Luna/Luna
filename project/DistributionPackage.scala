import io.circe.yaml
import io.circe.syntax._
import sbt.internal.util.ManagedLogger
import sbt._
import sbt.io.syntax.fileToRichFile
import sbt.util.{CacheStore, CacheStoreFactory, FileInfo, Tracked}

import scala.sys.process._

object DistributionPackage {

  /** File extensions. */
  implicit class FileExtensions(file: File) {

    /** Get the outermost directory of this file. For absolute paths this
      * function always returns root.
      *
      * == Example ==
      * Get top directory of the relative path.
      * {{{
      *   file("foo/bar/baz").getTopDirectory == file("foo")
      * }}}
      *
      * Get top directory of the absolute path.
      * {{{
      *   file(/foo/bar/baz").getTopDirectory == file("/")
      * }}}
      *
      * @return the outermost directory of this file.
      */
    def getTopDirectory: File = {
      @scala.annotation.tailrec
      def go(path: File): File = {
        val parent = path.getParentFile
        if (parent == null) path else go(parent)
      }
      go(file)
    }
  }

  /** Conditional copying, based on the contents of cache and timestamps of files.
    *
    * @param source source directory
    * @param destination target directory
    * @param cache cache used for persisting the cached information
    * @return true, if copying was necessary, false if no change was detected between the directories
    */
  def copyDirectoryIncremental(
    source: File,
    destination: File,
    cache: CacheStore
  ): Boolean = {
    val allFiles = source.allPaths.get().toSet
    Tracked.diffInputs(cache, FileInfo.lastModified)(allFiles) { diff =>
      val missing = diff.unmodified.exists { f =>
        val relativePath = f.relativeTo(source).get
        val destinationFile =
          destination.toPath.resolve(relativePath.toPath).toFile
        !destinationFile.exists()
      }

      if (diff.modified.nonEmpty || diff.removed.nonEmpty || missing) {
        IO.delete(destination)
        IO.copyDirectory(source, destination)
        true
      } else false
    }
  }

  def copyFilesIncremental(
    sources: Seq[File],
    destinationDirectory: File,
    cache: CacheStore
  ): Unit = {
    val allFiles = sources.toSet
    IO.createDirectory(destinationDirectory)
    Tracked.diffInputs(cache, FileInfo.lastModified)(allFiles) { diff =>
      for (f <- diff.removed) {
        IO.delete(destinationDirectory / f.getName)
      }
      for (f <- diff.modified -- diff.removed) {
        IO.copyFile(f, destinationDirectory / f.getName)
      }
      for (f <- diff.unmodified) {
        val destinationFile = destinationDirectory / f.getName
        if (!destinationFile.exists()) {
          IO.copyFile(f, destinationDirectory / f.getName)
        }
      }
    }
  }

  def executableName(baseName: String): String =
    if (Platform.isWindows) baseName + ".exe" else baseName

  def createProjectManagerPackage(
    distributionRoot: File,
    cacheFactory: CacheStoreFactory
  ): Unit = {
    copyDirectoryIncremental(
      file("distribution/project-manager/THIRD-PARTY"),
      distributionRoot / "THIRD-PARTY",
      cacheFactory.make("project-manager-third-party")
    )

    copyFilesIncremental(
      Seq(file(executableName("project-manager"))),
      distributionRoot / "bin",
      cacheFactory.make("project-manager-exe")
    )
  }

  def createEnginePackage(
    distributionRoot: File,
    cacheFactory: CacheStoreFactory,
    log: Logger,
    graalVersion: String,
    javaVersion: String,
    ensoVersion: String,
    editionName: String,
    sourceStdlibVersion: String,
    targetStdlibVersion: String,
    targetDir: File
  ): Unit = {
    copyDirectoryIncremental(
      file("distribution/engine/THIRD-PARTY"),
      distributionRoot / "THIRD-PARTY",
      cacheFactory.make("engine-third-party")
    )

    copyFilesIncremental(
      Seq(file("runtime.jar"), file("runner.jar")),
      distributionRoot / "component",
      cacheFactory.make("engine-jars")
    )
    val parser = targetDir / Platform.dynamicLibraryFileName("enso_parser")
    copyFilesIncremental(
      Seq(parser),
      distributionRoot / "component",
      cacheFactory.make("engine-parser-library")
    )

    (distributionRoot / "editions").mkdirs()
    Editions.writeEditionConfig(
      editionsRoot   = distributionRoot / "editions",
      ensoVersion    = ensoVersion,
      editionName    = editionName,
      libraryVersion = targetStdlibVersion,
      log            = log
    )

    copyLibraryCacheIncremental(
      sourceRoot      = file("distribution/lib"),
      destinationRoot = distributionRoot / "lib",
      sourceVersion   = sourceStdlibVersion,
      targetVersion   = targetStdlibVersion,
      cacheFactory    = cacheFactory.sub("engine-libraries"),
      log             = log
    )

    copyDirectoryIncremental(
      file("distribution/bin"),
      distributionRoot / "bin",
      cacheFactory.make("engine-bin")
    )

    buildEngineManifest(
      template     = file("distribution/manifest.template.yaml"),
      destination  = distributionRoot / "manifest.yaml",
      graalVersion = graalVersion,
      javaVersion  = javaVersion
    )

    indexStdLib(
      stdLibVersion = targetStdlibVersion,
<<<<<<< HEAD
      ensoVersion   = ensoVersion,
      stdLibRoot    = distributionRoot / "lib",
      ensoExecutable =
        distributionRoot / "bin" / Platform.executableFileName("enso"),
=======
      ensoVersion = ensoVersion,
      stdLibRoot = distributionRoot / "lib",
      ensoExecutable =
        distributionRoot / "bin" / "enso",
>>>>>>> 0575c8d7
      cacheFactory = cacheFactory.sub("stdlib"),
      log = log
    )
  }

  def indexStdLib(
<<<<<<< HEAD
    stdLibVersion: String,
    ensoVersion: String,
    stdLibRoot: File,
    ensoExecutable: File,
    cacheFactory: CacheStoreFactory,
    log: Logger
  ): Unit = {
    for {
      libMajor <- stdLibRoot.listFiles()
      libName  <- (stdLibRoot / libMajor.getName).listFiles()
=======
                   stdLibVersion: String,
                   ensoVersion: String,
                   stdLibRoot: File,
                   ensoExecutable: File,
                   cacheFactory: CacheStoreFactory,
                   log: Logger
                 ): Unit = {
    for {
      libMajor <- stdLibRoot.listFiles()
      libName <- (stdLibRoot / libMajor.getName).listFiles()
>>>>>>> 0575c8d7
    } yield {
      val cache = cacheFactory.make(s"$libName.$ensoVersion")
      val path = (libName / ensoVersion)
      Tracked.diffInputs(cache, FileInfo.lastModified)(path.globRecursive("*.enso").get().toSet) { diff =>
        if (diff.modified.nonEmpty) {
          println(s"Generating index for ${libName} ")
          val command = Seq(
<<<<<<< HEAD
            ensoExecutable.toString,
=======
            Platform.executableFileName(ensoExecutable.toString),
>>>>>>> 0575c8d7
            "--no-compile-dependencies",
            "--compile",
            path.toString
          )
          log.info(command.mkString(" "))
          val exitCode = command.!
          if (exitCode != 0) {
            throw new RuntimeException(s"Cannot compile $libMajor.$libName.")
          }
        } else {
          println(s"No modified files. Not generating index for ${libName} ")
        }
      }
    }
  }

  def runEnginePackage(
    distributionRoot: File,
    args: Seq[String],
    log: Logger
  ): Boolean = {
    import scala.collection.JavaConverters._

    val enso = distributionRoot / "bin" / "enso"
    log.info(s"Executing $enso ${args.mkString(" ")}")
    val pb = new java.lang.ProcessBuilder()
    val all = new java.util.ArrayList[String]()
    all.add(enso.getAbsolutePath())
    all.addAll(args.asJava)
    pb.command(all)
    pb.inheritIO()
    val p = pb.start()
    val exitCode = p.waitFor()
    if (exitCode != 0) {
      log.warn(enso + " finished with exit code " + exitCode)
    }
    exitCode == 0
  }

  def fixLibraryManifest(
    packageRoot: File,
    targetVersion: String,
    log: Logger
  ): Unit = {
    val packageConfig   = packageRoot / "package.yaml"
    val originalContent = IO.read(packageConfig)
    yaml.parser.parse(originalContent) match {
      case Left(error) =>
        log.error(s"Failed to parse $packageConfig: $error")
        throw error
      case Right(parsed) =>
        val obj = parsed.asObject.getOrElse {
          throw new IllegalStateException(s"Incorrect format of $packageConfig")
        }

        val key        = "version"
        val updated    = obj.remove(key).add(key, targetVersion.asJson)
        val serialized = yaml.printer.print(updated.asJson)
        if (serialized == originalContent) {
          log.info(
            s"No need to update $packageConfig, already in correct version."
          )
        } else {
          IO.write(packageConfig, serialized)
          log.debug(s"Updated $packageConfig to $targetVersion")
        }
    }
  }

  def copyLibraryCacheIncremental(
    sourceRoot: File,
    destinationRoot: File,
    sourceVersion: String,
    targetVersion: String,
    cacheFactory: CacheStoreFactory,
    log: Logger
  ): Unit = {
    val existingLibraries =
      collection.mutable.ArrayBuffer.empty[(String, String)]
    for (prefix <- sourceRoot.list()) {
      for (libName <- (sourceRoot / prefix).list()) {
        val targetPackageRoot =
          destinationRoot / prefix / libName / targetVersion
        copyDirectoryIncremental(
          source      = sourceRoot / prefix / libName / sourceVersion,
          destination = targetPackageRoot,
          cache       = cacheFactory.make(s"$prefix.$libName")
        )
        fixLibraryManifest(targetPackageRoot, targetVersion, log)
        existingLibraries.append((prefix, libName))
      }
    }

    val existingLibrariesSet = existingLibraries.toSet
    for (prefix <- destinationRoot.list()) {
      for (libName <- (destinationRoot / prefix).list()) {
        if (!existingLibrariesSet.contains((prefix, libName))) {
          log.info(
            s"Removing a library $prefix.$libName from the distribution, " +
            s"because it does not exist in the sources anymore."
          )
        }
      }
    }

  }

  private def buildEngineManifest(
    template: File,
    destination: File,
    graalVersion: String,
    javaVersion: String
  ): Unit = {
    val base = IO.read(template)
    val extensions =
      s"""graal-vm-version: $graalVersion
         |graal-java-version: $javaVersion
         |""".stripMargin
    IO.write(destination, base + extensions)
  }

  def createLauncherPackage(
    distributionRoot: File,
    cacheFactory: CacheStoreFactory
  ): Unit = {
    copyDirectoryIncremental(
      file("distribution/launcher/THIRD-PARTY"),
      distributionRoot / "THIRD-PARTY",
      cacheFactory.make("launcher-third-party")
    )

    copyFilesIncremental(
      Seq(file(executableName("enso"))),
      distributionRoot / "bin",
      cacheFactory.make("launcher-exe")
    )

    IO.createDirectory(distributionRoot / "dist")
    IO.createDirectory(distributionRoot / "runtime")

    copyFilesIncremental(
      Seq(
        file("distribution/launcher/.enso.portable"),
        file("distribution/launcher/README.md")
      ),
      distributionRoot,
      cacheFactory.make("launcher-rootfiles")
    )
  }

  sealed trait OS {
    def name:                String
    def hasSupportForSulong: Boolean
    def graalName: String                    = name
    def executableName(base: String): String = base
    def archiveExt: String                   = ".tar.gz"
    def isUNIX: Boolean                      = true
  }
  object OS {
    case object Linux extends OS {
      override val name: String                 = "linux"
      override val hasSupportForSulong: Boolean = true
    }
    case object MacOS extends OS {
      override val name: String                 = "macos"
      override val hasSupportForSulong: Boolean = true
      override def graalName: String            = "darwin"
    }
    case object Windows extends OS {
      override val name: String                         = "windows"
      override val hasSupportForSulong: Boolean         = false
      override def executableName(base: String): String = base + ".exe"
      override def archiveExt: String                   = ".zip"
      override def isUNIX: Boolean                      = false
    }

    val platforms = Seq(Linux, MacOS, Windows)

    def apply(name: String): Option[OS] =
      name.toLowerCase match {
        case Linux.`name`   => Some(Linux)
        case MacOS.`name`   => Some(MacOS)
        case Windows.`name` => Some(Windows)
        case _              => None
      }
  }

  sealed trait Architecture {
    def name: String
  }
  object Architecture {
    case object X64 extends Architecture {
      override def name: String = "amd64"
    }

    val archs = Seq(X64)
  }

  /** A helper class that manages building distribution artifacts. */
  class Builder(
    ensoVersion: String,
    graalVersion: String,
    graalJavaVersion: String,
    artifactRoot: File
  ) {

    def artifactName(
      component: String,
      os: OS,
      architecture: Architecture
    ): String =
      s"enso-$component-$ensoVersion-${os.name}-${architecture.name}"

    def graalInPackageName: String =
      s"graalvm-ce-java$graalJavaVersion-$graalVersion"

    private def extractZip(archive: File, root: File): Unit = {
      IO.createDirectory(root)
      val exitCode = Process(
        Seq("unzip", "-q", archive.toPath.toAbsolutePath.normalize.toString),
        cwd = Some(root)
      ).!
      if (exitCode != 0) {
        throw new RuntimeException(s"Cannot extract $archive.")
      }
    }

    private def listZip(archive: File): Seq[File] = {
      val suppressStdErr = ProcessLogger(_ => ())
      val zipList = Process(
        Seq("zip", "-l", archive.toPath.toAbsolutePath.normalize.toString)
      )
      zipList.lineStream(suppressStdErr).map(file)
    }

    private def extractTarGz(archive: File, root: File): Unit = {
      IO.createDirectory(root)
      val exitCode = Process(
        Seq(
          "tar",
          "xf",
          archive.toPath.toAbsolutePath.toString
        ),
        cwd = Some(root)
      ).!
      if (exitCode != 0) {
        throw new RuntimeException(s"Cannot extract $archive.")
      }
    }

    private def listTarGz(archive: File): Seq[File] = {
      val suppressStdErr = ProcessLogger(_ => ())
      val tarList =
        Process(Seq("tar", "tf", archive.toPath.toAbsolutePath.toString))
      tarList.lineStream(suppressStdErr).map(file)
    }

    private def extract(archive: File, root: File): Unit = {
      if (archive.getName.endsWith("zip")) {
        extractZip(archive, root)
      } else {
        extractTarGz(archive, root)
      }
    }

    private def list(archive: File): Seq[File] = {
      if (archive.getName.endsWith("zip")) {
        listZip(archive)
      } else {
        listTarGz(archive)
      }
    }

    private def graalArchive(os: OS, architecture: Architecture): File = {
      val packageDir =
        artifactRoot / s"graalvm-$graalVersion-${os.name}-${architecture.name}"
      if (!packageDir.exists()) {
        IO.createDirectory(packageDir)
      }
      val archiveName = s"graalvm-${os.name}-${architecture.name}-" +
        s"$graalVersion-$graalJavaVersion"
      packageDir / (archiveName + os.archiveExt)
    }

    private def downloadGraal(
      log: ManagedLogger,
      os: OS,
      architecture: Architecture
    ): File = {
      val archive = graalArchive(os, architecture)
      if (!archive.exists()) {
        log.info(
          s"Downloading GraalVM $graalVersion Java $graalJavaVersion " +
          s"for $os $architecture"
        )
        val graalUrl =
          s"https://github.com/graalvm/graalvm-ce-builds/releases/download/" +
          s"vm-$graalVersion/" +
          s"graalvm-ce-java$graalJavaVersion-${os.graalName}-" +
          s"${architecture.name}-$graalVersion${os.archiveExt}"
        val exitCode = (url(graalUrl) #> archive).!
        if (exitCode != 0) {
          throw new RuntimeException(s"Graal download from $graalUrl failed.")
        }
      }

      archive
    }

    private def copyGraal(
      os: OS,
      architecture: Architecture,
      runtimeDir: File
    ): Unit = {
      val archive = graalArchive(os, architecture)
      extract(archive, runtimeDir)
    }

    /** Prepare the GraalVM package.
      *
      * @param log the logger
      * @param os the system type
      * @param architecture the architecture type
      * @return the path to the created GraalVM package
      */
    def createGraalPackage(
      log: ManagedLogger,
      os: OS,
      architecture: Architecture
    ): File = {
      log.info("Building GraalVM distribution")
      val archive = downloadGraal(log, os, architecture)

      if (os.hasSupportForSulong) {
        val packageDir        = archive.getParentFile
        val archiveRootDir    = list(archive).head.getTopDirectory.getName
        val extractedGraalDir = packageDir / archiveRootDir
        if (extractedGraalDir.exists()) {
          IO.delete(extractedGraalDir)
        }

        log.info(s"Extracting $archive to $packageDir")
        extract(archive, packageDir)

        log.info("Installing components")
        gu(log, os, extractedGraalDir, "install", "python", "R")

        log.info(s"Re-creating $archive")
        IO.delete(archive)
        makeArchive(packageDir, archiveRootDir, archive)

        log.info(s"Cleaning up $extractedGraalDir")
        IO.delete(extractedGraalDir)
      }
      archive
    }

    /** Run the `gu` executable from the GraalVM distribution.
      *
      * @param log the logger
      * @param os the system type
      * @param graalDir the directory with a GraalVM distribution
      * @param arguments the command arguments
      * @return Stdout from the `gu` command.
      */
    def gu(
      log: ManagedLogger,
      os: OS,
      graalDir: File,
      arguments: String*
    ): String = {
      val shallowFile = graalDir / "bin" / "gu"
      val deepFile    = graalDir / "Contents" / "Home" / "bin" / "gu"
      val executableFile = os match {
        case OS.Linux =>
          shallowFile
        case OS.MacOS =>
          if (deepFile.exists) {
            deepFile
          } else {
            shallowFile
          }
        case OS.Windows =>
          graalDir / "bin" / "gu.cmd"
      }
      val javaHomeFile = executableFile.getParentFile.getParentFile
      val javaHome     = javaHomeFile.toPath.toAbsolutePath
      val command =
        executableFile.toPath.toAbsolutePath.toString +: arguments

      log.debug(
        s"Running $command in $graalDir with JAVA_HOME=${javaHome.toString}"
      )

      try {
        Process(
          command,
          Some(graalDir),
          ("JAVA_HOME", javaHome.toString),
          ("GRAALVM_HOME", javaHome.toString)
        ).!!
      } catch {
        case _: RuntimeException =>
          throw new RuntimeException(
            s"Failed to run '${command.mkString(" ")}'"
          )
      }
    }

    def copyEngine(os: OS, architecture: Architecture, distDir: File): Unit = {
      val engine = builtArtifact("engine", os, architecture)
      if (!engine.exists()) {
        throw new IllegalStateException(
          s"Cannot create bundle for $os / $architecture because corresponding " +
          s"engine has not been built."
        )
      }

      IO.copyDirectory(engine / s"enso-$ensoVersion", distDir / ensoVersion)
    }

    def makeExecutable(file: File): Unit = {
      val ownerOnly = false
      file.setExecutable(true, ownerOnly)
    }

    def fixLauncher(root: File, os: OS): Unit = {
      makeExecutable(root / "enso" / "bin" / os.executableName("enso"))
      IO.createDirectories(
        Seq("dist", "config", "runtime").map(root / "enso" / _)
      )
    }

    def makeArchive(root: File, rootDir: String, target: File): Unit = {
      val exitCode = if (target.getName.endsWith("zip")) {
        Process(
          Seq(
            "zip",
            "-9",
            "-q",
            "-r",
            target.toPath.toAbsolutePath.normalize.toString,
            rootDir
          ),
          cwd = Some(root)
        ).!
      } else {
        Process(
          Seq(
            "tar",
            "--use-compress-program=gzip -9",
            "-cf",
            target.toPath.toAbsolutePath.normalize.toString,
            rootDir
          ),
          cwd = Some(root)
        ).!
      }
      if (exitCode != 0) {
        throw new RuntimeException(s"Failed to create archive $target")
      }
    }

    /** Path to an arbitrary built artifact. */
    def builtArtifact(
      component: String,
      os: OS,
      architecture: Architecture
    ): File = artifactRoot / artifactName(component, os, architecture)

    /** Path to the artifact that is built on this local machine. */
    def localArtifact(component: String): File = {
      val architecture = Architecture.X64
      val os =
        if (Platform.isWindows) OS.Windows
        else if (Platform.isLinux) OS.Linux
        else if (Platform.isMacOS) OS.MacOS
        else throw new IllegalStateException("Unknown OS")
      artifactRoot / artifactName(component, os, architecture)
    }

    /** Path to a built archive.
      *
      * These archives are built by [[makePackages]] and [[makeBundles]].
      */
    def builtArchive(
      component: String,
      os: OS,
      architecture: Architecture
    ): File =
      artifactRoot / (artifactName(
        component,
        os,
        architecture
      ) + os.archiveExt)

    private def cleanDirectory(dir: File): Unit = {
      for (f <- IO.listFiles(dir)) {
        IO.delete(f)
      }
    }

    /** Creates compressed and ready for release packages for the launcher and
      * engine.
      *
      * A project manager package is not created, as we release only its bundle.
      * See [[makeBundles]].
      *
      * It does not trigger any builds. Instead, it uses available artifacts
      * placed in `artifactRoot`. These artifacts may be created using the
      * `enso/build*Distribution` tasks or they may come from other workers (as
      * is the case in the release CI where the artifacts are downloaded from
      * other jobs).
      */
    def makePackages = Command.command("makePackages") { state =>
      val log = state.log
      for {
        os   <- OS.platforms
        arch <- Architecture.archs
      } {
        val launcher = builtArtifact("launcher", os, arch)
        if (launcher.exists()) {
          fixLauncher(launcher, os)
          val archive = builtArchive("launcher", os, arch)
          makeArchive(launcher, "enso", archive)
          log.info(s"Created $archive")
        }

        val engine = builtArtifact("engine", os, arch)
        if (engine.exists()) {
          if (os.isUNIX) {
            makeExecutable(engine / s"enso-$ensoVersion" / "bin" / "enso")
          }
          val archive = builtArchive("engine", os, arch)
          makeArchive(engine, s"enso-$ensoVersion", archive)
          log.info(s"Created $archive")
        }
      }
      state
    }

    /** Creates launcher and project-manager bundles that include the component
      * itself, the engine and a Graal runtime.
      *
      * It will download the GraalVM runtime and cache it in `artifactRoot` so
      * further invocations for the same version will not need to download it.
      *
      * It does not trigger any builds. Instead, it uses available artifacts
      * placed in `artifactRoot`. These artifacts may be created using the
      * `enso/build*Distribution` tasks or they may come from other workers (as
      * is the case in the release CI where the artifacts are downloaded from
      * other jobs).
      */
    def makeBundles = Command.command("makeBundles") { state =>
      val log = state.log
      for {
        os   <- OS.platforms
        arch <- Architecture.archs
      } {
        val launcher = builtArtifact("launcher", os, arch)
        if (launcher.exists()) {
          fixLauncher(launcher, os)
          copyEngine(os, arch, launcher / "enso" / "dist")
          copyGraal(os, arch, launcher / "enso" / "runtime")

          val archive = builtArchive("bundle", os, arch)
          makeArchive(launcher, "enso", archive)

          cleanDirectory(launcher / "enso" / "dist")
          cleanDirectory(launcher / "enso" / "runtime")

          log.info(s"Created $archive")
        }

        val pm = builtArtifact("project-manager", os, arch)
        if (pm.exists()) {
          if (os.isUNIX) {
            makeExecutable(pm / "enso" / "bin" / "project-manager")
          }

          copyEngine(os, arch, pm / "enso" / "dist")
          copyGraal(os, arch, pm / "enso" / "runtime")

          IO.copyFile(
            file("distribution/enso.bundle.template"),
            pm / "enso" / ".enso.bundle"
          )

          val archive = builtArchive("project-manager", os, arch)
          makeArchive(pm, "enso", archive)

          cleanDirectory(pm / "enso" / "dist")
          cleanDirectory(pm / "enso" / "runtime")

          log.info(s"Created $archive")
        }
      }
      state
    }
  }
}<|MERGE_RESOLUTION|>--- conflicted
+++ resolved
@@ -173,35 +173,16 @@
 
     indexStdLib(
       stdLibVersion = targetStdlibVersion,
-<<<<<<< HEAD
-      ensoVersion   = ensoVersion,
-      stdLibRoot    = distributionRoot / "lib",
-      ensoExecutable =
-        distributionRoot / "bin" / Platform.executableFileName("enso"),
-=======
       ensoVersion = ensoVersion,
       stdLibRoot = distributionRoot / "lib",
       ensoExecutable =
         distributionRoot / "bin" / "enso",
->>>>>>> 0575c8d7
       cacheFactory = cacheFactory.sub("stdlib"),
       log = log
     )
   }
 
   def indexStdLib(
-<<<<<<< HEAD
-    stdLibVersion: String,
-    ensoVersion: String,
-    stdLibRoot: File,
-    ensoExecutable: File,
-    cacheFactory: CacheStoreFactory,
-    log: Logger
-  ): Unit = {
-    for {
-      libMajor <- stdLibRoot.listFiles()
-      libName  <- (stdLibRoot / libMajor.getName).listFiles()
-=======
                    stdLibVersion: String,
                    ensoVersion: String,
                    stdLibRoot: File,
@@ -212,7 +193,6 @@
     for {
       libMajor <- stdLibRoot.listFiles()
       libName <- (stdLibRoot / libMajor.getName).listFiles()
->>>>>>> 0575c8d7
     } yield {
       val cache = cacheFactory.make(s"$libName.$ensoVersion")
       val path = (libName / ensoVersion)
@@ -220,11 +200,7 @@
         if (diff.modified.nonEmpty) {
           println(s"Generating index for ${libName} ")
           val command = Seq(
-<<<<<<< HEAD
-            ensoExecutable.toString,
-=======
             Platform.executableFileName(ensoExecutable.toString),
->>>>>>> 0575c8d7
             "--no-compile-dependencies",
             "--compile",
             path.toString
