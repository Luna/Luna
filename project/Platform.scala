object Platform {

  /** Returns true if the build system is running on Windows.
    */
  def isWindows: Boolean =
    sys.props("os.name").toLowerCase().contains("windows")

  /** Returns true if the build system is running on Linux.
    */
  def isLinux: Boolean =
    sys.props("os.name").toLowerCase().contains("linux")

  /** Returns true if the build system is running on macOS.
    */
  def isMacOS: Boolean =
    sys.props("os.name").toLowerCase().contains("mac")

  /** Returns the dynamic library file name on the current platform.
    *
    * @param libraryName the library name
    * @return the file name of provided library on the current platform
    */
  def dynamicLibraryFileName(libraryName: String): String = {
    if (isMacOS) s"lib$libraryName.dylib"
    else if (isWindows) s"$libraryName.dll"
    else if (isLinux) s"lib$libraryName.so"
    else {
      throw new RuntimeException(s"Unknown platform [${sys.props("os.name")}].")
    }
  }

  /** Returns the executable file name on the current platform.
    *
    * @param name the executable name
    * @return the file name of provided executable on the current platform
    */
  def executableFileName(name: String): String = {
<<<<<<< HEAD
    if (isWindows) s"$name.exe" else name
  }
=======
    if (isWindows) s".\\$name.bat" else name
  }

>>>>>>> 0575c8d7
}<|MERGE_RESOLUTION|>--- conflicted
+++ resolved
@@ -35,12 +35,7 @@
     * @return the file name of provided executable on the current platform
     */
   def executableFileName(name: String): String = {
-<<<<<<< HEAD
-    if (isWindows) s"$name.exe" else name
-  }
-=======
     if (isWindows) s".\\$name.bat" else name
   }
 
->>>>>>> 0575c8d7
 }