import java.io.File

import sbt._
import sbt.Keys._
<<<<<<< HEAD
import scala.sys.process._

object NativeImage {
  def buildNativeImage(staticOnLinux: Boolean): Def.Initialize[Task[Unit]] =
    Def
      .task {
        val log      = state.value.log
        val javaHome = System.getProperty("java.home")
        val nativeImagePath =
          if (sys.props("os.name").contains("Windows"))
            s"$javaHome\\bin\\native-image.cmd"
          else s"$javaHome/bin/native-image"
        val classPath =
          (Runtime / fullClasspath).value.files.mkString(File.pathSeparator)

        val additionalParameters =
          if (staticOnLinux && sys.props("os.name").contains("Linux"))
            "--static"
          else ""
        val resourcesGlobOpt = "-H:IncludeResources=.*Main.enso$"

        val cmd =
          s"$nativeImagePath $additionalParameters $resourcesGlobOpt " +
          s"--no-fallback --initialize-at-build-time" +
          s" -cp $classPath ${(Compile / mainClass).value.get} enso"

        if (!file(nativeImagePath).exists()) {
          log.error("Native Image component not found in the JVM distribution.")
          log.error(
            "You can install Native Image with `gu install native-image`."
          )
          throw new RuntimeException(
            "Native Image build failed, " +
            "because Native Image component was not found."
=======
import sbt.internal.util.ManagedLogger
import sbtassembly.AssemblyKeys.assembly
import sbtassembly.AssemblyPlugin.autoImport.assemblyOutputPath

import scala.sys.process._

object NativeImage {

  /** Specifies whether the build executable should include debug symbols.
    * Should be set to false for production builds. May work only on Linux.
    */
  private val includeDebugInfo: Boolean = false

  /** Creates a task that builds a native image for the current project.
    *
    * This task must be setup in such a way that the assembly JAR is built
    * before it starts, as it uses this JAR for the build. Usually this can be
    * done by appending `.dependsOn(LocalProject("project-name") / assembly)`.
    *
    * Additional Native Image configuration can be set for each project by
    * editing configuration files in subdirectories of `META-INF/native-image`
    * of its resources directory. More information can be found at
    * [[https://github.com/oracle/graal/blob/master/substratevm/BuildConfiguration.md]].
    *
    * @param artifactName name of the artifact to create
    * @param staticOnLinux specifies whether to link statically (applies only
    *                      on Linux)
    * @param initializeAtBuildtime specifies if classes should be initialized at
    *                              build time by default
    * @param additionalOptions additional options for the Native Image build
    *                          tool
    * @param memoryLimitGigabytes a memory limit for the build tool, in
    *                             gigabytes; it is good to set this limit to
    *                             make GC more aggressive thus allowing it to
    *                             build successfully even with limited memory
    * @param initializeAtRuntime a list of classes that should be initialized at
    *                            run time - useful to set exceptions if build
    *                            time initialization is set to default
    */
  def buildNativeImage(
    artifactName: String,
    staticOnLinux: Boolean,
    initializeAtBuildtime: Boolean    = true,
    additionalOptions: Seq[String]    = Seq.empty,
    memoryLimitGigabytes: Option[Int] = Some(4),
    initializeAtRuntime: Seq[String]  = Seq.empty
  ): Def.Initialize[Task[Unit]] = Def
    .task {
      val log            = state.value.log
      val javaHome       = System.getProperty("java.home")
      val subProjectRoot = baseDirectory.value
      val nativeImagePath =
        if (Platform.isWindows)
          s"$javaHome\\bin\\native-image.cmd"
        else s"$javaHome/bin/native-image"
      val pathToJAR =
        (assembly / assemblyOutputPath).value.toPath.toAbsolutePath.normalize

      if (!file(nativeImagePath).exists()) {
        log.error("Native Image component not found in the JVM distribution.")
        log.error(
          "You can install Native Image with `gu install native-image`."
        )
        throw new RuntimeException(
          "Native Image build failed, " +
          "because Native Image component was not found."
        )
      }

      val debugParameters =
        if (includeDebugInfo) Seq("-H:GenerateDebugInfo=1") else Seq()

      val (staticParameters, pathExts) =
        if (staticOnLinux && Platform.isLinux) {
          // Note [Static Build On Linux]
          val buildCache =
            subProjectRoot / "build-cache"
          val path = ensureMuslIsInstalled(buildCache, log)
          (Seq("--static", "--libc=musl"), Seq(path.toString))
        } else (Seq(), Seq())

      val configLocation =
        subProjectRoot / "native-image-config"
      val configs =
        if (configLocation.exists()) {
          val path = configLocation.toPath.toAbsolutePath
          log.debug(s"Picking up Native Image configuration from `$path`.")
          Seq(s"-H:ConfigurationFileDirectories=$path")
        } else {
          log.debug(
            "No Native Image configuration found, proceeding without it."
>>>>>>> 75e31362
          )
          Seq()
        }

<<<<<<< HEAD
        if (cmd.! != 0) {
          log.error("Native Image build failed.")
          throw new RuntimeException("Native Image build failed")
=======
      val memoryLimitOptions =
        memoryLimitGigabytes.map(gigs => s"-J-Xmx${gigs}G").toSeq

      val initializeAtRuntimeOptions =
        if (initializeAtRuntime.isEmpty) Seq()
        else {
          val classes = initializeAtRuntime.mkString(",")
          Seq(s"--initialize-at-run-time=$classes")
>>>>>>> 75e31362
        }

      val initializeAtBuildtimeOptions =
        if (initializeAtBuildtime) Seq("--initialize-at-build-time") else Seq()

      val cmd =
        Seq(nativeImagePath) ++
        debugParameters ++ staticParameters ++ configs ++
        Seq("--no-fallback", "--no-server") ++
        initializeAtBuildtimeOptions ++
        memoryLimitOptions ++ initializeAtRuntimeOptions ++
        additionalOptions ++
        Seq("-jar", pathToJAR.toString) ++
        Seq(artifactName)

      val pathParts = pathExts ++ Option(System.getenv("PATH")).toSeq
      val newPath   = pathParts.mkString(File.pathSeparator)

      log.debug(s"""PATH="$newPath" ${cmd.mkString(" ")}""")

      val process =
        Process(cmd, None, "PATH" -> newPath)

      if (process.! != 0) {
        log.error("Native Image build failed.")
        throw new RuntimeException("Native Image build failed")
      }
<<<<<<< HEAD
      .dependsOn(Compile / compile)
}
=======

      log.info("Native Image build successful.")
    }
    .dependsOn(Compile / compile)

  /** Creates a task which watches for changes of any compiled files or
    * dependencies and triggers a rebuild if and only if there are any changes.
    *
    * @param actualBuild reference to the task doing the actual Native Image
    *                    build, usually one returned by [[buildNativeImage]]
    * @param artifactName name of the artifact that is expected to be created
    *                     by the native image build
    * @return
    */
  def incrementalNativeImageBuild(
    actualBuild: TaskKey[Unit],
    artifactName: String
  ): Def.Initialize[Task[Unit]] =
    Def.taskDyn {
      def rebuild(reason: String) = {
        streams.value.log.info(
          s"$reason, forcing a rebuild."
        )
        Def.task {
          actualBuild.value
        }
      }

      val classpath = (Compile / fullClasspath).value
      val filesSet  = classpath.flatMap(f => f.data.allPaths.get()).toSet

      val store =
        streams.value.cacheStoreFactory.make("incremental_native_image")
      Tracked.diffInputs(store, FileInfo.hash)(filesSet) {
        sourcesDiff: ChangeReport[File] =>
          if (sourcesDiff.modified.nonEmpty)
            rebuild("Native Image is not up to date")
          else if (!artifactFile(artifactName).exists())
            rebuild("Native Image does not exist")
          else
            Def.task {
              streams.value.log.info(
                s"No source changes, $artifactName Native Image is up to date."
              )
            }
      }
    }

  /** [[File]] representing the artifact called `name` built with the Native
    * Image.
    */
  def artifactFile(name: String): File =
    if (Platform.isWindows) file(name + ".exe")
    else file(name)

  private val muslBundleUrl =
    "https://github.com/gradinac/musl-bundle-example/releases/download/" +
    "v1.0/musl.tar.gz"

  /** Ensures that the `musl` bundle is installed.
    *
    * Checks for existence of its directory and if it does not exist, downloads
    * and extracts the bundle. After extracting it does the required
    * initialization (renaming paths to be absolute and creating a shell script
    * called `musl-gcc`).
    *
    * `musl` is needed for static builds on Linux.
    *
    * @param buildCache build-cache directory for the current project
    * @param log a logger instance
    * @return path to the `musl` bundle binary directory which should be added
    *         to PATH of the launched native-image
    */
  private def ensureMuslIsInstalled(
    buildCache: File,
    log: ManagedLogger
  ): Path = {
    val muslRoot       = buildCache / "musl-1.2.0"
    val bundleLocation = muslRoot / "bundle"
    val binaryLocation = bundleLocation / "bin"
    val gccLocation    = binaryLocation / "musl-gcc"
    def isMuslInstalled =
      gccLocation.exists() && gccLocation.isOwnerExecutable
    if (!isMuslInstalled) {
      log.info(
        "`musl` is required for a static build, but it is not installed for " +
        "this subproject."
      )
      try {
        log.info("A `musl` bundle will be downloaded.")
        buildCache.mkdirs()
        val bundle = buildCache / "musl-bundle.tar.gz"

        val downloadExitCode = (url(muslBundleUrl) #> bundle).!
        if (downloadExitCode != 0) {
          log.error("Cannot download `musl` bundle.")
          throw new RuntimeException(s"Cannot download `$muslBundleUrl`.")
        }

        muslRoot.mkdirs()
        val tarExitCode = Seq(
          "tar",
          "xf",
          bundle.toPath.toAbsolutePath.toString,
          "-C",
          muslRoot.toPath.toAbsolutePath.toString
        ).!
        if (tarExitCode != 0) {
          log.error(
            "An error occurred when extracting the `musl` library bundle."
          )
          throw new RuntimeException(s"Cannot extract $bundle.")
        }

        replacePathsInSpecs(
          bundleLocation / "lib" / "musl-gcc.specs",
          bundleLocation
        )
        createGCCWrapper(bundleLocation)

        log.info("Installed `musl`.")
      } catch {
        case e: Exception =>
          throw new RuntimeException(
            "`musl` installation failed. Cannot proceed with a static " +
            "Native Image build.",
            e
          )
      }

    }

    binaryLocation.toPath.toAbsolutePath.normalize
  }

  /** Replaces paths in `musl-gcc.specs` with absolute paths to the bundle.
    *
    * The paths in `musl-gcc.specs` start with `/build/bundle` which is not a
    * valid path by default. Instead, these prefixes are replaced with an
    * absolute path to the bundle.
    *
    * @param specs reference to `musl-gcc.specs` file
    * @param bundleLocation location of the bundle root
    */
  private def replacePathsInSpecs(specs: File, bundleLocation: File): Unit = {
    val content    = IO.read(specs)
    val bundlePath = bundleLocation.toPath.toAbsolutePath.normalize.toString
    val replaced   = content.replace("/build/bundle", bundlePath)
    IO.write(specs, replaced)
  }

  /** Creates a simple shell script called `musl-gcc` which calls the original
    * `gcc` and ensures the bundle's configuration (`musl-gcc.specs`) is loaded.
    */
  private def createGCCWrapper(bundleLocation: File): Unit = {
    val bundlePath = bundleLocation.toPath.toAbsolutePath.normalize.toString
    val content =
      s"""#!/bin/sh
         |exec "$${REALGCC:-gcc}" "$$@" -specs "$bundlePath/lib/musl-gcc.specs"
         |""".stripMargin
    val wrapper = bundleLocation / "bin" / "musl-gcc"
    IO.write(wrapper, content)
    wrapper.setExecutable(true)
  }

}

/* Note [Static Build On Linux]
 * ~~~~~~~~~~~~~~~~~~~~~~~~~~~~
 * The default `glibc` contains a bug that would cause crashes when downloading
 * files form the internet, which is a crucial Launcher functionality. Instead,
 * `musl` is suggested by Graal as an alternative libc. The sbt task
 * automatically downloads a bundle containing all requirements for a static
 * build with `musl`.
 *
 * The `musl` bundle that we use is not guaranteed to be maintained, so if in
 * the future a new version of `musl` comes out and we need to upgrade, we may
 * need to create our own infrastructure (a repository with CI jobs for creating
 * such bundles). It is especially important to note that the libstdc++ that is
 * included in this bundle should also be built using `musl` as otherwise linker
 * errors may arise.
 *
 * Currently, to use `musl`, the `--libc=musl` option has to be added to the
 * build and `gcc-musl` must be available in the system PATH for the
 * native-image. In the future it is possible that a different option will be
 * used or that the bundle will not be required anymore if it became
 * prepackaged. This task may thus need an update when moving to a newer version
 * of Graal.
 *
 * Currently to make the bundle work correctly with GraalVM 20.2, a shell script
 * called `gcc-musl` which loads the bundle's configuration is created by the
 * task and the paths starting with `/build/bundle` in `musl-gcc.specs` are
 * replaced with absolute paths to the bundle location.
 */
>>>>>>> 75e31362
<|MERGE_RESOLUTION|>--- conflicted
+++ resolved
@@ -1,43 +1,8 @@
 import java.io.File
-
-import sbt._
+import java.nio.file.Path
+
+import sbt.{Def, File, _}
 import sbt.Keys._
-<<<<<<< HEAD
-import scala.sys.process._
-
-object NativeImage {
-  def buildNativeImage(staticOnLinux: Boolean): Def.Initialize[Task[Unit]] =
-    Def
-      .task {
-        val log      = state.value.log
-        val javaHome = System.getProperty("java.home")
-        val nativeImagePath =
-          if (sys.props("os.name").contains("Windows"))
-            s"$javaHome\\bin\\native-image.cmd"
-          else s"$javaHome/bin/native-image"
-        val classPath =
-          (Runtime / fullClasspath).value.files.mkString(File.pathSeparator)
-
-        val additionalParameters =
-          if (staticOnLinux && sys.props("os.name").contains("Linux"))
-            "--static"
-          else ""
-        val resourcesGlobOpt = "-H:IncludeResources=.*Main.enso$"
-
-        val cmd =
-          s"$nativeImagePath $additionalParameters $resourcesGlobOpt " +
-          s"--no-fallback --initialize-at-build-time" +
-          s" -cp $classPath ${(Compile / mainClass).value.get} enso"
-
-        if (!file(nativeImagePath).exists()) {
-          log.error("Native Image component not found in the JVM distribution.")
-          log.error(
-            "You can install Native Image with `gu install native-image`."
-          )
-          throw new RuntimeException(
-            "Native Image build failed, " +
-            "because Native Image component was not found."
-=======
 import sbt.internal.util.ManagedLogger
 import sbtassembly.AssemblyKeys.assembly
 import sbtassembly.AssemblyPlugin.autoImport.assemblyOutputPath
@@ -129,16 +94,10 @@
         } else {
           log.debug(
             "No Native Image configuration found, proceeding without it."
->>>>>>> 75e31362
           )
           Seq()
         }
 
-<<<<<<< HEAD
-        if (cmd.! != 0) {
-          log.error("Native Image build failed.")
-          throw new RuntimeException("Native Image build failed")
-=======
       val memoryLimitOptions =
         memoryLimitGigabytes.map(gigs => s"-J-Xmx${gigs}G").toSeq
 
@@ -147,7 +106,6 @@
         else {
           val classes = initializeAtRuntime.mkString(",")
           Seq(s"--initialize-at-run-time=$classes")
->>>>>>> 75e31362
         }
 
       val initializeAtBuildtimeOptions =
@@ -175,10 +133,6 @@
         log.error("Native Image build failed.")
         throw new RuntimeException("Native Image build failed")
       }
-<<<<<<< HEAD
-      .dependsOn(Compile / compile)
-}
-=======
 
       log.info("Native Image build successful.")
     }
@@ -372,5 +326,4 @@
  * called `gcc-musl` which loads the bundle's configuration is created by the
  * task and the paths starting with `/build/bundle` in `musl-gcc.specs` are
  * replaced with absolute paths to the bundle location.
- */
->>>>>>> 75e31362
+ */