--- conflicted
+++ resolved
@@ -71,13 +71,9 @@
 type instance Outputs Event ProjectCompilation = '[New // AnyExpr]
 type instance Preserves     ProjectCompilation = '[]
 
-<<<<<<< HEAD
-data ModuleCompilationError = ModuleSourcesNotFound [QualName] QualName
-=======
 type ModuleRequestStack = [QualName]
 
 data ModuleCompilationError = ModuleSourcesNotFound ModuleRequestStack QualName
->>>>>>> 243fc6e9
                             | ImportsCycleError [QualName]
                             deriving (Show)
 
@@ -136,15 +132,10 @@
                 -> [QualName]
                 -> m (Map QualName Imports)
 requestModules' libs modules = do
-<<<<<<< HEAD
-    sources <- liftIO $ mapM (Project.findProjectSources <=< Path.parseAbsDir) libs
-    let mkSourcesMap libName sources = foldl (\m (p, n) -> Map.insert n (UL.Source (Path.toFilePath p) def) m) def (Bimap.toList sources)
-=======
     sources <- liftIO $
         mapM (Project.findProjectSources <=< Path.parseAbsDir) libs
     let f m (p, n) = Map.insert n (UL.Source (Path.toFilePath p) def) m
         mkSourcesMap _libName sources = foldl' f def (Bimap.toList sources)
->>>>>>> 243fc6e9
         sourcesMap = Map.unions $ uncurry mkSourcesMap <$> Map.toList sources
         sourcesMgr = UL.fsSourceManager sourcesMap
     res <- mapM (getOrCompileModule sourcesMgr []) modules
