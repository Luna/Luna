--- conflicted
+++ resolved
@@ -2,12 +2,10 @@
 
 ## Interpreter/Runtime
 
-<<<<<<< HEAD
+- Fixed a bug where visualizations would sometimes randomly fail to compute, due
+  to thread interrupts ([#1939](https://github.com/enso-org/enso/pull/1939)).
 - Documentation in IDE now shows names of suggestions
   ([#1904](https://github.com/enso-org/enso/pull/1904)).
-=======
-- Fixed a bug where visualizations would sometimes randomly fail to compute, due
-  to thread interrupts ([#1939](https://github.com/enso-org/enso/pull/1939)).
 
 ## Tooling
 
@@ -60,7 +58,6 @@
 - This is a beta release, so please see the
   [issue tracker](https://github.com/enso-org/enso/issues?q=is%3Aissue+is%3Aopen+created%3A%3C2021-08-05)
   for issues opened before the release date.
->>>>>>> 63a44e19
 
 # Enso 0.2.20 (2021-08-05)
 
