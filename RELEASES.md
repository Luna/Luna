--- conflicted
+++ resolved
@@ -1,14 +1,10 @@
 # Enso Next
 
-<<<<<<< HEAD
-## Miscellaneous
-
-- Fixed inaproppriate parsing of code blocks in documentation.
-=======
 ## Interpreter/Runtime
 
 - Fixed a bug where visualizations would sometimes randomly fail to compute, due
   to thread interrupts ([#1939](https://github.com/enso-org/enso/pull/1939)).
+- Fixed inaproppriate parsing of code blocks in documentation.
 
 ## Tooling
 
@@ -36,7 +32,6 @@
 - This is a beta release, so please see the
   [issue tracker](https://github.com/enso-org/enso/issues?q=is%3Aissue+is%3Aopen+created%3A%3C2021-08-09)
   for issues opened before the release date.
->>>>>>> 63a44e19
 
 # Enso 0.2.22 (2021-08-06)
 
