# Enso Next

<<<<<<< HEAD
## Interpreter/Runtime

- Documentation in IDE now shows names of suggestions
  ([#1904](https://github.com/enso-org/enso/pull/1904)).
=======
# Enso 0.2.19 (2021-08-03)

## Compiler/Interpreter

- Fixed a bug with module documentation where it would associate the wrong
  doc-block with the module
  ([#1919](https://github.com/enso-org/enso/pull/1919)).

## Known Issues

- This is a beta release, so please see the
  [issue tracker](https://github.com/enso-org/enso/issues?q=is%3Aissue+is%3Aopen+created%3A%3C2021-08-03)
  for issues opened before the release date.

# Enso 0.2.18 (2021-08-02)
>>>>>>> 77bfeb91

## Libraries

- Added support for writing tables to XLSX spreadsheets
  ([#1906](https://github.com/enso-org/enso/pull/1906)).
- Added documentation for the new searcher categories
  ([#1910](https://github.com/enso-org/enso/pull/1910)).
- Fixed a bug where CSV files with very long lines could not be parsed
  ([#1914](https://github.com/enso-org/enso/pull/1914)).
- Added ordering comparisons for `Time`, `Time_Of_Day`, `Date` and `Duration`
  ([#1916](https://github.com/enso-org/enso/pull/1916)).

## Known Issues

- This is a beta release, so please see the
  [issue tracker](https://github.com/enso-org/enso/issues?q=is%3Aissue+is%3Aopen+created%3A%3C2021-08-02)
  for issues opened before the release date.

# Enso 0.2.17 (2021-07-28)

## Interpreter/Runtime

- Added support for documenting modules directly
  ([#1900](https://github.com/enso-org/enso/pull/1900)).

## Tooling

- Added support for creating projects from a template
  ([#1902](https://github.com/enso-org/enso/pull/1902)).

## Known Issues

- This is a beta release, so please see the
  [issue tracker](https://github.com/enso-org/enso/issues?q=is%3Aissue+is%3Aopen+created%3A%3C2021-07-28)
  for issues opened before the release date.

# Enso 0.2.16 (2021-07-23)

## Interpreter/Runtime

- Added support for the `ALIAS` tag in documentation blocks for use by the
  searcher ([#1896](https://github.com/enso-org/enso/pull/1896)).

## Tooling

- Implemented a basic library downloader
  ([#1885](https://github.com/enso-org/enso/pull/1885)), allowing the
  downloading of missing libraries.

## Libraries

- Added support for reading XLS and XLSX spreadsheets
  ([#1879](https://github.com/enso-org/enso/pull/1879)).
- Added support for serializing tables into CSV files.
  ([#1894](https://github.com/enso-org/enso/pull/1894)).

## Known Issues

- This is a beta release, so please see the
  [issue tracker](https://github.com/enso-org/enso/issues?q=is%3Aissue+is%3Aopen+created%3A%3C2021-07-23)
  for issues opened before the release date.

# Enso 0.2.15 (2021-07-19)

## Tooling

- Implement parts of the new Language Server API related to library support
  ([#1875](https://github.com/enso-org/enso/pull/1875)). Parts of the API are
  still mocked internally, but they are supported externally for testing
  purposes.

## Known Issues

- This is a beta release, so please see the
  [issue tracker](https://github.com/enso-org/enso/issues?q=is%3Aissue+is%3Aopen+created%3A%3C2021-07-19)
  for issues opened before the release date.

# Enso 0.2.14 (2021-07-15)

## Interpreter/Runtime

- Ensure that the module used by a visualization is preloaded when the
  visualization is being attached
  ([#1857](https://github.com/enso-org/enso/pull/1857)).
- Fix an issue with the `HostClassLoader` getting into a broken state
  ([#1867](https://github.com/enso-org/enso/pull/1867)).

## Tooling

- Implemented an HTTP endpoint returning the time that the language server has
  spent idle ([#1847](https://github.com/enso-org/enso/pull/1847)).
- Fix a bug where the `project/list` endpoint would fail if any of the projects
  referenced an edition that does not exist anymore
  ([#1858](https://github.com/enso-org/enso/pull/1858)).

## Known Issues

- This is a beta release, so please see the
  [issue tracker](https://github.com/enso-org/enso/issues?q=is%3Aissue+is%3Aopen+created%3A%3C2021-07-15)
  for issues opened before the release date.

# Enso 0.2.13 (2021-07-09)

## Interpreter/Runtime

- Implemented changes to the import and export syntax, requiring to provide the
  project namespace, or use the new `project` keyword to import from the current
  project ([#1806](https://github.com/enso-org/enso/pull/1806)).
- Fixed a bug where unresolved imports would crash the compiler
  ([#1822](https://github.com/enso-org/enso/pull/1822)).
- Implemented the ability to dynamically load local libraries
  ([#1826](https://github.com/enso-org/enso/pull/1826)). Currently, it only
  supports the loading of local libraries, but will be integrated with the
  editions system soon.
- Integrated the library loading mechanism with the editions system
  ([#1832](https://github.com/enso-org/enso/pull/1832)).

## Tooling

- Added namespace information to project manager messages
  ([#1820](https://github.com/enso-org/enso/pull/1820)).
- Fixed a bug where the Project Manager would not preinstall the Graal runtime
  if the engine was already installed and only its runtime was missing
  ([#1824](https://github.com/enso-org/enso/pull/1824)).
- Extended content root mechanism to provide the home directory and filesystem
  roots on startup ([#1821](https://github.com/enso-org/enso/pull/1821)). It now
  also supports dynamically adding content roots and notifies the IDE when a new
  content root is added.
- Connected the documentation generator with Enso compiler and suggestion
  database, making the documentation generated before being sent to the IDE,
  using a faster Scala-based generator instead of a ScalaJS-based one on IDE's
  side, also enabling us to connect many AST elements with docs. See
  ([#1744](https://github.com/enso-org/enso/pull/1744).

## Known Issues

- This is a beta release, so please see the
  [issue tracker](https://github.com/enso-org/enso/issues?q=is%3Aissue+is%3Aopen+created%3A%3C2021-07-09)
  for issues opened before the release date.

# Enso 0.2.12 (2021-06-24)

## Interpreter/Runtime

- Upgraded the underlying runtime to
  [GraalVM 21.1.0](https://github.com/graalvm/graalvm-ce-builds/releases/tag/vm-21.1.0)
  ([#1738](https://github.com/enso-org/enso/pull/1738)). This brings a raft of
  bug-fixes and improvements to how quickly Enso can reach its peak performance.
- Added support for bidirectional dataflow tracking to the `DataflowAnalysis`
  pass ([#1748](https://github.com/enso-org/enso/pull/1748)). This will allow
  the interpreter to perform more detailed analyses in the future to enable
  optimisations and new features.

## Tooling

- Added support for higher-kinded types in suggestions in the language server
  ([#1712](https://github.com/enso-org/enso/pull/1712)). This allows the
  searcher to make more accurate suggestions when working with collection types.
- Fixed an issue where symlinks were not extracted properly when installing a
  runtime for Enso ([#1718](https://github.com/enso-org/enso/pull/1718)).
- Implemented log masking ([#1732](https://github.com/enso-org/enso/pull/1732)).
  This feature masks personally identifiable information in the logs, such as
  code literals, computed values, and user environment variables.
- Added support for evaluating one-shot expressions on the result values of
  arbitrary expressions ([#1749](https://github.com/enso-org/enso/pull/1749)).
  This is very useful for enabling more advanced introspection in the IDE.
- Added the `workspace/projectInfo` endpoint to the language server
  ([#1759](https://github.com/enso-org/enso/pull/1759)). This allows the IDE to
  get information about the running project in contexts where the project
  manager isn't available or works differently.
- Added the `file/checksum` endpoint to the language server
  ([#1787](https://github.com/enso-org/enso/pull/1787)). This allows the IDE to
  verify the integrity of files that it has transferred. The checksum is
  calculated in a streaming fashion so the checksummed file need not be resident
  in memory all at once.
- Added support for reading and writing byte ranges in files remotely
  ([#1795](https://github.com/enso-org/enso/pull/1795)). This allows the IDE to
  transfer files to a remote back-end in a streaming fashion.
- Added support for multiple content roots in the language server
  ([#1800](https://github.com/enso-org/enso/pull/1800/)). It is not yet exposed
  to the IDE, as this will be done as part of future work.
- Modified the `package.yaml` format in preparation for the library ecosystem
  ([#1797](https://github.com/enso-org/enso/pull/1797)). The `engine-version`
  field has been deprecated in favour of an `edition` field that allows to set
  up the engine version and dependency resolution using the upcoming Edition
  system. New tools will still be able to read the old format, but upon
  modification, they will save changes in the new format. As the `edition` file
  did not exist in the older version, old tools will actually correctly load the
  migrated package file (as we allow for unknown fields), but they will not know
  how to interpret the new `edition` field and so will fall back to using the
  `default` engine version, which may be unexpected. Ideally, after migration,
  the project should be used only with the new tools. The affected tools are the
  Launcher and the Project Manager.
- Added documentation and a minimal tool for hosting custom library repositories
  ([#1804](https://github.com/enso-org/enso/pull/1804)).
- Added `documentationHtml` field to Suggestions database entry
  ([#1791](https://github.com/enso-org/enso/pull/1791))

## Libraries

- Overhauled the examples throughout the standard library
  ([#1707](https://github.com/enso-org/enso/pull/1707),
  [#1725](https://github.com/enso-org/enso/pull/1725), and
  [#1731](https://github.com/enso-org/enso/pull/1731)). These examples all now
  conform to a standard format and have been tested to work.
- Made some miscellaneous fixes to the `HTTP` portion of the `Base` library that
  fix a few bugs ([#1722](https://github.com/enso-org/enso/pull/1722)).
- Removed reflective access when loading the OpenCV library
  ([#1727](https://github.com/enso-org/enso/pull/1727)). Illegal reflective
  access operations were deprecated and will be denied in future JVM releases.
- Overhauled the types we use for errors throughout the standard library
  ([#1734](https://github.com/enso-org/enso/pull/1734)). They are now much more
  informative, and should provide more clarity when things go wrong.
- Re-wrote the documentation generator for the Enso website from Python into
  Scala ([#1729](https://github.com/enso-org/enso/pull/1729)). This has greatly
  improved the performance, enabling us to generate the documentation structure
  for the entire standard library 8-10 times faster than before.
- Implemented Standard Library methods for controlling default visualizations in
  the graphical interface ([#1786](https://github.com/enso-org/enso/pull/1786)).

## Miscellaneous

- Adding a pipeline for automatic nightly builds
  ([#1689](https://github.com/enso-org/enso/pull/1689)). During the night after
  each workday any new changes to the `main` branch are built and released as a
  nightly build. The nightly builds can be useful to preview in-development
  features, but they should not be relied on as they are not considered stable.
  Only the 3 latest nightly builds are kept, so the nightly versions become
  obsolete very quickly.

## Known Issues

- This is a beta release, so please see the
  [issue tracker](https://github.com/enso-org/enso/issues?q=is%3Aissue+is%3Aopen+created%3A%3C2021-06-24)
  for issues opened before the release date.

# Enso 0.2.11 (2021-04-28)

## Tooling

- Added a feature that allows the tooling to install
  [GraalVM](https://graalvm.org) language implementations to existing runtimes
  ([#1660](https://github.com/enso-org/enso/pull/1660)).
- Fixed an issue that would prevent the language server from starting if
  projects had clashing identifiers
  ([#1665](https://github.com/enso-org/enso/pull/1665)).
- Added support to the language server for suggesting the module types
  themselves.
- Added support for reporting errors in visualisation code, making it much
  simpler to write new visualisation preprocessors
  ([#1671](https://github.com/enso-org/enso/pull/1671)). Previously the
  preprocessor would fail without any information as to what went wrong.
- Fixed an issue where the language server's update state could become
  desynchronised with the IDE's one
  ([#1691](https://github.com/enso-org/enso/pull/1691)). This meant that the IDE
  and language server didn't agree on what had been sent, and hence the IDE
  would miss out on certain updates.
- Added a schema version to the suggestions database, allowing the tooling to
  detect out-of-date versions and upgrade them
  ([#1703](https://github.com/enso-org/enso/pull/1703)).
- Added detailed logging to the tooling boot sequence to help us debug issues
  that users are seeing ([#1704](https://github.com/enso-org/enso/pull/1704)).

## Libraries

- Fixed some inconsistent naming around the `Maybe` type
  ([#1666](https://github.com/enso-org/enso/pull/1666)).
- Added the `.sum` method for vectors of numeric types
  ([#1702](https://github.com/enso-org/enso/pull/1702)).

## Known Issues

- This is a beta release, so please see the
  [issue tracker](https://github.com/enso-org/enso/issues?q=is%3Aissue+is%3Aopen+created%3A%3C2021-04-28)
  for issues opened before the release date.

# Enso 0.2.10 (2021-04-07)

## Interpreter/Runtime

- Added support for the Python and R runtimes to the bundled runtime
  ([#1644](https://github.com/enso-org/enso/pull/1644)).

## Tooling

- Added a feature to ensure that suggestions are ranked by type specificity,
  with the more specific suggestions being ranked first
  ([#1629](https://github.com/enso-org/enso/pull/1629)).
- Fixed a raft of small issues in the runtime server that caused bugs in the
  engine's interaction with the IDE
  ([#1633](https://github.com/enso-org/enso/pull/1633)).
- Fixed an issue where the suggestions database would get out of sync when a
  project was renamed ([#1647](https://github.com/enso-org/enso/pull/1647)).
- Fixed some bugs in the vector constructors that prevented them from working
  correctly on certain inputs
  ([#1650](https://github.com/enso-org/enso/pull/1650)).
- Added support to the launcher and project manager for installing companion
  runtimes alongside Enso ([#1651](https://github.com/enso-org/enso/pull/1651)).

## Libraries

- Added some additional useful methods to the `Standard.Table` library
  ([#1628](https://github.com/enso-org/enso/pull/1628)).
- Added a method to perform basic type inference on JSON, allowing converting
  Geo-JSON to a `Table` ([#1632](https://github.com/enso-org/enso/pull/1632)).
- Performed a comprehensive overhaul of the standard library documentation
  ([#1641](https://github.com/enso-org/enso/pull/1641)). It now has a standard
  format.

## Miscellaneous

- Fixed an issue where we were accidentally archiving two copies of some runtime
  components ([#1631](https://github.com/enso-org/enso/pull/1631)). Downloads
  should now be smaller.

# Enso 0.2.9 (2021-03-26)

## Tooling

- Fixed an issue where a panic would be improperly cached, resulting in no
  updates being sent to the IDE
  ([#1611](https://github.com/enso-org/enso/pull/1611)).
- Added a feature to provide searcher suggestions for types compatible with the
  type of `this` ([#1613](https://github.com/enso-org/enso/pull/1613)).

## Libraries

- Added a prototype of a library for working with images
  ([#1450](https://github.com/enso-org/enso/pull/1450)).
- Added histogram and scatter-plot visualisation support for the `Table` library
  ([#1608](https://github.com/enso-org/enso/pull/1608)).
- Fixed a bug in the implementation of `join` in the database library where it
  would join on the wrong table when doing a multiple-join
  ([#1614](https://github.com/enso-org/enso/pull/1614)).
- Fixed an outdated example for the `File.read` function.

## Known Issues

- This is a beta release, so please see the
  [issue tracker](https://github.com/enso-org/enso/issues?q=is%3Aissue+is%3Aopen+created%3A%3C2021-03-26)
  for issues opened before the release date.

# Enso 0.2.8 (2021-03-19)

## Interpreter/Runtime

- Fixed miscellaneous crashes in the interpreter
  ([#1588](https://github.com/enso-org/enso/pull/1588)).

## Tooling

- Fixed an issue where the documentation for builtins wasn't getting indexed
  ([#1575](https://github.com/enso-org/enso/pull/1575)). The docs should now
  show up in the searcher!

## Libraries

- Added support for visualising database tables to the `Database` library
  ([#1582](https://github.com/enso-org/enso/pull/1582)).
- Reworked the `Process` library to work better in the IDE
  ([#1591](https://github.com/enso-org/enso/pull/1591)).
- Added a proper visualisation for `Array` and improved the one for `Vector`
  ([#1588](https://github.com/enso-org/enso/pull/1588)).

## Known Issues

- This is a beta release, so please see the
  [issue tracker](https://github.com/enso-org/enso/issues?q=is%3Aissue+is%3Aopen+created%3A%3C2021-03-19)
  for issues opened before the release date.

# Enso 0.2.7 (2021-03-16)

## Interpreter/Runtime

- Added rudimentary support for interoperability with Python
  ([#1541](https://github.com/enso-org/enso/pull/1541)). Due to limitations of
  the underlying implementation
  ([GraalPython](https://github.com/oracle/graalpython)), this does not
  currently work on windows. We are working to have some means of supporting
  Python interop on Windows.
- Added rudimentary support for interoperability with R
  ([#1559](https://github.com/enso-org/enso/pull/1559)). Due to limitations of
  the underlying implementation ([FastR](https://github.com/oracle/fastr)), this
  does not currently work on windows. We are working to have some means of
  supporting R interop on Windows.
- Fixed a performance issue that occurred due to the interpreter observing
  deeper scopes than necessary during server-controlled execution
  ([#1564](https://github.com/enso-org/enso/pull/1564)). Execution of lambdas in
  the IDE is no longer far slower than it should be.
- Fixed an issue where interrupts during the execution of polyglot Java code
  would cause the host classloader to break, preventing further execution
  ([#1574](https://github.com/enso-org/enso/pull/1574)). _Please note_ that the
  fix that has been put in place is suboptimal, and means that we are currently
  unable to interrupt host code during its execution. We intend to fix this as
  soon as a fix for the host classloader has been merged upstream. You can track
  the associated issue in GraalVM
  [here](https://github.com/oracle/graal/issues/3273).
- Fixed an issue where the interpreter would crash due to project name shadowing
  ([#1571](https://github.com/enso-org/enso/pull/1571)).

## Tooling

- Added support for lazy initialization of the language server
  ([#1535](https://github.com/enso-org/enso/pull/1535)). This ensures that it
  behaves properly on systems where the working directories are on
  lazily-mounted NFS volumes.
- Fixed an issue where the unified logging infrastructure would disconnect,
  preventing it from gathering diagnostic logs
  ([#1563](https://github.com/enso-org/enso/pull/1563)). It now sends periodic
  keepalive messages to ensure that the connection has not timed out.
- Fixed project name validation in the project manager when renaming projects
  ([#1570](https://github.com/enso-org/enso/pull/1570)).

## Libraries

- Added support for materializing data from databases in the database library
  ([#1546](https://github.com/enso-org/enso/pull/1546)). You can now use this
  library to connect to your data sources (currently only SQLite and Postgres,
  but support for further backends is planned).
- Reorganized the standard library in order to support plans for its future
  evolution ([#1571](https://github.com/enso-org/enso/pull/1571)).

## Known Issues

- This is a beta release, so please see the
  [issue tracker](https://github.com/enso-org/enso/issues?q=is%3Aissue+is%3Aopen+created%3A%3C2021-03-16)
  for issues opened before the release date.

# Enso 0.2.6 (2021-03-02)

## Interpreter/Runtime

- Fixed another issue where the parser would crash on partial issues, causing
  issues for both the Engine and IDE
  ([#1523](https://github.com/enso-org/enso/pull/1523)).
- Made panic messages short, fixing an issue where retention would cause
  ballooned memory usage while the full message contents were waiting to be
  logged ([#1528](https://github.com/enso-org/enso/pull/1528)).

## Tooling

- Fixed an issue where dynamic dependencies were analysed incorrectly, leading
  to missing updates for the IDE
  ([#1532](https://github.com/enso-org/enso/pull/1532)).

## Known Issues

- This is a beta release, so please see the
  [issue tracker](https://github.com/enso-org/enso/issues?q=is%3Aissue+is%3Aopen+created%3A%3C2021-03-02)
  for issues opened before the release date.

# Enso 0.2.5 (2021-02-26)

## Interpreter/Runtime

- Fixed an issue where the parser would crash on partial inputs, causing issues
  for both the engine and IDE
  ([#1509](https://github.com/enso-org/enso/pull/1509)).
- Fixed a problem where `Type_Error`s would not be displayed properly when
  pretty printed ([#1504](https://github.com/enso-org/enso/pull/1504)).
- Fixed an issue with `_` desugaring where it would not desugar correctly when
  used in function position
  ([#1512](https://github.com/enso-org/enso/pull/1512)).

## Tooling

- Fixed an issue where suggestions were sometimes not being provided for modules
  other than `Base` ([#1507](https://github.com/enso-org/enso/pull/1507)).
- Fixed a few issues where expression and value updates were not sent when they
  should be ([#1516](https://github.com/enso-org/enso/pull/1516),
  [#1522](https://github.com/enso-org/enso/pull/1522), and
  [#1508](https://github.com/enso-org/enso/pull/1508)).

## Libraries

- Fixed a bug where sorting boolean columns in a `Table` would produce incorrect
  output ([#1505](https://github.com/enso-org/enso/pull/1505)).

## Known Issues

- This is a beta release, so please see the
  [issue tracker](https://github.com/enso-org/enso/issues?q=is%3Aissue+is%3Aopen+created%3A%3C2021-02-26)
  for issues opened before the release date.

# Enso 0.2.4 (2021-02-23)

## Interpreter/Runtime

- Fixed another issue where dependency analysis was operating at too fine a
  granularity ([#1495](https://github.com/enso-org/enso/pull/1495)).
- Moved all user-facing errors to in-Enso errors, allowing them to be presented
  properly in the IDE, and interacted with by users
  ([#1487](https://github.com/enso-org/enso/pull/1487)).

## Tooling

- Fixed an issue where the runtime server would not send correct expression
  payloads for dataflow errors
  ([#1484](https://github.com/enso-org/enso/pull/1484)).

## Libraries

- Added "pretty" representations to all Error types, allowing for better display
  in the IDE ([#1498](https://github.com/enso-org/enso/pull/1498)).
- Updated the Table library with a raft of additional features
  ([#1489](https://github.com/enso-org/enso/pull/1489)). This includes table
  concatenation, direct indexing and column aggregation, as well as a general
  clean-up of the API pre-stabilisation.
- Added a flexible sorting mechanism to the Table library
  ([#1471](https://github.com/enso-org/enso/pull/1471)).

## Known Issues

- This is a beta release, so please see the
  [issue tracker](https://github.com/enso-org/enso/issues?q=is%3Aissue+is%3Aopen+created%3A%3C2021-02-23)
  for issues opened before the release date.

# Enso 0.2.3 (2021-02-15)

## Tooling

- Improved the robustness of the project manager and language server in the
  presence of rapid restarts
  ([#1463](https://github.com/enso-org/enso/pull/1463)).

## Libraries

- Significantly improved the efficiency of visualising large tables through
  zero-cost translation to Enso's vectors
  ([#1476](https://github.com/enso-org/enso/pull/1476)).

## Known Issues

- This is a beta release, so please see the
  [issue tracker](https://github.com/enso-org/enso/issues?q=is%3Aissue+is%3Aopen+created%3A%3C2021-02-15)
  for issues opened before the release date.

# Enso 0.2.2 (2021-02-11)

## Language

- Significantly improved the way that dataflow errors and panics are handled in
  the interpreter. They now flow through the program in a far more seamless
  fashion, and panics are supported properly in the IDE without the whole
  program dying ([#1433](https://github.com/enso-org/enso/pull/1433)).
- Significantly improved the syntax and semantics for FFI with JVM languages,
  making it far more of a first-class citizen in Enso
  ([#1443](https://github.com/enso-org/enso/pull/1443)).
- Added support for polyglot JavaScript definitions to Enso
  ([#1451](https://github.com/enso-org/enso/pull/1451)). These allow users to
  write JavaScript inside Enso, and seamlessly call between Enso and JS code.

## Interpreter/Runtime

- Fixed an issue where executing a host value could result in a
  `NullPointerException` due to a missing null check
  ([#1413](https://github.com/enso-org/enso/pull/1413)).
- Fixed an issue where dataflow analysis was incorrectly tracking usages of
  undefined variables. This resulted in problems for the runtime server
  ([#1421](https://github.com/enso-org/enso/pull/1421)).

## Tooling

- Added support for collection of profiling information about the running
  program to the language server protocol
  ([#1407](https://github.com/enso-org/enso/pull/1407)). Initial support is for
  collection of execution-time information.
- Updated the default `main` in a new Enso project to be more IDE friendly
  ([#1419](https://github.com/enso-org/enso/pull/1419)).
- Added support for panic sentinels in the runtime instrument, allowing the
  language server to trace the expressions affected by a panic while still
  executing others ([#1436](https://github.com/enso-org/enso/pull/1436)).
- Added support for checking the Enso version for a particular project in the
  project manager, allowing the IDE to improve compatibility with multiple
  versions ([#1454](https://github.com/enso-org/enso/pull/1454)).

## Libraries

- Updated the way that we use dataflow errors in the standard libraries, making
  our `Base` functionality much more amenable to working in the IDE
  ([#1446](https://github.com/enso-org/enso/pull/1446)).

## Known Issues

- This is a beta release, so please see the
  [issue tracker](https://github.com/enso-org/enso/issues?q=is%3Aissue+is%3Aopen+created%3A%3C2021-02-10)
  for issues opened before the release date.

# Enso 0.2.1 (2021-01-15)

## Language

- Removed Uniform Function Call Syntax, making the language much more
  predictable and allowing the compiler to provide improved diagnostics for
  common mistakes.

## Interpreter/Runtime

- Return correct qualified names for modules at runtime, ensuring that the
  compiler and interpreter agree.

## Tooling

- Improve the handling of bundled components with the Project Manager, ensuring
  rapid startup and easy integration with the IDE.
- Fixed the reflection configuration for the Project Manager, fixing a bug where
  it was unable to extract archives on Windows.
- The Language Server now uses qualified names in its messages, fixing a class
  of bugs where the IDE and Tooling did not agree on what a given expression
  was.
- Fixed mis-handling of tags in the documentation parsing infrastructure.

## Libraries

- Implemented a stub file for the functionality built into the interpreter. This
  allows us to provide comprehensive documentation about this functionality for
  display in the IDE and for reading by library users.
- Added aggregation functionality to the Table library, allowing users to group
  their data.

## Known Issues

- This is a beta release, so please see the
  [issue tracker](https://github.com/enso-org/enso/issues?q=is%3Aissue+is%3Aopen+created%3A%3C2021-01-15)
  for issues opened before the release date.

# Enso 0.2.0 (2021-01-05)

## Language

The initial version of the Enso language, with most language features
functioning.

- Flexible and concise syntax for the construction of functional programs,
  including pattern matching and lambdas.
- Support for currying, named and defaulted arguments, and operator sections.
- Support for user-defined data-types with fields and dynamically-dispatched
  methods on them.
- Importing and working with Java code in a seamless fashion using polyglot
  imports.
- Functional monadic state and error handling, through the use of data errors
  and panics.
- Opt-in tail-call optimisation.

## Interpreter/Runtime

- The initial version of the interpreter and runtime.

## Type System

- Nothing.

## Tooling

- The initial version of the Enso Launcher and Project Manager, supporting:
  - Installation and management of Enso releases, and the GraalVM runtimes on
    which they depend.
  - Aggregation of logs from the various Enso service components.
  - Basic project management functionality.
  - Initialisation and set-up of a language server for a specific project.
- The initial version of the Enso Language Server, supporting:
  - Dynamic introspection and modification of the running Enso program.
  - Caching of intermediate values in computations, ensuring that only necessary
    parts of the program are recomputed on a change.
  - Intelligent suggestions based on semantic analysis of the code.
  - Attaching visualisation code to values in the running Enso program.

## Libraries

- The initial version of `Base`, the core library, supporting:
  - Functionality for working with core types like `Integer`, `Decimal`, and
    `Text`.
  - Common data structures such as `List`, `Vector`, and `Map`.
  - Support for working with `JSON` data.
  - Support for working with `HTTP` endpoints.
  - Support for interacting with files and processes on the local machine.
  - Support for working with polyglot entities.
  - Support for metaprogramming the Enso language.
- The initial version of the Enso `Table` library for working with tabular data.
- The initial version of the Enso `Test` library, containing testing and
  benchmarking utilities.

## Stabilised Features

- A list of stabilised APIs and/or features.

## Misc

- Nothing.

## Known Issues

- This is a beta release, so please see the issue tracker for issues opened
  before the release date.

## Internal Only

- Nothing<|MERGE_RESOLUTION|>--- conflicted
+++ resolved
@@ -1,11 +1,10 @@
 # Enso Next
 
-<<<<<<< HEAD
 ## Interpreter/Runtime
 
 - Documentation in IDE now shows names of suggestions
   ([#1904](https://github.com/enso-org/enso/pull/1904)).
-=======
+
 # Enso 0.2.19 (2021-08-03)
 
 ## Compiler/Interpreter
@@ -21,7 +20,6 @@
   for issues opened before the release date.
 
 # Enso 0.2.18 (2021-08-02)
->>>>>>> 77bfeb91
 
 ## Libraries
 
