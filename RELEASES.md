--- conflicted
+++ resolved
@@ -1,14 +1,9 @@
 # Enso Next
 
-<<<<<<< HEAD
-- Implemented Standard Library methods for controlling default visualizations in
-  the graphical interface ([#1786](https://github.com/enso-org/enso/pull/1786)).
 - Implemented changes to the import and export syntax, requiring to provide the
   project namespace, or use the new `project` keyword to import from the current
   project.
 
-=======
->>>>>>> 57f1913f
 ## Interpreter/Runtime
 
 - Upgraded the underlying runtime to
