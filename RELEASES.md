--- conflicted
+++ resolved
@@ -7,12 +7,9 @@
 - Fixed an issue where both host and polyglot interop would not properly
   propagate error information
   ([#1941](https://github.com/enso-org/enso/pull/1941)).
-<<<<<<< HEAD
+- Fixed inaproppriate parsing of code blocks in documentation.
 - Documentation in IDE now shows names of suggestions
   ([#1904](https://github.com/enso-org/enso/pull/1904)).
-=======
-- Fixed inaproppriate parsing of code blocks in documentation.
->>>>>>> d8982c1b
 
 ## Tooling
 
