// === Standard Linter Configuration ===
#![deny(non_ascii_idents)]
#![warn(unsafe_code)]
#![allow(clippy::bool_to_int_with_if)]
#![allow(clippy::let_and_return)]

use crate::prelude::*;

use enso_build::paths::generated::RepoRootGithub;
use enso_build::repo::deduce_repository_path;
use ide_ci::actions::workflow::definition::WorkflowToWrite;



pub mod prelude {
    pub use enso_build::prelude::*;
    pub use enso_build_shader_tools::prelude::*;
}

/// Generate the comment that is at the top of each generated workflow file.
fn preamble(source: &str) -> String {
    format!(
        "# This file is auto-generated. Do not edit it manually!\n\
            # Edit the {source} module instead and run `cargo run --package {}`.",
        env!("CARGO_PKG_NAME")
    )
}

#[tokio::main]
async fn main() -> Result {
    setup_logging()?;
    let repo_root = deduce_repository_path()?;
<<<<<<< HEAD
    let workflows_dir = RepoRootGithub::new_under(repo_root).workflows;
    workflows_dir
        .shader_tools_yml
        .write_as_yaml(&enso_build_shader_tools::ci::generate_workflow())?;
    enso_build::ci_gen::generate(&workflows_dir)?;
=======
    let workflows_dir = RepoRootGithub::new_under(&repo_root).workflows;
    let mut workflows = enso_build::ci_gen::generate(&workflows_dir)?;
    workflows.push(enso_build_shader_tools::ci::generate_workflow(&workflows_dir.shader_tools_yml));

    for WorkflowToWrite { source, path, workflow } in workflows {
        let preamble = preamble(&source);
        let yaml = serde_yaml::to_string(&workflow)?;
        let contents = format!("{preamble}\n\n{yaml}");
        ide_ci::fs::tokio::write(path, contents).await?;
    }

    warn!("Remember to run formatter on the generated files!");
>>>>>>> 1eb00318
    Ok(())
}<|MERGE_RESOLUTION|>--- conflicted
+++ resolved
@@ -30,13 +30,6 @@
 async fn main() -> Result {
     setup_logging()?;
     let repo_root = deduce_repository_path()?;
-<<<<<<< HEAD
-    let workflows_dir = RepoRootGithub::new_under(repo_root).workflows;
-    workflows_dir
-        .shader_tools_yml
-        .write_as_yaml(&enso_build_shader_tools::ci::generate_workflow())?;
-    enso_build::ci_gen::generate(&workflows_dir)?;
-=======
     let workflows_dir = RepoRootGithub::new_under(&repo_root).workflows;
     let mut workflows = enso_build::ci_gen::generate(&workflows_dir)?;
     workflows.push(enso_build_shader_tools::ci::generate_workflow(&workflows_dir.shader_tools_yml));
@@ -49,6 +42,5 @@
     }
 
     warn!("Remember to run formatter on the generated files!");
->>>>>>> 1eb00318
     Ok(())
 }