--- conflicted
+++ resolved
@@ -21,11 +21,7 @@
 tempfile = "3.2.0"
 tokio = { workspace = true }
 toml = "0.5.9"
-<<<<<<< HEAD
 tracing = { workspace = true }
-=======
-tracing = { version = "0.1.37" }
 
 [lints]
-workspace = true
->>>>>>> 3ecc3aeb
+workspace = true