--- conflicted
+++ resolved
@@ -288,11 +288,7 @@
     }
     try {
         console.log(`Running Rust WASM test suite.`)
-<<<<<<< HEAD
-        process.env.WASM_BINDGEN_TEST_TIMEOUT = 240
-=======
         process.env.WASM_BINDGEN_TEST_TIMEOUT = 300
->>>>>>> b8a5e22e
         let args = [
             'test',
             '--headless',
