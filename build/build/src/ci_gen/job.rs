use crate::prelude::*;

use crate::ci_gen::not_default_branch;
use crate::ci_gen::runs_on;
use crate::ci_gen::secret;
use crate::ci_gen::step;
use crate::ci_gen::RunStepsBuilder;
use crate::ci_gen::RunnerType;
use crate::ci_gen::RELEASE_CLEANING_POLICY;

use ide_ci::actions::workflow::definition::cancel_workflow_action;
use ide_ci::actions::workflow::definition::Access;
use ide_ci::actions::workflow::definition::Job;
use ide_ci::actions::workflow::definition::JobArchetype;
use ide_ci::actions::workflow::definition::Permission;
use ide_ci::actions::workflow::definition::RunnerLabel;
use ide_ci::actions::workflow::definition::Step;
use ide_ci::actions::workflow::definition::Strategy;
use ide_ci::actions::workflow::definition::Target;



/// This should be kept as recent as possible.
///
/// macOS must use a recent version of Electron Builder to have Python 3 support. Otherwise, build
/// would fail due to Python 2 missing.
///
/// We keep old versions of Electron Builder for Windows to avoid NSIS installer bug:
/// https://github.com/electron-userland/electron-builder/issues/6865
const ELECTRON_BUILDER_MACOS_VERSION: Version = Version::new(24, 6, 4);

/// Target runners set (or just a single runner) for a job.
pub trait RunsOn: 'static + Debug {
    /// A strategy that will be used for the job.
    ///
    /// Needs to be customized only for matrix jobs.
    fn strategy(&self) -> Option<Strategy> {
        None
    }

    /// Labels required on the runner to run this job.
    fn runs_on(&self) -> Vec<RunnerLabel>;

    /// A name that will be added to the job name.
    ///
    /// Should not be used if there is per-os matrix.
    fn job_name_suffix(&self) -> Option<String> {
        None
    }
}

impl RunsOn for RunnerLabel {
    fn runs_on(&self) -> Vec<RunnerLabel> {
        vec![*self]
    }

    fn job_name_suffix(&self) -> Option<String> {
        match self {
            RunnerLabel::MacOS => Some("MacOS".to_string()),
            RunnerLabel::Linux => Some("Linux".to_string()),
            RunnerLabel::Windows => Some("Windows".to_string()),
            RunnerLabel::MacOSLatest => Some("MacOSLatest".to_string()),
            RunnerLabel::LinuxLatest => Some("LinuxLatest".to_string()),
            RunnerLabel::WindowsLatest => Some("WindowsLatest".to_string()),
            // Other labels are not OS-specific, so None.
            RunnerLabel::SelfHosted
            | RunnerLabel::Engine
            | RunnerLabel::X64
            | RunnerLabel::Arm64
            | RunnerLabel::Benchmark
            | RunnerLabel::Metarunner
            | RunnerLabel::MatrixOs => None,
        }
    }
}

impl RunsOn for OS {
    fn runs_on(&self) -> Vec<RunnerLabel> {
        (*self, Arch::X86_64).runs_on()
    }
    fn job_name_suffix(&self) -> Option<String> {
        Some(self.to_string())
    }
}

impl RunsOn for (OS, Arch) {
    fn runs_on(&self) -> Vec<RunnerLabel> {
        match self {
            (OS::MacOS, Arch::X86_64) => runs_on(OS::MacOS, RunnerType::GitHubHosted),
            (os, Arch::X86_64) => runs_on(*os, RunnerType::SelfHosted),
            (OS::MacOS, Arch::AArch64) => {
                let mut ret = runs_on(OS::MacOS, RunnerType::SelfHosted);
                ret.push(RunnerLabel::Arm64);
                ret
            }
            _ => panic!("Unsupported OS/arch combination: {self:?}"),
        }
    }

    fn job_name_suffix(&self) -> Option<String> {
        Some(format!("{}, {}", self.0, self.1))
    }
}

pub fn plain_job(
    runs_on: impl RunsOn,
    name: impl Into<String>,
    command_line: impl Into<String>,
) -> Job {
    RunStepsBuilder::new(command_line).build_job(name, runs_on)
}

<<<<<<< HEAD
/// Expose variables for cloud configuration, needed during the dashboard build.
pub fn expose_cloud_vars(step: Step) -> Step {
    use crate::ide::web::env::*;
    step.with_variable_exposed(ENSO_CLOUD_REDIRECT)
        .with_variable_exposed(ENSO_CLOUD_ENVIRONMENT)
        .with_variable_exposed(ENSO_CLOUD_API_URL)
        .with_variable_exposed(ENSO_CLOUD_CHAT_URL)
        .with_variable_exposed(ENSO_CLOUD_SENTRY_DSN)
        .with_variable_exposed(ENSO_CLOUD_STRIPE_KEY)
        .with_variable_exposed(ENSO_CLOUD_COGNITO_USER_POOL_ID)
        .with_variable_exposed(ENSO_CLOUD_COGNITO_USER_POOL_WEB_CLIENT_ID)
        .with_variable_exposed(ENSO_CLOUD_COGNITO_DOMAIN)
        .with_variable_exposed(ENSO_CLOUD_COGNITO_REGION)
=======
/// Pretty print arguments to `./run` that will invoke SBT with the given command.
///
/// Meant to be used together with [`RunStepsBuilder::new`].
///
/// ```
/// use enso_build::ci_gen::job::sbt_command;
/// assert_eq!(sbt_command("verifyLicensePackages"), "backend sbt '--' verifyLicensePackages");
/// ```
pub fn sbt_command(command: impl AsRef<str>) -> String {
    // Note that we put -- in quotes to avoid issues with powershell (which is default on Windows).
    // Otherwise, pwsh would handle `--` by itself, rather than passing it to build script's args.
    // See: https://stackoverflow.com/questions/15780174/powershell-command-line-parameters-and
    format!("backend sbt '--' {}", command.as_ref())
>>>>>>> c7d693df
}

#[derive(Clone, Copy, Debug)]
pub struct CancelWorkflow;

impl JobArchetype for CancelWorkflow {
    fn job(&self, _target: Target) -> Job {
        Job {
            name: "Cancel Previous Runs".into(),
            // It is important that this particular job runs pretty much everywhere (we use x64,
            // as all currently available GH runners have this label). If we limited it only to
            // our self-hosted machines (as we usually do), it'd be enqueued after other jobs
            // and wouldn't be able to cancel them.
            runs_on: vec![RunnerLabel::LinuxLatest],
            steps: vec![cancel_workflow_action()],
            r#if: Some(not_default_branch()),
            ..default()
        }
        // Necessary permission to cancel a run, as per:
        // https://docs.github.com/en/rest/actions/workflow-runs?apiVersion=2022-11-28#cancel-a-workflow-run
        .with_permission(Permission::Actions, Access::Write)
    }
}

#[derive(Clone, Copy, Debug)]
pub struct VerifyLicensePackages;
impl JobArchetype for VerifyLicensePackages {
    fn job(&self, target: Target) -> Job {
        RunStepsBuilder::new(sbt_command("verifyLicensePackages"))
            .build_job("Verify License Packages", target)
    }
}

#[derive(Clone, Copy, Debug)]
pub struct ScalaTests;
impl JobArchetype for ScalaTests {
    fn job(&self, target: Target) -> Job {
        RunStepsBuilder::new("backend test scala")
            .customize(move |step| vec![step, step::engine_test_reporter(target)])
            .build_job("Scala Tests", target)
            .with_permission(Permission::Checks, Access::Write)
    }
}

#[derive(Clone, Copy, Debug)]
pub struct StandardLibraryTests;
impl JobArchetype for StandardLibraryTests {
    fn job(&self, target: Target) -> Job {
        RunStepsBuilder::new("backend test standard-library")
            .customize(move |step| {
                let main_step = step
                    .with_secret_exposed_as(
                        secret::ENSO_LIB_S3_AWS_REGION,
                        crate::aws::env::AWS_REGION,
                    )
                    .with_secret_exposed_as(
                        secret::ENSO_LIB_S3_AWS_ACCESS_KEY_ID,
                        crate::aws::env::AWS_ACCESS_KEY_ID,
                    )
                    .with_secret_exposed_as(
                        secret::ENSO_LIB_S3_AWS_SECRET_ACCESS_KEY,
                        crate::aws::env::AWS_SECRET_ACCESS_KEY,
                    );
                vec![main_step, step::stdlib_test_reporter(target)]
            })
            .build_job("Standard Library Tests", target)
            .with_permission(Permission::Checks, Access::Write)
    }
}

#[derive(Clone, Copy, Debug)]
pub struct Lint;

impl JobArchetype for Lint {
    fn job(&self, target: Target) -> Job {
        plain_job(target, "Lint", "lint")
    }
}

#[derive(Clone, Copy, Debug)]
pub struct NativeTest;

impl JobArchetype for NativeTest {
    fn job(&self, target: Target) -> Job {
        plain_job(target, "Native GUI tests", "wasm test --no-wasm")
    }
}

#[derive(Clone, Copy, Debug)]
pub struct NewGuiTest;

impl JobArchetype for NewGuiTest {
    fn job(&self, target: Target) -> Job {
        plain_job(target, "New (Vue) GUI tests", "gui2 test")
    }
}


#[derive(Clone, Copy, Debug)]
pub struct NewGuiBuild;

impl JobArchetype for NewGuiBuild {
    fn job(&self, target: Target) -> Job {
        let command = "gui2 build";
        RunStepsBuilder::new(command)
            .customize(|step| vec![expose_cloud_vars(step)])
            .build_job("New (Vue) GUI build", target)
    }
}

#[derive(Clone, Copy, Debug)]
pub struct WasmTest;

impl JobArchetype for WasmTest {
    fn job(&self, target: Target) -> Job {
        plain_job(target, "WASM GUI tests", "wasm test --no-native")
    }
}

#[derive(Clone, Copy, Debug)]
pub struct IntegrationTest;

impl JobArchetype for IntegrationTest {
    fn job(&self, target: Target) -> Job {
        plain_job(
            target,
            "IDE integration tests",
            "ide integration-test --backend-source current-ci-run",
        )
    }
}

#[derive(Clone, Copy, Debug)]
pub struct BuildWasm;

impl JobArchetype for BuildWasm {
    fn job(&self, target: Target) -> Job {
        let command = "wasm build --wasm-upload-artifact ${{ runner.os == 'Linux' }}";
        RunStepsBuilder::new(command)
            .customize(|step| vec![step.with_secret_exposed(crate::env::ENSO_AG_GRID_LICENSE_KEY)])
            .build_job("Build GUI (WASM)", target)
    }
}

#[derive(Clone, Copy, Debug)]
pub struct BuildBackend;

impl JobArchetype for BuildBackend {
    fn job(&self, target: Target) -> Job {
        plain_job(target, "Build Backend", "backend get")
    }
}

#[derive(Clone, Copy, Debug)]
pub struct UploadBackend;

impl JobArchetype for UploadBackend {
    fn job(&self, target: Target) -> Job {
        RunStepsBuilder::new("backend upload")
            .cleaning(RELEASE_CLEANING_POLICY)
            .build_job("Upload Backend", target)
    }
}

#[derive(Clone, Copy, Debug)]
pub struct DeployRuntime;

impl JobArchetype for DeployRuntime {
    fn job(&self, target: Target) -> Job {
        RunStepsBuilder::new("release deploy-runtime")
            .customize(|step| {
                vec![step
                    .with_secret_exposed_as(secret::CI_PRIVATE_TOKEN, ide_ci::github::GITHUB_TOKEN)
                    .with_env("ENSO_BUILD_ECR_REPOSITORY", crate::aws::ecr::runtime::NAME)
                    .with_secret_exposed_as(
                        secret::ECR_PUSH_RUNTIME_ACCESS_KEY_ID,
                        "AWS_ACCESS_KEY_ID",
                    )
                    .with_secret_exposed_as(
                        secret::ECR_PUSH_RUNTIME_SECRET_ACCESS_KEY,
                        "AWS_SECRET_ACCESS_KEY",
                    )
                    .with_env("AWS_DEFAULT_REGION", crate::aws::ecr::runtime::REGION)]
            })
            .build_job("Upload Runtime to ECR", target)
    }
}

pub fn expose_os_specific_signing_secret(os: OS, step: Step) -> Step {
    match os {
        OS::Windows => step
            .with_secret_exposed_as(secret::WINDOWS_CERT_PATH, &crate::ide::web::env::WIN_CSC_LINK)
            .with_secret_exposed_as(
                secret::WINDOWS_CERT_PASSWORD,
                &crate::ide::web::env::WIN_CSC_KEY_PASSWORD,
            ),
        OS::MacOS => step
            .with_secret_exposed_as(
                secret::APPLE_CODE_SIGNING_CERT,
                &crate::ide::web::env::CSC_LINK,
            )
            .with_secret_exposed_as(
                secret::APPLE_CODE_SIGNING_CERT_PASSWORD,
                &crate::ide::web::env::CSC_KEY_PASSWORD,
            )
            .with_secret_exposed_as(
                secret::APPLE_NOTARIZATION_USERNAME,
                &crate::ide::web::env::APPLEID,
            )
            .with_secret_exposed_as(
                secret::APPLE_NOTARIZATION_PASSWORD,
                &crate::ide::web::env::APPLEIDPASS,
            )
            .with_secret_exposed_as(
                secret::APPLE_NOTARIZATION_TEAM_ID,
                &crate::ide::web::env::APPLETEAMID,
            )
            .with_env(crate::ide::web::env::CSC_IDENTITY_AUTO_DISCOVERY, "true")
            .with_env(crate::ide::web::env::CSC_FOR_PULL_REQUEST, "true"),
        _ => step,
    }
}

/// The sequence of steps that bumps the version of the Electron-Builder to
/// [`ELECTRON_BUILDER_MACOS_VERSION`].
pub fn bump_electron_builder() -> Vec<Step> {
    let npm_install =
        Step { name: Some("NPM install".into()), run: Some("npm install".into()), ..default() };
    let uninstall_old = Step {
        name: Some("Uninstall old Electron Builder".into()),
        run: Some("npm uninstall --save --workspace enso electron-builder".into()),
        ..default()
    };
    let command = format!(
        "npm install --save-dev --workspace enso electron-builder@{ELECTRON_BUILDER_MACOS_VERSION}"
    );
    let install_new =
        Step { name: Some("Install new Electron Builder".into()), run: Some(command), ..default() };
    vec![npm_install, uninstall_old, install_new]
}

/// Prepares the packaging steps for the given OS.
///
/// This involves:
/// * exposing secrets necessary for code signing and notarization;
/// * exposing variables defining cloud environment for dashboard;
/// * (macOS only) bumping the version of the Electron Builder to
///   [`ELECTRON_BUILDER_MACOS_VERSION`].
pub fn prepare_packaging_steps(os: OS, step: Step) -> Vec<Step> {
    let step = expose_cloud_vars(step);
    let step = expose_os_specific_signing_secret(os, step);
    let mut steps = Vec::new();
    if os == OS::MacOS {
        steps.extend(bump_electron_builder());
    }
    steps.push(step);
    steps
}

/// Convenience for [`prepare_packaging_steps`].
///
/// This function is useful when you want to use [`prepare_packaging_steps`] as a closure.
pub fn with_packaging_steps(os: OS) -> impl FnOnce(Step) -> Vec<Step> {
    move |step| prepare_packaging_steps(os, step)
}

#[derive(Clone, Copy, Debug)]
pub struct PackageNewIde;

impl JobArchetype for PackageNewIde {
    fn job(&self, target: Target) -> Job {
        RunStepsBuilder::new(
            "ide2 build --backend-source current-ci-run --gui2-upload-artifact false",
        )
        .customize(with_packaging_steps(target.0))
        .build_job("Package New IDE", target)
    }
}

#[derive(Clone, Copy, Debug)]
pub struct CiCheckBackend;

impl JobArchetype for CiCheckBackend {
    fn job(&self, target: Target) -> Job {
        RunStepsBuilder::new("backend ci-check").build_job("Engine", target)
    }
}<|MERGE_RESOLUTION|>--- conflicted
+++ resolved
@@ -110,7 +110,21 @@
     RunStepsBuilder::new(command_line).build_job(name, runs_on)
 }
 
-<<<<<<< HEAD
+/// Pretty print arguments to `./run` that will invoke SBT with the given command.
+///
+/// Meant to be used together with [`RunStepsBuilder::new`].
+///
+/// ```
+/// use enso_build::ci_gen::job::sbt_command;
+/// assert_eq!(sbt_command("verifyLicensePackages"), "backend sbt '--' verifyLicensePackages");
+/// ```
+pub fn sbt_command(command: impl AsRef<str>) -> String {
+    // Note that we put -- in quotes to avoid issues with powershell (which is default on Windows).
+    // Otherwise, pwsh would handle `--` by itself, rather than passing it to build script's args.
+    // See: https://stackoverflow.com/questions/15780174/powershell-command-line-parameters-and
+    format!("backend sbt '--' {}", command.as_ref())
+}
+
 /// Expose variables for cloud configuration, needed during the dashboard build.
 pub fn expose_cloud_vars(step: Step) -> Step {
     use crate::ide::web::env::*;
@@ -124,21 +138,6 @@
         .with_variable_exposed(ENSO_CLOUD_COGNITO_USER_POOL_WEB_CLIENT_ID)
         .with_variable_exposed(ENSO_CLOUD_COGNITO_DOMAIN)
         .with_variable_exposed(ENSO_CLOUD_COGNITO_REGION)
-=======
-/// Pretty print arguments to `./run` that will invoke SBT with the given command.
-///
-/// Meant to be used together with [`RunStepsBuilder::new`].
-///
-/// ```
-/// use enso_build::ci_gen::job::sbt_command;
-/// assert_eq!(sbt_command("verifyLicensePackages"), "backend sbt '--' verifyLicensePackages");
-/// ```
-pub fn sbt_command(command: impl AsRef<str>) -> String {
-    // Note that we put -- in quotes to avoid issues with powershell (which is default on Windows).
-    // Otherwise, pwsh would handle `--` by itself, rather than passing it to build script's args.
-    // See: https://stackoverflow.com/questions/15780174/powershell-command-line-parameters-and
-    format!("backend sbt '--' {}", command.as_ref())
->>>>>>> c7d693df
 }
 
 #[derive(Clone, Copy, Debug)]
