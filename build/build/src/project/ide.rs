--- conflicted
+++ resolved
@@ -145,21 +145,12 @@
         input: BuildInput<GuiArtifact>,
         output_path: impl AsRef<Path> + Send + Sync + 'static,
     ) -> BoxFuture<'static, Result<Artifact>> {
-<<<<<<< HEAD
         let BuildInput { version, project_manager, gui, electron_target, artifact_name: _ } = input;
-        let repo_root = context.repo_root.clone();
-=======
-        let BuildInput { version, project_manager, gui, electron_target } = input;
->>>>>>> 15b19894
         let ide_desktop = ide_desktop_from_context(context);
         let target_os = self.target_os;
         let target_arch = self.target_arch;
         async move {
             let (gui, project_manager) = try_join!(gui, project_manager)?;
-<<<<<<< HEAD
-            gui.symlink_ensogl_dist(&repo_root)?;
-=======
->>>>>>> 15b19894
             ide_desktop
                 .dist(&gui, &project_manager, &output_path, target_os, electron_target)
                 .await?;
