--- conflicted
+++ resolved
@@ -687,24 +687,15 @@
     }
 }
 
-<<<<<<< HEAD
-pub fn gui_packaging() -> Result<Workflow> {
-=======
 pub fn ide_packaging() -> Result<Workflow> {
->>>>>>> e86e5e72
     let on = Event {
         workflow_dispatch: Some(manual_workflow_dispatch()),
         workflow_call: Some(default()),
         ..default()
     };
     let mut workflow = Workflow {
-<<<<<<< HEAD
-        name: "GUI Packaging".into(),
-        concurrency: Some(concurrency("gui-packaging")),
-=======
         name: "IDE Packaging".into(),
         concurrency: Some(concurrency("ide-packaging")),
->>>>>>> e86e5e72
         on,
         ..default()
     };
@@ -719,24 +710,15 @@
     Ok(workflow)
 }
 
-<<<<<<< HEAD
-pub fn gui_packaging_optional() -> Result<Workflow> {
-=======
 pub fn ide_packaging_optional() -> Result<Workflow> {
->>>>>>> e86e5e72
     let on = Event {
         workflow_dispatch: Some(manual_workflow_dispatch()),
         workflow_call: Some(default()),
         ..default()
     };
     let mut workflow = Workflow {
-<<<<<<< HEAD
-        name: "GUI Packaging (Optional)".into(),
-        concurrency: Some(concurrency("gui-packaging-optional")),
-=======
         name: "IDE Packaging (Optional)".into(),
         concurrency: Some(concurrency("ide-packaging-optional")),
->>>>>>> e86e5e72
         on,
         ..default()
     };
@@ -924,13 +906,8 @@
         (repo_root.engine_checks_optional_yml.to_path_buf(), engine_checks_optional()?),
         (repo_root.engine_checks_nightly_yml.to_path_buf(), engine_checks_nightly()?),
         (repo_root.extra_nightly_tests_yml.to_path_buf(), extra_nightly_tests()?),
-<<<<<<< HEAD
-        (repo_root.gui_packaging_yml.to_path_buf(), gui_packaging()?),
-        (repo_root.gui_packaging_optional_yml.to_path_buf(), gui_packaging_optional()?),
-=======
         (repo_root.ide_packaging_yml.to_path_buf(), ide_packaging()?),
         (repo_root.ide_packaging_optional_yml.to_path_buf(), ide_packaging_optional()?),
->>>>>>> e86e5e72
         (repo_root.wasm_checks_yml.to_path_buf(), wasm_checks()?),
         (repo_root.engine_benchmark_yml.to_path_buf(), engine_benchmark()?),
         (repo_root.std_libs_benchmark_yml.to_path_buf(), std_libs_benchmark()?),
