module Control.Lens.Aeson where

import qualified Data.Aeson          as JSON
import qualified Data.Aeson.Encoding as JSON
import qualified Data.Aeson.Types    as JSON
import qualified Data.Char           as Char
import qualified Data.List           as List
import qualified Data.List.Split     as List

import GHC.Generics (Generic, Rep)

------------------------------------------
-- === JSON / Yaml conversion utils === --
------------------------------------------

-- === API === --

options :: JSON.Options
options = JSON.defaultOptions
    { JSON.fieldLabelModifier = List.dropWhile (== '_')}

optionsDropUnary :: JSON.Options
optionsDropUnary = options { JSON.unwrapUnaryRecords = True }

optionsYamlStyle :: JSON.Options
optionsYamlStyle = JSON.defaultOptions
<<<<<<< HEAD
    { JSON.unwrapUnaryRecords     = True
    , JSON.omitNothingFields      = True
    , JSON.fieldLabelModifier     = yaml
    , JSON.constructorTagModifier = yaml} where
        yaml str = JSON.camelTo2 '-' $ List.dropWhile (== '_') str
=======
    { JSON.unwrapUnaryRecords = True
    , JSON.omitNothingFields  = True
    , JSON.fieldLabelModifier = yaml } where
        yaml = JSON.camelTo2 '-' . List.dropWhile (== '_')
>>>>>>> b43948cb

parse :: (Generic a, JSON.GFromJSON JSON.Zero (Rep a)) => JSON.Value
      -> JSON.Parser a
parse = JSON.genericParseJSON options

toEncoding :: (Generic a, JSON.GToEncoding JSON.Zero (Rep a)) => a
           -> JSON.Encoding
toEncoding = JSON.genericToEncoding options

toJSON :: (Generic a, JSON.GToJSON JSON.Zero (Rep a)) => a -> JSON.Value
toJSON = JSON.genericToJSON options

parseDropUnary :: (Generic a, JSON.GFromJSON JSON.Zero (Rep a)) => JSON.Value
               -> JSON.Parser a
parseDropUnary = JSON.genericParseJSON optionsDropUnary

toEncodingDropUnary :: (Generic a, JSON.GToEncoding JSON.Zero (Rep a)) => a
                    -> JSON.Encoding
toEncodingDropUnary = JSON.genericToEncoding optionsDropUnary

toJSONDropUnary :: (Generic a, JSON.GToJSON JSON.Zero (Rep a)) => a
                -> JSON.Value
toJSONDropUnary = JSON.genericToJSON optionsDropUnary

parseYamlStyle :: (Generic a, JSON.GFromJSON JSON.Zero (Rep a)) => JSON.Value
               -> JSON.Parser a
parseYamlStyle = JSON.genericParseJSON optionsYamlStyle

toEncodingYamlStyle :: (Generic a, JSON.GToEncoding JSON.Zero (Rep a)) => a
                    -> JSON.Encoding
toEncodingYamlStyle = JSON.genericToEncoding optionsYamlStyle

toJSONYamlStyle :: (Generic a, JSON.GToJSON JSON.Zero (Rep a)) => a
                -> JSON.Value
toJSONYamlStyle = JSON.genericToJSON optionsYamlStyle

<|MERGE_RESOLUTION|>--- conflicted
+++ resolved
@@ -24,18 +24,11 @@
 
 optionsYamlStyle :: JSON.Options
 optionsYamlStyle = JSON.defaultOptions
-<<<<<<< HEAD
     { JSON.unwrapUnaryRecords     = True
     , JSON.omitNothingFields      = True
     , JSON.fieldLabelModifier     = yaml
     , JSON.constructorTagModifier = yaml} where
         yaml str = JSON.camelTo2 '-' $ List.dropWhile (== '_') str
-=======
-    { JSON.unwrapUnaryRecords = True
-    , JSON.omitNothingFields  = True
-    , JSON.fieldLabelModifier = yaml } where
-        yaml = JSON.camelTo2 '-' . List.dropWhile (== '_')
->>>>>>> b43948cb
 
 parse :: (Generic a, JSON.GFromJSON JSON.Zero (Rep a)) => JSON.Value
       -> JSON.Parser a
