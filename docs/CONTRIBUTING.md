--- conflicted
+++ resolved
@@ -606,12 +606,8 @@
 latest releases on [GitHub](https://github.com/enso-org/enso/releases), or build
 one using SBT `buildProjectManagerDistribution` command.
 
-<<<<<<< HEAD
-Running development version of the IDE is possible via the `./run` script:
-=======
 Running development version of the IDE is possible via the `./run` script in the
 root of the repository:
->>>>>>> 79c82da2
 
 ```bash
 $ ./run start --dev --no-backend
