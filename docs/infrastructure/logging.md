---
layout: developer-doc
title: Logging Service
category: infrastructure
tags: [infrastructure, logging, debug]
order: 6
---

# Logging

The Enso project features a centralised logging service to allow for the
aggregation of logs from multiple components. This service can be started with
one of the main components, allowing other components to connect to it. The
service aggregates all logs in one place for easier analysis of the interaction
between components. Components can also log to console or files directly without
involving the centralized logging service.

<!-- MarkdownTOC levels="2,3" autolink="true" -->

- [Configuration](#configuration)
  - [Custom Log Levels](#custom-log-levels)
  - [Appenders](#appenders)
    - [Format](#format)
    - [File](#file-appender)
    - [Network](#socket-appender)
    - [Sentry.io](#sentry-appender)
- [JVM Architecture](#jvm-architecture)
  - [SLF4J Interface](#slf4j-interface)
  - [Setting Up Logging](#setting-up-logging)
  - [Log Masking](#log-masking)
  - [Logging in Tests](#logging-in-tests)
  - [Logging to file](#logging-to-file)

<!-- /MarkdownTOC -->

## Configuration

The logging settings should be placed under the `logging-service` key of the
`application.conf` config. Each of the main components can customize format and
output target via section in `application.conf` configuration file. The
configuration is using HOCON-style, as defined by
[lightbend/config](https://github.com/lightbend/config). Individual values
accepted in the config are inspired by SLF4J's properties, formatting and
implementations.

The configuration has two main sections:

- [custom log levels](#custom-log-levels)
- [applications' appenders](#appenders) (also known as configuration of log
  events output target)

During component's setup, its `application.conf` config file is parsed. The
config's keys and values are validated and, if correct, the parsed
representation is available as an instance of
`org.enso.logging.config.LoggingServiceConfig` class. The class encapsulates the
`logging-service` section of `application.conf` file and is used to
programmatically initialize loggers.

As per [configuration schema](https://github.com/lightbend/config) any key can
have a default value that can be overridden by an environment variable. For
example

```
  {
    host = localhost
    host = $ENSO_HOST
  }
```

defines a `host` key once, except that `ENSO_HOST` values takes a precedence if
it is defined during loading of the config file.

### Custom Log Levels

The `logging-service.logger` configuration provides an ability to override the
default application log level for particular loggers. In the `logger` subconfig
the key specifies the logger name (or it's prefix) and the value specifies the
log level for that logger.

```
logging-service.logger {
  akka.actor = info
  akka.event = error
  akka.io = error
  slick {
    jdbc.JdbcBackend.statement = debug
    "*" = error
  }
}
```

For example, the config above limits all `akka.actor.*` loggers to the info
level logging, and `akka.event.*` loggers can emit only the error level
messages.

Config supports globs (`*`). For example, the config above sets
`jdbc.JdbcBackend.statement` SQL statements logging to debug level, and the rest
of the slick loggers to error level.

Additionally, custom log events can be provided during runtime via system
properties, without re-packaging the updated config file. For example

```typescript
akka.actor = info;
```

is equivalent to

```typescript
  -Dakka.actor.Logger.level=info
```

Any custom log level is therefore defined with `-Dx.y.Z.Logger.level` where `x`,
`y` and `Z` refer to the package elements and class name, respectively. System
properties always have a higher priority over those defined in the
`application.conf` file.

### Appenders

Log output target is also configured in the `application.conf` files in the
"appenders" section ("appender" is equivalent to `java.util.logging.Handler`
semantics). Each appender section can provide further required and optional
key/value pairs, to better customize the log target output.

Currently supported are

- console appender - the most basic appender that prints log events to stdout
- [file appender](#file-appender) - appender that writes log events to a file,
  with optional rolling file policy
- [socket appender](#socket-appender) - appender that forwards log events to
  some logging server
- [sentry.io appender](#sentry-appender) - appender that forwards log events to
  a sentry.io service

The appenders are defined by the `logging-service.appenders`. Currently only a
single appender can be selected at a time. The selection may also be done via an
environmental variable but it depends on which component we are executing.

- `project-manager` - project manager by default starts a centralized logging
  server that collects logs (as defined in `logging-service.server` config key)
  and the logs output can be overwritten by `ENSO_LOGSERVER_APPENDER` env
  variable
- `ensoup` or `enso` - the default log output can be overwritten by defining the
  `ENSO_APPENDER_DEFAULT` env variable

For example, for the project manager to output to `console` one simply executes

```
ENSO_LOGSERVER_APPENDER=console ./project-manager
```

#### Format

The pattern follows the classic's
[PatternLayout](https://logback.qos.ch/manual/layouts.html#ClassicPatternLayout)
format.

Appenders that store/display log events can specify the format of the log
message via `pattern` field e.g.

```typescript

  appenders = [
    {
      name = "console"
      pattern = "[%level{lowercase=true}] [%d{yyyy-MM-dd'T'HH:mm:ssXXX}] [%logger] %msg%n%nopex"
    }
    ...
  ]
```

#### File Appender

Enabled with `ENSO_APPENDER_DEFAULT=file` environment variable.

File appender directs all log events to a log file:

```
  {
    name = "file"
    append = <boolean, optional>
    immediate-flush = <boolean, optional>
    pattern = <string, optional>
    rolling-policy {
      max-file-size = <string, optional>
      max-history = <int, optional>
      max-total-size = <string, optional>
    }
  }
```

Rolling policy is a fully optional property of File Appender that would trigger
automatic log rotation. All properties are optional with some reasonable
defaults if missing (defined in `org.enso.logging.config.FileAppender` config
class).

#### Socket Appender

Enabled with `ENSO_APPENDER_DEFAULT=socket` environment variable.

Configuration

```
  {
    name = "socket"
    hostname = <string, required>
    port = <string, required>
  }
```

The two fields can be overridden via environment variables:

- `hostname` has an equivalent `$ENSO_LOGSERVER_HOSTNAME` variable
- `port` has an equivalent `$ENSO_LOGSERVER_PORT` variable

#### Sentry Appender

Enabled with `ENSO_APPENDER_DEFAULT=sentry` environment variable.

```
  {
    name = "sentry"
    dsn = <string, required>
    flush-timeout = <int, optional>
    debug = <boolean, optional>
  }
```

Sentry's Appender has a single required field, `dsn`. The `dsn` value can be
provided via an environment variable `ENSO_APPENDER_SENTRY_DSN`. `flush-timeout`
determines how often logger should send its collected events to sentry.io
service. If `debug` value is `true`, logging will print to stdout additional
trace information of the logging process itself.

## JVM Architecture

Enso's logging makes use of two logging APIs - `java.util.logging` and
`org.slf4j`. The former is being used by the Truffle runtime, which itself
relies on `jul`, while the latter is used everywhere else. The implementation of
the logging is using off the shelf `Logback` implementation with some custom
setup methods. The two APIss cooperate by essentially forwarding log messages
from the former to the latter.

While typically any SLF4J customization would be performed via custom
`LoggerFactory` and `Logger` implementation that is returned via a
`StaticLoggerBinder` instance, this is not possible for our use-case:

- file logging requires Enso-specific directory which is only known during
  runtime
- centralized logging
- modifying log levels without recompilation

### SLF4J Interface

The user code must not be calling any of the underlying implementations, such as
Log4J or Logback, and should only request loggers via factory methods.

One can use the `org.slf4j.LoggerFactory` directly to retrieve class-specific
logger. For Scala code, it is recommended to use the
`com.typesafe.scalalogging.Logger` instead which wraps the SLF4J logger with
macros that compute the log messages only if the given logging level is enabled,
and allows much prettier initialisation.

```java
package foo;
import org.slf4j.Logger;
import org.slf4j.LoggerFactory;

public class Foo {
    private Logger logger = LoggerFactory.getLogger(Foo.class);

    public void bar() {
        logger.info("Hello world!");
    }
}
```

### Setting Up Logging

The `org.slf4j.Logger` instances have to know where to send log events. This
setting is typically performed once, when the service starts, and applies
globally during its execution. Currently, it is not possible to dynamically
change where log events are being stored. The main (abstract) class used for
<<<<<<< HEAD
setting up logging is `org.enso.logging.config.LoggerSetup`. An instance of that class
can be retrieved with the thread-safe `org.enso.logging.config.LoggerSetup.get` factory
method. `org.enso.logging.config.LoggerSetup` provides a number of `setupXYZAppender`
=======
setting up logging is `org.enso.logging.config.LoggerSetup`. An instance of that
class can be retrieved with the thread-safe
`org.enso.logging.config.LoggerSetup.get` factory method.
`org.enso.logging.config.LoggerSetup` provides a number of `setupXYZAppender`
>>>>>>> e10a1fcc
methods that will direct loggers to send log events to an `XYZ` appender.
Setting a specific hard-coded appender programmatically should however be
avoided by the users. Instead, one should invoke one of the overloaded `setup`
variants that initialize loggers based on the provided `logging-service`
configuration.

```java
package foo;
import org.enso.logging.config.LoggerSetup;
import org.slf4j.event.Level;

public class MyService {

  private Logger logger = LoggerFactory.getLogger(Foo.class);
  ...
  public void start(Level logLevel) {
    LoggerSetup.get().setup(logLevel);
    logger.info("My service is starting...");
    ...
  }
  ...
}
```

<<<<<<< HEAD
`org.enso.logging.service.LoggingSetupHelper` class was introduced to help with the most
common use cases - establishing a file-based logging in the Enso's dedicated
directories or connecting to an existing logging server once it starts accepting
connections. That is why services don't call `LoggerSetup` directly but instead
provide a service-specific implementation of
`org.enso.logging.service.LoggingSetupHelper`. `LoggingSetupHelper` and `LoggerSetup`
provide `teardown` methods to properly dispose of log events.
=======
`org.enso.logging.service.LoggingSetupHelper` class was introduced to help with
the most common use cases - establishing a file-based logging in the Enso's
dedicated directories or connecting to an existing logging server once it starts
accepting connections. That is why services don't call `LoggerSetup` directly
but instead provide a service-specific implementation of
`org.enso.logging.service.LoggingSetupHelper`. `LoggingSetupHelper` and
`LoggerSetup` provide `teardown` methods to properly dispose of log events.
>>>>>>> e10a1fcc

### Log Masking

Logs should not contain personally identifiable information (PII). The following
is considered PII:

- User code
- Values of executed expressions
- Values of user environment variables. Although variable names are not
  considered PII and can be logged.
- File paths inside the user project directory. System and distribution paths
  and a path to the user project can be logged.

Project logging library implements masking of PII. To utilize it

1. Logged object should implement an interface that defines custom log-string
   representation of this object
2. The logging should be performed by supplying a template string with `{}`
   placeholders, and the arguments
   ```scala
   log.debug("Created {} at [{}].", obj, path)
   ```

String interpolation in log statements `s"Created $obj"` should be avoided
because it uses default `toString` implementation and can leak critical
information even if the object implements custom interface for masked logging.

### Logging in Tests

The Logging Service provides a helper function `TestLogger.gatherLogs` that will
execute the closure and collect all logs reported in the specified class. That
way it can verify that all logs are being reported within the provided code.

### Logging to file

By default Enso will attempt to persist (verbose) logs into a designated log
file. This means that even though a user might be shown `WARNING` level logs in
the console, logs with up to `DEBUG` level will be dumped into the log file. A
user can disable this parallel logging to a file by setting the environment
variable:

```
ENSO_LOG_TO_FILE=false project-manager ...
```

Users can also modify the default maximal log level, `DEBUG`, used when logging
to a log file by setting the environment variable:

```
ENSO_LOG_TO_FILE_LOG_LEVEL=trace project-manager ...
```<|MERGE_RESOLUTION|>--- conflicted
+++ resolved
@@ -281,16 +281,10 @@
 setting is typically performed once, when the service starts, and applies
 globally during its execution. Currently, it is not possible to dynamically
 change where log events are being stored. The main (abstract) class used for
-<<<<<<< HEAD
-setting up logging is `org.enso.logging.config.LoggerSetup`. An instance of that class
-can be retrieved with the thread-safe `org.enso.logging.config.LoggerSetup.get` factory
-method. `org.enso.logging.config.LoggerSetup` provides a number of `setupXYZAppender`
-=======
 setting up logging is `org.enso.logging.config.LoggerSetup`. An instance of that
 class can be retrieved with the thread-safe
 `org.enso.logging.config.LoggerSetup.get` factory method.
 `org.enso.logging.config.LoggerSetup` provides a number of `setupXYZAppender`
->>>>>>> e10a1fcc
 methods that will direct loggers to send log events to an `XYZ` appender.
 Setting a specific hard-coded appender programmatically should however be
 avoided by the users. Instead, one should invoke one of the overloaded `setup`
@@ -315,15 +309,6 @@
 }
 ```
 
-<<<<<<< HEAD
-`org.enso.logging.service.LoggingSetupHelper` class was introduced to help with the most
-common use cases - establishing a file-based logging in the Enso's dedicated
-directories or connecting to an existing logging server once it starts accepting
-connections. That is why services don't call `LoggerSetup` directly but instead
-provide a service-specific implementation of
-`org.enso.logging.service.LoggingSetupHelper`. `LoggingSetupHelper` and `LoggerSetup`
-provide `teardown` methods to properly dispose of log events.
-=======
 `org.enso.logging.service.LoggingSetupHelper` class was introduced to help with
 the most common use cases - establishing a file-based logging in the Enso's
 dedicated directories or connecting to an existing logging server once it starts
@@ -331,7 +316,6 @@
 but instead provide a service-specific implementation of
 `org.enso.logging.service.LoggingSetupHelper`. `LoggingSetupHelper` and
 `LoggerSetup` provide `teardown` methods to properly dispose of log events.
->>>>>>> e10a1fcc
 
 ### Log Masking
 
