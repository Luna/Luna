--- conflicted
+++ resolved
@@ -47,15 +47,15 @@
 
 ### Portable Enso Distribution Layout
 
-All files in the directory structure, except for configuration, can be safely
-removed and the launcher will re-download them if needed.
+All files in the directory structure, except for the configuration, can be
+safely removed, and the launcher will re-download them if needed.
 
 The directory structure is as follows:
 
 ```
 extraction-location
 ├── bin
-│   └── enso                # The universal launcher, responsible for choosing the appropriate compiler version (TODO [RW] it may be stored in a different place).
+│   └── enso                # The universal launcher, responsible for choosing the appropriate compiler version.
 ├── config
 │   └── global-config.yaml  # Global user configuration.
 ├── dist                    # Per-compiler-version distribution directories.
@@ -78,14 +78,8 @@
 │   ├── lts-1.56.7.yaml
 │   └── lts-2.0.8.yaml
 ├── README.md               # Information on layout and usage of the Enso distribution.
-<<<<<<< HEAD
-├── .enso.portable          # An empty file that allows the universal launcher to detect that if it is run from this directory, it should run in portable distribution mode.
-├── NOTICE                  # A copyright notice regarding components that are included in the distribution of the universal launcher.
-└── components-licences     # Contains licences of distributed components, as described in the NOTICE.
-=======
 ├── .enso.portable          # A file that allows the universal launcher to detect that if it is run from this directory, it should run in portable distribution mode.
 └── THIRD-PARTY             # Contains licences of distributed components, including the NOTICE file.
->>>>>>> 322a967c
 ```
 
 ### Installed Enso Distribution Layout
@@ -118,7 +112,7 @@
 └── global-config.yaml      # Global user configuration.
 
 ENSO_BIN_DIRECTORY
-└── enso                    # The universal launcher, responsible for choosing the appropriate compiler version (TODO [RW] it may be stored in a different place).
+└── enso                    # The universal launcher, responsible for choosing the appropriate compiler version.
 ```
 
 Where `ENSO_DATA_DIRECTORY`, `ENSO_CONFIG_DIRECTORY` and `ENSO_BIN_DIRECTORY`
@@ -129,11 +123,13 @@
 If not set, each of these three environment variables defaults to the following
 value, depending on the system:
 
-|                         | Linux                                                              | macOS                                         | Windows                      |
-| ----------------------- | ------------------------------------------------------------------ | --------------------------------------------- | ---------------------------- |
-| `ENSO_DATA_DIRECTORY`   | `$XDG_DATA_HOME/enso/` which defaults to `$HOME/.local/share/enso` | `$HOME/Library/Application Support/org.enso/` | `%LocalAppData%/enso`        |
-| `ENSO_CONFIG_DIRECTORY` | `$XDG_CONFIG_HOME/enso/` which defaults to `$HOME/.config/enso`    | `$HOME/Library/Preferences/org.enso/`         | `%LocalAppData%/enso/config` |
-| `ENSO_BIN_DIRECTORY`    | `$XDG_BIN_HOME` which defaults to `$HOME/.local/bin`               | `$HOME/.local/bin`                            | `%LocalAppData%/enso/bin`    |
+|                          | Linux                                                               | macOS                                         | Windows                      |
+| ------------------------ | ------------------------------------------------------------------- | --------------------------------------------- | ---------------------------- |
+| `ENSO_DATA_DIRECTORY`    | `$XDG_DATA_HOME/enso/` which defaults to `$HOME/.local/share/enso`  | `$HOME/Library/Application Support/org.enso/` | `%LocalAppData%/enso`        |
+| `ENSO_CONFIG_DIRECTORY`  | `$XDG_CONFIG_HOME/enso/` which defaults to `$HOME/.config/enso`     | `$HOME/Library/Preferences/org.enso/`         | `%LocalAppData%/enso/config` |
+| `ENSO_BIN_DIRECTORY`     | `$XDG_BIN_HOME` which defaults to `$HOME/.local/bin`                | `$HOME/.local/bin`                            | `%LocalAppData%/enso/bin`    |
+| `ENSO_RUNTIME_DIRECTORY` | `$XDG_RUNTIME_DIR/enso/` or if its missing, `ENSO_DATA_DIRECTORY`   | `ENSO_DATA_DIRECTORY`                         | `%LocalAppData%/enso`        |
+| `ENSO_LOG_DIRECTORY`     | `$XDG_CACHE_HOME/enso` or if its missing, `ENSO_DATA_DIRECTORY/log` | `$HOME/Library/Logs/org.enso/`                | `%LocalAppData%/enso/log`    |
 
 ### Installing from a Portable Distribution
 
@@ -167,6 +163,9 @@
 ├── component        # Contains all the executable tools and their dependencies.
 │   ├── runner.jar   # The main executable of the distribution. CLI entry point.
 │   └── runtime.jar  # The language runtime. It is loaded by other JVM components, like the runner.
+├── native-libraries # Contains all shared libraries that are used by JVM components.
+│   └── parser.so    # The language parser. It is loaded by the runtime component.
+│                    # Alternative extensions are .dll Windows and .dylib on Mac.
 └── std-lib          # Contains all the libraries that are pre-installed within that compiler version.
     ├── Http         # Every version sub-directory is just an Enso package containing the library.
     │     ├── package.yaml
