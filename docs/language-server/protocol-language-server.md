---
layout: developer-doc
title: Enso Protocol Language Server Message Specification
category: language-server
tags: [language-server, protocol, specification]
order: 4
---

# Enso Protocol Language Server Message Specification

This document contains the specification of the Enso protocol messages that
pertain to the language server component. Please familiarise yourself with the
[common](./protocol-common.md) features of the protocol before reading this
document.

For information on the design and architecture of the protocol, as well as its
transport formats, please look [here](./protocol-architecture).

<!-- MarkdownTOC levels="2,3" autolink="true" -->

- [Types](#types)
  - [`ExpressionId`](#expressionid)
  - [`ContextId`](#contextid)
  - [`StackItem`](#stackitem)
  - [`MethodPointer`](#methodpointer)
  - [`ExpressionValueUpdate`](#expressionvalueupdate)
  - [`VisualisationConfiguration`](#visualisationconfiguration)
  - [`SuggestionEntryArgument`](#suggestionentryargument)
  - [`SuggestionEntry`](#suggestionentry)
  - [`SuggestionEntryType`](#suggestionentrytype)
<<<<<<< HEAD
=======
  - [`SuggestionId`](#suggestionid)
  - [`SuggestionsDatabaseEntry`](#suggestionsdatabaseentry)
  - [`FieldAction`](#fieldaction)
  - [`FieldUpdate`](#fieldupdate)
  - [`SuggestionArgumentUpdate`](#suggestionargumentupdate)
>>>>>>> a0f87b36
  - [`SuggestionsDatabaseUpdate`](#suggestionsdatabaseupdate)
  - [`File`](#file)
  - [`DirectoryTree`](#directorytree)
  - [`FileAttributes`](#fileattributes)
  - [`UTCDateTime`](#utcdatetime)
  - [`FileEventKind`](#fileeventkind)
  - [`Position`](#position)
  - [`Range`](#range)
  - [`TextEdit`](#textedit)
  - [`DiagnosticType`](#diagnostictype)
  - [`StackTraceElement`](#stacktraceelement)
  - [`Diagnostic`](#diagnostic)
  - [`SHA3-224`](#sha3-224)
  - [`FileEdit`](#fileedit)
  - [`FileContents`](#filecontents)
  - [`FileSystemObject`](#filesystemobject)
  - [`WorkspaceEdit`](#workspaceedit)
- [Connection Management](#connection-management)
  - [`session/initProtocolConnection`](#sessioninitprotocolconnection)
  - [`session/initBinaryConnection`](#sessioninitbinaryconnection)
- [Capability Management](#capability-management)
  - [`capability/acquire`](#capabilityacquire)
  - [`capability/release`](#capabilityrelease)
  - [`capability/granted`](#capabilitygranted)
  - [`capability/forceReleased`](#capabilityforcereleased)
- [Capabilities](#capabilities)
  - [`text/canEdit`](#textcanedit)
  - [`file/receivesTreeUpdates`](#filereceivestreeupdates)
  - [`executionContext/canModify`](#executioncontextcanmodify)
  - [`executionContext/receivesUpdates`](#executioncontextreceivesupdates)
  - [`search/receivesSuggestionsDatabaseUpdates`](#searchreceivessuggestionsdatabaseupdates)
- [File Management Operations](#file-management-operations)
  - [`file/write`](#filewrite)
  - [`file/read`](#fileread)
  - [`file/writeBinary`](#filewritebinary)
  - [`file/readBinary`](#filereadbinary)
  - [`file/create`](#filecreate)
  - [`file/delete`](#filedelete)
  - [`file/copy`](#filecopy)
  - [`file/move`](#filemove)
  - [`file/exists`](#fileexists)
  - [`file/tree`](#filetree)
  - [`file/list`](#filelist)
  - [`file/info`](#fileinfo)
  - [`file/event`](#fileevent)
  - [`file/addRoot`](#fileaddroot)
  - [`file/removeRoot`](#fileremoveroot)
  - [`file/rootAdded`](#filerootadded)
  - [`file/rootRemoved`](#filerootremoved)
- [Text Editing Operations](#text-editing-operations)
  - [`text/openFile`](#textopenfile)
  - [`text/closeFile`](#textclosefile)
  - [`text/save`](#textsave)
  - [`text/applyEdit`](#textapplyedit)
  - [`text/didChange`](#textdidchange)
- [Workspace Operations](#workspace-operations)
  - [`workspace/undo`](#workspaceundo)
  - [`workspace/redo`](#workspaceredo)
- [Monitoring](#monitoring)
  - [`heartbeat/ping`](#heartbeatping)
- [Execution Management Operations](#execution-management-operations)
  - [Execution Management Example](#execution-management-example)
  - [Create Execution Context](#create-execution-context)
  - [Push Item](#push-item)
  - [Pop Item](#pop-item)
  - [`executionContext/create`](#executioncontextcreate)
  - [`executionContext/destroy`](#executioncontextdestroy)
  - [`executionContext/fork`](#executioncontextfork)
  - [`executionContext/push`](#executioncontextpush)
  - [`executionContext/pop`](#executioncontextpop)
  - [`executionContext/recompute`](#executioncontextrecompute)
  - [`executionContext/expressionValuesComputed`](#executioncontextexpressionvaluescomputed)
  - [`executionContext/executionFailed`](#executioncontextexecutionfailed)
  - [`executionContext/executionStatus`](#executioncontextexecutionstatus)
  - [`executionContext/attachVisualisation`](#executioncontextattachvisualisation)
  - [`executionContext/detachVisualisation`](#executioncontextdetachvisualisation)
  - [`executionContext/modifyVisualisation`](#executioncontextmodifyvisualisation)
  - [`executionContext/visualisationUpdate`](#executioncontextvisualisationupdate)
- [Search Operations](#search-operations)
  - [Suggestions Database Example](#suggestionsdatabaseexample)
  - [`search/getSuggestionsDatabase`](#searchgetsuggestionsdatabase)
  - [`search/getSuggestionsDatabaseVersion`](#searchgetsuggestionsdatabaseversion)
  - [`search/suggestionsDatabaseUpdate`](#searchsuggestionsdatabaseupdate)
  - [`search/completion`](#searchcompletion)
- [Input/Output Operations](#input-output-operations)
  - [`io/redirectStandardOutput`](#ioredirectstdardoutput)
  - [`io/suppressStandardOutput`](#iosuppressstdardoutput)
  - [`io/standardOutputAppended`](#iostandardoutputappended)
  - [`io/redirectStandardError`](#ioredirectstdarderror)
  - [`io/suppressStandardError`](#iosuppressstdarderror)
  - [`io/standardErrorAppended`](#iostandarderrorappended)
  - [`io/feedStandardInput`](#iofeedstandardinput)
  - [`io/waitingForStandardInput`](#iowaitingforstandardinput)
- [Errors](#errors)
  - [`AccessDeniedError`](#accessdeniederror)
  - [`FileSystemError`](#filesystemerror)
  - [`ContentRootNotFoundError`](#contentrootnotfounderror)
  - [`FileNotFound`](#filenotfound)
  - [`FileExists`](#fileexists-1)
  - [`OperationTimeoutError`](#operationtimeouterror)
  - [`NotDirectory`](#notdirectory)
  - [`StackItemNotFoundError`](#stackitemnotfounderror)
  - [`ContextNotFoundError`](#contextnotfounderror)
  - [`EmptyStackError`](#emptystackerror)
  - [`InvalidStackItemError`](#invalidstackitemerror)
  - [`ModuleNotFoundError`](#modulenotfounderror)
  - [`VisualisationNotFoundError`](#visualisationnotfounderror)
  - [`VisualisationExpressionError`](#visualisationexpressionerror)
  - [`VisualisationEvaluationError`](#visualisationevaluationerror)
  - [`ExecutionFailedError`](#executionfailederror)
  - [`FileNotOpenedError`](#filenotopenederror)
  - [`TextEditValidationError`](#texteditvalidationerror)
  - [`InvalidVersionError`](#invalidversionerror)
  - [`WriteDeniedError`](#writedeniederror)
  - [`CapabilityNotAcquired`](#capabilitynotacquired)
  - [`SessionNotInitialisedError`](#sessionnotinitialisederror)
  - [`SessionAlreadyInitialisedError`](#sessionalreadyinitialisederror)
  - [`SuggestionsDatabaseError`](#suggestionsdatabaseerror)

<!-- /MarkdownTOC -->

## Types

There are a number of types that are used only within the language server's
protocol messages. These are specified here.

### `ExpressionId`

An identifier used for Enso expressions.

```typescript
type ExpressionId = UUID;
```

### `ContextId`

An identifier used for execution contexts.

```typescript
type ContextId = UUID;
```

```typescript
type SuggestionEntryId = number;
```

### `StackItem`

A representation of an executable position in code, used by the execution APIs.

`ExplicitCall` is a call performed at the top of the stack, to initialize the
context with first execution. The `thisArgumentsPosition` field can be omitted,
in which case the context will try to infer the argument on a best-effort basis.
E.g. for a module-level method, or a method defined on a parameter-less atom
type, `this` will be substituted for the unambiguous singleton instance.

`LocalCall` is a call corresponding to "entering a function call".

```typescript
type StackItem = ExplicitCall | LocalCall;

interface ExplicitCall {
  methodPointer: MethodPointer;
  thisArgumentExpression?: String;
  positionalArgumentsExpressions: String[];
}

interface LocalCall {
  expressionId: ExpressionId;
}
```

### `MethodPointer`

Points to a method definition.

```typescript
interface MethodPointer {
  file: Path;
  definedOnType: String;
  name: String;
}
```

### `ExpressionValueUpdate`

```typescript
interface ExpressionValueUpdate {
  id: ExpressionId;
  type?: String;
  shortValue?: String;
  methodCall?: MethodPointer;
}
```

### `VisualisationConfiguration`

A configuration object for properties of the visualisation.

```typescript
interface VisualisationConfiguration {
  /**
   * An execution context of the visualisation.
   */
  executionContextId: UUID;
  /**
   * A qualified name of the module containing the expression which creates
   * visualisation.
   */
  visualisationModule: String;
  /**
   * The expression that creates a visualisation.
   */
  expression: String;
}
```

### `SuggestionEntryArgument`

The argument of a [`SuggestionEntry`](#suggestionentry).

#### Format

```typescript
// The argument of an atom, method or function suggestion
interface SuggestionEntryArgument {
  // The argument name
  name: string;
  // The arguement type. String 'Any' is used to specify genric types
  type: string;
  // Indicates whether the argument is lazy
  isSuspended: bool;
  // Indicates whether the argument has default value
  hasDefault: bool;
  // Optional default value
  defaultValue?: string;
}
```

### `SuggestionEntry`

The language construct that can be returned as a suggestion.

#### Format

```typescript
// The definition scope
interface SuggestionEntryScope {

  // The start position of the definition scope
  start: Position;
  // The end position of the definition scope
  end: Position;
}

// A type of suggestion entries.
type SuggestionEntry
  // A value constructor
  = SuggestionEntryAtom
  // A method defined on a type
  | SuggestionEntryMethod
  // A function
  | SuggestionEntryFunction
  // A local value
  | SuggestionEntryLocal;
}

interface SuggestionEntryAtom {
  externalId?: UUID;
  name: string;
  module: string;
  arguments: SuggestionEntryArgument[];
  returnType: string;
  documentation?: string;
}

interface SuggestionEntryMethod {
  externalId?: UUID;
  name: string;
  module: string;
  arguments: SuggestionEntryArgument[];
  selfType: string;
  returnType: string;
  documentation?: string;
}

interface SuggestionEntryFunction {
  externalId?: UUID;
  name: string;
  module: string;
  arguments: SuggestionEntryArgument[];
  returnType: string;
  scope: SuggestionEntryScope;
}

interface SuggestionEntryLocal {
  externalId?: UUID;
  name: string;
  module: string;
  returnType: string;
  scope: SuggestionEntryScope;
}
```

### `SuggestionEntryType`

The suggestion entry type that is used as a filter in search requests.

#### Format

```typescript
// The kind of a suggestion.
type SuggestionEntryType = Atom | Method | Function | Local;
```

### `SuggestionsDatabaseEntry`

#### Format

The entry in the suggestions database.

```typescript
interface SuggestionsDatabaseEntry {
<<<<<<< HEAD
  // suggestion entry id
  id: number;
  // suggestion entry
=======
  /**
   * The suggestion entry id.
   */
  id: SuggestionId;

  /**
   * The suggestion entry.
   */
>>>>>>> a0f87b36
  suggestion: SuggestionEntry;
}
```

### `FieldAction`

The modifying action on a record field.

#### Format

```typescript
type FieldAction = Remove | Set;
```

### `FieldUpdate`

An object representing a modification of a field in a record.

#### Format

```typescript
interface FieldUpdate<T> {
  /**
   * The modifying action.
   */
  tag: FieldAction;

  /**
   * The updated value.
   */
  value?: T;
}
```

### `SuggestionArgumentUpdate`

An operation applied to the suggestion argument.

#### Format

```typescript
type SuggestionArgumentUpdate = Add | Remove | Modify;

interface Add {
  /**
   * The position of the argument.
   */
  index: int;

  /**
   * The argument to add.
   */
  argument: SuggestionEntryArgument;
}

interface Remove {
  /**
   * The position of the argument.
   */
  index: int;
}

interface Modify {
  /**
   * The position of the argument.
   */
  index: int;

  /**
   * The name to update.
   */
  name?: FieldUpdate<String>;

  /**
   * The argument type to update.
   */
  reprType?: FieldUpdate<String>;

  /**
   * The isSuspended flag to update.
   */
  isSuspended?: FieldUpdate<Boolean>;

  /**
   * The hasDefault flag to update.
   */
  hasDefault?: FieldUpdate<Boolean>;

  /**
   * The default value to update.
   */
  defaultValue?: FieldUpdate<String>;
}
```

### `SuggestionsDatabaseUpdate`

The update of the suggestions database.

#### Format

```typescript
/**
 * The kind of the suggestions database update.
 */
type SuggestionsDatabaseUpdate = Add | Remove | Modify;

interface Add {
<<<<<<< HEAD
  // suggestion entry id
  id: number;
  // suggestion entry
=======
  /**
   * Suggestion entry id.
   */
  id: SuggestionId;

  /**
   * Suggestion entry.
   */
>>>>>>> a0f87b36
  suggestion: SuggestionEntry;
}

interface Remove {
<<<<<<< HEAD
  // suggestion entry id
  id: number;
}

interface Modify {
  // suggestion entry id
  id: number;
  // new return type
  returnType: String;
=======
  /**
   * Suggestion entry id.
   */
  id: SuggestionId;
}

interface Modify {
  /**
   * Suggestion entry id.
   */
  id: SuggestionId;

  /**
   * The external id to update.
   */
  externalId?: FieldUpdate<UUID>;

  /**
   * The list of argument updates.
   */
  arguments?: SuggestionArgumentUpdate[];

  /**
   * The return type to update.
   */
  returnType?: FieldUpdate<String>;

  /**
   * The documentation string to update.
   */
  documentation?: FieldUpdate<String>;

  /**
   * The scope to update.
   */
  scope?: FieldUpdate<SuggestionEntryScope>;
>>>>>>> a0f87b36
}
```

### `File`

A representation of a file on disk.

#### Format

```typescript
interface File {
  name: String; // Includes the file extension
  type: String;
}
```

### `DirectoryTree`

A directory tree is a recursive type used to represent tree structures of files
and directories. It contains files and symlinks in the `files` section and
directories in the `directories` section. When the tree was requested with the
parameter limiting the maximum depth, the bottom of the `DirectoryTree` will
contain `Directory` node in the `files` section indicating that there is a
directory, but the contents are unknown because we've reached the maximum depth.

#### Format

```typescript
interface DirectoryTree {
  path: Path;
  name: String;
  files: [FileSystemObject];
  directories: [DirectoryTree];
}
```

### `FileAttributes`

A description of the attributes of a file required by the IDE. These attributes
may be expanded in future.

#### Format

```typescript
/**
 * A representation of the attributes of a file.
 *
 * @param creationTime creation time
 * @param lastAccessTime last access time
 * @param lastModifiedTime last modified time
 * @param kind type of [[FileSystemObject]], can be:
 * `Directory`, `File`, `Other`
 * @param byteSize size in bytes
 */
interface FileAttributes {
  creationTime: UTCDateTime;
  lastAccessTime: UTCDateTime;
  lastModifiedTime: UTCDateTime;
  kind: FileSystemObject;
  byteSize: number;
}
```

### `UTCDateTime`

Time in UTC time zone represented as ISO-8601 string

#### Format

```typescript
type UTCDateTime = String;
```

### `FileEventKind`

The kind of event being described for a watched file.

#### Format

```typescript
type FileEventKind = Added | Removed | Modified;
```

### `Position`

A representation of a position in a text file.

#### Format

```typescript
interface Position {
  /**
   * Line position in a document (zero-based).
   */
  line: number;

  /**
   * Character offset on a line in a document (zero-based). Assuming that the
   * line is represented as a string, the `character` value represents the gap
   * between the `character` and `character + 1`.
   *
   * If the character value is greater than the line length it defaults back to
   * the line length.
   */
  character: number;
}
```

```idl
namespace org.enso.languageserver.protocol.binary;

struct Position {
  // Line position in a document (zero-based)
  line: uint64;
  // Character offset on a line in a document (zero-based)
  character: uint64;
}
```

### `Range`

A representation of a range of text in a text file.

#### Format

```typescript
interface Range {
  /**
   * The range's start position.
   */
  start: Position;

  /**
   * The range's end position.
   */
  end: Position;
}
```

### `TextEdit`

A representation of a change to a text file at a given position.

#### Format

```typescript
interface TextEdit {
  range: Range;
  text: String;
}
```

### `DiagnosticType`

The type of diagnostic message.

#### Format

```typescript
type DiagnosticType = Error | Warning;
```

### `StackTraceElement`

The frame of the stack trace. If the error refer to a builtin node, the `path`
and `location` fields will be empty.

#### Format

```typescript
interface StackTraceElement {
  /**
   * The function name containing the stack trace element.
   */
  functionName: String;

  /**
   * The location of the file.
   */
  path?: Path;

  /**
   * The location of the element in a file.
   */
  location?: Range;
}
```

### `Diagnostic`

A diagnostic object is produced as a result of an execution attempt, like
pushing the method pointer to a call stack, or editing the file. It can
represent a compiler warning, a compilation error, or a runtime error. The
message has optional `path`, `location` and `stack` fields containing
information about the location in the source code.

In case of the runtime errors, the `path` and `location` fields may be empty if
the error happens in a builtin node. Then, to locate the error in the code, you
can use the `stack` field with a stack trace to find the first element with
non-empty location (as the head of the stack will point to the builtin element).

#### Format

```typescript
interface Diagnostic {
  /**
   * The type of diagnostic message.
   */
  kind: DiagnosticType;

  /**
   * The diagnostic message.
   */
  message: String;

  /**
   * The location of a file containing the diagnostic.
   */
  path?: Path;

  /**
   * The location of the diagnostic object in a file.
   */
  location?: Range;

  /**
   * The stack trace.
   */
  stack: StackTraceElement[];
}
```

### `SHA3-224`

The `SHA3-224` message digest encoded as a base16 string.

#### Format

```typescript
type SHA3-224 = String;
```

### `FileEdit`

A representation of a batch of edits to a file, versioned.

`SHA3-224` represents hash of the file contents. `oldVersion` is the version
you're applying your update on, `newVersion` is what you compute as the hash
after applying the changes. In other words,

```python
hash(origFile) == oldVersion
hash(applyEdits(origFile, edits)) == newVersion
```

it's a sanity check to make sure that the diffs are applied consistently.

Consecutive text edits are applied sequentially, every one acting on the result
of applying previous ones on the original buffer contents. In pseudocode:

```haskell
applyEdits buffer [] = buffer
applyEdits buffer (first : rest) = applyEdits (applyTextEdit buffer first) rest
```

#### Format

```typescript
interface FileEdit {
  path: Path;
  edits: [TextEdit];
  oldVersion: SHA3-224;
  newVersion: SHA3-224;
}
```

### `FileContents`

A representation of the contents of a file.

#### Format

```typescript
interface FileContents[T] {
  contents: T;
}

class TextFileContents extends FileContents[String];
```

### `FileSystemObject`

A representation of what kind of type a filesystem object can be.

#### Format

```typescript
type FileSystemObject = Directory | SymlinkLoop | File | Other;

/**
 * Represents a directory.
 *
 * @param name a name of the directory
 * @param path a path to the directory
 */
interface Directory {
  name: String;
  path: Path;
}

/**
 * Represents a symbolic link that creates a loop.
 *
 * @param name a name of the symlink
 * @param path a path to the symlink
 * @param target a target of the symlink. Since it is a loop,
 * target is a subpath of the symlink
 */
interface SymlinkLoop {
  name: String;
  path: Path;
  target: Path;
}

/**
 * Represents a file.
 *
 * @param name a name of the file
 * @param path a path to the file
 */
interface File {
  name: String;
  path: Path;
}

/**
 * Represents unrecognized object.
 * Example is a broken symbolic link.
 */
interface Other {
  name: String;
  path: Path;
}
```

### `WorkspaceEdit`

This is a message to be specified once we better understand the intricacies of
undo/redo.

> The actionables for this section are:
>
> - Work out the design of this message.
> - Specify this message.

## Connection Management

In order to properly set-up and tear-down the language server connection, we
need a set of messages to control this process.

### `session/initProtocolConnection`

This message initialises the connection used to send the textual protocol
messages. This initialisation is important such that the client identifier can
be correlated between the textual and data connections.

- **Type:** Request
- **Direction:** Client -> Server
- **Connection:** Protocol
- **Visibility:** Public

#### Parameters

```typescript
{
  clientId: UUID;
}
```

#### Result

```typescript
{
  contentRoots: [UUID];
}
```

#### Errors

- [`SessionAlreadyInitialisedError`](#sessionalreadyinitialisederror) to signal
  that session is already initialised.

### `session/initBinaryConnection`

This message initialises the data connection used for transferring binary data
between engine and clients. This initialisation is important such that the
client identifier can be correlated between the data and textual connections.

- **Type:** Request
- **Direction:** Client -> Server
- **Connection:** Data
- **Visibility:** Public

#### Parameters

```idl
namespace org.enso.languageserver.protocol.binary;

//A command initializing a data session.
table InitSessionCommand {

  //A unique identifier of a client initializing the session.
  identifier: EnsoUUID (required);

}

root_type InitSessionCommand;
```

#### Result

```
namespace org.enso.languageserver.protocol.binary;

//Indicates an operation has succeeded.
table Success {}
```

#### Errors

N/A

## Capability Management

In order to mediate between multiple clients properly, the language server has a
robust notion of capability management to grant and remove permissions from
clients.

### `capability/acquire`

This requests that the server grant the specified capability to the requesting
client.

- **Type:** Request
- **Direction:** Client -> Server
- **Connection:** Protocol
- **Visibility:** Public

#### Parameters

```typescript
{
  method: String;
  registerOptions?: any;
}
```

The `registerOptions` are determined by the `method`. The method must be listed
in the section on [capabilities](#capabilities) below.

#### Result

```typescript
null;
```

#### Errors

TBC

### `capability/release`

This requests that the server acknowledge that the client is releasing a given
capability.

- **Type:** Request
- **Direction:** Client -> Server
- **Connection:** Protocol
- **Visibility:** Public

#### Parameters

```typescript
{
  registration: CapabilityRegistration;
}
```

#### Result

```typescript
null;
```

#### Errors

TBC

### `capability/granted`

This notifies the client that it has been granted a capability without any
action on its part.

- **Type:** Notification
- **Direction:** Server -> Client
- **Connection:** Protocol
- **Visibility:** Public

#### Parameters

```typescript
{
  registration: CapabilityRegistration;
}
```

#### Errors

TBC

### `capability/forceReleased`

This notifies the client that a capability has been forcibly removed from its
capability set.

- **Type:** Notification
- **Direction:** Server -> Client
- **Connection:** Protocol
- **Visibility:** Public

#### Parameters

```typescript
{
  registration: CapabilityRegistration;
}
```

#### Errors

TBC

## Capabilities

The capability management features work with the following capabilities.

### `text/canEdit`

This capability states that the capability has the ability to perform both
`text/applyEdit` and `text/save` for the specified file.

- **method:** `text/canEdit`
- **registerOptions:** `{path: Path;}`

#### Enables

- [`text/applyEdit`](#textapplyedit)
- [`text/save`](#textsave)

#### Disables

None

### `file/receivesTreeUpdates`

This capability states that the client will receive updates for any watched
content roots in the current project.

- **method:** `file/receivesTreeUpdates`
- **registerOptions:** `{ path: Path; }`

#### Enables

- [`file/event`](#fileevent)

#### Disables

None

#### Errors

[`capability/acquire`](#capabilityacquire):

- [`FileSystemError`](#filesystemerror) to signal a generic, unrecoverable
  file-system error.
- [`FileNotFound`](#filenotfound) informs that path cannot be found.

[`capability/release`](#capabilityrelease):

- [`CapabilityNotAcquired`](#capabilitynotacquired) informs that requested
  capability is not acquired.

### `executionContext/canModify`

This capability states that the client has the ability to modify an execution
context, including modifying the execution stack, invalidating caches, or
destroying the context.

- **method:** `executionContext/canModify`
- **registerOptions:** `{ contextId: ContextId; }`

#### Enables

- [`executionContext/destroy`](#executioncontextdestroy)
- [`executionContext/recompute`](#executioncontextrecompute)
- [`executionContext/push`](#executioncontextpush)
- [`executionContext/pop`](#executioncontextpop)
- [`executionContext/attachVisualisation`](#executioncontextattachvisualisation)
- [`executionContext/modifyVisualisation`](#executioncontextmodifyvisualisation)
- [`executionContext/detachVisualisation`](#executioncontextdetachvisualisation)
- [`executionContext/visualisationUpdate`](#executioncontextvisualisationupdate)

#### Disables

None

### `executionContext/receivesUpdates`

This capability states that the client receives expression value updates from a
given execution context.

- **method:** `executionContext/receivesUpdates`
- **registerOptions:** `{ contextId: ContextId; }`

#### Enables

- [`executionContext/expressionValuesComputed`](#executioncontextexpressionvaluescomputed)
- [`executionContext/executionFailed`](#executioncontextexecutionfailed)
- [`executionContext/executionStatus`](#executioncontextexecutionstatus)

#### Disables

None

### `search/receivesSuggestionsDatabaseUpdates`

This capability states that the client receives the search database updates for
a given execution context.

- **method:** `search/receivesSuggestionsDatabaseUpdates`
- **registerOptions:** `{}`

### Enables

- [`search/suggestionsDatabaseUpdate`](#suggestionsdatabaseupdate)

### Disables

None

## File Management Operations

The language server also provides file operations to the IDE.

### `file/write`

This requests that the file manager component write to a specified file with the
specified contents.

- **Type:** Request
- **Direction:** Client -> Server

This request is _explicitly_ allowed to write to files that do not exist, and
will create them under such circumstances. If a file is recorded as 'open' by
one of the clients, and another client attempts to write to that file, the write
must fail.

#### Parameters

```typescript
{
  path: Path;
  contents: FileContents[T];
}
```

#### Result

```typescript
null;
```

#### Errors

- [`FileSystemError`](#filesystemerror) to signal a generic, unrecoverable
  file-system error.
- [`ContentRootNotFoundError`](#contentrootnotfounderror) to signal that the
  requested content root cannot be found.
- [`AccessDeniedError`](#accessdeniederror) to signal that a user doesn't have
  access to a resource.

### `file/read`

This requests that the file manager component reads the contents of a specified
file.

- **Type:** Request
- **Direction:** Client -> Server
- **Connection:** Protocol
- **Visibility:** Public

If the file is recorded as open by the language server, then the result will
return the contents from the in-memory buffer rather than the file on disk.

#### Parameters

```typescript
{
  path: Path;
}
```

#### Result

```typescript
{
  contents: FileContents[T];
}
```

#### Errors

- [`FileSystemError`](#filesystemerror) to signal a generic, unrecoverable
  file-system error.
- [`ContentRootNotFoundError`](#contentrootnotfounderror) to signal that the
  requested content root cannot be found.
- [`AccessDeniedError`](#accessdeniederror) to signal that a user doesn't have
  access to a resource.
- [`FileNotFound`](#filenotfound) informs that file cannot be found.

### `file/writeBinary`

This requests that the file manager component write to a specified file with the
binary contents.

- **Type:** Request
- **Connection:** Binary
- **Direction:** Client -> Server

This request is _explicitly_ allowed to write to files that do not exist, and
will create them under such circumstances. If a file is recorded as 'open' by
one of the clients, and another client attempts to write to that file, the write
must fail.

#### Parameters

```idl
namespace org.enso.languageserver.protocol.binary;

//A command writing binary contents to a file.
table WriteFileCommand {

  //A path to a file.
  path: Path;

  //Binary contents.
  contents: [ubyte];

}

```

#### Result

```idl
namespace org.enso.languageserver.protocol.binary;

//Indicates an operation has succeeded.
table Success {}
```

#### Errors

- [`FileSystemError`](#filesystemerror) to signal a generic, unrecoverable
  file-system error.
- [`ContentRootNotFoundError`](#contentrootnotfounderror) to signal that the
  requested content root cannot be found.
- [`AccessDeniedError`](#accessdeniederror) to signal that a user doesn't have
  access to a resource.

### `file/readBinary`

This requests that the file manager component reads the binary contents of a
specified file.

- **Type:** Request
- **Direction:** Client -> Server
- **Connection:** Binary
- **Visibility:** Public

If the file is recorded as open by the language server, then the result will
return the contents from the in-memory buffer rather than the file on disk.

#### Parameters

```idl
namespace org.enso.languageserver.protocol.binary;

//A command reading binary contents from a file.
table ReadFileCommand {

  //A path to a file.
  path: Path;

}
```

#### Result

```idl
namespace org.enso.languageserver.protocol.binary;

//A reply for a ReadFileCommand.
table FileContentsReply {

  //Binary contents.
  contents: [ubyte];

}
```

#### Errors

- [`FileSystemError`](#filesystemerror) to signal a generic, unrecoverable
  file-system error.
- [`ContentRootNotFoundError`](#contentrootnotfounderror) to signal that the
  requested content root cannot be found.
- [`AccessDeniedError`](#accessdeniederror) to signal that a user doesn't have
  access to a resource.
- [`FileNotFound`](#filenotfound) informs that file cannot be found.

### `file/create`

This request asks the file manager to create the specified file system object.

- **Type:** Request
- **Direction:** Client -> Server
- **Connection:** Protocol
- **Visibility:** Public

This will fail if the specified object already exists.

#### Parameters

```typescript
{
  object: FileSystemObject;
}
```

#### Response

```typescript
null;
```

#### Errors

- [`FileSystemError`](#filesystemerror) to signal a generic, unrecoverable
  file-system error.
- [`ContentRootNotFoundError`](#contentrootnotfounderror) to signal that the
  requested content root cannot be found.
- [`AccessDeniedError`](#accessdeniederror) to signal that a user doesn't have
  access to a resource.

### `file/delete`

This request asks the file manager to delete the specified file system object.

- **Type:** Request
- **Direction:** Client -> Server
- **Connection:** Protocol
- **Visibility:** Public

#### Parameters

```typescript
{
  path: Path;
}
```

#### Result

```
null
```

#### Errors

- [`FileSystemError`](#filesystemerror) to signal a generic, unrecoverable
  file-system error.
- [`ContentRootNotFoundError`](#contentrootnotfounderror) to signal that the
  requested content root cannot be found.
- [`FileNotFound`](#filenotfound) informs that file cannot be found.
- [`FileExists`](#fileexists) informs that file already exists

### `file/copy`

This request asks the file manager to copy a specified filesystem object to
another location.

- **Type:** Request
- **Direction:** Client -> Server
- **Connection:** Protocol
- **Visibility:** Public

#### Parameters

```typescript
{
  from: Path;
  to: Path;
}
```

#### Result

```typescript
null;
```

#### Errors

- [`FileSystemError`](#filesystemerror) to signal a generic, unrecoverable
  file-system error.
- [`ContentRootNotFoundError`](#contentrootnotfounderror) to signal that the
  requested content root cannot be found.
- [`FileNotFound`](#filenotfound) informs that file cannot be found.

### `file/move`

This request asks the file manager to move a specified filesystem object to
another location.

- **Type:** Request
- **Direction:** Client -> Server
- **Connection:** Protocol
- **Visibility:** Public

The move should be specified by filesystem events, and such notifications should
inform the client that the currently edited file has been moved.

#### Parameters

```typescript
{
  from: Path;
  to: Path;
}
```

#### Result

```typescript
null;
```

#### Errors

- [`FileSystemError`](#filesystemerror) to signal a generic, unrecoverable
  file-system error.
- [`ContentRootNotFoundError`](#contentrootnotfounderror) to signal that the
  requested content root cannot be found.
- [`FileNotFound`](#filenotfound) informs that file cannot be found.
- [`FileExists`](#fileexists) informs that target file already exists.

### `file/exists`

This request asks the file manager to check whether a filesystem object exists
at the specified path.

- **Type:** Request
- **Direction:** Client -> Server
- **Connection:** Protocol
- **Visibility:** Public

#### Parameters

```typescript
{
  path: Path;
}
```

#### Result

```typescript
{
  exists: Boolean;
}
```

#### Errors

- [`ContentRootNotFoundError`](#contentrootnotfounderror) to signal that the
  requested content root cannot be found.

### `file/tree`

This request asks the file manager component to generate and provide the
directory tree starting at a given path.

- **Type:** Request
- **Direction:** Client -> Server
- **Connection:** Protocol
- **Visibility:** Public

#### Parameters

```typescript
{
  path: Path;
  depth?: Number;
}
```

#### Result

```typescript
{
  tree: DirectoryTree;
}
```

#### Errors

- [`ContentRootNotFoundError`](#contentrootnotfounderror) to signal that the
  requested content root cannot be found.
- [`FileNotFound`](#filenotfound) informs that requested path does not exist or
  provided depth argument is <= 0.
- [`NotDirectory`](#notdirectory) informs that requested path is not a
  directory.

### `file/list`

This request lists the contents of a given filesystem object. For a file it will
just return the file, while for a directory it will list the contents of the
directory.

- **Type:** Request
- **Direction:** Client -> Server
- **Connection:** Protocol
- **Visibility:** Public

#### Parameters

```typescript
{
  path: Path;
}
```

#### Result

```typescript
{
  paths: [FileSystemObject];
}
```

#### Errors

- [`ContentRootNotFoundError`](#contentrootnotfounderror) to signal that the
  requested content root cannot be found.
- [`FileNotFound`](#filenotfound) informs that requested path does not exist.
- [`NotDirectory`](#notdirectory) informs that requested path is not a
  directory.

### `file/info`

This request gets information about a specified filesystem object.

- **Type:** Request
- **Direction:** Client -> Server
- **Connection:** Protocol
- **Visibility:** Public

This request should work for all kinds of filesystem object.

#### Parameters

```typescript
{
  path: Path;
}
```

#### Result

```typescript
{
  attributes: FileAttributes;
}
```

#### Errors

- [`ContentRootNotFoundError`](#contentrootnotfounderror) to signal that the
  requested content root cannot be found.
- [`FileNotFound`](#filenotfound) informs that requested path does not exist.

### `file/event`

This is a notification that is sent every time something under a watched content
root changes. It is used to ensure that the client's filesystem representation
stays in synchronisation with reality.

- **Type:** Notification
- **Direction:** Server -> Client
- **Connection:** Protocol
- **Visibility:** Public

Events should be sent from server to client for every event observed under one
of the (possibly multiple) content roots.

#### Parameters

```typescript
{
  path: Path;
  kind: FileEventKind;
}
```

#### Errors

None

### `file/addRoot`

This request adds a content root to the active project.

- **Type:** Request
- **Direction:** Client -> Server
- **Connection:** Protocol
- **Visibility:** Public

When a content root is added, the language server must notify clients other than
the one that added the root by sending a `file/rootAdded`. Additionally, all
clients must be notified with a `file/event` about the addition of the new root.
The IDE is responsible for calling `file/tree` on that root to discover its
structure.

#### Parameters

```typescript
{
  absolutePath: [String];
  id: UUID; // The ID of the content root
}
```

#### Result

```typescript
null;
```

#### Errors

TBC

### `file/removeRoot`

This request removes a content root from the active project.

- **Type:** Request
- **Direction:** Client -> Server
- **Connection:** Protocol
- **Visibility:** Public

When a content root is removed, the language server must notify clients other
than the one that added the root by sending a `file/rootRemoved`. Additionally,
the server must send a `file/event` making the root of the new tree visible. The
IDE is responsible for any additional discovery.

#### Parameters

```typescript
{
  id: UUID; // The content root ID
}
```

#### Result

```typescript
null;
```

#### Errors

TBC

### `file/rootAdded`

This is a notification sent to all clients other than the one performing the
addition of the root in order to inform them of the content root's ID.

- **Type:** Notification
- **Direction:** Server -> Client
- **Connection:** Protocol
- **Visibility:** Public

#### Parameters

```typescript
{
  id: UUID; // The content root ID
  absolutePath: [String];
}
```

#### Errors

TBC

### `file/rootRemoved`

This is a notification sent to all clients other than the one performing the
removal of the content root in order to inform them of the removal of the root.

- **Type:** Notification
- **Direction:** Server -> Client
- **Connection:** Protocol
- **Visibility:** Public

#### Parameters

```typescript
{
  id: UUID; // The content root ID
}
```

#### Errors

TBC

## Text Editing Operations

The language server also has a set of text editing operations to ensure that it
stays in sync with the clients.

### `text/openFile`

This requests the language server to open the specified file.

- **Type:** Request
- **Direction:** Client -> Server
- **Connection:** Protocol
- **Visibility:** Public

If no client has write lock on the opened file, the capability is granted to the
client that sent the `text/openFile` message.

#### Parameters

```typescript
{
  path: Path;
}
```

#### Result

```typescript
{
  writeCapability?: CapabilityRegistration;
  content: String;
  currentVersion: SHA3-224;
}
```

#### Errors

- [`FileSystemError`](#filesystemerror) to signal a generic, unrecoverable
  file-system error.
- [`ContentRootNotFoundError`](#contentrootnotfounderror) to signal that the
  requested content root cannot be found.
- [`AccessDeniedError`](#accessdeniederror) to signal that a user doesn't have
  access to a resource.
- [`FileNotFound`](#filenotfound) informs that file cannot be found.

### `text/closeFile`

This requests the language server to close the specified file.

- **Type:** Request
- **Direction:** Client -> Server
- **Connection:** Protocol
- **Visibility:** Public

#### Parameters

```typescript
{
  path: Path;
}
```

#### Result

```typescript
null;
```

#### Errors

- [`FileNotOpenedError`](#filenotopenederror) to signal that a file wasn't
  opened.

### `text/save`

This requests for the language server to save the specified file.

- **Type:** Request
- **Direction:** Client -> Server
- **Connection:** Protocol
- **Visibility:** Public

The request may fail if the requesting client does not have permission to edit
that file, or if the client is requesting a save of an outdated version.

#### Parameters

```typescript
{
  path: Path;
  currentVersion: SHA3 - 224;
}
```

#### Result

```typescript
null;
```

#### Errors

- [`FileNotOpenedError`](#filenotopenederror) to signal that the file isn't
  open.
- [`InvalidVersionError`](#invalidversionerror) to signal that the version
  provided by the client doesn't match the version computed by the server.
- [`WriteDeniedError`](#writedeniederror) to signal that the client doesn't hold
  write lock for the buffer.
- [`FileSystemError`](#filesystemerror) to signal a generic, unrecoverable
  file-system error.
- [`ContentRootNotFoundError`](#contentrootnotfounderror) to signal that the
  requested content root cannot be found.
- [`AccessDeniedError`](#accessdeniederror) to signal that the user doesn't have
  access to a resource.

### `text/applyEdit`

This requests that the server apply a series of edits to the project. These
edits solely concern text files.

- **Type:** Request
- **Direction:** Client -> Server
- **Connection:** Protocol
- **Visibility:** Public

This operation may fail if the requesting client does not have permission to
edit the resources for which edits are sent. This failure _may_ be partial, in
that some edits are applied and others are not.

#### Parameters

```typescript
{
  edit: FileEdit;
}
```

#### Result

```typescript
null;
```

#### Errors

- [`FileNotOpenedError`](#filenotopenederror) to signal that the file isn't
  open.
- [`TextEditValidationError`](#texteditvalidationerror) to signal that
  validation has failed for a series of edits.
- [`InvalidVersionError`](#invalidversionerror) to signal that the version
  provided by the client doesn't match the version computed by the server.
- [`WriteDeniedError`](#writedeniederror) to signal that the client doesn't hold
  write lock for the buffer.

### `text/didChange`

This is a notification sent from the server to the clients to inform them of any
changes made to files that they have open.

- **Type:** Notification
- **Direction:** Server -> Client
- **Connection:** Protocol
- **Visibility:** Public

This notification must _only_ be sent for files that the client has open.

#### Parameters

```typescript
{
  edits: [FileEdit];
}
```

#### Errors

```typescript
null;
```

## Workspace Operations

The language server also has a set of operations useful for managing the client
workspace.

### `workspace/undo`

This request is sent from the client to the server to request that an operation
be undone.

- **Type:** Request
- **Direction:** Client -> Server
- **Connection:** Protocol
- **Visibility:** Public

The exact behaviour of this message is to be determined, but it must involve the
server undoing that same action for all clients in the workspace.

#### Parameters

```typescript
{
  requestID?: UUID; // If not specified, it undoes the latest request
}
```

#### Result

```typescript
null;
```

#### Errors

TBC

### `workspace/redo`

This request is sent from the client to the server to request that an operation
be redone.

- **Type:** Request
- **Direction:** Client -> Server
- **Connection:** Protocol
- **Visibility:** Public

The exact behaviour of this message is to be determined, but it must involve the
server redoing that same action for all clients in the workspace.

#### Parameters

```typescript
{
  requestID?: UUID; // If not specified, it redoes the latest request
}
```

#### Result

```typescript
null;
```

#### Errors

TBC

## Monitoring

The language server also has a heartbeat operation to monitor the Language
server. This API is private and should be used only by the Project Manager.

### `heartbeat/ping`

This request is sent from the supervisor process to the server to check the
health of the Language Server.

- **Type:** Request
- **Direction:** Supervisor -> Server
- **Connection:** Protocol
- **Visibility:** Private

#### Parameters

```typescript
null;
```

#### Result

```typescript
null;
```

#### Errors

None

## Refactoring

The language server also provides refactoring operations to restructure an
internal body of code.

### `refactoring/renameProject`

This request is sent from the project manager to the server to refactor project
name in an interpreter runtime.

- **Type:** Request
- **Direction:** Project Manager -> Server
- **Connection:** Protocol
- **Visibility:** Private

#### Parameters

```typescript
{
  oldName: String;
  newName: String;
}
```

#### Result

```typescript
null;
```

#### Errors

None

## Execution Management Operations

The execution management portion of the language server API deals with exposing
fine-grained control over program and expression execution to the clients of the
language server. This is incredibly important for enabling the high levels of
interactivity required by Enso Studio.

### Execution Management Example

Given the default project structure.

```text
├── package.yaml
└── src
    └── Main.enso
```

```bash
$ cat src/Main.enso

main =
    x = 6
    y = x.foo 5
    z = y + 5
    z

Number.foo = x ->
    y = this + 3
    z = y * x
    z



#### METADATA ####
[[{"index": {"value": 98}, "size": {"value": 5}}, "5fc0c11d-bd83-4ca3-b847-b8e362f7658c"],[{"index": {"value": 81}, "size": {"value": 8}}, "1cda3676-bd62-41f8-b6a1-a1e1b7c73d18"],[{"index": {"value": 42}, "size": {"value": 5}}, "899a11e5-4d2b-43dc-a867-2f2ef2d2ba62"],[{"index": {"value": 26}, "size": {"value": 7}}, "37f284d4-c593-4e65-a4be-4948fbd2adfb"],[{"index": {"value": 16}, "size": {"value": 1}}, "c553533e-a2b9-4305-9f12-b8fe7781f933"]]
[]
```

Notice extra newline in the beginning of the `Main.enso` file, it is important
for the precalculated metadata indexes.

### Create Execution Context

```json
{
  "jsonrpc": "2.0",
  "method": "executionContext/create",
  "id": 0,
  "params": null
}
```

Return capabilities together with a newly created `ContextId`.

```json
{
  "jsonrpc": "2.0",
  "id": 0,
  "result": {
    "contextId": "1eb5ad04-4094-4c1f-be54-e9d29ddf19a3",
    "canModify": {
      "method": "executionContext/canModify",
      "registerOptions": {
        "contextId": "1eb5ad04-4094-4c1f-be54-e9d29ddf19a3"
      }
    },
    "receivesUpdates": {
      "method": "executionContext/receivesUpdates",
      "registerOptions": {
        "contextId": "1eb5ad04-4094-4c1f-be54-e9d29ddf19a3"
      }
    }
  }
}
```

### Push Item

Entering the `main` method. First item on the stack should always be an
`ExplicitCall`.

```json
{
  "jsonrpc": "2.0",
  "method": "executionContext/push",
  "id": 0,
  "params": {
    "contextId": "1eb5ad04-4094-4c1f-be54-e9d29ddf19a3",
    "stackItem": {
      "type": "ExplicitCall",
      "methodPointer": {
        "file": {
          "rootId": "18f642a2-5f69-4fc8-add6-13bf199ca326",
          "segments": ["src", "Main.enso"]
        },
        "definedOnType": "Main",
        "name": "main"
      },
      "thisArgumentExpression": null,
      "positionalArgumentsExpressions": []
    }
  }
}
```

Returns successful reponse.

```json
{
  "jsonrpc": "2.0",
  "id": 0,
  "result": null
}
```

And a value update, result of the method `foo` call defined on type `Number`.

```json
{
  "jsonrpc": "2.0",
  "method": "executionContext/expressionValuesComputed",
  "params": {
    "contextId": "1eb5ad04-4094-4c1f-be54-e9d29ddf19a3",
    "updates": [
      {
        "id": "37f284d4-c593-4e65-a4be-4948fbd2adfb",
        "type": "Number",
        "shortValue": "45",
        "methodCall": {
          "file": {
            "rootId": "18f642a2-5f69-4fc8-add6-13bf199ca326",
            "segments": ["src", "Main.enso"]
          },
          "definedOnType": "Number",
          "name": "foo"
        }
      }
    ]
  }
}
```

We can go deeper and evaluate the method `foo` call by pushing the `LocalCall`
on the stack. In general, all consequent stack items should be `LocalCall`s.

```json
{
  "jsonrpc": "2.0",
  "method": "executionContext/push",
  "id": 0,
  "params": {
    "contextId": "1eb5ad04-4094-4c1f-be54-e9d29ddf19a3",
    "stackItem": {
      "type": "LocalCall",
      "expressionId": "37f284d4-c593-4e65-a4be-4948fbd2adfb"
    }
  }
}
```

Returns successful reponse.

```json
{
  "jsonrpc": "2.0",
  "id": 0,
  "result": null
}
```

And update of some value inside the function `foo`.

```json
{
  "jsonrpc": "2.0",
  "method": "executionContext/expressionValuesComputed",
  "params": {
    "contextId": "1eb5ad04-4094-4c1f-be54-e9d29ddf19a3",
    "updates": [
      {
        "id": "1cda3676-bd62-41f8-b6a1-a1e1b7c73d18",
        "type": "Number",
        "shortValue": "9",
        "methodCall": null
      }
    ]
  }
}
```

### Pop Item

```json
{
  "jsonrpc": "2.0",
  "method": "executionContext/pop",
  "id": 0,
  "params": {
    "contextId": "1eb5ad04-4094-4c1f-be54-e9d29ddf19a3"
  }
}
```

Popping one item will return us into the `main` method. Second call will clear
the stack. Subsequent pop calls will result in an error indicating that the
stack is empty.

### `executionContext/create`

Sent from the client to the server to create a new execution context. Return
capabilities [`executionContext/canModify`](#executioncontextcanmodify) and
[`executionContext/receivesUpdates`](#executioncontextreceivesupdates).

- **Type:** Request
- **Direction:** Client -> Server
- **Connection:** Protocol
- **Visibility:** Public

#### Parameters

```typescript
null;
```

#### Result

```typescript
{
  contextId: ContextId;
  canModify: CapabilityRegistration;
  receivesUpdates: CapabilityRegistration;
}
```

#### Errors

None

### `executionContext/destroy`

Sent from the client to the server destroy an execution context and free its
resources.

- **Type:** Request
- **Direction:** Client -> Server
- **Connection:** Protocol
- **Visibility:** Public

#### Parameters

```typescript
{
  contextId: ContextId;
}
```

#### Result

```typescript
null;
```

#### Errors

- [`AccessDeniedError`](#accessdeniederror) when the user does not hold the
  `executionContext/canModify` capability for this context.
- [`ContextNotFoundError`](#contextnotfounderror) when context can not be found
  by provided id.

### `executionContext/fork`

Sent from the client to the server to duplicate an execution context, creating
an independent copy, containing all the data precomputed in the first one.
Return capabilities [`executionContext/canModify`](#executioncontextcanmodify)
and [`executionContext/receivesUpdates`](#executioncontextreceivesupdates).

- **Type:** Request
- **Direction:** Client -> Server
- **Connection:** Protocol
- **Visibility:** Public

#### Parameters

```typescript
{
  contextId: ContextId;
}
```

#### Result

```typescript
{
  contextId: ContextId;
  canModify: CapabilityRegistration;
  receivesUpdates: CapabilityRegistration;
}
```

#### Errors

No known errors.

### `executionContext/push`

Sent from the client to the server execute item and move the execution context
to a new location deeper down the stack. If a stack item becomes invalid because
of a text edit (e.g. the root function of the view was removed), it will stop
executing. If the function reappears, execution should resume as normal.

- **Type:** Request
- **Direction:** Client -> Server
- **Connection:** Protocol
- **Visibility:** Public

#### Parameters

```typescript
{
  contextId: ContextId;
  stackItem: StackItem;
}
```

#### Result

```typescript
null;
```

#### Errors

- [`AccessDeniedError`](#accessdeniederror) when the user does not hold the
  `executionContext/canModify` capability for this context.
- [`StackItemNotFoundError`](#stackitemnotfounderror) when the request stack
  item could not be found.
- [`InvalidStackItemError`](#invalidstackitemerror) when pushing `LocalCall` on
  top of the empty stack, or pushing `ExplicitCall` on top of non-empty stack.

### `executionContext/pop`

Sent from the client to the server move the execution context up the stack,
corresponding to the client clicking out of the current breadcrumb.

- **Type:** Request
- **Direction:** Client -> Server
- **Connection:** Protocol
- **Visibility:** Public

#### Parameters

```typescript
{
  contextId: ContextId;
}
```

#### Result

```typescript
null;
```

#### Errors

- [`AccessDeniedError`](#accessdeniederror) when the user does not hold the
  `executionContext/canModify` capability for this context.
- [`EmptyStackError`](#emptystackerror) when the user tries to pop an empty
  stack.

### `executionContext/recompute`

Sent from the client to the server to force recomputation of current position.
May include a list of expressions for which caches should be invalidated.

- **Type:** Request
- **Direction:** Client -> Server
- **Connection:** Protocol
- **Visibility:** Public

#### Parameters

```typescript
{
  contextId: ContextId;
  invalidatedExpressions?: "all" | [ExpressionId]
}
```

#### Result

```typescript
null;
```

#### Errors

- [`AccessDeniedError`](#accessdeniederror) when the user does not hold the
  `executionContext/canModify` capability for this context.
- [`EmptyStackError`](#emptystackerror) when the user tries to recompute an
  empty stack.

### `executionContext/expressionValuesComputed`

Sent from the server to the client to inform about new information for certain
expressions becoming available.

- **Type:** Notification
- **Direction:** Server -> Client
- **Connection:** Protocol
- **Visibility:** Public

#### Parameters

```typescript
{
  contextId: ContextId;
  updates: [ExpressionValueUpdate];
}
```

#### Errors

None

### `executionContext/executionFailed`

Sent from the server to the client to inform about a critical failure when
attempting to execute a context.

When the [`executionContext/executionStatus`](#executioncontextexecutionstatus)
notifies about potential problems in the code found by compiler, or the errors
during runtime, this message signals about the errors in the logic or the
implementation. It can be a compiler crash, an attempt to execute an empty
stack, an error location a method or a module when issuing a
[`executionContext/push`](#executioncontextpush) command.

- **Type:** Notification
- **Direction:** Server -> Client
- **Connection:** Protocol
- **Visibility:** Public

#### Parameters

```typescript
{
  /**
   * The identifier of the execution context.
   */
  contextId: ContextId;

  /**
   * The error message.
   */
  message: String;

  /**
   * The location of a file producing the error.
   */
  path?: Path;
}
```

#### Errors

None

### `executionContext/executionStatus`

Sent from the server to the client to inform about a status of execution.

- **Type:** Notification
- **Direction:** Server -> Client
- **Connection:** Protocol
- **Visibility:** Public

#### Parameters

```typescript
{
  /**
   * The identifier of the execution context.
   */
  contextId: ContextId;

  /**
   * The list of encountered problems.
   */
  diagnostics: Diagnostic[];
}
```

#### Errors

None

### `executionContext/attachVisualisation`

This message allows the client to attach a visualisation, potentially
preprocessed by some arbitrary Enso code, to a given node in the program.

- **Type:** Request
- **Direction:** Client -> Server
- **Connection:** Protocol
- **Visibility:** Public

#### Parameters

```typescript
interface AttachVisualisationRequest {
  visualisationId: UUID;
  expressionId: UUID;
  visualisationConfig: VisualisationConfiguration;
}
```

#### Result

```typescript
null;
```

#### Errors

- [`AccessDeniedError`](#accessdeniederror) when the user does not hold the
  `executionContext/canModify` capability for this context.
- [`ContextNotFoundError`](#contextnotfounderror) when context can not be found
  by provided id.
- [`ModuleNotFoundError`](#modulenotfounderror) to signal that the module with
  the visualisation cannot be found.
- [`VisualisationExpressionError`](#visualisationexpressionerror) to signal that
  the expression specified in the `VisualisationConfiguration` cannot be
  evaluated.

### `executionContext/detachVisualisation`

This message allows a client to detach a visualisation from the executing code.

- **Type:** Request
- **Direction:** Client -> Server
- **Connection:** Protocol
- **Visibility:** Public

#### Parameters

```typescript
interface DetachVisualisationRequest {
  executionContextId: UUID;
  visualisationId: UUID;
  expressionId: UUID;
}
```

#### Result

```typescript
null;
```

#### Errors

- [`AccessDeniedError`](#accessdeniederror) when the user does not hold the
  `executionContext/canModify` capability for this context.
- [`ContextNotFoundError`](#contextnotfounderror) when context can not be found
  by provided id.
- [`VisualisationNotFoundError`](#visualisationnotfounderror) when a
  visualisation can not be found.

### `executionContext/modifyVisualisation`

This message allows a client to modify the configuration for an existing
visualisation.

- **Type:** Request
- **Direction:** Client -> Server
- **Connection:** Protocol
- **Visibility:** Public

#### Parameters

```typescript
interface ModifyVisualisationRequest {
  visualisationId: UUID;
  visualisationConfig: VisualisationConfiguration;
}
```

#### Result

```typescript
null;
```

#### Errors

- [`AccessDeniedError`](#accessdeniederror) when the user does not hold the
  `executionContext/canModify` capability for this context.
- [`ContextNotFoundError`](#contextnotfounderror) when context can not be found
  by provided id.
- [`ModuleNotFoundError`](#modulenotfounderror) to signal that the module with
  the visualisation cannot be found.
- [`VisualisationExpressionError`](#visualisationexpressionerror) to signal that
  the expression specified in the `VisualisationConfiguration` cannot be
  evaluated.
- [`VisualisationNotFoundError`](#visualisationnotfounderror) when a
  visualisation can not be found.

### `executionContext/visualisationUpdate`

This message is responsible for providing a visualisation data update to the
client.

- **Type:** Notification
- **Direction:** Server -> Client
- **Connection:** Data
- **Visibility:** Public

The `visualisationData` component of the table definition _must_ be
pre-serialized before being inserted into this message. As far as this level of
transport is concerned, it is just a binary blob.

#### Parameters

```idl
namespace org.enso.languageserver.protocol.binary;

//A visualisation context identifying a concrete visualisation.
table VisualisationContext {

  //A visualisation identifier.
  visualisationId: EnsoUUID (required);

  //A context identifier.
  contextId: EnsoUUID (required);

  //An expression identifier.
  expressionId: EnsoUUID (required);

}

//An event signaling visualisation update.
table VisualisationUpdate {

  //A visualisation context identifying a concrete visualisation.
  visualisationContext: VisualisationContext (required);

  //A visualisation data.
  data: [ubyte] (required);

}

root_type VisualisationUpdate;
```

#### Errors

N/A

## Search Operations

Search operations allow requesting for the autocomplete suggestions and search
for the documentation. Search operations return links to the items in the
Suggestions Database instead of returning full entries. Suggestions Database is
a key-value storage with [`SuggestionEntry`](#suggestionentry) values.

### Suggestions Database Example

The following code snippet shows examples of the database entries.

```ruby
type MyType a b

type Maybe
    Nothing
    Just a

    is_just = case this of
        Just _  -> true
        Nothing -> false

foo x =
    10 - x

Number.baz x =
    this + x * 10

main =
    x = foo 42
    y = x.baz x
    IO.println y
```

#### MyType

```typescript
<SuggestionEntryAtom>{
  name: "MyType",
  arguments: [],
  returnType: "MyType",
};
```

#### Maybe.Nothing

```typescript
<SuggestionEntryAtom>{
  name: "Nothing",
  arguments: [],
  returnType: "Maybe",
};
```

#### Maybe.Just

```typescript
<SuggestionEntryAtom>{
  name: "Just",
  arguments: [
    {
      name: "a",
      type: "Any",
      isSuspended: false,
      hasDefault: false,
    },
  ],
  returnType: "Maybe",
};
```

#### Maybe.is_just

```typescript
<SuggestionEntryMethod>{
  name: "is_just",
  arguments: [],
  selfType: "Maybe",
  returnType: "Bool",
};
```

#### foo

```typescript
<SuggestionEntryFunction>{
  name: "foo",
  arguments: [
    {
      name: "x",
      type: "Number",
      isSuspended: false,
      hasDefault: false,
    },
  ],
  returnType: "Bool",
};
```

#### Number.baz

```typescript
<SuggestionEntryMethod>{
  name: "baz",
  arguments: [
    {
      name: "x",
      type: "Number",
      isSuspended: false,
      hasDefault: false,
    },
  ],
  selfType: "Number",
  returnType: "Number",
};
```

#### Local x

```typescript
<SuggestionEntryLocal>{
  name: "x",
  returnType: "Number",
};
```

#### Local y

```typescript
<SuggestionEntryLocal>{
  name: "y",
  returnType: "Number",
};
```

### `search/getSuggestionsDatabase`

Sent from client to the server to receive the full suggestions database.

- **Type:** Request
- **Direction:** Client -> Server
- **Connection:** Binary
- **Visibility:** Public

#### Parameters

```typescript
null;
```

#### Result

```typescript
{
  // The list of suggestions database entries
  entries: [SuggestionsDatabaseEntry];
  // The version of received suggestions database
  currentVersion: number;
}
```

#### Errors

- [`SuggestionsDatabaseError`](#suggestionsdatabaseerror) an error accessing the
  suggestions database
- [`ProjectNotFoundError`](#projectnotfounderror) project is not found in the
  root directory

### `search/getSuggestionsDatabaseVersion`

Sent from client to the server to receive the current version of the suggestions
database.

- **Type:** Request
- **Direction:** Client -> Server
- **Connection:** Binary
- **Visibility:** Public

#### Parameters

```typescript
null;
```

#### Result

```typescript
{
  // The version of the suggestions database
  currentVersion: number;
}
```

#### Errors

- [`SuggestionsDatabaseError`](#suggestionsdatabaseerror) an error accessing the
  suggestions database
- [`ProjectNotFoundError`](#projectnotfounderror) project is not found in the
  root directory

### `search/suggestionsDatabaseUpdate`

Sent from server to the client to inform abouth the change in the suggestions
database.

- **Type:** Notification
- **Direction:** Server -> Client
- **Connection:** Binary
- **Visibility:** Public

#### Parameters

```typescript
{
  updates: [SuggestionsDatabaseUpdate];
  currentVersion: number;
}
```

#### Errors

None

### `search/completion`

Sent from client to the server to receive the autocomplete suggestion.

- **Type:** Request
- **Direction:** Client -> Server
- **Connection:** Binary
- **Visibility:** Public

#### Parameters

```typescript
{
  // The edited file
  file: Path;
  // The cursor position
  position: Position;
  // Filter by methods with the provided self type
  selfType?: string;
  // Filter by the return type
  returnType?: string;
  // Filter by the suggestion types
  tags?: [SuggestionEntryType];
}
```

#### Result

```typescript
{
  results: [SuggestionEntryId];
  currentVersion: number;
}
```

#### Errors

- [`SuggestionsDatabaseError`](#suggestionsdatabaseerror) an error accessing the
  suggestions database
- [`ProjectNotFoundError`](#projectnotfounderror) project is not found in the
  root directory
- [`ModuleNameNotResolvedError`](#modulenamenotresolvederror) the module name
  cannot be extracted from the provided file path parameter

## Input/Output Operations

The input/output portion of the language server API deals with redirecting
stdin/stdout/stderr of Enso programs to the clients of the language server. This
is incredibly important for enabling the high levels of interactivity required
by Enso Studio.

### `io/redirectStandardOutput`

This message allows a client to redirect the standard output of Enso programs.
Once the standard output is redirected, the Language server will notify the
client about new output data by emitting `io/standardOutputAppended` messages.

- **Type:** Request
- **Direction:** Client -> Server
- **Connection:** Protocol
- **Visibility:** Public

#### Parameters

```typescript
null;
```

#### Result

```typescript
null;
```

#### Errors

N/A

### `io/suppressStandardOutput`

This message allows a client to suppress the redirection of the standard output.

- **Type:** Request
- **Direction:** Client -> Server
- **Connection:** Protocol
- **Visibility:** Public

#### Parameters

```typescript
null;
```

#### Result

```typescript
null;
```

#### Errors

N/A

### `io/standardOutputAppended`

Sent from the server to the client to inform that new output data are available
for the standard output.

- **Type:** Notification
- **Direction:** Server -> Client
- **Connection:** Protocol
- **Visibility:** Public

#### Parameters

```typescript
{
  output: String;
}
```

### `io/redirectStandardError`

This message allows a client to redirect the standard error of Enso programs.
Once the standard error is redirected, the Language server will notify the
client about new output data by emitting `io/standardErrorAppended` messages.

- **Type:** Request
- **Direction:** Client -> Server
- **Connection:** Protocol
- **Visibility:** Public

#### Parameters

```typescript
null;
```

#### Result

```typescript
null;
```

#### Errors

N/A

### `io/suppressStandardError`

This message allows a client to suppress the redirection of the standard error.

- **Type:** Request
- **Direction:** Client -> Server
- **Connection:** Protocol
- **Visibility:** Public

#### Parameters

```typescript
null;
```

#### Result

```typescript
null;
```

#### Errors

N/A

### `io/standardErrorAppended`

Sent from the server to the client to inform that new output data are available
for the standard error.

- **Type:** Notification
- **Direction:** Server -> Client
- **Connection:** Protocol
- **Visibility:** Public

#### Parameters

```typescript
{
  output: String;
}
```

### `io/feedStandardInput`

This message allows a client to feed the standard input of Enso programs.

- **Type:** Request
- **Direction:** Client -> Server
- **Connection:** Protocol
- **Visibility:** Public

#### Parameters

```typescript
{
  input: String;
  isLineTerminated: Boolean;
}
```

#### Result

```typescript
null;
```

#### Errors

N/A

### `io/waitingForStandardInput`

Sent from the server to the client to inform that an Enso program is suspended
by `IO.readln`. This message is used to notify a client that she should feed the
standard input.

- **Type:** Notification
- **Direction:** Server -> Client
- **Connection:** Protocol
- **Visibility:** Public

#### Parameters

```typescript
null;
```

## Errors

The language server component also has its own set of errors. This section is
not a complete specification and will be updated as new errors are added.

### `AccessDeniedError`

It signals that a user doesn't have access to a resource.

```typescript
"error" : {
  "code" : 100,
  "message" : "Access denied"
}
```

### `FileSystemError`

This error signals generic file system errors.

```typescript
"error" : {
  "code" : 1000,
  "message" : String
}
```

### `ContentRootNotFoundError`

The error informs that the requested content root cannot be found.

```typescript
"error" : {
  "code" : 1001,
  "message" : "Content root not found"
}
```

### `FileNotFound`

It signals that requested file doesn't exist.

```typescript
"error" : {
  "code" : 1003,
  "message" : "File not found"
}
```

### `FileExists`

It signals that file already exists.

```typescript
"error" : {
  "code" : 1004,
  "message" : "File already exists"
}
```

### `OperationTimeoutError`

It signals that IO operation timed out.

```typescript
"error" : {
  "code" : 1005,
  "message" : "IO operation timeout"
}
```

### `NotDirectory`

It signals that provided path is not a directory.

```typescript
"error" : {
  "code" : 1006,
  "message" : "Path is not a directory"
}
```

### `StackItemNotFoundError`

It signals that provided stack item was not found.

```typescript
"error" : {
  "code" : 2001,
  "message" : "Stack item not found"
}

```

### `ContextNotFoundError`

It signals that provided context was not found.

```typescript
"error" : {
  "code" : 2002,
  "message" : "Context not found"
}
```

### `EmptyStackError`

It signals that stack is empty.

```typescript
"error" : {
  "code" : 2003,
  "message" : "Stack is empty"
}
```

### `InvalidStackItemError`

It signals that stack is invalid in this context.

```typescript
"error" : {
  "code" : 2004,
  "message" : "Invalid stack item"
}
```

### `ModuleNotFoundError`

It signals that the given module cannot be found.

```typescript
"error" : {
  "code" : 2005,
  "message" : "Module not found [Foo.Bar.Baz]"
}
```

### `VisualisationNotFoundError`

It signals that the visualisation cannot be found.

```typescript
"error" : {
  "code" : 2006,
  "message" : "Visualisation not found"
}
```

### `VisualisationExpressionError`

It signals that the expression specified in the `VisualisationConfiguration`
cannot be evaluated.

```typescript
"error" : {
  "code" : 2007,
  "message" : "Evaluation of the visualisation expression failed [i is not defined]"
}
```

### `VisualisationEvaluationError`

It is a push message. It signals that an evaluation of a code responsible for
generating visualisation data failed.

```typescript
"error" : {
  "code" : 2008,
  "message" : "Evaluation of the visualisation failed [cannot execute foo]"
}
```

### `FileNotOpenedError`

Signals that a file wasn't opened.

```typescript
"error" : {
  "code" : 3001,
  "message" : "File not opened"
}
```

### `TextEditValidationError`

Signals that validation has failed for a series of edits.

```typescript
"error" : {
  "code" : 3002,
  "message" : "The start position is after the end position"
}
```

### `InvalidVersionError`

Signals that version provided by a client doesn't match to the version computed
by the server.

```typescript
"error" : {
  "code" : 3003,
  "message" : "Invalid version [client version: ade2967cab172183d1a67ea40cb8e92e23218764bc9934c3795fcea5, server version: 7602967cab172183d1a67ea40cb8e92e23218764bc9934c3795fcea5]"
}
```

### `WriteDeniedError`

Signals that the client doesn't hold write lock to the buffer.

```typescript
"error" : {
  "code" : 3004,
  "message" : "Write denied"
}
```

### `CapabilityNotAcquired`

Signals that requested capability is not acquired.

```typescript
"error" : {
  "code" : 5001,
  "message" : "Capability not acquired"
}
```

### `SessionNotInitialisedError`

Signals that requested cannot be proccessed, beacuse session is not initialised.

```typescript
"error" : {
  "code" : 6001,
  "message" : "Session not initialised"
}
```

### `SessionAlreadyInitialisedError`

Signals that session is already initialised.

```typescript
"error" : {
  "code" : 6002,
  "message" : "Session already initialised"
}
```

### `SuggestionsDatabaseError`

Signals about an error accessing the suggestions database.

```typescript
"error" : {
  "code" : 7001,
  "message" : "Suggestions database error"
}
```

### `ProjectNotFoundError`

Signals that the project not found in the root directory.

```typescript
"error" : {
  "code" : 7002,
  "message" : "Project not found in the root directory"
}
```

### `ModuleNameNotResolvedError`

Signals that the module name can not be resolved for the given file.

```typescript
"error" : {
  "code" : 7003,
  "message" : "Module name can't be resolved for the given file"
}
```<|MERGE_RESOLUTION|>--- conflicted
+++ resolved
@@ -28,14 +28,11 @@
   - [`SuggestionEntryArgument`](#suggestionentryargument)
   - [`SuggestionEntry`](#suggestionentry)
   - [`SuggestionEntryType`](#suggestionentrytype)
-<<<<<<< HEAD
-=======
   - [`SuggestionId`](#suggestionid)
   - [`SuggestionsDatabaseEntry`](#suggestionsdatabaseentry)
   - [`FieldAction`](#fieldaction)
   - [`FieldUpdate`](#fieldupdate)
   - [`SuggestionArgumentUpdate`](#suggestionargumentupdate)
->>>>>>> a0f87b36
   - [`SuggestionsDatabaseUpdate`](#suggestionsdatabaseupdate)
   - [`File`](#file)
   - [`DirectoryTree`](#directorytree)
@@ -117,6 +114,7 @@
 - [Search Operations](#search-operations)
   - [Suggestions Database Example](#suggestionsdatabaseexample)
   - [`search/getSuggestionsDatabase`](#searchgetsuggestionsdatabase)
+  - [`search/invalidateSuggestionsDatabase`](#invalidatesuggestionsdatabase)
   - [`search/getSuggestionsDatabaseVersion`](#searchgetsuggestionsdatabaseversion)
   - [`search/suggestionsDatabaseUpdate`](#searchsuggestionsdatabaseupdate)
   - [`search/completion`](#searchcompletion)
@@ -178,10 +176,6 @@
 type ContextId = UUID;
 ```
 
-```typescript
-type SuggestionEntryId = number;
-```
-
 ### `StackItem`
 
 A representation of an executable position in code, used by the execution APIs.
@@ -214,8 +208,13 @@
 
 ```typescript
 interface MethodPointer {
-  file: Path;
+  /** The fully qualified module name. */
+  module: String;
+
+  /** The type on which the method is defined. */
   definedOnType: String;
+
+  /** The method name. */
   name: String;
 }
 ```
@@ -224,10 +223,14 @@
 
 ```typescript
 interface ExpressionValueUpdate {
-  id: ExpressionId;
+  /** The id of updated expression */
+  expressionId: ExpressionId;
+
+  /** The updated type of the expression */
   type?: String;
-  shortValue?: String;
-  methodCall?: MethodPointer;
+
+  /** The updated pointer to the method call */
+  methodPointer?: SuggestionId;
 }
 ```
 
@@ -284,7 +287,6 @@
 ```typescript
 // The definition scope
 interface SuggestionEntryScope {
-
   // The start position of the definition scope
   start: Position;
   // The end position of the definition scope
@@ -292,16 +294,15 @@
 }
 
 // A type of suggestion entries.
-type SuggestionEntry
+type SuggestionEntry =
   // A value constructor
-  = SuggestionEntryAtom
+  | SuggestionEntryAtom
   // A method defined on a type
   | SuggestionEntryMethod
   // A function
   | SuggestionEntryFunction
   // A local value
   | SuggestionEntryLocal;
-}
 
 interface SuggestionEntryAtom {
   externalId?: UUID;
@@ -351,6 +352,16 @@
 type SuggestionEntryType = Atom | Method | Function | Local;
 ```
 
+### `SuggestionId`
+
+The suggestion entry id of the suggestions database.
+
+#### Format
+
+```typescript
+type SuggestionId = number;
+```
+
 ### `SuggestionsDatabaseEntry`
 
 #### Format
@@ -359,11 +370,6 @@
 
 ```typescript
 interface SuggestionsDatabaseEntry {
-<<<<<<< HEAD
-  // suggestion entry id
-  id: number;
-  // suggestion entry
-=======
   /**
    * The suggestion entry id.
    */
@@ -372,7 +378,6 @@
   /**
    * The suggestion entry.
    */
->>>>>>> a0f87b36
   suggestion: SuggestionEntry;
 }
 ```
@@ -481,11 +486,6 @@
 type SuggestionsDatabaseUpdate = Add | Remove | Modify;
 
 interface Add {
-<<<<<<< HEAD
-  // suggestion entry id
-  id: number;
-  // suggestion entry
-=======
   /**
    * Suggestion entry id.
    */
@@ -494,33 +494,21 @@
   /**
    * Suggestion entry.
    */
->>>>>>> a0f87b36
   suggestion: SuggestionEntry;
 }
 
 interface Remove {
-<<<<<<< HEAD
-  // suggestion entry id
-  id: number;
+  /**
+   * Suggestion entry id.
+   */
+  id: SuggestionId;
 }
 
 interface Modify {
-  // suggestion entry id
-  id: number;
-  // new return type
-  returnType: String;
-=======
   /**
    * Suggestion entry id.
    */
   id: SuggestionId;
-}
-
-interface Modify {
-  /**
-   * Suggestion entry id.
-   */
-  id: SuggestionId;
 
   /**
    * The external id to update.
@@ -546,7 +534,6 @@
    * The scope to update.
    */
   scope?: FieldUpdate<SuggestionEntryScope>;
->>>>>>> a0f87b36
 }
 ```
 
@@ -2898,7 +2885,7 @@
 
 - **Type:** Request
 - **Direction:** Client -> Server
-- **Connection:** Binary
+- **Connection:** Protocol
 - **Visibility:** Public
 
 #### Parameters
@@ -2925,6 +2912,33 @@
 - [`ProjectNotFoundError`](#projectnotfounderror) project is not found in the
   root directory
 
+### `search/invalidateSuggestionsDatabase`
+
+Sent from client to the server to clean the suggestions database resetting the
+version.
+
+- **Type:** Request
+- **Direction:** Client -> Server
+- **Connection:** Protocol
+- **Visibility:** Public
+
+#### Parameters
+
+```typescript
+null;
+```
+
+#### Result
+
+```typescript
+null;
+```
+
+#### Errors
+
+- [`SuggestionsDatabaseError`](#suggestionsdatabaseerror) an error accessing the
+  suggestions database
+
 ### `search/getSuggestionsDatabaseVersion`
 
 Sent from client to the server to receive the current version of the suggestions
@@ -2932,7 +2946,7 @@
 
 - **Type:** Request
 - **Direction:** Client -> Server
-- **Connection:** Binary
+- **Connection:** Protocol
 - **Visibility:** Public
 
 #### Parameters
@@ -2964,7 +2978,7 @@
 
 - **Type:** Notification
 - **Direction:** Server -> Client
-- **Connection:** Binary
+- **Connection:** Protocol
 - **Visibility:** Public
 
 #### Parameters
@@ -2986,7 +3000,7 @@
 
 - **Type:** Request
 - **Direction:** Client -> Server
-- **Connection:** Binary
+- **Connection:** Protocol
 - **Visibility:** Public
 
 #### Parameters
@@ -3010,7 +3024,7 @@
 
 ```typescript
 {
-  results: [SuggestionEntryId];
+  results: [SuggestionId];
   currentVersion: number;
 }
 ```
