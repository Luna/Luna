--- conflicted
+++ resolved
@@ -2331,11 +2331,8 @@
     .dependsOn(`runtime-instrument-repl-debugger`)
     .dependsOn(`runtime-instrument-runtime-server`)
     .dependsOn(`runtime-language-epb`)
-<<<<<<< HEAD
     .dependsOn(`ydoc-server`)
-=======
     .dependsOn(yaml)
->>>>>>> c5a91a63
     .dependsOn(LocalProject("runtime"))
 
 /* Note [Unmanaged Classpath]
