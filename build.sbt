import java.io.File

import com.typesafe.sbt.SbtLicenseReport.autoImportImpl.{
  licenseReportNotes,
  licenseReportStyleRules
}
import org.enso.build.BenchTasks._
import org.enso.build.WithDebugCommand
import sbt.Keys.scalacOptions
import sbt.addCompilerPlugin
import sbtassembly.AssemblyPlugin.defaultUniversalScript
import sbtcrossproject.CrossPlugin.autoImport.{crossProject, CrossType}
import com.typesafe.sbt.license.{DepModuleInfo, LicenseInfo}

// ============================================================================
// === Global Configuration ===================================================
// ============================================================================

val scalacVersion = "2.13.3"
val graalVersion  = "20.1.0"
val javaVersion   = "11"
val ensoVersion   = "0.0.1"
organization in ThisBuild := "org.enso"
scalaVersion in ThisBuild := scalacVersion
<<<<<<< HEAD
val licenseSettings = Seq(
  licenseConfigurations := Set("compile"),
  licenseReportStyleRules := Some(
      "table, th, td {border: 1px solid black;}"
    ),
  licenseReportNotes := {
    case DepModuleInfo(group, _, _) if group == "org.enso" =>
      "Internal library"
  }
)
val coursierCache = file("~/.cache/coursier/v1")
=======

lazy val gatherLicenses =
  taskKey[Unit]("Gathers licensing information for relevant dependencies")
gatherLicenses := {
  GatherLicenses.run.value
}
lazy val verifyLicensePackages =
  taskKey[Unit](
    "Verifies if the license package has been generated, " +
    "has no warnings and is up-to-date with dependencies."
  )
verifyLicensePackages := GatherLicenses.verifyReports.value
GatherLicenses.distributions := Seq(
  Distribution(
    "launcher",
    file("distribution/launcher/THIRD-PARTY"),
    Distribution.sbtProjects(launcher)
  ),
  Distribution(
    "engine",
    file("distribution/engine/THIRD-PARTY"),
    Distribution.sbtProjects(
      runtime,
      `engine-runner`,
      `project-manager`,
      `language-server`
    )
  ),
  Distribution(
    "std-lib-Base",
    file("distribution/std-lib/Base/THIRD-PARTY"),
    Distribution.sbtProjects(`std-bits`)
  ),
  Distribution(
    "std-lib-Table",
    file("distribution/std-lib/Table/THIRD-PARTY"),
    Distribution.sbtProjects(`table`)
  )
)
GatherLicenses.licenseConfigurations := Set("compile")
GatherLicenses.configurationRoot := file("tools/legal-review")

lazy val openLegalReviewReport =
  taskKey[Unit](
    "Gathers licensing information for relevant dependencies and opens the " +
    "report in review mode in the browser."
  )
openLegalReviewReport := {
  val _ = gatherLicenses.value
  GatherLicenses.runReportServer()
}
>>>>>>> a0f87b36

lazy val analyzeDependency = inputKey[Unit]("...")
analyzeDependency := GatherLicenses.analyzeDependency.evaluated

Global / onChangedBuildSource := ReloadOnSourceChanges

// ============================================================================
// === Compiler Options =======================================================
// ============================================================================

javacOptions in ThisBuild ++= Seq(
  "-encoding",   // Provide explicit encoding (the next line)
  "UTF-8",       // Specify character encoding used by Java source files.
  "-deprecation" // Shows a description of each use or override of a deprecated member or class.
)

scalacOptions in ThisBuild ++= Seq(
  "-deprecation",                       // Emit warning and location for usages of deprecated APIs.
  "-encoding",                          // Provide explicit encoding (the next line)
  "utf-8",                              // Specify character encoding used by Scala source files.
  "-explaintypes",                      // Explain type errors in more detail.
  "-feature",                           // Emit warning and location for usages of features that should be imported explicitly.
  "-language:existentials",             // Existential types (besides wildcard types) can be written and inferred
  "-language:experimental.macros",      // Allow macro definition (besides implementation and application)
  "-language:higherKinds",              // Allow higher-kinded types
  "-language:implicitConversions",      // Allow definition of implicit functions called views
  "-unchecked",                         // Enable additional warnings where generated code depends on assumptions.
  "-Xcheckinit",                        // Wrap field accessors to throw an exception on uninitialized access.
  "-Xlint:adapted-args",                // Warn if an argument list is modified to match the receiver.
  "-Xlint:constant",                    // Evaluation of a constant arithmetic expression results in an error.
  "-Xlint:delayedinit-select",          // Selecting member of DelayedInit.
  "-Xlint:doc-detached",                // A Scaladoc comment appears to be detached from its element.
  "-Xlint:inaccessible",                // Warn about inaccessible types in method signatures.
  "-Xlint:infer-any",                   // Warn when a type argument is inferred to be `Any`.
  "-Xlint:missing-interpolator",        // A string literal appears to be missing an interpolator id.
  "-Xlint:nullary-unit",                // Warn when nullary methods return Unit.
  "-Xlint:option-implicit",             // Option.apply used implicit view.
  "-Xlint:package-object-classes",      // Class or object defined in package object.
  "-Xlint:poly-implicit-overload",      // Parameterized overloaded implicit methods are not visible as view bounds.
  "-Xlint:private-shadow",              // A private field (or class parameter) shadows a superclass field.
  "-Xlint:stars-align",                 // Pattern sequence wildcard must align with sequence component.
  "-Xlint:type-parameter-shadow",       // A local type parameter shadows a type already in scope.
  "-Xmacro-settings:-logging@org.enso", // Disable the debug logging globally.
  "-Ywarn-dead-code",                   // Warn when dead code is identified.
  "-Ywarn-extra-implicit",              // Warn when more than one implicit parameter section is defined.
  "-Ywarn-numeric-widen",               // Warn when numerics are widened.
  "-Ywarn-unused:imports",              // Warn if an import selector is not referenced.
  "-Ywarn-unused:implicits",            // Warn if an implicit parameter is unused.
  "-Ywarn-unused:locals",               // Warn if a local definition is unused.
  "-Ywarn-unused:patvars",              // Warn if a variable bound in a pattern is unused.
  "-Ywarn-unused:privates",             // Warn if a private member is unused.
  "-Ywarn-unused:params",               // Warn if a value parameter is unused.
  "-Xfatal-warnings"                    // Make warnings fatal so they don't make it onto main (use @nowarn for local suppression)
)

val jsSettings = Seq(
  scalaJSLinkerConfig ~= { _.withModuleKind(ModuleKind.ESModule) }
)

scalacOptions in (Compile, console) ~= (_ filterNot (_ == "-Xfatal-warnings"))

// ============================================================================
// === Benchmark Configuration ================================================
// ============================================================================

lazy val Benchmark = config("bench") extend sbt.Test

// Native Image Generation
lazy val buildNativeImage =
  taskKey[Unit]("Build native image for the Enso executable")

// Bootstrap task
lazy val bootstrap =
  taskKey[Unit]("Prepares Truffle JARs that are required by the sbt JVM")
bootstrap := {}

// ============================================================================
// === Global Project =========================================================
// ============================================================================

lazy val enso = (project in file("."))
  .settings(version := "0.1")
  .aggregate(
    `core-definition`,
    `interpreter-dsl`,
    `json-rpc-server-test`,
    `json-rpc-server`,
    `language-server`,
    `parser-service`,
    `polyglot-api`,
    `project-manager`,
    `syntax-definition`.jvm,
    `text-buffer`,
    flexer.jvm,
    graph,
    logger.jvm,
    pkg,
    `version-output`,
    runner,
    runtime,
    searcher,
    launcher,
    `runtime-version-manager`,
    `runtime-version-manager-test`,
    syntax.jvm,
    testkit
  )
  .settings(Global / concurrentRestrictions += Tags.exclusive(Exclusive))

// ============================================================================
// === Dependency Versions ====================================================
// ============================================================================

/* Note [Dependency Versions]
 * ~~~~~~~~~~~~~~~~~~~~~~~~~~
 * Please maintain the following section in alphabetical order for the bundles
 * of dependencies. Additionally, please keep the 'Other' subsection in
 * alphabetical order.
 *
 * Furthermore, please keep the following in mind:
 * - Wherever possible, we should use the same version of a dependency
 *   throughout the project.
 * - If you need to include a new dependency, please define its version in this
 *   section.
 * - If that version is not the latest, please include a note explaining why
 *   this is the case.
 * - If, for some reason, you need to use a dependency version other than the
 *   global one, please include a note explaining why this is the case, and the
 *   circumstances under which the dependency could be upgraded to use the
 *   global version
 */

// === Akka ===================================================================

def akkaPkg(name: String)     = akkaURL                       %% s"akka-$name" % akkaVersion
def akkaHTTPPkg(name: String) = akkaURL                       %% s"akka-$name" % akkaHTTPVersion
val akkaURL                   = "com.typesafe.akka"
val akkaVersion               = "2.6.6"
val akkaHTTPVersion           = "10.2.0-RC1"
val akkaMockSchedulerVersion  = "0.5.5"
val logbackClassicVersion     = "1.2.3"
val akkaActor                 = akkaPkg("actor")
val akkaStream                = akkaPkg("stream")
val akkaTyped                 = akkaPkg("actor-typed")
val akkaTestkit               = akkaPkg("testkit")
val akkaSLF4J                 = akkaPkg("slf4j")
val akkaTestkitTyped          = akkaPkg("actor-testkit-typed") % Test
val akkaHttp                  = akkaHTTPPkg("http")
val akkaSpray                 = akkaHTTPPkg("http-spray-json")
val akkaTest = Seq(
  "ch.qos.logback" % "logback-classic" % logbackClassicVersion % Test
)
val akka =
  Seq(
    akkaActor,
    akkaStream,
    akkaHttp,
    akkaSpray,
    akkaTyped
  ) ++ akkaTest

// === Cats ===================================================================

val catsVersion    = "2.2.0-M3"
val kittensVersion = "2.1.0"
val cats = {
  Seq(
    "org.typelevel" %% "cats-core"   % catsVersion,
    "org.typelevel" %% "cats-effect" % catsVersion,
    "org.typelevel" %% "cats-free"   % catsVersion,
    "org.typelevel" %% "cats-macros" % catsVersion,
    "org.typelevel" %% "kittens"     % kittensVersion
  )
}

// === Circe ==================================================================

val circeVersion              = "0.14.0-M1"
val circeYamlVersion          = "0.13.1"
val enumeratumCirceVersion    = "1.6.1"
val circeGenericExtrasVersion = "0.13.0"
val circe = Seq("circe-core", "circe-generic", "circe-parser")
  .map("io.circe" %% _ % circeVersion)

// === Commons ================================================================

val commonsCollectionsVersion = "4.4"
val commonsLangVersion        = "3.10"
val commonsIoVersion          = "2.7"
val commonsTextVersion        = "1.8"
val commonsMathVersion        = "3.6.1"
val commonsCompressVersion    = "1.20"
val commonsCliVersion         = "1.4"
val commons = Seq(
  "org.apache.commons" % "commons-collections4" % commonsCollectionsVersion,
  "org.apache.commons" % "commons-lang3"        % commonsLangVersion,
  "commons-io"         % "commons-io"           % commonsIoVersion,
  "org.apache.commons" % "commons-text"         % commonsTextVersion,
  "org.apache.commons" % "commons-math3"        % commonsMathVersion,
  "commons-cli"        % "commons-cli"          % commonsCliVersion
)

// === Jackson ================================================================

val jacksonVersion = "2.11.1"
val jackson = Seq(
  "com.fasterxml.jackson.dataformat" % "jackson-dataformat-cbor" % jacksonVersion,
  "com.fasterxml.jackson.core"       % "jackson-databind"        % jacksonVersion,
  "com.fasterxml.jackson.module"    %% "jackson-module-scala"    % jacksonVersion
)

// === JAXB ================================================================

val jaxbVersion = "2.3.3"
val jaxb = Seq(
  "jakarta.xml.bind" % "jakarta.xml.bind-api" % jaxbVersion % Benchmark,
  "com.sun.xml.bind" % "jaxb-impl"            % jaxbVersion % Benchmark
)

// === JMH ====================================================================

val jmhVersion = "1.23"
val jmh = Seq(
  "org.openjdk.jmh" % "jmh-core"                 % jmhVersion % Benchmark,
  "org.openjdk.jmh" % "jmh-generator-annprocess" % jmhVersion % Benchmark
)

// === Monocle ================================================================

val monocleVersion = "2.0.5"
val monocle = {
  Seq(
    "com.github.julien-truffaut" %% "monocle-core"  % monocleVersion,
    "com.github.julien-truffaut" %% "monocle-macro" % monocleVersion,
    "com.github.julien-truffaut" %% "monocle-law"   % monocleVersion % "test"
  )
}

// === Scala Compiler =========================================================

val scalaCompiler = Seq(
  "org.scala-lang" % "scala-reflect"  % scalacVersion,
  "org.scala-lang" % "scala-compiler" % scalacVersion
)

// === Splain =================================================================

val splainVersion = "0.5.7"
val splainOptions = Seq(
  "-P:splain:infix:true",
  "-P:splain:foundreq:true",
  "-P:splain:implicits:true",
  "-P:splain:tree:true"
)

// === ZIO ====================================================================

val zioVersion            = "1.0.0-RC18-2"
val zioInteropCatsVersion = "2.0.0.0-RC13"
val zio = Seq(
  "dev.zio" %% "zio"              % zioVersion,
  "dev.zio" %% "zio-interop-cats" % zioInteropCatsVersion
)

// === Other ==================================================================

val bcpkixJdk15Version          = "1.65"
val declineVersion              = "1.2.0"
val directoryWatcherVersion     = "0.9.10"
val flatbuffersVersion          = "1.12.0"
val guavaVersion                = "29.0-jre"
val jlineVersion                = "3.15.0"
val jupyterJvmBasekernelVersion = "2.3.0"
val kindProjectorVersion        = "0.11.0"
val mockitoScalaVersion         = "1.14.8"
val newtypeVersion              = "0.4.4"
val pprintVersion               = "0.5.9"
val pureconfigVersion           = "0.13.0"
val refinedVersion              = "0.9.14"
val scalacheckVersion           = "1.14.3"
val scalacticVersion            = "3.3.0-SNAP2"
val scalaLoggingVersion         = "3.9.2"
val scalameterVersion           = "0.19"
val scalatagsVersion            = "0.9.1"
val scalatestVersion            = "3.3.0-SNAP2"
val shapelessVersion            = "2.4.0-M1"
val slickVersion                = "3.3.2"
val sqliteVersion               = "3.31.1"
val tikaVersion                 = "1.24.1"
val typesafeConfigVersion       = "1.4.0"

// ============================================================================
// === Internal Libraries =====================================================
// ============================================================================

lazy val logger = crossProject(JVMPlatform, JSPlatform)
  .withoutSuffixFor(JVMPlatform)
  .crossType(CrossType.Pure)
  .in(file("lib/scala/logger"))
  .settings(
    version := "0.1",
    libraryDependencies ++= scalaCompiler
  )
  .jsSettings(jsSettings)
  .settings(licenseSettings)

lazy val flexer = crossProject(JVMPlatform, JSPlatform)
  .withoutSuffixFor(JVMPlatform)
  .crossType(CrossType.Pure)
  .in(file("lib/scala/flexer"))
  .dependsOn(logger)
  .settings(
    version := "0.1",
    resolvers += Resolver.sonatypeRepo("releases"),
    libraryDependencies ++= scalaCompiler ++ Seq(
      "com.google.guava" % "guava"     % guavaVersion exclude ("com.google.code.findbugs", "jsr305"),
      "org.typelevel"  %%% "cats-core" % catsVersion,
      "org.typelevel"  %%% "kittens"   % kittensVersion
    )
  )
  .jsSettings(jsSettings)
  .settings(licenseSettings)

lazy val `syntax-definition` = crossProject(JVMPlatform, JSPlatform)
  .withoutSuffixFor(JVMPlatform)
  .crossType(CrossType.Pure)
  .in(file("lib/scala/syntax/definition"))
  .dependsOn(logger, flexer)
  .settings(
    scalacOptions ++= Seq("-Ypatmat-exhaust-depth", "off"),
    libraryDependencies ++= monocle ++ scalaCompiler ++ Seq(
      "org.typelevel" %%% "cats-core"     % catsVersion,
      "org.typelevel" %%% "kittens"       % kittensVersion,
      "com.lihaoyi"   %%% "scalatags"     % scalatagsVersion,
      "io.circe"      %%% "circe-core"    % circeVersion,
      "io.circe"      %%% "circe-generic" % circeVersion,
      "io.circe"      %%% "circe-parser"  % circeVersion
    )
  )
  .jsSettings(jsSettings)
  .settings(licenseSettings)

lazy val syntax = crossProject(JVMPlatform, JSPlatform)
  .withoutSuffixFor(JVMPlatform)
  .crossType(CrossType.Full)
  .in(file("lib/scala/syntax/specialization"))
  .dependsOn(logger, flexer, `syntax-definition`)
  .configs(Test)
  .configs(Benchmark)
  .settings(
    commands += WithDebugCommand.withDebug,
    Test / fork := true,
    testFrameworks := Nil,
    scalacOptions ++= Seq("-Ypatmat-exhaust-depth", "off"),
    mainClass in (Compile, run) := Some("org.enso.syntax.text.Main"),
    version := "0.1",
    logBuffered := false,
    libraryDependencies ++= Seq(
      "org.scalatest" %%% "scalatest"     % scalatestVersion % Test,
      "com.lihaoyi"   %%% "pprint"        % pprintVersion,
      "io.circe"      %%% "circe-core"    % circeVersion,
      "io.circe"      %%% "circe-generic" % circeVersion,
      "io.circe"      %%% "circe-parser"  % circeVersion
    ),
    (Compile / compile) := (Compile / compile)
      .dependsOn(RecompileParser.run(`syntax-definition`))
      .value,
    (Test / compile) := (Test / compile)
      .dependsOn(RecompileParser.run(`syntax-definition`))
      .value,
    (Benchmark / compile) := (Benchmark / compile)
      .dependsOn(RecompileParser.run(`syntax-definition`))
      .value
  )
  .jvmSettings(
    inConfig(Benchmark)(Defaults.testSettings),
    unmanagedSourceDirectories in Benchmark +=
      baseDirectory.value.getParentFile / "shared/src/bench/scala",
    libraryDependencies +=
      "com.storm-enroute" %% "scalameter" % scalameterVersion % "bench",
    testFrameworks := List(
      new TestFramework("org.scalatest.tools.Framework"),
      new TestFramework("org.scalameter.ScalaMeterFramework")
    ),
    bench := (test in Benchmark).tag(Exclusive).value
  )
  .jsSettings(
    scalaJSUseMainModuleInitializer := false,
    scalaJSLinkerConfig ~= { _.withModuleKind(ModuleKind.ESModule) },
    testFrameworks := List(new TestFramework("org.scalatest.tools.Framework")),
    Compile / fullOptJS / artifactPath := file("target/scala-parser.js")
  )
  .settings(licenseSettings)

lazy val `lexer-bench` =
  (project in file("lib/scala/syntax/specialization/lexer-bench"))
    .settings(
      commands += WithDebugCommand.withDebug,
      inConfig(Compile)(truffleRunOptionsSettings),
      inConfig(Benchmark)(Defaults.testSettings),
      parallelExecution in Test := false,
      logBuffered in Test := false,
      Test / fork := true,
      libraryDependencies ++= jmh
    )
    .configs(Test)
    .configs(Benchmark)
    .dependsOn(syntax.jvm)
    .dependsOn(flexer.jvm)
    .settings(
      javaOptions ++= Seq(
        "-Xms4096m",
        "-Xmx4096m",
        "-XX:+FlightRecorder"
      ),
      mainClass in Benchmark := Some("org.openjdk.jmh.Main"),
      bench := Def.task {
        (run in Benchmark).toTask("").value
      },
      benchOnly := Def.inputTaskDyn {
        import complete.Parsers.spaceDelimited
        val name = spaceDelimited("<name>").parsed match {
          case List(name) => name
          case _ =>
            throw new IllegalArgumentException("Expected one argument.")
        }
        Def.task {
          (testOnly in Benchmark).toTask(" -- -z " + name).value
        }
      }.evaluated,
      parallelExecution in Benchmark := false
    )

lazy val `parser-service` = (project in file("lib/scala/parser-service"))
  .dependsOn(syntax.jvm)
  .settings(
    libraryDependencies ++= akka,
    mainClass := Some("org.enso.ParserServiceMain")
  )
  .settings(licenseSettings)

lazy val `text-buffer` = project
  .in(file("lib/scala/text-buffer"))
  .configs(Test)
  .settings(
    libraryDependencies ++= Seq(
      "org.typelevel"   %% "cats-core"      % catsVersion,
      "org.bouncycastle" % "bcpkix-jdk15on" % bcpkixJdk15Version,
      "org.scalatest"   %% "scalatest"      % scalatestVersion  % Test,
      "org.scalacheck"  %% "scalacheck"     % scalacheckVersion % Test
    )
  )
  .settings(licenseSettings)

lazy val graph = (project in file("lib/scala/graph/"))
  .dependsOn(logger.jvm)
  .configs(Test)
  .settings(
    version := "0.1",
    resolvers ++= Seq(
      Resolver.sonatypeRepo("releases"),
      Resolver.sonatypeRepo("snapshots")
    ),
    scalacOptions += "-Ymacro-annotations",
    libraryDependencies ++= scalaCompiler ++ Seq(
      "com.chuusai"                %% "shapeless"     % shapelessVersion,
      "io.estatico"                %% "newtype"       % newtypeVersion,
      "org.scalatest"              %% "scalatest"     % scalatestVersion  % Test,
      "org.scalacheck"             %% "scalacheck"    % scalacheckVersion % Test,
      "com.github.julien-truffaut" %% "monocle-core"  % monocleVersion,
      "org.apache.commons"          % "commons-lang3" % commonsLangVersion
    ),
    addCompilerPlugin(
      "org.typelevel" %% "kind-projector" % kindProjectorVersion cross CrossVersion.full
    ),
    addCompilerPlugin(
      "io.tryp" % "splain" % splainVersion cross CrossVersion.patch
    ),
    scalacOptions ++= splainOptions
  )
  .settings(licenseSettings)

lazy val pkg = (project in file("lib/scala/pkg"))
  .settings(
    mainClass in (Compile, run) := Some("org.enso.pkg.Main"),
    version := "0.1",
    libraryDependencies ++= circe ++ Seq(
<<<<<<< HEAD
        "io.circe"  %% "circe-yaml" % circeYamlVersion, // separate from other circe deps because its independent project with its own versioning
        "commons-io" % "commons-io" % commonsIoVersion
      )
  )
  .settings(licenseSettings)
=======
      "org.scalatest" %% "scalatest"  % scalatestVersion % Test,
      "nl.gn0s1s"     %% "bump"       % bumpVersion,
      "io.circe"      %% "circe-yaml" % circeYamlVersion, // separate from other circe deps because its independent project with its own versioning
      "commons-io"     % "commons-io" % commonsIoVersion
    )
  )

lazy val `akka-native` = project
  .in(file("lib/scala/akka-native"))
  .configs(Test)
  .settings(
    version := "0.1",
    libraryDependencies ++= Seq(
      akkaActor
    ),
    // Note [Native Image Workaround for GraalVM 20.2]
    libraryDependencies += "org.graalvm.nativeimage" % "svm" % graalVersion % "provided"
  )

lazy val `logging-service` = project
  .in(file("lib/scala/logging-service"))
  .configs(Test)
  .settings(
    version := "0.1",
    libraryDependencies ++= Seq(
      "org.slf4j"                   % "slf4j-api"     % slf4jVersion,
      "com.typesafe.scala-logging" %% "scala-logging" % scalaLoggingVersion,
      akkaStream,
      akkaHttp,
      "io.circe"              %%% "circe-core"   % circeVersion,
      "io.circe"              %%% "circe-parser" % circeVersion,
      "org.scalatest"          %% "scalatest"    % scalatestVersion % Test,
      "org.graalvm.nativeimage" % "svm"          % graalVersion     % "provided"
    )
  )
  .settings(
    if (Platform.isWindows)
      (Compile / unmanagedSourceDirectories) += (Compile / sourceDirectory).value / "java-windows"
    else
      (Compile / unmanagedSourceDirectories) += (Compile / sourceDirectory).value / "java-unix"
  )
  .dependsOn(`akka-native`)

lazy val cli = project
  .in(file("lib/scala/cli"))
  .configs(Test)
  .settings(
    version := "0.1",
    libraryDependencies ++= Seq(
      "org.scalatest" %% "scalatest" % scalatestVersion % Test,
      "org.typelevel" %% "cats-core" % catsVersion
    ),
    parallelExecution in Test := false
  )
>>>>>>> a0f87b36

lazy val `version-output` = (project in file("lib/scala/version-output"))
  .settings(
    version := "0.1"
  )
  .settings(
    Compile / sourceGenerators += Def.task {
      val file = (Compile / sourceManaged).value / "buildinfo" / "Info.scala"
      BuildInfo
        .writeBuildInfoFile(
          file,
          state.value.log,
          ensoVersion,
          scalacVersion,
          graalVersion
        )
    }.taskValue
  )
  .settings(licenseSettings)

lazy val `project-manager` = (project in file("lib/scala/project-manager"))
  .settings(
    (Compile / mainClass) := Some("org.enso.projectmanager.boot.ProjectManager")
  )
  .settings(
    (Compile / run / fork) := true,
    (Test / fork) := true,
    (Compile / run / connectInput) := true,
    javaOptions ++= {
      // Note [Classpath Separation]
      val runtimeClasspath =
        (runtime / Compile / fullClasspath).value
          .map(_.data)
          .mkString(File.pathSeparator)
      Seq(s"-Dtruffle.class.path.append=$runtimeClasspath")
    },
    libraryDependencies ++= akka,
    libraryDependencies ++= circe,
    libraryDependencies ++= Seq(
<<<<<<< HEAD
        "com.typesafe"                % "config"              % typesafeConfigVersion,
        "com.github.pureconfig"      %% "pureconfig"          % pureconfigVersion,
        "ch.qos.logback"              % "logback-classic"     % logbackClassicVersion,
        "com.typesafe.scala-logging" %% "scala-logging"       % scalaLoggingVersion,
        "dev.zio"                    %% "zio"                 % zioVersion,
        "dev.zio"                    %% "zio-interop-cats"    % zioInteropCatsVersion,
        "commons-io"                  % "commons-io"          % commonsIoVersion,
        "com.beachape"               %% "enumeratum-circe"    % enumeratumCirceVersion,
        "com.typesafe.slick"         %% "slick-hikaricp"      % slickVersion             % Runtime,
        "com.miguno.akka"            %% "akka-mock-scheduler" % akkaMockSchedulerVersion % Test,
        "org.mockito"                %% "mockito-scala"       % mockitoScalaVersion      % Test
      ),
=======
      "com.typesafe"                % "config"              % typesafeConfigVersion,
      "com.github.pureconfig"      %% "pureconfig"          % pureconfigVersion,
      "ch.qos.logback"              % "logback-classic"     % logbackClassicVersion,
      "com.typesafe.scala-logging" %% "scala-logging"       % scalaLoggingVersion,
      "dev.zio"                    %% "zio"                 % zioVersion,
      "dev.zio"                    %% "zio-interop-cats"    % zioInteropCatsVersion,
      "commons-cli"                 % "commons-cli"         % commonsCliVersion,
      "commons-io"                  % "commons-io"          % commonsIoVersion,
      "com.beachape"               %% "enumeratum-circe"    % enumeratumCirceVersion,
      "com.miguno.akka"            %% "akka-mock-scheduler" % akkaMockSchedulerVersion % Test,
      "org.mockito"                %% "mockito-scala"       % mockitoScalaVersion      % Test
    ),
>>>>>>> a0f87b36
    addCompilerPlugin(
      "org.typelevel" %% "kind-projector" % kindProjectorVersion cross CrossVersion.full
    )
  )
  .settings(
    assemblyJarName in assembly := "project-manager.jar",
    test in assembly := {},
    assemblyOutputPath in assembly := file("project-manager.jar"),
    assemblyMergeStrategy in assembly := {
      case PathList("META-INF", file, xs @ _*) if file.endsWith(".DSA") =>
        MergeStrategy.discard
      case PathList("META-INF", file, xs @ _*) if file.endsWith(".SF") =>
        MergeStrategy.discard
      case PathList("META-INF", "MANIFEST.MF", xs @ _*) =>
        MergeStrategy.discard
      case "application.conf" => MergeStrategy.concat
      case "reference.conf"   => MergeStrategy.concat
      case _                  => MergeStrategy.first
    },
    assemblyOption in assembly := (assemblyOption in assembly).value
      .copy(
        prependShellScript = Some(
          defaultUniversalScript(
            shebang  = false,
            javaOpts = Seq("-Dtruffle.class.path.append=runtime.jar")
          )
        )
      ),
    assembly := assembly
      .dependsOn(runtime / assembly)
      .value
  )
  .settings(licenseSettings)
  .dependsOn(`version-output`)
  .dependsOn(pkg)
  .dependsOn(`language-server`)
  .dependsOn(`json-rpc-server`)
  .dependsOn(`json-rpc-server-test` % Test)
  .dependsOn(testkit % Test)

/* Note [Classpath Separation]
 * ~~~~~~~~~~~~~~~~~~~~~~~~~~
 * Projects using the language runtime do not depend on it directly, but instead
 * the language runtime is put on the Truffle classpath, rather than the
 * standard classpath. This is the recommended way of handling this and we
 * strive to use such structure everywhere.
 * See
 * https://www.graalvm.org/docs/graalvm-as-a-platform/implement-language#graalvm
 *
 * Currently the only exception to this are the tests of the runtime project
 * which have classpath separation disabled, because they need direct access to
 * the runtime's instruments.
 *
 * To ensure correct handling of dependencies by sbt, the classpath appended to
 * Java options, should be based on `(runtime / Compile / fullClasspath).value`
 * wherever possible. Using a key from the runtime project enables sbt to see
 * the dependency.
 *
 * Assembly tasks that build JAR files which need `runtime.jar` to run should
 * also add a dependency on `runtime / assembly`.
 */

lazy val `json-rpc-server` = project
  .in(file("lib/scala/json-rpc-server"))
  .settings(
    libraryDependencies ++= akka,
    libraryDependencies ++= circe,
    libraryDependencies ++= Seq(
      "io.circe"      %% "circe-literal" % circeVersion,
      akkaTestkit      % Test,
      "org.scalatest" %% "scalatest"     % scalatestVersion % Test
    )
  )
  .settings(licenseSettings)

lazy val `json-rpc-server-test` = project
  .in(file("lib/scala/json-rpc-server-test"))
  .settings(
    libraryDependencies ++= akka,
    libraryDependencies ++= circe,
    libraryDependencies ++= Seq(
      "io.circe" %% "circe-literal" % circeVersion,
      akkaTestkit,
      "org.scalatest" %% "scalatest" % scalatestVersion
    )
  )
  .settings(licenseSettings)
  .dependsOn(`json-rpc-server`)

lazy val testkit = project
  .in(file("lib/scala/testkit"))
  .settings(
    libraryDependencies ++= Seq(
<<<<<<< HEAD
        "org.scalatest" %% "scalatest" % scalatestVersion
      )
=======
      "org.apache.commons" % "commons-lang3" % commonsLangVersion,
      "org.scalatest"     %% "scalatest"     % scalatestVersion
    )
>>>>>>> a0f87b36
  )

lazy val `core-definition` = (project in file("lib/scala/core-definition"))
  .configs(Benchmark)
  .settings(
    version := "0.1",
    inConfig(Compile)(truffleRunOptionsSettings),
    inConfig(Benchmark)(Defaults.testSettings),
    parallelExecution in Test := false,
    logBuffered in Test := false,
    scalacOptions += "-Ymacro-annotations",
    libraryDependencies ++= jmh ++ Seq(
      "com.chuusai"                %% "shapeless"    % shapelessVersion,
      "org.scalacheck"             %% "scalacheck"   % scalacheckVersion % Test,
      "org.scalactic"              %% "scalactic"    % scalacticVersion  % Test,
      "org.scalatest"              %% "scalatest"    % scalatestVersion  % Test,
      "org.typelevel"              %% "cats-core"    % catsVersion,
      "com.github.julien-truffaut" %% "monocle-core" % monocleVersion
    ),
    addCompilerPlugin(
      "org.typelevel" %% "kind-projector" % kindProjectorVersion cross CrossVersion.full
    ),
    addCompilerPlugin(
      "io.tryp" % "splain" % splainVersion cross CrossVersion.patch
    ),
    scalacOptions ++= splainOptions
  )
  .settings(licenseSettings)
  .dependsOn(graph)
  .dependsOn(syntax.jvm)

lazy val searcher = project
  .in(file("lib/scala/searcher"))
  .configs(Test)
  .settings(
    libraryDependencies ++= jmh ++ Seq(
<<<<<<< HEAD
        "com.typesafe.slick" %% "slick"           % slickVersion,
        "org.xerial"          % "sqlite-jdbc"     % sqliteVersion,
        "com.typesafe.slick" %% "slick-hikaricp"  % slickVersion          % Runtime,
        "ch.qos.logback"      % "logback-classic" % logbackClassicVersion % Test,
        "org.scalatest"      %% "scalatest"       % scalatestVersion      % Test
      )
=======
      "com.typesafe.slick" %% "slick"           % slickVersion,
      "org.xerial"          % "sqlite-jdbc"     % sqliteVersion,
      "ch.qos.logback"      % "logback-classic" % logbackClassicVersion % Test,
      "org.scalatest"      %% "scalatest"       % scalatestVersion      % Test
    )
>>>>>>> a0f87b36
  )
  .configs(Benchmark)
  .settings(
    inConfig(Benchmark)(Defaults.testSettings),
    fork in Benchmark := true
  )
  .dependsOn(testkit % Test)
  .settings(licenseSettings)
  .dependsOn(`polyglot-api`)

lazy val `interpreter-dsl` = (project in file("lib/scala/interpreter-dsl"))
  .settings(
    version := "0.1",
    libraryDependencies += "com.google.auto.service" % "auto-service" % "1.0-rc7" exclude ("com.google.code.findbugs", "jsr305")
  )
  .settings(licenseSettings)

// ============================================================================
// === Sub-Projects ===========================================================
// ============================================================================

val truffleRunOptions = Seq(
  "-Dpolyglot.engine.IterativePartialEscape=true",
  "-Dpolyglot.engine.BackgroundCompilation=false"
)

val truffleRunOptionsSettings = Seq(
  fork := true,
  javaOptions ++= truffleRunOptions
)

lazy val `polyglot-api` = project
  .in(file("engine/polyglot-api"))
  .settings(
    Test / fork := true,
    Test / javaOptions ++= {
      // Note [Classpath Separation]
      val runtimeClasspath =
        (LocalProject("runtime") / Compile / fullClasspath).value
          .map(_.data)
          .mkString(File.pathSeparator)
      Seq(s"-Dtruffle.class.path.append=$runtimeClasspath")
    },
    libraryDependencies ++= Seq(
      "org.graalvm.sdk"        % "polyglot-tck"     % graalVersion      % "provided",
      "com.google.flatbuffers" % "flatbuffers-java" % flatbuffersVersion,
      "org.scalatest"         %% "scalatest"        % scalatestVersion  % Test,
      "org.scalacheck"        %% "scalacheck"       % scalacheckVersion % Test
    ),
    libraryDependencies ++= jackson,
    addCompilerPlugin(
      "org.typelevel" %% "kind-projector" % kindProjectorVersion cross CrossVersion.full
    ),
    addCompilerPlugin(
      "io.tryp" % "splain" % splainVersion cross CrossVersion.patch
    ),
    scalacOptions ++= splainOptions,
    GenerateFlatbuffers.flatcVersion := flatbuffersVersion,
    sourceGenerators in Compile += GenerateFlatbuffers.task
  )
  .settings(licenseSettings)
  .dependsOn(pkg)
  .dependsOn(`text-buffer`)

lazy val `language-server` = (project in file("engine/language-server"))
  .settings(
    libraryDependencies ++= akka ++ circe ++ Seq(
<<<<<<< HEAD
        "ch.qos.logback"              % "logback-classic"      % logbackClassicVersion,
        "com.typesafe.scala-logging" %% "scala-logging"        % scalaLoggingVersion,
        "io.circe"                   %% "circe-generic-extras" % circeGenericExtrasVersion,
        "io.circe"                   %% "circe-literal"        % circeVersion,
        "org.bouncycastle"            % "bcpkix-jdk15on"       % bcpkixJdk15Version,
        "dev.zio"                    %% "zio"                  % zioVersion,
        "io.methvin"                  % "directory-watcher"    % directoryWatcherVersion,
        "com.beachape"               %% "enumeratum-circe"     % enumeratumCirceVersion,
        "com.google.flatbuffers"      % "flatbuffers-java"     % flatbuffersVersion,
        "commons-io"                  % "commons-io"           % commonsIoVersion,
        akkaTestkit                   % Test,
        "com.typesafe.slick"         %% "slick-hikaricp"       % slickVersion      % Runtime,
        "org.scalatest"              %% "scalatest"            % scalatestVersion  % Test,
        "org.scalacheck"             %% "scalacheck"           % scalacheckVersion % Test,
        "org.graalvm.sdk"             % "polyglot-tck"         % graalVersion      % "provided"
      ),
=======
      "ch.qos.logback"              % "logback-classic"      % logbackClassicVersion,
      "com.typesafe.scala-logging" %% "scala-logging"        % scalaLoggingVersion,
      "io.circe"                   %% "circe-generic-extras" % circeGenericExtrasVersion,
      "io.circe"                   %% "circe-literal"        % circeVersion,
      "dev.zio"                    %% "zio"                  % zioVersion,
      "io.methvin"                  % "directory-watcher"    % directoryWatcherVersion,
      "com.beachape"               %% "enumeratum-circe"     % enumeratumCirceVersion,
      "com.google.flatbuffers"      % "flatbuffers-java"     % flatbuffersVersion,
      "commons-io"                  % "commons-io"           % commonsIoVersion,
      akkaTestkit                   % Test,
      "org.scalatest"              %% "scalatest"            % scalatestVersion  % Test,
      "org.scalacheck"             %% "scalacheck"           % scalacheckVersion % Test,
      "org.graalvm.sdk"             % "polyglot-tck"         % graalVersion      % "provided"
    ),
>>>>>>> a0f87b36
    testOptions in Test += Tests
      .Argument(TestFrameworks.ScalaCheck, "-minSuccessfulTests", "1000"),
    GenerateFlatbuffers.flatcVersion := flatbuffersVersion,
    sourceGenerators in Compile += GenerateFlatbuffers.task
  )
  .configs(Benchmark)
  .settings(
    inConfig(Benchmark)(Defaults.testSettings),
    bench := (test in Benchmark).value,
    libraryDependencies += "com.storm-enroute" %% "scalameter" % scalameterVersion % "bench",
    testFrameworks ++= List(
      new TestFramework("org.scalameter.ScalaMeterFramework")
    )
  )
  .settings(licenseSettings)
  .dependsOn(`polyglot-api`)
  .dependsOn(`json-rpc-server`)
  .dependsOn(`json-rpc-server-test` % Test)
  .dependsOn(`text-buffer`)
  .dependsOn(`searcher`)
  .dependsOn(testkit % Test)

<<<<<<< HEAD
=======
lazy val ast = (project in file("lib/scala/ast"))
  .settings(
    version := ensoVersion,
    Cargo.rustVersion := rustVersion,
    Compile / sourceGenerators += GenerateAST.task
  )

lazy val parser = (project in file("lib/scala/parser"))
  .settings(
    fork := true,
    Cargo.rustVersion := rustVersion,
    Compile / compile / compileInputs := (Compile / compile / compileInputs)
      .dependsOn(Cargo("build --project parser"))
      .value,
    javaOptions += {
      val root = baseDirectory.value.getParentFile.getParentFile.getParentFile
      s"-Djava.library.path=$root/target/rust/debug"
    },
    libraryDependencies ++= Seq(
      "com.storm-enroute" %% "scalameter" % scalameterVersion % "bench",
      "org.scalatest"    %%% "scalatest"  % scalatestVersion  % Test
    ),
    testFrameworks := List(
      new TestFramework("org.scalatest.tools.Framework"),
      new TestFramework("org.scalameter.ScalaMeterFramework")
    )
  )
  .dependsOn(ast)

>>>>>>> a0f87b36
lazy val runtime = (project in file("engine/runtime"))
  .configs(Benchmark)
  .settings(
    version := ensoVersion,
    commands += WithDebugCommand.withDebug,
    inConfig(Compile)(truffleRunOptionsSettings),
    inConfig(Benchmark)(Defaults.testSettings),
    parallelExecution in Test := false,
    logBuffered in Test := false,
    scalacOptions += "-Ymacro-annotations",
    scalacOptions ++= Seq("-Ypatmat-exhaust-depth", "off"),
    libraryDependencies ++= jmh ++ jaxb ++ Seq(
      "com.chuusai"        %% "shapeless"             % shapelessVersion,
      "org.apache.commons"  % "commons-lang3"         % commonsLangVersion,
      "org.apache.tika"     % "tika-core"             % tikaVersion,
      "org.graalvm.sdk"     % "graal-sdk"             % graalVersion      % "provided",
      "org.graalvm.sdk"     % "polyglot-tck"          % graalVersion      % "provided",
      "org.graalvm.truffle" % "truffle-api"           % graalVersion      % "provided",
      "org.graalvm.truffle" % "truffle-dsl-processor" % graalVersion      % "provided",
      "org.graalvm.truffle" % "truffle-tck"           % graalVersion      % "provided",
      "org.graalvm.truffle" % "truffle-tck-common"    % graalVersion      % "provided",
      "org.scalacheck"     %% "scalacheck"            % scalacheckVersion % Test,
      "org.scalactic"      %% "scalactic"             % scalacticVersion  % Test,
      "org.scalatest"      %% "scalatest"             % scalatestVersion  % Test,
      "org.graalvm.truffle" % "truffle-api"           % graalVersion      % Benchmark,
      "org.typelevel"      %% "cats-core"             % catsVersion,
      "eu.timepit"         %% "refined"               % refinedVersion
    ),
    // Note [Unmanaged Classpath]
    Compile / unmanagedClasspath += (`core-definition` / Compile / packageBin).value,
    Test / unmanagedClasspath += (`core-definition` / Compile / packageBin).value,
    Compile / compile / compileInputs := (Compile / compile / compileInputs)
      .dependsOn(CopyTruffleJAR.preCompileTask)
      .value,
    Compile / compile := FixInstrumentsGeneration.patchedCompile
      .dependsOn(FixInstrumentsGeneration.preCompileTask)
      .dependsOn(`core-definition` / Compile / packageBin)
      .value,
    // Note [Classpath Separation]
    Test / javaOptions ++= Seq(
      "-Dgraalvm.locatorDisabled=true",
      s"--upgrade-module-path=${file("engine/runtime/build-cache/truffle-api.jar").absolutePath}"
    ),
    bootstrap := CopyTruffleJAR.bootstrapJARs.value,
    Global / onLoad := EnvironmentCheck.addVersionCheck(
      graalVersion,
      javaVersion
    )((Global / onLoad).value)
  )
  .settings(
    (Compile / javacOptions) ++= Seq(
      "-s",
      (Compile / sourceManaged).value.getAbsolutePath
    ),
    addCompilerPlugin(
      "org.typelevel" %% "kind-projector" % kindProjectorVersion cross CrossVersion.full
    ),
    addCompilerPlugin(
      "io.tryp" % "splain" % splainVersion cross CrossVersion.patch
    ),
    scalacOptions ++= splainOptions
  )
  .settings(
    (Compile / compile) := (Compile / compile)
      .dependsOn(Def.task { (Compile / sourceManaged).value.mkdirs })
      .value
  )
  .settings(
<<<<<<< HEAD
    logBuffered := false,
=======
    (Runtime / compile) := (Runtime / compile)
      .dependsOn(`std-bits` / Compile / packageBin)
      .dependsOn(table / Compile / packageBin)
      .value
  )
  .settings(
>>>>>>> a0f87b36
    bench := (test in Benchmark).tag(Exclusive).value,
    benchOnly := Def.inputTaskDyn {
      import complete.Parsers.spaceDelimited
      val name = spaceDelimited("<name>").parsed match {
        case List(name) => name
        case _          => throw new IllegalArgumentException("Expected one argument.")
      }
      Def.task {
        (testOnly in Benchmark).toTask(" -- -z " + name).value
      }
    }.evaluated,
    parallelExecution in Benchmark := false
  )
  .settings(
    assemblyJarName in assembly := "runtime.jar",
    test in assembly := {},
    assemblyOutputPath in assembly := file("runtime.jar"),
    assemblyMergeStrategy in assembly := {
      case PathList("META-INF", file, xs @ _*) if file.endsWith(".DSA") =>
        MergeStrategy.discard
      case PathList("META-INF", file, xs @ _*) if file.endsWith(".SF") =>
        MergeStrategy.discard
      case PathList("META-INF", "MANIFEST.MF", xs @ _*) =>
        MergeStrategy.discard
      case _ => MergeStrategy.first
    }
  )
  .settings(licenseSettings)
  .dependsOn(pkg)
  .dependsOn(`interpreter-dsl`)
  .dependsOn(syntax.jvm)
  .dependsOn(graph)
  .dependsOn(`polyglot-api`)
  .dependsOn(`text-buffer`)
<<<<<<< HEAD
  .dependsOn(`searcher`)
=======
  .dependsOn(searcher)
  .dependsOn(testkit % Test)
>>>>>>> a0f87b36

/* Note [Unmanaged Classpath]
 * ~~~~~~~~~~~~~~~~~~~~~~~~~~
 * As the definition of the core primitives in `core_definition` is achieved
 * entirely using the graph macros, this means that the IDE experience for those
 * using these primitives is very poor.
 *
 * To get around this, we want to treat the core definition as a .jar dependency
 * to force the IDE to depend on bytecode for its diagnostics, rather than the
 * source code (as this means it sees the macros expanded). A standard workflow
 * with local publishing would not recompile the definition automatically on
 * changes, so the `unmanagedClasspath` route allows us to get automatic
 * recompilation but still convince the IDE that it is a .jar dependency.
 */

lazy val runner = project
  .in(file("engine/runner"))
  .settings(
    javaOptions ++= {
      // Note [Classpath Separation]
      val runtimeClasspath =
        (runtime / Compile / fullClasspath).value
          .map(_.data)
          .mkString(File.pathSeparator)
      Seq(s"-Dtruffle.class.path.append=$runtimeClasspath")
    },
    mainClass in (Compile, run) := Some("org.enso.runner.Main"),
    mainClass in assembly := (Compile / run / mainClass).value,
    assemblyJarName in assembly := "runner.jar",
    test in assembly := {},
    assemblyOutputPath in assembly := file("runner.jar"),
    assemblyMergeStrategy in assembly := {
      case PathList("META-INF", file, xs @ _*) if file.endsWith(".DSA") =>
        MergeStrategy.discard
      case PathList("META-INF", file, xs @ _*) if file.endsWith(".SF") =>
        MergeStrategy.discard
      case PathList("META-INF", "MANIFEST.MF", xs @ _*) =>
        MergeStrategy.discard
      case "application.conf" =>
        MergeStrategy.concat
      case "reference.conf" =>
        MergeStrategy.concat
      case x =>
        MergeStrategy.first
    },
    assemblyOption in assembly := (assemblyOption in assembly).value
      .copy(
        prependShellScript = Some(
          defaultUniversalScript(
            shebang = false,
            javaOpts = truffleRunOptions ++
              Seq("-Dtruffle.class.path.append=runtime.jar")
          )
        )
      ),
    commands += WithDebugCommand.withDebug,
    inConfig(Compile)(truffleRunOptionsSettings),
    libraryDependencies ++= Seq(
<<<<<<< HEAD
        "org.graalvm.sdk"       % "polyglot-tck"           % graalVersion % "provided",
        "org.graalvm.truffle"   % "truffle-api"            % graalVersion % "provided",
        "commons-cli"           % "commons-cli"            % commonsCliVersion,
        "com.monovore"         %% "decline"                % declineVersion,
        "io.github.spencerpark" % "jupyter-jvm-basekernel" % jupyterJvmBasekernelVersion,
        "org.jline"             % "jline"                  % jlineVersion,
        "org.typelevel"        %% "cats-core"              % catsVersion,
        "com.typesafe.slick"   %% "slick-hikaricp"         % slickVersion % Runtime
      ),
=======
      "org.graalvm.sdk"     % "polyglot-tck" % graalVersion % "provided",
      "org.graalvm.truffle" % "truffle-api"  % graalVersion % "provided",
      "commons-cli"         % "commons-cli"  % commonsCliVersion,
      "com.monovore"       %% "decline"      % declineVersion,
      "org.jline"           % "jline"        % jlineVersion,
      "org.typelevel"      %% "cats-core"    % catsVersion
    ),
>>>>>>> a0f87b36
    connectInput in run := true
  )
  .settings(
    buildNativeImage := NativeImage
<<<<<<< HEAD
        .buildNativeImage(staticOnLinux = false)
        .value
=======
      .buildNativeImage(
        "enso",
        staticOnLinux = false,
        Seq("-H:IncludeResources=.*Main.enso$")
      )
      .value
>>>>>>> a0f87b36
  )
  .settings(
    assembly := assembly
      .dependsOn(runtime / assembly)
      .value
  )
  .settings(licenseSettings)
  .dependsOn(`version-output`)
  .dependsOn(pkg)
  .dependsOn(`language-server`)
  .dependsOn(`polyglot-api`)

lazy val launcher = project
  .in(file("engine/launcher"))
  .configs(Test)
  .settings(
    libraryDependencies ++= Seq(
<<<<<<< HEAD
        "org.scalatest" %% "scalatest" % scalatestVersion % Test,
        "com.monovore"  %% "decline"   % declineVersion,
        "org.typelevel" %% "cats-core" % catsVersion
      )
  )
  .settings(
    buildNativeImage := NativeImage.buildNativeImage(staticOnLinux = true).value
  )
  .settings(licenseSettings)
  .dependsOn(`version-output`)
  .dependsOn(pkg)
=======
      "com.typesafe.scala-logging" %% "scala-logging"    % scalaLoggingVersion,
      "org.typelevel"              %% "cats-core"        % catsVersion,
      "nl.gn0s1s"                  %% "bump"             % bumpVersion,
      "org.apache.commons"          % "commons-compress" % commonsCompressVersion,
      "org.scalatest"              %% "scalatest"        % scalatestVersion % Test,
      akkaHttp,
      akkaSLF4J
    )
  )
  .settings(
    buildNativeImage := NativeImage
      .buildNativeImage(
        "enso",
        staticOnLinux = true,
        Seq(
          "-J-Xmx4G",
          "--enable-all-security-services", // Note [HTTPS in the Launcher]
          "-Dorg.apache.commons.logging.Log=org.apache.commons.logging.impl.NoOpLog",
          "-H:IncludeResources=.*Main.enso$",
          "--initialize-at-run-time=" +
          "akka.protobuf.DescriptorProtos," +
          "com.typesafe.config.impl.ConfigImpl$EnvVariablesHolder," +
          "com.typesafe.config.impl.ConfigImpl$SystemPropertiesHolder," +
          "org.enso.loggingservice.WSLoggerManager$" // Note [WSLoggerManager Shutdown Hook]
        )
      )
      .value,
    test in assembly := {},
    assemblyOutputPath in assembly := file("launcher.jar")
  )
  .settings(
    (Test / test) := (Test / test)
      .dependsOn(
        NativeImage.incrementalNativeImageBuild(
          buildNativeImage,
          "enso"
        )
      )
      .dependsOn(
        LauncherShimsForTest.prepare(rustcVersion = rustVersion)
      )
      .value,
    parallelExecution in Test := false
  )
  .dependsOn(cli)
  .dependsOn(`runtime-version-manager`)
  .dependsOn(`version-output`)
  .dependsOn(pkg)
  .dependsOn(`logging-service`)
  .dependsOn(`runtime-version-manager-test` % Test)

lazy val `runtime-version-manager` = project
  .in(file("lib/scala/runtime-version-manager"))
  .configs(Test)
  .settings(
    resolvers += Resolver.bintrayRepo("gn0s1s", "releases"),
    libraryDependencies ++= Seq(
      "com.typesafe.scala-logging" %% "scala-logging"    % scalaLoggingVersion,
      "org.typelevel"              %% "cats-core"        % catsVersion,
      "nl.gn0s1s"                  %% "bump"             % bumpVersion,
      "org.apache.commons"          % "commons-compress" % commonsCompressVersion,
      "org.scalatest"              %% "scalatest"        % scalatestVersion % Test,
      akkaHttp,
      akkaSLF4J
    )
  )
  .dependsOn(pkg)
  .dependsOn(`logging-service`)
  .dependsOn(cli)
  .dependsOn(`version-output`)

lazy val `runtime-version-manager-test` = project
  .in(file("lib/scala/runtime-version-manager-test"))
  .configs(Test)
  .settings(
    libraryDependencies ++= Seq(
      "com.typesafe.scala-logging" %% "scala-logging" % scalaLoggingVersion,
      "org.scalatest"              %% "scalatest"     % scalatestVersion,
      "commons-io"                  % "commons-io"    % commonsIoVersion
    )
  )
  .settings(parallelExecution in Test := false)
  .settings(
    (Test / test) := (Test / test)
      .dependsOn(`locking-test-helper` / assembly)
      .value
  )
  .dependsOn(`runtime-version-manager`)
  .dependsOn(`logging-service`)
  .dependsOn(testkit)

lazy val `locking-test-helper` = project
  .in(file("lib/scala/locking-test-helper"))
  .settings(
    test in assembly := {},
    assemblyOutputPath in assembly := file("locking-test-helper.jar")
  )

val `std-lib-root`          = file("distribution/std-lib/")
val `std-lib-polyglot-root` = `std-lib-root` / "Base" / "polyglot" / "java"
val `table-polyglot-root`   = `std-lib-root` / "Table" / "polyglot" / "java"

lazy val `std-bits` = project
  .in(file("std-bits"))
  .settings(
    autoScalaLibrary := false,
    Compile / packageBin / artifactPath :=
      `std-lib-polyglot-root` / "std-bits.jar",
    libraryDependencies ++= Seq(
      "com.ibm.icu" % "icu4j" % icuVersion
    ),
    Compile / packageBin := Def.task {
      val result = (Compile / packageBin).value
      StdBits
        .copyDependencies(
          `std-lib-polyglot-root`,
          "std-bits.jar",
          ignoreScalaLibrary = true
        )
        .value
      result
    }.value
  )

lazy val `table` = project
  .in(file("table"))
  .settings(
    autoScalaLibrary := false,
    Compile / packageBin / artifactPath :=
      `table-polyglot-root` / "table.jar",
    libraryDependencies ++= Seq(
      "com.univocity" % "univocity-parsers" % "2.9.0"
    ),
    Compile / packageBin := Def.task {
      val result = (Compile / packageBin).value
      StdBits
        .copyDependencies(
          `table-polyglot-root`,
          "table.jar",
          ignoreScalaLibrary = true
        )
        .value
      result
    }.value
  )

/* Note [HTTPS in the Launcher]
 * ~~~~~~~~~~~~~~~~~~~~~~~~~~~~
 * The launcher uses Apache HttpClient for making web requests. It does not use
 * Java's stdlib implementation, because there is a bug (not fixed in JDK 11)
 * (https://bugs.openjdk.java.net/browse/JDK-8231449) in its HTTPS handling that
 * causes long running requests to freeze forever. However, Apache HttpClient
 * still needs the stdlib's SSL implementation and it is not included in the
 * Native Images by default (because of its size). The
 * `--enable-all-security-services` flag is used to ensure it is available in
 * the built executable.
 */

/* Note [Native Image Workaround for GraalVM 20.2]
 * ~~~~~~~~~~~~~~~~~~~~~~~~~~~~~~~~~~~~~~~~~~~~~~~
 * In GraalVM 20.2 the Native Image build of even simple Scala programs has
 * started to fail on a call to `Statics.releaseFence`. It has been reported as
 * a bug in the GraalVM repository: https://github.com/oracle/graal/issues/2770
 *
 * A proposed workaround for this bug is to substitute the original function
 * with a different implementation that does not use the problematic
 * MethodHandle. This is implemented in class
 * `org.enso.launcher.workarounds.ReplacementStatics` using
 * `org.enso.launcher.workarounds.Unsafe` which gives access to
 * `sun.misc.Unsafe` which contains a low-level function corresponding to the
 * required "release fence".
 *
 * To allow for that substitution, the launcher code requires annotations from
 * the `svm` module and that is why this additional dependency is needed as long
 * as that workaround is in-place. The dependency is marked as "provided"
 * because it is included within the native-image build.
 */

/* Note [WSLoggerManager Shutdown Hook]
 * ~~~~~~~~~~~~~~~~~~~~~~~~~~~~~~~~~~~~
 * As the WSLoggerManager registers a shutdown hook when its initialized to
 * ensure that logs are not lost in case of logging service initialization
 * failure, it has to be initialized at runtime, as otherwise if the
 * initialization was done at build time, the shutdown hook would actually also
 * run at build time and have no effect at runtime.
 */
>>>>>>> a0f87b36
<|MERGE_RESOLUTION|>--- conflicted
+++ resolved
@@ -1,40 +1,32 @@
 import java.io.File
 
-import com.typesafe.sbt.SbtLicenseReport.autoImportImpl.{
-  licenseReportNotes,
-  licenseReportStyleRules
-}
 import org.enso.build.BenchTasks._
 import org.enso.build.WithDebugCommand
-import sbt.Keys.scalacOptions
+import sbt.Keys.{libraryDependencies, scalacOptions}
 import sbt.addCompilerPlugin
 import sbtassembly.AssemblyPlugin.defaultUniversalScript
 import sbtcrossproject.CrossPlugin.autoImport.{crossProject, CrossType}
-import com.typesafe.sbt.license.{DepModuleInfo, LicenseInfo}
 
 // ============================================================================
 // === Global Configuration ===================================================
 // ============================================================================
 
 val scalacVersion = "2.13.3"
-val graalVersion  = "20.1.0"
+val rustVersion   = "1.40.0-nightly (b520af6fd 2019-11-03)"
+val graalVersion  = "20.2.0"
 val javaVersion   = "11"
-val ensoVersion   = "0.0.1"
+val ensoVersion   = "0.1.0" // Note [Engine And Launcher Version]
+
+/* Note [Engine And Launcher Version]
+ * ~~~~~~~~~~~~~~~~~~~~~~~~~~~~~~~~~~
+ * Currently both Engine and Launcher versions are tied to each other - each new
+ * releases contains the Engine and the Launcher and thus the version number is
+ * shared. If the version numbers ever diverge, make sure tu update the build
+ * scripts at .github/workflows accordingly.
+ */
+
 organization in ThisBuild := "org.enso"
 scalaVersion in ThisBuild := scalacVersion
-<<<<<<< HEAD
-val licenseSettings = Seq(
-  licenseConfigurations := Set("compile"),
-  licenseReportStyleRules := Some(
-      "table, th, td {border: 1px solid black;}"
-    ),
-  licenseReportNotes := {
-    case DepModuleInfo(group, _, _) if group == "org.enso" =>
-      "Internal library"
-  }
-)
-val coursierCache = file("~/.cache/coursier/v1")
-=======
 
 lazy val gatherLicenses =
   taskKey[Unit]("Gathers licensing information for relevant dependencies")
@@ -86,7 +78,6 @@
   val _ = gatherLicenses.value
   GatherLicenses.runReportServer()
 }
->>>>>>> a0f87b36
 
 lazy val analyzeDependency = inputKey[Unit]("...")
 analyzeDependency := GatherLicenses.analyzeDependency.evaluated
@@ -184,8 +175,11 @@
     graph,
     logger.jvm,
     pkg,
+    cli,
+    `logging-service`,
+    `akka-native`,
     `version-output`,
-    runner,
+    `engine-runner`,
     runtime,
     searcher,
     launcher,
@@ -342,10 +336,14 @@
   "-P:splain:tree:true"
 )
 
+// === std-lib ================================================================
+
+val icuVersion = "67.1"
+
 // === ZIO ====================================================================
 
-val zioVersion            = "1.0.0-RC18-2"
-val zioInteropCatsVersion = "2.0.0.0-RC13"
+val zioVersion            = "1.0.1"
+val zioInteropCatsVersion = "2.1.4.0"
 val zio = Seq(
   "dev.zio" %% "zio"              % zioVersion,
   "dev.zio" %% "zio-interop-cats" % zioInteropCatsVersion
@@ -353,30 +351,31 @@
 
 // === Other ==================================================================
 
-val bcpkixJdk15Version          = "1.65"
-val declineVersion              = "1.2.0"
-val directoryWatcherVersion     = "0.9.10"
-val flatbuffersVersion          = "1.12.0"
-val guavaVersion                = "29.0-jre"
-val jlineVersion                = "3.15.0"
-val jupyterJvmBasekernelVersion = "2.3.0"
-val kindProjectorVersion        = "0.11.0"
-val mockitoScalaVersion         = "1.14.8"
-val newtypeVersion              = "0.4.4"
-val pprintVersion               = "0.5.9"
-val pureconfigVersion           = "0.13.0"
-val refinedVersion              = "0.9.14"
-val scalacheckVersion           = "1.14.3"
-val scalacticVersion            = "3.3.0-SNAP2"
-val scalaLoggingVersion         = "3.9.2"
-val scalameterVersion           = "0.19"
-val scalatagsVersion            = "0.9.1"
-val scalatestVersion            = "3.3.0-SNAP2"
-val shapelessVersion            = "2.4.0-M1"
-val slickVersion                = "3.3.2"
-val sqliteVersion               = "3.31.1"
-val tikaVersion                 = "1.24.1"
-val typesafeConfigVersion       = "1.4.0"
+val bcpkixJdk15Version      = "1.65"
+val bumpVersion             = "0.1.3"
+val declineVersion          = "1.2.0"
+val directoryWatcherVersion = "0.9.10"
+val flatbuffersVersion      = "1.12.0"
+val guavaVersion            = "29.0-jre"
+val jlineVersion            = "3.15.0"
+val kindProjectorVersion    = "0.11.0"
+val mockitoScalaVersion     = "1.14.8"
+val newtypeVersion          = "0.4.4"
+val pprintVersion           = "0.5.9"
+val pureconfigVersion       = "0.13.0"
+val refinedVersion          = "0.9.14"
+val scalacheckVersion       = "1.14.3"
+val scalacticVersion        = "3.3.0-SNAP2"
+val scalaLoggingVersion     = "3.9.2"
+val scalameterVersion       = "0.19"
+val scalatagsVersion        = "0.9.1"
+val scalatestVersion        = "3.3.0-SNAP2"
+val shapelessVersion        = "2.4.0-M1"
+val slf4jVersion            = "1.7.30"
+val slickVersion            = "3.3.2"
+val sqliteVersion           = "3.31.1"
+val tikaVersion             = "1.24.1"
+val typesafeConfigVersion   = "1.4.0"
 
 // ============================================================================
 // === Internal Libraries =====================================================
@@ -391,7 +390,6 @@
     libraryDependencies ++= scalaCompiler
   )
   .jsSettings(jsSettings)
-  .settings(licenseSettings)
 
 lazy val flexer = crossProject(JVMPlatform, JSPlatform)
   .withoutSuffixFor(JVMPlatform)
@@ -408,7 +406,6 @@
     )
   )
   .jsSettings(jsSettings)
-  .settings(licenseSettings)
 
 lazy val `syntax-definition` = crossProject(JVMPlatform, JSPlatform)
   .withoutSuffixFor(JVMPlatform)
@@ -427,7 +424,6 @@
     )
   )
   .jsSettings(jsSettings)
-  .settings(licenseSettings)
 
 lazy val syntax = crossProject(JVMPlatform, JSPlatform)
   .withoutSuffixFor(JVMPlatform)
@@ -479,7 +475,6 @@
     testFrameworks := List(new TestFramework("org.scalatest.tools.Framework")),
     Compile / fullOptJS / artifactPath := file("target/scala-parser.js")
   )
-  .settings(licenseSettings)
 
 lazy val `lexer-bench` =
   (project in file("lib/scala/syntax/specialization/lexer-bench"))
@@ -526,7 +521,6 @@
     libraryDependencies ++= akka,
     mainClass := Some("org.enso.ParserServiceMain")
   )
-  .settings(licenseSettings)
 
 lazy val `text-buffer` = project
   .in(file("lib/scala/text-buffer"))
@@ -539,7 +533,6 @@
       "org.scalacheck"  %% "scalacheck"     % scalacheckVersion % Test
     )
   )
-  .settings(licenseSettings)
 
 lazy val graph = (project in file("lib/scala/graph/"))
   .dependsOn(logger.jvm)
@@ -567,20 +560,12 @@
     ),
     scalacOptions ++= splainOptions
   )
-  .settings(licenseSettings)
 
 lazy val pkg = (project in file("lib/scala/pkg"))
   .settings(
     mainClass in (Compile, run) := Some("org.enso.pkg.Main"),
     version := "0.1",
     libraryDependencies ++= circe ++ Seq(
-<<<<<<< HEAD
-        "io.circe"  %% "circe-yaml" % circeYamlVersion, // separate from other circe deps because its independent project with its own versioning
-        "commons-io" % "commons-io" % commonsIoVersion
-      )
-  )
-  .settings(licenseSettings)
-=======
       "org.scalatest" %% "scalatest"  % scalatestVersion % Test,
       "nl.gn0s1s"     %% "bump"       % bumpVersion,
       "io.circe"      %% "circe-yaml" % circeYamlVersion, // separate from other circe deps because its independent project with its own versioning
@@ -635,7 +620,6 @@
     ),
     parallelExecution in Test := false
   )
->>>>>>> a0f87b36
 
 lazy val `version-output` = (project in file("lib/scala/version-output"))
   .settings(
@@ -654,7 +638,6 @@
         )
     }.taskValue
   )
-  .settings(licenseSettings)
 
 lazy val `project-manager` = (project in file("lib/scala/project-manager"))
   .settings(
@@ -675,20 +658,6 @@
     libraryDependencies ++= akka,
     libraryDependencies ++= circe,
     libraryDependencies ++= Seq(
-<<<<<<< HEAD
-        "com.typesafe"                % "config"              % typesafeConfigVersion,
-        "com.github.pureconfig"      %% "pureconfig"          % pureconfigVersion,
-        "ch.qos.logback"              % "logback-classic"     % logbackClassicVersion,
-        "com.typesafe.scala-logging" %% "scala-logging"       % scalaLoggingVersion,
-        "dev.zio"                    %% "zio"                 % zioVersion,
-        "dev.zio"                    %% "zio-interop-cats"    % zioInteropCatsVersion,
-        "commons-io"                  % "commons-io"          % commonsIoVersion,
-        "com.beachape"               %% "enumeratum-circe"    % enumeratumCirceVersion,
-        "com.typesafe.slick"         %% "slick-hikaricp"      % slickVersion             % Runtime,
-        "com.miguno.akka"            %% "akka-mock-scheduler" % akkaMockSchedulerVersion % Test,
-        "org.mockito"                %% "mockito-scala"       % mockitoScalaVersion      % Test
-      ),
-=======
       "com.typesafe"                % "config"              % typesafeConfigVersion,
       "com.github.pureconfig"      %% "pureconfig"          % pureconfigVersion,
       "ch.qos.logback"              % "logback-classic"     % logbackClassicVersion,
@@ -701,7 +670,6 @@
       "com.miguno.akka"            %% "akka-mock-scheduler" % akkaMockSchedulerVersion % Test,
       "org.mockito"                %% "mockito-scala"       % mockitoScalaVersion      % Test
     ),
->>>>>>> a0f87b36
     addCompilerPlugin(
       "org.typelevel" %% "kind-projector" % kindProjectorVersion cross CrossVersion.full
     )
@@ -734,7 +702,6 @@
       .dependsOn(runtime / assembly)
       .value
   )
-  .settings(licenseSettings)
   .dependsOn(`version-output`)
   .dependsOn(pkg)
   .dependsOn(`language-server`)
@@ -775,7 +742,6 @@
       "org.scalatest" %% "scalatest"     % scalatestVersion % Test
     )
   )
-  .settings(licenseSettings)
 
 lazy val `json-rpc-server-test` = project
   .in(file("lib/scala/json-rpc-server-test"))
@@ -788,21 +754,15 @@
       "org.scalatest" %% "scalatest" % scalatestVersion
     )
   )
-  .settings(licenseSettings)
   .dependsOn(`json-rpc-server`)
 
 lazy val testkit = project
   .in(file("lib/scala/testkit"))
   .settings(
     libraryDependencies ++= Seq(
-<<<<<<< HEAD
-        "org.scalatest" %% "scalatest" % scalatestVersion
-      )
-=======
       "org.apache.commons" % "commons-lang3" % commonsLangVersion,
       "org.scalatest"     %% "scalatest"     % scalatestVersion
     )
->>>>>>> a0f87b36
   )
 
 lazy val `core-definition` = (project in file("lib/scala/core-definition"))
@@ -830,7 +790,6 @@
     ),
     scalacOptions ++= splainOptions
   )
-  .settings(licenseSettings)
   .dependsOn(graph)
   .dependsOn(syntax.jvm)
 
@@ -839,20 +798,11 @@
   .configs(Test)
   .settings(
     libraryDependencies ++= jmh ++ Seq(
-<<<<<<< HEAD
-        "com.typesafe.slick" %% "slick"           % slickVersion,
-        "org.xerial"          % "sqlite-jdbc"     % sqliteVersion,
-        "com.typesafe.slick" %% "slick-hikaricp"  % slickVersion          % Runtime,
-        "ch.qos.logback"      % "logback-classic" % logbackClassicVersion % Test,
-        "org.scalatest"      %% "scalatest"       % scalatestVersion      % Test
-      )
-=======
       "com.typesafe.slick" %% "slick"           % slickVersion,
       "org.xerial"          % "sqlite-jdbc"     % sqliteVersion,
       "ch.qos.logback"      % "logback-classic" % logbackClassicVersion % Test,
       "org.scalatest"      %% "scalatest"       % scalatestVersion      % Test
     )
->>>>>>> a0f87b36
   )
   .configs(Benchmark)
   .settings(
@@ -860,7 +810,6 @@
     fork in Benchmark := true
   )
   .dependsOn(testkit % Test)
-  .settings(licenseSettings)
   .dependsOn(`polyglot-api`)
 
 lazy val `interpreter-dsl` = (project in file("lib/scala/interpreter-dsl"))
@@ -868,7 +817,6 @@
     version := "0.1",
     libraryDependencies += "com.google.auto.service" % "auto-service" % "1.0-rc7" exclude ("com.google.code.findbugs", "jsr305")
   )
-  .settings(licenseSettings)
 
 // ============================================================================
 // === Sub-Projects ===========================================================
@@ -913,31 +861,12 @@
     GenerateFlatbuffers.flatcVersion := flatbuffersVersion,
     sourceGenerators in Compile += GenerateFlatbuffers.task
   )
-  .settings(licenseSettings)
   .dependsOn(pkg)
   .dependsOn(`text-buffer`)
 
 lazy val `language-server` = (project in file("engine/language-server"))
   .settings(
     libraryDependencies ++= akka ++ circe ++ Seq(
-<<<<<<< HEAD
-        "ch.qos.logback"              % "logback-classic"      % logbackClassicVersion,
-        "com.typesafe.scala-logging" %% "scala-logging"        % scalaLoggingVersion,
-        "io.circe"                   %% "circe-generic-extras" % circeGenericExtrasVersion,
-        "io.circe"                   %% "circe-literal"        % circeVersion,
-        "org.bouncycastle"            % "bcpkix-jdk15on"       % bcpkixJdk15Version,
-        "dev.zio"                    %% "zio"                  % zioVersion,
-        "io.methvin"                  % "directory-watcher"    % directoryWatcherVersion,
-        "com.beachape"               %% "enumeratum-circe"     % enumeratumCirceVersion,
-        "com.google.flatbuffers"      % "flatbuffers-java"     % flatbuffersVersion,
-        "commons-io"                  % "commons-io"           % commonsIoVersion,
-        akkaTestkit                   % Test,
-        "com.typesafe.slick"         %% "slick-hikaricp"       % slickVersion      % Runtime,
-        "org.scalatest"              %% "scalatest"            % scalatestVersion  % Test,
-        "org.scalacheck"             %% "scalacheck"           % scalacheckVersion % Test,
-        "org.graalvm.sdk"             % "polyglot-tck"         % graalVersion      % "provided"
-      ),
-=======
       "ch.qos.logback"              % "logback-classic"      % logbackClassicVersion,
       "com.typesafe.scala-logging" %% "scala-logging"        % scalaLoggingVersion,
       "io.circe"                   %% "circe-generic-extras" % circeGenericExtrasVersion,
@@ -952,7 +881,6 @@
       "org.scalacheck"             %% "scalacheck"           % scalacheckVersion % Test,
       "org.graalvm.sdk"             % "polyglot-tck"         % graalVersion      % "provided"
     ),
->>>>>>> a0f87b36
     testOptions in Test += Tests
       .Argument(TestFrameworks.ScalaCheck, "-minSuccessfulTests", "1000"),
     GenerateFlatbuffers.flatcVersion := flatbuffersVersion,
@@ -967,7 +895,6 @@
       new TestFramework("org.scalameter.ScalaMeterFramework")
     )
   )
-  .settings(licenseSettings)
   .dependsOn(`polyglot-api`)
   .dependsOn(`json-rpc-server`)
   .dependsOn(`json-rpc-server-test` % Test)
@@ -975,8 +902,6 @@
   .dependsOn(`searcher`)
   .dependsOn(testkit % Test)
 
-<<<<<<< HEAD
-=======
 lazy val ast = (project in file("lib/scala/ast"))
   .settings(
     version := ensoVersion,
@@ -1006,7 +931,6 @@
   )
   .dependsOn(ast)
 
->>>>>>> a0f87b36
 lazy val runtime = (project in file("engine/runtime"))
   .configs(Benchmark)
   .settings(
@@ -1075,16 +999,12 @@
       .value
   )
   .settings(
-<<<<<<< HEAD
-    logBuffered := false,
-=======
     (Runtime / compile) := (Runtime / compile)
       .dependsOn(`std-bits` / Compile / packageBin)
       .dependsOn(table / Compile / packageBin)
       .value
   )
   .settings(
->>>>>>> a0f87b36
     bench := (test in Benchmark).tag(Exclusive).value,
     benchOnly := Def.inputTaskDyn {
       import complete.Parsers.spaceDelimited
@@ -1112,19 +1032,14 @@
       case _ => MergeStrategy.first
     }
   )
-  .settings(licenseSettings)
   .dependsOn(pkg)
   .dependsOn(`interpreter-dsl`)
   .dependsOn(syntax.jvm)
   .dependsOn(graph)
   .dependsOn(`polyglot-api`)
   .dependsOn(`text-buffer`)
-<<<<<<< HEAD
-  .dependsOn(`searcher`)
-=======
   .dependsOn(searcher)
   .dependsOn(testkit % Test)
->>>>>>> a0f87b36
 
 /* Note [Unmanaged Classpath]
  * ~~~~~~~~~~~~~~~~~~~~~~~~~~
@@ -1140,7 +1055,7 @@
  * recompilation but still convince the IDE that it is a .jar dependency.
  */
 
-lazy val runner = project
+lazy val `engine-runner` = project
   .in(file("engine/runner"))
   .settings(
     javaOptions ++= {
@@ -1183,17 +1098,6 @@
     commands += WithDebugCommand.withDebug,
     inConfig(Compile)(truffleRunOptionsSettings),
     libraryDependencies ++= Seq(
-<<<<<<< HEAD
-        "org.graalvm.sdk"       % "polyglot-tck"           % graalVersion % "provided",
-        "org.graalvm.truffle"   % "truffle-api"            % graalVersion % "provided",
-        "commons-cli"           % "commons-cli"            % commonsCliVersion,
-        "com.monovore"         %% "decline"                % declineVersion,
-        "io.github.spencerpark" % "jupyter-jvm-basekernel" % jupyterJvmBasekernelVersion,
-        "org.jline"             % "jline"                  % jlineVersion,
-        "org.typelevel"        %% "cats-core"              % catsVersion,
-        "com.typesafe.slick"   %% "slick-hikaricp"         % slickVersion % Runtime
-      ),
-=======
       "org.graalvm.sdk"     % "polyglot-tck" % graalVersion % "provided",
       "org.graalvm.truffle" % "truffle-api"  % graalVersion % "provided",
       "commons-cli"         % "commons-cli"  % commonsCliVersion,
@@ -1201,52 +1105,34 @@
       "org.jline"           % "jline"        % jlineVersion,
       "org.typelevel"      %% "cats-core"    % catsVersion
     ),
->>>>>>> a0f87b36
     connectInput in run := true
   )
   .settings(
     buildNativeImage := NativeImage
-<<<<<<< HEAD
-        .buildNativeImage(staticOnLinux = false)
-        .value
-=======
       .buildNativeImage(
         "enso",
         staticOnLinux = false,
         Seq("-H:IncludeResources=.*Main.enso$")
       )
       .value
->>>>>>> a0f87b36
   )
   .settings(
     assembly := assembly
       .dependsOn(runtime / assembly)
       .value
   )
-  .settings(licenseSettings)
   .dependsOn(`version-output`)
   .dependsOn(pkg)
   .dependsOn(`language-server`)
   .dependsOn(`polyglot-api`)
+  .dependsOn(`logging-service`)
 
 lazy val launcher = project
   .in(file("engine/launcher"))
   .configs(Test)
   .settings(
-    libraryDependencies ++= Seq(
-<<<<<<< HEAD
-        "org.scalatest" %% "scalatest" % scalatestVersion % Test,
-        "com.monovore"  %% "decline"   % declineVersion,
-        "org.typelevel" %% "cats-core" % catsVersion
-      )
-  )
-  .settings(
-    buildNativeImage := NativeImage.buildNativeImage(staticOnLinux = true).value
-  )
-  .settings(licenseSettings)
-  .dependsOn(`version-output`)
-  .dependsOn(pkg)
-=======
+    resolvers += Resolver.bintrayRepo("gn0s1s", "releases"),
+    libraryDependencies ++= Seq(
       "com.typesafe.scala-logging" %% "scala-logging"    % scalaLoggingVersion,
       "org.typelevel"              %% "cats-core"        % catsVersion,
       "nl.gn0s1s"                  %% "bump"             % bumpVersion,
@@ -1432,5 +1318,4 @@
  * failure, it has to be initialized at runtime, as otherwise if the
  * initialization was done at build time, the shutdown hook would actually also
  * run at build time and have no effect at runtime.
- */
->>>>>>> a0f87b36
+ */