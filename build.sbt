--- conflicted
+++ resolved
@@ -543,15 +543,11 @@
 lazy val `docs-generator` = (project in file("lib/scala/docs-generator"))
   .dependsOn(syntax.jvm)
   .dependsOn(cli)
-<<<<<<< HEAD
   .configs(Benchmark)
-=======
->>>>>>> f74d386a
   .settings(
     libraryDependencies ++= Seq(
       "commons-cli" % "commons-cli" % commonsCliVersion
     ),
-<<<<<<< HEAD
     mainClass := Some("org.enso.docs.generator.Main"),
     inConfig(Benchmark)(Defaults.testSettings),
     unmanagedSourceDirectories in Benchmark +=
@@ -563,9 +559,6 @@
       new TestFramework("org.scalameter.ScalaMeterFramework")
     ),
     bench := (test in Benchmark).tag(Exclusive).value
-=======
-    mainClass := Some("org.enso.docs.generator.Main")
->>>>>>> f74d386a
   )
 
 lazy val `text-buffer` = project
@@ -742,8 +735,8 @@
     rebuildNativeImage := NativeImage
       .buildNativeImage(
         "project-manager",
-        staticOnLinux = true,
-        initializeAtRuntime = Seq("scala.util.Random"),
+        staticOnLinux       = true,
+        initializeAtRuntime = Seq("scala.util.Random")
       )
       .dependsOn(VerifyReflectionSetup.run)
       .dependsOn(assembly)
