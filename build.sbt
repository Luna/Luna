--- conflicted
+++ resolved
@@ -2002,25 +2002,15 @@
   .settings(
     NativeImage.smallJdk := None,
     NativeImage.additionalCp := Seq.empty,
-<<<<<<< HEAD
     rebuildNativeImage := Def.taskDyn {
       NativeImage
         .buildNativeImage(
           "ydoc",
           staticOnLinux = false,
           targetDir     = target.value / "native-image",
-          mainClass     = Some("org.enso.ydoc.Main")
+          mainClass     = Some("org.enso.ydoc.server.Main")
         )
     }.value,
-=======
-    rebuildNativeImage := NativeImage
-      .buildNativeImage(
-        "ydoc",
-        staticOnLinux = false,
-        mainClass     = Some("org.enso.ydoc.server.Main")
-      )
-      .value,
->>>>>>> cf85c0b4
     buildNativeImage := NativeImage
       .incrementalNativeImageBuild(
         rebuildNativeImage,
