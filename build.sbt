import LibraryManifestGenerator.BundledLibrary
import org.enso.build.BenchTasks.*
import org.enso.build.WithDebugCommand
import org.apache.commons.io.FileUtils
import sbt.Keys.{libraryDependencies, scalacOptions}
import sbt.addCompilerPlugin
import sbt.complete.DefaultParsers.*
import sbt.complete.Parser
import sbt.nio.file.FileTreeView
import sbt.internal.util.ManagedLogger
import src.main.scala.licenses.{
  DistributionDescription,
  SBTDistributionComponent
}

// This import is unnecessary, but bit adds a proper code completion features
// to IntelliJ.
import JPMSPlugin.autoImport.*

import java.io.File

// ============================================================================
// === Global Configuration ===================================================
// ============================================================================

val scalacVersion = "2.13.11"
// source version of the Java language
val javaVersion = "21"
// version of the GraalVM JDK
val graalVersion = "21.0.1"
// Version used for the Graal/Truffle related Maven packages
// Keep in sync with GraalVM.version. Do not change the name of this variable,
// it is used by the Rust build script via regex matching.
val graalMavenPackagesVersion = "23.1.0"
val targetJavaVersion         = "17"
val defaultDevEnsoVersion     = "0.0.0-dev"
val ensoVersion = sys.env.getOrElse(
  "ENSO_VERSION",
  defaultDevEnsoVersion
) // Note [Engine And Launcher Version]
val currentEdition = sys.env.getOrElse(
  "ENSO_EDITION",
  defaultDevEnsoVersion
) // Note [Default Editions]

// Note [Stdlib Version]
val stdLibVersion       = defaultDevEnsoVersion
val targetStdlibVersion = ensoVersion

Global / onLoad := GraalVM.addVersionCheck(
  graalMavenPackagesVersion
)((Global / onLoad).value)

/* Note [Engine And Launcher Version]
 * ~~~~~~~~~~~~~~~~~~~~~~~~~~~~~~~~~~
 * Currently both Engine and Launcher versions are tied to each other - each new
 * releases contains the Engine and the Launcher and thus the version number is
 * shared. If the version numbers ever diverge, make sure to update the build
 * scripts at .github/workflows accordingly.
 */

/* Note [Default Editions]
 * ~~~~~~~~~~~~~~~~~~~~~~~
 * Currently, the default edition to use is inferred based on the engine
 * version. Each Enso version has an associated default edition name and the
 * `currentEdition` field specifies the default edition name for the upcoming
 * release.
 *
 * Thus the `library-manager` needs to depend on the `version-output` to get
 * this defaults from the build metadata.
 *
 * In the future we may automate generating this edition number when cutting a
 * release.
 */

/* Note [Stdlib Version]
 * ~~~~~~~~~~~~~~~~~~~~~
 * The `stdlibVersion` variable stores the version at which standard library is
 * stored within the source tree, which is currently set to a constant of
 * `0.0.0-dev`.
 *
 * When distributions are built, the library versions are updated to match the
 * current Enso version.
 */

ThisBuild / organization := "org.enso"
ThisBuild / scalaVersion := scalacVersion

/* Tag limiting the concurrent access to tools/simple-library-server in tests.
 */
val simpleLibraryServerTag = Tags.Tag("simple-library-server")
Global / concurrentRestrictions += Tags.limit(simpleLibraryServerTag, 1)

lazy val gatherLicenses =
  taskKey[Unit]("Gathers licensing information for relevant dependencies")
gatherLicenses := {
  val _ = GatherLicenses.run.value
}
lazy val verifyLicensePackages =
  taskKey[Unit](
    "Verifies if the license package has been generated, " +
    "has no warnings and is up-to-date with dependencies."
  )
verifyLicensePackages := GatherLicenses.verifyReports.value
lazy val verifyGeneratedPackage =
  inputKey[Unit](
    "Verifies if the license package in a generated distribution is " +
    "up-to-date with the one from the report."
  )
verifyGeneratedPackage := GatherLicenses.verifyGeneratedPackage.evaluated

def makeStdLibDistribution(
  name: String,
  components: Seq[SBTDistributionComponent]
): DistributionDescription =
  Distribution(
    name,
    file(s"distribution/lib/Standard/$name/$stdLibVersion/THIRD-PARTY"),
    components
  )

GatherLicenses.distributions := Seq(
  Distribution(
    "launcher",
    file("distribution/launcher/THIRD-PARTY"),
    Distribution.sbtProjects(launcher)
  ),
  Distribution(
    "engine",
    file("distribution/engine/THIRD-PARTY"),
    Distribution.sbtProjects(
      runtime,
      `engine-runner`,
      `language-server`
    )
  ),
  Distribution(
    "project-manager",
    file("distribution/project-manager/THIRD-PARTY"),
    Distribution.sbtProjects(`project-manager`)
  ),
  makeStdLibDistribution("Base", Distribution.sbtProjects(`std-base`)),
  makeStdLibDistribution(
    "Google_Api",
    Distribution.sbtProjects(`std-google-api`)
  ),
  makeStdLibDistribution("Table", Distribution.sbtProjects(`std-table`)),
  makeStdLibDistribution("Database", Distribution.sbtProjects(`std-database`)),
  makeStdLibDistribution("Image", Distribution.sbtProjects(`std-image`)),
  makeStdLibDistribution("AWS", Distribution.sbtProjects(`std-aws`))
)

GatherLicenses.licenseConfigurations := Set("compile")
GatherLicenses.configurationRoot := file("tools/legal-review")

lazy val openLegalReviewReport =
  taskKey[Unit](
    "Gathers licensing information for relevant dependencies and opens the " +
    "report in review mode in the browser."
  )
openLegalReviewReport := {
  val _ = gatherLicenses.value
  GatherLicenses.runReportServer()
}

lazy val analyzeDependency = inputKey[Unit]("...")
analyzeDependency := GatherLicenses.analyzeDependency.evaluated

val packageBuilder = new DistributionPackage.Builder(
  ensoVersion      = ensoVersion,
  graalVersion     = graalMavenPackagesVersion,
  graalJavaVersion = graalVersion,
  artifactRoot     = file("built-distribution")
)

Global / onChangedBuildSource := ReloadOnSourceChanges
Global / excludeLintKeys += logManager

// ============================================================================
// === Compiler Options =======================================================
// ============================================================================

ThisBuild / javacOptions ++= Seq(
  "-encoding",        // Provide explicit encoding (the next line)
  "UTF-8",            // Specify character encoding used by Java source files
  "-deprecation",     // Shows a description of each use or override of a deprecated member or class
  "-g",               // Include debugging information
  "-Xlint:unchecked", // Enable additional warnings
  "-proc:full"        // Annotation processing is enabled
)

ThisBuild / scalacOptions ++= Seq(
  "-deprecation",                       // Emit warning and location for usages of deprecated APIs.
  "-encoding",                          // Provide explicit encoding (the next line)
  "utf-8",                              // Specify character encoding used by Scala source files.
  "-explaintypes",                      // Explain type errors in more detail.
  "-feature",                           // Emit warning and location for usages of features that should be imported explicitly.
  "-language:existentials",             // Existential types (besides wildcard types) can be written and inferred
  "-language:experimental.macros",      // Allow macro definition (besides implementation and application)
  "-language:higherKinds",              // Allow higher-kinded types
  "-language:implicitConversions",      // Allow definition of implicit functions called views
  "-unchecked",                         // Enable additional warnings where generated code depends on assumptions.
  "-Vimplicits",                        // Prints implicit resolution chains when no implicit can be found.
  "-Vtype-diffs",                       // Prints type errors as coloured diffs between types.
  "-Xcheckinit",                        // Wrap field accessors to throw an exception on uninitialized access.
  "-Xfatal-warnings",                   // Make warnings fatal so they don't make it onto main (use @nowarn for local suppression)
  "-Xlint:adapted-args",                // Warn if an argument list is modified to match the receiver.
  "-Xlint:constant",                    // Evaluation of a constant arithmetic expression results in an error.
  "-Xlint:delayedinit-select",          // Selecting member of DelayedInit.
  "-Xlint:doc-detached",                // A Scaladoc comment appears to be detached from its element.
  "-Xlint:inaccessible",                // Warn about inaccessible types in method signatures.
  "-Xlint:infer-any",                   // Warn when a type argument is inferred to be `Any`.
  "-Xlint:missing-interpolator",        // A string literal appears to be missing an interpolator id.
  "-Xlint:nullary-unit",                // Warn when nullary methods return Unit.
  "-Xlint:option-implicit",             // Option.apply used implicit view.
  "-Xlint:package-object-classes",      // Class or object defined in package object.
  "-Xlint:poly-implicit-overload",      // Parameterized overloaded implicit methods are not visible as view bounds.
  "-Xlint:private-shadow",              // A private field (or class parameter) shadows a superclass field.
  "-Xlint:stars-align",                 // Pattern sequence wildcard must align with sequence component.
  "-Xlint:type-parameter-shadow",       // A local type parameter shadows a type already in scope.
  "-Xmacro-settings:-logging@org.enso", // Disable the debug logging globally.
  "-Ywarn-dead-code",                   // Warn when dead code is identified.
  "-Ywarn-extra-implicit",              // Warn when more than one implicit parameter section is defined.
  "-Ywarn-numeric-widen",               // Warn when numerics are widened.
  "-Ywarn-unused:implicits",            // Warn if an implicit parameter is unused.
  "-Ywarn-unused:imports",              // Warn if an import selector is not referenced.
  "-Ywarn-unused:locals",               // Warn if a local definition is unused.
  "-Ywarn-unused:params",               // Warn if a value parameter is unused.
  "-Ywarn-unused:patvars",              // Warn if a variable bound in a pattern is unused.
  "-Ywarn-unused:privates"              // Warn if a private member is unused.
)

ThisBuild / Test / testOptions ++=
  Seq(Tests.Argument(TestFrameworks.ScalaTest, "-oID")) ++
  sys.env
    .get("ENSO_TEST_JUNIT_DIR")
    .map { junitDir =>
      Tests.Argument(TestFrameworks.ScalaTest, "-u", junitDir)
    }

Compile / console / scalacOptions ~= (_ filterNot (_ == "-Xfatal-warnings"))

// ============================================================================
// === Benchmark Configuration ================================================
// ============================================================================

lazy val Benchmark = config("bench") extend sbt.Test

// Native Image Generation
lazy val rebuildNativeImage = taskKey[Unit]("Force to rebuild native image")
lazy val buildNativeImage =
  taskKey[Unit]("Ensure that the Native Image is built.")

// ============================================================================
// === Global Project =========================================================
// ============================================================================

lazy val enso = (project in file("."))
  .settings(version := "0.1")
  .aggregate(
    `persistance-dsl`,
    `persistance`,
    `interpreter-dsl`,
    `interpreter-dsl-test`,
    `json-rpc-server-test`,
    `json-rpc-server`,
    `language-server`,
    `polyglot-api`,
    `project-manager`,
    `syntax-definition`,
    `syntax-rust-definition`,
    `text-buffer`,
    pkg,
    cli,
    `task-progress-notifications`,
    `profiling-utils`,
    `logging-utils`,
    `logging-config`,
    `logging-service`,
    `logging-service-logback`,
    `logging-utils-akka`,
    filewatcher,
    `logging-truffle-connector`,
    `locking-test-helper`,
    `akka-native`,
    `version-output`,
    `refactoring-utils`,
    `engine-runner`,
    runtime,
    searcher,
    launcher,
    downloader,
    `runtime-parser`,
    `runtime-compiler`,
    `runtime-language-epb`,
    `runtime-instrument-common`,
    `runtime-instrument-id-execution`,
    `runtime-instrument-repl-debugger`,
    `runtime-instrument-runtime-server`,
    `runtime-version-manager`,
    `runtime-version-manager-test`,
    editions,
    `distribution-manager`,
    `edition-updater`,
    `edition-uploader`,
    `library-manager`,
    `library-manager-test`,
    `connected-lock-manager`,
    syntax,
    testkit,
    `common-polyglot-core-utils`,
    `std-base`,
    `std-database`,
    `std-google-api`,
    `std-image`,
    `std-table`,
    `std-aws`,
    `http-test-helper`,
    `enso-test-java-helpers`,
    `exploratory-benchmark-java-helpers`,
    `benchmark-java-helpers`,
    `bench-processor`
  )
  .settings(Global / concurrentRestrictions += Tags.exclusive(Exclusive))
  .settings(
    commands ++= Seq(packageBuilder.makePackages, packageBuilder.makeBundles)
  )

// ============================================================================
// === Dependency Versions ====================================================
// ============================================================================

/* Note [Dependency Versions]
 * ~~~~~~~~~~~~~~~~~~~~~~~~~~
 * Please maintain the following section in alphabetical order for the bundles
 * of dependencies. Additionally, please keep the 'Other' subsection in
 * alphabetical order.
 *
 * Furthermore, please keep the following in mind:
 * - Wherever possible, we should use the same version of a dependency
 *   throughout the project.
 * - If you need to include a new dependency, please define its version in this
 *   section.
 * - If that version is not the latest, please include a note explaining why
 *   this is the case.
 * - If, for some reason, you need to use a dependency version other than the
 *   global one, please include a note explaining why this is the case, and the
 *   circumstances under which the dependency could be upgraded to use the
 *   global version
 */

// === Akka ===================================================================

def akkaPkg(name: String)     = akkaURL %% s"akka-$name" % akkaVersion
def akkaHTTPPkg(name: String) = akkaURL %% s"akka-$name" % akkaHTTPVersion
val akkaURL                   = "com.typesafe.akka"
val akkaVersion               = "2.6.20"
val akkaHTTPVersion           = "10.2.10"
val akkaMockSchedulerVersion  = "0.5.5"
val logbackClassicVersion     = JPMSUtils.logbackClassicVersion
val logbackPkg = Seq(
  "ch.qos.logback" % "logback-classic" % logbackClassicVersion,
  "ch.qos.logback" % "logback-core"    % logbackClassicVersion
)
val akkaActor        = akkaPkg("actor")
val akkaStream       = akkaPkg("stream")
val akkaTyped        = akkaPkg("actor-typed")
val akkaTestkit      = akkaPkg("testkit")
val akkaSLF4J        = akkaPkg("slf4j")
val akkaTestkitTyped = akkaPkg("actor-testkit-typed") % Test
val akkaHttp         = akkaHTTPPkg("http")
val akkaSpray        = akkaHTTPPkg("http-spray-json")
val logbackTest      = logbackPkg.map(_ % Test)
val akka =
  Seq(
    akkaActor,
    akkaStream,
    akkaHttp,
    akkaSpray,
    akkaTyped
  )

// === Cats ===================================================================

val catsVersion = "2.9.0"

// === Circe ==================================================================

val circeVersion              = "0.14.5"
val circeYamlVersion          = "0.14.2"
val enumeratumCirceVersion    = "1.7.2"
val circeGenericExtrasVersion = "0.14.2"
val circe = Seq("circe-core", "circe-generic", "circe-parser")
  .map("io.circe" %% _ % circeVersion)

// === Commons ================================================================

val commonsCollectionsVersion = "4.4"
val commonsLangVersion        = "3.12.0"
val commonsIoVersion          = "2.12.0"
val commonsTextVersion        = "1.10.0"
val commonsMathVersion        = "3.6.1"
val commonsCompressVersion    = "1.23.0"
val commonsCliVersion         = "1.5.0"
val commons = Seq(
  "org.apache.commons" % "commons-collections4" % commonsCollectionsVersion,
  "org.apache.commons" % "commons-lang3"        % commonsLangVersion,
  "commons-io"         % "commons-io"           % commonsIoVersion,
  "org.apache.commons" % "commons-text"         % commonsTextVersion,
  "org.apache.commons" % "commons-math3"        % commonsMathVersion,
  "commons-cli"        % "commons-cli"          % commonsCliVersion
)

// === Jackson ================================================================

val jacksonVersion = "2.15.2"
val jackson = Seq(
  "com.fasterxml.jackson.dataformat" % "jackson-dataformat-cbor" % jacksonVersion,
  "com.fasterxml.jackson.core"       % "jackson-databind"        % jacksonVersion,
  "com.fasterxml.jackson.module"    %% "jackson-module-scala"    % jacksonVersion
)

// === JAXB ================================================================

val jaxbVersion = "4.0.0"
val jaxb = Seq(
  "jakarta.xml.bind" % "jakarta.xml.bind-api" % jaxbVersion % Benchmark,
  "com.sun.xml.bind" % "jaxb-impl"            % jaxbVersion % Benchmark
)

// === JMH ====================================================================

val jmhVersion = "1.36"
val jmh = Seq(
  "org.openjdk.jmh" % "jmh-core"                 % jmhVersion % Benchmark,
  "org.openjdk.jmh" % "jmh-generator-annprocess" % jmhVersion % Benchmark
)

// === Scala Compiler =========================================================

val scalaCompiler = Seq(
  "org.scala-lang" % "scala-reflect"  % scalacVersion,
  "org.scala-lang" % "scala-compiler" % scalacVersion
)

// === std-lib ================================================================

val antlrVersion            = "4.13.0"
val awsJavaSdkV1Version     = "1.12.480"
val awsJavaSdkV2Version     = "2.20.78"
val icuVersion              = "73.1"
val poiOoxmlVersion         = "5.2.3"
val redshiftVersion         = "2.1.0.15"
val univocityParsersVersion = "2.9.1"
val xmlbeansVersion         = "5.1.1"

// === ZIO ====================================================================

val zioVersion            = "2.0.14"
val zioInteropCatsVersion = "23.0.0.6"
val zio = Seq(
  "dev.zio" %% "zio"              % zioVersion,
  "dev.zio" %% "zio-interop-cats" % zioInteropCatsVersion
)

// === Other ==================================================================

val bcpkixJdk15Version      = "1.70"
val bumpVersion             = "0.1.3"
val declineVersion          = "2.4.1"
val directoryWatcherVersion = "0.18.0"
val flatbuffersVersion      = "1.12.0"
val guavaVersion            = "32.0.0-jre"
val jlineVersion            = "3.23.0"
val jgitVersion             = "6.7.0.202309050840-r"
val diffsonVersion          = "4.4.0"
val kindProjectorVersion    = "0.13.2"
val mockitoScalaVersion     = "1.17.14"
val newtypeVersion          = "0.4.4"
val pprintVersion           = "0.8.1"
val pureconfigVersion       = "0.17.4"
val scalacheckVersion       = "1.17.0"
val scalacticVersion        = "3.3.0-SNAP4"
val scalaLoggingVersion     = "3.9.4"
val scalameterVersion       = "0.19"
val scalatestVersion        = "3.3.0-SNAP4"
val shapelessVersion        = "2.3.10"
val slf4jVersion            = JPMSUtils.slf4jVersion
val slickVersion            = "3.4.1"
val sqliteVersion           = "3.42.0.0"
val tikaVersion             = "2.4.1"
val typesafeConfigVersion   = "1.4.2"
val junitVersion            = "4.13.2"
val junitIfVersion          = "0.13.2"
val hamcrestVersion         = "1.3"
val netbeansApiVersion      = "RELEASE180"
val fansiVersion            = "0.4.0"
val httpComponentsVersion   = "4.4.1"

// ============================================================================
// === Utility methods =====================================================
// ============================================================================

lazy val componentModulesPaths =
  taskKey[Def.Classpath](
    "Gathers all component modules (Jar archives that should be put on module-path" +
    " as files"
  )
(ThisBuild / componentModulesPaths) := {
  val runnerCp  = (`engine-runner` / Runtime / fullClasspath).value
  val runtimeCp = (LocalProject("runtime") / Runtime / fullClasspath).value
  val fullCp    = (runnerCp ++ runtimeCp).distinct
  val log       = streams.value.log
  JPMSUtils.filterModulesFromClasspath(
    fullCp,
    JPMSUtils.componentModules,
    log,
    shouldContainAll = true
  )
}

lazy val compileModuleInfo = taskKey[Unit]("Compiles `module-info.java`")

// ============================================================================
// === Internal Libraries =====================================================
// ============================================================================

lazy val `syntax-definition` =
  project in file("lib/scala/syntax/definition")

lazy val syntax = (project in file("lib/scala/syntax/specialization"))
  .dependsOn(`syntax-definition`)
  .settings(
    commands += WithDebugCommand.withDebug,
    testFrameworks := Nil,
    scalacOptions ++= Seq("-Ypatmat-exhaust-depth", "off"),
    Compile / run / mainClass := Some("org.enso.syntax.text.Main"),
    version := "0.1",
    logBuffered := false,
    libraryDependencies ++= Seq(
      "org.scalatest" %% "scalatest" % scalatestVersion % Test
    ),
    (Compile / compile) := (Compile / compile)
      .dependsOn(RecompileParser.run(`syntax-definition`))
      .value
  )

lazy val `text-buffer` = project
  .in(file("lib/scala/text-buffer"))
  .configs(Test)
  .settings(
    frgaalJavaCompilerSetting,
    libraryDependencies ++= Seq(
      "org.typelevel"  %% "cats-core"  % catsVersion,
      "org.scalatest"  %% "scalatest"  % scalatestVersion  % Test,
      "org.scalacheck" %% "scalacheck" % scalacheckVersion % Test
    )
  )

lazy val rustParserTargetDirectory =
  SettingKey[File]("target directory for the Rust parser")

(`syntax-rust-definition` / rustParserTargetDirectory) := {
  // setting "debug" for release, because it isn't yet safely integrated into
  // the parser definition
  val versionName = if (BuildInfo.isReleaseMode) "debug" else "debug"
  target.value / "rust" / versionName
}

val generateRustParserLib =
  TaskKey[Seq[File]]("generateRustParserLib", "Generates parser native library")
`syntax-rust-definition` / generateRustParserLib := {
  val log = state.value.log
  val libGlob =
    (`syntax-rust-definition` / rustParserTargetDirectory).value.toGlob / "libenso_parser.so"

  val allLibs = FileTreeView.default.list(Seq(libGlob)).map(_._1)
  if (
    sys.env.get("CI").isDefined ||
    allLibs.isEmpty ||
    (`syntax-rust-definition` / generateRustParserLib).inputFileChanges.hasChanges
  ) {
    val os = System.getProperty("os.name")
    val baseArguments = Seq(
      "build",
      "-p",
      "enso-parser-jni",
      "-Z",
      "unstable-options",
      "--out-dir",
      (`syntax-rust-definition` / rustParserTargetDirectory).value.toString
    )
    val adjustedArguments = baseArguments ++
      (if (BuildInfo.isReleaseMode)
         Seq("--release")
       else Seq())
    Cargo.run(adjustedArguments, log)
  }
  FileTreeView.default.list(Seq(libGlob)).map(_._1.toFile)
}

`syntax-rust-definition` / generateRustParserLib / fileInputs +=
  (`syntax-rust-definition` / baseDirectory).value.toGlob / "jni" / "src" / "*.rs"

val generateParserJavaSources = TaskKey[Seq[File]](
  "generateParserJavaSources",
  "Generates Java sources for Rust parser"
)
`syntax-rust-definition` / generateParserJavaSources := {
  generateRustParser(
    (`syntax-rust-definition` / Compile / sourceManaged).value,
    (`syntax-rust-definition` / generateParserJavaSources).inputFileChanges,
    state.value.log
  )
}
`syntax-rust-definition` / generateParserJavaSources / fileInputs +=
  (`syntax-rust-definition` / baseDirectory).value.toGlob / "generate-java" / "src" / ** / "*.rs"
`syntax-rust-definition` / generateParserJavaSources / fileInputs +=
  (`syntax-rust-definition` / baseDirectory).value.toGlob / "src" / ** / "*.rs"

def generateRustParser(
  base: File,
  changes: sbt.nio.FileChanges,
  log: ManagedLogger
): Seq[File] = {
  import scala.jdk.CollectionConverters._
  import java.nio.file.Paths

  val syntaxPkgs = Paths.get("org", "enso", "syntax2").toString
  val fullPkg    = Paths.get(base.toString, syntaxPkgs).toFile
  if (!fullPkg.exists()) {
    fullPkg.mkdirs()
  }
  if (changes.hasChanges) {
    val args = Seq(
      "run",
      "-p",
      "enso-parser-generate-java",
      "--bin",
      "enso-parser-generate-java",
      fullPkg.toString
    )
    Cargo.run(args, log)
  }
  FileUtils.listFiles(fullPkg, Array("scala", "java"), true).asScala.toSeq
}

lazy val `syntax-rust-definition` = project
  .in(file("lib/rust/parser"))
  .configs(Test)
  .settings(
    Compile / sourceGenerators += generateParserJavaSources,
    Compile / resourceGenerators += generateRustParserLib,
    Compile / javaSource := baseDirectory.value / "generate-java" / "java",
    frgaalJavaCompilerSetting
  )

lazy val pkg = (project in file("lib/scala/pkg"))
  .settings(
    Compile / run / mainClass := Some("org.enso.pkg.Main"),
    frgaalJavaCompilerSetting,
    version := "0.1",
    libraryDependencies ++= circe ++ Seq(
      "org.graalvm.truffle" % "truffle-api"      % graalMavenPackagesVersion,
      "org.scalatest"      %% "scalatest"        % scalatestVersion % Test,
      "io.circe"           %% "circe-yaml"       % circeYamlVersion,
      "org.apache.commons"  % "commons-compress" % commonsCompressVersion,
      "commons-io"          % "commons-io"       % commonsIoVersion
    )
  )
  .dependsOn(editions)

lazy val `akka-native` = project
  .in(file("lib/scala/akka-native"))
  .configs(Test)
  .settings(
    frgaalJavaCompilerSetting,
    version := "0.1",
    libraryDependencies ++= Seq(
      akkaActor
    ),
    // Note [Native Image Workaround for GraalVM 20.2]
    libraryDependencies += "org.graalvm.nativeimage" % "svm" % graalMavenPackagesVersion % "provided"
  )

lazy val `profiling-utils` = project
  .in(file("lib/scala/profiling-utils"))
  .configs(Test)
  .settings(
    frgaalJavaCompilerSetting,
    version := "0.1",
    libraryDependencies ++= Seq(
      "org.netbeans.api" % "org-netbeans-modules-sampler" % netbeansApiVersion
      exclude ("org.netbeans.api", "org-openide-loaders")
      exclude ("org.netbeans.api", "org-openide-nodes")
      exclude ("org.netbeans.api", "org-netbeans-api-progress-nb")
      exclude ("org.netbeans.api", "org-netbeans-api-progress")
      exclude ("org.netbeans.api", "org-openide-util-lookup")
      exclude ("org.netbeans.api", "org-openide-util")
      exclude ("org.netbeans.api", "org-openide-dialogs")
      exclude ("org.netbeans.api", "org-openide-filesystems")
      exclude ("org.netbeans.api", "org-openide-util-ui")
      exclude ("org.netbeans.api", "org-openide-awt")
      exclude ("org.netbeans.api", "org-openide-modules")
      exclude ("org.netbeans.api", "org-netbeans-api-annotations-common"),
      "junit"          % "junit"           % junitVersion   % Test,
      "com.github.sbt" % "junit-interface" % junitIfVersion % Test
    )
  )

lazy val `logging-utils` = project
  .in(file("lib/scala/logging-utils"))
  .configs(Test)
  .settings(
    frgaalJavaCompilerSetting,
    version := "0.1",
    libraryDependencies ++= Seq(
      "org.scalatest" %% "scalatest" % scalatestVersion % Test,
      "org.slf4j"      % "slf4j-api" % slf4jVersion
    ) ++ logbackTest
  )

lazy val `logging-service` = project
  .in(file("lib/scala/logging-service"))
  .configs(Test)
  .settings(
    frgaalJavaCompilerSetting,
    version := "0.1",
    libraryDependencies ++= Seq(
      "org.slf4j"      % "slf4j-api" % slf4jVersion,
      "com.typesafe"   % "config"    % typesafeConfigVersion,
      "org.scalatest" %% "scalatest" % scalatestVersion % Test,
      akkaHttp
    )
  )
  .dependsOn(`logging-utils`)
  .dependsOn(`logging-config`)

lazy val `logging-config` = project
  .in(file("lib/scala/logging-config"))
  .configs(Test)
  .settings(
    frgaalJavaCompilerSetting,
    version := "0.1",
    libraryDependencies ++= Seq(
      "com.typesafe" % "config"    % typesafeConfigVersion,
      "org.slf4j"    % "slf4j-api" % slf4jVersion
    )
  )

lazy val `logging-service-logback` = project
  .in(file("lib/scala/logging-service-logback"))
  .configs(Test)
  .settings(
    frgaalJavaCompilerSetting,
    version := "0.1",
    libraryDependencies ++= Seq(
      "org.slf4j"        % "slf4j-api"               % slf4jVersion,
      "io.sentry"        % "sentry-logback"          % "6.28.0",
      "io.sentry"        % "sentry"                  % "6.28.0",
      "org.scalatest"   %% "scalatest"               % scalatestVersion   % Test,
      "org.netbeans.api" % "org-openide-util-lookup" % netbeansApiVersion % "provided"
    ) ++ logbackPkg
  )
  .dependsOn(`logging-config`)
  .dependsOn(`logging-service`)

lazy val `logging-utils-akka` = project
  .in(file("lib/scala/logging-utils-akka"))
  .configs(Test)
  .settings(
    frgaalJavaCompilerSetting,
    version := "0.1",
    libraryDependencies ++= Seq(
      "org.slf4j"          % "slf4j-api"  % slf4jVersion,
      "com.typesafe.akka" %% "akka-actor" % akkaVersion
    )
  )

lazy val filewatcher = project
  .in(file("lib/scala/filewatcher"))
  .configs(Test)
  .settings(
    frgaalJavaCompilerSetting,
    version := "0.1",
    libraryDependencies ++= Seq(
      "io.methvin"     % "directory-watcher" % directoryWatcherVersion,
      "commons-io"     % "commons-io"        % commonsIoVersion,
      "org.scalatest" %% "scalatest"         % scalatestVersion % Test
    ),
    Test / fork := true,
    Test / javaOptions ++= testLogProviderOptions
  )
  .dependsOn(testkit % Test)
  .dependsOn(`logging-service-logback` % "test->test")

lazy val `logging-truffle-connector` = project
  .in(file("lib/scala/logging-truffle-connector"))
  .settings(
    frgaalJavaCompilerSetting,
    version := "0.1",
    libraryDependencies ++= Seq(
      "org.slf4j"           % "slf4j-api"               % slf4jVersion,
      "org.graalvm.truffle" % "truffle-api"             % graalMavenPackagesVersion % "provided",
      "org.netbeans.api"    % "org-openide-util-lookup" % netbeansApiVersion        % "provided"
    )
  )
  .dependsOn(`logging-utils`)
  .dependsOn(`polyglot-api`)

lazy val cli = project
  .in(file("lib/scala/cli"))
  .configs(Test)
  .settings(
    frgaalJavaCompilerSetting,
    version := "0.1",
    libraryDependencies ++= circe ++ Seq(
      "com.typesafe.scala-logging" %% "scala-logging" % scalaLoggingVersion,
      "org.scalatest"              %% "scalatest"     % scalatestVersion % Test,
      "org.typelevel"              %% "cats-core"     % catsVersion
    ),
    Test / parallelExecution := false
  )

lazy val `task-progress-notifications` = project
  .in(file("lib/scala/task-progress-notifications"))
  .configs(Test)
  .settings(
    version := "0.1",
    libraryDependencies ++= Seq(
      "com.beachape"  %% "enumeratum-circe" % enumeratumCirceVersion,
      "org.scalatest" %% "scalatest"        % scalatestVersion % Test
    ),
    Test / parallelExecution := false
  )
  .dependsOn(cli)
  .dependsOn(`json-rpc-server`)

lazy val `version-output` = (project in file("lib/scala/version-output"))
  .settings(
    version := "0.1"
  )
  .settings(
    frgaalJavaCompilerSetting,
    Compile / sourceGenerators += Def.task {
      val file = (Compile / sourceManaged).value / "buildinfo" / "Info.scala"
      BuildInfo
        .writeBuildInfoFile(
          file                  = file,
          log                   = state.value.log,
          defaultDevEnsoVersion = defaultDevEnsoVersion,
          ensoVersion           = ensoVersion,
          scalacVersion         = scalacVersion,
          graalVersion          = graalVersion,
          currentEdition        = currentEdition
        )
    }.taskValue
  )

lazy val `refactoring-utils` = project
  .in(file("lib/scala/refactoring-utils"))
  .configs(Test)
  .settings(
    frgaalJavaCompilerSetting,
    commands += WithDebugCommand.withDebug,
    version := "0.1",
    libraryDependencies ++= Seq(
      "junit"          % "junit"           % junitVersion   % Test,
      "com.github.sbt" % "junit-interface" % junitIfVersion % Test
    )
  )
  .dependsOn(`runtime-parser`)
  .dependsOn(`text-buffer`)
  .dependsOn(testkit % Test)

lazy val `project-manager` = (project in file("lib/scala/project-manager"))
  .enablePlugins(JPMSPlugin)
  .settings(
    (Compile / mainClass) := Some("org.enso.projectmanager.boot.ProjectManager")
  )
  .settings(
    frgaalJavaCompilerSetting,
    (Compile / run / fork) := true,
    (Test / fork) := true,
    (Compile / run / connectInput) := true,
    commands += WithDebugCommand.withDebug,
    libraryDependencies ++= akka ++ Seq(akkaTestkit % Test),
    libraryDependencies ++= circe,
    libraryDependencies ++= Seq(
      "com.typesafe"                % "config"              % typesafeConfigVersion,
      "com.github.pureconfig"      %% "pureconfig"          % pureconfigVersion,
      "com.typesafe.scala-logging" %% "scala-logging"       % scalaLoggingVersion,
      "dev.zio"                    %% "zio"                 % zioVersion,
      "dev.zio"                    %% "zio-interop-cats"    % zioInteropCatsVersion,
      "commons-cli"                 % "commons-cli"         % commonsCliVersion,
      "commons-io"                  % "commons-io"          % commonsIoVersion,
      "org.apache.commons"          % "commons-lang3"       % commonsLangVersion,
      "com.beachape"               %% "enumeratum-circe"    % enumeratumCirceVersion,
      "com.miguno.akka"            %% "akka-mock-scheduler" % akkaMockSchedulerVersion % Test,
      "org.mockito"                %% "mockito-scala"       % mockitoScalaVersion      % Test,
      "junit"                       % "junit"               % junitVersion             % Test,
      "com.github.sbt"              % "junit-interface"     % junitIfVersion           % Test,
      "org.hamcrest"                % "hamcrest-all"        % hamcrestVersion          % Test
    ),
    addCompilerPlugin(
      "org.typelevel" %% "kind-projector" % kindProjectorVersion cross CrossVersion.full
    )
  )
  /** Fat jar assembly settings
    */
  .settings(
    assembly / assemblyJarName := "project-manager.jar",
    assembly / test := {},
    assembly / assemblyOutputPath := file("project-manager.jar"),
    // Exclude all the Truffle/Graal related artifacts from the fat jar
    assembly / assemblyExcludedJars := {
      val pkgsToExclude = GraalVM.modules
      val ourFullCp     = (Runtime / fullClasspath).value
      JPMSUtils.filterModulesFromClasspath(
        ourFullCp,
        pkgsToExclude,
        streams.value.log
      )
    },
    assembly / assemblyMergeStrategy := {
      case PathList("META-INF", file, xs @ _*) if file.endsWith(".DSA") =>
        MergeStrategy.discard
      case PathList("META-INF", file, xs @ _*) if file.endsWith(".SF") =>
        MergeStrategy.discard
      case PathList("META-INF", "MANIFEST.MF", xs @ _*) =>
        MergeStrategy.discard
      // This fat Jar must not be an explicit module, so discard all the module-info classes
      case PathList(xs @ _*) if xs.last.contains("module-info") =>
        MergeStrategy.discard
      case "application.conf" => MergeStrategy.concat
      case "reference.conf"   => MergeStrategy.concat
      case _                  => MergeStrategy.first
    }
  )
  /** JPMS related settings for tests
    */
  .settings(
    Test / fork := true,
    // These dependencies are here so that we can use them in `--module-path` later on.
    libraryDependencies ++= {
      val necessaryModules =
        GraalVM.modules.map(_.withConfigurations(Some(Test.name))) ++
        GraalVM.langsPkgs.map(_.withConfigurations(Some(Test.name)))
      necessaryModules
    },
    Test / addModules := Seq(
      (`runtime-fat-jar` / javaModuleName).value
    ),
    Test / modulePath := {
      val updateReport = (Test / update).value
      val requiredModIds =
        GraalVM.modules ++ GraalVM.langsPkgs ++ logbackPkg ++ Seq(
          "org.slf4j" % "slf4j-api" % slf4jVersion
        )
      val requiredMods = JPMSUtils.filterModulesFromUpdate(
        updateReport,
        requiredModIds,
        streams.value.log,
        shouldContainAll = true
      )
      val runtimeMod =
        (`runtime-fat-jar` / Compile / productDirectories).value.head

      requiredMods ++ Seq(runtimeMod)
    },
    Test / javaOptions ++= testLogProviderOptions
  )
  .settings(
    rebuildNativeImage := NativeImage
      .buildNativeImage(
        "project-manager",
        staticOnLinux = true,
        initializeAtRuntime = Seq(
          "scala.util.Random",
          "zio.internal.ZScheduler$$anon$4",
          "zio.Runtime$",
          "zio.FiberRef$"
        )
      )
      .dependsOn(VerifyReflectionSetup.run)
      .dependsOn(assembly)
      .value,
    buildNativeImage := NativeImage
      .incrementalNativeImageBuild(
        rebuildNativeImage,
        "project-manager"
      )
      .value
  )
  .dependsOn(`akka-native`)
  .dependsOn(`version-output`)
  .dependsOn(editions)
  .dependsOn(`edition-updater`)
  .dependsOn(cli)
  .dependsOn(`task-progress-notifications`)
  .dependsOn(`polyglot-api`)
  .dependsOn(`runtime-version-manager`)
  .dependsOn(`library-manager`)
  .dependsOn(`logging-utils-akka`)
  .dependsOn(`logging-service`)
  .dependsOn(pkg)
  .dependsOn(`json-rpc-server`)
  .dependsOn(`logging-service-logback` % Runtime)
  .dependsOn(`json-rpc-server-test` % Test)
  .dependsOn(testkit % Test)
  .dependsOn(`runtime-version-manager-test` % Test)
  .dependsOn(`logging-service-logback` % "test->test")

/* Note [Classpath Separation]
 * ~~~~~~~~~~~~~~~~~~~~~~~~~~
 * Projects using the language runtime do not depend on it directly, but instead
 * the language runtime is put on the Truffle classpath, rather than the
 * standard classpath. This is the recommended way of handling this and we
 * strive to use such structure everywhere.
 * See
 * https://www.graalvm.org/docs/graalvm-as-a-platform/implement-language#graalvm
 *
 * Currently the only exception to this are the tests of the runtime project
 * which have classpath separation disabled, because they need direct access to
 * the runtime's instruments.
 *
 * To ensure correct handling of dependencies by sbt, the classpath appended to
 * Java options, should be based on `(runtime / Compile / fullClasspath).value`
 * wherever possible. Using a key from the runtime project enables sbt to see
 * the dependency.
 *
 * Assembly tasks that build JAR files which need `runtime.jar` to run should
 * also add a dependency on `runtime / assembly`.
 */

lazy val `json-rpc-server` = project
  .in(file("lib/scala/json-rpc-server"))
  .settings(
    frgaalJavaCompilerSetting,
    libraryDependencies ++= akka ++ logbackTest,
    libraryDependencies ++= circe,
    libraryDependencies ++= Seq(
      "io.circe"                   %% "circe-literal"   % circeVersion,
      "com.typesafe.scala-logging" %% "scala-logging"   % scalaLoggingVersion,
      akkaTestkit                   % Test,
      "org.scalatest"              %% "scalatest"       % scalatestVersion      % Test,
      "junit"                       % "junit"           % junitVersion          % Test,
      "com.github.sbt"              % "junit-interface" % junitIfVersion        % Test,
      "org.apache.httpcomponents"   % "httpclient"      % httpComponentsVersion % Test,
      "org.apache.httpcomponents"   % "httpcore"        % httpComponentsVersion % Test,
      "commons-io"                  % "commons-io"      % commonsIoVersion      % Test
    )
  )

lazy val `json-rpc-server-test` = project
  .in(file("lib/scala/json-rpc-server-test"))
  .settings(
    frgaalJavaCompilerSetting,
    libraryDependencies ++= akka,
    libraryDependencies ++= circe,
    libraryDependencies ++= Seq(
      "io.circe" %% "circe-literal" % circeVersion,
      akkaTestkit,
      "org.scalatest" %% "scalatest"     % scalatestVersion,
      "org.gnieh"     %% "diffson-circe" % diffsonVersion
    )
  )
  .dependsOn(`json-rpc-server`)

lazy val testkit = project
  .in(file("lib/scala/testkit"))
  .settings(
    frgaalJavaCompilerSetting,
    libraryDependencies ++= Seq(
      "org.apache.commons" % "commons-lang3" % commonsLangVersion,
      "commons-io"         % "commons-io"    % commonsIoVersion,
      "org.scalatest"     %% "scalatest"     % scalatestVersion
    )
  )

lazy val searcher = project
  .in(file("lib/scala/searcher"))
  .configs(Test)
  .settings(
    frgaalJavaCompilerSetting,
    libraryDependencies ++= jmh ++ Seq(
      "com.typesafe.slick" %% "slick"       % slickVersion,
      "org.xerial"          % "sqlite-jdbc" % sqliteVersion,
      "org.scalatest"      %% "scalatest"   % scalatestVersion % Test
    ) ++ logbackTest
  )
  .configs(Benchmark)
  .settings(
    inConfig(Benchmark)(Defaults.testSettings),
    Benchmark / fork := true
  )
  .dependsOn(testkit % Test)
  .dependsOn(`polyglot-api`)

lazy val `persistance` = (project in file("lib/java/persistance"))
  .settings(
    version := "0.1",
    frgaalJavaCompilerSetting,
    Compile / javacOptions := ((Compile / javacOptions).value),
    libraryDependencies ++= Seq(
      "org.netbeans.api" % "org-openide-util-lookup" % netbeansApiVersion,
      "junit"            % "junit"                   % junitVersion   % Test,
      "com.github.sbt"   % "junit-interface"         % junitIfVersion % Test
    )
  )
  .dependsOn(`persistance-dsl` % Test)

lazy val `persistance-dsl` = (project in file("lib/java/persistance-dsl"))
  .settings(
    version := "0.1",
    frgaalJavaCompilerSetting,
    Compile / javacOptions := ((Compile / javacOptions).value ++
    // Only run ServiceProvider processor and ignore those defined in META-INF, thus
    // fixing incremental compilation setup
    Seq(
      "-processor",
      "org.netbeans.modules.openide.util.ServiceProviderProcessor"
    )),
    libraryDependencies ++= Seq(
      "org.netbeans.api" % "org-openide-util-lookup" % netbeansApiVersion % "provided"
    )
  )

lazy val `interpreter-dsl` = (project in file("lib/scala/interpreter-dsl"))
  .settings(
    version := "0.1",
    frgaalJavaCompilerSetting,
    Compile / javacOptions := ((Compile / javacOptions).value ++
    // Only run ServiceProvider processor and ignore those defined in META-INF, thus
    // fixing incremental compilation setup
    Seq(
      "-processor",
      "org.netbeans.modules.openide.util.ServiceProviderProcessor"
    )),
    libraryDependencies ++= Seq(
      "org.apache.commons" % "commons-lang3"           % commonsLangVersion,
      "org.netbeans.api"   % "org-openide-util-lookup" % netbeansApiVersion % "provided",
      "com.google.guava"   % "guava"                   % guavaVersion exclude ("com.google.code.findbugs", "jsr305")
    )
  )

lazy val `interpreter-dsl-test` =
  (project in file("engine/interpreter-dsl-test"))
    .configs(Test)
    .settings(
      version := "0.1",
      frgaalJavaCompilerSetting,
      Test / fork := true,
      Test / javaOptions ++= Seq(
        "-Dpolyglotimpl.DisableClassPathIsolation=true"
      ),
      Test / javacOptions ++= Seq(
        "-s",
        (Test / sourceManaged).value.getAbsolutePath
      ),
      Compile / logManager :=
        sbt.internal.util.CustomLogManager.excludeMsg(
          "Could not determine source for class ",
          Level.Warn
        ),
      commands += WithDebugCommand.withDebug,
      libraryDependencies ++= Seq(
        "org.graalvm.truffle" % "truffle-api"           % graalMavenPackagesVersion % "provided",
        "org.graalvm.truffle" % "truffle-dsl-processor" % graalMavenPackagesVersion % "provided",
        "junit"               % "junit"                 % junitVersion              % Test,
        "com.github.sbt"      % "junit-interface"       % junitIfVersion            % Test
      )
    )
    .dependsOn(`interpreter-dsl`)
    .dependsOn(`runtime`)

// ============================================================================
// === Sub-Projects ===========================================================
// ============================================================================

val benchOnlyOptions = if (java.lang.Boolean.getBoolean("bench.compileOnly")) {
  Seq(
    "-Dbench.compileOnly=true"
  )
} else {
  Seq(
    "-Dbench.compileOnly=false"
  )
}

/** Truffle-related settings for test running.
  */
val truffleRunOpts = Seq(
  "-Dpolyglot.compiler.IterativePartialEscape=true",
  "-Dpolyglot.compiler.BackgroundCompilation=false"
)

val truffleRunOptionsSettings = Seq(
  fork := true,
  javaOptions ++= "-ea" +: benchOnlyOptions
)

/** Explicitly provide `application-test.conf` as the resource that should be used for
  * parsing the logging configuration. Explicitly setting `config.resource` prevents
  * the potential conflicts with other *.conf files.
  */
val testLogProviderOptions = Seq(
  "-Dslf4j.provider=org.enso.logger.TestLogProvider",
  "-Dconfig.resource=application-test.conf"
)

lazy val `polyglot-api` = project
  .in(file("engine/polyglot-api"))
  .settings(
    frgaalJavaCompilerSetting,
    Test / fork := true,
    commands += WithDebugCommand.withDebug,
    Test / envVars ++= distributionEnvironmentOverrides,
    Test / javaOptions ++= Seq(
      "-Dpolyglot.engine.WarnInterpreterOnly=false",
      "-Dpolyglotimpl.DisableClassPathIsolation=true"
    ),
    // Append enso language on the class-path
    Test / unmanagedClasspath :=
      (LocalProject(
        "runtime-fat-jar"
      ) / Compile / fullClasspath).value,
    libraryDependencies ++= Seq(
      "org.graalvm.sdk"        % "polyglot-tck"     % graalMavenPackagesVersion % "provided",
      "org.graalvm.truffle"    % "truffle-api"      % graalMavenPackagesVersion % "provided",
      "com.google.flatbuffers" % "flatbuffers-java" % flatbuffersVersion,
      "org.scalatest"         %% "scalatest"        % scalatestVersion          % Test,
      "org.scalacheck"        %% "scalacheck"       % scalacheckVersion         % Test
    ),
    libraryDependencies ++= jackson,
    GenerateFlatbuffers.flatcVersion := flatbuffersVersion,
    Compile / sourceGenerators += GenerateFlatbuffers.task
  )
  .dependsOn(pkg)
  .dependsOn(`text-buffer`)
  .dependsOn(`logging-utils`)
  .dependsOn(testkit % Test)

lazy val `language-server` = (project in file("engine/language-server"))
  .enablePlugins(JPMSPlugin)
  .settings(
    commands += WithDebugCommand.withDebug,
    frgaalJavaCompilerSetting,
    libraryDependencies ++= akka ++ circe ++ Seq(
      "org.slf4j"                   % "slf4j-api"            % slf4jVersion,
      "com.typesafe.scala-logging" %% "scala-logging"        % scalaLoggingVersion,
      "io.circe"                   %% "circe-generic-extras" % circeGenericExtrasVersion,
      "io.circe"                   %% "circe-literal"        % circeVersion,
      "dev.zio"                    %% "zio"                  % zioVersion,
      "com.beachape"               %% "enumeratum-circe"     % enumeratumCirceVersion,
      "com.google.flatbuffers"      % "flatbuffers-java"     % flatbuffersVersion,
      "commons-io"                  % "commons-io"           % commonsIoVersion,
      akkaTestkit                   % Test,
      "com.typesafe.akka"          %% "akka-http-testkit"    % akkaHTTPVersion           % Test,
      "org.scalatest"              %% "scalatest"            % scalatestVersion          % Test,
      "org.scalacheck"             %% "scalacheck"           % scalacheckVersion         % Test,
      "org.graalvm.sdk"             % "polyglot-tck"         % graalMavenPackagesVersion % "provided",
      "org.eclipse.jgit"            % "org.eclipse.jgit"     % jgitVersion,
      "org.bouncycastle"            % "bcutil-jdk18on"       % "1.76"                    % Test,
      "org.bouncycastle"            % "bcpkix-jdk18on"       % "1.76"                    % Test,
      "org.bouncycastle"            % "bcprov-jdk18on"       % "1.76"                    % Test,
      "org.apache.tika"             % "tika-core"            % tikaVersion               % Test
    ),
    Test / testOptions += Tests
      .Argument(TestFrameworks.ScalaCheck, "-minSuccessfulTests", "1000"),
    Test / envVars ++= distributionEnvironmentOverrides,
    GenerateFlatbuffers.flatcVersion := flatbuffersVersion,
    Compile / sourceGenerators += GenerateFlatbuffers.task
  )
  .configs(Benchmark)
  .settings(
    inConfig(Compile)(truffleRunOptionsSettings),
    inConfig(Benchmark)(Defaults.testSettings),
    bench := (Benchmark / test).value,
    libraryDependencies += "com.storm-enroute" %% "scalameter" % scalameterVersion % "bench",
    testFrameworks ++= List(
      new TestFramework("org.scalameter.ScalaMeterFramework")
    )
  )
  .settings(
    Test / fork := true,
    // These dependencies are here so that we can use them in `--module-path` later on.
    libraryDependencies ++= {
      val necessaryModules =
        GraalVM.modules.map(_.withConfigurations(Some(Test.name))) ++
        GraalVM.langsPkgs.map(_.withConfigurations(Some(Test.name)))
      necessaryModules
    },
    Test / addModules := Seq(
      (`runtime-fat-jar` / javaModuleName).value
    ),
    Test / modulePath := {
      val updateReport = (Test / update).value
      val requiredModIds =
        GraalVM.modules ++ GraalVM.langsPkgs ++ logbackPkg ++ Seq(
          "org.slf4j" % "slf4j-api" % slf4jVersion
        )
      val requiredMods = JPMSUtils.filterModulesFromUpdate(
        updateReport,
        requiredModIds,
        streams.value.log,
        shouldContainAll = true
      )
      val runtimeMod =
        (`runtime-fat-jar` / Compile / productDirectories).value.head
      requiredMods ++ Seq(runtimeMod)
    },
    Test / javaOptions ++= testLogProviderOptions,
    Test / patchModules := {

      /** All these modules will be in --patch-module cmdline option to java, which means that
        * for the JVM, it will appear that all the classes contained in these sbt projects are contained
        * in the `org.enso.runtime` module. In this way, we do not have to assembly the `runtime.jar`
        * fat jar.
        */
      val modulesToPatchIntoRuntime: Seq[File] =
        (LocalProject(
          "runtime-instrument-common"
        ) / Compile / productDirectories).value ++
        (LocalProject(
          "runtime-instrument-id-execution"
        ) / Compile / productDirectories).value ++
        (LocalProject(
          "runtime-instrument-repl-debugger"
        ) / Compile / productDirectories).value ++
        (LocalProject(
          "runtime-instrument-runtime-server"
        ) / Compile / productDirectories).value ++
        (LocalProject(
          "runtime-language-epb"
        ) / Compile / productDirectories).value ++
        (LocalProject(
          "runtime-compiler"
        ) / Compile / productDirectories).value ++
        (LocalProject("runtime-parser") / Compile / productDirectories).value ++
        (LocalProject(
          "interpreter-dsl"
        ) / Compile / productDirectories).value ++
        // We have to patch the `runtime` project as well, as it contains BuiltinTypes.metadata in
        // runtime/target/classes/META-INF directory
        (LocalProject("runtime") / Compile / productDirectories).value ++
        (LocalProject(
          "syntax-rust-definition"
        ) / Compile / productDirectories).value
      val extraModsToPatch = JPMSUtils.filterModulesFromUpdate(
        (Test / update).value,
        Seq(
          "org.apache.tika" % "tika-core" % tikaVersion
        ),
        streams.value.log,
        shouldContainAll = true
      )
      Map(
        (`runtime-fat-jar` / javaModuleName).value -> (modulesToPatchIntoRuntime ++ extraModsToPatch)
      )
    },
    Test / addReads := {
      Map(
        (`runtime-fat-jar` / javaModuleName).value -> Seq("ALL-UNNAMED")
      )
    }
  )
  .settings(
    Test / compile := (Test / compile)
      .dependsOn(`runtime-fat-jar` / Compile / compileModuleInfo)
      .value,
    Test / envVars ++= Map(
      "ENSO_EDITION_PATH" -> file("distribution/editions").getCanonicalPath
    )
  )
  .dependsOn(`json-rpc-server-test` % Test)
  .dependsOn(`json-rpc-server`)
  .dependsOn(`task-progress-notifications`)
  .dependsOn(`library-manager`)
  .dependsOn(`connected-lock-manager`)
  .dependsOn(`edition-updater`)
  .dependsOn(`logging-utils-akka`)
  .dependsOn(`logging-service`)
  .dependsOn(`polyglot-api`)
  .dependsOn(`searcher`)
  .dependsOn(`text-buffer`)
  .dependsOn(`version-output`)
  .dependsOn(pkg)
  .dependsOn(`profiling-utils`)
  .dependsOn(filewatcher)
  .dependsOn(testkit % Test)
  .dependsOn(`logging-service-logback` % "test->test")
  .dependsOn(`library-manager-test` % Test)
  .dependsOn(`runtime-version-manager-test` % Test)

lazy val cleanInstruments = taskKey[Unit](
  "Cleans fragile class files to force a full recompilation and preserve" +
  "consistency of instrumentation configuration."
)

/** Overrides for the environment variables related to the distribution, so that
  * a local installation does not interfere with runtime tests.
  */
val distributionEnvironmentOverrides = {
  val fakeDir = file("target/fake_dir").getAbsolutePath
  Map(
    "ENSO_DATA_DIRECTORY"           -> fakeDir,
    "ENSO_CONFIG_DIRECTORY"         -> fakeDir,
    "ENSO_RUNTIME_DIRECTORY"        -> file("target/run").getAbsolutePath,
    "ENSO_LOG_DIRECTORY"            -> file("target/logs").getAbsolutePath,
    "ENSO_HOME"                     -> fakeDir,
    "ENSO_EDITION_PATH"             -> "",
    "ENSO_LIBRARY_PATH"             -> "",
    "ENSO_AUXILIARY_LIBRARY_CACHES" -> ""
  )
}

val frgaalSourceLevel = FrgaalJavaCompiler.sourceLevel

lazy val truffleDslSuppressWarnsSetting = Seq(
  Compile / javacOptions ++= Seq(
    "-Atruffle.dsl.SuppressWarnings=truffle-inlining"
  )
)

/** A setting to replace javac with Frgaal compiler, allowing to use latest Java features in the code
  * and still compile down to JDK 17
  */
lazy val frgaalJavaCompilerSetting =
  customFrgaalJavaCompilerSettings(targetJavaVersion)

def customFrgaalJavaCompilerSettings(targetJdk: String) = Seq(
  Compile / compile / compilers := FrgaalJavaCompiler.compilers(
    (Compile / dependencyClasspath).value,
    compilers.value,
    targetJdk
  ),
  // This dependency is needed only so that developers don't download Frgaal manually.
  // Sadly it cannot be placed under plugins either because meta dependencies are not easily
  // accessible from the non-meta build definition.
  libraryDependencies += FrgaalJavaCompiler.frgaal,
  // Ensure that our tooling uses the right Java version for checking the code.
  Compile / javacOptions ++= Seq(
    "-source",
    frgaalSourceLevel,
    "--enable-preview"
  )
)

lazy val instrumentationSettings = frgaalJavaCompilerSetting ++ Seq(
  version := ensoVersion,
  commands += WithDebugCommand.withDebug,
  Compile / logManager :=
    sbt.internal.util.CustomLogManager
      .excludeMsg("Could not determine source for class ", Level.Warn),
  Compile / javacOptions --= Seq(
    "-source",
    frgaalSourceLevel,
    "--enable-preview"
  ),
  libraryDependencies ++= Seq(
    "org.graalvm.truffle" % "truffle-api"           % graalMavenPackagesVersion % "provided",
    "org.graalvm.truffle" % "truffle-dsl-processor" % graalMavenPackagesVersion % "provided"
  ),
  (Compile / javacOptions) ++= Seq(
    "-s",
    (Compile / sourceManaged).value.getAbsolutePath,
    "-Xlint:unchecked"
  )
)

lazy val `runtime-language-epb` =
  (project in file("engine/runtime-language-epb"))
    .settings(
      frgaalJavaCompilerSetting,
      inConfig(Compile)(truffleRunOptionsSettings),
      truffleDslSuppressWarnsSetting,
      commands += WithDebugCommand.withDebug,
      fork := true,
      Test / javaOptions ++= Seq(),
      instrumentationSettings,
      libraryDependencies ++= Seq(
        "junit"               % "junit"                 % junitVersion              % Test,
        "com.github.sbt"      % "junit-interface"       % junitIfVersion            % Test,
        "org.graalvm.truffle" % "truffle-api"           % graalMavenPackagesVersion % "provided",
        "org.graalvm.truffle" % "truffle-dsl-processor" % graalMavenPackagesVersion % "provided"
      )
    )

/** `runtime-test-instruments` project contains Truffle instruments that are used solely for testing.
  * It is compiled into an explicit Java module. Note that this project cannot have compile-time dependency on `runtime`
  * project, so if you need access to classes from `runtime`, you need to use reflection.
  */
lazy val `runtime-test-instruments` =
  (project in file("engine/runtime-test-instruments"))
    .enablePlugins(JPMSPlugin)
    .settings(
      inConfig(Compile)(truffleRunOptionsSettings),
      truffleDslSuppressWarnsSetting,
      instrumentationSettings,
      javaModuleName := "org.enso.runtime.test",
      modulePath := {
        JPMSUtils.filterModulesFromUpdate(
          update.value,
          GraalVM.modules ++ Seq(
            "org.graalvm.sdk"     % "polyglot-tck"            % graalMavenPackagesVersion,
            "org.graalvm.truffle" % "truffle-tck"             % graalMavenPackagesVersion,
            "org.graalvm.truffle" % "truffle-tck-common"      % graalMavenPackagesVersion,
            "org.graalvm.truffle" % "truffle-tck-tests"       % graalMavenPackagesVersion,
            "org.netbeans.api"    % "org-openide-util-lookup" % netbeansApiVersion
          ),
          streams.value.log,
          shouldContainAll = true
        )
      },
      libraryDependencies ++= GraalVM.modules,
      libraryDependencies ++= Seq(
        "org.graalvm.sdk"  % "polyglot-tck"            % graalMavenPackagesVersion,
        "org.netbeans.api" % "org-openide-util-lookup" % netbeansApiVersion % "provided"
      )
    )

lazy val runtime = (project in file("engine/runtime"))
  .configs(Benchmark)
  .enablePlugins(JPMSPlugin)
  .settings(
    frgaalJavaCompilerSetting,
    truffleDslSuppressWarnsSetting,
    Compile / logManager :=
      sbt.internal.util.CustomLogManager.excludeMsg(
        "Could not determine source for class ",
        Level.Warn
      ),
    version := ensoVersion,
    commands += WithDebugCommand.withDebug,
    inConfig(Compile)(truffleRunOptionsSettings),
    // Explicitly provide javafmt task for the custom Benchmark configuration.
    // Note that because of the custom Benchmark configuration, the `JavaFormatterPlugin`
    // is not able to register this task on its own.
    Benchmark / javafmt := {
      val streamz = streams.value
      val sD      = (Benchmark / javafmt / sourceDirectories).value.toList
      val iF      = (Benchmark / javafmt / includeFilter).value
      val eF      = (Benchmark / javafmt / excludeFilter).value
      val cache   = streamz.cacheStoreFactory
      val options = (Compile / javafmtOptions).value
      JavaFormatter(sD, iF, eF, streamz, cache, options)
    },
    Benchmark / javafmtCheck := {
      val streamz = streams.value
      val baseDir = (ThisBuild / baseDirectory).value
      val sD      = (Benchmark / javafmt / sourceDirectories).value.toList
      val iF      = (Benchmark / javafmt / includeFilter).value
      val eF      = (Benchmark / javafmt / excludeFilter).value
      val cache   = (javafmt / streams).value.cacheStoreFactory
      val options = (Compile / javafmtOptions).value
      JavaFormatter.check(baseDir, sD, iF, eF, streamz, cache, options)
    },
    Test / parallelExecution := false,
    Test / logBuffered := false,
<<<<<<< HEAD
    Test / javaOptions ++= Seq(
      "-Dtck.values=java-host,enso",
      "-Dtck.language=enso",
      "-Dtck.inlineVerifierInstrument=false",
      "-Dpolyglot.engine.AllowExperimentalOptions=true"
    ),
    Test / testOptions += Tests.Argument(
      "-oD"
    ), // show timings for individual tests
=======
>>>>>>> b8f4dc32
    scalacOptions += "-Ymacro-annotations",
    scalacOptions ++= Seq("-Ypatmat-exhaust-depth", "off"),
    libraryDependencies ++= jmh ++ jaxb ++ GraalVM.langsPkgs ++ Seq(
      "org.apache.commons"   % "commons-lang3"           % commonsLangVersion,
      "org.apache.tika"      % "tika-core"               % tikaVersion,
      "org.graalvm.polyglot" % "polyglot"                % graalMavenPackagesVersion % "provided",
      "org.graalvm.sdk"      % "polyglot-tck"            % graalMavenPackagesVersion % "provided",
      "org.graalvm.truffle"  % "truffle-api"             % graalMavenPackagesVersion % "provided",
      "org.graalvm.truffle"  % "truffle-dsl-processor"   % graalMavenPackagesVersion % "provided",
      "org.graalvm.truffle"  % "truffle-tck"             % graalMavenPackagesVersion % Test,
      "org.graalvm.truffle"  % "truffle-tck-common"      % graalMavenPackagesVersion % Test,
      "org.graalvm.truffle"  % "truffle-tck-tests"       % graalMavenPackagesVersion % Test,
      "org.netbeans.api"     % "org-openide-util-lookup" % netbeansApiVersion        % "provided",
      "org.scalacheck"      %% "scalacheck"              % scalacheckVersion         % Test,
      "org.scalactic"       %% "scalactic"               % scalacticVersion          % Test,
      "org.scalatest"       %% "scalatest"               % scalatestVersion          % Test,
      "org.graalvm.truffle"  % "truffle-api"             % graalMavenPackagesVersion % Benchmark,
      "junit"                % "junit"                   % junitVersion              % Test,
      "com.github.sbt"       % "junit-interface"         % junitIfVersion            % Test,
      "org.hamcrest"         % "hamcrest-all"            % hamcrestVersion           % Test,
      "org.slf4j"            % "slf4j-nop"               % slf4jVersion              % Benchmark,
      "org.slf4j"            % "slf4j-api"               % slf4jVersion              % Test
    ),
    // Add all GraalVM packages with Runtime scope - we don't need them for compilation,
    // just provide them at runtime (in module-path).
    libraryDependencies ++= {
      val necessaryModules =
        GraalVM.modules.map(_.withConfigurations(Some(Runtime.name)))
      val langs =
        GraalVM.langsPkgs.map(_.withConfigurations(Some(Runtime.name)))
      val tools =
        GraalVM.toolsPkgs.map(_.withConfigurations(Some(Runtime.name)))
      necessaryModules ++ langs ++ tools
    }
  )
  .settings(
    Test / unmanagedClasspath := (LocalProject(
      "runtime-fat-jar"
    ) / Compile / exportedProducts).value,
    Test / addModules := Seq(
      (`runtime-test-instruments` / javaModuleName).value,
      (`runtime-fat-jar` / javaModuleName).value
    ),
    Test / modulePath := {
      val updateReport = (Test / update).value
      val requiredModIds =
        GraalVM.modules ++ GraalVM.langsPkgs ++ GraalVM.insightPkgs ++ logbackPkg ++ Seq(
          "org.slf4j"           % "slf4j-api"               % slf4jVersion,
          "org.netbeans.api"    % "org-openide-util-lookup" % netbeansApiVersion,
          "org.graalvm.sdk"     % "polyglot-tck"            % graalMavenPackagesVersion,
          "org.graalvm.truffle" % "truffle-tck"             % graalMavenPackagesVersion,
          "org.graalvm.truffle" % "truffle-tck-common"      % graalMavenPackagesVersion,
          "org.graalvm.truffle" % "truffle-tck-tests"       % graalMavenPackagesVersion
        )
      val requiredMods = JPMSUtils.filterModulesFromUpdate(
        updateReport,
        requiredModIds,
        streams.value.log,
        shouldContainAll = true
      )
      val runtimeTestInstrumentsMod =
        (`runtime-test-instruments` / Compile / exportedProducts).value.head.data
      val runtimeMod =
        (`runtime-fat-jar` / Compile / exportedProducts).value.head.data
      requiredMods ++
      Seq(runtimeTestInstrumentsMod) ++
      Seq(runtimeMod)
    },
    Test / patchModules := {

      /** All these modules will be in --patch-module cmdline option to java, which means that
        * for the JVM, it will appear that all the classes contained in these sbt projects are contained
        * in the `org.enso.runtime` module. In this way, we do not have to assembly the `runtime.jar`
        * fat jar.
        */
      val modulesToPatchIntoRuntime: Seq[File] =
        (LocalProject(
          "runtime-instrument-common"
        ) / Compile / productDirectories).value ++
        (LocalProject(
          "runtime-instrument-id-execution"
        ) / Compile / productDirectories).value ++
        (LocalProject(
          "runtime-instrument-repl-debugger"
        ) / Compile / productDirectories).value ++
        (LocalProject(
          "runtime-instrument-runtime-server"
        ) / Compile / productDirectories).value ++
        (LocalProject(
          "runtime-language-epb"
        ) / Compile / productDirectories).value ++
        (LocalProject(
          "runtime-compiler"
        ) / Compile / productDirectories).value ++
        (LocalProject("refactoring-utils") / Compile / productDirectories).value
      // Patch test-classes into the runtime module. This is standard way to deal with the
      // split package problem in unit tests. For example, Maven's surefire plugin does this.
      val testClassesDir = (Test / productDirectories).value.head
      Map(
        (`runtime-fat-jar` / javaModuleName).value -> (modulesToPatchIntoRuntime ++ Seq(
          testClassesDir
        ))
      )
    },
    Test / addReads := {
      val runtimeModName = (`runtime-fat-jar` / javaModuleName).value
      val testInstrumentsModName =
        (`runtime-test-instruments` / javaModuleName).value
      Map(
        // We patched the test-classes into the runtime module. These classes access some stuff from
        // unnamed module. Thus, let's add ALL-UNNAMED.
        runtimeModName -> Seq(
          "ALL-UNNAMED",
          testInstrumentsModName,
          "truffle.tck.tests"
        ),
        testInstrumentsModName -> Seq(runtimeModName)
      )
    },
    Test / javaOptions ++= testLogProviderOptions
  )
  .settings(
    Test / fork := true,
    Test / envVars ++= distributionEnvironmentOverrides ++ Map(
      "ENSO_TEST_DISABLE_IR_CACHE" -> "false",
      "ENSO_EDITION_PATH" -> file("distribution/editions").getCanonicalPath
    ),
    Test / compile := (Test / compile)
      .dependsOn(`runtime-fat-jar` / Compile / compileModuleInfo)
      .value
  )
  .settings(
    (Compile / javacOptions) ++= Seq(
      "-s",
      (Compile / sourceManaged).value.getAbsolutePath,
      "-Xlint:unchecked"
    )
  )
  .settings(
    (Compile / compile) := (Compile / compile)
      .dependsOn(Def.task { (Compile / sourceManaged).value.mkdirs })
      .value
  )
  .settings(
    (Runtime / compile) := (Runtime / compile)
      .dependsOn(`std-base` / Compile / packageBin)
      .dependsOn(`enso-test-java-helpers` / Compile / packageBin)
      .dependsOn(`benchmark-java-helpers` / Compile / packageBin)
      .dependsOn(`exploratory-benchmark-java-helpers` / Compile / packageBin)
      .dependsOn(`std-image` / Compile / packageBin)
      .dependsOn(`std-database` / Compile / packageBin)
      .dependsOn(`std-google-api` / Compile / packageBin)
      .dependsOn(`std-table` / Compile / packageBin)
      .dependsOn(`std-aws` / Compile / packageBin)
      .value
  )
  /** Benchmark settings */
  .settings(
    inConfig(Benchmark)(Defaults.testSettings),
    Benchmark / javacOptions --= Seq(
      "-source",
      frgaalSourceLevel,
      "--enable-preview"
    ),
    (Benchmark / javaOptions) :=
      (LocalProject("std-benchmarks") / Benchmark / run / javaOptions).value,
    (Benchmark / javaOptions) ++= benchOnlyOptions,
    Benchmark / fork := true,
    Benchmark / parallelExecution := false,
    // This ensures that the full class-path of runtime-fat-jar is put on
    // class-path of the Java compiler (and thus the benchmark annotation processor).
    (Benchmark / compile / unmanagedClasspath) ++=
      (LocalProject(
        "runtime-fat-jar"
      ) / Compile / fullClasspath).value,
    bench := (Benchmark / test)
      .tag(Exclusive)
      .dependsOn(
        // runtime.jar fat jar needs to be assembled as it is used in the
        // benchmarks. This dependency is here so that `runtime/bench` works
        // after clean build.
        LocalProject("runtime-fat-jar") / assembly
      )
      .value,
    (Benchmark / testOnly) := (Benchmark / testOnly)
      .dependsOn(
        LocalProject("runtime-fat-jar") / assembly
      )
      .evaluated,
    benchOnly := Def.inputTaskDyn {
      import complete.Parsers.spaceDelimited
      val name = spaceDelimited("<name>").parsed match {
        case List(name) => name
        case _          => throw new IllegalArgumentException("Expected one argument.")
      }
      Def.task {
        (Benchmark / testOnly).toTask(" -- -z " + name).value
      }
    }.evaluated
  )
  .dependsOn(`common-polyglot-core-utils`)
  .dependsOn(`edition-updater`)
  .dependsOn(`interpreter-dsl`)
  .dependsOn(`persistance-dsl` % "provided")
  .dependsOn(`library-manager`)
  .dependsOn(`logging-truffle-connector`)
  .dependsOn(`polyglot-api`)
  .dependsOn(`text-buffer`)
  .dependsOn(`runtime-compiler`)
  .dependsOn(`connected-lock-manager`)
  .dependsOn(testkit % Test)
  .dependsOn(`logging-service-logback` % "test->test")
  .dependsOn(`runtime-test-instruments` % "test->compile")

lazy val `runtime-parser` =
  (project in file("engine/runtime-parser"))
    .settings(
      frgaalJavaCompilerSetting,
      commands += WithDebugCommand.withDebug,
      fork := true,
      Test / javaOptions ++= Seq(
        "-Dgraalvm.locatorDisabled=true",
        s"--upgrade-module-path=${file("engine/runtime/build-cache/truffle-api.jar").absolutePath}"
      ),
      libraryDependencies ++= Seq(
        "junit"            % "junit"                   % junitVersion       % Test,
        "com.github.sbt"   % "junit-interface"         % junitIfVersion     % Test,
        "org.scalatest"   %% "scalatest"               % scalatestVersion   % Test,
        "org.netbeans.api" % "org-openide-util-lookup" % netbeansApiVersion % "provided"
      ),
      (Compile / logManager) :=
        sbt.internal.util.CustomLogManager.excludeMsg(
          "Could not determine source for class ",
          Level.Warn
        )
    )
    .dependsOn(syntax)
    .dependsOn(`syntax-rust-definition`)
    .dependsOn(`persistance`)
    .dependsOn(`persistance-dsl` % "provided")

lazy val `runtime-compiler` =
  (project in file("engine/runtime-compiler"))
    .settings(
      frgaalJavaCompilerSetting,
      instrumentationSettings,
      libraryDependencies ++= Seq(
        "junit"            % "junit"                   % junitVersion       % Test,
        "com.github.sbt"   % "junit-interface"         % junitIfVersion     % Test,
        "org.scalatest"   %% "scalatest"               % scalatestVersion   % Test,
        "org.netbeans.api" % "org-openide-util-lookup" % netbeansApiVersion % "provided",
        "com.lihaoyi"     %% "fansi"                   % fansiVersion
      )
    )
    .dependsOn(`runtime-parser`)
    .dependsOn(pkg)
    .dependsOn(`polyglot-api`)
    .dependsOn(editions)
    .dependsOn(`persistance-dsl` % "provided")

lazy val `runtime-instrument-common` =
  (project in file("engine/runtime-instrument-common"))
    .configs(Benchmark)
    .settings(
      frgaalJavaCompilerSetting,
      inConfig(Compile)(truffleRunOptionsSettings),
      inConfig(Benchmark)(Defaults.testSettings),
      instrumentationSettings,
      Test / javaOptions ++= Seq(
        "-Dpolyglotimpl.DisableClassPathIsolation=true"
      ),
      bench := (Benchmark / test).tag(Exclusive).value,
      Benchmark / parallelExecution := false,
      (Benchmark / javaOptions) :=
        (LocalProject("std-benchmarks") / Benchmark / run / javaOptions).value,
      Test / fork := true,
      Test / envVars ++= distributionEnvironmentOverrides ++ Map(
        "ENSO_TEST_DISABLE_IR_CACHE" -> "false"
      )
    )
    .dependsOn(`refactoring-utils`)
    .dependsOn(
      LocalProject(
        "runtime"
      ) % "compile->compile;test->test;runtime->runtime;bench->bench"
    )

lazy val `runtime-instrument-id-execution` =
  (project in file("engine/runtime-instrument-id-execution"))
    .settings(
      frgaalJavaCompilerSetting,
      inConfig(Compile)(truffleRunOptionsSettings),
      instrumentationSettings
    )
    .dependsOn(LocalProject("runtime"))
    .dependsOn(`runtime-instrument-common`)

lazy val `runtime-instrument-repl-debugger` =
  (project in file("engine/runtime-instrument-repl-debugger"))
    .settings(
      inConfig(Compile)(truffleRunOptionsSettings),
      instrumentationSettings
    )
    .dependsOn(LocalProject("runtime"))
    .dependsOn(`runtime-instrument-common`)

lazy val `runtime-instrument-runtime-server` =
  (project in file("engine/runtime-instrument-runtime-server"))
    .settings(
      inConfig(Compile)(truffleRunOptionsSettings),
      instrumentationSettings
    )
    .dependsOn(LocalProject("runtime"))
    .dependsOn(`runtime-instrument-common`)

/** A "meta" project that exists solely to provide logic for assembling the `runtime.jar` fat Jar.
  * We do not want to put this task into any other existing project, as it internally copies some
  * classes from other projects into the `classes` directory, therefore, pollutes the build.
  * There is only one Java source in this project - `module-info.java`. During the assembling of the
  * fat jar, all the classes from the dependent projects are copied into the `classes` directory of
  * this project and then, a custom task is invoked to compile the `module-info.java`.
  */
lazy val `runtime-fat-jar` =
  (project in file("engine/runtime-fat-jar"))
    .enablePlugins(JPMSPlugin)
    .settings(
      Compile / compileModuleInfo := {
        JPMSUtils.compileModuleInfo(
          copyDepsFilter = ScopeFilter(
            inProjects(
              LocalProject("runtime"),
              LocalProject("runtime-language-epb"),
              LocalProject("runtime-instrument-common"),
              LocalProject("runtime-instrument-id-execution"),
              LocalProject("runtime-instrument-repl-debugger"),
              LocalProject("runtime-instrument-runtime-server")
            ),
            inConfigurations(Compile)
          ),
          modulePath = JPMSUtils.componentModules
        )
      }
        .dependsOn(Compile / compile)
        .value,
      // Filter module-info.java from the compilation
      excludeFilter := excludeFilter.value || "module-info.java",
      javaModuleName := "org.enso.runtime",
      compileOrder := CompileOrder.JavaThenScala
    )
    /** The following libraryDependencies are provided in Runtime scope.
      * Later, we will collect them into --module-path option.
      * We don't collect them in Compile scope as it does not even make sense
      * to run `compile` task in this project.
      */
    .settings(
      libraryDependencies ++= {
        val graalMods =
          GraalVM.modules.map(_.withConfigurations(Some(Runtime.name)))
        val langMods =
          GraalVM.langsPkgs.map(_.withConfigurations(Some(Runtime.name)))
        val logbackMods =
          logbackPkg.map(_.withConfigurations(Some(Runtime.name)))
        graalMods ++ langMods ++ logbackMods
      }
    )
    /** Assembling Uber Jar */
    .settings(
      assembly := assembly
        .dependsOn(Compile / compile)
        .dependsOn(Compile / compileModuleInfo)
        .value,
      assembly / assemblyJarName := "runtime.jar",
      assembly / test := {},
      assembly / assemblyOutputPath := file("runtime.jar"),
      assembly / assemblyExcludedJars := {
        val pkgsToExclude = JPMSUtils.componentModules
        val ourFullCp     = (Runtime / fullClasspath).value
        JPMSUtils.filterModulesFromClasspath(
          ourFullCp,
          pkgsToExclude,
          streams.value.log
        )
      },
      assembly / assemblyMergeStrategy := {
        case PathList("META-INF", file, xs @ _*) if file.endsWith(".DSA") =>
          MergeStrategy.discard
        case PathList("META-INF", file, xs @ _*) if file.endsWith(".SF") =>
          MergeStrategy.discard
        case PathList("META-INF", "MANIFEST.MF", xs @ _*) =>
          MergeStrategy.discard
        case PathList("META-INF", "services", xs @ _*) =>
          MergeStrategy.concat
        case PathList(xs @ _*) if xs.last.contains("module-info") =>
          JPMSUtils.removeAllModuleInfoExcept("runtime")
        case _ => MergeStrategy.first
      }
    )
    .dependsOn(`runtime-instrument-common`)
    .dependsOn(`runtime-instrument-id-execution`)
    .dependsOn(`runtime-instrument-repl-debugger`)
    .dependsOn(`runtime-instrument-runtime-server`)
    .dependsOn(`runtime-language-epb`)
    .dependsOn(LocalProject("runtime"))

/* Note [Unmanaged Classpath]
 * ~~~~~~~~~~~~~~~~~~~~~~~~~~
 * As the definition of the core primitives in `core_definition` is achieved
 * entirely using the graph macros, this means that the IDE experience for those
 * using these primitives is very poor.
 *
 * To get around this, we want to treat the core definition as a .jar dependency
 * to force the IDE to depend on bytecode for its diagnostics, rather than the
 * source code (as this means it sees the macros expanded). A standard workflow
 * with local publishing would not recompile the definition automatically on
 * changes, so the `unmanagedClasspath` route allows us to get automatic
 * recompilation but still convince the IDE that it is a .jar dependency.
 */

lazy val `engine-runner` = project
  .in(file("engine/runner"))
  .settings(
    frgaalJavaCompilerSetting,
    truffleDslSuppressWarnsSetting,
    javaOptions ++= {
      // Note [Classpath Separation]
      val runtimeClasspath =
        (runtime / Compile / fullClasspath).value
          .map(_.data)
          .mkString(File.pathSeparator)
      Seq(s"-Dtruffle.class.path.append=$runtimeClasspath")
    },
    packageOptions := Seq(
      // The `Multi-Release: true` comes from the `org.xerial/sqlite-jdbc` dependency.
      // But the current version of sbt-assembly does not allow to merge MANIFEST.MF
      // files this way.
      Package.ManifestAttributes(("Multi-Release", "true"))
    ),
    Compile / run / mainClass := Some("org.enso.runner.Main"),
    assembly / mainClass := (Compile / run / mainClass).value,
    assembly / assemblyJarName := "runner.jar",
    assembly / test := {},
    assembly / assemblyOutputPath := file("runner.jar"),
    assembly / assemblyExcludedJars :=
      JPMSUtils.filterTruffleAndGraalArtifacts(
        (Compile / fullClasspath).value
      ),
    assembly / assemblyMergeStrategy := {
      case PathList("META-INF", file, xs @ _*) if file.endsWith(".DSA") =>
        MergeStrategy.discard
      case PathList("META-INF", file, xs @ _*) if file.endsWith(".SF") =>
        MergeStrategy.discard
      case PathList("META-INF", "MANIFEST.MF", xs @ _*) =>
        MergeStrategy.discard
      case "application.conf" =>
        MergeStrategy.concat
      case "reference.conf" =>
        MergeStrategy.concat
      case PathList(xs @ _*) if xs.last.contains("module-info") =>
        // runner.jar must not be a JPMS module
        MergeStrategy.discard
      case x =>
        MergeStrategy.first
    },
    commands += WithDebugCommand.withDebug,
    inConfig(Compile)(truffleRunOptionsSettings),
    libraryDependencies ++= Seq(
      "org.graalvm.sdk"     % "polyglot-tck" % graalMavenPackagesVersion % Provided,
      "org.graalvm.truffle" % "truffle-api"  % graalMavenPackagesVersion % Provided,
      "commons-cli"         % "commons-cli"  % commonsCliVersion,
      "com.monovore"       %% "decline"      % declineVersion,
      "org.jline"           % "jline"        % jlineVersion,
      "org.typelevel"      %% "cats-core"    % catsVersion
    ),
    run / connectInput := true
  )
  .settings(
    assembly := assembly
      .dependsOn(`runtime-fat-jar` / assembly)
      .value,
    rebuildNativeImage :=
      NativeImage
        .buildNativeImage(
          "runner",
          staticOnLinux = false,
          additionalOptions = Seq(
            "-Dorg.apache.commons.logging.Log=org.apache.commons.logging.impl.NoOpLog",
            "-H:IncludeResources=.*Main.enso$",
            // "-g",
            //          "-H:+DashboardAll",
            //          "-H:DashboardDump=runner.bgv"
            "-Dnic=nic"
          ),
          mainClass = Some("org.enso.runner.Main"),
          additionalCp = Seq(
            "runtime.jar",
            "runner.jar"
          ),
          initializeAtRuntime = Seq(
            "org.jline.nativ.JLineLibrary",
            "org.jline.terminal.impl.jna",
            "io.methvin.watchservice.jna.CarbonAPI",
            "org.enso.syntax2.Parser",
            "zio.internal.ZScheduler$$anon$4",
            "org.enso.runner.Main$",
            "sun.awt",
            "sun.java2d",
            "sun.font",
            "java.awt",
            "com.sun.imageio",
            "com.sun.jna.internal.Cleaner",
            "com.sun.jna.Structure$FFIType",
            "akka.http"
          )
        )
        .dependsOn(assembly)
        .value,
    buildNativeImage := NativeImage
      .incrementalNativeImageBuild(
        rebuildNativeImage,
        "runner"
      )
      .value
  )
  .dependsOn(`version-output`)
  .dependsOn(pkg)
  .dependsOn(cli)
  .dependsOn(`library-manager`)
  .dependsOn(`language-server`)
  .dependsOn(`edition-updater`)
  .dependsOn(`logging-service`)
  .dependsOn(`logging-service-logback` % Runtime)
  .dependsOn(`polyglot-api`)

lazy val launcher = project
  .in(file("engine/launcher"))
  .configs(Test)
  .settings(
    resolvers += Resolver.bintrayRepo("gn0s1s", "releases"),
    libraryDependencies ++= Seq(
      "com.typesafe.scala-logging" %% "scala-logging"    % scalaLoggingVersion,
      "org.typelevel"              %% "cats-core"        % catsVersion,
      "nl.gn0s1s"                  %% "bump"             % bumpVersion,
      "org.apache.commons"          % "commons-compress" % commonsCompressVersion,
      "org.scalatest"              %% "scalatest"        % scalatestVersion % Test,
      akkaSLF4J
    )
  )
  .settings(
    rebuildNativeImage := NativeImage
      .buildNativeImage(
        "enso",
        staticOnLinux = true,
        additionalOptions = Seq(
          "-Dorg.apache.commons.logging.Log=org.apache.commons.logging.impl.NoOpLog",
          "-H:IncludeResources=.*Main.enso$"
        ),
        includeRuntime = false,
        mainClass      = Some("org.enso.launcher.cli.Main")
      )
      .dependsOn(assembly)
      .dependsOn(VerifyReflectionSetup.run)
      .value,
    buildNativeImage := NativeImage
      .incrementalNativeImageBuild(
        rebuildNativeImage,
        "enso"
      )
      .value,
    assembly / test := {},
    assembly / assemblyOutputPath := file("launcher.jar"),
    assembly / assemblyMergeStrategy := {
      case PathList("META-INF", file, xs @ _*) if file.endsWith(".DSA") =>
        MergeStrategy.discard
      case PathList("META-INF", file, xs @ _*) if file.endsWith(".SF") =>
        MergeStrategy.discard
      case PathList("META-INF", "MANIFEST.MF", xs @ _*) =>
        MergeStrategy.discard
      case "application.conf" => MergeStrategy.concat
      case "reference.conf"   => MergeStrategy.concat
      // launcher.jar must not be an explicit Jar module
      case PathList(xs @ _*) if xs.last.contains("module-info") =>
        MergeStrategy.discard
      case x =>
        MergeStrategy.first
    }
  )
  .settings(
    Test / fork := true,
    Test / javaOptions ++= testLogProviderOptions,
    (Test / test) := (Test / test)
      .dependsOn(buildNativeImage)
      .dependsOn(LauncherShimsForTest.prepare())
      .value,
    (Test / testOnly) := (Test / testOnly)
      .dependsOn(buildNativeImage)
      .dependsOn(LauncherShimsForTest.prepare())
      .evaluated,
    Test / fork := true
  )
  .dependsOn(cli)
  .dependsOn(`runtime-version-manager`)
  .dependsOn(`version-output`)
  .dependsOn(pkg)
  .dependsOn(`logging-utils` % "test->test")
  .dependsOn(`logging-service`)
  .dependsOn(`logging-service-logback` % "test->test;runtime->runtime")
  .dependsOn(`distribution-manager` % Test)
  .dependsOn(`runtime-version-manager-test` % Test)

lazy val `distribution-manager` = project
  .in(file("lib/scala/distribution-manager"))
  .configs(Test)
  .settings(
    frgaalJavaCompilerSetting,
    resolvers += Resolver.bintrayRepo("gn0s1s", "releases"),
    libraryDependencies ++= Seq(
      "com.typesafe.scala-logging" %% "scala-logging" % scalaLoggingVersion,
      "io.circe"                   %% "circe-yaml"    % circeYamlVersion,
      "commons-io"                  % "commons-io"    % commonsIoVersion,
      "org.scalatest"              %% "scalatest"     % scalatestVersion % Test
    )
  )
  .dependsOn(editions)
  .dependsOn(cli)
  .dependsOn(pkg)
  .dependsOn(`logging-utils`)

lazy val `bench-processor` = (project in file("lib/scala/bench-processor"))
  .settings(
    frgaalJavaCompilerSetting,
    libraryDependencies ++= Seq(
      "jakarta.xml.bind"     % "jakarta.xml.bind-api"     % jaxbVersion,
      "com.sun.xml.bind"     % "jaxb-impl"                % jaxbVersion,
      "org.openjdk.jmh"      % "jmh-core"                 % jmhVersion                % "provided",
      "org.openjdk.jmh"      % "jmh-generator-annprocess" % jmhVersion                % "provided",
      "org.netbeans.api"     % "org-openide-util-lookup"  % netbeansApiVersion        % "provided",
      "org.graalvm.polyglot" % "polyglot"                 % graalMavenPackagesVersion % "provided",
      "junit"                % "junit"                    % junitVersion              % Test,
      "com.github.sbt"       % "junit-interface"          % junitIfVersion            % Test,
      "org.graalvm.truffle"  % "truffle-api"              % graalMavenPackagesVersion % Test
    ),
    Compile / javacOptions := ((Compile / javacOptions).value ++
    // Only run ServiceProvider processor and ignore those defined in META-INF, thus
    // fixing incremental compilation setup
    Seq(
      "-processor",
      "org.netbeans.modules.openide.util.ServiceProviderProcessor"
    )),
    mainClass := Some("org.enso.benchmarks.libs.LibBenchRunner"),
    commands += WithDebugCommand.withDebug,
    (Test / fork) := true,
    (Test / parallelExecution) := false,
    (Test / javaOptions) ++=
      Seq(
        "-Dpolyglot.engine.WarnInterpreterOnly=false",
        "-Dpolyglotimpl.DisableClassPathIsolation=true"
      ),
    // Append enso language on the class-path
    (Test / unmanagedClasspath) :=
      (LocalProject("runtime-fat-jar") / Compile / fullClasspath).value
  )
  .dependsOn(`polyglot-api`)
  .dependsOn(runtime)

lazy val `std-benchmarks` = (project in file("std-bits/benchmarks"))
  .settings(
    frgaalJavaCompilerSetting,
    libraryDependencies ++= jmh ++ Seq(
      "org.openjdk.jmh"      % "jmh-core"                 % jmhVersion                % Benchmark,
      "org.openjdk.jmh"      % "jmh-generator-annprocess" % jmhVersion                % Benchmark,
      "org.graalvm.polyglot" % "polyglot"                 % graalMavenPackagesVersion % Benchmark,
      "org.slf4j"            % "slf4j-api"                % slf4jVersion              % Benchmark,
      "org.slf4j"            % "slf4j-nop"                % slf4jVersion              % Benchmark
    ),
    // Add all GraalVM packages with Benchmark scope - we don't need them for compilation,
    // just provide them for benchmarks (in module-path).
    libraryDependencies ++= {
      val necessaryModules =
        GraalVM.modules.map(_.withConfigurations(Some(Benchmark.name)))
      val langs =
        GraalVM.langsPkgs.map(_.withConfigurations(Some(Benchmark.name)))
      necessaryModules ++ langs
    },
    commands += WithDebugCommand.withDebug,
    (Compile / logManager) :=
      sbt.internal.util.CustomLogManager.excludeMsg(
        "Could not determine source for class ",
        Level.Warn
      )
  )
  .configs(Benchmark)
  .settings(
    inConfig(Benchmark)(Defaults.testSettings)
  )
  .settings(
    (Benchmark / parallelExecution) := false,
    (Benchmark / run / fork) := true,
    (Benchmark / run / connectInput) := true,
    // This ensures that the full class-path of runtime-fat-jar is put on
    // class-path of the Java compiler (and thus the benchmark annotation processor).
    (Benchmark / compile / unmanagedClasspath) ++=
      (LocalProject(
        "runtime-fat-jar"
      ) / Compile / fullClasspath).value,
    (Benchmark / compile / javacOptions) ++= Seq(
      "-s",
      (Benchmark / sourceManaged).value.getAbsolutePath,
      "-Xlint:unchecked",
      "-J-Dpolyglotimpl.DisableClassPathIsolation=true",
      "-J-Dpolyglot.engine.WarnInterpreterOnly=false"
    ),
    (Benchmark / run / javaOptions) ++= {
      val requiredModules = GraalVM.modules ++ GraalVM.langsPkgs ++ Seq(
        "org.slf4j" % "slf4j-api" % slf4jVersion,
        "org.slf4j" % "slf4j-nop" % slf4jVersion
      )
      val requiredModulesCp = JPMSUtils.filterModulesFromClasspath(
        (Benchmark / fullClasspath).value,
        requiredModules,
        streams.value.log,
        shouldContainAll = true
      )
      val requiredModulesPaths = requiredModulesCp
        .map(_.data.getAbsolutePath)
      val runtimeJar =
        (LocalProject(
          "runtime-fat-jar"
        ) / assembly / assemblyOutputPath).value.getAbsolutePath
      val allModulePaths = requiredModulesPaths ++ Seq(runtimeJar)
      val runtimeModuleName =
        (LocalProject(
          "runtime-fat-jar"
        ) / javaModuleName).value
      Seq(
        // To enable logging in benchmarks, add ch.qos.logback module on the modulePath
        "-Dslf4j.provider=org.slf4j.nop.NOPServiceProvider",
        "--module-path",
        allModulePaths.mkString(File.pathSeparator),
        "--add-modules",
        runtimeModuleName,
        "--add-exports",
        "org.slf4j.nop/org.slf4j.nop=org.slf4j"
      )
    },
    (Benchmark / run / mainClass) :=
      (LocalProject("bench-processor") / mainClass).value
  )
  .settings(
    bench := Def
      .task {
        (Benchmark / run).toTask("").tag(Exclusive).value
      }
      .dependsOn(
        buildEngineDistribution
      )
      .value,
    benchOnly := Def.inputTaskDyn {
      import complete.Parsers.spaceDelimited
      val name = spaceDelimited("<name>").parsed match {
        case List(name) => name
        case _          => throw new IllegalArgumentException("Expected one argument.")
      }
      Def.task {
        (Benchmark / run).toTask(" " + name).value
      }
    }.evaluated
  )
  .dependsOn(`bench-processor` % Benchmark)
  .dependsOn(runtime % Benchmark)

lazy val editions = project
  .in(file("lib/scala/editions"))
  .configs(Test)
  .settings(
    frgaalJavaCompilerSetting,
    resolvers += Resolver.bintrayRepo("gn0s1s", "releases"),
    libraryDependencies ++= Seq(
      "com.typesafe.scala-logging" %% "scala-logging" % scalaLoggingVersion,
      "nl.gn0s1s"                  %% "bump"          % bumpVersion,
      "io.circe"                   %% "circe-yaml"    % circeYamlVersion,
      "org.scalatest"              %% "scalatest"     % scalatestVersion % Test
    )
  )
  .settings(
    (Compile / compile) := (Compile / compile)
      .dependsOn(
        Def.task {
          Editions.writeEditionConfig(
            editionsRoot   = file("distribution") / "editions",
            ensoVersion    = ensoVersion,
            editionName    = currentEdition,
            libraryVersion = stdLibVersion,
            log            = streams.value.log
          )
        }
      )
      .value,
    cleanFiles += baseDirectory.value / ".." / ".." / "distribution" / "editions"
  )
  .dependsOn(testkit % Test)

lazy val downloader = (project in file("lib/scala/downloader"))
  .settings(
    frgaalJavaCompilerSetting,
    version := "0.1",
    libraryDependencies ++= circe ++ Seq(
      "com.typesafe.scala-logging" %% "scala-logging"    % scalaLoggingVersion,
      "commons-io"                  % "commons-io"       % commonsIoVersion,
      "org.apache.commons"          % "commons-compress" % commonsCompressVersion,
      "org.scalatest"              %% "scalatest"        % scalatestVersion % Test,
      akkaActor,
      akkaStream,
      akkaHttp,
      akkaSLF4J
    )
  )
  .dependsOn(cli)

lazy val `edition-updater` = project
  .in(file("lib/scala/edition-updater"))
  .configs(Test)
  .settings(
    frgaalJavaCompilerSetting,
    Test / test := (Test / test).tag(simpleLibraryServerTag).value,
    libraryDependencies ++= Seq(
      "com.typesafe.scala-logging" %% "scala-logging" % scalaLoggingVersion,
      "org.scalatest"              %% "scalatest"     % scalatestVersion % Test
    )
  )
  .dependsOn(editions)
  .dependsOn(downloader)
  .dependsOn(`distribution-manager`)
  .dependsOn(`library-manager-test` % Test)

lazy val `edition-uploader` = project
  .in(file("lib/scala/edition-uploader"))
  .settings(
    frgaalJavaCompilerSetting
  )
  .dependsOn(editions)
  .dependsOn(`version-output`)

lazy val `library-manager` = project
  .in(file("lib/scala/library-manager"))
  .configs(Test)
  .settings(
    frgaalJavaCompilerSetting,
    libraryDependencies ++= Seq(
      "com.typesafe.scala-logging" %% "scala-logging" % scalaLoggingVersion,
      "org.scalatest"              %% "scalatest"     % scalatestVersion % Test
    )
  )
  .dependsOn(`version-output`) // Note [Default Editions]
  .dependsOn(editions)
  .dependsOn(cli)
  .dependsOn(`distribution-manager`)
  .dependsOn(downloader)
  .dependsOn(testkit % Test)

lazy val `library-manager-test` = project
  .in(file("lib/scala/library-manager-test"))
  .configs(Test)
  .settings(
    frgaalJavaCompilerSetting,
    Test / fork := true,
    Test / javaOptions ++= testLogProviderOptions,
    Test / test := (Test / test).tag(simpleLibraryServerTag).value,
    libraryDependencies ++= Seq(
      "com.typesafe.scala-logging" %% "scala-logging" % scalaLoggingVersion,
      "org.scalatest"              %% "scalatest"     % scalatestVersion % Test
    )
  )
  .dependsOn(`library-manager`)
  .dependsOn(`logging-utils` % "test->test")
  .dependsOn(testkit)
  .dependsOn(`logging-service-logback` % "test->test")

lazy val `connected-lock-manager` = project
  .in(file("lib/scala/connected-lock-manager"))
  .configs(Test)
  .settings(
    frgaalJavaCompilerSetting,
    libraryDependencies ++= Seq(
      "com.typesafe.scala-logging" %% "scala-logging" % scalaLoggingVersion,
      akkaActor,
      akkaTestkit      % Test,
      "org.scalatest" %% "scalatest" % scalatestVersion % Test
    )
  )
  .dependsOn(`distribution-manager`)
  .dependsOn(`polyglot-api`)
  .dependsOn(testkit % Test)

lazy val `runtime-version-manager` = project
  .in(file("lib/scala/runtime-version-manager"))
  .configs(Test)
  .settings(
    frgaalJavaCompilerSetting,
    resolvers += Resolver.bintrayRepo("gn0s1s", "releases"),
    libraryDependencies ++= Seq(
      "com.typesafe.scala-logging" %% "scala-logging"    % scalaLoggingVersion,
      "org.typelevel"              %% "cats-core"        % catsVersion,
      "nl.gn0s1s"                  %% "bump"             % bumpVersion,
      "org.apache.commons"          % "commons-compress" % commonsCompressVersion,
      "org.scalatest"              %% "scalatest"        % scalatestVersion % Test,
      akkaHttp
    )
  )
  .dependsOn(pkg)
  .dependsOn(downloader)
  .dependsOn(cli)
  .dependsOn(`version-output`)
  .dependsOn(`edition-updater`)
  .dependsOn(`distribution-manager`)

lazy val `runtime-version-manager-test` = project
  .in(file("lib/scala/runtime-version-manager-test"))
  .configs(Test)
  .settings(
    frgaalJavaCompilerSetting,
    libraryDependencies ++= Seq(
      "com.typesafe.scala-logging" %% "scala-logging" % scalaLoggingVersion,
      "org.scalatest"              %% "scalatest"     % scalatestVersion,
      "commons-io"                  % "commons-io"    % commonsIoVersion
    )
  )
  .settings(Test / parallelExecution := false)
  .settings(
    (Test / test) := (Test / test)
      .dependsOn(`locking-test-helper` / assembly)
      .value
  )
  .dependsOn(`runtime-version-manager`)
  .dependsOn(testkit)
  .dependsOn(cli)
  .dependsOn(`distribution-manager`)

lazy val `locking-test-helper` = project
  .in(file("lib/scala/locking-test-helper"))
  .settings(
    frgaalJavaCompilerSetting,
    assembly / test := {},
    assembly / assemblyOutputPath := file("locking-test-helper.jar")
  )

val `std-lib-root` = file("distribution/lib/Standard/")
def stdLibComponentRoot(name: String): File =
  `std-lib-root` / name / stdLibVersion
val `base-polyglot-root`  = stdLibComponentRoot("Base") / "polyglot" / "java"
val `table-polyglot-root` = stdLibComponentRoot("Table") / "polyglot" / "java"
val `image-polyglot-root` = stdLibComponentRoot("Image") / "polyglot" / "java"
val `google-api-polyglot-root` =
  stdLibComponentRoot("Google_Api") / "polyglot" / "java"
val `database-polyglot-root` =
  stdLibComponentRoot("Database") / "polyglot" / "java"
val `std-aws-polyglot-root` =
  stdLibComponentRoot("AWS") / "polyglot" / "java"

lazy val `std-base` = project
  .in(file("std-bits") / "base")
  .settings(
    frgaalJavaCompilerSetting,
    autoScalaLibrary := false,
    Compile / compile / compileInputs := (Compile / compile / compileInputs)
      .dependsOn(SPIHelpers.ensureSPIConsistency)
      .value,
    Compile / packageBin / artifactPath :=
      `base-polyglot-root` / "std-base.jar",
    libraryDependencies ++= Seq(
      "org.graalvm.polyglot" % "polyglot"                % graalMavenPackagesVersion,
      "org.netbeans.api"     % "org-openide-util-lookup" % netbeansApiVersion % "provided"
    ),
    Compile / packageBin := Def.task {
      val result = (Compile / packageBin).value
      val _ensureCoreIsCompiled =
        (`common-polyglot-core-utils` / Compile / packageBin).value
      val _ = StdBits
        .copyDependencies(
          `base-polyglot-root`,
          Seq("std-base.jar", "common-polyglot-core-utils.jar"),
          ignoreScalaLibrary = true
        )
        .value
      result
    }.value
  )
  .dependsOn(`common-polyglot-core-utils`)

lazy val `common-polyglot-core-utils` = project
  .in(file("lib/scala/common-polyglot-core-utils"))
  .settings(
    frgaalJavaCompilerSetting,
    autoScalaLibrary := false,
    Compile / packageBin / artifactPath :=
      `base-polyglot-root` / "common-polyglot-core-utils.jar",
    libraryDependencies ++= Seq(
      "com.ibm.icu"          % "icu4j"    % icuVersion,
      "org.graalvm.polyglot" % "polyglot" % graalMavenPackagesVersion % "provided"
    )
  )

lazy val `enso-test-java-helpers` = project
  .in(file("test/Tests/polyglot-sources/enso-test-java-helpers"))
  .settings(
    frgaalJavaCompilerSetting,
    autoScalaLibrary := false,
    Compile / packageBin / artifactPath :=
      file("test/Tests/polyglot/java/helpers.jar"),
    libraryDependencies ++= Seq(
      "org.graalvm.polyglot" % "polyglot" % graalMavenPackagesVersion % "provided"
    ),
    Compile / packageBin := Def.task {
      val result          = (Compile / packageBin).value
      val primaryLocation = (Compile / packageBin / artifactPath).value
      val secondaryLocations = Seq(
        file("test/Table_Tests/polyglot/java/helpers.jar")
      )
      secondaryLocations.foreach { target =>
        IO.copyFile(primaryLocation, target)
      }
      result
    }.value
  )
  .dependsOn(`std-base` % "provided")
  .dependsOn(`std-table` % "provided")

lazy val `exploratory-benchmark-java-helpers` = project
  .in(
    file(
      "test/Exploratory_Benchmarks/polyglot-sources/exploratory-benchmark-java-helpers"
    )
  )
  .settings(
    frgaalJavaCompilerSetting,
    autoScalaLibrary := false,
    Compile / packageBin / artifactPath :=
      file(
        "test/Exploratory_Benchmarks/polyglot/java/exploratory-benchmark-java-helpers.jar"
      ),
    libraryDependencies ++= Seq(
      "org.graalvm.polyglot" % "polyglot" % graalMavenPackagesVersion % "provided"
    )
  )
  .dependsOn(`std-base` % "provided")
  .dependsOn(`std-table` % "provided")

lazy val `benchmark-java-helpers` = project
  .in(
    file(
      "test/Benchmarks/polyglot-sources/benchmark-java-helpers"
    )
  )
  .settings(
    frgaalJavaCompilerSetting,
    autoScalaLibrary := false,
    Compile / packageBin / artifactPath :=
      file(
        "test/Benchmarks/polyglot/java/benchmark-java-helpers.jar"
      ),
    libraryDependencies ++= Seq(
      "org.graalvm.sdk" % "graal-sdk" % graalMavenPackagesVersion % "provided"
    )
  )
  .dependsOn(`std-base` % "provided")
  .dependsOn(`std-table` % "provided")

lazy val `std-table` = project
  .in(file("std-bits") / "table")
  .enablePlugins(Antlr4Plugin)
  .settings(
    frgaalJavaCompilerSetting,
    autoScalaLibrary := false,
    Compile / compile / compileInputs := (Compile / compile / compileInputs)
      .dependsOn(SPIHelpers.ensureSPIConsistency)
      .value,
    Compile / packageBin / artifactPath :=
      `table-polyglot-root` / "std-table.jar",
    Antlr4 / antlr4PackageName := Some("org.enso.table.expressions"),
    Antlr4 / antlr4Version := antlrVersion,
    Antlr4 / antlr4GenVisitor := true,
    Antlr4 / antlr4TreatWarningsAsErrors := true,
    Compile / managedSourceDirectories += {
      (Antlr4 / sourceManaged).value / "main" / "antlr4"
    },
    libraryDependencies ++= Seq(
      "org.graalvm.polyglot"     % "polyglot"                % graalMavenPackagesVersion % "provided",
      "org.netbeans.api"         % "org-openide-util-lookup" % netbeansApiVersion        % "provided",
      "com.univocity"            % "univocity-parsers"       % univocityParsersVersion,
      "org.apache.poi"           % "poi-ooxml"               % poiOoxmlVersion,
      "org.apache.xmlbeans"      % "xmlbeans"                % xmlbeansVersion,
      "org.antlr"                % "antlr4-runtime"          % antlrVersion,
      "org.apache.logging.log4j" % "log4j-to-slf4j"          % "2.18.0" // org.apache.poi uses log4j
    ),
    Compile / packageBin := Def.task {
      val result = (Compile / packageBin).value
      val _ = StdBits
        .copyDependencies(
          `table-polyglot-root`,
          Seq("std-table.jar"),
          ignoreScalaLibrary = true
        )
        .value
      result
    }.value
  )
  .dependsOn(`std-base` % "provided")

lazy val `std-image` = project
  .in(file("std-bits") / "image")
  .settings(
    frgaalJavaCompilerSetting,
    autoScalaLibrary := false,
    Compile / compile / compileInputs := (Compile / compile / compileInputs)
      .dependsOn(SPIHelpers.ensureSPIConsistency)
      .value,
    Compile / packageBin / artifactPath :=
      `image-polyglot-root` / "std-image.jar",
    libraryDependencies ++= Seq(
      "org.graalvm.polyglot" % "polyglot"                % graalMavenPackagesVersion % "provided",
      "org.netbeans.api"     % "org-openide-util-lookup" % netbeansApiVersion        % "provided",
      "org.openpnp"          % "opencv"                  % "4.7.0-0"
    ),
    Compile / packageBin := Def.task {
      val result = (Compile / packageBin).value
      val _ = StdBits
        .copyDependencies(
          `image-polyglot-root`,
          Seq("std-image.jar"),
          ignoreScalaLibrary = true
        )
        .value
      result
    }.value
  )
  .dependsOn(`std-base` % "provided")

lazy val `std-google-api` = project
  .in(file("std-bits") / "google-api")
  .settings(
    frgaalJavaCompilerSetting,
    autoScalaLibrary := false,
    Compile / compile / compileInputs := (Compile / compile / compileInputs)
      .dependsOn(SPIHelpers.ensureSPIConsistency)
      .value,
    Compile / packageBin / artifactPath :=
      `google-api-polyglot-root` / "std-google-api.jar",
    libraryDependencies ++= Seq(
      "com.google.api-client" % "google-api-client"          % "1.35.2",
      "com.google.apis"       % "google-api-services-sheets" % "v4-rev612-1.25.0"
    ),
    Compile / packageBin := Def.task {
      val result = (Compile / packageBin).value
      val _ = StdBits
        .copyDependencies(
          `google-api-polyglot-root`,
          Seq("std-google-api.jar"),
          ignoreScalaLibrary = true
        )
        .value
      result
    }.value
  )

lazy val `std-database` = project
  .in(file("std-bits") / "database")
  .settings(
    frgaalJavaCompilerSetting,
    autoScalaLibrary := false,
    Compile / compile / compileInputs := (Compile / compile / compileInputs)
      .dependsOn(SPIHelpers.ensureSPIConsistency)
      .value,
    Compile / packageBin / artifactPath :=
      `database-polyglot-root` / "std-database.jar",
    libraryDependencies ++= Seq(
      "org.graalvm.polyglot" % "polyglot"                % graalMavenPackagesVersion % "provided",
      "org.netbeans.api"     % "org-openide-util-lookup" % netbeansApiVersion        % "provided",
      "org.xerial"           % "sqlite-jdbc"             % sqliteVersion,
      "org.postgresql"       % "postgresql"              % "42.4.0"
    ),
    Compile / packageBin := Def.task {
      val result = (Compile / packageBin).value
      val _ = StdBits
        .copyDependencies(
          `database-polyglot-root`,
          Seq("std-database.jar"),
          ignoreScalaLibrary = true
        )
        .value
      result
    }.value
  )
  .dependsOn(`std-base` % "provided")
  .dependsOn(`std-table` % "provided")

lazy val `std-aws` = project
  .in(file("std-bits") / "aws")
  .settings(
    frgaalJavaCompilerSetting,
    autoScalaLibrary := false,
    Compile / compile / compileInputs := (Compile / compile / compileInputs)
      .dependsOn(SPIHelpers.ensureSPIConsistency)
      .value,
    Compile / packageBin / artifactPath :=
      `std-aws-polyglot-root` / "std-aws.jar",
    libraryDependencies ++= Seq(
      "org.netbeans.api"       % "org-openide-util-lookup" % netbeansApiVersion % "provided",
      "com.amazon.redshift"    % "redshift-jdbc42"         % redshiftVersion,
      "com.amazonaws"          % "aws-java-sdk-core"       % awsJavaSdkV1Version,
      "com.amazonaws"          % "aws-java-sdk-redshift"   % awsJavaSdkV1Version,
      "com.amazonaws"          % "aws-java-sdk-sts"        % awsJavaSdkV1Version,
      "software.amazon.awssdk" % "auth"                    % awsJavaSdkV2Version,
      "software.amazon.awssdk" % "s3"                      % awsJavaSdkV2Version
    ),
    Compile / packageBin := Def.task {
      val result = (Compile / packageBin).value
      val _ = StdBits
        .copyDependencies(
          `std-aws-polyglot-root`,
          Seq("std-aws.jar"),
          ignoreScalaLibrary = true
        )
        .value
      result
    }.value
  )
  .dependsOn(`std-base` % "provided")
  .dependsOn(`std-table` % "provided")
  .dependsOn(`std-database` % "provided")

/* Note [Native Image Workaround for GraalVM 20.2]
 * ~~~~~~~~~~~~~~~~~~~~~~~~~~~~~~~~~~~~~~~~~~~~~~~
 * In GraalVM 20.2 the Native Image build of even simple Scala programs has
 * started to fail on a call to `Statics.releaseFence`. It has been reported as
 * a bug in the GraalVM repository: https://github.com/oracle/graal/issues/2770
 *
 * A proposed workaround for this bug is to substitute the original function
 * with a different implementation that does not use the problematic
 * MethodHandle. This is implemented in class
 * `org.enso.launcher.workarounds.ReplacementStatics` using
 * `org.enso.launcher.workarounds.Unsafe` which gives access to
 * `sun.misc.Unsafe` which contains a low-level function corresponding to the
 * required "release fence".
 *
 * To allow for that substitution, the launcher code requires annotations from
 * the `svm` module and that is why this additional dependency is needed as long
 * as that workaround is in-place. The dependency is marked as "provided"
 * because it is included within the native-image build.
 */

/* Note [WSLoggerManager Shutdown Hook]
 * ~~~~~~~~~~~~~~~~~~~~~~~~~~~~~~~~~~~~
 * As the WSLoggerManager registers a shutdown hook when its initialized to
 * ensure that logs are not lost in case of logging service initialization
 * failure, it has to be initialized at runtime, as otherwise if the
 * initialization was done at build time, the shutdown hook would actually also
 * run at build time and have no effect at runtime.
 */

lazy val engineDistributionRoot =
  settingKey[File]("Root of built engine distribution")
lazy val launcherDistributionRoot =
  settingKey[File]("Root of built launcher distribution")
lazy val projectManagerDistributionRoot =
  settingKey[File]("Root of built project manager distribution")

engineDistributionRoot :=
  packageBuilder.localArtifact("engine") / s"enso-$ensoVersion"
launcherDistributionRoot := packageBuilder.localArtifact("launcher") / "enso"
projectManagerDistributionRoot :=
  packageBuilder.localArtifact("project-manager") / "enso"

lazy val buildEngineDistribution =
  taskKey[Unit]("Builds the engine distribution")
buildEngineDistribution := {
  val _ = (`engine-runner` / assembly).value
  updateLibraryManifests.value
  val modulesToCopy = componentModulesPaths.value.map(_.data)
  val engineModules = Seq(file("runtime.jar"))
  val root          = engineDistributionRoot.value
  val log           = streams.value.log
  val cacheFactory  = streams.value.cacheStoreFactory
  DistributionPackage.createEnginePackage(
    distributionRoot    = root,
    cacheFactory        = cacheFactory,
    log                 = log,
    jarModulesToCopy    = modulesToCopy ++ engineModules,
    graalVersion        = graalMavenPackagesVersion,
    javaVersion         = graalVersion,
    ensoVersion         = ensoVersion,
    editionName         = currentEdition,
    sourceStdlibVersion = stdLibVersion,
    targetStdlibVersion = targetStdlibVersion,
    targetDir           = (`syntax-rust-definition` / rustParserTargetDirectory).value,
    generateIndex       = true
  )
  log.info(s"Engine package created at $root")
}

// This makes the buildEngineDistribution task usable as a dependency
// of other tasks.
ThisBuild / buildEngineDistribution := {
  buildEngineDistribution.result.value
}

lazy val buildEngineDistributionNoIndex =
  taskKey[Unit]("Builds the engine distribution without generating indexes")
buildEngineDistributionNoIndex := {
  val _ = (`engine-runner` / assembly).value
  updateLibraryManifests.value
  val modulesToCopy = componentModulesPaths.value.map(_.data)
  val engineModules = Seq(file("runtime.jar"))
  val root          = engineDistributionRoot.value
  val log           = streams.value.log
  val cacheFactory  = streams.value.cacheStoreFactory
  DistributionPackage.createEnginePackage(
    distributionRoot    = root,
    cacheFactory        = cacheFactory,
    log                 = log,
    jarModulesToCopy    = modulesToCopy ++ engineModules,
    graalVersion        = graalMavenPackagesVersion,
    javaVersion         = graalVersion,
    ensoVersion         = ensoVersion,
    editionName         = currentEdition,
    sourceStdlibVersion = stdLibVersion,
    targetStdlibVersion = targetStdlibVersion,
    targetDir           = (`syntax-rust-definition` / rustParserTargetDirectory).value,
    generateIndex       = false
  )
  log.info(s"Engine package created at $root")
}

// This makes the buildEngineDistributionNoIndex task usable as a dependency
// of other tasks.
ThisBuild / buildEngineDistributionNoIndex := {
  buildEngineDistributionNoIndex.result.value
}

lazy val runEngineDistribution =
  inputKey[Unit]("Run or --debug the engine distribution with arguments")
runEngineDistribution := {
  buildEngineDistribution.value
  val args: Seq[String] = spaceDelimited("<arg>").parsed
  DistributionPackage.runEnginePackage(
    engineDistributionRoot.value,
    args,
    streams.value.log
  )
}

lazy val runProjectManagerDistribution =
  inputKey[Unit](
    "Run or --debug the project manager distribution with arguments"
  )
runProjectManagerDistribution := {
  buildEngineDistribution.value
  buildProjectManagerDistribution.value
  val args: Seq[String] = spaceDelimited("<arg>").parsed
  DistributionPackage.runProjectManagerPackage(
    engineDistributionRoot.value,
    projectManagerDistributionRoot.value,
    args,
    streams.value.log
  )
}

val allStdBitsSuffix = List("All", "AllWithIndex")
val stdBitsProjects =
  List(
    "AWS",
    "Base",
    "Database",
    "Google_Api",
    "Image",
    "Table"
  ) ++ allStdBitsSuffix
val allStdBits: Parser[String] =
  stdBitsProjects.map(v => v: Parser[String]).reduce(_ | _)

lazy val `http-test-helper` = project
  .in(file("tools") / "http-test-helper")
  .settings(
    customFrgaalJavaCompilerSettings(targetJdk = "21"),
    autoScalaLibrary := false,
    Compile / javacOptions ++= Seq("-Xlint:all"),
    Compile / run / mainClass := Some("org.enso.shttp.HTTPTestHelperServer"),
    assembly / mainClass := (Compile / run / mainClass).value,
    libraryDependencies ++= Seq(
      "org.apache.commons"        % "commons-text" % commonsTextVersion,
      "org.apache.httpcomponents" % "httpclient"   % httpComponentsVersion
    ),
    (Compile / run / fork) := true,
    (Compile / run / connectInput) := true
  )
  .configs(Test)

lazy val buildStdLib =
  inputKey[Unit]("Build an individual standard library package")
buildStdLib := Def.inputTaskDyn {
  val cmd: String = allStdBits.parsed
  val root: File  = engineDistributionRoot.value
  // Ensure that a complete distribution was built at least once.
  // Because of `if` in the sbt task definition and usage of `streams.value` one has to
  // delegate to another task definition (sbt restriction).
  if ((root / "manifest.yaml").exists) {
    pkgStdLibInternal.toTask(cmd)
  } else buildEngineDistribution
}.evaluated

lazy val pkgStdLibInternal = inputKey[Unit]("Use `buildStdLib`")
pkgStdLibInternal := Def.inputTask {
  val cmd               = allStdBits.parsed
  val root              = engineDistributionRoot.value
  val log: sbt.Logger   = streams.value.log
  val cacheFactory      = streams.value.cacheStoreFactory
  val standardNamespace = "Standard"
  val buildAllCmd       = allStdBitsSuffix.contains(cmd)
  cmd match {
    case "Base" =>
      (`std-base` / Compile / packageBin).value
    case "Database" =>
      (`std-database` / Compile / packageBin).value
    case "Google_Api" =>
      (`std-google-api` / Compile / packageBin).value
    case "Image" =>
      (`std-image` / Compile / packageBin).value
    case "Table" =>
      (`std-table` / Compile / packageBin).value
    case "TestHelpers" =>
      (`enso-test-java-helpers` / Compile / packageBin).value
      (`exploratory-benchmark-java-helpers` / Compile / packageBin).value
      (`benchmark-java-helpers` / Compile / packageBin).value
    case "AWS" =>
      (`std-aws` / Compile / packageBin).value
    case _ if buildAllCmd =>
      (`std-base` / Compile / packageBin).value
      (`enso-test-java-helpers` / Compile / packageBin).value
      (`exploratory-benchmark-java-helpers` / Compile / packageBin).value
      (`benchmark-java-helpers` / Compile / packageBin).value
      (`std-table` / Compile / packageBin).value
      (`std-database` / Compile / packageBin).value
      (`std-image` / Compile / packageBin).value
      (`std-google-api` / Compile / packageBin).value
      (`std-aws` / Compile / packageBin).value
    case _ =>
  }
  val libs =
    if (!buildAllCmd) Seq(cmd)
    else {
      val prefix = s"$standardNamespace."
      Editions.standardLibraries
        .filter(_.startsWith(prefix))
        .map(_.stripPrefix(prefix))
    }
  val generateIndex = cmd.endsWith("WithIndex")
  libs.foreach { lib =>
    StdBits.buildStdLibPackage(
      lib,
      root,
      cacheFactory,
      log,
      defaultDevEnsoVersion
    )
    if (generateIndex) {
      val stdlibStandardRoot = root / "lib" / standardNamespace
      DistributionPackage.indexStdLib(
        libMajor       = stdlibStandardRoot,
        libName        = stdlibStandardRoot / lib,
        stdLibVersion  = defaultDevEnsoVersion,
        ensoVersion    = defaultDevEnsoVersion,
        ensoExecutable = root / "bin" / "enso",
        cacheFactory   = cacheFactory.sub("stdlib"),
        log            = log
      )
    }
  }
}.evaluated

lazy val buildLauncherDistribution =
  taskKey[Unit]("Builds the launcher distribution")
buildLauncherDistribution := {
  val _            = (launcher / buildNativeImage).value
  val root         = launcherDistributionRoot.value
  val log          = streams.value.log
  val cacheFactory = streams.value.cacheStoreFactory
  DistributionPackage.createLauncherPackage(root, cacheFactory)
  log.info(s"Launcher package created at $root")
}

lazy val buildProjectManagerDistribution =
  taskKey[Unit]("Builds the project manager distribution")
buildProjectManagerDistribution := {
  val _            = (`project-manager` / buildNativeImage).value
  val root         = projectManagerDistributionRoot.value
  val log          = streams.value.log
  val cacheFactory = streams.value.cacheStoreFactory
  DistributionPackage.createProjectManagerPackage(root, cacheFactory)
  log.info(s"Project Manager package created at $root")
}

lazy val buildGraalDistribution =
  taskKey[Unit]("Builds the GraalVM distribution")
buildGraalDistribution := {
  val log      = streams.value.log
  val distOs   = "DIST_OS"
  val distArch = "DIST_ARCH"
  val osName   = "os.name"
  val archName = "os.arch"
  val distName = sys.env.get(distOs).getOrElse {
    val name = sys.props(osName).takeWhile(!_.isWhitespace)
    if (sys.env.contains("CI")) {
      log.warn(
        s"$distOs env var is empty. Fallback to system property $osName=$name."
      )
    }
    name
  }
  val arch = sys.env.get(distArch).orElse(sys.env.get(archName))
  val os = DistributionPackage.OS(distName, arch).getOrElse {
    throw new RuntimeException(s"Failed to determine OS: $distName.")
  }
  packageBuilder.createGraalPackage(
    log,
    os,
    os.archs.head
  )
}

lazy val updateLibraryManifests =
  taskKey[Unit](
    "Recomputes dependencies to update manifests bundled with libraries."
  )
updateLibraryManifests := {
  val _            = (`engine-runner` / assembly).value
  val log          = streams.value.log
  val cacheFactory = streams.value.cacheStoreFactory
  val libraries = Editions.standardLibraries.map(libName =>
    BundledLibrary(libName, stdLibVersion)
  )
  val runnerCp  = (LocalProject("engine-runner") / Runtime / fullClasspath).value
  val runtimeCp = (LocalProject("runtime") / Runtime / fullClasspath).value
  val fullCp    = (runnerCp ++ runtimeCp).distinct
  val modulesOnModulePath =
    JPMSUtils
      .filterModulesFromClasspath(
        fullCp,
        JPMSUtils.componentModules,
        log,
        shouldContainAll = true
      )
      .map(_.data)
  val modulePath = modulesOnModulePath ++ Seq(file("runtime.jar"))
  val runnerJar  = (LocalProject("engine-runner") / assembly).value
  val javaOpts = Seq(
    "-Denso.runner=" + runnerJar.getAbsolutePath,
    "--module-path",
    modulePath.map(_.getAbsolutePath).mkString(File.pathSeparator),
    "-m",
    "org.enso.runtime/org.enso.EngineRunnerBootLoader"
  )
  LibraryManifestGenerator.generateManifests(
    libraries,
    file("distribution"),
    log,
    javaOpts,
    cacheFactory
  )
}<|MERGE_RESOLUTION|>--- conflicted
+++ resolved
@@ -1558,18 +1558,12 @@
     },
     Test / parallelExecution := false,
     Test / logBuffered := false,
-<<<<<<< HEAD
     Test / javaOptions ++= Seq(
       "-Dtck.values=java-host,enso",
       "-Dtck.language=enso",
       "-Dtck.inlineVerifierInstrument=false",
       "-Dpolyglot.engine.AllowExperimentalOptions=true"
     ),
-    Test / testOptions += Tests.Argument(
-      "-oD"
-    ), // show timings for individual tests
-=======
->>>>>>> b8f4dc32
     scalacOptions += "-Ymacro-annotations",
     scalacOptions ++= Seq("-Ypatmat-exhaust-depth", "off"),
     libraryDependencies ++= jmh ++ jaxb ++ GraalVM.langsPkgs ++ Seq(
