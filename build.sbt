import LibraryManifestGenerator.BundledLibrary
import org.enso.build.BenchTasks._
import org.enso.build.WithDebugCommand
import org.apache.commons.io.FileUtils
import sbt.Keys.{libraryDependencies, scalacOptions}
import sbt.addCompilerPlugin
import sbt.complete.DefaultParsers._
import sbt.complete.Parser
import sbt.nio.file.FileTreeView
import sbt.internal.util.ManagedLogger
import src.main.scala.licenses.{
  DistributionDescription,
  SBTDistributionComponent
}

import java.io.File

// ============================================================================
// === Global Configuration ===================================================
// ============================================================================

val scalacVersion = "2.13.11"
// Since the release of GraalVM 23.0.0, the versioning is the same for Graal and OpenJDK.
val graalVersion = "17.0.7"
// Version used for the Graal/Truffle related Maven packages
val graalMavenPackagesVersion = "23.0.0"
val targetJavaVersion         = graalVersion.split("\\.")(0)
val defaultDevEnsoVersion     = "0.0.0-dev"
val ensoVersion = sys.env.getOrElse(
  "ENSO_VERSION",
  defaultDevEnsoVersion
) // Note [Engine And Launcher Version]
val currentEdition = sys.env.getOrElse(
  "ENSO_EDITION",
  defaultDevEnsoVersion
) // Note [Default Editions]

// Note [Stdlib Version]
val stdLibVersion       = defaultDevEnsoVersion
val targetStdlibVersion = ensoVersion

/* Note [Engine And Launcher Version]
 * ~~~~~~~~~~~~~~~~~~~~~~~~~~~~~~~~~~
 * Currently both Engine and Launcher versions are tied to each other - each new
 * releases contains the Engine and the Launcher and thus the version number is
 * shared. If the version numbers ever diverge, make sure to update the build
 * scripts at .github/workflows accordingly.
 */

/* Note [Default Editions]
 * ~~~~~~~~~~~~~~~~~~~~~~~
 * Currently, the default edition to use is inferred based on the engine
 * version. Each Enso version has an associated default edition name and the
 * `currentEdition` field specifies the default edition name for the upcoming
 * release.
 *
 * Thus the `library-manager` needs to depend on the `version-output` to get
 * this defaults from the build metadata.
 *
 * In the future we may automate generating this edition number when cutting a
 * release.
 */

/* Note [Stdlib Version]
 * ~~~~~~~~~~~~~~~~~~~~~
 * The `stdlibVersion` variable stores the version at which standard library is
 * stored within the source tree, which is currently set to a constant of
 * `0.0.0-dev`.
 *
 * When distributions are built, the library versions are updated to match the
 * current Enso version.
 */

ThisBuild / organization := "org.enso"
ThisBuild / scalaVersion := scalacVersion

/* Tag limiting the concurrent access to tools/simple-library-server in tests.
 */
val simpleLibraryServerTag = Tags.Tag("simple-library-server")
Global / concurrentRestrictions += Tags.limit(simpleLibraryServerTag, 1)

lazy val gatherLicenses =
  taskKey[Unit]("Gathers licensing information for relevant dependencies")
gatherLicenses := {
  val _ = GatherLicenses.run.value
}
lazy val verifyLicensePackages =
  taskKey[Unit](
    "Verifies if the license package has been generated, " +
    "has no warnings and is up-to-date with dependencies."
  )
verifyLicensePackages := GatherLicenses.verifyReports.value
lazy val verifyGeneratedPackage =
  inputKey[Unit](
    "Verifies if the license package in a generated distribution is " +
    "up-to-date with the one from the report."
  )
verifyGeneratedPackage := GatherLicenses.verifyGeneratedPackage.evaluated

def makeStdLibDistribution(
  name: String,
  components: Seq[SBTDistributionComponent]
): DistributionDescription =
  Distribution(
    name,
    file(s"distribution/lib/Standard/$name/$stdLibVersion/THIRD-PARTY"),
    components
  )

GatherLicenses.distributions := Seq(
  Distribution(
    "launcher",
    file("distribution/launcher/THIRD-PARTY"),
    Distribution.sbtProjects(launcher)
  ),
  Distribution(
    "engine",
    file("distribution/engine/THIRD-PARTY"),
    Distribution.sbtProjects(
      runtime,
      `engine-runner`,
      `language-server`
    )
  ),
  Distribution(
    "project-manager",
    file("distribution/project-manager/THIRD-PARTY"),
    Distribution.sbtProjects(`project-manager`)
  ),
  makeStdLibDistribution("Base", Distribution.sbtProjects(`std-base`)),
  makeStdLibDistribution(
    "Google_Api",
    Distribution.sbtProjects(`std-google-api`)
  ),
  makeStdLibDistribution("Table", Distribution.sbtProjects(`std-table`)),
  makeStdLibDistribution("Database", Distribution.sbtProjects(`std-database`)),
  makeStdLibDistribution("Image", Distribution.sbtProjects(`std-image`)),
  makeStdLibDistribution("AWS", Distribution.sbtProjects(`std-aws`))
)

GatherLicenses.licenseConfigurations := Set("compile")
GatherLicenses.configurationRoot := file("tools/legal-review")

lazy val openLegalReviewReport =
  taskKey[Unit](
    "Gathers licensing information for relevant dependencies and opens the " +
    "report in review mode in the browser."
  )
openLegalReviewReport := {
  val _ = gatherLicenses.value
  GatherLicenses.runReportServer()
}

lazy val analyzeDependency = inputKey[Unit]("...")
analyzeDependency := GatherLicenses.analyzeDependency.evaluated

val packageBuilder = new DistributionPackage.Builder(
  ensoVersion      = ensoVersion,
  graalVersion     = graalMavenPackagesVersion,
  graalJavaVersion = graalVersion,
  artifactRoot     = file("built-distribution")
)

Global / onChangedBuildSource := ReloadOnSourceChanges
Global / excludeLintKeys += logManager

// ============================================================================
// === Compiler Options =======================================================
// ============================================================================

ThisBuild / javacOptions ++= Seq(
  "-encoding",       // Provide explicit encoding (the next line)
  "UTF-8",           // Specify character encoding used by Java source files
  "-deprecation",    // Shows a description of each use or override of a deprecated member or class
  "-g",              // Include debugging information
  "-Xlint:unchecked" // Enable additional warnings
)

ThisBuild / scalacOptions ++= Seq(
  "-deprecation",                       // Emit warning and location for usages of deprecated APIs.
  "-encoding",                          // Provide explicit encoding (the next line)
  "utf-8",                              // Specify character encoding used by Scala source files.
  "-explaintypes",                      // Explain type errors in more detail.
  "-feature",                           // Emit warning and location for usages of features that should be imported explicitly.
  "-language:existentials",             // Existential types (besides wildcard types) can be written and inferred
  "-language:experimental.macros",      // Allow macro definition (besides implementation and application)
  "-language:higherKinds",              // Allow higher-kinded types
  "-language:implicitConversions",      // Allow definition of implicit functions called views
  "-unchecked",                         // Enable additional warnings where generated code depends on assumptions.
  "-Vimplicits",                        // Prints implicit resolution chains when no implicit can be found.
  "-Vtype-diffs",                       // Prints type errors as coloured diffs between types.
  "-Xcheckinit",                        // Wrap field accessors to throw an exception on uninitialized access.
  "-Xfatal-warnings",                   // Make warnings fatal so they don't make it onto main (use @nowarn for local suppression)
  "-Xlint:adapted-args",                // Warn if an argument list is modified to match the receiver.
  "-Xlint:constant",                    // Evaluation of a constant arithmetic expression results in an error.
  "-Xlint:delayedinit-select",          // Selecting member of DelayedInit.
  "-Xlint:doc-detached",                // A Scaladoc comment appears to be detached from its element.
  "-Xlint:inaccessible",                // Warn about inaccessible types in method signatures.
  "-Xlint:infer-any",                   // Warn when a type argument is inferred to be `Any`.
  "-Xlint:missing-interpolator",        // A string literal appears to be missing an interpolator id.
  "-Xlint:nullary-unit",                // Warn when nullary methods return Unit.
  "-Xlint:option-implicit",             // Option.apply used implicit view.
  "-Xlint:package-object-classes",      // Class or object defined in package object.
  "-Xlint:poly-implicit-overload",      // Parameterized overloaded implicit methods are not visible as view bounds.
  "-Xlint:private-shadow",              // A private field (or class parameter) shadows a superclass field.
  "-Xlint:stars-align",                 // Pattern sequence wildcard must align with sequence component.
  "-Xlint:type-parameter-shadow",       // A local type parameter shadows a type already in scope.
  "-Xmacro-settings:-logging@org.enso", // Disable the debug logging globally.
  "-Ywarn-dead-code",                   // Warn when dead code is identified.
  "-Ywarn-extra-implicit",              // Warn when more than one implicit parameter section is defined.
  "-Ywarn-numeric-widen",               // Warn when numerics are widened.
  "-Ywarn-unused:implicits",            // Warn if an implicit parameter is unused.
  "-Ywarn-unused:imports",              // Warn if an import selector is not referenced.
  "-Ywarn-unused:locals",               // Warn if a local definition is unused.
  "-Ywarn-unused:params",               // Warn if a value parameter is unused.
  "-Ywarn-unused:patvars",              // Warn if a variable bound in a pattern is unused.
  "-Ywarn-unused:privates"              // Warn if a private member is unused.
)

ThisBuild / Test / testOptions ++=
  Seq(Tests.Argument("-oI")) ++
  sys.env
    .get("ENSO_TEST_JUNIT_DIR")
    .map { junitDir =>
      Tests.Argument(TestFrameworks.ScalaTest, "-u", junitDir)
    }

Compile / console / scalacOptions ~= (_ filterNot (_ == "-Xfatal-warnings"))

// ============================================================================
// === Benchmark Configuration ================================================
// ============================================================================

lazy val Benchmark = config("bench") extend sbt.Test

// Native Image Generation
lazy val rebuildNativeImage = taskKey[Unit]("Force to rebuild native image")
lazy val buildNativeImage =
  taskKey[Unit]("Ensure that the Native Image is built.")

// Bootstrap task
lazy val bootstrap =
  taskKey[Unit]("Prepares Truffle JARs that are required by the sbt JVM")
bootstrap := {}

// ============================================================================
// === Global Project =========================================================
// ============================================================================

lazy val enso = (project in file("."))
  .settings(version := "0.1")
  .aggregate(
    `interpreter-dsl`,
    `interpreter-dsl-test`,
    `json-rpc-server-test`,
    `json-rpc-server`,
    `language-server`,
    `polyglot-api`,
    `project-manager`,
    `syntax-definition`,
    `syntax-rust-definition`,
    `text-buffer`,
    logger,
    pkg,
    cli,
    `task-progress-notifications`,
    `profiling-utils`,
    `logging-utils`,
    filewatcher,
    `logging-service`,
    `logging-truffle-connector`,
    `locking-test-helper`,
    `akka-native`,
    `version-output`,
    `engine-runner`,
    runtime,
    searcher,
    launcher,
    downloader,
    `runtime-parser`,
    `runtime-language-epb`,
    `runtime-instrument-common`,
    `runtime-instrument-id-execution`,
    `runtime-instrument-repl-debugger`,
    `runtime-instrument-runtime-server`,
    `runtime-with-instruments`,
    `runtime-with-polyglot`,
    `runtime-version-manager`,
    `runtime-version-manager-test`,
    editions,
    `distribution-manager`,
    `edition-updater`,
    `edition-uploader`,
    `library-manager`,
    `library-manager-test`,
    `connected-lock-manager`,
    syntax,
    testkit,
    `std-base`,
    `std-database`,
    `std-google-api`,
    `std-image`,
    `std-table`,
    `std-aws`,
    `simple-httpbin`,
    `enso-test-java-helpers`
  )
  .settings(Global / concurrentRestrictions += Tags.exclusive(Exclusive))
  .settings(
    commands ++= Seq(packageBuilder.makePackages, packageBuilder.makeBundles)
  )

// ============================================================================
// === Dependency Versions ====================================================
// ============================================================================

/* Note [Dependency Versions]
 * ~~~~~~~~~~~~~~~~~~~~~~~~~~
 * Please maintain the following section in alphabetical order for the bundles
 * of dependencies. Additionally, please keep the 'Other' subsection in
 * alphabetical order.
 *
 * Furthermore, please keep the following in mind:
 * - Wherever possible, we should use the same version of a dependency
 *   throughout the project.
 * - If you need to include a new dependency, please define its version in this
 *   section.
 * - If that version is not the latest, please include a note explaining why
 *   this is the case.
 * - If, for some reason, you need to use a dependency version other than the
 *   global one, please include a note explaining why this is the case, and the
 *   circumstances under which the dependency could be upgraded to use the
 *   global version
 */

// === Akka ===================================================================

def akkaPkg(name: String)     = akkaURL                       %% s"akka-$name" % akkaVersion
def akkaHTTPPkg(name: String) = akkaURL                       %% s"akka-$name" % akkaHTTPVersion
val akkaURL                   = "com.typesafe.akka"
val akkaVersion               = "2.6.20"
val akkaHTTPVersion           = "10.2.10"
val akkaMockSchedulerVersion  = "0.5.5"
val logbackClassicVersion     = "1.3.7"
val akkaActor                 = akkaPkg("actor")
val akkaStream                = akkaPkg("stream")
val akkaTyped                 = akkaPkg("actor-typed")
val akkaTestkit               = akkaPkg("testkit")
val akkaSLF4J                 = akkaPkg("slf4j")
val akkaTestkitTyped          = akkaPkg("actor-testkit-typed") % Test
val akkaHttp                  = akkaHTTPPkg("http")
val akkaSpray                 = akkaHTTPPkg("http-spray-json")
val akkaTest = Seq(
  "ch.qos.logback" % "logback-classic" % logbackClassicVersion % Test
)
val akka =
  Seq(
    akkaActor,
    akkaStream,
    akkaHttp,
    akkaSpray,
    akkaTyped
  )

// === Cats ===================================================================

val catsVersion = "2.9.0"

// === Circe ==================================================================

val circeVersion              = "0.14.5"
val circeYamlVersion          = "0.14.2"
val enumeratumCirceVersion    = "1.7.2"
val circeGenericExtrasVersion = "0.14.2"
val circe = Seq("circe-core", "circe-generic", "circe-parser")
  .map("io.circe" %% _ % circeVersion)

// === Commons ================================================================

val commonsCollectionsVersion = "4.4"
val commonsLangVersion        = "3.12.0"
val commonsIoVersion          = "2.12.0"
val commonsTextVersion        = "1.10.0"
val commonsMathVersion        = "3.6.1"
val commonsCompressVersion    = "1.23.0"
val commonsCliVersion         = "1.5.0"
val commons = Seq(
  "org.apache.commons" % "commons-collections4" % commonsCollectionsVersion,
  "org.apache.commons" % "commons-lang3"        % commonsLangVersion,
  "commons-io"         % "commons-io"           % commonsIoVersion,
  "org.apache.commons" % "commons-text"         % commonsTextVersion,
  "org.apache.commons" % "commons-math3"        % commonsMathVersion,
  "commons-cli"        % "commons-cli"          % commonsCliVersion
)

// === Jackson ================================================================

val jacksonVersion = "2.15.2"
val jackson = Seq(
  "com.fasterxml.jackson.dataformat" % "jackson-dataformat-cbor" % jacksonVersion,
  "com.fasterxml.jackson.core"       % "jackson-databind"        % jacksonVersion,
  "com.fasterxml.jackson.module"    %% "jackson-module-scala"    % jacksonVersion
)

// === JAXB ================================================================

val jaxbVersion = "4.0.0"
val jaxb = Seq(
  "jakarta.xml.bind" % "jakarta.xml.bind-api" % jaxbVersion % Benchmark,
  "com.sun.xml.bind" % "jaxb-impl"            % jaxbVersion % Benchmark
)

// === JMH ====================================================================

val jmhVersion = "1.36"
val jmh = Seq(
  "org.openjdk.jmh" % "jmh-core"                 % jmhVersion % Benchmark,
  "org.openjdk.jmh" % "jmh-generator-annprocess" % jmhVersion % Benchmark
)

// === Scala Compiler =========================================================

val scalaCompiler = Seq(
  "org.scala-lang" % "scala-reflect"  % scalacVersion,
  "org.scala-lang" % "scala-compiler" % scalacVersion
)

// === std-lib ================================================================

val antlrVersion            = "4.13.0"
val awsJavaSdkV1Version     = "1.12.480"
val awsJavaSdkV2Version     = "2.20.78"
val icuVersion              = "73.1"
val poiOoxmlVersion         = "5.2.3"
val redshiftVersion         = "2.1.0.15"
val univocityParsersVersion = "2.9.1"
val xmlbeansVersion         = "5.1.1"

// === ZIO ====================================================================

val zioVersion            = "2.0.14"
val zioInteropCatsVersion = "23.0.0.6"
val zio = Seq(
  "dev.zio" %% "zio"              % zioVersion,
  "dev.zio" %% "zio-interop-cats" % zioInteropCatsVersion
)

// === Other ==================================================================

val bcpkixJdk15Version      = "1.70"
val bumpVersion             = "0.1.3"
val declineVersion          = "2.4.1"
val directoryWatcherVersion = "0.9.10"
val flatbuffersVersion      = "1.12.0"
val guavaVersion            = "32.0.0-jre"
val jlineVersion            = "3.23.0"
val jgitVersion             = "6.3.0.202209071007-r"
val diffsonVersion          = "4.4.0"
val kindProjectorVersion    = "0.13.2"
val mockitoScalaVersion     = "1.17.14"
val newtypeVersion          = "0.4.4"
val pprintVersion           = "0.8.1"
val pureconfigVersion       = "0.17.4"
val scalacheckVersion       = "1.17.0"
val scalacticVersion        = "3.3.0-SNAP4"
val scalaLoggingVersion     = "3.9.4"
val scalameterVersion       = "0.19"
val scalatestVersion        = "3.3.0-SNAP4"
val shapelessVersion        = "2.3.10"
val slf4jVersion            = "1.7.36"
val slickVersion            = "3.4.1"
val sqliteVersion           = "3.42.0.0"
val tikaVersion             = "2.4.1"
val typesafeConfigVersion   = "1.4.2"
val junitVersion            = "4.13.2"
val junitIfVersion          = "0.13.2"
val netbeansApiVersion      = "RELEASE180"
val fansiVersion            = "0.4.0"

// ============================================================================
// === Internal Libraries =====================================================
// ============================================================================

lazy val logger = (project in file("lib/scala/logger"))
  .settings(
    frgaalJavaCompilerSetting,
    version := "0.1",
    libraryDependencies ++= scalaCompiler
  )

lazy val `syntax-definition` =
  project in file("lib/scala/syntax/definition")

lazy val syntax = (project in file("lib/scala/syntax/specialization"))
  .dependsOn(`syntax-definition`)
  .settings(
    commands += WithDebugCommand.withDebug,
    testFrameworks := Nil,
    scalacOptions ++= Seq("-Ypatmat-exhaust-depth", "off"),
    Compile / run / mainClass := Some("org.enso.syntax.text.Main"),
    version := "0.1",
    logBuffered := false,
    libraryDependencies ++= Seq(
      "org.scalatest" %% "scalatest" % scalatestVersion % Test
    ),
    (Compile / compile) := (Compile / compile)
      .dependsOn(RecompileParser.run(`syntax-definition`))
      .value
  )

lazy val `text-buffer` = project
  .in(file("lib/scala/text-buffer"))
  .configs(Test)
  .settings(
    frgaalJavaCompilerSetting,
    libraryDependencies ++= Seq(
      "org.typelevel"   %% "cats-core"      % catsVersion,
      "org.bouncycastle" % "bcpkix-jdk15on" % bcpkixJdk15Version,
      "org.scalatest"   %% "scalatest"      % scalatestVersion  % Test,
      "org.scalacheck"  %% "scalacheck"     % scalacheckVersion % Test
    )
  )

lazy val rustParserTargetDirectory =
  SettingKey[File]("target directory for the Rust parser")

(`syntax-rust-definition` / rustParserTargetDirectory) := {
  // setting "debug" for release, because it isn't yet safely integrated into
  // the parser definition
  val versionName = if (BuildInfo.isReleaseMode) "debug" else "debug"
  target.value / "rust" / versionName
}

val generateRustParserLib =
  TaskKey[Seq[File]]("generateRustParserLib", "Generates parser native library")
`syntax-rust-definition` / generateRustParserLib := {
  val log = state.value.log
  val libGlob =
    (`syntax-rust-definition` / rustParserTargetDirectory).value.toGlob / "libenso_parser.so"

  val allLibs = FileTreeView.default.list(Seq(libGlob)).map(_._1)
  if (
    sys.env.get("CI").isDefined ||
    allLibs.isEmpty ||
    (`syntax-rust-definition` / generateRustParserLib).inputFileChanges.hasChanges
  ) {
    val os = System.getProperty("os.name")
    val baseArguments = Seq(
      "build",
      "-p",
      "enso-parser-jni",
      "-Z",
      "unstable-options",
      "--out-dir",
      (`syntax-rust-definition` / rustParserTargetDirectory).value.toString
    )
    val adjustedArguments = baseArguments ++
      (if (BuildInfo.isReleaseMode)
         Seq("--release")
       else Seq())
    Cargo.run(adjustedArguments, log)
  }
  FileTreeView.default.list(Seq(libGlob)).map(_._1.toFile)
}

`syntax-rust-definition` / generateRustParserLib / fileInputs +=
  (`syntax-rust-definition` / baseDirectory).value.toGlob / "jni" / "src" / "*.rs"

val generateParserJavaSources = TaskKey[Seq[File]](
  "generateParserJavaSources",
  "Generates Java sources for Rust parser"
)
`syntax-rust-definition` / generateParserJavaSources := {
  generateRustParser(
    (`syntax-rust-definition` / Compile / sourceManaged).value,
    (`syntax-rust-definition` / generateParserJavaSources).inputFileChanges,
    state.value.log
  )
}
`syntax-rust-definition` / generateParserJavaSources / fileInputs +=
  (`syntax-rust-definition` / baseDirectory).value.toGlob / "generate-java" / "src" / ** / "*.rs"
`syntax-rust-definition` / generateParserJavaSources / fileInputs +=
  (`syntax-rust-definition` / baseDirectory).value.toGlob / "src" / ** / "*.rs"

def generateRustParser(
  base: File,
  changes: sbt.nio.FileChanges,
  log: ManagedLogger
): Seq[File] = {
  import scala.jdk.CollectionConverters._
  import java.nio.file.Paths

  val syntaxPkgs = Paths.get("org", "enso", "syntax2").toString
  val fullPkg    = Paths.get(base.toString, syntaxPkgs).toFile
  if (!fullPkg.exists()) {
    fullPkg.mkdirs()
  }
  if (changes.hasChanges) {
    val args = Seq(
      "run",
      "-p",
      "enso-parser-generate-java",
      "--bin",
      "enso-parser-generate-java",
      fullPkg.toString
    )
    Cargo.run(args, log)
  }
  FileUtils.listFiles(fullPkg, Array("scala", "java"), true).asScala.toSeq
}

lazy val `syntax-rust-definition` = project
  .in(file("lib/rust/parser"))
  .configs(Test)
  .settings(
    Compile / sourceGenerators += generateParserJavaSources,
    Compile / resourceGenerators += generateRustParserLib,
    Compile / javaSource := baseDirectory.value / "generate-java" / "java",
    frgaalJavaCompilerSetting
  )

lazy val pkg = (project in file("lib/scala/pkg"))
  .settings(
    Compile / run / mainClass := Some("org.enso.pkg.Main"),
    frgaalJavaCompilerSetting,
    version := "0.1",
    libraryDependencies ++= circe ++ Seq(
      "org.scalatest"     %% "scalatest"        % scalatestVersion % Test,
      "io.circe"          %% "circe-yaml"       % circeYamlVersion,
      "org.apache.commons" % "commons-compress" % commonsCompressVersion,
      "commons-io"         % "commons-io"       % commonsIoVersion
    )
  )
  .dependsOn(editions)

lazy val `akka-native` = project
  .in(file("lib/scala/akka-native"))
  .configs(Test)
  .settings(
    frgaalJavaCompilerSetting,
    version := "0.1",
    libraryDependencies ++= Seq(
      akkaActor
    ),
    // Note [Native Image Workaround for GraalVM 20.2]
    libraryDependencies += "org.graalvm.nativeimage" % "svm" % graalMavenPackagesVersion % "provided"
  )

lazy val `profiling-utils` = project
  .in(file("lib/scala/profiling-utils"))
  .configs(Test)
  .settings(
    frgaalJavaCompilerSetting,
    version := "0.1",
    libraryDependencies ++= Seq(
      "org.netbeans.api" % "org-netbeans-modules-sampler" % netbeansApiVersion
      exclude ("org.netbeans.api", "org-openide-loaders")
      exclude ("org.netbeans.api", "org-openide-nodes")
      exclude ("org.netbeans.api", "org-netbeans-api-progress-nb")
      exclude ("org.netbeans.api", "org-netbeans-api-progress")
      exclude ("org.netbeans.api", "org-openide-util-lookup")
      exclude ("org.netbeans.api", "org-openide-util")
      exclude ("org.netbeans.api", "org-openide-dialogs")
      exclude ("org.netbeans.api", "org-openide-filesystems")
      exclude ("org.netbeans.api", "org-openide-util-ui")
      exclude ("org.netbeans.api", "org-openide-awt")
      exclude ("org.netbeans.api", "org-openide-modules")
      exclude ("org.netbeans.api", "org-netbeans-api-annotations-common")
    )
  )

lazy val `logging-utils` = project
  .in(file("lib/scala/logging-utils"))
  .configs(Test)
  .settings(
    frgaalJavaCompilerSetting,
    version := "0.1",
    libraryDependencies ++= Seq(
      "org.scalatest" %% "scalatest" % scalatestVersion % Test
    )
  )

lazy val `logging-service` = project
  .in(file("lib/scala/logging-service"))
  .configs(Test)
  .settings(
    frgaalJavaCompilerSetting,
    version := "0.1",
    libraryDependencies ++= Seq(
      "org.slf4j"                   % "slf4j-api"     % slf4jVersion,
      "com.typesafe"                % "config"        % typesafeConfigVersion,
      "com.typesafe.scala-logging" %% "scala-logging" % scalaLoggingVersion,
      akkaStream,
      akkaHttp,
      "io.circe"               %% "circe-core"      % circeVersion,
      "io.circe"               %% "circe-parser"    % circeVersion,
<<<<<<< HEAD
      "junit"                   % "junit"           % junitVersion              % Test,
      "com.novocode"            % "junit-interface" % junitIfVersion            % Test exclude ("junit", "junit-dep"),
      "org.scalatest"          %% "scalatest"       % scalatestVersion          % Test,
      "org.graalvm.nativeimage" % "svm"             % graalMavenPackagesVersion % "provided"
=======
      "junit"                   % "junit"           % junitVersion     % Test,
      "com.github.sbt"          % "junit-interface" % junitIfVersion   % Test,
      "org.scalatest"          %% "scalatest"       % scalatestVersion % Test,
      "org.graalvm.nativeimage" % "svm"             % graalVersion     % "provided"
>>>>>>> 251f00ec
    )
  )
  .settings(
    if (Platform.isWindows)
      (Compile / unmanagedSourceDirectories) += (Compile / sourceDirectory).value / "java-windows"
    else
      (Compile / unmanagedSourceDirectories) += (Compile / sourceDirectory).value / "java-unix"
  )
  .dependsOn(`akka-native`)
  .dependsOn(`logging-utils`)

lazy val filewatcher = project
  .in(file("lib/scala/filewatcher"))
  .configs(Test)
  .settings(
    frgaalJavaCompilerSetting,
    version := "0.1",
    libraryDependencies ++= Seq(
      "io.methvin"     % "directory-watcher" % directoryWatcherVersion,
      "commons-io"     % "commons-io"        % commonsIoVersion,
      "org.scalatest" %% "scalatest"         % scalatestVersion % Test
    )
  )
  .dependsOn(testkit % Test)

lazy val `logging-truffle-connector` = project
  .in(file("lib/scala/logging-truffle-connector"))
  .settings(
    frgaalJavaCompilerSetting,
    version := "0.1",
    libraryDependencies ++= Seq(
      "org.slf4j"           % "slf4j-api"   % slf4jVersion,
      "org.graalvm.truffle" % "truffle-api" % graalMavenPackagesVersion % "provided"
    )
  )
  .dependsOn(`logging-utils`)
  .dependsOn(`polyglot-api`)

lazy val cli = project
  .in(file("lib/scala/cli"))
  .configs(Test)
  .settings(
    frgaalJavaCompilerSetting,
    version := "0.1",
    libraryDependencies ++= circe ++ Seq(
      "com.typesafe.scala-logging" %% "scala-logging" % scalaLoggingVersion,
      "org.scalatest"              %% "scalatest"     % scalatestVersion % Test,
      "org.typelevel"              %% "cats-core"     % catsVersion
    ),
    Test / parallelExecution := false
  )

lazy val `task-progress-notifications` = project
  .in(file("lib/scala/task-progress-notifications"))
  .configs(Test)
  .settings(
    version := "0.1",
    libraryDependencies ++= Seq(
      "com.beachape"  %% "enumeratum-circe" % enumeratumCirceVersion,
      "org.scalatest" %% "scalatest"        % scalatestVersion % Test
    ),
    Test / parallelExecution := false
  )
  .dependsOn(cli)
  .dependsOn(`json-rpc-server`)

lazy val `version-output` = (project in file("lib/scala/version-output"))
  .settings(
    version := "0.1"
  )
  .settings(
    frgaalJavaCompilerSetting,
    Compile / sourceGenerators += Def.task {
      val file = (Compile / sourceManaged).value / "buildinfo" / "Info.scala"
      BuildInfo
        .writeBuildInfoFile(
          file                  = file,
          log                   = state.value.log,
          defaultDevEnsoVersion = defaultDevEnsoVersion,
          ensoVersion           = ensoVersion,
          scalacVersion         = scalacVersion,
          graalVersion          = graalVersion,
          currentEdition        = currentEdition
        )
    }.taskValue
  )

lazy val `project-manager` = (project in file("lib/scala/project-manager"))
  .settings(
    (Compile / mainClass) := Some("org.enso.projectmanager.boot.ProjectManager")
  )
  .settings(
    frgaalJavaCompilerSetting,
    (Compile / run / fork) := true,
    (Test / fork) := true,
    (Compile / run / connectInput) := true,
    commands += WithDebugCommand.withDebug,
    libraryDependencies ++= akka ++ Seq(akkaTestkit % Test),
    libraryDependencies ++= circe,
    libraryDependencies ++= Seq(
      "com.typesafe"                % "config"              % typesafeConfigVersion,
      "com.github.pureconfig"      %% "pureconfig"          % pureconfigVersion,
      "com.typesafe.scala-logging" %% "scala-logging"       % scalaLoggingVersion,
      "dev.zio"                    %% "zio"                 % zioVersion,
      "dev.zio"                    %% "zio-interop-cats"    % zioInteropCatsVersion,
      "commons-cli"                 % "commons-cli"         % commonsCliVersion,
      "commons-io"                  % "commons-io"          % commonsIoVersion,
      "org.apache.commons"          % "commons-lang3"       % commonsLangVersion,
      "com.beachape"               %% "enumeratum-circe"    % enumeratumCirceVersion,
      "com.miguno.akka"            %% "akka-mock-scheduler" % akkaMockSchedulerVersion % Test,
      "org.mockito"                %% "mockito-scala"       % mockitoScalaVersion      % Test
    ),
    addCompilerPlugin(
      "org.typelevel" %% "kind-projector" % kindProjectorVersion cross CrossVersion.full
    )
  )
  .settings(
    assembly / assemblyJarName := "project-manager.jar",
    assembly / test := {},
    assembly / assemblyOutputPath := file("project-manager.jar"),
    assembly / assemblyMergeStrategy := {
      case PathList("META-INF", file, xs @ _*) if file.endsWith(".DSA") =>
        MergeStrategy.discard
      case PathList("META-INF", file, xs @ _*) if file.endsWith(".SF") =>
        MergeStrategy.discard
      case PathList("META-INF", "MANIFEST.MF", xs @ _*) =>
        MergeStrategy.discard
      case "application.conf" => MergeStrategy.concat
      case "reference.conf"   => MergeStrategy.concat
      case _                  => MergeStrategy.first
    },
    (Test / test) := (Test / test).dependsOn(`engine-runner` / assembly).value,
    rebuildNativeImage := NativeImage
      .buildNativeImage(
        "project-manager",
        staticOnLinux = true,
        initializeAtRuntime = Seq(
          "scala.util.Random",
          "zio.internal.ZScheduler$$anon$4",
          "zio.Runtime$",
          "zio.FiberRef$"
        )
      )
      .dependsOn(VerifyReflectionSetup.run)
      .dependsOn(installNativeImage)
      .dependsOn(assembly)
      .value,
    buildNativeImage := NativeImage
      .incrementalNativeImageBuild(
        rebuildNativeImage,
        "project-manager"
      )
      .value
  )
  .dependsOn(`akka-native`)
  .dependsOn(`version-output`)
  .dependsOn(editions)
  .dependsOn(`edition-updater`)
  .dependsOn(cli)
  .dependsOn(`task-progress-notifications`)
  .dependsOn(`polyglot-api`)
  .dependsOn(`runtime-version-manager`)
  .dependsOn(`library-manager`)
  .dependsOn(pkg)
  .dependsOn(`json-rpc-server`)
  .dependsOn(`json-rpc-server-test` % Test)
  .dependsOn(testkit % Test)
  .dependsOn(`runtime-version-manager-test` % Test)

/* Note [Classpath Separation]
 * ~~~~~~~~~~~~~~~~~~~~~~~~~~
 * Projects using the language runtime do not depend on it directly, but instead
 * the language runtime is put on the Truffle classpath, rather than the
 * standard classpath. This is the recommended way of handling this and we
 * strive to use such structure everywhere.
 * See
 * https://www.graalvm.org/docs/graalvm-as-a-platform/implement-language#graalvm
 *
 * Currently the only exception to this are the tests of the runtime project
 * which have classpath separation disabled, because they need direct access to
 * the runtime's instruments.
 *
 * To ensure correct handling of dependencies by sbt, the classpath appended to
 * Java options, should be based on `(runtime / Compile / fullClasspath).value`
 * wherever possible. Using a key from the runtime project enables sbt to see
 * the dependency.
 *
 * Assembly tasks that build JAR files which need `runtime.jar` to run should
 * also add a dependency on `runtime / assembly`.
 */

lazy val `json-rpc-server` = project
  .in(file("lib/scala/json-rpc-server"))
  .settings(
    frgaalJavaCompilerSetting,
    libraryDependencies ++= akka ++ akkaTest,
    libraryDependencies ++= circe,
    libraryDependencies ++= Seq(
      "io.circe"                   %% "circe-literal" % circeVersion,
      "com.typesafe.scala-logging" %% "scala-logging" % scalaLoggingVersion,
      akkaTestkit                   % Test,
      "org.scalatest"              %% "scalatest"     % scalatestVersion % Test
    )
  )

lazy val `json-rpc-server-test` = project
  .in(file("lib/scala/json-rpc-server-test"))
  .settings(
    libraryDependencies ++= akka,
    libraryDependencies ++= circe,
    libraryDependencies ++= Seq(
      "io.circe" %% "circe-literal" % circeVersion,
      akkaTestkit,
      "org.scalatest" %% "scalatest"     % scalatestVersion,
      "org.gnieh"     %% "diffson-circe" % diffsonVersion
    )
  )
  .dependsOn(`json-rpc-server`)

lazy val testkit = project
  .in(file("lib/scala/testkit"))
  .settings(
    frgaalJavaCompilerSetting,
    libraryDependencies ++= Seq(
      "org.apache.commons" % "commons-lang3" % commonsLangVersion,
      "commons-io"         % "commons-io"    % commonsIoVersion,
      "org.scalatest"     %% "scalatest"     % scalatestVersion
    )
  )

lazy val searcher = project
  .in(file("lib/scala/searcher"))
  .configs(Test)
  .settings(
    frgaalJavaCompilerSetting,
    libraryDependencies ++= jmh ++ Seq(
      "com.typesafe.slick" %% "slick"           % slickVersion,
      "org.xerial"          % "sqlite-jdbc"     % sqliteVersion,
      "ch.qos.logback"      % "logback-classic" % logbackClassicVersion % Test,
      "org.scalatest"      %% "scalatest"       % scalatestVersion      % Test
    )
  )
  .configs(Benchmark)
  .settings(
    inConfig(Benchmark)(Defaults.testSettings),
    Benchmark / fork := true
  )
  .dependsOn(testkit % Test)
  .dependsOn(`polyglot-api`)

lazy val `interpreter-dsl` = (project in file("lib/scala/interpreter-dsl"))
  .settings(
    version := "0.1",
    frgaalJavaCompilerSetting,
    Compile / javacOptions := ((Compile / javacOptions).value ++
    // Only run ServiceProvider processor and ignore those defined in META-INF, thus
    // fixing incremental compilation setup
    Seq(
      "-processor",
      "org.netbeans.modules.openide.util.ServiceProviderProcessor"
    )),
    libraryDependencies ++= Seq(
      "org.apache.commons" % "commons-lang3"           % commonsLangVersion,
      "org.netbeans.api"   % "org-openide-util-lookup" % netbeansApiVersion,
      "com.google.guava"   % "guava"                   % guavaVersion exclude ("com.google.code.findbugs", "jsr305")
    )
  )

lazy val `interpreter-dsl-test` =
  (project in file("engine/interpreter-dsl-test"))
    .configs(Test)
    .settings(
      version := "0.1",
      frgaalJavaCompilerSetting,
      Test / fork := true,
      Test / javaOptions ++= Seq(
        "-Dgraalvm.locatorDisabled=true",
        s"--upgrade-module-path=${file("engine/runtime/build-cache/truffle-api.jar").absolutePath}"
      ),
      Test / javacOptions ++= Seq(
        "-s",
        (Test / sourceManaged).value.getAbsolutePath
      ),
      Compile / logManager :=
        sbt.internal.util.CustomLogManager.excludeMsg(
          "Could not determine source for class ",
          Level.Warn
        ),
      commands += WithDebugCommand.withDebug,
      libraryDependencies ++= Seq(
<<<<<<< HEAD
        "org.graalvm.truffle" % "truffle-api"           % graalMavenPackagesVersion % "provided",
        "org.graalvm.truffle" % "truffle-dsl-processor" % graalMavenPackagesVersion % "provided",
        "junit"               % "junit"                 % junitVersion              % Test,
        "com.novocode"        % "junit-interface"       % junitIfVersion            % Test exclude ("junit", "junit-dep")
=======
        "org.graalvm.truffle" % "truffle-api"           % graalVersion   % "provided",
        "org.graalvm.truffle" % "truffle-dsl-processor" % graalVersion   % "provided",
        "junit"               % "junit"                 % junitVersion   % Test,
        "com.github.sbt"      % "junit-interface"       % junitIfVersion % Test
>>>>>>> 251f00ec
      )
    )
    .dependsOn(`interpreter-dsl`)
    .dependsOn(`runtime`)

// ============================================================================
// === Sub-Projects ===========================================================
// ============================================================================

val truffleRunOptionsNoAssert =
  if (java.lang.Boolean.getBoolean("bench.compileOnly")) {
    Seq(
      "-Dpolyglot.engine.IterativePartialEscape=true",
      "-Dpolyglot.engine.BackgroundCompilation=false",
      "-Dbench.compileOnly=true"
    )
  } else {
    Seq(
      "-Dpolyglot.engine.IterativePartialEscape=true",
      "-Dpolyglot.engine.BackgroundCompilation=false"
    )
  }
val truffleRunOptions = "-ea" +: truffleRunOptionsNoAssert

val truffleRunOptionsNoAssertSettings = Seq(
  fork := true,
  javaOptions ++= truffleRunOptionsNoAssert
)

val truffleRunOptionsSettings = Seq(
  fork := true,
  javaOptions ++= truffleRunOptions
)

lazy val `polyglot-api` = project
  .in(file("engine/polyglot-api"))
  .settings(
    frgaalJavaCompilerSetting,
    Test / fork := true,
    commands += WithDebugCommand.withDebug,
    Test / envVars ++= distributionEnvironmentOverrides,
    Test / javaOptions ++= {
      // Note [Classpath Separation]
      val runtimeClasspath =
        (LocalProject("runtime") / Compile / fullClasspath).value
          .map(_.data)
          .mkString(File.pathSeparator)
      Seq(s"-Dtruffle.class.path.append=$runtimeClasspath")
    },
    libraryDependencies ++= Seq(
      "org.graalvm.sdk"        % "polyglot-tck"     % graalMavenPackagesVersion % "provided",
      "org.graalvm.truffle"    % "truffle-api"      % graalMavenPackagesVersion % "provided",
      "com.google.flatbuffers" % "flatbuffers-java" % flatbuffersVersion,
      "org.scalatest"         %% "scalatest"        % scalatestVersion          % Test,
      "org.scalacheck"        %% "scalacheck"       % scalacheckVersion         % Test
    ),
    libraryDependencies ++= jackson,
    GenerateFlatbuffers.flatcVersion := flatbuffersVersion,
    Compile / sourceGenerators += GenerateFlatbuffers.task
  )
  .dependsOn(pkg)
  .dependsOn(`text-buffer`)
  .dependsOn(`logging-utils`)
  .dependsOn(testkit % Test)

lazy val `language-server` = (project in file("engine/language-server"))
  .settings(
    commands += WithDebugCommand.withDebug,
    frgaalJavaCompilerSetting,
    libraryDependencies ++= akka ++ circe ++ Seq(
      "com.typesafe.scala-logging" %% "scala-logging"        % scalaLoggingVersion,
      "io.circe"                   %% "circe-generic-extras" % circeGenericExtrasVersion,
      "io.circe"                   %% "circe-literal"        % circeVersion,
      "dev.zio"                    %% "zio"                  % zioVersion,
      "com.beachape"               %% "enumeratum-circe"     % enumeratumCirceVersion,
      "com.google.flatbuffers"      % "flatbuffers-java"     % flatbuffersVersion,
      "commons-io"                  % "commons-io"           % commonsIoVersion,
      akkaTestkit                   % Test,
      "com.typesafe.akka"          %% "akka-http-testkit"    % akkaHTTPVersion           % Test,
      "org.scalatest"              %% "scalatest"            % scalatestVersion          % Test,
      "org.scalacheck"             %% "scalacheck"           % scalacheckVersion         % Test,
      "org.graalvm.sdk"             % "polyglot-tck"         % graalMavenPackagesVersion % "provided",
      "org.eclipse.jgit"            % "org.eclipse.jgit"     % jgitVersion
    ),
    Test / testOptions += Tests
      .Argument(TestFrameworks.ScalaCheck, "-minSuccessfulTests", "1000"),
    Test / envVars ++= distributionEnvironmentOverrides,
    GenerateFlatbuffers.flatcVersion := flatbuffersVersion,
    Compile / sourceGenerators += GenerateFlatbuffers.task
  )
  .configs(Benchmark)
  .settings(
    inConfig(Compile)(truffleRunOptionsSettings),
    inConfig(Benchmark)(Defaults.testSettings),
    bench := (Benchmark / test).value,
    libraryDependencies += "com.storm-enroute" %% "scalameter" % scalameterVersion % "bench",
    testFrameworks ++= List(
      new TestFramework("org.scalameter.ScalaMeterFramework")
    )
  )
  .settings(
    // These settings are needed by language-server tests that create a runtime context.
    Test / fork := true,
    Test / javaOptions ++= {
      // Note [Classpath Separation]
      val runtimeClasspath =
        (LocalProject("runtime") / Compile / fullClasspath).value
          .map(_.data)
          .mkString(File.pathSeparator)
      Seq(
        s"-Dtruffle.class.path.append=$runtimeClasspath",
        s"-Duser.dir=${file(".").getCanonicalPath}"
      )
    },
    Test / compile := (Test / compile)
      .dependsOn(LocalProject("enso") / updateLibraryManifests)
      .value,
    Test / envVars ++= Map(
      "ENSO_EDITION_PATH" -> file("distribution/editions").getCanonicalPath
    )
  )
  .dependsOn(`json-rpc-server-test` % Test)
  .dependsOn(`json-rpc-server`)
  .dependsOn(`task-progress-notifications`)
  .dependsOn(`library-manager`)
  .dependsOn(`connected-lock-manager`)
  .dependsOn(`edition-updater`)
  .dependsOn(`logging-service`)
  .dependsOn(`polyglot-api`)
  .dependsOn(`searcher`)
  .dependsOn(`text-buffer`)
  .dependsOn(`version-output`)
  .dependsOn(pkg)
  .dependsOn(`profiling-utils`)
  .dependsOn(filewatcher)
  .dependsOn(testkit % Test)
  .dependsOn(`library-manager-test` % Test)
  .dependsOn(`runtime-version-manager-test` % Test)

lazy val cleanInstruments = taskKey[Unit](
  "Cleans fragile class files to force a full recompilation and preserve" +
  "consistency of instrumentation configuration."
)

/** Overrides for the environment variables related to the distribution, so that
  * a local installation does not interfere with runtime tests.
  */
val distributionEnvironmentOverrides = {
  val fakeDir = file("target/fake_dir").getAbsolutePath
  Map(
    "ENSO_DATA_DIRECTORY"           -> fakeDir,
    "ENSO_CONFIG_DIRECTORY"         -> fakeDir,
    "ENSO_RUNTIME_DIRECTORY"        -> file("target/run").getAbsolutePath,
    "ENSO_LOG_DIRECTORY"            -> file("target/logs").getAbsolutePath,
    "ENSO_HOME"                     -> fakeDir,
    "ENSO_EDITION_PATH"             -> "",
    "ENSO_LIBRARY_PATH"             -> "",
    "ENSO_AUXILIARY_LIBRARY_CACHES" -> ""
  )
}

val frgaalSourceLevel = FrgaalJavaCompiler.sourceLevel

lazy val truffleDslSuppressWarnsSetting = Seq(
  Compile / javacOptions ++= Seq(
    "-Atruffle.dsl.SuppressWarnings=truffle-inlining"
  )
)

/** A setting to replace javac with Frgaal compiler, allowing to use latest Java features in the code
  * and still compile down to JDK 11
  */
lazy val frgaalJavaCompilerSetting = Seq(
  Compile / compile / compilers := FrgaalJavaCompiler.compilers(
    (Compile / dependencyClasspath).value,
    compilers.value,
    targetJavaVersion
  ),
  // This dependency is needed only so that developers don't download Frgaal manually.
  // Sadly it cannot be placed under plugins either because meta dependencies are not easily
  // accessible from the non-meta build definition.
  libraryDependencies += FrgaalJavaCompiler.frgaal,
  // Ensure that our tooling uses the right Java version for checking the code.
  Compile / javacOptions ++= Seq(
    "-source",
    frgaalSourceLevel,
    "--enable-preview"
  )
)

lazy val instrumentationSettings = frgaalJavaCompilerSetting ++ Seq(
  version := ensoVersion,
  commands += WithDebugCommand.withDebug,
  Compile / logManager :=
    sbt.internal.util.CustomLogManager
      .excludeMsg("Could not determine source for class ", Level.Warn),
  Compile / javacOptions --= Seq(
    "-source",
    frgaalSourceLevel,
    "--enable-preview"
  ),
  libraryDependencies ++= Seq(
    "org.graalvm.truffle" % "truffle-api"           % graalMavenPackagesVersion % "provided",
    "org.graalvm.truffle" % "truffle-dsl-processor" % graalMavenPackagesVersion % "provided"
  ),
  (Compile / javacOptions) ++= Seq(
    "-s",
    (Compile / sourceManaged).value.getAbsolutePath,
    "-Xlint:unchecked"
  )
)

lazy val `runtime-language-epb` =
  (project in file("engine/runtime-language-epb"))
    .settings(
      inConfig(Compile)(truffleRunOptionsSettings),
      truffleDslSuppressWarnsSetting,
      instrumentationSettings
    )

/** Runs gu (GraalVM updater) command with given `args`.
  * For example `runGu(Seq("install", "js"))`.
  * @param logger Logger for the `gu` command.
  * @param args Arguments for the `gu` command.
  */
def runGu(logger: ManagedLogger, args: Seq[String]): String = {
  val javaHome = new File(
    System.getProperty("java.home")
  )
  val os = {
    if (Platform.isLinux) DistributionPackage.OS.Linux
    else if (Platform.isMacOS) DistributionPackage.OS.MacOS
    else if (Platform.isWindows) DistributionPackage.OS.Windows
    else throw new RuntimeException("Unknown platform")
  }
  packageBuilder.gu(
    logger,
    os,
    javaHome,
    args: _*
  )
}

def installedGuComponents(logger: ManagedLogger): Seq[String] = {
  val componentList = runGu(
    logger,
    Seq("list")
  )
  val components = componentList.linesIterator
    .drop(2)
    .map { line =>
      line
        .split(" ")
        .head
    }
    .toList
  logger.debug(s"Installed GU components = $components")
  if (!components.contains("graalvm")) {
    throw new RuntimeException(s"graalvm components is not in $components")
  }
  components
}

lazy val installGraalJs = taskKey[Unit]("Install graaljs GraalVM component")
ThisBuild / installGraalJs := {
  val logger = streams.value.log
  if (!installedGuComponents(logger).contains("js")) {
    logger.info("Installing js GraalVM component")
    runGu(
      logger,
      Seq("install", "js")
    )
  }
}

lazy val installNativeImage =
  taskKey[Unit]("Install native-image GraalVM component")
ThisBuild / installNativeImage := {
  val logger = streams.value.log
  if (!installedGuComponents(logger).contains("native-image")) {
    logger.info("Installing native-image GraalVM component")
    runGu(
      logger,
      Seq("install", "native-image")
    )
  }
}

ThisBuild / installNativeImage := {
  (ThisBuild / installNativeImage).result.value
}

lazy val runtime = (project in file("engine/runtime"))
  .configs(Benchmark)
  .settings(
    frgaalJavaCompilerSetting,
    truffleDslSuppressWarnsSetting,
    Compile / logManager :=
      sbt.internal.util.CustomLogManager.excludeMsg(
        "Could not determine source for class ",
        Level.Warn
      ),
    version := ensoVersion,
    commands += WithDebugCommand.withDebug,
    inConfig(Compile)(truffleRunOptionsSettings),
    inConfig(Benchmark)(Defaults.testSettings),
    Benchmark / javacOptions --= Seq(
      "-source",
      frgaalSourceLevel,
      "--enable-preview"
    ),
    Test / parallelExecution := false,
    Test / logBuffered := false,
    Test / testOptions += Tests.Argument(
      "-oD"
    ), // show timings for individual tests
    scalacOptions += "-Ymacro-annotations",
    scalacOptions ++= Seq("-Ypatmat-exhaust-depth", "off"),
    libraryDependencies ++= jmh ++ jaxb ++ circe ++ Seq(
      "org.apache.commons"  % "commons-lang3"         % commonsLangVersion,
      "org.apache.tika"     % "tika-core"             % tikaVersion,
      "org.graalvm.sdk"     % "graal-sdk"             % graalMavenPackagesVersion % "provided",
      "org.graalvm.sdk"     % "polyglot-tck"          % graalMavenPackagesVersion % "provided",
      "org.graalvm.truffle" % "truffle-api"           % graalMavenPackagesVersion % "provided",
      "org.graalvm.truffle" % "truffle-dsl-processor" % graalMavenPackagesVersion % "provided",
      "org.graalvm.truffle" % "truffle-tck"           % graalMavenPackagesVersion % "provided",
      "org.graalvm.truffle" % "truffle-tck-common"    % graalMavenPackagesVersion % "provided",
      "org.scalacheck"     %% "scalacheck"            % scalacheckVersion         % Test,
      "org.scalactic"      %% "scalactic"             % scalacticVersion          % Test,
      "org.scalatest"      %% "scalatest"             % scalatestVersion          % Test,
      "org.graalvm.truffle" % "truffle-api"           % graalMavenPackagesVersion % Benchmark,
      "org.typelevel"      %% "cats-core"             % catsVersion,
<<<<<<< HEAD
      "junit"               % "junit"                 % junitVersion              % Test,
      "com.novocode"        % "junit-interface"       % junitIfVersion            % Test exclude ("junit", "junit-dep"),
=======
      "junit"               % "junit"                 % junitVersion      % Test,
      "com.github.sbt"      % "junit-interface"       % junitIfVersion    % Test,
>>>>>>> 251f00ec
      "com.lihaoyi"        %% "fansi"                 % fansiVersion
    ),
    Compile / compile / compileInputs := (Compile / compile / compileInputs)
      .dependsOn(CopyTruffleJAR.preCompileTask)
      .value,
    // Note [Classpath Separation]
    Test / javaOptions ++= Seq(
      "-Dgraalvm.locatorDisabled=true",
      s"--upgrade-module-path=${file("engine/runtime/build-cache/truffle-api.jar").absolutePath}"
    ),
    Test / fork := true,
    Test / envVars ++= distributionEnvironmentOverrides ++ Map(
      "ENSO_TEST_DISABLE_IR_CACHE" -> "false"
    ),
    bootstrap := CopyTruffleJAR.bootstrapJARs.value
  )
  .settings(
    (Compile / javacOptions) ++= Seq(
      "-s",
      (Compile / sourceManaged).value.getAbsolutePath,
      "-Xlint:unchecked"
    )
  )
  .settings(
    (Compile / compile) := (Compile / compile)
      .dependsOn(Def.task { (Compile / sourceManaged).value.mkdirs })
      .dependsOn(installGraalJs)
      .value
  )
  .settings(
    (Runtime / compile) := (Runtime / compile)
      .dependsOn(`std-base` / Compile / packageBin)
      .dependsOn(`enso-test-java-helpers` / Compile / packageBin)
      .dependsOn(`std-image` / Compile / packageBin)
      .dependsOn(`std-database` / Compile / packageBin)
      .dependsOn(`std-google-api` / Compile / packageBin)
      .dependsOn(`std-table` / Compile / packageBin)
      .dependsOn(`std-aws` / Compile / packageBin)
      .value
  )
  .settings(
    bench := (Benchmark / test).tag(Exclusive).value,
    benchOnly := Def.inputTaskDyn {
      import complete.Parsers.spaceDelimited
      val name = spaceDelimited("<name>").parsed match {
        case List(name) => name
        case _          => throw new IllegalArgumentException("Expected one argument.")
      }
      Def.task {
        (Benchmark / testOnly).toTask(" -- -z " + name).value
      }
    }.evaluated,
    Benchmark / parallelExecution := false
  )
  .dependsOn(`common-polyglot-core-utils`)
  .dependsOn(`runtime-language-epb`)
  .dependsOn(`edition-updater`)
  .dependsOn(`interpreter-dsl`)
  .dependsOn(`library-manager`)
  .dependsOn(`logging-truffle-connector`)
  .dependsOn(`logging-utils`)
  .dependsOn(`polyglot-api`)
  .dependsOn(`text-buffer`)
  .dependsOn(`runtime-parser`)
  .dependsOn(pkg)
  .dependsOn(`edition-updater`)
  .dependsOn(`connected-lock-manager`)
  .dependsOn(testkit % Test)

lazy val `runtime-parser` =
  (project in file("engine/runtime-parser"))
    .settings(
      frgaalJavaCompilerSetting,
      instrumentationSettings,
      libraryDependencies ++= Seq(
        "junit"          % "junit"           % junitVersion     % Test,
        "com.github.sbt" % "junit-interface" % junitIfVersion   % Test,
        "org.scalatest" %% "scalatest"       % scalatestVersion % Test
      )
    )
    .dependsOn(syntax)
    .dependsOn(`syntax-rust-definition`)

lazy val `runtime-instrument-common` =
  (project in file("engine/runtime-instrument-common"))
    .configs(Benchmark)
    .settings(
      frgaalJavaCompilerSetting,
      inConfig(Compile)(truffleRunOptionsSettings),
      inConfig(Benchmark)(Defaults.testSettings),
      instrumentationSettings,
      Test / javaOptions ++= Seq(
        "-Dgraalvm.locatorDisabled=true",
        s"--upgrade-module-path=${file("engine/runtime/build-cache/truffle-api.jar").absolutePath}"
      ),
      bench := (Benchmark / test).tag(Exclusive).value,
      Benchmark / parallelExecution := false,
      Test / fork := true,
      Test / envVars ++= distributionEnvironmentOverrides ++ Map(
        "ENSO_TEST_DISABLE_IR_CACHE" -> "false"
      )
    )
    .dependsOn(
      runtime % "compile->compile;test->test;runtime->runtime;bench->bench"
    )

lazy val `runtime-instrument-id-execution` =
  (project in file("engine/runtime-instrument-id-execution"))
    .settings(
      inConfig(Compile)(truffleRunOptionsSettings),
      instrumentationSettings
    )
    .dependsOn(runtime)
    .dependsOn(`runtime-instrument-common`)

lazy val `runtime-instrument-repl-debugger` =
  (project in file("engine/runtime-instrument-repl-debugger"))
    .settings(
      inConfig(Compile)(truffleRunOptionsSettings),
      instrumentationSettings
    )
    .dependsOn(runtime)
    .dependsOn(`runtime-instrument-common`)

lazy val `runtime-instrument-runtime-server` =
  (project in file("engine/runtime-instrument-runtime-server"))
    .settings(
      inConfig(Compile)(truffleRunOptionsSettings),
      instrumentationSettings
    )
    .dependsOn(runtime)
    .dependsOn(`runtime-instrument-common`)

lazy val `runtime-with-instruments` =
  (project in file("engine/runtime-with-instruments"))
    .configs(Benchmark)
    .settings(
      frgaalJavaCompilerSetting,
      truffleDslSuppressWarnsSetting,
      inConfig(Compile)(truffleRunOptionsSettings),
      inConfig(Benchmark)(Defaults.testSettings),
      commands += WithDebugCommand.withDebug,
      Benchmark / javacOptions --= Seq(
        "-source",
        frgaalSourceLevel,
        "--enable-preview"
      ),
      Test / javaOptions ++= Seq(
        "-Dgraalvm.locatorDisabled=true",
        s"--upgrade-module-path=${file("engine/runtime/build-cache/truffle-api.jar").absolutePath}"
      ),
      Test / fork := true,
      Test / envVars ++= distributionEnvironmentOverrides ++ Map(
        "ENSO_TEST_DISABLE_IR_CACHE" -> "false"
      ),
      libraryDependencies ++= Seq(
        "org.scalatest"      %% "scalatest"             % scalatestVersion          % Test,
        "org.graalvm.truffle" % "truffle-api"           % graalMavenPackagesVersion % Test,
        "org.graalvm.truffle" % "truffle-dsl-processor" % graalMavenPackagesVersion % Test
      ),
      // Note [Unmanaged Classpath]
      Test / unmanagedClasspath += (baseDirectory.value / ".." / ".." / "app" / "gui" / "view" / "graph-editor" / "src" / "builtin" / "visualization" / "native" / "inc"),
      assembly / assemblyJarName := "runtime.jar",
      assembly / test := {},
      assembly / assemblyOutputPath := file("runtime.jar"),
      assembly / assemblyMergeStrategy := {
        case PathList("META-INF", file, xs @ _*) if file.endsWith(".DSA") =>
          MergeStrategy.discard
        case PathList("META-INF", file, xs @ _*) if file.endsWith(".SF") =>
          MergeStrategy.discard
        case PathList("META-INF", "MANIFEST.MF", xs @ _*) =>
          MergeStrategy.discard
        case PathList("META-INF", "services", xs @ _*) =>
          MergeStrategy.concat
        case _ => MergeStrategy.first
      }
    )
    .dependsOn(runtime % "compile->compile;test->test;runtime->runtime")
    .dependsOn(`runtime-instrument-common`)
    .dependsOn(`runtime-instrument-id-execution`)
    .dependsOn(`runtime-instrument-repl-debugger`)
    .dependsOn(`runtime-instrument-runtime-server`)

/* runtime-with-polyglot
 * ~~~~~~~~~~~~~~~~~~~~~
 * A project that allows loading polyglot languages by not disabling
 * the GraalVM locator explicitly with `-Dgraalvm.locatorDisabled=true` like the
 * `runtime-with-instruments` project does. It means that the test classes and
 * runtime classes are loaded using different classloaders, and the test code
 * cannot access the `EnsoContext`.
 */

lazy val `runtime-with-polyglot` =
  (project in file("engine/runtime-with-polyglot"))
    .configs(Benchmark)
    .settings(
      frgaalJavaCompilerSetting,
      truffleDslSuppressWarnsSetting,
      inConfig(Compile)(truffleRunOptionsNoAssertSettings),
      inConfig(Benchmark)(Defaults.testSettings),
      commands += WithDebugCommand.withDebug,
      Benchmark / javacOptions --= Seq(
        "-source",
        frgaalSourceLevel,
        "--enable-preview"
      ),
      Test / javaOptions ++= {
        // Note [Classpath Separation]
        val runtimeClasspath =
          (LocalProject("runtime") / Compile / fullClasspath).value
        val runtimeInstrumentsClasspath =
          (LocalProject(
            "runtime-with-instruments"
          ) / Compile / fullClasspath).value
        val appendClasspath =
          (runtimeClasspath ++ runtimeInstrumentsClasspath)
            .map(_.data)
            .mkString(File.pathSeparator)
        Seq(
          s"-Dtruffle.class.path.append=$appendClasspath"
        )
      },
      Test / fork := true,
      Test / envVars ++= distributionEnvironmentOverrides ++ Map(
        "ENSO_TEST_DISABLE_IR_CACHE" -> "false"
      ),
      libraryDependencies ++= Seq(
        "org.graalvm.sdk" % "graal-sdk" % graalMavenPackagesVersion % "provided",
        "org.scalatest"  %% "scalatest" % scalatestVersion          % Test
      )
    )
    .dependsOn(runtime % "compile->compile;test->test;runtime->runtime")
    .dependsOn(`runtime-with-instruments`)

/* Note [Unmanaged Classpath]
 * ~~~~~~~~~~~~~~~~~~~~~~~~~~
 * As the definition of the core primitives in `core_definition` is achieved
 * entirely using the graph macros, this means that the IDE experience for those
 * using these primitives is very poor.
 *
 * To get around this, we want to treat the core definition as a .jar dependency
 * to force the IDE to depend on bytecode for its diagnostics, rather than the
 * source code (as this means it sees the macros expanded). A standard workflow
 * with local publishing would not recompile the definition automatically on
 * changes, so the `unmanagedClasspath` route allows us to get automatic
 * recompilation but still convince the IDE that it is a .jar dependency.
 */

lazy val `engine-runner` = project
  .in(file("engine/runner"))
  .settings(
    frgaalJavaCompilerSetting,
    truffleDslSuppressWarnsSetting,
    javaOptions ++= {
      // Note [Classpath Separation]
      val runtimeClasspath =
        (runtime / Compile / fullClasspath).value
          .map(_.data)
          .mkString(File.pathSeparator)
      Seq(s"-Dtruffle.class.path.append=$runtimeClasspath")
    },
    packageOptions := Seq(
      // The `Multi-Release: true` comes from the `org.xerial/sqlite-jdbc` dependency.
      // But the current version of sbt-assembly does not allow to merge MANIFEST.MF
      // files this way.
      Package.ManifestAttributes(("Multi-Release", "true"))
    ),
    Compile / run / mainClass := Some("org.enso.runner.Main"),
    assembly / mainClass := (Compile / run / mainClass).value,
    assembly / assemblyJarName := "runner.jar",
    assembly / test := {},
    assembly / assemblyOutputPath := file("runner.jar"),
    assembly / assemblyMergeStrategy := {
      case PathList("META-INF", file, xs @ _*) if file.endsWith(".DSA") =>
        MergeStrategy.discard
      case PathList("META-INF", file, xs @ _*) if file.endsWith(".SF") =>
        MergeStrategy.discard
      case PathList("META-INF", "MANIFEST.MF", xs @ _*) =>
        MergeStrategy.discard
      case "application.conf" =>
        MergeStrategy.concat
      case "reference.conf" =>
        MergeStrategy.concat
      case x =>
        MergeStrategy.first
    },
    commands += WithDebugCommand.withDebug,
    inConfig(Compile)(truffleRunOptionsSettings),
    libraryDependencies ++= Seq(
      "org.graalvm.sdk"     % "polyglot-tck" % graalMavenPackagesVersion % "provided",
      "org.graalvm.truffle" % "truffle-api"  % graalMavenPackagesVersion % "provided",
      "commons-cli"         % "commons-cli"  % commonsCliVersion,
      "com.monovore"       %% "decline"      % declineVersion,
      "org.jline"           % "jline"        % jlineVersion,
      "org.typelevel"      %% "cats-core"    % catsVersion
    ),
    run / connectInput := true
  )
  .settings(
    assembly := assembly
      .dependsOn(`runtime-with-instruments` / assembly)
      .value,
    rebuildNativeImage := NativeImage
      .buildNativeImage(
        "runner",
        staticOnLinux = false,
        additionalOptions = Seq(
          "-Dorg.apache.commons.logging.Log=org.apache.commons.logging.impl.NoOpLog",
          "-H:IncludeResources=.*Main.enso$",
          "--macro:truffle",
          "--language:js",
          //          "-g",
          //          "-H:+DashboardAll",
          //          "-H:DashboardDump=runner.bgv"
          "-Dnic=nic"
        ),
        mainClass = Option("org.enso.runner.Main"),
        cp        = Option("runtime.jar"),
        initializeAtRuntime = Seq(
          // Note [WSLoggerManager Shutdown Hook]
          "org.enso.loggingservice.WSLoggerManager$",
          "org.jline.nativ.JLineLibrary",
          "io.methvin.watchservice.jna.CarbonAPI",
          "org.enso.syntax2.Parser",
          "org.enso.loggingservice",
          "zio.internal.ZScheduler$$anon$4",
          "sun.awt",
          "sun.java2d",
          "sun.font",
          "java.awt",
          "com.sun.imageio",
          "akka.http"
        )
      )
      .dependsOn(installNativeImage)
      .dependsOn(assembly)
      .value,
    buildNativeImage := NativeImage
      .incrementalNativeImageBuild(
        rebuildNativeImage,
        "runner"
      )
      .value
  )
  .dependsOn(`version-output`)
  .dependsOn(pkg)
  .dependsOn(cli)
  .dependsOn(`library-manager`)
  .dependsOn(`language-server`)
  .dependsOn(`polyglot-api`)
  .dependsOn(`logging-service`)

lazy val launcher = project
  .in(file("engine/launcher"))
  .configs(Test)
  .settings(
    resolvers += Resolver.bintrayRepo("gn0s1s", "releases"),
    libraryDependencies ++= Seq(
      "com.typesafe.scala-logging" %% "scala-logging"    % scalaLoggingVersion,
      "org.typelevel"              %% "cats-core"        % catsVersion,
      "nl.gn0s1s"                  %% "bump"             % bumpVersion,
      "org.apache.commons"          % "commons-compress" % commonsCompressVersion,
      "org.scalatest"              %% "scalatest"        % scalatestVersion % Test,
      akkaSLF4J
    )
  )
  .settings(
    rebuildNativeImage := NativeImage
      .buildNativeImage(
        "enso",
        staticOnLinux = true,
        additionalOptions = Seq(
          "-Dorg.apache.commons.logging.Log=org.apache.commons.logging.impl.NoOpLog",
          "-H:IncludeResources=.*Main.enso$"
        ),
        initializeAtRuntime = Seq(
          // Note [WSLoggerManager Shutdown Hook]
          "org.enso.loggingservice.WSLoggerManager$"
        )
      )
      .dependsOn(installNativeImage)
      .dependsOn(assembly)
      .dependsOn(VerifyReflectionSetup.run)
      .value,
    buildNativeImage := NativeImage
      .incrementalNativeImageBuild(
        rebuildNativeImage,
        "enso"
      )
      .value,
    assembly / test := {},
    assembly / assemblyOutputPath := file("launcher.jar"),
    assembly / assemblyMergeStrategy := {
      case PathList("META-INF", file, xs @ _*) if file.endsWith(".DSA") =>
        MergeStrategy.discard
      case PathList("META-INF", file, xs @ _*) if file.endsWith(".SF") =>
        MergeStrategy.discard
      case PathList("META-INF", "MANIFEST.MF", xs @ _*) =>
        MergeStrategy.discard
      case "application.conf" => MergeStrategy.concat
      case "reference.conf"   => MergeStrategy.concat
      case x =>
        MergeStrategy.first
    }
  )
  .settings(
    (Test / test) := (Test / test)
      .dependsOn(buildNativeImage)
      .dependsOn(LauncherShimsForTest.prepare())
      .value,
    Test / parallelExecution := false
  )
  .dependsOn(cli)
  .dependsOn(`runtime-version-manager`)
  .dependsOn(`version-output`)
  .dependsOn(pkg)
  .dependsOn(`logging-service`)
  .dependsOn(`distribution-manager` % Test)
  .dependsOn(`runtime-version-manager-test` % Test)

lazy val `distribution-manager` = project
  .in(file("lib/scala/distribution-manager"))
  .configs(Test)
  .settings(
    frgaalJavaCompilerSetting,
    resolvers += Resolver.bintrayRepo("gn0s1s", "releases"),
    libraryDependencies ++= Seq(
      "com.typesafe.scala-logging" %% "scala-logging" % scalaLoggingVersion,
      "io.circe"                   %% "circe-yaml"    % circeYamlVersion,
      "commons-io"                  % "commons-io"    % commonsIoVersion,
      "org.scalatest"              %% "scalatest"     % scalatestVersion % Test
    )
  )
  .dependsOn(editions)
  .dependsOn(cli)
  .dependsOn(pkg)
  .dependsOn(`logging-utils`)

lazy val editions = project
  .in(file("lib/scala/editions"))
  .configs(Test)
  .settings(
    frgaalJavaCompilerSetting,
    resolvers += Resolver.bintrayRepo("gn0s1s", "releases"),
    libraryDependencies ++= Seq(
      "com.typesafe.scala-logging" %% "scala-logging" % scalaLoggingVersion,
      "nl.gn0s1s"                  %% "bump"          % bumpVersion,
      "io.circe"                   %% "circe-yaml"    % circeYamlVersion,
      "org.scalatest"              %% "scalatest"     % scalatestVersion % Test
    )
  )
  .settings(
    (Compile / compile) := (Compile / compile)
      .dependsOn(
        Def.task {
          Editions.writeEditionConfig(
            editionsRoot   = file("distribution") / "editions",
            ensoVersion    = ensoVersion,
            editionName    = currentEdition,
            libraryVersion = stdLibVersion,
            log            = streams.value.log
          )
        }
      )
      .value,
    cleanFiles += baseDirectory.value / ".." / ".." / "distribution" / "editions"
  )
  .dependsOn(testkit % Test)

lazy val downloader = (project in file("lib/scala/downloader"))
  .settings(
    frgaalJavaCompilerSetting,
    version := "0.1",
    libraryDependencies ++= circe ++ Seq(
      "com.typesafe.scala-logging" %% "scala-logging"    % scalaLoggingVersion,
      "commons-io"                  % "commons-io"       % commonsIoVersion,
      "org.apache.commons"          % "commons-compress" % commonsCompressVersion,
      "org.scalatest"              %% "scalatest"        % scalatestVersion % Test,
      akkaActor,
      akkaStream,
      akkaHttp,
      akkaSLF4J
    )
  )
  .dependsOn(cli)

lazy val `edition-updater` = project
  .in(file("lib/scala/edition-updater"))
  .configs(Test)
  .settings(
    frgaalJavaCompilerSetting,
    Test / test := (Test / test).tag(simpleLibraryServerTag).value,
    libraryDependencies ++= Seq(
      "com.typesafe.scala-logging" %% "scala-logging" % scalaLoggingVersion,
      "org.scalatest"              %% "scalatest"     % scalatestVersion % Test
    )
  )
  .dependsOn(editions)
  .dependsOn(downloader)
  .dependsOn(`distribution-manager`)
  .dependsOn(`library-manager-test` % Test)

lazy val `edition-uploader` = project
  .in(file("lib/scala/edition-uploader"))
  .settings(
    frgaalJavaCompilerSetting
  )
  .dependsOn(editions)
  .dependsOn(`version-output`)

lazy val `library-manager` = project
  .in(file("lib/scala/library-manager"))
  .configs(Test)
  .settings(
    frgaalJavaCompilerSetting,
    libraryDependencies ++= Seq(
      "com.typesafe.scala-logging" %% "scala-logging" % scalaLoggingVersion,
      "org.scalatest"              %% "scalatest"     % scalatestVersion % Test
    )
  )
  .dependsOn(`version-output`) // Note [Default Editions]
  .dependsOn(editions)
  .dependsOn(cli)
  .dependsOn(`distribution-manager`)
  .dependsOn(downloader)
  .dependsOn(testkit % Test)
  .dependsOn(`logging-service` % Test)

lazy val `library-manager-test` = project
  .in(file("lib/scala/library-manager-test"))
  .configs(Test)
  .settings(
    frgaalJavaCompilerSetting,
    Test / test := (Test / test).tag(simpleLibraryServerTag).value,
    libraryDependencies ++= Seq(
      "com.typesafe.scala-logging" %% "scala-logging" % scalaLoggingVersion,
      "org.scalatest"              %% "scalatest"     % scalatestVersion % Test
    )
  )
  .dependsOn(`library-manager`)
  .dependsOn(testkit)
  .dependsOn(`logging-service`)

lazy val `connected-lock-manager` = project
  .in(file("lib/scala/connected-lock-manager"))
  .configs(Test)
  .settings(
    frgaalJavaCompilerSetting,
    libraryDependencies ++= Seq(
      "com.typesafe.scala-logging" %% "scala-logging" % scalaLoggingVersion,
      akkaActor,
      akkaTestkit      % Test,
      "org.scalatest" %% "scalatest" % scalatestVersion % Test
    )
  )
  .dependsOn(`distribution-manager`)
  .dependsOn(`polyglot-api`)
  .dependsOn(testkit % Test)

lazy val `runtime-version-manager` = project
  .in(file("lib/scala/runtime-version-manager"))
  .configs(Test)
  .settings(
    frgaalJavaCompilerSetting,
    resolvers += Resolver.bintrayRepo("gn0s1s", "releases"),
    libraryDependencies ++= Seq(
      "com.typesafe.scala-logging" %% "scala-logging"    % scalaLoggingVersion,
      "org.typelevel"              %% "cats-core"        % catsVersion,
      "nl.gn0s1s"                  %% "bump"             % bumpVersion,
      "org.apache.commons"          % "commons-compress" % commonsCompressVersion,
      "org.scalatest"              %% "scalatest"        % scalatestVersion % Test,
      akkaHttp
    )
  )
  .dependsOn(pkg)
  .dependsOn(downloader)
  .dependsOn(`logging-service`)
  .dependsOn(cli)
  .dependsOn(`version-output`)
  .dependsOn(`edition-updater`)
  .dependsOn(`distribution-manager`)

lazy val `runtime-version-manager-test` = project
  .in(file("lib/scala/runtime-version-manager-test"))
  .configs(Test)
  .settings(
    frgaalJavaCompilerSetting,
    libraryDependencies ++= Seq(
      "com.typesafe.scala-logging" %% "scala-logging" % scalaLoggingVersion,
      "org.scalatest"              %% "scalatest"     % scalatestVersion,
      "commons-io"                  % "commons-io"    % commonsIoVersion
    )
  )
  .settings(Test / parallelExecution := false)
  .settings(
    (Test / test) := (Test / test)
      .dependsOn(`locking-test-helper` / assembly)
      .value
  )
  .dependsOn(`runtime-version-manager`)
  .dependsOn(`logging-service`)
  .dependsOn(testkit)
  .dependsOn(cli)
  .dependsOn(`distribution-manager`)

lazy val `locking-test-helper` = project
  .in(file("lib/scala/locking-test-helper"))
  .settings(
    frgaalJavaCompilerSetting,
    assembly / test := {},
    assembly / assemblyOutputPath := file("locking-test-helper.jar")
  )

val `std-lib-root` = file("distribution/lib/Standard/")
def stdLibComponentRoot(name: String): File =
  `std-lib-root` / name / stdLibVersion
val `base-polyglot-root`  = stdLibComponentRoot("Base") / "polyglot" / "java"
val `table-polyglot-root` = stdLibComponentRoot("Table") / "polyglot" / "java"
val `image-polyglot-root` = stdLibComponentRoot("Image") / "polyglot" / "java"
val `google-api-polyglot-root` =
  stdLibComponentRoot("Google_Api") / "polyglot" / "java"
val `database-polyglot-root` =
  stdLibComponentRoot("Database") / "polyglot" / "java"
val `std-aws-polyglot-root` =
  stdLibComponentRoot("AWS") / "polyglot" / "java"

lazy val `std-base` = project
  .in(file("std-bits") / "base")
  .settings(
    frgaalJavaCompilerSetting,
    autoScalaLibrary := false,
    Compile / packageBin / artifactPath :=
      `base-polyglot-root` / "std-base.jar",
    libraryDependencies ++= Seq(
      "org.graalvm.sdk"  % "graal-sdk"               % graalMavenPackagesVersion % "provided",
      "org.netbeans.api" % "org-openide-util-lookup" % netbeansApiVersion        % "provided"
    ),
    Compile / packageBin := Def.task {
      val result = (Compile / packageBin).value
      val _ensureCoreIsCompiled =
        (`common-polyglot-core-utils` / Compile / packageBin).value
      val _ = StdBits
        .copyDependencies(
          `base-polyglot-root`,
          Seq("std-base.jar", "common-polyglot-core-utils.jar"),
          ignoreScalaLibrary = true
        )
        .value
      result
    }.value
  )
  .dependsOn(`common-polyglot-core-utils`)

lazy val `common-polyglot-core-utils` = project
  .in(file("lib/scala/common-polyglot-core-utils"))
  .settings(
    frgaalJavaCompilerSetting,
    autoScalaLibrary := false,
    Compile / packageBin / artifactPath :=
      `base-polyglot-root` / "common-polyglot-core-utils.jar",
    libraryDependencies ++= Seq(
      "com.ibm.icu"     % "icu4j"     % icuVersion,
      "org.graalvm.sdk" % "graal-sdk" % graalMavenPackagesVersion % "provided"
    )
  )

lazy val `enso-test-java-helpers` = project
  .in(file("test/Tests/polyglot-sources/enso-test-java-helpers"))
  .settings(
    frgaalJavaCompilerSetting,
    autoScalaLibrary := false,
    Compile / packageBin / artifactPath :=
      file("test/Tests/polyglot/java/helpers.jar"),
    libraryDependencies ++= Seq(
      "org.graalvm.sdk" % "graal-sdk" % graalMavenPackagesVersion % "provided"
    ),
    Compile / packageBin := Def.task {
      val result          = (Compile / packageBin).value
      val primaryLocation = (Compile / packageBin / artifactPath).value
      val secondaryLocations = Seq(
        file("test/Table_Tests/polyglot/java/helpers.jar")
      )
      secondaryLocations.foreach { target =>
        IO.copyFile(primaryLocation, target)
      }
      result
    }.value
  )
  .dependsOn(`std-base` % "provided")
  .dependsOn(`std-table` % "provided")

lazy val `std-table` = project
  .in(file("std-bits") / "table")
  .enablePlugins(Antlr4Plugin)
  .settings(
    frgaalJavaCompilerSetting,
    autoScalaLibrary := false,
    Compile / packageBin / artifactPath :=
      `table-polyglot-root` / "std-table.jar",
    Antlr4 / antlr4PackageName := Some("org.enso.table.expressions"),
    Antlr4 / antlr4Version := antlrVersion,
    Antlr4 / antlr4GenVisitor := true,
    Antlr4 / antlr4TreatWarningsAsErrors := true,
    Compile / managedSourceDirectories += {
      (Antlr4 / sourceManaged).value / "main" / "antlr4"
    },
    libraryDependencies ++= Seq(
      "org.graalvm.sdk"     % "graal-sdk"               % graalMavenPackagesVersion % "provided",
      "org.netbeans.api"    % "org-openide-util-lookup" % netbeansApiVersion        % "provided",
      "com.univocity"       % "univocity-parsers"       % univocityParsersVersion,
      "org.apache.poi"      % "poi-ooxml"               % poiOoxmlVersion,
      "org.apache.xmlbeans" % "xmlbeans"                % xmlbeansVersion,
      "org.antlr"           % "antlr4-runtime"          % antlrVersion
    ),
    Compile / packageBin := Def.task {
      val result = (Compile / packageBin).value
      val _ = StdBits
        .copyDependencies(
          `table-polyglot-root`,
          Seq("std-table.jar"),
          ignoreScalaLibrary = true
        )
        .value
      result
    }.value
  )
  .dependsOn(`std-base` % "provided")

lazy val `std-image` = project
  .in(file("std-bits") / "image")
  .settings(
    frgaalJavaCompilerSetting,
    autoScalaLibrary := false,
    Compile / packageBin / artifactPath :=
      `image-polyglot-root` / "std-image.jar",
    libraryDependencies ++= Seq(
      "org.graalvm.sdk"  % "graal-sdk"               % graalMavenPackagesVersion % "provided",
      "org.netbeans.api" % "org-openide-util-lookup" % netbeansApiVersion        % "provided",
      "org.openpnp"      % "opencv"                  % "4.7.0-0"
    ),
    Compile / packageBin := Def.task {
      val result = (Compile / packageBin).value
      val _ = StdBits
        .copyDependencies(
          `image-polyglot-root`,
          Seq("std-image.jar"),
          ignoreScalaLibrary = true
        )
        .value
      result
    }.value
  )
  .dependsOn(`std-base` % "provided")

lazy val `std-google-api` = project
  .in(file("std-bits") / "google-api")
  .settings(
    frgaalJavaCompilerSetting,
    autoScalaLibrary := false,
    Compile / packageBin / artifactPath :=
      `google-api-polyglot-root` / "std-google-api.jar",
    libraryDependencies ++= Seq(
      "com.google.api-client" % "google-api-client"          % "1.35.2",
      "com.google.apis"       % "google-api-services-sheets" % "v4-rev612-1.25.0"
    ),
    Compile / packageBin := Def.task {
      val result = (Compile / packageBin).value
      val _ = StdBits
        .copyDependencies(
          `google-api-polyglot-root`,
          Seq("std-google-api.jar"),
          ignoreScalaLibrary = true
        )
        .value
      result
    }.value
  )

lazy val `std-database` = project
  .in(file("std-bits") / "database")
  .settings(
    frgaalJavaCompilerSetting,
    autoScalaLibrary := false,
    Compile / packageBin / artifactPath :=
      `database-polyglot-root` / "std-database.jar",
    libraryDependencies ++= Seq(
      "org.graalvm.sdk"  % "graal-sdk"               % graalMavenPackagesVersion % "provided",
      "org.netbeans.api" % "org-openide-util-lookup" % netbeansApiVersion        % "provided",
      "org.xerial"       % "sqlite-jdbc"             % sqliteVersion,
      "org.postgresql"   % "postgresql"              % "42.4.0"
    ),
    Compile / packageBin := Def.task {
      val result = (Compile / packageBin).value
      val _ = StdBits
        .copyDependencies(
          `database-polyglot-root`,
          Seq("std-database.jar"),
          ignoreScalaLibrary = true
        )
        .value
      result
    }.value
  )
  .dependsOn(`std-base` % "provided")
  .dependsOn(`std-table` % "provided")

lazy val `std-aws` = project
  .in(file("std-bits") / "aws")
  .settings(
    frgaalJavaCompilerSetting,
    autoScalaLibrary := false,
    Compile / packageBin / artifactPath :=
      `std-aws-polyglot-root` / "std-aws.jar",
    libraryDependencies ++= Seq(
      "org.netbeans.api"       % "org-openide-util-lookup" % netbeansApiVersion % "provided",
      "com.amazon.redshift"    % "redshift-jdbc42"         % redshiftVersion,
      "com.amazonaws"          % "aws-java-sdk-core"       % awsJavaSdkV1Version,
      "com.amazonaws"          % "aws-java-sdk-redshift"   % awsJavaSdkV1Version,
      "com.amazonaws"          % "aws-java-sdk-sts"        % awsJavaSdkV1Version,
      "software.amazon.awssdk" % "auth"                    % awsJavaSdkV2Version,
      "software.amazon.awssdk" % "s3"                      % awsJavaSdkV2Version
    ),
    Compile / packageBin := Def.task {
      val result = (Compile / packageBin).value
      val _ = StdBits
        .copyDependencies(
          `std-aws-polyglot-root`,
          Seq("std-aws.jar"),
          ignoreScalaLibrary = true
        )
        .value
      result
    }.value
  )
  .dependsOn(`std-base` % "provided")
  .dependsOn(`std-table` % "provided")
  .dependsOn(`std-database` % "provided")

/* Note [Native Image Workaround for GraalVM 20.2]
 * ~~~~~~~~~~~~~~~~~~~~~~~~~~~~~~~~~~~~~~~~~~~~~~~
 * In GraalVM 20.2 the Native Image build of even simple Scala programs has
 * started to fail on a call to `Statics.releaseFence`. It has been reported as
 * a bug in the GraalVM repository: https://github.com/oracle/graal/issues/2770
 *
 * A proposed workaround for this bug is to substitute the original function
 * with a different implementation that does not use the problematic
 * MethodHandle. This is implemented in class
 * `org.enso.launcher.workarounds.ReplacementStatics` using
 * `org.enso.launcher.workarounds.Unsafe` which gives access to
 * `sun.misc.Unsafe` which contains a low-level function corresponding to the
 * required "release fence".
 *
 * To allow for that substitution, the launcher code requires annotations from
 * the `svm` module and that is why this additional dependency is needed as long
 * as that workaround is in-place. The dependency is marked as "provided"
 * because it is included within the native-image build.
 */

/* Note [WSLoggerManager Shutdown Hook]
 * ~~~~~~~~~~~~~~~~~~~~~~~~~~~~~~~~~~~~
 * As the WSLoggerManager registers a shutdown hook when its initialized to
 * ensure that logs are not lost in case of logging service initialization
 * failure, it has to be initialized at runtime, as otherwise if the
 * initialization was done at build time, the shutdown hook would actually also
 * run at build time and have no effect at runtime.
 */

lazy val engineDistributionRoot =
  settingKey[File]("Root of built engine distribution")
lazy val launcherDistributionRoot =
  settingKey[File]("Root of built launcher distribution")
lazy val projectManagerDistributionRoot =
  settingKey[File]("Root of built project manager distribution")

engineDistributionRoot :=
  packageBuilder.localArtifact("engine") / s"enso-$ensoVersion"
launcherDistributionRoot := packageBuilder.localArtifact("launcher") / "enso"
projectManagerDistributionRoot :=
  packageBuilder.localArtifact("project-manager") / "enso"

lazy val buildEngineDistribution =
  taskKey[Unit]("Builds the engine distribution")
buildEngineDistribution := {
  val _ = (`engine-runner` / assembly).value
  updateLibraryManifests.value
  val root         = engineDistributionRoot.value
  val log          = streams.value.log
  val cacheFactory = streams.value.cacheStoreFactory
  DistributionPackage.createEnginePackage(
    distributionRoot    = root,
    cacheFactory        = cacheFactory,
    log                 = log,
    graalVersion        = graalMavenPackagesVersion,
    javaVersion         = graalVersion,
    ensoVersion         = ensoVersion,
    editionName         = currentEdition,
    sourceStdlibVersion = stdLibVersion,
    targetStdlibVersion = targetStdlibVersion,
    targetDir           = (`syntax-rust-definition` / rustParserTargetDirectory).value,
    generateIndex       = true
  )
  log.info(s"Engine package created at $root")
}

lazy val buildEngineDistributionNoIndex =
  taskKey[Unit]("Builds the engine distribution without generating indexes")
buildEngineDistributionNoIndex := {
  val _ = (`engine-runner` / assembly).value
  updateLibraryManifests.value
  val root         = engineDistributionRoot.value
  val log          = streams.value.log
  val cacheFactory = streams.value.cacheStoreFactory
  DistributionPackage.createEnginePackage(
    distributionRoot    = root,
    cacheFactory        = cacheFactory,
    log                 = log,
    graalVersion        = graalMavenPackagesVersion,
    javaVersion         = graalVersion,
    ensoVersion         = ensoVersion,
    editionName         = currentEdition,
    sourceStdlibVersion = stdLibVersion,
    targetStdlibVersion = targetStdlibVersion,
    targetDir           = (`syntax-rust-definition` / rustParserTargetDirectory).value,
    generateIndex       = false
  )
  log.info(s"Engine package created at $root")
}

lazy val runEngineDistribution =
  inputKey[Unit]("Run or --debug the engine distribution with arguments")
runEngineDistribution := {
  buildEngineDistribution.value
  val args: Seq[String] = spaceDelimited("<arg>").parsed
  DistributionPackage.runEnginePackage(
    engineDistributionRoot.value,
    args,
    streams.value.log
  )
}

lazy val runProjectManagerDistribution =
  inputKey[Unit](
    "Run or --debug the project manager distribution with arguments"
  )
runProjectManagerDistribution := {
  buildEngineDistribution.value
  buildProjectManagerDistribution.value
  val args: Seq[String] = spaceDelimited("<arg>").parsed
  DistributionPackage.runProjectManagerPackage(
    engineDistributionRoot.value,
    projectManagerDistributionRoot.value,
    args,
    streams.value.log
  )
}

val allStdBitsSuffix = List("All", "AllWithIndex")
val stdBitsProjects =
  List(
    "AWS",
    "Base",
    "Database",
    "Google_Api",
    "Image",
    "Table"
  ) ++ allStdBitsSuffix
val allStdBits: Parser[String] =
  stdBitsProjects.map(v => v: Parser[String]).reduce(_ | _)

lazy val `simple-httpbin` = project
  .in(file("tools") / "simple-httpbin")
  .settings(
    frgaalJavaCompilerSetting,
    Compile / javacOptions ++= Seq("-XDignore.symbol.file", "-Xlint:all"),
    libraryDependencies ++= Seq(
      "org.apache.commons" % "commons-text" % commonsTextVersion
    )
  )
  .configs(Test)

lazy val buildStdLib =
  inputKey[Unit]("Build an individual standard library package")
buildStdLib := Def.inputTaskDyn {
  val cmd: String = allStdBits.parsed
  val root: File  = engineDistributionRoot.value
  // Ensure that a complete distribution was built at least once.
  // Because of `if` in the sbt task definition and usage of `streams.value` one has to
  // delegate to another task definition (sbt restriction).
  if ((root / "manifest.yaml").exists) {
    pkgStdLibInternal.toTask(cmd)
  } else buildEngineDistribution
}.evaluated

lazy val pkgStdLibInternal = inputKey[Unit]("Use `buildStdLib`")
pkgStdLibInternal := Def.inputTask {
  val cmd               = allStdBits.parsed
  val root              = engineDistributionRoot.value
  val log: sbt.Logger   = streams.value.log
  val cacheFactory      = streams.value.cacheStoreFactory
  val standardNamespace = "Standard"
  val buildAllCmd       = allStdBitsSuffix.contains(cmd)
  cmd match {
    case "Base" =>
      (`std-base` / Compile / packageBin).value
    case "Database" =>
      (`std-database` / Compile / packageBin).value
    case "Google_Api" =>
      (`std-google-api` / Compile / packageBin).value
    case "Image" =>
      (`std-image` / Compile / packageBin).value
    case "Table" =>
      (`std-table` / Compile / packageBin).value
    case "TestHelpers" =>
      (`enso-test-java-helpers` / Compile / packageBin).value
    case "AWS" =>
      (`std-aws` / Compile / packageBin).value
    case _ if buildAllCmd =>
      (`std-base` / Compile / packageBin).value
      (`enso-test-java-helpers` / Compile / packageBin).value
      (`std-table` / Compile / packageBin).value
      (`std-database` / Compile / packageBin).value
      (`std-image` / Compile / packageBin).value
      (`std-google-api` / Compile / packageBin).value
      (`std-aws` / Compile / packageBin).value
    case _ =>
  }
  val libs =
    if (!buildAllCmd) Seq(cmd)
    else {
      val prefix = s"$standardNamespace."
      Editions.standardLibraries
        .filter(_.startsWith(prefix))
        .map(_.stripPrefix(prefix))
    }
  val generateIndex = cmd.endsWith("WithIndex")
  libs.foreach { lib =>
    StdBits.buildStdLibPackage(
      lib,
      root,
      cacheFactory,
      log,
      defaultDevEnsoVersion
    )
    if (generateIndex) {
      val stdlibStandardRoot = root / "lib" / standardNamespace
      DistributionPackage.indexStdLib(
        libMajor       = stdlibStandardRoot,
        libName        = stdlibStandardRoot / lib,
        stdLibVersion  = defaultDevEnsoVersion,
        ensoVersion    = defaultDevEnsoVersion,
        ensoExecutable = root / "bin" / "enso",
        cacheFactory   = cacheFactory.sub("stdlib"),
        log            = log
      )
    }
  }
}.evaluated

lazy val buildLauncherDistribution =
  taskKey[Unit]("Builds the launcher distribution")
buildLauncherDistribution := {
  val _            = (launcher / buildNativeImage).value
  val root         = launcherDistributionRoot.value
  val log          = streams.value.log
  val cacheFactory = streams.value.cacheStoreFactory
  DistributionPackage.createLauncherPackage(root, cacheFactory)
  log.info(s"Launcher package created at $root")
}

lazy val buildProjectManagerDistribution =
  taskKey[Unit]("Builds the project manager distribution")
buildProjectManagerDistribution := {
  val _            = (`project-manager` / buildNativeImage).value
  val root         = projectManagerDistributionRoot.value
  val log          = streams.value.log
  val cacheFactory = streams.value.cacheStoreFactory
  DistributionPackage.createProjectManagerPackage(root, cacheFactory)
  log.info(s"Project Manager package created at $root")
}

lazy val buildGraalDistribution =
  taskKey[Unit]("Builds the GraalVM distribution")
buildGraalDistribution := {
  val log    = streams.value.log
  val distOs = "DIST_OS"
  val osName = "os.name"
  val distName = sys.env.get(distOs).getOrElse {
    val name = sys.props(osName).takeWhile(!_.isWhitespace)
    if (sys.env.contains("CI")) {
      log.warn(
        s"$distOs env var is empty. Fallback to system property $osName=$name."
      )
    }
    name
  }
  val os = DistributionPackage.OS(distName).getOrElse {
    throw new RuntimeException(s"Failed to determine OS: $distName.")
  }
  packageBuilder.createGraalPackage(
    log,
    os,
    DistributionPackage.Architecture.X64
  )
}

lazy val updateLibraryManifests =
  taskKey[Unit](
    "Recomputes dependencies to update manifests bundled with libraries."
  )
updateLibraryManifests := {
  val _            = (`engine-runner` / assembly).value
  val log          = streams.value.log
  val cacheFactory = streams.value.cacheStoreFactory
  val libraries = Editions.standardLibraries.map(libName =>
    BundledLibrary(libName, stdLibVersion)
  )

  LibraryManifestGenerator.generateManifests(
    libraries,
    file("distribution"),
    log,
    cacheFactory
  )
}<|MERGE_RESOLUTION|>--- conflicted
+++ resolved
@@ -694,17 +694,10 @@
       akkaHttp,
       "io.circe"               %% "circe-core"      % circeVersion,
       "io.circe"               %% "circe-parser"    % circeVersion,
-<<<<<<< HEAD
       "junit"                   % "junit"           % junitVersion              % Test,
-      "com.novocode"            % "junit-interface" % junitIfVersion            % Test exclude ("junit", "junit-dep"),
+      "com.github.sbt"          % "junit-interface" % junitIfVersion            % Test,
       "org.scalatest"          %% "scalatest"       % scalatestVersion          % Test,
       "org.graalvm.nativeimage" % "svm"             % graalMavenPackagesVersion % "provided"
-=======
-      "junit"                   % "junit"           % junitVersion     % Test,
-      "com.github.sbt"          % "junit-interface" % junitIfVersion   % Test,
-      "org.scalatest"          %% "scalatest"       % scalatestVersion % Test,
-      "org.graalvm.nativeimage" % "svm"             % graalVersion     % "provided"
->>>>>>> 251f00ec
     )
   )
   .settings(
@@ -995,17 +988,10 @@
         ),
       commands += WithDebugCommand.withDebug,
       libraryDependencies ++= Seq(
-<<<<<<< HEAD
         "org.graalvm.truffle" % "truffle-api"           % graalMavenPackagesVersion % "provided",
         "org.graalvm.truffle" % "truffle-dsl-processor" % graalMavenPackagesVersion % "provided",
         "junit"               % "junit"                 % junitVersion              % Test,
-        "com.novocode"        % "junit-interface"       % junitIfVersion            % Test exclude ("junit", "junit-dep")
-=======
-        "org.graalvm.truffle" % "truffle-api"           % graalVersion   % "provided",
-        "org.graalvm.truffle" % "truffle-dsl-processor" % graalVersion   % "provided",
-        "junit"               % "junit"                 % junitVersion   % Test,
-        "com.github.sbt"      % "junit-interface"       % junitIfVersion % Test
->>>>>>> 251f00ec
+        "com.github.sbt"      % "junit-interface"       % junitIfVersion            % Test
       )
     )
     .dependsOn(`interpreter-dsl`)
@@ -1338,13 +1324,8 @@
       "org.scalatest"      %% "scalatest"             % scalatestVersion          % Test,
       "org.graalvm.truffle" % "truffle-api"           % graalMavenPackagesVersion % Benchmark,
       "org.typelevel"      %% "cats-core"             % catsVersion,
-<<<<<<< HEAD
       "junit"               % "junit"                 % junitVersion              % Test,
-      "com.novocode"        % "junit-interface"       % junitIfVersion            % Test exclude ("junit", "junit-dep"),
-=======
-      "junit"               % "junit"                 % junitVersion      % Test,
-      "com.github.sbt"      % "junit-interface"       % junitIfVersion    % Test,
->>>>>>> 251f00ec
+      "com.github.sbt"      % "junit-interface"       % junitIfVersion            % Test,
       "com.lihaoyi"        %% "fansi"                 % fansiVersion
     ),
     Compile / compile / compileInputs := (Compile / compile / compileInputs)
