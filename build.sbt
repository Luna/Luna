import LibraryManifestGenerator.BundledLibrary
import org.enso.build.BenchTasks._
import org.enso.build.WithDebugCommand
import org.apache.commons.io.FileUtils
import sbt.Keys.{libraryDependencies, scalacOptions}
import sbt.addCompilerPlugin
import sbt.complete.DefaultParsers._
import sbt.complete.Parser
import sbt.nio.file.FileTreeView
import sbt.internal.util.ManagedLogger
import src.main.scala.licenses.{
  DistributionDescription,
  SBTDistributionComponent
}

// This import is unnecessary, but bit adds a proper code completion features
// to IntelliJ.
import JPMSPlugin.autoImport._
import PackageListPlugin.autoImport._

import java.io.File
import java.nio.file.Files
import java.nio.file.Paths

// ============================================================================
// === Global Configuration ===================================================
// ============================================================================

val scalacVersion = "2.13.11"
// source version of the Java language
val javaVersion = "21"
// version of the GraalVM JDK
val graalVersion = "21.0.2"
// Version used for the Graal/Truffle related Maven packages
// Keep in sync with GraalVM.version. Do not change the name of this variable,
// it is used by the Rust build script via regex matching.
val graalMavenPackagesVersion = "24.0.0"
val targetJavaVersion         = "17"
val defaultDevEnsoVersion     = "0.0.0-dev"
val ensoVersion = sys.env.getOrElse(
  "ENSO_VERSION",
  defaultDevEnsoVersion
) // Note [Engine And Launcher Version]
val currentEdition = sys.env.getOrElse(
  "ENSO_EDITION",
  defaultDevEnsoVersion
) // Note [Default Editions]

// Note [Stdlib Version]
val stdLibVersion       = defaultDevEnsoVersion
val targetStdlibVersion = ensoVersion
val mavenUploadVersion  = "0.2-SNAPSHOT"

// Inspired by https://www.scala-sbt.org/1.x/docs/Howto-Startup.html#How+to+take+an+action+on+startup
lazy val startupStateTransition: State => State = { s: State =>
  GraalVM.versionCheck(
    graalVersion,
    graalMavenPackagesVersion,
    javaVersion,
    s
  )
}
Global / onLoad := {
  val old = (Global / onLoad).value
  startupStateTransition compose old
}

/* Note [Engine And Launcher Version]
 * ~~~~~~~~~~~~~~~~~~~~~~~~~~~~~~~~~~
 * Currently both Engine and Launcher versions are tied to each other - each new
 * releases contains the Engine and the Launcher and thus the version number is
 * shared. If the version numbers ever diverge, make sure to update the build
 * scripts at .github/workflows accordingly.
 */

/* Note [Default Editions]
 * ~~~~~~~~~~~~~~~~~~~~~~~
 * Currently, the default edition to use is inferred based on the engine
 * version. Each Enso version has an associated default edition name and the
 * `currentEdition` field specifies the default edition name for the upcoming
 * release.
 *
 * Thus the `library-manager` needs to depend on the `version-output` to get
 * this defaults from the build metadata.
 *
 * In the future we may automate generating this edition number when cutting a
 * release.
 */

/* Note [Stdlib Version]
 * ~~~~~~~~~~~~~~~~~~~~~
 * The `stdlibVersion` variable stores the version at which standard library is
 * stored within the source tree, which is currently set to a constant of
 * `0.0.0-dev`.
 *
 * When distributions are built, the library versions are updated to match the
 * current Enso version.
 */

ThisBuild / organization := "org.enso"
ThisBuild / scalaVersion := scalacVersion
ThisBuild / publish / skip := true

/* Tag limiting the concurrent access to tools/simple-library-server in tests.
 */
val simpleLibraryServerTag = Tags.Tag("simple-library-server")
Global / concurrentRestrictions += Tags.limit(simpleLibraryServerTag, 1)

lazy val gatherLicenses =
  taskKey[Unit](
    "Gathers licensing information for relevant dependencies of all distributions"
  )
gatherLicenses := {
  val _ = GatherLicenses.run.toTask("").value
}
lazy val verifyLicensePackages =
  taskKey[Unit](
    "Verifies if the license package has been generated, " +
    "has no warnings and is up-to-date with dependencies."
  )
verifyLicensePackages := GatherLicenses.verifyReports.value
lazy val verifyGeneratedPackage =
  inputKey[Unit](
    "Verifies if the license package in a generated distribution is " +
    "up-to-date with the one from the report."
  )
verifyGeneratedPackage := GatherLicenses.verifyGeneratedPackage.evaluated

def makeStdLibDistribution(
  name: String,
  components: Seq[SBTDistributionComponent]
): DistributionDescription =
  Distribution(
    name,
    file(s"distribution/lib/Standard/$name/$stdLibVersion/THIRD-PARTY"),
    components
  )

GatherLicenses.distributions := Seq(
  Distribution(
    "launcher",
    file("distribution/launcher/THIRD-PARTY"),
    Distribution.sbtProjects(launcher)
  ),
  Distribution(
    "engine",
    file("distribution/engine/THIRD-PARTY"),
    Distribution.sbtProjects(
      runtime,
      `engine-runner`,
      `language-server`
    )
  ),
  Distribution(
    "project-manager",
    file("distribution/project-manager/THIRD-PARTY"),
    Distribution.sbtProjects(`project-manager`)
  ),
  makeStdLibDistribution("Base", Distribution.sbtProjects(`std-base`)),
  makeStdLibDistribution(
    "Google_Api",
    Distribution.sbtProjects(`std-google-api`)
  ),
  makeStdLibDistribution("Table", Distribution.sbtProjects(`std-table`)),
  makeStdLibDistribution("Database", Distribution.sbtProjects(`std-database`)),
  makeStdLibDistribution("Image", Distribution.sbtProjects(`std-image`)),
  makeStdLibDistribution("AWS", Distribution.sbtProjects(`std-aws`)),
  makeStdLibDistribution(
    "Snowflake",
    Distribution.sbtProjects(`std-snowflake`)
  ),
  makeStdLibDistribution(
    "Microsoft",
    Distribution.sbtProjects(`std-microsoft`)
  ),
  makeStdLibDistribution("Tableau", Distribution.sbtProjects(`std-tableau`))
)

GatherLicenses.licenseConfigurations := Set("compile")
GatherLicenses.configurationRoot := file("tools/legal-review")

lazy val openLegalReviewReport =
  inputKey[Unit](
    "Gathers licensing information for relevant dependencies and opens the " +
    "report in review mode in the browser. Specify names of distributions to process, separated by spaces. If no names are provided, all distributions are processed."
  )
openLegalReviewReport := {
  GatherLicenses.run.evaluated
  GatherLicenses.runReportServer()
}

lazy val analyzeDependency = inputKey[Unit]("...")
analyzeDependency := GatherLicenses.analyzeDependency.evaluated

val packageBuilder = new DistributionPackage.Builder(
  ensoVersion      = ensoVersion,
  graalVersion     = graalMavenPackagesVersion,
  graalJavaVersion = graalVersion,
  artifactRoot     = file("built-distribution")
)

Global / onChangedBuildSource := ReloadOnSourceChanges
Global / excludeLintKeys += logManager

// ============================================================================
// === Compiler Options =======================================================
// ============================================================================

ThisBuild / javacOptions ++= Seq(
  "-encoding",        // Provide explicit encoding (the next line)
  "UTF-8",            // Specify character encoding used by Java source files
  "-deprecation",     // Shows a description of each use or override of a deprecated member or class
  "-g",               // Include debugging information
  "-Xlint:unchecked", // Enable additional warnings
  "-proc:full"        // Annotation processing is enabled
)

ThisBuild / scalacOptions ++= Seq(
  "-deprecation",                       // Emit warning and location for usages of deprecated APIs.
  "-encoding",                          // Provide explicit encoding (the next line)
  "utf-8",                              // Specify character encoding used by Scala source files.
  "-explaintypes",                      // Explain type errors in more detail.
  "-feature",                           // Emit warning and location for usages of features that should be imported explicitly.
  "-language:existentials",             // Existential types (besides wildcard types) can be written and inferred
  "-language:experimental.macros",      // Allow macro definition (besides implementation and application)
  "-language:higherKinds",              // Allow higher-kinded types
  "-language:implicitConversions",      // Allow definition of implicit functions called views
  "-unchecked",                         // Enable additional warnings where generated code depends on assumptions.
  "-Vimplicits",                        // Prints implicit resolution chains when no implicit can be found.
  "-Vtype-diffs",                       // Prints type errors as coloured diffs between types.
  "-Xcheckinit",                        // Wrap field accessors to throw an exception on uninitialized access.
  "-Xfatal-warnings",                   // Make warnings fatal so they don't make it onto main (use @nowarn for local suppression)
  "-Xlint:adapted-args",                // Warn if an argument list is modified to match the receiver.
  "-Xlint:constant",                    // Evaluation of a constant arithmetic expression results in an error.
  "-Xlint:delayedinit-select",          // Selecting member of DelayedInit.
  "-Xlint:doc-detached",                // A Scaladoc comment appears to be detached from its element.
  "-Xlint:inaccessible",                // Warn about inaccessible types in method signatures.
  "-Xlint:infer-any",                   // Warn when a type argument is inferred to be `Any`.
  "-Xlint:missing-interpolator",        // A string literal appears to be missing an interpolator id.
  "-Xlint:nullary-unit",                // Warn when nullary methods return Unit.
  "-Xlint:option-implicit",             // Option.apply used implicit view.
  "-Xlint:package-object-classes",      // Class or object defined in package object.
  "-Xlint:poly-implicit-overload",      // Parameterized overloaded implicit methods are not visible as view bounds.
  "-Xlint:private-shadow",              // A private field (or class parameter) shadows a superclass field.
  "-Xlint:stars-align",                 // Pattern sequence wildcard must align with sequence component.
  "-Xlint:type-parameter-shadow",       // A local type parameter shadows a type already in scope.
  "-Xmacro-settings:-logging@org.enso", // Disable the debug logging globally.
  "-Ywarn-dead-code",                   // Warn when dead code is identified.
  "-Ywarn-extra-implicit",              // Warn when more than one implicit parameter section is defined.
  "-Ywarn-numeric-widen",               // Warn when numerics are widened.
  "-Ywarn-unused:implicits",            // Warn if an implicit parameter is unused.
  "-Ywarn-unused:imports",              // Warn if an import selector is not referenced.
  "-Ywarn-unused:locals",               // Warn if a local definition is unused.
  "-Ywarn-unused:params",               // Warn if a value parameter is unused.
  "-Ywarn-unused:patvars",              // Warn if a variable bound in a pattern is unused.
  "-Ywarn-unused:privates"              // Warn if a private member is unused.
)

ThisBuild / Test / testOptions ++=
  Seq(
    Tests.Argument(TestFrameworks.ScalaTest, "-oID"),
    Tests.Argument(TestFrameworks.JUnit, "--verbosity=1")
  ) ++
  sys.env
    .get("ENSO_TEST_JUNIT_DIR")
    .map { junitDir =>
      Tests.Argument(TestFrameworks.ScalaTest, "-u", junitDir)
    }

Compile / console / scalacOptions ~= (_ filterNot (_ == "-Xfatal-warnings"))

lazy val frgaalShouldNotLimitModules = Def.settingKey[Boolean](
  "Whether --limit-modules cmd line option should be passed to the java process that runs " +
  "the frgaal compiler"
)

// ============================================================================
// === Benchmark Configuration ================================================
// ============================================================================

lazy val Benchmark = config("bench") extend sbt.Test

// Native Image Generation
lazy val rebuildNativeImage = taskKey[Unit]("Force to rebuild native image")
lazy val buildNativeImage =
  taskKey[Unit]("Ensure that the Native Image is built.")

// ============================================================================
// === Global Project =========================================================
// ============================================================================

lazy val enso = (project in file("."))
  .settings(version := "0.1")
  .aggregate(
    `akka-native`,
    `benchmark-java-helpers`,
    `benchmarks-common`,
    `bench-processor`,
    cli,
    `common-polyglot-core-utils`,
    `connected-lock-manager`,
    `connected-lock-manager-server`,
    `desktop-environment`,
    `distribution-manager`,
    downloader,
    editions,
    `edition-updater`,
    `edition-uploader`,
    `engine-common`,
    `engine-runner-common`,
    `engine-runner`,
    `enso-test-java-helpers`,
    `exploratory-benchmark-java-helpers`,
    filewatcher,
    `http-test-helper`,
    `interpreter-dsl`,
    `interpreter-dsl-test`,
    `json-rpc-server-test`,
    `json-rpc-server`,
    `language-server`,
    launcher,
    `library-manager`,
    `library-manager-test`,
    `locking-test-helper`,
    `logging-config`,
    `logging-service`,
    `logging-service-logback`,
    `logging-truffle-connector`,
    `logging-utils`,
    `logging-utils-akka`,
    `persistance`,
    `persistance-dsl`,
    pkg,
    `polyglot-api`,
    `polyglot-api-macros`,
    `process-utils`,
    `profiling-utils`,
    `project-manager`,
    `refactoring-utils`,
    runtime,
    `runtime-benchmarks`,
    `runtime-compiler`,
<<<<<<< HEAD
    `runtime-fat-jar`,
    `runtime-integration-tests`,
    `runtime-parser`,
=======
    `runtime-suggestions`,
    `runtime-language-epb`,
>>>>>>> 2fbd0aa9
    `runtime-language-arrow`,
    `runtime-language-epb`,
    `runtime-instrument-common`,
    `runtime-instrument-id-execution`,
    `runtime-instrument-repl-debugger`,
    `runtime-instrument-runtime-server`,
    `runtime-suggestions`,
    `runtime-version-manager`,
    `runtime-version-manager-test`,
    `scala-yaml`,
    searcher,
    semver,
    `std-aws`,
    `std-base`,
    `std-database`,
    `std-google-api`,
    `std-image`,
    `std-microsoft`,
    `std-snowflake`,
    `std-table`,
    `std-tableau`,
    `syntax-rust-definition`,
    `task-progress-notifications`,
    testkit,
    `test-utils`,
    `text-buffer`,
    `version-output`,
    yaml,
    `ydoc-server`
  )
  .settings(Global / concurrentRestrictions += Tags.exclusive(Exclusive))
  .settings(
    commands ++= Seq(packageBuilder.makePackages, packageBuilder.makeBundles)
  )

// ============================================================================
// === Dependency Versions ====================================================
// ============================================================================

/* Note [Dependency Versions]
 * ~~~~~~~~~~~~~~~~~~~~~~~~~~
 * Please maintain the following section in alphabetical order for the bundles
 * of dependencies. Additionally, please keep the 'Other' subsection in
 * alphabetical order.
 *
 * Furthermore, please keep the following in mind:
 * - Wherever possible, we should use the same version of a dependency
 *   throughout the project.
 * - If you need to include a new dependency, please define its version in this
 *   section.
 * - If that version is not the latest, please include a note explaining why
 *   this is the case.
 * - If, for some reason, you need to use a dependency version other than the
 *   global one, please include a note explaining why this is the case, and the
 *   circumstances under which the dependency could be upgraded to use the
 *   global version
 */

// === Akka ===================================================================

def akkaPkg(name: String)     = akkaURL %% s"akka-$name" % akkaVersion
def akkaHTTPPkg(name: String) = akkaURL %% s"akka-$name" % akkaHTTPVersion
val akkaURL                   = "com.typesafe.akka"
val akkaVersion               = "2.6.20"
val akkaHTTPVersion           = "10.2.10"
val akkaMockSchedulerVersion  = "0.5.5"
val reactiveStreamsVersion    = "1.0.3"
val sprayJsonVersion          = "1.3.6"
val logbackClassicVersion     = JPMSUtils.logbackClassicVersion
val javaDiffVersion           = "4.12"
val logbackPkg = Seq(
  "ch.qos.logback" % "logback-classic" % logbackClassicVersion,
  "ch.qos.logback" % "logback-core"    % logbackClassicVersion
)
val akkaActor   = akkaPkg("actor")
val akkaStream  = akkaPkg("stream")
val akkaTestkit = akkaPkg("testkit")
val akkaSLF4J   = akkaPkg("slf4j")
val akkaHttp    = akkaHTTPPkg("http")
val logbackTest = logbackPkg.map(_ % Test)
val akka =
  Seq(
    akkaActor,
    akkaStream,
    akkaHttp
  )

// === Cats ===================================================================

val catsVersion       = "2.10.0"
val jawnParserVersion = "1.5.1"

// === Circe ==================================================================

val circeVersion              = "0.14.7"
val circeGenericExtrasVersion = "0.14.3"
val circe = Seq("circe-core", "circe-generic", "circe-parser")
  .map("io.circe" %% _ % circeVersion)
val snakeyamlVersion = "2.2"

// === Commons ================================================================

val commonsCollectionsVersion = "4.4"
val commonsLangVersion        = "3.12.0"
val commonsIoVersion          = "2.12.0"
val commonsTextVersion        = "1.10.0"
val commonsMathVersion        = "3.6.1"
val commonsCompressVersion    = "1.23.0"
val commonsCliVersion         = "1.5.0"
val commons = Seq(
  "org.apache.commons" % "commons-collections4" % commonsCollectionsVersion,
  "org.apache.commons" % "commons-lang3"        % commonsLangVersion,
  "commons-io"         % "commons-io"           % commonsIoVersion,
  "org.apache.commons" % "commons-text"         % commonsTextVersion,
  "org.apache.commons" % "commons-math3"        % commonsMathVersion,
  "commons-cli"        % "commons-cli"          % commonsCliVersion
)

// === Helidon ================================================================
val jakartaVersion = "2.0.1"
val helidonVersion = "4.0.8"
val helidon = Seq(
  "io.helidon"                 % "helidon"                     % helidonVersion,
  "io.helidon.builder"         % "helidon-builder-api"         % helidonVersion,
  "io.helidon.common"          % "helidon-common"              % helidonVersion,
  "io.helidon.common"          % "helidon-common-buffers"      % helidonVersion,
  "io.helidon.common"          % "helidon-common-config"       % helidonVersion,
  "io.helidon.common"          % "helidon-common-configurable" % helidonVersion,
  "io.helidon.common"          % "helidon-common-context"      % helidonVersion,
  "io.helidon.common"          % "helidon-common-key-util"     % helidonVersion,
  "io.helidon.common"          % "helidon-common-mapper"       % helidonVersion,
  "io.helidon.common"          % "helidon-common-media-type"   % helidonVersion,
  "io.helidon.common"          % "helidon-common-parameters"   % helidonVersion,
  "io.helidon.common"          % "helidon-common-socket"       % helidonVersion,
  "io.helidon.common"          % "helidon-common-security"     % helidonVersion,
  "io.helidon.common"          % "helidon-common-task"         % helidonVersion,
  "io.helidon.common"          % "helidon-common-types"        % helidonVersion,
  "io.helidon.common"          % "helidon-common-tls"          % helidonVersion,
  "io.helidon.common"          % "helidon-common-uri"          % helidonVersion,
  "io.helidon.common.features" % "helidon-common-features"     % helidonVersion,
  "io.helidon.common.features" % "helidon-common-features-api" % helidonVersion,
  "io.helidon.config"          % "helidon-config"              % helidonVersion,
  "io.helidon.logging"         % "helidon-logging-common"      % helidonVersion,
  "io.helidon.inject"          % "helidon-inject-api"          % helidonVersion,
  "io.helidon.http"            % "helidon-http"                % helidonVersion,
  "io.helidon.http.encoding"   % "helidon-http-encoding"       % helidonVersion,
  "io.helidon.http.media"      % "helidon-http-media"          % helidonVersion,
  "io.helidon.webclient"       % "helidon-webclient"           % helidonVersion,
  "io.helidon.webclient"       % "helidon-webclient-api"       % helidonVersion,
  "io.helidon.webclient"       % "helidon-webclient-http1"     % helidonVersion,
  "io.helidon.webclient"       % "helidon-webclient-websocket" % helidonVersion,
  "io.helidon.webserver"       % "helidon-webserver"           % helidonVersion,
  "io.helidon.webserver"       % "helidon-webserver-websocket" % helidonVersion,
  "io.helidon.websocket"       % "helidon-websocket"           % helidonVersion,
  "jakarta.inject"             % "jakarta.inject-api"          % jakartaVersion
)

// === Jackson ================================================================

val jacksonVersion = "2.15.2"

// === JAXB ================================================================

val jaxbVersion = "4.0.0"
val jaxb = Seq(
  "jakarta.xml.bind" % "jakarta.xml.bind-api" % jaxbVersion % Benchmark,
  "com.sun.xml.bind" % "jaxb-impl"            % jaxbVersion % Benchmark
)
val jaActivationVersion = "2.1.0"

// === JMH ====================================================================

val jmhVersion = "1.36"
val jmh = Seq(
  "org.openjdk.jmh" % "jmh-core"                 % jmhVersion % Benchmark,
  "org.openjdk.jmh" % "jmh-generator-annprocess" % jmhVersion % Benchmark
)

// === Scala Compiler =========================================================

val scalaCompiler = Seq(
  "org.scala-lang" % "scala-reflect"  % scalacVersion,
  "org.scala-lang" % "scala-compiler" % scalacVersion
)
val scalaLibrary = Seq(
  "org.scala-lang" % "scala-library" % scalacVersion
)
val scalaParserCombinatorsVersion = "1.1.2"
val scalaJavaCompatVersion        = "1.0.0"
val scalaCollectionCompatVersion  = "2.8.1"

// === std-lib ================================================================

val antlrVersion            = "4.13.0"
val awsJavaSdkV1Version     = "1.12.480"
val awsJavaSdkV2Version     = "2.25.36"
val icuVersion              = "73.1"
val poiOoxmlVersion         = "5.2.3"
val redshiftVersion         = "2.1.0.15"
val univocityParsersVersion = "2.9.1"
val xmlbeansVersion         = "5.1.1"
val tableauVersion          = "0.0.19691.r2d7e5bc8"

// === ZIO ====================================================================

val zioVersion             = "2.0.14"
val zioInteropCatsVersion  = "23.0.0.6"
val zioIzumiReflectVersion = "2.3.8"
val zio = Seq(
  "dev.zio" %% "zio"              % zioVersion,
  "dev.zio" %% "zio-interop-cats" % zioInteropCatsVersion
)

// === Sentry =================================================================

val ioSentryVersion = "6.28.0"
val ioSentry = Seq(
  "io.sentry" % "sentry-logback" % ioSentryVersion,
  "io.sentry" % "sentry"         % ioSentryVersion
)

// === Bouncy Castle ==========================================================

val bouncyCastleVersion = "1.76"
val bouncyCastle = Seq(
  "org.bouncycastle" % "bcutil-jdk18on" % bouncyCastleVersion,
  "org.bouncycastle" % "bcpkix-jdk18on" % bouncyCastleVersion,
  "org.bouncycastle" % "bcprov-jdk18on" % bouncyCastleVersion
)

// === Google =================================================================
val googleApiClientVersion         = "2.2.0"
val googleApiServicesSheetsVersion = "v4-rev612-1.25.0"
val googleAnalyticsDataVersion     = "0.44.0"

// === Other ==================================================================

val bcpkixJdk15Version      = "1.70"
val declineVersion          = "2.4.1"
val diffsonVersion          = "4.4.0"
val directoryWatcherVersion = "0.18.0"
val flatbuffersVersion      = "24.3.25"
val guavaVersion            = "32.0.0-jre"
val jlineVersion            = "3.23.0"
val jgitVersion             = "6.7.0.202309050840-r"
val kindProjectorVersion    = "0.13.2"
val mockitoScalaVersion     = "1.17.14"
val newtypeVersion          = "0.4.4"
val pprintVersion           = "0.8.1"
val pureconfigVersion       = "0.17.4"
val scalacheckVersion       = "1.17.0"
val scalacticVersion        = "3.3.0-SNAP4"
val scalaLoggingVersion     = "3.9.4"
val scalameterVersion       = "0.19"
val scalatestVersion        = "3.3.0-SNAP4"
val slf4jVersion            = JPMSUtils.slf4jVersion
val sqliteVersion           = "3.46.1.0"
val tikaVersion             = "2.4.1"
val typesafeConfigVersion   = "1.4.2"
val junitVersion            = "4.13.2"
val junitIfVersion          = "0.13.2"
val hamcrestVersion         = "1.3"
val netbeansApiVersion      = "RELEASE180"
val opencvVersion           = "4.7.0-0"
val fansiVersion            = "0.4.0"
val httpComponentsVersion   = "4.4.1"
val apacheArrowVersion      = "14.0.1"
val snowflakeJDBCVersion    = "3.15.0"
val mssqlserverJDBCVersion  = "12.6.2.jre11"
val jsoniterVersion         = "2.28.5"
val jnaVersion              = "5.14.0"
val googleProtobufVersion   = "3.25.1"
val shapelessVersion        = "2.3.10"
val postgresVersion         = "42.4.0"

// ============================================================================
// === Utility methods =====================================================
// ============================================================================

// TODO: Remove
lazy val componentModulesIds =
  taskKey[Seq[ModuleID]](
    "Gather all sbt module IDs that will be put on the module-path for the engine runner"
  )
(ThisBuild / componentModulesIds) := {
  GraalVM.modules ++ GraalVM.langsPkgs ++ GraalVM.toolsPkgs ++ helidon ++ logbackPkg ++ Seq(
    "org.slf4j"        % "slf4j-api"                    % slf4jVersion,
    "org.netbeans.api" % "org-netbeans-modules-sampler" % netbeansApiVersion,
    (`runtime-language-arrow` / projectID).value,
    (`syntax-rust-definition` / projectID).value,
    (`ydoc-server` / projectID).value,
    (`profiling-utils` / projectID).value
  )
}

lazy val componentModulesPaths =
  taskKey[Seq[File]](
    "Gathers all component modules (Jar archives that should be put on module-path" +
    " as files"
  )
(ThisBuild / componentModulesPaths) := {
  val runnerCp      = (`engine-runner` / Runtime / fullClasspath).value
  val runtimeCp     = (`runtime` / Runtime / fullClasspath).value
  val langServerCp  = (`language-server` / Runtime / fullClasspath).value
  val akkaWrapperCp = (`akka-wrapper` / Compile / fullClasspath).value
  val fullCp        = (runnerCp ++ runtimeCp ++ langServerCp ++ akkaWrapperCp).distinct
  val log           = streams.value.log
  val thirdPartyModIds =
    GraalVM.modules ++
    GraalVM.langsPkgs ++
    GraalVM.toolsPkgs ++
    helidon ++
    scalaLibrary ++
    ioSentry ++
    logbackPkg ++
    Seq(
      "org.scala-lang"         % "scala-reflect"                % scalacVersion,
      "org.netbeans.api"       % "org-openide-util-lookup"      % netbeansApiVersion,
      "org.netbeans.api"       % "org-netbeans-modules-sampler" % netbeansApiVersion,
      "com.google.flatbuffers" % "flatbuffers-java"             % flatbuffersVersion,
      "com.google.protobuf"    % "protobuf-java"                % googleProtobufVersion,
      "commons-cli"            % "commons-cli"                  % commonsCliVersion,
      "commons-io"             % "commons-io"                   % commonsIoVersion,
      "net.java.dev.jna"       % "jna"                          % jnaVersion,
      "org.yaml"               % "snakeyaml"                    % snakeyamlVersion,
      "org.eclipse.jgit"       % "org.eclipse.jgit"             % jgitVersion,
      "com.typesafe"           % "config"                       % typesafeConfigVersion,
      "org.reactivestreams"    % "reactive-streams"             % reactiveStreamsVersion,
      "org.jline"              % "jline"                        % jlineVersion,
      "org.apache.commons"     % "commons-lang3"                % commonsLangVersion,
      "org.apache.commons"     % "commons-compress"             % commonsCompressVersion,
      "org.apache.tika"        % "tika-core"                    % tikaVersion,
      "org.slf4j"              % "slf4j-api"                    % slf4jVersion,
      "org.yaml"               % "snakeyaml"                    % snakeyamlVersion,
      "com.ibm.icu"            % "icu4j"                        % icuVersion
    )
  val thirdPartyMods = JPMSUtils.filterModulesFromClasspath(
    fullCp,
    thirdPartyModIds,
    log,
    projName = moduleName.value,
    scalaBinaryVersion.value,
    shouldContainAll = true
  )
  val thirdPartyModFiles = thirdPartyMods.map(_.data)
  val ourMods = Seq(
    (`common-polyglot-core-utils` / Compile / exportedModuleBin).value,
    (`engine-common` / Compile / exportedModuleBin).value,
    (`engine-runner` / Compile / exportedModuleBin).value,
    (`engine-runner-common` / Compile / exportedModuleBin).value,
    (`polyglot-api` / Compile / exportedModuleBin).value,
    (`polyglot-api-macros` / Compile / exportedModuleBin).value,
    (`runtime` / Compile / exportedModuleBin).value,
    (`syntax-rust-definition` / Compile / exportedModuleBin).value,
    (`runtime-compiler` / Compile / exportedModuleBin).value,
    (`runtime-parser` / Compile / exportedModuleBin).value,
    (`runtime-suggestions` / Compile / exportedModuleBin).value,
    (`runtime-instrument-common` / Compile / exportedModuleBin).value,
    (`runtime-instrument-id-execution` / Compile / exportedModuleBin).value,
    (`runtime-instrument-repl-debugger` / Compile / exportedModuleBin).value,
    (`runtime-instrument-runtime-server` / Compile / exportedModuleBin).value,
    (`runtime-language-arrow` / Compile / exportedModuleBin).value,
    (`runtime-language-epb` / Compile / exportedModuleBin).value,
    (`persistance` / Compile / exportedModuleBin).value,
    (`cli` / Compile / exportedModuleBin).value,
    (`json-rpc-server` / Compile / exportedModuleBin).value,
    (`connected-lock-manager` / Compile / exportedModuleBin).value,
    (`connected-lock-manager-server` / Compile / exportedModuleBin).value,
    (`distribution-manager` / Compile / exportedModuleBin).value,
    (`downloader` / Compile / exportedModuleBin).value,
    (`filewatcher` / Compile / exportedModuleBin).value,
    (`editions` / Compile / exportedModuleBin).value,
    (`language-server` / Compile / exportedModuleBin).value,
    (`library-manager` / Compile / exportedModuleBin).value,
    (`akka-wrapper` / Compile / exportedModuleBin).value,
    (`zio-wrapper` / Compile / exportedModuleBin).value,
    (`language-server-deps-wrapper` / Compile / exportedModuleBin).value,
    (`directory-watcher-wrapper` / Compile / exportedModuleBin).value,
    (`ydoc-server` / Compile / exportedModuleBin).value,
    (`library-manager` / Compile / exportedModuleBin).value,
    (`logging-config` / Compile / exportedModuleBin).value,
    (`logging-utils` / Compile / exportedModuleBin).value,
    (`logging-utils-akka` / Compile / exportedModuleBin).value,
    (`logging-service` / Compile / exportedModuleBin).value,
    (`logging-service-logback` / Compile / exportedModuleBin).value,
    (`pkg` / Compile / exportedModuleBin).value,
    (`refactoring-utils` / Compile / exportedModuleBin).value,
    (`task-progress-notifications` / Compile / exportedModuleBin).value,
    (`semver` / Compile / exportedModuleBin).value,
    (`searcher` / Compile / exportedModuleBin).value,
    (`text-buffer` / Compile / exportedModuleBin).value,
    (`version-output` / Compile / exportedModuleBin).value,
    (`scala-yaml` / Compile / exportedModuleBin).value,
    (`scala-libs-wrapper` / Compile / exportedModuleBin).value,
    (`fansi-wrapper` / Compile / exportedModuleBin).value,
    (`edition-updater` / Compile / exportedModuleBin).value,
    (`profiling-utils` / Compile / exportedModuleBin).value
  )
  ourMods ++ thirdPartyModFiles
}

/** Common settings for our wrappers of some *problematic* dependencies that are not
  * compatible with the JPMS system, i.e., these dependencies cannot be put on module-path.
  * These projects contain only single `module-info.java` source.
  * Before this source is compiled, all the dependencies are gathered via the `assembly`
  * task into a Jar.
  * The `module-info.java` exports all the packages from these dependencies.
  * Note that this is the recommended way how to handle dependencies that are not
  * JPMS-friendly.
  *
  * `exportedModule` of these projects return path to the assembled modular Jar.
  * The projects should define:
  * - `moduleDependencies`
  * - `patchModules`
  * - `assembly / assemblyExcludedJars`
  */
lazy val modularFatJarWrapperSettings = frgaalJavaCompilerSetting ++ Seq(
  Compile / forceModuleInfoCompilation := true,
  Compile / exportedModuleBin := assembly
    .dependsOn(Compile / compileModuleInfo)
    .value,
  Compile / exportedModule := (Compile / exportedModuleBin).value
)

// ============================================================================
// === Internal Libraries =====================================================
// ============================================================================

lazy val `text-buffer` = project
  .in(file("lib/scala/text-buffer"))
  .enablePlugins(JPMSPlugin)
  .configs(Test)
  .settings(
    frgaalJavaCompilerSetting,
    scalaModuleDependencySetting,
    mixedJavaScalaProjectSetting,
    commands += WithDebugCommand.withDebug,
    javaModuleName := "org.enso.text.buffer",
    libraryDependencies ++= Seq(
      "org.scalatest"  %% "scalatest"  % scalatestVersion  % Test,
      "org.scalacheck" %% "scalacheck" % scalacheckVersion % Test
    )
  )

lazy val rustParserTargetDirectory =
  SettingKey[File]("target directory for the Rust parser")

(`syntax-rust-definition` / rustParserTargetDirectory) := {
  target.value / "rust" / "parser-jni"
}

val generateRustParserLib =
  TaskKey[Seq[File]]("generateRustParserLib", "Generates parser native library")
`syntax-rust-definition` / generateRustParserLib := {
  val log = state.value.log
  val libGlob =
    (`syntax-rust-definition` / rustParserTargetDirectory).value.toGlob / "libenso_parser.so"

  val allLibs = FileTreeView.default.list(Seq(libGlob)).map(_._1)
  if (
    sys.env.get("CI").isDefined ||
    allLibs.isEmpty ||
    (`syntax-rust-definition` / generateRustParserLib).inputFileChanges.hasChanges
  ) {
    val os = System.getProperty("os.name")
    val target = os.toLowerCase() match {
      case DistributionPackage.OS.Linux.name =>
        Some("x86_64-unknown-linux-musl")
      case _ =>
        None
    }
    target.foreach { t =>
      Cargo.rustUp(t, log)
    }
    val profile = if (BuildInfo.isReleaseMode) "release" else "fuzz"
    val arguments = Seq(
      "build",
      "-p",
      "enso-parser-jni",
      "--profile",
      profile,
      "-Z",
      "unstable-options"
    ) ++ target.map(t => Seq("--target", t)).getOrElse(Seq()) ++
      Seq(
        "--out-dir",
        (`syntax-rust-definition` / rustParserTargetDirectory).value.toString
      )
    val envVars = target
      .map(_ => Seq(("RUSTFLAGS", "-C target-feature=-crt-static")))
      .getOrElse(Seq())
    Cargo.run(arguments, log, envVars)
  }
  FileTreeView.default.list(Seq(libGlob)).map(_._1.toFile)
}

`syntax-rust-definition` / generateRustParserLib / fileInputs +=
  (`syntax-rust-definition` / baseDirectory).value.toGlob / "jni" / "src" / ** / "*.rs"
`syntax-rust-definition` / generateRustParserLib / fileInputs +=
  (`syntax-rust-definition` / baseDirectory).value.toGlob / "src" / ** / "*.rs"

val generateParserJavaSources = TaskKey[Seq[File]](
  "generateParserJavaSources",
  "Generates Java sources for Rust parser"
)
`syntax-rust-definition` / generateParserJavaSources := {
  generateRustParser(
    (`syntax-rust-definition` / Compile / sourceManaged).value,
    (`syntax-rust-definition` / generateParserJavaSources).inputFileChanges,
    state.value.log
  )
}
`syntax-rust-definition` / generateParserJavaSources / fileInputs +=
  (`syntax-rust-definition` / baseDirectory).value.toGlob / "generate-java" / "src" / ** / "*.rs"
`syntax-rust-definition` / generateParserJavaSources / fileInputs +=
  (`syntax-rust-definition` / baseDirectory).value.toGlob / "src" / ** / "*.rs"

def generateRustParser(
  base: File,
  changes: sbt.nio.FileChanges,
  log: ManagedLogger
): Seq[File] = {
  import scala.jdk.CollectionConverters._
  import java.nio.file.Paths

  val syntaxPkgs = Paths.get("org", "enso", "syntax2").toString
  val fullPkg    = Paths.get(base.toString, syntaxPkgs).toFile
  if (!fullPkg.exists()) {
    fullPkg.mkdirs()
  }
  if (changes.hasChanges) {
    val args = Seq(
      "run",
      "-p",
      "enso-parser-generate-java",
      "--bin",
      "enso-parser-generate-java",
      fullPkg.toString
    )
    Cargo.run(args, log)
  }
  FileUtils.listFiles(fullPkg, Array("scala", "java"), true).asScala.toSeq
}

lazy val `syntax-rust-definition` = project
  .in(file("lib/rust/parser"))
  .enablePlugins(JPMSPlugin)
  .configs(Test)
  .settings(
    version := mavenUploadVersion,
    Compile / exportJars := true,
    javadocSettings,
    publish / skip := false,
    autoScalaLibrary := false,
    crossPaths := false,
    libraryDependencies ++= Seq(
      "org.slf4j" % "slf4j-api" % slf4jVersion
    ),
    Compile / moduleDependencies ++= Seq(
      "org.slf4j" % "slf4j-api" % slf4jVersion
    ),
    javaModuleName := "org.enso.syntax",
    Compile / sourceGenerators += generateParserJavaSources,
    Compile / resourceGenerators += generateRustParserLib,
    Compile / javaSource := baseDirectory.value / "generate-java" / "java",
    Compile / compile / javacOptions ++= Seq("-source", "11", "-target", "11")
  )

lazy val yaml = (project in file("lib/java/yaml"))
  .settings(
    frgaalJavaCompilerSetting,
    version := "0.1",
    libraryDependencies ++= Seq(
      "org.yaml" % "snakeyaml" % snakeyamlVersion % "provided"
    )
  )

lazy val `scala-yaml` = (project in file("lib/scala/yaml"))
  .enablePlugins(JPMSPlugin)
  .configs(Test)
  .settings(
    frgaalJavaCompilerSetting,
    scalaModuleDependencySetting,
    mixedJavaScalaProjectSetting,
    libraryDependencies ++= Seq(
      "org.yaml" % "snakeyaml" % snakeyamlVersion % "provided"
    ),
    Compile / moduleDependencies ++= Seq(
      "org.yaml" % "snakeyaml" % snakeyamlVersion
    ),
    Compile / internalModuleDependencies := Seq(
      (`scala-libs-wrapper` / Compile / exportedModule).value
    )
  )
  .dependsOn(`scala-libs-wrapper`)

lazy val pkg = (project in file("lib/scala/pkg"))
  .enablePlugins(JPMSPlugin)
  .settings(
    frgaalJavaCompilerSetting,
    scalaModuleDependencySetting,
    compileOrder := CompileOrder.ScalaThenJava,
    version := "0.1",
    Compile / run / mainClass := Some("org.enso.pkg.Main"),
    libraryDependencies ++= Seq(
      "io.circe"          %% "circe-core"       % circeVersion     % "provided",
      "org.yaml"           % "snakeyaml"        % snakeyamlVersion % "provided",
      "org.scalatest"     %% "scalatest"        % scalatestVersion % Test,
      "org.apache.commons" % "commons-compress" % commonsCompressVersion
    ),
    Compile / moduleDependencies ++= Seq(
      "org.apache.commons" % "commons-compress" % commonsCompressVersion,
      "org.yaml"           % "snakeyaml"        % snakeyamlVersion
    ),
    Compile / internalModuleDependencies := Seq(
      (`editions` / Compile / exportedModule).value,
      (`semver` / Compile / exportedModule).value,
      (`scala-yaml` / Compile / exportedModule).value,
      (`scala-libs-wrapper` / Compile / exportedModule).value
    )
  )
  .dependsOn(editions)

lazy val `akka-native` = project
  .in(file("lib/scala/akka-native"))
  .configs(Test)
  .settings(
    frgaalJavaCompilerSetting,
    version := "0.1",
    libraryDependencies ++= Seq(
      akkaActor
    ),
    // Note [Native Image Workaround for GraalVM 20.2]
    libraryDependencies += "org.graalvm.nativeimage" % "svm" % graalMavenPackagesVersion % "provided"
  )

lazy val `profiling-utils` = project
  .in(file("lib/scala/profiling-utils"))
  .enablePlugins(JPMSPlugin)
  .configs(Test)
  .settings(
    frgaalJavaCompilerSetting,
    compileOrder := CompileOrder.JavaThenScala,
    javaModuleName := "org.enso.profiling",
    Compile / exportJars := true,
    version := "0.1",
    libraryDependencies ++= Seq(
      "org.netbeans.api" % "org-netbeans-modules-sampler" % netbeansApiVersion
      exclude ("org.netbeans.api", "org-openide-loaders")
      exclude ("org.netbeans.api", "org-openide-nodes")
      exclude ("org.netbeans.api", "org-netbeans-api-progress-nb")
      exclude ("org.netbeans.api", "org-netbeans-api-progress")
      exclude ("org.netbeans.api", "org-openide-util-lookup")
      exclude ("org.netbeans.api", "org-openide-util")
      exclude ("org.netbeans.api", "org-openide-dialogs")
      exclude ("org.netbeans.api", "org-openide-filesystems")
      exclude ("org.netbeans.api", "org-openide-util-ui")
      exclude ("org.netbeans.api", "org-openide-awt")
      exclude ("org.netbeans.api", "org-openide-modules")
      exclude ("org.netbeans.api", "org-netbeans-api-annotations-common"),
      "org.slf4j"      % "slf4j-api"       % slf4jVersion,
      "junit"          % "junit"           % junitVersion   % Test,
      "com.github.sbt" % "junit-interface" % junitIfVersion % Test
    ),
    Compile / moduleDependencies ++= {
      Seq(
        "org.slf4j"        % "slf4j-api"                    % slf4jVersion,
        "org.netbeans.api" % "org-netbeans-modules-sampler" % netbeansApiVersion
      )
    }
  )

lazy val `logging-utils` = project
  .in(file("lib/scala/logging-utils"))
  .enablePlugins(JPMSPlugin)
  .configs(Test)
  .settings(
    frgaalJavaCompilerSetting,
    scalaModuleDependencySetting,
    compileOrder := CompileOrder.ScalaThenJava, // Note [JPMS Compile order]
    version := "0.1",
    libraryDependencies ++= Seq(
      "org.scalatest" %% "scalatest" % scalatestVersion % Test,
      "org.slf4j"      % "slf4j-api" % slf4jVersion
    ) ++ logbackTest,
    Compile / moduleDependencies ++=
      Seq(
        "org.slf4j" % "slf4j-api" % slf4jVersion
      )
  )

lazy val `logging-service` = project
  .in(file("lib/scala/logging-service"))
  .enablePlugins(JPMSPlugin)
  .configs(Test)
  .settings(
    frgaalJavaCompilerSetting,
    scalaModuleDependencySetting,
    version := "0.1",
    libraryDependencies ++= Seq(
      "org.slf4j"      % "slf4j-api" % slf4jVersion,
      "com.typesafe"   % "config"    % typesafeConfigVersion,
      "org.scalatest" %% "scalatest" % scalatestVersion % Test
    ),
    Compile / moduleDependencies ++= Seq(
      "org.slf4j" % "slf4j-api" % slf4jVersion
    ),
    Compile / internalModuleDependencies := Seq(
      (`logging-config` / Compile / exportedModule).value,
      (`logging-utils` / Compile / exportedModule).value
    )
  )
  .dependsOn(`logging-utils`)
  .dependsOn(`logging-config`)

lazy val `logging-config` = project
  .in(file("lib/scala/logging-config"))
  .enablePlugins(JPMSPlugin)
  .configs(Test)
  .settings(
    frgaalJavaCompilerSetting,
    version := "0.1",
    libraryDependencies ++= Seq(
      "com.typesafe" % "config"    % typesafeConfigVersion,
      "org.slf4j"    % "slf4j-api" % slf4jVersion
    ),
    Compile / moduleDependencies ++= Seq(
      "com.typesafe" % "config"    % typesafeConfigVersion,
      "org.slf4j"    % "slf4j-api" % slf4jVersion
    )
  )

lazy val `logging-service-logback` = project
  .in(file("lib/scala/logging-service-logback"))
  .enablePlugins(JPMSPlugin)
  .configs(Test)
  .settings(
    frgaalJavaCompilerSetting,
    version := "0.1",
    libraryDependencies ++= Seq(
      "org.slf4j"        % "slf4j-api"               % slf4jVersion,
      "org.scalatest"   %% "scalatest"               % scalatestVersion   % Test,
      "org.netbeans.api" % "org-openide-util-lookup" % netbeansApiVersion % "provided"
    ) ++ logbackPkg ++ ioSentry,
    Compile / moduleDependencies ++= logbackPkg ++ ioSentry ++ Seq(
      "org.slf4j"        % "slf4j-api"               % slf4jVersion,
      "org.netbeans.api" % "org-openide-util-lookup" % netbeansApiVersion % "provided"
    ),
    Compile / shouldCompileModuleInfoManually := true,
    Compile / internalModuleDependencies := Seq(
      (`logging-service` / Compile / exportedModule).value,
      (`logging-config` / Compile / exportedModule).value
    ),
    Test / moduleDependencies ++= scalaLibrary,
    Test / internalModuleDependencies := Seq(
      (Compile / exportedModule).value
    )
  )
  .dependsOn(`logging-config`)
  .dependsOn(`logging-service`)

lazy val `logging-utils-akka` = project
  .in(file("lib/scala/logging-utils-akka"))
  .enablePlugins(JPMSPlugin)
  .configs(Test)
  .settings(
    frgaalJavaCompilerSetting,
    scalaModuleDependencySetting,
    version := "0.1",
    compileOrder := CompileOrder.ScalaThenJava,
    libraryDependencies ++= Seq(
      "org.slf4j"          % "slf4j-api"  % slf4jVersion,
      "com.typesafe.akka" %% "akka-actor" % akkaVersion
    ),
    Compile / moduleDependencies ++=
      Seq(
        "org.slf4j" % "slf4j-api" % slf4jVersion
      ),
    Compile / internalModuleDependencies := Seq(
      (`akka-wrapper` / Compile / exportedModule).value
    )
  )

lazy val filewatcher = project
  .in(file("lib/scala/filewatcher"))
  .enablePlugins(JPMSPlugin)
  .configs(Test)
  .settings(
    frgaalJavaCompilerSetting,
    scalaModuleDependencySetting,
    compileOrder := CompileOrder.ScalaThenJava,
    version := "0.1",
    libraryDependencies ++= Seq(
      "io.methvin"     % "directory-watcher" % directoryWatcherVersion,
      "commons-io"     % "commons-io"        % commonsIoVersion,
      "org.slf4j"      % "slf4j-api"         % slf4jVersion,
      "org.scalatest" %% "scalatest"         % scalatestVersion % Test
    ),
    Compile / moduleDependencies ++= Seq(
      "org.slf4j" % "slf4j-api" % slf4jVersion
    ),
    Compile / internalModuleDependencies := Seq(
      (`directory-watcher-wrapper` / Compile / exportedModule).value
    ),
    Test / fork := true,
    Test / javaOptions ++= testLogProviderOptions
  )
  .dependsOn(testkit % Test)
  .dependsOn(`logging-service-logback` % "test->test")
  .dependsOn(`directory-watcher-wrapper`)

lazy val `logging-truffle-connector` = project
  .in(file("lib/scala/logging-truffle-connector"))
  .settings(
    frgaalJavaCompilerSetting,
    version := "0.1",
    libraryDependencies ++= Seq(
      "org.slf4j"           % "slf4j-api"               % slf4jVersion,
      "org.graalvm.truffle" % "truffle-api"             % graalMavenPackagesVersion % "provided",
      "org.netbeans.api"    % "org-openide-util-lookup" % netbeansApiVersion        % "provided"
    )
  )
  .dependsOn(`logging-utils`)
  .dependsOn(`polyglot-api`)

/** This is a simple wrapper for some Scala libraries that cannot be put directly
  * on module-path. For example because it's automatic module name cannot be derived:
  * {{{
  * $ jar --describe-module -f ./circe-core_2.13-0.14.7.jar
  * Unable to derive module descriptor for: ./circe-core_2.13-0.14.7.jar
  * circe.core.2.13: Invalid module name: '2' is not a Java identifier
  * }}}
  * This project contains only a single `module-info.java` that serves as the module
  * descriptor for these problematic dependencies.
  */
lazy val `scala-libs-wrapper` = project
  .in(file("lib/java/scala-libs-wrapper"))
  .enablePlugins(JPMSPlugin)
  .settings(
    modularFatJarWrapperSettings,
    scalaModuleDependencySetting,
    javaModuleName := "org.enso.scala.wrapper",
    libraryDependencies ++= circe ++ scalaCompiler ++ Seq(
      "com.typesafe.scala-logging"            %% "scala-logging"         % scalaLoggingVersion,
      "org.slf4j"                              % "slf4j-api"             % slf4jVersion,
      "org.typelevel"                         %% "cats-core"             % catsVersion,
      "org.jline"                              % "jline"                 % jlineVersion,
      "com.github.plokhotnyuk.jsoniter-scala" %% "jsoniter-scala-macros" % jsoniterVersion,
      "net.java.dev.jna"                       % "jna"                   % jnaVersion
    ),
    Compile / moduleDependencies ++= scalaLibrary ++ Seq(
      "org.scala-lang"   % "scala-reflect" % scalacVersion,
      "org.jline"        % "jline"         % jlineVersion,
      "org.slf4j"        % "slf4j-api"     % slf4jVersion,
      "net.java.dev.jna" % "jna"           % jnaVersion
    ),
    assembly / assemblyExcludedJars := {
      JPMSUtils.filterModulesFromClasspath(
        (Compile / fullClasspath).value,
        scalaLibrary ++
        scalaCompiler ++
        Seq(
          "org.scala-lang"            % "scala-reflect"   % scalacVersion,
          "org.slf4j"                 % "slf4j-api"       % slf4jVersion,
          "io.github.java-diff-utils" % "java-diff-utils" % javaDiffVersion,
          "org.jline"                 % "jline"           % jlineVersion,
          "net.java.dev.jna"          % "jna"             % jnaVersion
        ),
        streams.value.log,
        moduleName.value,
        scalaBinaryVersion.value,
        shouldContainAll = true
      )
    },
    // Patch this JPMS module such that the JVM thinks that all the Scala stuff
    // is part of this module
    Compile / patchModules := {
      val scalaLibs = JPMSUtils.filterModulesFromUpdate(
        update.value,
        Seq(
          "com.typesafe.scala-logging"            %% "scala-logging"         % scalaLoggingVersion,
          "io.circe"                              %% "circe-core"            % circeVersion,
          "io.circe"                              %% "circe-generic"         % circeVersion,
          "io.circe"                              %% "circe-parser"          % circeVersion,
          "io.circe"                              %% "circe-jawn"            % circeVersion,
          "io.circe"                              %% "circe-numbers"         % circeVersion,
          "org.typelevel"                         %% "cats-core"             % catsVersion,
          "org.typelevel"                         %% "cats-kernel"           % catsVersion,
          "org.typelevel"                         %% "jawn-parser"           % jawnParserVersion,
          "com.chuusai"                           %% "shapeless"             % shapelessVersion,
          "com.github.plokhotnyuk.jsoniter-scala" %% "jsoniter-scala-macros" % jsoniterVersion,
          "com.github.plokhotnyuk.jsoniter-scala" %% "jsoniter-scala-core"   % jsoniterVersion
        ),
        streams.value.log,
        moduleName.value,
        scalaBinaryVersion.value,
        shouldContainAll = true
      )
      Map(
        javaModuleName.value -> scalaLibs
      )
    }
  )

/** Wrapper project for dependencies of `language-server` that cannot be used as
  * JPMS modules (cannot be put directly on module-path).
  */
lazy val `language-server-deps-wrapper` = project
  .in(file("lib/java/language-server-deps-wrapper"))
  .enablePlugins(JPMSPlugin)
  .settings(
    modularFatJarWrapperSettings,
    scalaModuleDependencySetting,
    libraryDependencies ++= Seq(
      "com.github.pureconfig" %% "pureconfig" % pureconfigVersion,
      "com.chuusai"           %% "shapeless"  % shapelessVersion,
      "com.typesafe"           % "config"     % typesafeConfigVersion
    ),
    javaModuleName := "org.enso.language.server.deps.wrapper",
    Compile / internalModuleDependencies := Seq(
      (`scala-libs-wrapper` / Compile / exportedModule).value
    ),
    assembly / assemblyExcludedJars := {
      JPMSUtils.filterModulesFromClasspath(
        (Compile / fullClasspath).value,
        scalaLibrary ++
        Seq(
          "com.chuusai" %% "shapeless" % shapelessVersion,
          "com.typesafe" % "config"    % typesafeConfigVersion
        ),
        streams.value.log,
        moduleName.value,
        scalaBinaryVersion.value,
        shouldContainAll = true
      )
    },
    Compile / patchModules := {
      val scalaLibs = JPMSUtils.filterModulesFromUpdate(
        update.value,
        Seq(
          "com.github.pureconfig" %% "pureconfig-core"    % pureconfigVersion,
          "com.github.pureconfig" %% "pureconfig-generic" % pureconfigVersion
        ),
        streams.value.log,
        moduleName.value,
        scalaBinaryVersion.value,
        shouldContainAll = true
      )
      Map(
        javaModuleName.value -> scalaLibs
      )
    }
  )

lazy val `directory-watcher-wrapper` = project
  .in(file("lib/java/directory-watcher-wrapper"))
  .enablePlugins(JPMSPlugin)
  .settings(
    modularFatJarWrapperSettings,
    scalaModuleDependencySetting,
    libraryDependencies ++= Seq(
      "io.methvin"       % "directory-watcher" % directoryWatcherVersion,
      "org.slf4j"        % "slf4j-api"         % "1.7.36",
      "net.java.dev.jna" % "jna"               % jnaVersion
    ),
    javaModuleName := "org.enso.directory.watcher.wrapper",
    assembly / assemblyExcludedJars := {
      JPMSUtils.filterModulesFromClasspath(
        (Compile / dependencyClasspath).value,
        scalaLibrary ++
        Seq(
          "org.slf4j"        % "slf4j-api" % "1.7.36",
          "net.java.dev.jna" % "jna"       % jnaVersion
        ),
        streams.value.log,
        moduleName.value,
        scalaBinaryVersion.value,
        shouldContainAll = true
      )
    },
    Compile / moduleDependencies ++= Seq(
      "net.java.dev.jna" % "jna"       % jnaVersion,
      "org.slf4j"        % "slf4j-api" % "1.7.36"
    ),
    Compile / patchModules := {
      val scalaLibs = JPMSUtils.filterModulesFromUpdate(
        update.value,
        scalaLibrary ++
        Seq(
          "io.methvin" % "directory-watcher" % directoryWatcherVersion
        ),
        streams.value.log,
        moduleName.value,
        scalaBinaryVersion.value,
        shouldContainAll = true
      )
      Map(
        javaModuleName.value -> scalaLibs
      )
    }
  )

lazy val `fansi-wrapper` = project
  .in(file("lib/java/fansi-wrapper"))
  .enablePlugins(JPMSPlugin)
  .settings(
    modularFatJarWrapperSettings,
    scalaModuleDependencySetting,
    libraryDependencies ++= Seq(
      "com.lihaoyi" %% "fansi" % fansiVersion
    ),
    javaModuleName := "org.enso.fansi.wrapper",
    Compile / patchModules := {
      val scalaLibs = JPMSUtils.filterModulesFromUpdate(
        update.value,
        scalaLibrary ++
        Seq(
          "com.lihaoyi" %% "fansi" % fansiVersion
        ),
        streams.value.log,
        moduleName.value,
        scalaBinaryVersion.value,
        shouldContainAll = true
      )
      Map(
        javaModuleName.value -> scalaLibs
      )
    },
    assembly / assemblyExcludedJars := {
      JPMSUtils.filterModulesFromClasspath(
        (Compile / dependencyClasspath).value,
        scalaLibrary,
        streams.value.log,
        moduleName.value,
        scalaBinaryVersion.value,
        shouldContainAll = true
      )
    }
  )

/** JPMS module wrapper for Akka.
  */
lazy val `akka-wrapper` = project
  .in(file("lib/java/akka-wrapper"))
  .enablePlugins(JPMSPlugin)
  .settings(
    modularFatJarWrapperSettings,
    scalaModuleDependencySetting,
    libraryDependencies ++= akka ++ scalaLibrary ++ scalaCompiler ++ Seq(
      "org.scala-lang.modules"   %% "scala-parser-combinators" % scalaParserCombinatorsVersion,
      "org.scala-lang.modules"   %% "scala-java8-compat"       % scalaJavaCompatVersion,
      akkaURL                    %% "akka-http"                % akkaHTTPVersion,
      akkaURL                    %% "akka-http-core"           % akkaHTTPVersion,
      akkaURL                    %% "akka-slf4j"               % akkaVersion,
      akkaURL                    %% "akka-parsing"             % akkaHTTPVersion,
      akkaURL                    %% "akka-protobuf-v3"         % akkaVersion,
      akkaURL                    %% "akka-http-spray-json"     % akkaHTTPVersion,
      "com.typesafe"              % "config"                   % typesafeConfigVersion,
      "org.slf4j"                 % "slf4j-api"                % slf4jVersion,
      "com.google.protobuf"       % "protobuf-java"            % googleProtobufVersion,
      "io.github.java-diff-utils" % "java-diff-utils"          % javaDiffVersion,
      "org.reactivestreams"       % "reactive-streams"         % reactiveStreamsVersion,
      "org.jline"                 % "jline"                    % jlineVersion,
      "net.java.dev.jna"          % "jna"                      % jnaVersion,
      "io.spray"                 %% "spray-json"               % sprayJsonVersion
    ),
    javaModuleName := "org.enso.akka.wrapper",
    Compile / moduleDependencies ++= Seq(
      "com.google.protobuf" % "protobuf-java"    % googleProtobufVersion,
      "org.reactivestreams" % "reactive-streams" % reactiveStreamsVersion,
      "org.slf4j"           % "slf4j-api"        % slf4jVersion
    ),
    assembly / assemblyExcludedJars := {
      val excludedJars = JPMSUtils.filterModulesFromUpdate(
        update.value,
        scalaLibrary ++ scalaCompiler ++ Seq(
          "org.scala-lang.modules"   %% "scala-java8-compat" % scalaJavaCompatVersion,
          "org.slf4j"                 % "slf4j-api"          % slf4jVersion,
          "com.typesafe"              % "config"             % typesafeConfigVersion,
          "io.github.java-diff-utils" % "java-diff-utils"    % javaDiffVersion,
          "org.jline"                 % "jline"              % jlineVersion,
          "com.google.protobuf"       % "protobuf-java"      % googleProtobufVersion,
          "org.reactivestreams"       % "reactive-streams"   % reactiveStreamsVersion,
          "net.java.dev.jna"          % "jna"                % jnaVersion
        ),
        streams.value.log,
        moduleName.value,
        scalaBinaryVersion.value,
        shouldContainAll = true
      )
      excludedJars
        .map(Attributed.blank)
    },
    Compile / patchModules := {
      val scalaLibs = JPMSUtils.filterModulesFromUpdate(
        update.value,
        scalaLibrary ++ scalaCompiler ++
        Seq(
          "org.scala-lang.modules" %% "scala-parser-combinators" % scalaParserCombinatorsVersion,
          "com.typesafe"            % "config"                   % typesafeConfigVersion,
          "io.spray"               %% "spray-json"               % sprayJsonVersion,
          akkaURL                  %% "akka-actor"               % akkaVersion,
          akkaURL                  %% "akka-stream"              % akkaVersion,
          akkaURL                  %% "akka-http"                % akkaHTTPVersion,
          akkaURL                  %% "akka-http-core"           % akkaHTTPVersion,
          akkaURL                  %% "akka-http-spray-json"     % akkaHTTPVersion,
          akkaURL                  %% "akka-slf4j"               % akkaVersion,
          akkaURL                  %% "akka-parsing"             % akkaHTTPVersion,
          akkaURL                  %% "akka-protobuf-v3"         % akkaVersion
        ),
        streams.value.log,
        moduleName.value,
        scalaBinaryVersion.value,
        shouldContainAll = true
      )
      Map(
        javaModuleName.value -> scalaLibs
      )
    }
  )

lazy val `zio-wrapper` = project
  .in(file("lib/java/zio-wrapper"))
  .enablePlugins(JPMSPlugin)
  .settings(
    modularFatJarWrapperSettings,
    scalaModuleDependencySetting,
    javaModuleName := "org.enso.zio.wrapper",
    libraryDependencies ++= zio ++ Seq(
      "dev.zio" %% "zio-internal-macros"                       % zioVersion,
      "dev.zio" %% "zio-stacktracer"                           % zioVersion,
      "dev.zio" %% "izumi-reflect"                             % zioIzumiReflectVersion,
      "dev.zio" %% "izumi-reflect-thirdparty-boopickle-shaded" % zioIzumiReflectVersion
    ),
    assembly / assemblyExcludedJars := {
      val excludedJars = JPMSUtils.filterModulesFromUpdate(
        update.value,
        scalaLibrary ++
        scalaCompiler ++
        Seq("dev.zio" %% "zio-interop-cats" % zioInteropCatsVersion),
        streams.value.log,
        moduleName.value,
        scalaBinaryVersion.value,
        shouldContainAll = true
      )
      excludedJars
        .map(Attributed.blank)
    },
    Compile / patchModules := {
      val scalaLibs = JPMSUtils.filterModulesFromUpdate(
        update.value,
        scalaLibrary ++
        Seq(
          "dev.zio" %% "zio"                                       % zioVersion,
          "dev.zio" %% "zio-internal-macros"                       % zioVersion,
          "dev.zio" %% "zio-stacktracer"                           % zioVersion,
          "dev.zio" %% "izumi-reflect"                             % zioIzumiReflectVersion,
          "dev.zio" %% "izumi-reflect-thirdparty-boopickle-shaded" % zioIzumiReflectVersion
        ),
        streams.value.log,
        moduleName.value,
        scalaBinaryVersion.value,
        shouldContainAll = true
      )
      Map(
        javaModuleName.value -> scalaLibs
      )
    }
  )

lazy val cli = project
  .in(file("lib/scala/cli"))
  .enablePlugins(JPMSPlugin)
  .configs(Test)
  .settings(
    frgaalJavaCompilerSetting,
    scalaModuleDependencySetting,
    compileOrder := CompileOrder.ScalaThenJava,
    version := "0.1",
    libraryDependencies ++= circe ++ Seq(
      "com.typesafe.scala-logging" %% "scala-logging" % scalaLoggingVersion,
      "org.yaml"                    % "snakeyaml"     % snakeyamlVersion % "provided",
      "org.scalatest"              %% "scalatest"     % scalatestVersion % Test
    ),
    Compile / internalModuleDependencies := Seq(
      (`scala-libs-wrapper` / Compile / exportedModule).value,
      (`scala-yaml` / Compile / exportedModule).value
    ),
    Test / parallelExecution := false
  )
  .dependsOn(`scala-yaml`)

lazy val `task-progress-notifications` = project
  .in(file("lib/scala/task-progress-notifications"))
  .enablePlugins(JPMSPlugin)
  .configs(Test)
  .settings(
    scalaModuleDependencySetting,
    version := "0.1",
    compileOrder := CompileOrder.ScalaThenJava,
    libraryDependencies ++= Seq(
      "org.scalatest" %% "scalatest" % scalatestVersion % Test
    ),
    Compile / internalModuleDependencies := Seq(
      (`cli` / Compile / exportedModule).value,
      (`json-rpc-server` / Compile / exportedModule).value,
      (`akka-wrapper` / Compile / exportedModuleBin).value,
      (`scala-libs-wrapper` / Compile / exportedModule).value
    ),
    Test / parallelExecution := false
  )
  .dependsOn(cli)
  .dependsOn(`json-rpc-server`)

lazy val `version-output` = (project in file("lib/scala/version-output"))
  .enablePlugins(JPMSPlugin)
  .settings(
    version := "0.1"
  )
  .settings(
    frgaalJavaCompilerSetting,
    Compile / sourceGenerators += Def.task {
      val file =
        (Compile / sourceManaged).value / "org" / "enso" / "version" / "GeneratedVersion.java"
      BuildInfo
        .writeBuildInfoFile(
          file                  = file,
          log                   = state.value.log,
          defaultDevEnsoVersion = defaultDevEnsoVersion,
          ensoVersion           = ensoVersion,
          scalacVersion         = scalacVersion,
          graalVersion          = graalVersion,
          currentEdition        = currentEdition
        )
    }.taskValue
  )

lazy val `refactoring-utils` = project
  .in(file("lib/scala/refactoring-utils"))
  .enablePlugins(JPMSPlugin)
  .configs(Test)
  .settings(
    frgaalJavaCompilerSetting,
    scalaModuleDependencySetting,
    mixedJavaScalaProjectSetting,
    commands += WithDebugCommand.withDebug,
    version := "0.1",
    libraryDependencies ++= Seq(
      "junit"          % "junit"           % junitVersion   % Test,
      "com.github.sbt" % "junit-interface" % junitIfVersion % Test
    ),
    Compile / internalModuleDependencies := Seq(
      (`text-buffer` / Compile / exportedModule).value,
      (`runtime-parser` / Compile / exportedModule).value
    )
  )
  .dependsOn(`runtime-parser`)
  .dependsOn(`text-buffer`)
  .dependsOn(testkit % Test)

lazy val `project-manager` = (project in file("lib/scala/project-manager"))
  .enablePlugins(JPMSPlugin)
  .settings(
    (Compile / mainClass) := Some("org.enso.projectmanager.boot.ProjectManager")
  )
  .settings(
    frgaalJavaCompilerSetting,
    (Compile / run / fork) := true,
    (Test / fork) := true,
    (Compile / run / connectInput) := true,
    commands += WithDebugCommand.withDebug,
    libraryDependencies ++= akka ++ Seq(akkaSLF4J, akkaTestkit % Test),
    libraryDependencies ++= circe ++ helidon,
    libraryDependencies ++= Seq(
      "com.typesafe"                % "config"                       % typesafeConfigVersion,
      "com.github.pureconfig"      %% "pureconfig"                   % pureconfigVersion,
      "com.typesafe.scala-logging" %% "scala-logging"                % scalaLoggingVersion,
      "dev.zio"                    %% "zio"                          % zioVersion,
      "dev.zio"                    %% "zio-interop-cats"             % zioInteropCatsVersion,
      "commons-cli"                 % "commons-cli"                  % commonsCliVersion,
      "commons-io"                  % "commons-io"                   % commonsIoVersion,
      "org.apache.commons"          % "commons-lang3"                % commonsLangVersion,
      "com.miguno.akka"            %% "akka-mock-scheduler"          % akkaMockSchedulerVersion % Test,
      "org.mockito"                %% "mockito-scala"                % mockitoScalaVersion      % Test,
      "junit"                       % "junit"                        % junitVersion             % Test,
      "com.github.sbt"              % "junit-interface"              % junitIfVersion           % Test,
      "org.hamcrest"                % "hamcrest-all"                 % hamcrestVersion          % Test,
      "org.netbeans.api"            % "org-netbeans-modules-sampler" % netbeansApiVersion       % Test
    ),
    addCompilerPlugin(
      "org.typelevel" %% "kind-projector" % kindProjectorVersion cross CrossVersion.full
    )
  )
  /** Fat jar assembly settings
    */
  .settings(
    assembly / assemblyJarName := "project-manager.jar",
    assembly / test := {},
    assembly / assemblyOutputPath := file("project-manager.jar"),
    // Exclude all the Truffle/Graal related artifacts from the fat jar
    assembly / assemblyExcludedJars := {
      val pkgsToExclude = GraalVM.modules
      val ourFullCp     = (Runtime / fullClasspath).value
      JPMSUtils.filterModulesFromClasspath(
        ourFullCp,
        pkgsToExclude,
        streams.value.log,
        scalaBinaryVersion.value,
        moduleName.value
      )
    },
    assembly / assemblyMergeStrategy := {
      case PathList("META-INF", file, xs @ _*) if file.endsWith(".DSA") =>
        MergeStrategy.discard
      case PathList("META-INF", file, xs @ _*) if file.endsWith(".SF") =>
        MergeStrategy.discard
      case PathList("META-INF", "MANIFEST.MF", xs @ _*) =>
        MergeStrategy.discard
      // This fat Jar must not be an explicit module, so discard all the module-info classes
      case PathList(xs @ _*) if xs.last.contains("module-info") =>
        MergeStrategy.discard
      case "application.conf" => MergeStrategy.concat
      case "reference.conf"   => MergeStrategy.concat
      case _                  => MergeStrategy.first
    }
  )
  /** JPMS related settings for tests
    */
  .settings(
    Test / fork := true,
    // These dependencies are here so that we can use them in `--module-path` later on.
    libraryDependencies ++= {
      val necessaryModules =
        GraalVM.modules.map(_.withConfigurations(Some(Test.name))) ++
        GraalVM.langsPkgs.map(_.withConfigurations(Some(Test.name)))
      necessaryModules
    },
    Test / addModules := Seq(
      (`syntax-rust-definition` / javaModuleName).value,
      (`profiling-utils` / javaModuleName).value,
      (`ydoc-server` / javaModuleName).value
    ),
    Test / moduleDependencies := {
      GraalVM.modules ++ GraalVM.langsPkgs ++ logbackPkg ++ helidon ++ Seq(
        "org.slf4j"        % "slf4j-api"                    % slf4jVersion,
        "org.netbeans.api" % "org-netbeans-modules-sampler" % netbeansApiVersion
      )
    },
    Test / internalModuleDependencies := Seq(
      (`profiling-utils` / Compile / exportedModule).value,
      (`syntax-rust-definition` / Compile / exportedModule).value,
      (`ydoc-server` / Compile / exportedModule).value
    ),
    Test / javaOptions ++= testLogProviderOptions,
    Test / test := (Test / test).dependsOn(buildEngineDistribution).value
  )
  .settings(
    NativeImage.smallJdk := None,
    NativeImage.additionalCp := Seq.empty,
    rebuildNativeImage := NativeImage
      .buildNativeImage(
        "project-manager",
        staticOnLinux = true,
        initializeAtRuntime = Seq(
          "scala.util.Random",
          "zio.internal.ZScheduler$$anon$4",
          "zio.Runtime$",
          "zio.FiberRef$"
        )
      )
      .dependsOn(VerifyReflectionSetup.run)
      .dependsOn(assembly)
      .value,
    buildNativeImage := NativeImage
      .incrementalNativeImageBuild(
        rebuildNativeImage,
        "project-manager"
      )
      .value
  )
  .dependsOn(`akka-native`)
  .dependsOn(`desktop-environment`)
  .dependsOn(`version-output`)
  .dependsOn(editions)
  .dependsOn(`edition-updater`)
  .dependsOn(cli)
  .dependsOn(`task-progress-notifications`)
  .dependsOn(`polyglot-api`)
  .dependsOn(`runtime-version-manager`)
  .dependsOn(`library-manager`)
  .dependsOn(`logging-utils-akka`)
  .dependsOn(`logging-service`)
  .dependsOn(pkg)
  .dependsOn(`json-rpc-server`)
  .dependsOn(`logging-service-logback` % Runtime)
  .dependsOn(`json-rpc-server-test` % Test)
  .dependsOn(testkit % Test)
  .dependsOn(`runtime-version-manager-test` % Test)
  .dependsOn(`logging-service-logback` % "test->test")
  .dependsOn(`ydoc-server` % Test)
  .dependsOn(`profiling-utils` % Test)

lazy val `json-rpc-server` = project
  .in(file("lib/scala/json-rpc-server"))
  .enablePlugins(JPMSPlugin)
  .settings(
    frgaalJavaCompilerSetting,
    scalaModuleDependencySetting,
    compileOrder := CompileOrder.ScalaThenJava,
    libraryDependencies ++= akka ++ logbackTest,
    libraryDependencies ++= circe,
    libraryDependencies ++= Seq(
      "io.circe"                   %% "circe-literal"   % circeVersion,
      "com.typesafe.scala-logging" %% "scala-logging"   % scalaLoggingVersion,
      "org.slf4j"                   % "slf4j-api"       % slf4jVersion,
      akkaTestkit                   % Test,
      "org.scalatest"              %% "scalatest"       % scalatestVersion      % Test,
      "junit"                       % "junit"           % junitVersion          % Test,
      "com.github.sbt"              % "junit-interface" % junitIfVersion        % Test,
      "org.apache.httpcomponents"   % "httpclient"      % httpComponentsVersion % Test,
      "org.apache.httpcomponents"   % "httpcore"        % httpComponentsVersion % Test,
      "commons-io"                  % "commons-io"      % commonsIoVersion      % Test
    ),
    Compile / moduleDependencies ++=
      Seq(
        "org.slf4j" % "slf4j-api" % slf4jVersion
      ),
    Compile / internalModuleDependencies := Seq(
      (`scala-libs-wrapper` / Compile / exportedModule).value,
      (`akka-wrapper` / Compile / exportedModule).value
    )
  )

lazy val `json-rpc-server-test` = project
  .in(file("lib/scala/json-rpc-server-test"))
  .settings(
    frgaalJavaCompilerSetting,
    libraryDependencies ++= akka,
    libraryDependencies ++= circe,
    libraryDependencies ++= Seq(
      "io.circe" %% "circe-literal" % circeVersion,
      akkaTestkit,
      "org.scalatest" %% "scalatest"     % scalatestVersion,
      "org.gnieh"     %% "diffson-circe" % diffsonVersion
    )
  )
  .dependsOn(`json-rpc-server`)

// An automatic JPMS module
lazy val testkit = project
  .in(file("lib/scala/testkit"))
  .enablePlugins(JPMSPlugin)
  .settings(
    frgaalJavaCompilerSetting,
    compileOrder := CompileOrder.ScalaThenJava,
    javaModuleName := "org.enso.testkit",
    libraryDependencies ++= logbackPkg ++ Seq(
      "org.apache.commons" % "commons-lang3"   % commonsLangVersion,
      "commons-io"         % "commons-io"      % commonsIoVersion,
      "org.scalatest"     %% "scalatest"       % scalatestVersion,
      "junit"              % "junit"           % junitVersion,
      "com.github.sbt"     % "junit-interface" % junitIfVersion,
      "org.slf4j"          % "slf4j-api"       % slf4jVersion
    ),
    packageOptions := Seq(
      Package.ManifestAttributes(
        (
          "Automatic-Module-Name",
          javaModuleName.value
        )
      )
    ),
    Compile / exportedModule := (Compile / exportedModuleBin).value,
    Compile / exportedModuleBin := (Compile / packageBin).value
  )
  .dependsOn(`logging-service-logback`)

lazy val searcher = project
  .in(file("lib/scala/searcher"))
  .enablePlugins(JPMSPlugin)
  .configs(Test)
  .settings(
    frgaalJavaCompilerSetting,
    scalaModuleDependencySetting,
    compileOrder := CompileOrder.ScalaThenJava,
    annotationProcSetting,
    libraryDependencies ++= jmh ++ Seq(
      "org.scalatest" %% "scalatest" % scalatestVersion % Test
    ) ++ logbackTest,
    Compile / internalModuleDependencies := Seq(
      (`polyglot-api` / Compile / exportedModule).value
    )
  )
  .configs(Benchmark)
  .settings(
    inConfig(Benchmark)(Defaults.testSettings),
    Benchmark / fork := true
  )
  .dependsOn(testkit % Test)
  .dependsOn(`polyglot-api`)

lazy val `ydoc-server` = project
  .in(file("lib/java/ydoc-server"))
  .enablePlugins(JPMSPlugin)
  .configs(Test)
  .settings(
    frgaalJavaCompilerSetting,
    javaModuleName := "org.enso.ydoc",
    Compile / exportJars := true,
    crossPaths := false,
    autoScalaLibrary := false,
    Test / fork := true,
    commands += WithDebugCommand.withDebug,
    Compile / moduleDependencies ++= {
      GraalVM.modules ++ GraalVM.jsPkgs ++ GraalVM.chromeInspectorPkgs ++ helidon ++ logbackPkg ++ Seq(
        "org.slf4j" % "slf4j-api" % slf4jVersion
      )
    },
    Compile / internalModuleDependencies := Seq(
      (`syntax-rust-definition` / Compile / exportedModule).value,
      (`profiling-utils` / Compile / exportedModule).value
    ),
    libraryDependencies ++= Seq(
      "org.graalvm.truffle"        % "truffle-api"                 % graalMavenPackagesVersion % "provided",
      "org.graalvm.polyglot"       % "inspect"                     % graalMavenPackagesVersion % "runtime",
      "org.graalvm.polyglot"       % "js"                          % graalMavenPackagesVersion % "runtime",
      "org.slf4j"                  % "slf4j-api"                   % slf4jVersion,
      "io.helidon.webclient"       % "helidon-webclient-websocket" % helidonVersion,
      "io.helidon.webserver"       % "helidon-webserver-websocket" % helidonVersion,
      "junit"                      % "junit"                       % junitVersion              % Test,
      "com.github.sbt"             % "junit-interface"             % junitIfVersion            % Test,
      "com.fasterxml.jackson.core" % "jackson-databind"            % jacksonVersion            % Test
    ),
    libraryDependencies ++= {
      GraalVM.modules ++ GraalVM.jsPkgs ++ GraalVM.chromeInspectorPkgs ++ helidon
    }
  )
  // `Compile/run` settings are necessary for the `run` task to work.
  // We add it here for convenience so that one can start ydoc-server directly
  // with `ydoc-server/run` task.
  .settings(
    Compile / run / fork := true,
    Compile / run / connectInput := true,
    Compile / run / javaOptions := Seq(
      "-ea"
    ),
    // We need to assembly the cmd line options here manually, because we need
    // to add path to this module, and adding that directly to the `modulePath` setting
    // would result in an sbt caught in an infinite recursion.
    //
    Compile / run / javaOptions ++= {
      val mp =
        (Compile / modulePath).value ++ (`profiling-utils` / Compile / modulePath).value
      val jar       = (Compile / exportedProductJars).value.head
      val modName   = javaModuleName.value
      val allMp     = mp ++ Seq(jar.data.absolutePath)
      val mainKlazz = (Compile / mainClass).value.get
      val args = Seq(
        "--module-path",
        allMp.mkString(File.pathSeparator),
        "--module",
        modName + "/" + mainKlazz
      )
      args
    },
    Compile / resourceGenerators +=
      Def
        .task(
          Ydoc.generateJsBundle(
            (ThisBuild / baseDirectory).value,
            baseDirectory.value,
            (Compile / resourceManaged).value,
            streams.value
          )
        )
        .taskValue
  )
  .dependsOn(`syntax-rust-definition`)
  .dependsOn(`logging-service-logback`)
  .dependsOn(`profiling-utils`)

lazy val `persistance` = (project in file("lib/java/persistance"))
  .enablePlugins(JPMSPlugin)
  .settings(
    version := mavenUploadVersion,
    Test / fork := true,
    commands += WithDebugCommand.withDebug,
    frgaalJavaCompilerSetting,
    annotationProcSetting,
    javadocSettings,
    publish / skip := false,
    autoScalaLibrary := false,
    crossPaths := false,
    Compile / javacOptions := ((Compile / javacOptions).value),
    inConfig(Compile)(truffleRunOptionsSettings),
    libraryDependencies ++= Seq(
      "org.slf4j"        % "slf4j-api"               % slf4jVersion,
      "org.netbeans.api" % "org-openide-util-lookup" % netbeansApiVersion,
      "junit"            % "junit"                   % junitVersion   % Test,
      "com.github.sbt"   % "junit-interface"         % junitIfVersion % Test
    ),
    Compile / moduleDependencies ++= Seq(
      "org.slf4j"        % "slf4j-api"               % slf4jVersion,
      "org.netbeans.api" % "org-openide-util-lookup" % netbeansApiVersion
    )
  )
  .dependsOn(`persistance-dsl` % Test)

lazy val `persistance-dsl` = (project in file("lib/java/persistance-dsl"))
  .settings(
    version := mavenUploadVersion,
    frgaalJavaCompilerSetting,
    publish / skip := false,
    autoScalaLibrary := false,
    crossPaths := false,
    javadocSettings,
    Compile / compile / javacOptions := ((Compile / compile / javacOptions).value ++
    // Only run ServiceProvider processor and ignore those defined in META-INF, thus
    // fixing incremental compilation setup
    Seq(
      "-processor",
      "org.netbeans.modules.openide.util.ServiceProviderProcessor"
    )),
    libraryDependencies ++= Seq(
      "org.netbeans.api" % "org-openide-util-lookup" % netbeansApiVersion % "provided"
    )
  )

lazy val `interpreter-dsl` = (project in file("lib/scala/interpreter-dsl"))
  .enablePlugins(JPMSPlugin)
  .settings(
    version := "0.1",
    frgaalJavaCompilerSetting,
    Compile / javacOptions := ((Compile / javacOptions).value ++
    // Only run ServiceProvider processor and ignore those defined in META-INF, thus
    // fixing incremental compilation setup
    Seq(
      "-processor",
      "org.netbeans.modules.openide.util.ServiceProviderProcessor"
    )),
    libraryDependencies ++= Seq(
      "org.apache.commons" % "commons-lang3"           % commonsLangVersion,
      "org.netbeans.api"   % "org-openide-util-lookup" % netbeansApiVersion % "provided",
      "com.google.guava"   % "guava"                   % guavaVersion exclude ("com.google.code.findbugs", "jsr305")
    ),
    Compile / moduleDependencies ++= Seq(
      "org.apache.commons" % "commons-lang3"           % commonsLangVersion,
      "org.netbeans.api"   % "org-openide-util-lookup" % netbeansApiVersion,
      "com.google.guava"   % "guava"                   % guavaVersion
    )
  )

lazy val `interpreter-dsl-test` =
  (project in file("engine/interpreter-dsl-test"))
    .configs(Test)
    .settings(
      version := "0.1",
      frgaalJavaCompilerSetting,
      annotationProcSetting,
      inConfig(Test)(truffleRunOptionsSettings),
      Test / fork := true,
      Test / javaOptions ++= Seq(
        "-Dpolyglotimpl.DisableClassPathIsolation=true"
      ),
      commands += WithDebugCommand.withDebug,
      libraryDependencies ++= Seq(
        "org.graalvm.truffle" % "truffle-api"           % graalMavenPackagesVersion % "provided",
        "org.graalvm.truffle" % "truffle-dsl-processor" % graalMavenPackagesVersion % "provided",
        "junit"               % "junit"                 % junitVersion              % Test,
        "com.github.sbt"      % "junit-interface"       % junitIfVersion            % Test
      )
    )
    .dependsOn(`interpreter-dsl`)
    .dependsOn(`runtime`)
    .dependsOn(`test-utils`)

// ============================================================================
// === Sub-Projects ===========================================================
// ============================================================================

val benchOnlyOptions = if (java.lang.Boolean.getBoolean("bench.compileOnly")) {
  Seq(
    "-Dbench.compileOnly=true"
  )
} else {
  Seq(
    "-Dbench.compileOnly=false"
  )
}

/** Truffle-related settings for test running.
  */
val truffleRunOpts = Seq(
  "-Dpolyglot.compiler.IterativePartialEscape=true",
  "-Dpolyglot.compiler.BackgroundCompilation=false"
)

val truffleRunOptionsSettings = Seq(
  fork := true,
  javaOptions ++= "-ea" +: benchOnlyOptions
)

/** Explicitly provide `application-test.conf` as the resource that should be used for
  * parsing the logging configuration. Explicitly setting `config.resource` prevents
  * the potential conflicts with other *.conf files.
  */
val testLogProviderOptions = Seq(
  "-Dslf4j.provider=org.enso.logging.service.logback.test.provider.TestLogProvider",
  "-Dconfig.resource=application-test.conf"
)

/** engine/common project contains classes that are necessary to configure
  * GraalVM's polyglot context. Most specifically it contains `ContextFactory`.
  * As such it needs to depend on `org.graalvm.polyglot` package. Otherwise
  * its dependencies shall be limited - no JSON & co. please. For purposes
  * of consistently setting up loaders, the module depends on `logging-utils`.
  */
lazy val `engine-common` = project
  .in(file("engine/common"))
  .enablePlugins(JPMSPlugin)
  .settings(
    frgaalJavaCompilerSetting,
    Test / fork := true,
    commands += WithDebugCommand.withDebug,
    Test / envVars ++= distributionEnvironmentOverrides,
    libraryDependencies ++= Seq(
      "org.graalvm.polyglot" % "polyglot" % graalMavenPackagesVersion % "provided"
    ),
    Compile / moduleDependencies ++= {
      Seq(
        "org.graalvm.polyglot" % "polyglot"  % graalMavenPackagesVersion,
        "org.slf4j"            % "slf4j-api" % slf4jVersion
      )
    },
    Compile / internalModuleDependencies := Seq(
      (`logging-utils` / Compile / exportedModule).value,
      (`logging-config` / Compile / exportedModule).value
    )
  )
  .dependsOn(`logging-config`)
  .dependsOn(`logging-utils`)
  .dependsOn(testkit % Test)

lazy val `polyglot-api` = project
  .in(file("engine/polyglot-api"))
  .enablePlugins(JPMSPlugin)
  .settings(
    frgaalJavaCompilerSetting,
    scalaModuleDependencySetting,
    mixedJavaScalaProjectSetting,
    Test / fork := true,
    commands += WithDebugCommand.withDebug,
    Test / envVars ++= distributionEnvironmentOverrides,
    Test / javaOptions ++= Seq(
      "-Dpolyglot.engine.WarnInterpreterOnly=false",
      "-Dpolyglotimpl.DisableClassPathIsolation=true"
    ),
    libraryDependencies ++= Seq(
      "io.circe"                              %% "circe-core"            % circeVersion              % "provided",
      "org.graalvm.sdk"                        % "polyglot-tck"          % graalMavenPackagesVersion % "provided",
      "org.graalvm.truffle"                    % "truffle-api"           % graalMavenPackagesVersion % "provided",
      "com.github.plokhotnyuk.jsoniter-scala" %% "jsoniter-scala-macros" % jsoniterVersion,
      "com.github.plokhotnyuk.jsoniter-scala" %% "jsoniter-scala-core"   % jsoniterVersion,
      "com.google.flatbuffers"                 % "flatbuffers-java"      % flatbuffersVersion,
      "org.scalatest"                         %% "scalatest"             % scalatestVersion          % Test,
      "org.scalacheck"                        %% "scalacheck"            % scalacheckVersion         % Test
    ),
    Compile / moduleDependencies ++= Seq(
      "com.google.flatbuffers" % "flatbuffers-java" % flatbuffersVersion,
      "org.graalvm.sdk"        % "word"             % graalMavenPackagesVersion,
      "org.graalvm.polyglot"   % "polyglot"         % graalMavenPackagesVersion,
      "org.graalvm.sdk"        % "collections"      % graalMavenPackagesVersion,
      "org.graalvm.sdk"        % "nativeimage"      % graalMavenPackagesVersion,
      "org.graalvm.truffle"    % "truffle-api"      % graalMavenPackagesVersion
    ),
    Compile / internalModuleDependencies := Seq(
      (`scala-libs-wrapper` / Compile / exportedModule).value,
      (`engine-common` / Compile / exportedModule).value,
      (`editions` / Compile / exportedModule).value,
      (`pkg` / Compile / exportedModule).value,
      (`logging-utils` / Compile / exportedModule).value,
      (`text-buffer` / Compile / exportedModule).value,
      (`polyglot-api-macros` / Compile / exportedModule).value
    ),
    GenerateFlatbuffers.flatcVersion := flatbuffersVersion,
    Compile / sourceGenerators += GenerateFlatbuffers.task
  )
  .dependsOn(`engine-common`)
  .dependsOn(pkg)
  .dependsOn(`text-buffer`)
  .dependsOn(`logging-utils`)
  .dependsOn(testkit % Test)
  .dependsOn(`polyglot-api-macros`)

lazy val `polyglot-api-macros` = project
  .in(file("engine/polyglot-api-macros"))
  .enablePlugins(JPMSPlugin)
  .settings(
    frgaalJavaCompilerSetting,
    scalaModuleDependencySetting,
    mixedJavaScalaProjectSetting,
    libraryDependencies ++= Seq(
      "com.github.plokhotnyuk.jsoniter-scala" %% "jsoniter-scala-core"   % jsoniterVersion % "provided",
      "com.github.plokhotnyuk.jsoniter-scala" %% "jsoniter-scala-macros" % jsoniterVersion % "provided"
    ),
    Compile / internalModuleDependencies := Seq(
      (`scala-libs-wrapper` / Compile / exportedModule).value
    )
  )

lazy val `language-server` = (project in file("engine/language-server"))
  .enablePlugins(JPMSPlugin)
  .enablePlugins(PackageListPlugin)
  .settings(
    commands += WithDebugCommand.withDebug,
    frgaalJavaCompilerSetting,
    scalaModuleDependencySetting,
    mixedJavaScalaProjectSetting,
    libraryDependencies ++= akka ++ circe ++ bouncyCastle.map(_ % Test) ++ Seq(
      "org.slf4j"                   % "slf4j-api"            % slf4jVersion,
      "com.typesafe.scala-logging" %% "scala-logging"        % scalaLoggingVersion,
      "io.circe"                   %% "circe-generic-extras" % circeGenericExtrasVersion,
      "io.circe"                   %% "circe-literal"        % circeVersion,
      "dev.zio"                    %% "zio"                  % zioVersion,
      "com.google.flatbuffers"      % "flatbuffers-java"     % flatbuffersVersion,
      "commons-io"                  % "commons-io"           % commonsIoVersion,
      "com.github.pureconfig"      %% "pureconfig"           % pureconfigVersion,
      akkaSLF4J,
      akkaTestkit           % Test,
      "com.typesafe.akka"  %% "akka-http-testkit"       % akkaHTTPVersion           % Test,
      "org.scalatest"      %% "scalatest"               % scalatestVersion          % Test,
      "org.scalacheck"     %% "scalacheck"              % scalacheckVersion         % Test,
      "org.graalvm.truffle" % "truffle-api"             % graalMavenPackagesVersion % "provided",
      "org.graalvm.sdk"     % "polyglot-tck"            % graalMavenPackagesVersion % "provided",
      "org.netbeans.api"    % "org-openide-util-lookup" % netbeansApiVersion        % "provided",
      "org.eclipse.jgit"    % "org.eclipse.jgit"        % jgitVersion,
      "org.apache.tika"     % "tika-core"               % tikaVersion               % Test
    ),
    javaModuleName := "org.enso.language.server",
    Compile / moduleDependencies ++=
      Seq(
        "org.graalvm.polyglot"   % "polyglot"         % graalMavenPackagesVersion,
        "org.slf4j"              % "slf4j-api"        % slf4jVersion,
        "commons-cli"            % "commons-cli"      % commonsCliVersion,
        "commons-io"             % "commons-io"       % commonsIoVersion,
        "com.google.flatbuffers" % "flatbuffers-java" % flatbuffersVersion,
        "org.eclipse.jgit"       % "org.eclipse.jgit" % jgitVersion
      ),
    Compile / internalModuleDependencies := Seq(
      (`akka-wrapper` / Compile / exportedModule).value,
      (`zio-wrapper` / Compile / exportedModule).value,
      (`scala-libs-wrapper` / Compile / exportedModule).value,
      (`connected-lock-manager-server` / Compile / exportedModule).value,
      (`language-server-deps-wrapper` / Compile / exportedModule).value,
      (`directory-watcher-wrapper` / Compile / exportedModule).value,
      (`engine-runner-common` / Compile / exportedModule).value,
      (`ydoc-server` / Compile / exportedModule).value,
      (`logging-utils` / Compile / exportedModule).value,
      (`logging-utils-akka` / Compile / exportedModule).value,
      (`logging-service` / Compile / exportedModule).value,
      (`engine-common` / Compile / exportedModule).value,
      (`library-manager` / Compile / exportedModule).value,
      (`polyglot-api` / Compile / exportedModule).value,
      (`json-rpc-server` / Compile / exportedModule).value,
      (`profiling-utils` / Compile / exportedModule).value,
      (`searcher` / Compile / exportedModule).value,
      (`pkg` / Compile / exportedModule).value,
      (`distribution-manager` / Compile / exportedModule).value,
      (`edition-updater` / Compile / exportedModule).value,
      (`editions` / Compile / exportedModule).value,
      (`text-buffer` / Compile / exportedModule).value,
      (`filewatcher` / Compile / exportedModule).value,
      (`version-output` / Compile / exportedModule).value,
      (`semver` / Compile / exportedModule).value,
      (`cli` / Compile / exportedModule).value,
      (`task-progress-notifications` / Compile / exportedModule).value
    ),
    Test / testOptions += Tests
      .Argument(TestFrameworks.ScalaCheck, "-minSuccessfulTests", "1000"),
    Test / envVars ++= distributionEnvironmentOverrides,
    GenerateFlatbuffers.flatcVersion := flatbuffersVersion,
    Compile / sourceGenerators += GenerateFlatbuffers.task
  )
  .configs(Benchmark)
  .settings(
    inConfig(Compile)(truffleRunOptionsSettings),
    inConfig(Benchmark)(Defaults.testSettings),
    bench := (Benchmark / test).value,
    libraryDependencies += "com.storm-enroute" %% "scalameter" % scalameterVersion % "bench",
    testFrameworks ++= List(
      new TestFramework("org.scalameter.ScalaMeterFramework")
    )
  )
  .settings(
    Test / fork := true,
    // These dependencies are here so that we can use them in `--module-path` later on.
    libraryDependencies ++= {
      val necessaryModules =
        GraalVM.modules.map(_.withConfigurations(Some(Test.name))) ++
        GraalVM.langsPkgs.map(_.withConfigurations(Some(Test.name)))
      necessaryModules
    },
    // More dependencies needed for modules for testing
    libraryDependencies ++= ioSentry.map(_ % Test) ++ logbackTest ++ Seq(
      "com.google.protobuf"    % "protobuf-java"                % googleProtobufVersion  % Test,
      "org.reactivestreams"    % "reactive-streams"             % reactiveStreamsVersion % Test,
      "org.jline"              % "jline"                        % jlineVersion           % Test,
      "org.apache.tika"        % "tika-core"                    % tikaVersion            % Test,
      "com.google.flatbuffers" % "flatbuffers-java"             % flatbuffersVersion     % Test,
      "org.netbeans.api"       % "org-netbeans-modules-sampler" % netbeansApiVersion     % Test,
      "org.apache.commons"     % "commons-lang3"                % commonsLangVersion     % Test,
      "org.apache.commons"     % "commons-compress"             % commonsCompressVersion % Test,
      "org.yaml"               % "snakeyaml"                    % snakeyamlVersion       % Test,
      "com.ibm.icu"            % "icu4j"                        % icuVersion             % Test
    ),
    Test / moduleDependencies := {
      GraalVM.modules ++ GraalVM.langsPkgs ++ logbackPkg ++ helidon ++ ioSentry ++ bouncyCastle ++ scalaLibrary ++ scalaCompiler ++ Seq(
        "org.slf4j"              % "slf4j-api"                    % slf4jVersion,
        "org.netbeans.api"       % "org-netbeans-modules-sampler" % netbeansApiVersion,
        "com.google.flatbuffers" % "flatbuffers-java"             % flatbuffersVersion,
        "org.yaml"               % "snakeyaml"                    % snakeyamlVersion,
        "com.typesafe"           % "config"                       % typesafeConfigVersion,
        "org.apache.commons"     % "commons-lang3"                % commonsLangVersion,
        "org.apache.commons"     % "commons-compress"             % commonsCompressVersion,
        "commons-io"             % "commons-io"                   % commonsIoVersion,
        "com.google.protobuf"    % "protobuf-java"                % googleProtobufVersion,
        "org.reactivestreams"    % "reactive-streams"             % reactiveStreamsVersion,
        "org.jline"              % "jline"                        % jlineVersion,
        "org.apache.tika"        % "tika-core"                    % tikaVersion,
        "com.ibm.icu"            % "icu4j"                        % icuVersion,
        "net.java.dev.jna"       % "jna"                          % jnaVersion,
        "org.netbeans.api"       % "org-openide-util-lookup"      % netbeansApiVersion
      )
    },
    Test / internalModuleDependencies := Seq(
      (Compile / exportedModule).value,
      (`runtime` / Compile / exportedModule).value,
      (`runtime-instrument-common` / Compile / exportedModule).value,
      (`runtime-instrument-runtime-server` / Compile / exportedModule).value,
      (`runtime-instrument-repl-debugger` / Compile / exportedModule).value,
      (`runtime-instrument-id-execution` / Compile / exportedModule).value,
      (`runtime-language-epb` / Compile / exportedModule).value,
      (`ydoc-server` / Compile / exportedModule).value,
      (`syntax-rust-definition` / Compile / exportedModule).value,
      (`profiling-utils` / Compile / exportedModule).value,
      (`logging-service-logback` / Compile / exportedModule).value,
      (`logging-service-logback` / Test / exportedModule).value,
      (`version-output` / Compile / exportedModule).value,
      (`scala-libs-wrapper` / Compile / exportedModule).value,
      (`akka-wrapper` / Compile / exportedModule).value,
      (`language-server-deps-wrapper` / Compile / exportedModule).value,
      (`fansi-wrapper` / Compile / exportedModule).value,
      (`text-buffer` / Compile / exportedModule).value,
      (`runtime-suggestions` / Compile / exportedModule).value,
      (`runtime-parser` / Compile / exportedModule).value,
      (`runtime-compiler` / Compile / exportedModule).value,
      (`polyglot-api` / Compile / exportedModule).value,
      (`polyglot-api-macros` / Compile / exportedModule).value,
      (`pkg` / Compile / exportedModule).value,
      (`logging-utils` / Compile / exportedModule).value,
      (`connected-lock-manager` / Compile / exportedModule).value,
      (`library-manager` / Compile / exportedModule).value,
      (`persistance` / Compile / exportedModule).value,
      (`interpreter-dsl` / Compile / exportedModule).value,
      (`engine-common` / Compile / exportedModule).value,
      (`edition-updater` / Compile / exportedModule).value,
      (`editions` / Compile / exportedModule).value,
      (`distribution-manager` / Compile / exportedModule).value,
      (`common-polyglot-core-utils` / Compile / exportedModule).value,
      (`cli` / Compile / exportedModule).value,
      (`refactoring-utils` / Compile / exportedModule).value,
      (`scala-yaml` / Compile / exportedModule).value,
      (`semver` / Compile / exportedModule).value,
      (`downloader` / Compile / exportedModule).value,
      (`logging-config` / Compile / exportedModule).value,
      (`logging-service` / Compile / exportedModule).value,
      (`task-progress-notifications` / Compile / exportedModule).value
    ),
    Test / javaOptions ++= testLogProviderOptions,
    Test / patchModules := {
      // Patch test-classes into the runtime module. This is standard way to deal with the
      // split package problem in unit tests. For example, Maven's surefire plugin does this.
      val testClassesDir = (Test / productDirectories).value.head
      // Patching with sources is useful for compilation, patching with compiled classes for runtime.
      val javaSrcDir = (Test / javaSource).value
      Map(
        javaModuleName.value -> Seq(javaSrcDir, testClassesDir)
      )
    },
    Test / addModules := Seq(
      javaModuleName.value,
      (`syntax-rust-definition` / javaModuleName).value,
      (`profiling-utils` / javaModuleName).value,
      (`ydoc-server` / javaModuleName).value,
      (`library-manager` / javaModuleName).value
    ),
    Test / addReads := {
      // We patched the test-classes into the runtime module. These classes access some stuff from
      // unnamed module. Thus, let's add ALL-UNNAMED.
      Map(
        javaModuleName.value -> Seq(
          "ALL-UNNAMED",
          "org.bouncycastle.provider"
        )
      )
    },
    Test / addExports := {
      val profModName       = (`profiling-utils` / javaModuleName).value
      val downloaderModName = (`downloader` / javaModuleName).value
      val exports = Map(
        profModName + "/org.enso.profiling.snapshot"       -> Seq("ALL-UNNAMED"),
        downloaderModName + "/org.enso.downloader.archive" -> Seq("ALL-UNNAMED")
      )

      // Make sure that all the packages in test source directory are exported
      // to all unnamed modules
      val testPkgs = (Test / packages).value
      val testPkgsExports = testPkgs.map { pkg =>
        javaModuleName.value + "/" + pkg -> Seq("ALL-UNNAMED")
      }.toMap
      exports ++ testPkgsExports
    }
  )
  .settings(
    Test / envVars ++= Map(
      "ENSO_EDITION_PATH" -> file("distribution/editions").getCanonicalPath
    )
  )
  .dependsOn(`json-rpc-server-test` % Test)
  .dependsOn(`json-rpc-server`)
  .dependsOn(`task-progress-notifications`)
  .dependsOn(`library-manager`)
  .dependsOn(`connected-lock-manager-server`)
  .dependsOn(`edition-updater`)
  .dependsOn(`engine-runner-common`)
  .dependsOn(`logging-utils-akka`)
  .dependsOn(`logging-service`)
  .dependsOn(`polyglot-api`)
  .dependsOn(`searcher`)
  .dependsOn(`text-buffer`)
  .dependsOn(`version-output`)
  .dependsOn(pkg)
  .dependsOn(`profiling-utils`)
  .dependsOn(filewatcher)
  .dependsOn(testkit % Test)
  .dependsOn(`logging-service-logback` % "test->test")
  .dependsOn(`library-manager-test` % Test)
  .dependsOn(`runtime-version-manager-test` % Test)
  .dependsOn(`ydoc-server`)

lazy val cleanInstruments = taskKey[Unit](
  "Cleans fragile class files to force a full recompilation and preserve" +
  "consistency of instrumentation configuration."
)

/** Overrides for the environment variables related to the distribution, so that
  * a local installation does not interfere with runtime tests.
  */
val distributionEnvironmentOverrides = {
  val fakeDir = file("target/fake_dir").getAbsolutePath
  Map(
    "ENSO_DATA_DIRECTORY"           -> fakeDir,
    "ENSO_CONFIG_DIRECTORY"         -> fakeDir,
    "ENSO_RUNTIME_DIRECTORY"        -> file("target/run").getAbsolutePath,
    "ENSO_LOG_DIRECTORY"            -> file("target/logs").getAbsolutePath,
    "ENSO_HOME"                     -> fakeDir,
    "ENSO_EDITION_PATH"             -> "",
    "ENSO_LIBRARY_PATH"             -> "",
    "ENSO_AUXILIARY_LIBRARY_CACHES" -> ""
  )
}

val frgaalSourceLevel = FrgaalJavaCompiler.sourceLevel

lazy val truffleDslSuppressWarnsSetting = Seq(
  Compile / javacOptions ++= Seq(
    "-Atruffle.dsl.SuppressWarnings=truffle-inlining"
  )
)

/** Common settings for projects whose sources are processed by some annotation
  * processors. These settings ensure that the generated sources are placed under
  * `(Compile/sourceManaged)` directory, usually pointing to `target/classes/src_managed`.
  */
lazy val annotationProcSetting = Seq(
  Compile / compile / javacOptions ++= Seq(
    "-s",
    (Compile / compile / sourceManaged).value.getAbsolutePath,
    "-Xlint:unchecked"
  ),
  Compile / compile := (Compile / compile)
    .dependsOn(Def.task { (Compile / sourceManaged).value.mkdirs })
    .value,
  // zinc cannot see who is generating the java files so it adds some
  // spurious warning messages. The following setting filters out such
  // spurious warnings.
  // See https://stackoverflow.com/questions/55558849/how-do-i-build-a-mixed-java-scala-project-which-uses-java-annotation-code-genera
  Compile / logManager :=
    sbt.internal.util.CustomLogManager.excludeMsg(
      "Could not determine source for class ",
      Level.Warn
    )
)

lazy val javadocSettings = Seq(
  Compile / doc / javacOptions --= Seq(
    "-deprecation",
    "-g",
    "-Xlint:unchecked",
    "-proc:full"
  ),
  Compile / doc / javacOptions ++= Seq(
    "--snippet-path",
    (Test / javaSource).value.getAbsolutePath
  )
)

/** A setting to replace javac with Frgaal compiler, allowing to use latest Java features in the code
  * and still compile down to JDK 17
  */
lazy val frgaalJavaCompilerSetting: SettingsDefinition =
  customFrgaalJavaCompilerSettings(targetJavaVersion)

lazy val scalaModuleDependencySetting: SettingsDefinition = Seq(
  Compile / moduleDependencies := scalaLibrary
)

lazy val mixedJavaScalaProjectSetting: SettingsDefinition = Seq(
  // See JPMSPlugin docs (Mixed projects)
  excludeFilter := excludeFilter.value || "module-info.java"
)

def customFrgaalJavaCompilerSettings(targetJdk: String) = {
  // There might be slightly different Frgaal compiler configuration for
  // both Compile and Test configurations
  Seq(Compile, Test).flatMap { config =>
    Seq(
      config / compile / compilers := {
        // True if there is module-info.java in the sources, and this is a mixed
        // project, and module-info.java is excluded from the compilation.
        // shouldCompileModuleInfoManually is a settingKey defined only in projects
        // with JPMSPlugin. That's why we have to check first for its existance.
        val settingOpt               = (config / shouldCompileModuleInfoManually).?.value
        val shouldCompileModInfo     = settingOpt.isDefined && settingOpt.get
        val shouldNotLimitModulesOpt = frgaalShouldNotLimitModules.?.value
        val _shouldNotLimitModules   = shouldNotLimitModulesOpt.getOrElse(false)
        val projName                 = projectID.value.name
        FrgaalJavaCompiler.compilers(
          (config / dependencyClasspath).value,
          compilers.value,
          targetJdk,
          shouldCompileModInfo,
          (config / javaSource).value,
          _shouldNotLimitModules
        )
      }
    )
  } ++ Seq(
    // This dependency is needed only so that developers don't download Frgaal manually.
    // Sadly it cannot be placed under plugins either because meta dependencies are not easily
    // accessible from the non-meta build definition.
    libraryDependencies += FrgaalJavaCompiler.frgaal,
    // Ensure that our tooling uses the right Java version for checking the code.
    Compile / javacOptions ++= Seq(
      "-source",
      frgaalSourceLevel,
      "--enable-preview"
    )
  )
}

lazy val instrumentationSettings =
  frgaalJavaCompilerSetting ++ annotationProcSetting ++ Seq(
    version := ensoVersion,
    commands += WithDebugCommand.withDebug,
    Compile / javacOptions --= Seq(
      "-source",
      frgaalSourceLevel,
      "--enable-preview"
    ),
    libraryDependencies ++= Seq(
      "org.graalvm.truffle" % "truffle-api"           % graalMavenPackagesVersion % "provided",
      "org.graalvm.truffle" % "truffle-dsl-processor" % graalMavenPackagesVersion % "provided"
    )
  )

lazy val `runtime-language-epb` =
  (project in file("engine/runtime-language-epb"))
    .enablePlugins(JPMSPlugin)
    .settings(
      frgaalJavaCompilerSetting,
      inConfig(Compile)(truffleRunOptionsSettings),
      truffleDslSuppressWarnsSetting,
      commands += WithDebugCommand.withDebug,
      fork := true,
      Test / javaOptions ++= Seq(),
      instrumentationSettings,
      libraryDependencies ++= Seq(
        "junit"               % "junit"                 % junitVersion              % Test,
        "com.github.sbt"      % "junit-interface"       % junitIfVersion            % Test,
        "org.graalvm.truffle" % "truffle-api"           % graalMavenPackagesVersion % "provided",
        "org.graalvm.truffle" % "truffle-dsl-processor" % graalMavenPackagesVersion % "provided"
      ),
      Compile / moduleDependencies ++= Seq(
        "org.graalvm.truffle"  % "truffle-api" % graalMavenPackagesVersion,
        "org.graalvm.polyglot" % "polyglot"    % graalMavenPackagesVersion,
        "org.graalvm.sdk"      % "collections" % graalMavenPackagesVersion,
        "org.graalvm.sdk"      % "word"        % graalMavenPackagesVersion,
        "org.graalvm.sdk"      % "nativeimage" % graalMavenPackagesVersion
      )
    )

lazy val `runtime-language-arrow` =
  (project in file("engine/runtime-language-arrow"))
    .enablePlugins(JPMSPlugin)
    .settings(
      crossPaths := false,
      autoScalaLibrary := false,
      javaModuleName := "org.enso.interpreter.arrow",
      inConfig(Compile)(truffleRunOptionsSettings),
      instrumentationSettings,
      libraryDependencies ++= GraalVM.modules ++ Seq(
        "junit"            % "junit"              % junitVersion       % Test,
        "com.github.sbt"   % "junit-interface"    % junitIfVersion     % Test,
        "org.slf4j"        % "slf4j-nop"          % slf4jVersion       % Test,
        "org.slf4j"        % "slf4j-api"          % slf4jVersion       % Test,
        "org.apache.arrow" % "arrow-vector"       % apacheArrowVersion % Test,
        "org.apache.arrow" % "arrow-memory-netty" % apacheArrowVersion % Test
      ),
      javaModuleName := "org.enso.interpreter.arrow",
      Compile / moduleDependencies ++= GraalVM.modules,
      Test / moduleDependencies += projectID.value,
      Test / patchModules := {
        val testClassesDir = (Test / productDirectories).value.head
        Map(javaModuleName.value -> Seq(testClassesDir))
      },
      Test / addModules := Seq(javaModuleName.value),
      Test / javaOptions ++= Seq(
        s"--add-opens=java.base/java.nio=${javaModuleName.value}", // DirectByteBuffer in MemoryUtil init is in-accessible
        "--add-opens=java.base/java.nio=ALL-UNNAMED" // Tests use Apache Arrow
      ),
      Test / addReads := {
        Map(javaModuleName.value -> Seq("ALL-UNNAMED"))
      }
    )

/** `runtime-test-instruments` project contains Truffle instruments that are used solely for testing.
  * It is compiled into an explicit Java module. Note that this project cannot have compile-time dependency on `runtime`
  * project, so if you need access to classes from `runtime`, you need to use reflection.
  */
lazy val `runtime-test-instruments` =
  (project in file("engine/runtime-test-instruments"))
    .enablePlugins(JPMSPlugin)
    .settings(
      inConfig(Compile)(truffleRunOptionsSettings),
      truffleDslSuppressWarnsSetting,
      instrumentationSettings,
      libraryDependencies ++= GraalVM.modules,
      libraryDependencies ++= Seq(
        "org.graalvm.sdk"     % "polyglot-tck"            % graalMavenPackagesVersion,
        "org.graalvm.truffle" % "truffle-tck"             % graalMavenPackagesVersion,
        "org.graalvm.truffle" % "truffle-tck-common"      % graalMavenPackagesVersion,
        "org.graalvm.truffle" % "truffle-tck-tests"       % graalMavenPackagesVersion,
        "org.netbeans.api"    % "org-openide-util-lookup" % netbeansApiVersion % "provided"
      ),
      javaModuleName := "org.enso.runtime.test",
      Compile / moduleDependencies ++= {
        GraalVM.modules ++ Seq(
          "org.graalvm.sdk"     % "polyglot-tck"            % graalMavenPackagesVersion,
          "org.graalvm.truffle" % "truffle-tck"             % graalMavenPackagesVersion,
          "org.graalvm.truffle" % "truffle-tck-common"      % graalMavenPackagesVersion,
          "org.graalvm.truffle" % "truffle-tck-tests"       % graalMavenPackagesVersion,
          "org.netbeans.api"    % "org-openide-util-lookup" % netbeansApiVersion % "provided"
        )
      }
    )

lazy val runtime = (project in file("engine/runtime"))
  .enablePlugins(JPMSPlugin)
  .settings(
    frgaalJavaCompilerSetting,
    scalaModuleDependencySetting,
    mixedJavaScalaProjectSetting,
    annotationProcSetting,
    truffleDslSuppressWarnsSetting,
    version := ensoVersion,
    commands += WithDebugCommand.withDebug,
    inConfig(Compile)(truffleRunOptionsSettings),
    libraryDependencies ++= GraalVM.langsPkgs ++ Seq(
      "org.apache.commons"   % "commons-lang3"           % commonsLangVersion,
      "org.apache.tika"      % "tika-core"               % tikaVersion,
      "com.lihaoyi"         %% "fansi"                   % fansiVersion,
      "org.graalvm.polyglot" % "polyglot"                % graalMavenPackagesVersion % "provided",
      "org.graalvm.sdk"      % "polyglot-tck"            % graalMavenPackagesVersion % "provided",
      "org.graalvm.truffle"  % "truffle-api"             % graalMavenPackagesVersion % "provided",
      "org.graalvm.truffle"  % "truffle-dsl-processor"   % graalMavenPackagesVersion % "provided",
      "org.netbeans.api"     % "org-openide-util-lookup" % netbeansApiVersion        % "provided",
      "org.scalacheck"      %% "scalacheck"              % scalacheckVersion         % Test,
      "org.scalactic"       %% "scalactic"               % scalacticVersion          % Test,
      "org.scalatest"       %% "scalatest"               % scalatestVersion          % Test,
      "junit"                % "junit"                   % junitVersion              % Test,
      "com.github.sbt"       % "junit-interface"         % junitIfVersion            % Test,
      "org.hamcrest"         % "hamcrest-all"            % hamcrestVersion           % Test,
      "org.slf4j"            % "slf4j-api"               % slf4jVersion              % Test
    ),
    // Add all GraalVM packages with Runtime scope - we don't need them for compilation,
    // just provide them at runtime (in module-path).
    libraryDependencies ++= {
      val necessaryModules =
        GraalVM.modules.map(_.withConfigurations(Some(Runtime.name)))
      val langs =
        GraalVM.langsPkgs.map(_.withConfigurations(Some(Runtime.name)))
      val tools =
        GraalVM.toolsPkgs.map(_.withConfigurations(Some(Runtime.name)))
      necessaryModules ++ langs ++ tools
    },
    javaModuleName := "org.enso.runtime",
    Compile / moduleDependencies ++= Seq(
      "org.netbeans.api"     % "org-openide-util-lookup" % netbeansApiVersion,
      "org.apache.tika"      % "tika-core"               % tikaVersion,
      "org.slf4j"            % "slf4j-api"               % slf4jVersion,
      "org.graalvm.truffle"  % "truffle-api"             % graalMavenPackagesVersion,
      "org.graalvm.polyglot" % "polyglot"                % graalMavenPackagesVersion,
      "org.graalvm.sdk"      % "collections"             % graalMavenPackagesVersion,
      "org.graalvm.sdk"      % "word"                    % graalMavenPackagesVersion,
      "org.graalvm.sdk"      % "nativeimage"             % graalMavenPackagesVersion,
      "com.ibm.icu"          % "icu4j"                   % icuVersion,
      "org.apache.commons"   % "commons-lang3"           % commonsLangVersion
    ),
    Compile / internalModuleDependencies := Seq(
      (`distribution-manager` / Compile / exportedModule).value,
      (`engine-common` / Compile / exportedModule).value,
      (`library-manager` / Compile / exportedModule).value,
      (`connected-lock-manager` / Compile / exportedModule).value,
      (`logging-utils` / Compile / exportedModule).value,
      (`runtime-compiler` / Compile / exportedModule).value,
      (`runtime-parser` / Compile / exportedModule).value,
      (`runtime-suggestions` / Compile / exportedModule).value,
      (`polyglot-api` / Compile / exportedModule).value,
      (`common-polyglot-core-utils` / Compile / exportedModule).value,
      (`pkg` / Compile / exportedModule).value,
      (`cli` / Compile / exportedModule).value,
      (`editions` / Compile / exportedModule).value,
      (`edition-updater` / Compile / exportedModule).value,
      (`syntax-rust-definition` / Compile / exportedModule).value,
      (`version-output` / Compile / exportedModule).value,
      (`interpreter-dsl` / Compile / exportedModule).value,
      (`persistance` / Compile / exportedModule).value,
      (`text-buffer` / Compile / exportedModule).value,
      (`scala-libs-wrapper` / Compile / exportedModule).value,
      (`fansi-wrapper` / Compile / exportedModule).value
    )
  )
  .settings(
    (Runtime / compile) := (Runtime / compile)
      .dependsOn(`std-base` / Compile / packageBin)
      .dependsOn(`enso-test-java-helpers` / Compile / packageBin)
      .dependsOn(`benchmark-java-helpers` / Compile / packageBin)
      .dependsOn(`exploratory-benchmark-java-helpers` / Compile / packageBin)
      .dependsOn(`std-image` / Compile / packageBin)
      .dependsOn(`std-database` / Compile / packageBin)
      .dependsOn(`std-google-api` / Compile / packageBin)
      .dependsOn(`std-table` / Compile / packageBin)
      .dependsOn(`std-aws` / Compile / packageBin)
      .dependsOn(`std-snowflake` / Compile / packageBin)
      .dependsOn(`std-microsoft` / Compile / packageBin)
      .dependsOn(`std-tableau` / Compile / packageBin)
      .value
  )
  .dependsOn(`common-polyglot-core-utils`)
  .dependsOn(`edition-updater`)
  .dependsOn(`interpreter-dsl` % "provided")
  .dependsOn(`persistance-dsl` % "provided")
  .dependsOn(`library-manager`)
  .dependsOn(`logging-truffle-connector`)
  .dependsOn(`polyglot-api`)
  .dependsOn(`text-buffer`)
  .dependsOn(`runtime-compiler`)
  .dependsOn(`runtime-suggestions`)
  .dependsOn(`connected-lock-manager`)
  .dependsOn(testkit % Test)

/** A project holding all the runtime integration tests. These tests require, among other things,
  * the `org.enso.runtime` JPMS module, so it is easier to keep them in a separate project.
  * For standard unit tests, use `runtime/Test`.
  */
lazy val `runtime-integration-tests` =
  (project in file("engine/runtime-integration-tests"))
    .enablePlugins(JPMSPlugin)
    .enablePlugins(PackageListPlugin)
    .settings(
      frgaalJavaCompilerSetting,
      annotationProcSetting,
      commands += WithDebugCommand.withDebug,
      libraryDependencies ++= GraalVM.modules ++ GraalVM.langsPkgs ++ GraalVM.insightPkgs ++ logbackPkg ++ helidon ++ Seq(
        "org.graalvm.polyglot" % "polyglot"                     % graalMavenPackagesVersion % "provided",
        "org.graalvm.sdk"      % "polyglot-tck"                 % graalMavenPackagesVersion % "provided",
        "org.graalvm.truffle"  % "truffle-api"                  % graalMavenPackagesVersion % "provided",
        "org.graalvm.truffle"  % "truffle-dsl-processor"        % graalMavenPackagesVersion % "provided",
        "org.graalvm.truffle"  % "truffle-tck"                  % graalMavenPackagesVersion,
        "org.graalvm.truffle"  % "truffle-tck-common"           % graalMavenPackagesVersion,
        "org.graalvm.truffle"  % "truffle-tck-tests"            % graalMavenPackagesVersion,
        "org.netbeans.api"     % "org-openide-util-lookup"      % netbeansApiVersion,
        "org.netbeans.api"     % "org-netbeans-modules-sampler" % netbeansApiVersion,
        "org.scalacheck"      %% "scalacheck"                   % scalacheckVersion         % Test,
        "org.scalactic"       %% "scalactic"                    % scalacticVersion          % Test,
        "org.scalatest"       %% "scalatest"                    % scalatestVersion          % Test,
        "junit"                % "junit"                        % junitVersion              % Test,
        "com.github.sbt"       % "junit-interface"              % junitIfVersion            % Test,
        "org.hamcrest"         % "hamcrest-all"                 % hamcrestVersion           % Test,
        "org.slf4j"            % "slf4j-api"                    % slf4jVersion
      ),
      Test / fork := true,
      Test / parallelExecution := false,
      Test / logBuffered := false,
      Test / envVars ++= distributionEnvironmentOverrides ++ Map(
        "ENSO_TEST_DISABLE_IR_CACHE" -> "false",
        "ENSO_EDITION_PATH"          -> file("distribution/editions").getCanonicalPath
      ),
      inConfig(Test)(truffleRunOptionsSettings),
      Test / javaOptions ++= Seq(
        "-Dtck.values=java-host,enso",
        "-Dtck.language=enso",
        "-Dtck.inlineVerifierInstrument=false",
        "-Dpolyglot.engine.AllowExperimentalOptions=true"
      ),
      Test / javaOptions ++= testLogProviderOptions,
      Test / moduleDependencies := {
        GraalVM.modules ++ GraalVM.langsPkgs ++ GraalVM.insightPkgs ++ logbackPkg ++ helidon ++ ioSentry ++ scalaLibrary ++ scalaCompiler ++ Seq(
          "org.apache.commons"     % "commons-lang3"                % commonsLangVersion,
          "org.apache.commons"     % "commons-compress"             % commonsCompressVersion,
          "commons-io"             % "commons-io"                   % commonsIoVersion,
          "org.apache.tika"        % "tika-core"                    % tikaVersion,
          "org.slf4j"              % "slf4j-api"                    % slf4jVersion,
          "org.netbeans.api"       % "org-openide-util-lookup"      % netbeansApiVersion,
          "org.netbeans.api"       % "org-netbeans-modules-sampler" % netbeansApiVersion,
          "org.graalvm.sdk"        % "polyglot-tck"                 % graalMavenPackagesVersion,
          "org.graalvm.truffle"    % "truffle-tck"                  % graalMavenPackagesVersion,
          "org.graalvm.truffle"    % "truffle-tck-common"           % graalMavenPackagesVersion,
          "org.graalvm.truffle"    % "truffle-tck-tests"            % graalMavenPackagesVersion,
          "com.ibm.icu"            % "icu4j"                        % icuVersion,
          "org.jline"              % "jline"                        % jlineVersion,
          "com.google.flatbuffers" % "flatbuffers-java"             % flatbuffersVersion,
          "org.yaml"               % "snakeyaml"                    % snakeyamlVersion,
          "com.typesafe"           % "config"                       % typesafeConfigVersion
        )
      },
      Test / internalModuleDependencies := Seq(
        (`runtime` / Compile / exportedModule).value,
        (`runtime-test-instruments` / Compile / exportedModule).value,
        (`runtime-instrument-common` / Compile / exportedModule).value,
        (`runtime-instrument-runtime-server` / Compile / exportedModule).value,
        (`runtime-instrument-repl-debugger` / Compile / exportedModule).value,
        (`runtime-instrument-id-execution` / Compile / exportedModule).value,
        (`runtime-language-epb` / Compile / exportedModule).value,
        (`ydoc-server` / Compile / exportedModule).value,
        (`syntax-rust-definition` / Compile / exportedModule).value,
        (`profiling-utils` / Compile / exportedModule).value,
        (`logging-service-logback` / Compile / exportedModule).value,
        (`logging-service-logback` / Test / exportedModule).value,
        (`version-output` / Compile / exportedModule).value,
        (`scala-libs-wrapper` / Compile / exportedModule).value,
        (`fansi-wrapper` / Compile / exportedModule).value,
        (`text-buffer` / Compile / exportedModule).value,
        (`runtime-suggestions` / Compile / exportedModule).value,
        (`runtime-parser` / Compile / exportedModule).value,
        (`runtime-compiler` / Compile / exportedModule).value,
        (`polyglot-api` / Compile / exportedModule).value,
        (`polyglot-api-macros` / Compile / exportedModule).value,
        (`pkg` / Compile / exportedModule).value,
        (`logging-utils` / Compile / exportedModule).value,
        (`connected-lock-manager` / Compile / exportedModule).value,
        (`library-manager` / Compile / exportedModule).value,
        (`persistance` / Compile / exportedModule).value,
        (`interpreter-dsl` / Compile / exportedModule).value,
        (`engine-common` / Compile / exportedModule).value,
        (`edition-updater` / Compile / exportedModule).value,
        (`editions` / Compile / exportedModule).value,
        (`distribution-manager` / Compile / exportedModule).value,
        (`common-polyglot-core-utils` / Compile / exportedModule).value,
        (`cli` / Compile / exportedModule).value,
        (`refactoring-utils` / Compile / exportedModule).value,
        (`scala-yaml` / Compile / exportedModule).value,
        (`semver` / Compile / exportedModule).value,
        (`downloader` / Compile / exportedModule).value,
        (`logging-config` / Compile / exportedModule).value,
        (`logging-service` / Compile / exportedModule).value
      ),
      Test / patchModules := {
        // Patch test-classes into the runtime module. This is standard way to deal with the
        // split package problem in unit tests. For example, Maven's surefire plugin does this.
        val testClassesDir = (Test / productDirectories).value.head
        // Patching with sources is useful for compilation, patching with compiled classes for runtime.
        val javaSrcDir = (Test / javaSource).value
        //(`logging-service-logback`)
        Map(
          (`runtime` / javaModuleName).value -> Seq(javaSrcDir, testClassesDir)
        )
      },
      // runtime-integration-tests does not have module descriptor on its own, so we have
      // to explicitly add some modules to the resolution.
      Test / addModules := Seq(
        "scala.library",
        (`runtime` / javaModuleName).value,
        (`runtime-test-instruments` / javaModuleName).value,
        (`ydoc-server` / javaModuleName).value,
        (`runtime-instrument-common` / javaModuleName).value,
        (`text-buffer` / javaModuleName).value,
        "truffle.tck.tests"
      ),
      Test / addReads := {
        val runtimeModName = (`runtime` / javaModuleName).value
        val testInstrumentsModName =
          (`runtime-test-instruments` / javaModuleName).value
        Map(
          // We patched the test-classes into the runtime module. These classes access some stuff from
          // unnamed module. Thus, let's add ALL-UNNAMED.
          runtimeModName -> Seq(
            "ALL-UNNAMED",
            testInstrumentsModName,
            (`runtime-instrument-common` / javaModuleName).value,
            (`text-buffer` / javaModuleName).value,
            (`semver` / javaModuleName).value,
            "truffle.tck.tests",
            "org.openide.util.lookup.RELEASE180"
          ),
          testInstrumentsModName -> Seq(runtimeModName)
        )
      },
      Test / addExports := {
        val runtimeModName = (`runtime` / javaModuleName).value
        val exports = Map(
          (`runtime-instrument-common` / javaModuleName).value + "/org.enso.interpreter.instrument.job" -> Seq(
            (`runtime` / javaModuleName).value
          ),
          (`runtime` / javaModuleName).value + "/org.enso.compiler.test" -> Seq(
            "ALL-UNNAMED"
          )
        )
        // Make sure that all the packages in test source directory are exported
        // to all unnamed modules
        val testPkgs = (Test / packages).value
        val testPkgsExports = testPkgs.map { pkg =>
          runtimeModName + "/" + pkg -> Seq("ALL-UNNAMED")
        }.toMap
        exports ++ testPkgsExports
      }
    )
    .dependsOn(`runtime`)
    .dependsOn(`runtime-test-instruments`)
    .dependsOn(`logging-service-logback` % "test->test")
    .dependsOn(testkit % Test)
    .dependsOn(`connected-lock-manager-server`)
    .dependsOn(`test-utils`)

/** A project that holds only benchmarks for `runtime`.
  */
lazy val `runtime-benchmarks` =
  (project in file("engine/runtime-benchmarks"))
    .enablePlugins(JPMSPlugin)
    .enablePlugins(PackageListPlugin)
    .settings(
      frgaalJavaCompilerSetting,
      scalaModuleDependencySetting,
      annotationProcSetting,
      // Note that withDebug command only makes sense if you use `@Fork(0)` in your benchmarks.
      commands += WithDebugCommand.withDebug,
      libraryDependencies ++= GraalVM.modules ++ GraalVM.langsPkgs ++ GraalVM.toolsPkgs ++ helidon ++ ioSentry ++ logbackPkg ++ Seq(
        "org.openjdk.jmh"     % "jmh-core"                     % jmhVersion,
        "org.openjdk.jmh"     % "jmh-generator-annprocess"     % jmhVersion,
        "jakarta.xml.bind"    % "jakarta.xml.bind-api"         % jaxbVersion,
        "com.sun.xml.bind"    % "jaxb-impl"                    % jaxbVersion,
        "org.graalvm.truffle" % "truffle-api"                  % graalMavenPackagesVersion,
        "org.graalvm.truffle" % "truffle-dsl-processor"        % graalMavenPackagesVersion % "provided",
        "org.slf4j"           % "slf4j-api"                    % slf4jVersion,
        "org.slf4j"           % "slf4j-nop"                    % slf4jVersion,
        "org.netbeans.api"    % "org-netbeans-modules-sampler" % netbeansApiVersion
      ),
      mainClass :=
        Some("org.enso.interpreter.bench.benchmarks.RuntimeBenchmarksRunner"),
      javacOptions --= Seq(
        "-source",
        frgaalSourceLevel,
        "--enable-preview"
      ),
      parallelExecution := false,
      Compile / moduleDependencies ++= {
        GraalVM.modules ++ GraalVM.langsPkgs ++ GraalVM.insightPkgs ++ logbackPkg ++ helidon ++ ioSentry ++ scalaCompiler ++ Seq(
          "org.apache.commons"     % "commons-lang3"                % commonsLangVersion,
          "org.apache.commons"     % "commons-compress"             % commonsCompressVersion,
          "commons-io"             % "commons-io"                   % commonsIoVersion,
          "org.apache.tika"        % "tika-core"                    % tikaVersion,
          "org.slf4j"              % "slf4j-api"                    % slf4jVersion,
          "org.slf4j"              % "slf4j-nop"                    % slf4jVersion,
          "org.netbeans.api"       % "org-openide-util-lookup"      % netbeansApiVersion,
          "org.netbeans.api"       % "org-netbeans-modules-sampler" % netbeansApiVersion,
          "com.ibm.icu"            % "icu4j"                        % icuVersion,
          "org.jline"              % "jline"                        % jlineVersion,
          "com.google.flatbuffers" % "flatbuffers-java"             % flatbuffersVersion,
          "org.yaml"               % "snakeyaml"                    % snakeyamlVersion,
          "com.typesafe"           % "config"                       % typesafeConfigVersion,
          // Dependencies for benchmarks-common
          "org.openjdk.jmh"    % "jmh-core"               % jmhVersion, // Automatic module
          "jakarta.xml.bind"   % "jakarta.xml.bind-api"   % jaxbVersion,
          "jakarta.activation" % "jakarta.activation-api" % jaActivationVersion
        )
      },
      Compile / internalModuleDependencies := Seq(
        (`runtime` / Compile / exportedModule).value,
        (`runtime-instrument-common` / Compile / exportedModule).value,
        (`runtime-instrument-runtime-server` / Compile / exportedModule).value,
        (`runtime-instrument-repl-debugger` / Compile / exportedModule).value,
        (`runtime-instrument-id-execution` / Compile / exportedModule).value,
        (`runtime-language-epb` / Compile / exportedModule).value,
        (`runtime-language-arrow` / Compile / exportedModule).value,
        (`ydoc-server` / Compile / exportedModule).value,
        (`benchmarks-common` / Compile / exportedModule).value,
        (`syntax-rust-definition` / Compile / exportedModule).value,
        (`profiling-utils` / Compile / exportedModule).value,
        (`logging-service-logback` / Compile / exportedModule).value,
        (`logging-service-logback` / Test / exportedModule).value,
        (`version-output` / Compile / exportedModule).value,
        (`scala-libs-wrapper` / Compile / exportedModule).value,
        (`fansi-wrapper` / Compile / exportedModule).value,
        (`text-buffer` / Compile / exportedModule).value,
        (`runtime-suggestions` / Compile / exportedModule).value,
        (`runtime-parser` / Compile / exportedModule).value,
        (`runtime-compiler` / Compile / exportedModule).value,
        (`polyglot-api` / Compile / exportedModule).value,
        (`polyglot-api-macros` / Compile / exportedModule).value,
        (`pkg` / Compile / exportedModule).value,
        (`logging-utils` / Compile / exportedModule).value,
        (`connected-lock-manager` / Compile / exportedModule).value,
        (`library-manager` / Compile / exportedModule).value,
        (`persistance` / Compile / exportedModule).value,
        (`interpreter-dsl` / Compile / exportedModule).value,
        (`engine-common` / Compile / exportedModule).value,
        (`edition-updater` / Compile / exportedModule).value,
        (`editions` / Compile / exportedModule).value,
        (`distribution-manager` / Compile / exportedModule).value,
        (`common-polyglot-core-utils` / Compile / exportedModule).value,
        (`cli` / Compile / exportedModule).value,
        (`refactoring-utils` / Compile / exportedModule).value,
        (`scala-yaml` / Compile / exportedModule).value,
        (`semver` / Compile / exportedModule).value,
        (`downloader` / Compile / exportedModule).value,
        (`logging-config` / Compile / exportedModule).value,
        (`logging-service` / Compile / exportedModule).value
      ),
      Compile / addModules := Seq(
        (`runtime` / javaModuleName).value,
        (`benchmarks-common` / javaModuleName).value,
        "org.slf4j.nop"
      ),
      // Benchmark sources are patched into the `org.enso.runtime` module
      Compile / patchModules := {
        val runtimeModName      = (`runtime` / javaModuleName).value
        val javaSrcDir          = (Compile / javaSource).value
        val classesDir          = (Compile / productDirectories).value.head
        val generatedClassesDir = (Compile / sourceManaged).value
        val testUtilsClasses =
          (`test-utils` / Compile / productDirectories).value.head
        Map(
          runtimeModName -> Seq(
            javaSrcDir,
            classesDir,
            testUtilsClasses,
            generatedClassesDir
          )
        )
      },
      // jmh is in unnamed modules
      Compile / addReads := {
        val runtimeModName = (`runtime` / javaModuleName).value
        Map(
          runtimeModName -> Seq(
            "ALL-UNNAMED",
            (`benchmarks-common` / javaModuleName).value
          )
        )
      },
      Compile / addExports := {
        val runtimeModName = (`runtime` / javaModuleName).value
        val pkgs           = (Compile / packages).value
        val pkgsExports = pkgs.map { pkg =>
          runtimeModName + "/" + pkg -> Seq("ALL-UNNAMED")
        }.toMap

        pkgsExports ++ Map(
          "org.slf4j.nop/org.slf4j.nop" -> Seq("org.slf4j")
        )
      },
      javaOptions ++= {
        Seq(
          // To enable logging in benchmarks, add ch.qos.logback module on the modulePath
          "-Dslf4j.provider=org.slf4j.nop.NOPServiceProvider"
        )
      },
      javaOptions ++= benchOnlyOptions,
      javaOptions += "-Xss16M",
      run / fork := true,
      run / connectInput := true,
      bench := Def
        .task {
          (Compile / run).toTask("").tag(Exclusive).value
        }
        .dependsOn(
          buildEngineDistribution
        )
        .value,
      benchOnly := Def.inputTaskDyn {
        import complete.Parsers.spaceDelimited
        val name = spaceDelimited("<name>").parsed match {
          case List(name) => name
          case _          => throw new IllegalArgumentException("Expected one argument.")
        }
        Def.task {
          (Compile / run).toTask(" " + name).value
        }
      }.evaluated
    )
    .dependsOn(`benchmarks-common`)
    .dependsOn(`test-utils`)
    .dependsOn(`runtime`)

lazy val `runtime-parser` =
  (project in file("engine/runtime-parser"))
    .enablePlugins(JPMSPlugin)
    .settings(
      scalaModuleDependencySetting,
      mixedJavaScalaProjectSetting,
      version := mavenUploadVersion,
      javadocSettings,
      publish / skip := false,
      crossPaths := false,
      frgaalJavaCompilerSetting,
      annotationProcSetting,
      commands += WithDebugCommand.withDebug,
      fork := true,
      libraryDependencies ++= Seq(
        "junit"            % "junit"                   % junitVersion       % Test,
        "com.github.sbt"   % "junit-interface"         % junitIfVersion     % Test,
        "org.scalatest"   %% "scalatest"               % scalatestVersion   % Test,
        "org.netbeans.api" % "org-openide-util-lookup" % netbeansApiVersion % "provided"
      ),
      Compile / moduleDependencies ++= Seq(
        "org.netbeans.api" % "org-openide-util-lookup" % netbeansApiVersion
      ),
      Compile / internalModuleDependencies := Seq(
        (`syntax-rust-definition` / Compile / exportedModule).value,
        (`persistance` / Compile / exportedModule).value
      )
    )
    .dependsOn(`syntax-rust-definition`)
    .dependsOn(`persistance`)
    .dependsOn(`persistance-dsl` % "provided")

lazy val `runtime-compiler` =
  (project in file("engine/runtime-compiler"))
    .enablePlugins(JPMSPlugin)
    .enablePlugins(PackageListPlugin)
    .settings(
      frgaalJavaCompilerSetting,
      scalaModuleDependencySetting,
      mixedJavaScalaProjectSetting,
      annotationProcSetting,
      commands += WithDebugCommand.withDebug,
      javaModuleName := "org.enso.runtime.compiler",
      (Test / fork) := true,
      libraryDependencies ++= Seq(
        "junit"                % "junit"                   % junitVersion              % Test,
        "com.github.sbt"       % "junit-interface"         % junitIfVersion            % Test,
        "org.scalatest"       %% "scalatest"               % scalatestVersion          % Test,
        "org.netbeans.api"     % "org-openide-util-lookup" % netbeansApiVersion        % "provided",
        "org.yaml"             % "snakeyaml"               % snakeyamlVersion          % Test,
        "org.jline"            % "jline"                   % jlineVersion              % Test,
        "com.typesafe"         % "config"                  % typesafeConfigVersion     % Test,
        "org.graalvm.polyglot" % "polyglot"                % graalMavenPackagesVersion % Test
      ),
      Compile / moduleDependencies ++= Seq(
        "org.slf4j"        % "slf4j-api"               % slf4jVersion,
        "org.netbeans.api" % "org-openide-util-lookup" % netbeansApiVersion
      ),
      Compile / internalModuleDependencies := Seq(
        (`engine-common` / Compile / exportedModule).value,
        (`pkg` / Compile / exportedModule).value,
        (`runtime-parser` / Compile / exportedModule).value,
        (`syntax-rust-definition` / Compile / exportedModule).value,
        (`persistance` / Compile / exportedModule).value,
        (`editions` / Compile / exportedModule).value
      ),
      Test / moduleDependencies := {
        (Compile / moduleDependencies).value ++ scalaLibrary ++ scalaCompiler ++ Seq(
          "org.apache.commons"   % "commons-compress" % commonsCompressVersion,
          "org.yaml"             % "snakeyaml"        % snakeyamlVersion,
          "org.jline"            % "jline"            % jlineVersion,
          "com.typesafe"         % "config"           % typesafeConfigVersion,
          "org.graalvm.polyglot" % "polyglot"         % graalMavenPackagesVersion
        )
      },
      Test / internalModuleDependencies := {
        val compileDeps = (Compile / internalModuleDependencies).value
        compileDeps ++ Seq(
          (Compile / exportedModule).value,
          (`scala-libs-wrapper` / Compile / exportedModule).value,
          (`version-output` / Compile / exportedModule).value,
          (`scala-yaml` / Compile / exportedModule).value,
          (`logging-config` / Compile / exportedModule).value,
          (`logging-utils` / Compile / exportedModule).value,
          (`semver` / Compile / exportedModule).value
        )
      },
      Test / addModules := Seq(
        javaModuleName.value
      ),
      Test / patchModules := {
        val testClassDir = (Test / productDirectories).value.head
        Map(
          javaModuleName.value -> Seq(
            testClassDir
          )
        )
      },
      Test / addExports := {
        val modName  = javaModuleName.value
        val testPkgs = (Test / packages).value
        val testPkgsExports = testPkgs.map { pkg =>
          modName + "/" + pkg -> Seq("ALL-UNNAMED")
        }.toMap

        testPkgsExports
      },
      Test / addReads := {
        Map(javaModuleName.value -> Seq("ALL-UNNAMED"))
      }
    )
    .dependsOn(`runtime-parser`)
    .dependsOn(pkg)
    .dependsOn(`engine-common`)
    .dependsOn(editions)
    .dependsOn(`persistance-dsl` % "provided")

lazy val `runtime-suggestions` =
  (project in file("engine/runtime-suggestions"))
    .enablePlugins(JPMSPlugin)
    .settings(
      frgaalJavaCompilerSetting,
      scalaModuleDependencySetting,
      mixedJavaScalaProjectSetting,
      (Test / fork) := true,
      libraryDependencies ++= Seq(
        "junit"            % "junit"                   % junitVersion       % Test,
        "com.github.sbt"   % "junit-interface"         % junitIfVersion     % Test,
        "org.scalatest"   %% "scalatest"               % scalatestVersion   % Test,
        "org.netbeans.api" % "org-openide-util-lookup" % netbeansApiVersion % "provided"
      ),
      Compile / internalModuleDependencies := Seq(
        (`pkg` / Compile / exportedModule).value,
        (`polyglot-api` / Compile / exportedModule).value,
        (`runtime-compiler` / Compile / exportedModule).value,
        (`runtime-parser` / Compile / exportedModule).value,
        (`text-buffer` / Compile / exportedModule).value
      )
    )
    .dependsOn(`runtime-compiler`)
    .dependsOn(`polyglot-api`)

lazy val `runtime-instrument-common` =
  (project in file("engine/runtime-instrument-common"))
    .enablePlugins(JPMSPlugin)
    .configs(Benchmark)
    .settings(
      frgaalJavaCompilerSetting,
      scalaModuleDependencySetting,
      mixedJavaScalaProjectSetting,
      inConfig(Compile)(truffleRunOptionsSettings),
      inConfig(Benchmark)(Defaults.testSettings),
      instrumentationSettings,
      Test / javaOptions ++= Seq(
        "-Dpolyglotimpl.DisableClassPathIsolation=true"
      ),
      bench := (Benchmark / test).tag(Exclusive).value,
      Benchmark / parallelExecution := false,
      (Benchmark / javaOptions) :=
        (LocalProject("std-benchmarks") / Compile / javaOptions).value,
      Test / fork := true,
      Test / envVars ++= distributionEnvironmentOverrides ++ Map(
        "ENSO_TEST_DISABLE_IR_CACHE" -> "false"
      ),
      libraryDependencies ++= Seq(
        "junit"          % "junit"           % junitVersion     % Test,
        "com.github.sbt" % "junit-interface" % junitIfVersion   % Test,
        "org.scalatest" %% "scalatest"       % scalatestVersion % Test
      ),
      javaModuleName := "org.enso.runtime.instrument.common",
      Compile / moduleDependencies ++= Seq(
        "org.graalvm.truffle"  % "truffle-api" % graalMavenPackagesVersion,
        "org.graalvm.polyglot" % "polyglot"    % graalMavenPackagesVersion,
        "org.graalvm.sdk"      % "collections" % graalMavenPackagesVersion,
        "org.graalvm.sdk"      % "nativeimage" % graalMavenPackagesVersion,
        "org.graalvm.sdk"      % "word"        % graalMavenPackagesVersion,
        "org.slf4j"            % "slf4j-api"   % slf4jVersion
      ),
      Compile / internalModuleDependencies := Seq(
        (`cli` / Compile / exportedModule).value,
        (`distribution-manager` / Compile / exportedModule).value,
        (`connected-lock-manager` / Compile / exportedModule).value,
        (`logging-utils` / Compile / exportedModule).value,
        (`editions` / Compile / exportedModule).value,
        (`engine-common` / Compile / exportedModule).value,
        (`refactoring-utils` / Compile / exportedModule).value,
        (`runtime` / Compile / exportedModule).value,
        (`runtime-compiler` / Compile / exportedModule).value,
        (`runtime-parser` / Compile / exportedModule).value,
        (`runtime-suggestions` / Compile / exportedModule).value,
        (`text-buffer` / Compile / exportedModule).value,
        (`pkg` / Compile / exportedModule).value,
        (`polyglot-api` / Compile / exportedModule).value,
        (`scala-libs-wrapper` / Compile / exportedModule).value
      )
    )
    .dependsOn(`refactoring-utils`)
    .dependsOn(`runtime` % "compile->compile;runtime->runtime;bench->bench")

lazy val `runtime-instrument-id-execution` =
  (project in file("engine/runtime-instrument-id-execution"))
    .enablePlugins(JPMSPlugin)
    .settings(
      frgaalJavaCompilerSetting,
      inConfig(Compile)(truffleRunOptionsSettings),
      Compile / forceModuleInfoCompilation := true,
      instrumentationSettings,
      Compile / moduleDependencies ++= Seq(
        "org.graalvm.truffle"  % "truffle-api" % graalMavenPackagesVersion,
        "org.graalvm.polyglot" % "polyglot"    % graalMavenPackagesVersion,
        "org.graalvm.sdk"      % "collections" % graalMavenPackagesVersion,
        "org.graalvm.sdk"      % "word"        % graalMavenPackagesVersion,
        "org.graalvm.sdk"      % "nativeimage" % graalMavenPackagesVersion
      ),
      Compile / internalModuleDependencies := Seq(
        (`runtime` / Compile / exportedModule).value,
        (`runtime-compiler` / Compile / exportedModule).value,
        (`polyglot-api` / Compile / exportedModule).value
      )
    )
    .dependsOn(`runtime`)
    .dependsOn(`runtime-instrument-common`)

lazy val `runtime-instrument-repl-debugger` =
  (project in file("engine/runtime-instrument-repl-debugger"))
    .enablePlugins(JPMSPlugin)
    .settings(
      scalaModuleDependencySetting,
      inConfig(Compile)(truffleRunOptionsSettings),
      Compile / forceModuleInfoCompilation := true,
      instrumentationSettings,
      Compile / moduleDependencies ++= Seq(
        "org.graalvm.truffle"  % "truffle-api" % graalMavenPackagesVersion,
        "org.graalvm.polyglot" % "polyglot"    % graalMavenPackagesVersion,
        "org.graalvm.sdk"      % "collections" % graalMavenPackagesVersion,
        "org.graalvm.sdk"      % "word"        % graalMavenPackagesVersion,
        "org.graalvm.sdk"      % "nativeimage" % graalMavenPackagesVersion
      ),
      Compile / internalModuleDependencies := Seq(
        (`runtime-instrument-common` / Compile / exportedModule).value,
        (`engine-common` / Compile / exportedModule).value,
        (`runtime` / Compile / exportedModule).value,
        (`polyglot-api` / Compile / exportedModule).value,
        (`runtime-compiler` / Compile / exportedModule).value,
        (`runtime-parser` / Compile / exportedModule).value
      )
    )
    .dependsOn(`runtime`)
    .dependsOn(`runtime-instrument-common`)

lazy val `runtime-instrument-runtime-server` =
  (project in file("engine/runtime-instrument-runtime-server"))
    .enablePlugins(JPMSPlugin)
    .settings(
      inConfig(Compile)(truffleRunOptionsSettings),
      Compile / forceModuleInfoCompilation := true,
      instrumentationSettings,
      Compile / moduleDependencies ++= Seq(
        "org.graalvm.truffle"  % "truffle-api"             % graalMavenPackagesVersion,
        "org.graalvm.polyglot" % "polyglot"                % graalMavenPackagesVersion,
        "org.graalvm.sdk"      % "collections"             % graalMavenPackagesVersion,
        "org.graalvm.sdk"      % "word"                    % graalMavenPackagesVersion,
        "org.graalvm.sdk"      % "nativeimage"             % graalMavenPackagesVersion,
        "org.netbeans.api"     % "org-openide-util-lookup" % netbeansApiVersion
      ),
      Compile / internalModuleDependencies := Seq(
        (`runtime-instrument-common` / Compile / exportedModule).value,
        (`engine-common` / Compile / exportedModule).value,
        (`distribution-manager` / Compile / exportedModule).value,
        (`runtime` / Compile / exportedModule).value,
        (`polyglot-api` / Compile / exportedModule).value,
        (`runtime-compiler` / Compile / exportedModule).value,
        (`connected-lock-manager` / Compile / exportedModule).value
      )
    )
    .dependsOn(`runtime`)
    .dependsOn(`runtime-instrument-common` % "test->test;compile->compile")

/* Note [Unmanaged Classpath]
 * ~~~~~~~~~~~~~~~~~~~~~~~~~~
 * As the definition of the core primitives in `core_definition` is achieved
 * entirely using the graph macros, this means that the IDE experience for those
 * using these primitives is very poor.
 *
 * To get around this, we want to treat the core definition as a .jar dependency
 * to force the IDE to depend on bytecode for its diagnostics, rather than the
 * source code (as this means it sees the macros expanded). A standard workflow
 * with local publishing would not recompile the definition automatically on
 * changes, so the `unmanagedClasspath` route allows us to get automatic
 * recompilation but still convince the IDE that it is a .jar dependency.
 */

/* The purpose of the `engine-runner-common` project is to contain everything
 * that's needed for the `engine-runner` project to invoke `language-server` when
 * `--server` option is used.
 *
 * As such this project contains (primarily) the `LanguageServerApi`
 * API & SPI class. `engine-runner` project call the `LanguageServerApi` class static method
 * and that method then delegates to an implementation which is supposed to be provided
 * by the `language-server` project.
 *
 * `engine-runner` and `language-server` projects shall be "loosely coupled" - they shouldn't
 * have compile time dependency between each other. All that's needed for them to
 * communicate belongs into `engine-runner-common` project.
 */
lazy val `engine-runner-common` = project
  .in(file("engine/runner-common"))
  .enablePlugins(JPMSPlugin)
  .settings(
    frgaalJavaCompilerSetting,
    scalaModuleDependencySetting,
    compileOrder := CompileOrder.ScalaThenJava, // Note [JPMS Compile order]
    Test / fork := true,
    commands += WithDebugCommand.withDebug,
    Test / envVars ++= distributionEnvironmentOverrides,
    libraryDependencies ++= Seq(
      "org.graalvm.polyglot" % "polyglot"    % graalMavenPackagesVersion % "provided",
      "commons-io"           % "commons-io"  % commonsIoVersion,
      "commons-cli"          % "commons-cli" % commonsCliVersion
    ),
    Compile / moduleDependencies ++= Seq(
      "commons-cli" % "commons-cli" % commonsCliVersion,
      "org.slf4j"   % "slf4j-api"   % slf4jVersion,
      "commons-io"  % "commons-io"  % commonsIoVersion
    ),
    Compile / internalModuleDependencies := Seq(
      (`pkg` / Compile / exportedModule).value,
      (`polyglot-api` / Compile / exportedModule).value,
      (`editions` / Compile / exportedModule).value,
      (`engine-common` / Compile / exportedModule).value,
      (`library-manager` / Compile / exportedModule).value
    )
  )
  .dependsOn(`polyglot-api`)
  .dependsOn(`library-manager`)
  .dependsOn(`edition-updater`)
  .dependsOn(testkit % Test)

lazy val `engine-runner` = project
  .in(file("engine/runner"))
  .enablePlugins(JPMSPlugin)
  .settings(
    frgaalJavaCompilerSetting,
    scalaModuleDependencySetting,
    compileOrder := CompileOrder.JavaThenScala,
    truffleDslSuppressWarnsSetting,
    packageOptions := Seq(
      // The `Multi-Release: true` comes from the `org.xerial/sqlite-jdbc` dependency.
      // But the current version of sbt-assembly does not allow to merge MANIFEST.MF
      // files this way.
      Package.ManifestAttributes(("Multi-Release", "true"))
    ),
    Compile / run / mainClass := Some("org.enso.runner.Main"),
    commands += WithDebugCommand.withDebug,
    inConfig(Compile)(truffleRunOptionsSettings),
    libraryDependencies ++= Seq(
      "org.graalvm.polyglot"    % "polyglot"                % graalMavenPackagesVersion,
      "org.graalvm.sdk"         % "polyglot-tck"            % graalMavenPackagesVersion % Provided,
      "commons-cli"             % "commons-cli"             % commonsCliVersion,
      "com.monovore"           %% "decline"                 % declineVersion,
      "org.jline"               % "jline"                   % jlineVersion,
      "junit"                   % "junit"                   % junitVersion              % Test,
      "com.github.sbt"          % "junit-interface"         % junitIfVersion            % Test,
      "org.hamcrest"            % "hamcrest-all"            % hamcrestVersion           % Test,
      "org.scala-lang.modules" %% "scala-collection-compat" % scalaCollectionCompatVersion
    ),
    Compile / moduleDependencies ++=
      Seq(
        "org.graalvm.polyglot" % "polyglot"    % graalMavenPackagesVersion,
        "org.graalvm.sdk"      % "nativeimage" % graalMavenPackagesVersion,
        "org.graalvm.sdk"      % "word"        % graalMavenPackagesVersion,
        "commons-cli"          % "commons-cli" % commonsCliVersion,
        "org.jline"            % "jline"       % jlineVersion,
        "org.slf4j"            % "slf4j-api"   % slf4jVersion
      ),
    Compile / internalModuleDependencies := Seq(
      (`profiling-utils` / Compile / exportedModule).value,
      (`semver` / Compile / exportedModule).value,
      (`cli` / Compile / exportedModule).value,
      (`distribution-manager` / Compile / exportedModule).value,
      (`editions` / Compile / exportedModule).value,
      (`edition-updater` / Compile / exportedModule).value,
      (`library-manager` / Compile / exportedModule).value,
      (`pkg` / Compile / exportedModule).value,
      (`engine-runner-common` / Compile / exportedModule).value,
      (`runtime-parser` / Compile / exportedModule).value,
      (`version-output` / Compile / exportedModule).value,
      (`engine-common` / Compile / exportedModule).value,
      (`polyglot-api` / Compile / exportedModule).value,
      (`logging-config` / Compile / exportedModule).value,
      (`logging-utils` / Compile / exportedModule).value
    ),
    run / connectInput := true
  )
  .settings(
    NativeImage.smallJdk := Some(buildSmallJdk.value),
    NativeImage.additionalCp := {
      val runnerDeps =
        (Compile / fullClasspath).value.map(_.data.getAbsolutePath)
      val runtimeDeps =
        (`runtime` / Compile / fullClasspath).value.map(_.data.getAbsolutePath)
      val loggingDeps =
        (`logging-service-logback` / Compile / fullClasspath).value.map(
          _.data.getAbsolutePath
        )
      val replDebugInstr =
        (`runtime-instrument-repl-debugger` / Compile / fullClasspath).value
          .map(_.data.getAbsolutePath)
      val runtimeServerInstr =
        (`runtime-instrument-runtime-server` / Compile / fullClasspath).value
          .map(_.data.getAbsolutePath)
      val idExecInstr =
        (`runtime-instrument-id-execution` / Compile / fullClasspath).value
          .map(_.data.getAbsolutePath)
      val epbLang =
        (`runtime-language-epb` / Compile / fullClasspath).value
          .map(_.data.getAbsolutePath)
      val core = (
        runnerDeps ++
          runtimeDeps ++
          loggingDeps ++
          replDebugInstr ++
          runtimeServerInstr ++
          idExecInstr ++
          epbLang
      ).distinct
      val stdLibsJars =
        `base-polyglot-root`.listFiles("*.jar").map(_.getAbsolutePath())
      core ++ stdLibsJars
    },
    buildSmallJdk := {
      val smallJdkDirectory = (target.value / "jdk").getAbsoluteFile()
      if (smallJdkDirectory.exists()) {
        IO.delete(smallJdkDirectory)
      }
      val NI_MODULES =
        "org.graalvm.nativeimage,org.graalvm.nativeimage.builder,org.graalvm.nativeimage.base,org.graalvm.nativeimage.driver,org.graalvm.nativeimage.librarysupport,org.graalvm.nativeimage.objectfile,org.graalvm.nativeimage.pointsto,com.oracle.graal.graal_enterprise,com.oracle.svm.svm_enterprise"
      val JDK_MODULES =
        "jdk.localedata,jdk.httpserver,java.naming,java.net.http"
      val DEBUG_MODULES  = "jdk.jdwp.agent"
      val PYTHON_MODULES = "jdk.security.auth,java.naming"

      val javaHome = Option(System.getProperty("java.home")).map(Paths.get(_))
      val (jlink, modules, libDirs) = javaHome match {
        case None =>
          throw new RuntimeException("Missing java.home variable")
        case Some(jh) =>
          val exec = jh.resolve("bin").resolve("jlink")
          val moduleJars = List(
            "lib/svm/bin/../../graalvm/svm-driver.jar",
            "lib/svm/bin/../builder/native-image-base.jar",
            "lib/svm/bin/../builder/objectfile.jar",
            "lib/svm/bin/../builder/pointsto.jar",
            "lib/svm/bin/../builder/svm-enterprise.jar",
            "lib/svm/bin/../builder/svm.jar",
            "lib/svm/bin/../library-support.jar"
          )
          val targetLibDirs = List("graalvm", "svm", "static", "truffle")
          (
            exec,
            moduleJars.map(jar => jh.resolve(jar).toString),
            targetLibDirs.map(d => jh.resolve("lib").resolve(d))
          )
      }

      var jlinkArgs = Seq(
        "--module-path",
        modules.mkString(File.pathSeparator),
        "--output",
        smallJdkDirectory.toString(),
        "--add-modules",
        s"$NI_MODULES,$JDK_MODULES,$DEBUG_MODULES,$PYTHON_MODULES"
      )
      val exitCode = scala.sys.process.Process(jlink.toString(), jlinkArgs).!
      if (exitCode != 0) {
        throw new RuntimeException(
          s"Failed to execute $jlink ${jlinkArgs.mkString(" ")} - exit code: $exitCode"
        )
      }
      libDirs.foreach(libDir =>
        IO.copyDirectory(
          libDir.toFile,
          smallJdkDirectory.toPath
            .resolve("lib")
            .resolve(libDir.toFile.getName)
            .toFile
        )
      )
      assert(
        smallJdkDirectory.exists(),
        "Directory of small JDK " + smallJdkDirectory + " is not present"
      )
      smallJdkDirectory
    },
    rebuildNativeImage := Def
      .taskDyn {
        NativeImage
          .buildNativeImage(
            "enso",
            targetDir     = engineDistributionRoot.value / "bin",
            staticOnLinux = false,
            additionalOptions = Seq(
              "-Dorg.apache.commons.logging.Log=org.apache.commons.logging.impl.NoOpLog",
              "-H:IncludeResources=.*Main.enso$",
              "-H:+AddAllCharsets",
              "-H:+IncludeAllLocales",
              "-ea",
              // useful perf & debug switches:
              // "-g",
              // "-H:+SourceLevelDebug",
              // "-H:-DeleteLocalSymbols",
              // you may need to set smallJdk := None to use following flags:
              // "--trace-class-initialization=org.enso.syntax2.Parser",
              "-Dnic=nic"
            ),
            mainClass = Some("org.enso.runner.Main"),
            initializeAtRuntime = Seq(
              "org.jline.nativ.JLineLibrary",
              "org.jline.terminal.impl.jna",
              "io.methvin.watchservice.jna.CarbonAPI",
              "zio.internal.ZScheduler$$anon$4",
              "org.enso.runner.Main$",
              "sun.awt",
              "sun.java2d",
              "sun.font",
              "java.awt",
              "com.sun.imageio",
              "com.sun.jna.internal.Cleaner",
              "com.sun.jna.Structure$FFIType",
              "akka.http"
            )
          )
      }
      .dependsOn(NativeImage.additionalCp)
      .dependsOn(NativeImage.smallJdk)
      .dependsOn(
        buildEngineDistribution
      )
      .value,
    buildNativeImage := Def.taskDyn {
      NativeImage
        .incrementalNativeImageBuild(
          rebuildNativeImage,
          "enso",
          targetDir = engineDistributionRoot.value / "bin"
        )
    }.value
  )
  .dependsOn(`version-output`)
  .dependsOn(yaml)
  .dependsOn(pkg)
  .dependsOn(cli)
  .dependsOn(`profiling-utils`)
  .dependsOn(`library-manager`)
  .dependsOn(`edition-updater`)
  .dependsOn(`runtime-parser`)
  .dependsOn(`logging-service`)
  .dependsOn(`logging-service-logback` % Runtime)
  .dependsOn(`engine-runner-common`)
  .dependsOn(`polyglot-api`)
  .dependsOn(`enso-test-java-helpers`)

lazy val buildSmallJdk =
  taskKey[File]("Build a minimal JDK used for native image generation")

lazy val launcher = project
  .in(file("engine/launcher"))
  .configs(Test)
  .settings(
    frgaalJavaCompilerSetting,
    resolvers += Resolver.bintrayRepo("gn0s1s", "releases"),
    commands += WithDebugCommand.withDebug,
    libraryDependencies ++= Seq(
      "com.typesafe.scala-logging" %% "scala-logging"    % scalaLoggingVersion,
      "org.apache.commons"          % "commons-compress" % commonsCompressVersion,
      "org.scalatest"              %% "scalatest"        % scalatestVersion % Test,
      akkaSLF4J
    )
  )
  .settings(
    NativeImage.smallJdk := None,
    NativeImage.additionalCp := Seq.empty,
    rebuildNativeImage := NativeImage
      .buildNativeImage(
        "ensoup",
        staticOnLinux = true,
        additionalOptions = Seq(
          "-Dorg.apache.commons.logging.Log=org.apache.commons.logging.impl.NoOpLog",
          "-H:IncludeResources=.*Main.enso$"
        ),
        includeRuntime = false,
        mainClass      = Some("org.enso.launcher.cli.Main")
      )
      .dependsOn(assembly)
      .dependsOn(VerifyReflectionSetup.run)
      .value,
    buildNativeImage := NativeImage
      .incrementalNativeImageBuild(
        rebuildNativeImage,
        "ensoup"
      )
      .value,
    assembly / test := {},
    assembly / assemblyOutputPath := file("launcher.jar"),
    assembly / assemblyMergeStrategy := {
      case PathList("META-INF", file, xs @ _*) if file.endsWith(".DSA") =>
        MergeStrategy.discard
      case PathList("META-INF", file, xs @ _*) if file.endsWith(".SF") =>
        MergeStrategy.discard
      case PathList("META-INF", "MANIFEST.MF", xs @ _*) =>
        MergeStrategy.discard
      case "application.conf" => MergeStrategy.concat
      case "reference.conf"   => MergeStrategy.concat
      // launcher.jar must not be an explicit Jar module
      case PathList(xs @ _*) if xs.last.contains("module-info") =>
        MergeStrategy.discard
      case x =>
        MergeStrategy.first
    }
  )
  .settings(
    Test / fork := true,
    Test / javaOptions ++= testLogProviderOptions,
    (Test / test) := (Test / test)
      .dependsOn(buildNativeImage)
      .dependsOn(LauncherShimsForTest.prepare())
      .value,
    (Test / testOnly) := (Test / testOnly)
      .dependsOn(buildNativeImage)
      .dependsOn(LauncherShimsForTest.prepare())
      .evaluated,
    Test / fork := true
  )
  .dependsOn(cli)
  .dependsOn(`runtime-version-manager`)
  .dependsOn(`version-output`)
  .dependsOn(pkg)
  .dependsOn(`logging-utils` % "test->test")
  .dependsOn(`logging-service`)
  .dependsOn(`logging-service-logback` % "test->test;runtime->runtime")
  .dependsOn(`distribution-manager` % Test)
  .dependsOn(`runtime-version-manager-test` % Test)

lazy val `distribution-manager` = project
  .in(file("lib/scala/distribution-manager"))
  .enablePlugins(JPMSPlugin)
  .configs(Test)
  .settings(
    frgaalJavaCompilerSetting,
    scalaModuleDependencySetting,
    // Note [JPMS Compile order]
    compileOrder := CompileOrder.ScalaThenJava,
    resolvers += Resolver.bintrayRepo("gn0s1s", "releases"),
    libraryDependencies ++= Seq(
      "com.typesafe.scala-logging" %% "scala-logging" % scalaLoggingVersion,
      "org.yaml"                    % "snakeyaml"     % snakeyamlVersion,
      "commons-io"                  % "commons-io"    % commonsIoVersion,
      "org.scalatest"              %% "scalatest"     % scalatestVersion % Test
    ),
    Compile / moduleDependencies ++= Seq(
      "org.slf4j" % "slf4j-api" % slf4jVersion,
      "org.yaml"  % "snakeyaml" % snakeyamlVersion
    ),
    Compile / internalModuleDependencies := Seq(
      (`cli` / Compile / exportedModule).value,
      (`logging-utils` / Compile / exportedModule).value,
      (`scala-libs-wrapper` / Compile / exportedModule).value,
      (`scala-yaml` / Compile / exportedModule).value,
      (`semver` / Compile / exportedModule).value
    )
  )
  .dependsOn(editions)
  .dependsOn(cli)
  .dependsOn(pkg)
  .dependsOn(`logging-utils`)

lazy val `test-utils` =
  (project in file("lib/java/test-utils"))
    .settings(
      frgaalJavaCompilerSetting,
      annotationProcSetting,
      libraryDependencies ++= GraalVM.modules,
      libraryDependencies ++= Seq(
        "org.graalvm.truffle" % "truffle-api"           % graalMavenPackagesVersion % "provided",
        "org.graalvm.truffle" % "truffle-dsl-processor" % graalMavenPackagesVersion % "provided"
      ),
      Compile / javacOptions ++= Seq(
        "-s",
        (Compile / sourceManaged).value.getAbsolutePath
      ),
      Compile / compile := (Compile / compile)
        .dependsOn(Def.task { (Compile / sourceManaged).value.mkdirs })
        .value
    )
    .dependsOn(runtime)

lazy val `benchmarks-common` =
  (project in file("lib/java/benchmarks-common"))
    .enablePlugins(JPMSPlugin)
    .settings(
      frgaalJavaCompilerSetting,
      javaModuleName := "org.enso.benchmarks.common",
      libraryDependencies ++= GraalVM.modules ++ Seq(
        "org.openjdk.jmh"  % "jmh-core"                 % jmhVersion,
        "org.openjdk.jmh"  % "jmh-generator-annprocess" % jmhVersion,
        "jakarta.xml.bind" % "jakarta.xml.bind-api"     % jaxbVersion,
        "com.sun.xml.bind" % "jaxb-impl"                % jaxbVersion
      ),
      Compile / moduleDependencies := Seq(
        "org.openjdk.jmh"      % "jmh-core"               % jmhVersion, // Automatic module
        "jakarta.xml.bind"     % "jakarta.xml.bind-api"   % jaxbVersion,
        "jakarta.activation"   % "jakarta.activation-api" % jaActivationVersion,
        "org.graalvm.polyglot" % "polyglot"               % graalMavenPackagesVersion
      ),
      Compile / internalModuleDependencies := Seq(
        (`engine-common` / Compile / exportedModule).value
      )
    )
    .dependsOn(`polyglot-api`)

lazy val `desktop-environment` =
  project
    .in(file("lib/java/desktop-environment"))
    .settings(
      frgaalJavaCompilerSetting,
      libraryDependencies ++= Seq(
        "org.graalvm.sdk" % "graal-sdk"       % graalMavenPackagesVersion % "provided",
        "commons-io"      % "commons-io"      % commonsIoVersion,
        "org.slf4j"       % "slf4j-api"       % slf4jVersion,
        "junit"           % "junit"           % junitVersion              % Test,
        "com.github.sbt"  % "junit-interface" % junitIfVersion            % Test
      )
    )

lazy val `bench-processor` = (project in file("lib/scala/bench-processor"))
  .enablePlugins(JPMSPlugin)
  .settings(
    frgaalJavaCompilerSetting,
    javaModuleName := "org.enso.bench.processor",
    libraryDependencies ++= Seq(
      "jakarta.xml.bind"     % "jakarta.xml.bind-api"     % jaxbVersion,
      "com.sun.xml.bind"     % "jaxb-impl"                % jaxbVersion,
      "org.openjdk.jmh"      % "jmh-core"                 % jmhVersion                % "provided",
      "org.openjdk.jmh"      % "jmh-generator-annprocess" % jmhVersion                % "provided",
      "org.netbeans.api"     % "org-openide-util-lookup"  % netbeansApiVersion        % "provided",
      "org.graalvm.polyglot" % "polyglot"                 % graalMavenPackagesVersion % "provided",
      "junit"                % "junit"                    % junitVersion              % Test,
      "com.github.sbt"       % "junit-interface"          % junitIfVersion            % Test,
      "org.graalvm.truffle"  % "truffle-api"              % graalMavenPackagesVersion % Test
    ),
    Compile / javacOptions := ((Compile / javacOptions).value ++
    // Only run ServiceProvider processor and ignore those defined in META-INF, thus
    // fixing incremental compilation setup
    Seq(
      "-processor",
      "org.netbeans.modules.openide.util.ServiceProviderProcessor"
    )),
    Compile / moduleDependencies := Seq(
      "org.graalvm.polyglot" % "polyglot"                % graalMavenPackagesVersion,
      "org.netbeans.api"     % "org-openide-util-lookup" % netbeansApiVersion
    ),
    Compile / internalModuleDependencies := Seq(
      (`engine-common` / Compile / exportedModule).value,
      (`runtime` / Compile / exportedModule).value,
      (`polyglot-api` / Compile / exportedModule).value,
      (`benchmarks-common` / Compile / exportedModule).value
    ),
    mainClass := Some("org.enso.benchmarks.libs.LibBenchRunner"),
    commands += WithDebugCommand.withDebug,
    (Test / fork) := true,
    (Test / parallelExecution) := false,
    (Test / javaOptions) ++=
      Seq(
        "-Dpolyglot.engine.WarnInterpreterOnly=false",
        "-Dpolyglotimpl.DisableClassPathIsolation=true"
      )
  )
  .dependsOn(`benchmarks-common`)
  .dependsOn(`polyglot-api`)
  .dependsOn(runtime)

lazy val `std-benchmarks` = (project in file("std-bits/benchmarks"))
  .enablePlugins(JPMSPlugin)
  .enablePlugins(PackageListPlugin)
  .settings(
    // Do not pass --limit-modules to frgaal. We need to ensure that the boot module layer
    // (for the annotation processor) contains all the truffle modules, including our
    // `org.enso.runtime` module.
    frgaalShouldNotLimitModules := true,
    frgaalJavaCompilerSetting,
    annotationProcSetting,
    libraryDependencies ++= GraalVM.modules ++ GraalVM.langsPkgs ++ GraalVM.toolsPkgs ++ Seq(
      "org.openjdk.jmh"      % "jmh-core"                 % jmhVersion,
      "org.openjdk.jmh"      % "jmh-generator-annprocess" % jmhVersion,
      "org.graalvm.polyglot" % "polyglot"                 % graalMavenPackagesVersion,
      "org.slf4j"            % "slf4j-api"                % slf4jVersion,
      "org.slf4j"            % "slf4j-nop"                % slf4jVersion
    ),
    commands += WithDebugCommand.withDebug
  )
  .settings(
    parallelExecution := false,
    run / fork := true,
    run / connectInput := true,
    mainClass :=
      (`bench-processor` / mainClass).value,
    Compile / javacOptions ++= Seq(
      "-Xlint:unchecked"
    ),
    // Passing these arguments with -J prefix will force frgaal to put the
    // arguments directly to java, rather than passing them via an argfile.
    // This means that this will correctly form the module boot layer and
    // we will have truffle modules on module-path
    Compile / javacOptions ++= {
      val mp    = (Compile / modulePath).value
      val mpStr = mp.map(_.getAbsolutePath).mkString(File.pathSeparator)
      Seq(
        "-J-Dorg.enso.benchmarks.processor.BenchProcessor.modulePath=" + mpStr
      )
    },
    Compile / javacOptions ++= Seq(
      "-processor",
      "org.enso.benchmarks.processor.BenchProcessor,org.openjdk.jmh.generators.BenchmarkProcessor",
      // There is no Truffle compiler available for annotation processors. Suppress the warning.
      "-J-Dpolyglot.engine.WarnInterpreterOnly=false"
    ),
    Compile / moduleDependencies := {
      (`runtime-benchmarks` / Compile / moduleDependencies).value
    },
    (Compile / internalModuleDependencies) := {
      val runtimeBenchsDeps =
        (`runtime-benchmarks` / Compile / internalModuleDependencies).value
      runtimeBenchsDeps ++ Seq(
        (`bench-processor` / Compile / exportedModule).value,
        (`benchmarks-common` / Compile / exportedModule).value
      )
    },
    Compile / addModules := Seq(
      (`runtime` / javaModuleName).value,
      (`bench-processor` / javaModuleName).value,
      (`benchmarks-common` / javaModuleName).value
    ),
    // std benchmark sources are patch into the `org.enso.runtime` module
    Compile / patchModules := {
      val runtimeModName = (`runtime` / javaModuleName).value
      val javaSrcDir     = (Compile / javaSource).value
      val classesDir     = (Compile / productDirectories).value.head
      Map(
        runtimeModName -> Seq(
          javaSrcDir,
          classesDir
        )
      )
    },
    // jmh is in unnamed modules
    Compile / addReads := {
      val runtimeModName = (`runtime` / javaModuleName).value
      Map(
        runtimeModName -> Seq(
          "ALL-UNNAMED",
          (`benchmarks-common` / javaModuleName).value
        )
      )
    },
    // export all the packages to ALL-UNNAMED
    Compile / addExports := {
      val runtimeModName = (`runtime` / javaModuleName).value
      val pkgs           = (Compile / packages).value
      val pkgsExports = pkgs.map { pkg =>
        runtimeModName + "/" + pkg -> Seq("ALL-UNNAMED")
      }.toMap

      pkgsExports ++ Map(
        "org.slf4j.nop/org.slf4j.nop" -> Seq("org.slf4j")
      )
    },
    javaOptions ++= {
      Seq(
        // To enable logging in benchmarks, add ch.qos.logback module on the modulePath
        //"-Dslf4j.provider=org.slf4j.nop.NOPServiceProvider"
        "-Dslf4j.provider=ch.qos.logback.classic.spi.LogbackServiceProvider"
      )
    },
    javaOptions ++= benchOnlyOptions
  )
  .settings(
    bench := Def
      .task {
        (Compile / run).toTask("").tag(Exclusive).value
      }
      .dependsOn(
        buildEngineDistribution
      )
      .value,
    benchOnly := Def.inputTaskDyn {
      import complete.Parsers.spaceDelimited
      val name = spaceDelimited("<name>").parsed match {
        case List(name) => name
        case _          => throw new IllegalArgumentException("Expected one argument.")
      }
      Def.task {
        (Compile / run).toTask(" " + name).value
      }
    }.evaluated
  )
  .dependsOn(`bench-processor`)
  .dependsOn(`ydoc-server`)
  .dependsOn(`runtime-language-arrow`)
  .dependsOn(`syntax-rust-definition`)
  .dependsOn(`profiling-utils`)
  .dependsOn(`std-table` % "provided")
  .dependsOn(`std-base` % "provided")
  .dependsOn(`benchmark-java-helpers` % "provided")

lazy val editions = project
  .in(file("lib/scala/editions"))
  .enablePlugins(JPMSPlugin)
  .configs(Test)
  .settings(
    frgaalJavaCompilerSetting,
    scalaModuleDependencySetting,
    compileOrder := CompileOrder.ScalaThenJava, // Note [JPMS Compile order]
    libraryDependencies ++= Seq(
      "io.circe"      %% "circe-core" % circeVersion     % "provided",
      "org.yaml"       % "snakeyaml"  % snakeyamlVersion % "provided",
      "org.scalatest" %% "scalatest"  % scalatestVersion % Test
    ),
    Compile / moduleDependencies ++= Seq(
      "org.yaml" % "snakeyaml" % snakeyamlVersion
    ),
    Compile / internalModuleDependencies := Seq(
      (`scala-yaml` / Compile / exportedModule).value,
      (`version-output` / Compile / exportedModule).value,
      (`semver` / Compile / exportedModule).value,
      (`scala-libs-wrapper` / Compile / exportedModule).value
    )
  )
  .settings(
    (Compile / compile) := (Compile / compile)
      .dependsOn(
        Def.task {
          Editions.writeEditionConfig(
            editionsRoot   = file("distribution") / "editions",
            ensoVersion    = ensoVersion,
            editionName    = currentEdition,
            libraryVersion = stdLibVersion,
            log            = streams.value.log
          )
        }
      )
      .value,
    cleanFiles += baseDirectory.value / ".." / ".." / "distribution" / "editions"
  )
  .dependsOn(semver)
  .dependsOn(`version-output`)
  .dependsOn(testkit % Test)

lazy val semver = project
  .in(file("lib/scala/semver"))
  .enablePlugins(JPMSPlugin)
  .configs(Test)
  .settings(
    frgaalJavaCompilerSetting,
    scalaModuleDependencySetting,
    // Note [JPMS Compile order]
    compileOrder := CompileOrder.JavaThenScala,
    javaModuleName := "org.enso.semver",
    libraryDependencies ++= Seq(
      "io.circe"      %% "circe-core"      % circeVersion     % "provided",
      "org.yaml"       % "snakeyaml"       % snakeyamlVersion % "provided",
      "org.scalatest" %% "scalatest"       % scalatestVersion % Test,
      "junit"          % "junit"           % junitVersion     % Test,
      "com.github.sbt" % "junit-interface" % junitIfVersion   % Test
    ),
    Compile / moduleDependencies ++= Seq(
      "org.yaml" % "snakeyaml" % snakeyamlVersion
    ),
    Compile / internalModuleDependencies := Seq(
      (`scala-yaml` / Compile / exportedModule).value
    )
  )
  .settings(
    (Compile / compile) := (Compile / compile)
      .dependsOn(
        Def.task {
          Editions.writeEditionConfig(
            editionsRoot   = file("distribution") / "editions",
            ensoVersion    = ensoVersion,
            editionName    = currentEdition,
            libraryVersion = stdLibVersion,
            log            = streams.value.log
          )
        }
      )
      .value,
    cleanFiles += baseDirectory.value / ".." / ".." / "distribution" / "editions"
  )
  .dependsOn(testkit % Test)
  .dependsOn(`scala-yaml`)

lazy val downloader = (project in file("lib/scala/downloader"))
  .enablePlugins(JPMSPlugin)
  .settings(
    frgaalJavaCompilerSetting,
    scalaModuleDependencySetting,
    mixedJavaScalaProjectSetting,
    // Fork the tests to make sure that the withDebug command works (we can
    // attach debugger to the subprocess)
    (Test / fork) := true,
    commands += WithDebugCommand.withDebug,
    version := "0.1",
    libraryDependencies ++= circe ++ Seq(
      "com.typesafe.scala-logging" %% "scala-logging"    % scalaLoggingVersion,
      "commons-io"                  % "commons-io"       % commonsIoVersion,
      "org.apache.commons"          % "commons-compress" % commonsCompressVersion,
      "org.scalatest"              %% "scalatest"        % scalatestVersion % Test,
      "junit"                       % "junit"            % junitVersion     % Test,
      "com.github.sbt"              % "junit-interface"  % junitIfVersion   % Test,
      "org.hamcrest"                % "hamcrest-all"     % hamcrestVersion  % Test
    ),
    javaModuleName := "org.enso.downloader",
    Compile / moduleDependencies ++= Seq(
      "commons-io"         % "commons-io"       % commonsIoVersion,
      "org.apache.commons" % "commons-compress" % commonsCompressVersion,
      "org.slf4j"          % "slf4j-api"        % slf4jVersion
    ),
    Compile / internalModuleDependencies := Seq(
      (`cli` / Compile / exportedModule).value,
      (`scala-libs-wrapper` / Compile / exportedModule).value
    )
  )
  .dependsOn(cli)
  .dependsOn(`http-test-helper` % "test->test")
  .dependsOn(testkit % Test)

lazy val `edition-updater` = project
  .in(file("lib/scala/edition-updater"))
  .enablePlugins(JPMSPlugin)
  .configs(Test)
  .settings(
    frgaalJavaCompilerSetting,
    scalaModuleDependencySetting,
    compileOrder := CompileOrder.ScalaThenJava, // Note [JPMS Compile order]
    Test / test := (Test / test).tag(simpleLibraryServerTag).value,
    libraryDependencies ++= Seq(
      "com.typesafe.scala-logging" %% "scala-logging" % scalaLoggingVersion,
      "org.scalatest"              %% "scalatest"     % scalatestVersion % Test
    ),
    Compile / internalModuleDependencies := Seq(
      (`distribution-manager` / Compile / exportedModule).value,
      (`editions` / Compile / exportedModule).value
    )
  )
  .dependsOn(editions)
  .dependsOn(downloader)
  .dependsOn(`distribution-manager`)
  .dependsOn(`library-manager-test` % Test)

lazy val `edition-uploader` = project
  .in(file("lib/scala/edition-uploader"))
  .settings(
    frgaalJavaCompilerSetting,
    libraryDependencies ++= Seq(
      "io.circe" %% "circe-core" % circeVersion % "provided"
    )
  )
  .dependsOn(editions)
  .dependsOn(`version-output`)

lazy val `library-manager` = project
  .in(file("lib/scala/library-manager"))
  .enablePlugins(JPMSPlugin)
  .configs(Test)
  .settings(
    frgaalJavaCompilerSetting,
    scalaModuleDependencySetting,
    compileOrder := CompileOrder.ScalaThenJava, // Note [JPMS Compile order]
    libraryDependencies ++= Seq(
      "com.typesafe.scala-logging" %% "scala-logging" % scalaLoggingVersion,
      "org.scalatest"              %% "scalatest"     % scalatestVersion % Test
    ),
    javaModuleName := "org.enso.librarymanager",
    Compile / moduleDependencies ++= Seq(
      "org.yaml"  % "snakeyaml" % snakeyamlVersion,
      "org.slf4j" % "slf4j-api" % slf4jVersion
    ),
    Compile / internalModuleDependencies := Seq(
      (`distribution-manager` / Compile / exportedModule).value,
      (`downloader` / Compile / exportedModule).value,
      (`cli` / Compile / exportedModule).value,
      (`editions` / Compile / exportedModule).value,
      (`pkg` / Compile / exportedModule).value,
      (`semver` / Compile / exportedModule).value,
      (`logging-utils` / Compile / exportedModule).value,
      (`scala-libs-wrapper` / Compile / exportedModule).value,
      (`scala-yaml` / Compile / exportedModule).value
    )
  )
  .dependsOn(`version-output`) // Note [Default Editions]
  .dependsOn(editions)
  .dependsOn(cli)
  .dependsOn(`distribution-manager`)
  .dependsOn(downloader)
  .dependsOn(testkit % Test)

lazy val `library-manager-test` = project
  .in(file("lib/scala/library-manager-test"))
  .enablePlugins(JPMSPlugin)
  .configs(Test)
  .settings(
    frgaalJavaCompilerSetting,
    scalaModuleDependencySetting,
    compileOrder := CompileOrder.ScalaThenJava,
    Test / fork := true,
    commands += WithDebugCommand.withDebug,
    Test / javaOptions ++= testLogProviderOptions,
    Test / test := (Test / test).tag(simpleLibraryServerTag).value,
    libraryDependencies ++= Seq(
      "com.typesafe.scala-logging" %% "scala-logging" % scalaLoggingVersion,
      "org.scalatest"              %% "scalatest"     % scalatestVersion % Test
    ),
    Compile / internalModuleDependencies := Seq(
      (`library-manager` / Compile / exportedModule).value,
      (`cli` / Compile / exportedModule).value,
      (`distribution-manager` / Compile / exportedModule).value,
      (`library-manager` / Compile / exportedModule).value,
      (`process-utils` / Compile / exportedModule).value,
      (`pkg` / Compile / exportedModule).value,
      (`semver` / Compile / exportedModule).value,
      (`downloader` / Compile / exportedModule).value,
      (`editions` / Compile / exportedModule).value,
      (`version-output` / Compile / exportedModule).value,
      (`testkit` / Compile / exportedModule).value
    )
  )
  .dependsOn(`library-manager`)
  .dependsOn(`process-utils`)
  .dependsOn(`logging-utils` % "test->test")
  .dependsOn(testkit)
  .dependsOn(`logging-service-logback` % "test->test")

lazy val `connected-lock-manager` = project
  .in(file("lib/scala/connected-lock-manager"))
  .enablePlugins(JPMSPlugin)
  .configs(Test)
  .settings(
    frgaalJavaCompilerSetting,
    scalaModuleDependencySetting,
    compileOrder := CompileOrder.ScalaThenJava,
    libraryDependencies ++= Seq(
      "com.typesafe.scala-logging" %% "scala-logging" % scalaLoggingVersion,
      "org.scalatest"              %% "scalatest"     % scalatestVersion % Test
    ),
    Compile / internalModuleDependencies := Seq(
      (`distribution-manager` / Compile / exportedModule).value,
      (`polyglot-api` / Compile / exportedModule).value,
      (`scala-libs-wrapper` / Compile / exportedModule).value
    )
  )
  .dependsOn(`distribution-manager`)
  .dependsOn(`connected-lock-manager-server` % "test->test")
  .dependsOn(`polyglot-api`)

/** Unlike `connected-lock-manager` project, has a dependency on akka.
  */
lazy val `connected-lock-manager-server` = project
  .in(file("lib/scala/connected-lock-manager-server"))
  .enablePlugins(JPMSPlugin)
  .configs(Test)
  .settings(
    frgaalJavaCompilerSetting,
    scalaModuleDependencySetting,
    mixedJavaScalaProjectSetting,
    libraryDependencies ++= Seq(
      "com.typesafe.scala-logging" %% "scala-logging" % scalaLoggingVersion,
      akkaActor,
      akkaTestkit      % Test,
      "org.scalatest" %% "scalatest" % scalatestVersion % Test
    ),
    Compile / internalModuleDependencies := Seq(
      (`scala-libs-wrapper` / Compile / exportedModule).value,
      (`akka-wrapper` / Compile / exportedModule).value,
      (`distribution-manager` / Compile / exportedModule).value,
      (`polyglot-api` / Compile / exportedModule).value
    )
  )
  .dependsOn(`distribution-manager`)
  .dependsOn(`polyglot-api`)
  .dependsOn(testkit % Test)

lazy val `runtime-version-manager` = project
  .in(file("lib/scala/runtime-version-manager"))
  .configs(Test)
  .settings(
    frgaalJavaCompilerSetting,
    resolvers += Resolver.bintrayRepo("gn0s1s", "releases"),
    libraryDependencies ++= Seq(
      "com.typesafe.scala-logging" %% "scala-logging"    % scalaLoggingVersion,
      "org.apache.commons"          % "commons-compress" % commonsCompressVersion,
      "org.scalatest"              %% "scalatest"        % scalatestVersion % Test,
      akkaHttp
    )
  )
  .dependsOn(pkg)
  .dependsOn(downloader)
  .dependsOn(cli)
  .dependsOn(`process-utils`)
  .dependsOn(`version-output`)
  .dependsOn(`edition-updater`)
  .dependsOn(`distribution-manager`)

/** `process-utils` provides utilities for correctly managing process execution such as providing
  *  handlers for its stdout/stderr.
  */
lazy val `process-utils` = project
  .in(file("lib/scala/process-utils"))
  .enablePlugins(JPMSPlugin)
  .settings(
    frgaalJavaCompilerSetting,
    scalaModuleDependencySetting,
    compileOrder := CompileOrder.ScalaThenJava
  )

lazy val `runtime-version-manager-test` = project
  .in(file("lib/scala/runtime-version-manager-test"))
  .configs(Test)
  .settings(
    frgaalJavaCompilerSetting,
    libraryDependencies ++= Seq(
      "com.typesafe.scala-logging" %% "scala-logging" % scalaLoggingVersion,
      "org.scalatest"              %% "scalatest"     % scalatestVersion,
      "commons-io"                  % "commons-io"    % commonsIoVersion
    )
  )
  .settings(Test / parallelExecution := false)
  .settings(
    (Test / test) := (Test / test)
      .dependsOn(`locking-test-helper` / assembly)
      .value
  )
  .dependsOn(`runtime-version-manager`)
  .dependsOn(testkit)
  .dependsOn(cli)
  .dependsOn(`distribution-manager`)

lazy val `locking-test-helper` = project
  .in(file("lib/scala/locking-test-helper"))
  .settings(
    frgaalJavaCompilerSetting,
    assembly / test := {},
    assembly / assemblyOutputPath := file("locking-test-helper.jar")
  )

val `std-lib-root` = file("distribution/lib/Standard/")
def stdLibComponentRoot(name: String): File =
  `std-lib-root` / name / stdLibVersion
val `base-polyglot-root`  = stdLibComponentRoot("Base") / "polyglot" / "java"
val `table-polyglot-root` = stdLibComponentRoot("Table") / "polyglot" / "java"
val `image-polyglot-root` = stdLibComponentRoot("Image") / "polyglot" / "java"
val `google-api-polyglot-root` =
  stdLibComponentRoot("Google_Api") / "polyglot" / "java"
val `database-polyglot-root` =
  stdLibComponentRoot("Database") / "polyglot" / "java"
val `std-aws-polyglot-root` =
  stdLibComponentRoot("AWS") / "polyglot" / "java"
val `std-snowflake-polyglot-root` =
  stdLibComponentRoot("Snowflake") / "polyglot" / "java"
val `std-microsoft-polyglot-root` =
  stdLibComponentRoot("Microsoft") / "polyglot" / "java"
val `std-tableau-polyglot-root` =
  stdLibComponentRoot("Tableau") / "polyglot" / "java"

lazy val `std-base` = project
  .in(file("std-bits") / "base")
  .settings(
    frgaalJavaCompilerSetting,
    autoScalaLibrary := false,
    Compile / compile / compileInputs := (Compile / compile / compileInputs)
      .dependsOn(SPIHelpers.ensureSPIConsistency)
      .value,
    Compile / packageBin / artifactPath :=
      `base-polyglot-root` / "std-base.jar",
    libraryDependencies ++= Seq(
      "org.graalvm.polyglot"       % "polyglot"                % graalMavenPackagesVersion,
      "org.netbeans.api"           % "org-openide-util-lookup" % netbeansApiVersion % "provided",
      "com.fasterxml.jackson.core" % "jackson-databind"        % jacksonVersion
    ),
    Compile / packageBin := Def.task {
      val result = (Compile / packageBin).value
      val _ensureCoreIsCompiled =
        (`common-polyglot-core-utils` / Compile / packageBin).value
      val _ = StdBits
        .copyDependencies(
          `base-polyglot-root`,
          Seq("std-base.jar", "common-polyglot-core-utils.jar"),
          ignoreScalaLibrary = true
        )
        .value
      result
    }.value
  )
  .dependsOn(`common-polyglot-core-utils`)

lazy val `common-polyglot-core-utils` = project
  .in(file("lib/scala/common-polyglot-core-utils"))
  .enablePlugins(JPMSPlugin)
  .settings(
    frgaalJavaCompilerSetting,
    autoScalaLibrary := false,
    Compile / packageBin / artifactPath :=
      `base-polyglot-root` / "common-polyglot-core-utils.jar",
    libraryDependencies ++= Seq(
      "com.ibm.icu"          % "icu4j"    % icuVersion,
      "org.graalvm.polyglot" % "polyglot" % graalMavenPackagesVersion % "provided"
    ),
    Compile / moduleDependencies := Seq(
      "com.ibm.icu" % "icu4j" % icuVersion
    )
  )

lazy val `enso-test-java-helpers` = project
  .in(file("test/Base_Tests/polyglot-sources/enso-test-java-helpers"))
  .settings(
    frgaalJavaCompilerSetting,
    autoScalaLibrary := false,
    Compile / packageBin / artifactPath :=
      file("test/Base_Tests/polyglot/java/helpers.jar"),
    libraryDependencies ++= Seq(
      "org.graalvm.polyglot" % "polyglot" % graalMavenPackagesVersion % "provided"
    ),
    Compile / packageBin := Def.task {
      val result          = (Compile / packageBin).value
      val primaryLocation = (Compile / packageBin / artifactPath).value
      val secondaryLocations = Seq(
        file("test/Table_Tests/polyglot/java/helpers.jar")
      )
      secondaryLocations.foreach { target =>
        IO.copyFile(primaryLocation, target)
      }
      result
    }.value
  )
  .dependsOn(`std-base` % "provided")
  .dependsOn(`std-table` % "provided")

lazy val `exploratory-benchmark-java-helpers` = project
  .in(
    file(
      "test/Exploratory_Benchmarks/polyglot-sources/exploratory-benchmark-java-helpers"
    )
  )
  .settings(
    frgaalJavaCompilerSetting,
    autoScalaLibrary := false,
    Compile / packageBin / artifactPath :=
      file(
        "test/Exploratory_Benchmarks/polyglot/java/exploratory-benchmark-java-helpers.jar"
      ),
    libraryDependencies ++= Seq(
      "org.graalvm.polyglot" % "polyglot" % graalMavenPackagesVersion % "provided"
    )
  )
  .dependsOn(`std-base` % "provided")
  .dependsOn(`std-table` % "provided")

lazy val `benchmark-java-helpers` = project
  .in(
    file(
      "test/Benchmarks/polyglot-sources/benchmark-java-helpers"
    )
  )
  .settings(
    frgaalJavaCompilerSetting,
    autoScalaLibrary := false,
    Compile / packageBin / artifactPath :=
      file(
        "test/Benchmarks/polyglot/java/benchmark-java-helpers.jar"
      ),
    libraryDependencies ++= Seq(
      "org.graalvm.sdk" % "graal-sdk" % graalMavenPackagesVersion % "provided"
    )
  )
  .dependsOn(`std-base` % "provided")
  .dependsOn(`std-table` % "provided")

lazy val `std-table` = project
  .in(file("std-bits") / "table")
  .enablePlugins(Antlr4Plugin)
  .settings(
    frgaalJavaCompilerSetting,
    autoScalaLibrary := false,
    Compile / compile / compileInputs := (Compile / compile / compileInputs)
      .dependsOn(SPIHelpers.ensureSPIConsistency)
      .value,
    Compile / packageBin / artifactPath :=
      `table-polyglot-root` / "std-table.jar",
    Antlr4 / antlr4PackageName := Some("org.enso.table.expressions"),
    Antlr4 / antlr4Version := antlrVersion,
    Antlr4 / antlr4GenVisitor := true,
    Antlr4 / antlr4TreatWarningsAsErrors := true,
    Compile / managedSourceDirectories += {
      (Antlr4 / sourceManaged).value / "main" / "antlr4"
    },
    libraryDependencies ++= Seq(
      "org.graalvm.polyglot"     % "polyglot"                % graalMavenPackagesVersion % "provided",
      "org.netbeans.api"         % "org-openide-util-lookup" % netbeansApiVersion        % "provided",
      "com.univocity"            % "univocity-parsers"       % univocityParsersVersion,
      "org.apache.poi"           % "poi-ooxml"               % poiOoxmlVersion,
      "org.apache.xmlbeans"      % "xmlbeans"                % xmlbeansVersion,
      "org.antlr"                % "antlr4-runtime"          % antlrVersion,
      "org.apache.logging.log4j" % "log4j-to-slf4j"          % "2.18.0" // org.apache.poi uses log4j
    ),
    Compile / packageBin := Def.task {
      val result = (Compile / packageBin).value
      val _ = StdBits
        .copyDependencies(
          `table-polyglot-root`,
          Seq("std-table.jar"),
          ignoreScalaLibrary = true
        )
        .value
      result
    }.value
  )
  .dependsOn(`std-base` % "provided")

lazy val `std-image` = project
  .in(file("std-bits") / "image")
  .settings(
    frgaalJavaCompilerSetting,
    autoScalaLibrary := false,
    Compile / compile / compileInputs := (Compile / compile / compileInputs)
      .dependsOn(SPIHelpers.ensureSPIConsistency)
      .value,
    Compile / packageBin / artifactPath :=
      `image-polyglot-root` / "std-image.jar",
    libraryDependencies ++= Seq(
      "org.graalvm.polyglot" % "polyglot"                % graalMavenPackagesVersion % "provided",
      "org.netbeans.api"     % "org-openide-util-lookup" % netbeansApiVersion        % "provided",
      "org.openpnp"          % "opencv"                  % opencvVersion
    ),
    Compile / packageBin := Def.task {
      val result = (Compile / packageBin).value
      val _ = StdBits
        .copyDependencies(
          `image-polyglot-root`,
          Seq("std-image.jar"),
          ignoreScalaLibrary = true
        )
        .value
      result
    }.value
  )
  .dependsOn(`std-base` % "provided")

lazy val `std-google-api` = project
  .in(file("std-bits") / "google-api")
  .settings(
    frgaalJavaCompilerSetting,
    autoScalaLibrary := false,
    Compile / compile / compileInputs := (Compile / compile / compileInputs)
      .dependsOn(SPIHelpers.ensureSPIConsistency)
      .value,
    Compile / packageBin / artifactPath :=
      `google-api-polyglot-root` / "std-google-api.jar",
    libraryDependencies ++= Seq(
      "com.google.api-client" % "google-api-client"          % googleApiClientVersion exclude ("com.google.code.findbugs", "jsr305"),
      "com.google.apis"       % "google-api-services-sheets" % googleApiServicesSheetsVersion exclude ("com.google.code.findbugs", "jsr305"),
      "com.google.analytics"  % "google-analytics-data"      % googleAnalyticsDataVersion exclude ("com.google.code.findbugs", "jsr305")
    ),
    Compile / packageBin := Def.task {
      val result = (Compile / packageBin).value
      val _ = StdBits
        .copyDependencies(
          `google-api-polyglot-root`,
          Seq("std-google-api.jar"),
          ignoreScalaLibrary = true
        )
        .value
      result
    }.value
  )

lazy val `std-database` = project
  .in(file("std-bits") / "database")
  .settings(
    frgaalJavaCompilerSetting,
    autoScalaLibrary := false,
    Compile / compile / compileInputs := (Compile / compile / compileInputs)
      .dependsOn(SPIHelpers.ensureSPIConsistency)
      .value,
    Compile / packageBin / artifactPath :=
      `database-polyglot-root` / "std-database.jar",
    libraryDependencies ++= Seq(
      "org.graalvm.polyglot" % "polyglot"                % graalMavenPackagesVersion % "provided",
      "org.netbeans.api"     % "org-openide-util-lookup" % netbeansApiVersion        % "provided",
      "org.xerial"           % "sqlite-jdbc"             % sqliteVersion,
      "org.postgresql"       % "postgresql"              % postgresVersion
    ),
    Compile / packageBin := Def.task {
      val result = (Compile / packageBin).value
      val _ = StdBits
        .copyDependencies(
          `database-polyglot-root`,
          Seq("std-database.jar"),
          ignoreScalaLibrary = true
        )
        .value
      result
    }.value
  )
  .dependsOn(`std-base` % "provided")
  .dependsOn(`std-table` % "provided")

lazy val `std-aws` = project
  .in(file("std-bits") / "aws")
  .settings(
    frgaalJavaCompilerSetting,
    autoScalaLibrary := false,
    Compile / compile / compileInputs := (Compile / compile / compileInputs)
      .dependsOn(SPIHelpers.ensureSPIConsistency)
      .value,
    Compile / packageBin / artifactPath :=
      `std-aws-polyglot-root` / "std-aws.jar",
    libraryDependencies ++= Seq(
      "org.netbeans.api"       % "org-openide-util-lookup" % netbeansApiVersion % "provided",
      "com.amazon.redshift"    % "redshift-jdbc42"         % redshiftVersion,
      "com.amazonaws"          % "aws-java-sdk-core"       % awsJavaSdkV1Version,
      "com.amazonaws"          % "aws-java-sdk-redshift"   % awsJavaSdkV1Version,
      "com.amazonaws"          % "aws-java-sdk-sts"        % awsJavaSdkV1Version,
      "software.amazon.awssdk" % "auth"                    % awsJavaSdkV2Version,
      "software.amazon.awssdk" % "bom"                     % awsJavaSdkV2Version,
      "software.amazon.awssdk" % "s3"                      % awsJavaSdkV2Version,
      "software.amazon.awssdk" % "sso"                     % awsJavaSdkV2Version,
      "software.amazon.awssdk" % "ssooidc"                 % awsJavaSdkV2Version
    ),
    Compile / packageBin := Def.task {
      val result = (Compile / packageBin).value
      val _ = StdBits
        .copyDependencies(
          `std-aws-polyglot-root`,
          Seq("std-aws.jar"),
          ignoreScalaLibrary = true
        )
        .value
      result
    }.value
  )
  .dependsOn(`std-base` % "provided")
  .dependsOn(`std-table` % "provided")
  .dependsOn(`std-database` % "provided")

lazy val `std-snowflake` = project
  .in(file("std-bits") / "snowflake")
  .settings(
    frgaalJavaCompilerSetting,
    autoScalaLibrary := false,
    Compile / compile / compileInputs := (Compile / compile / compileInputs)
      .dependsOn(SPIHelpers.ensureSPIConsistency)
      .value,
    Compile / packageBin / artifactPath :=
      `std-snowflake-polyglot-root` / "std-snowflake.jar",
    libraryDependencies ++= Seq(
      "org.netbeans.api" % "org-openide-util-lookup" % netbeansApiVersion % "provided",
      "net.snowflake"    % "snowflake-jdbc"          % snowflakeJDBCVersion
    ),
    Compile / packageBin := Def.task {
      val result = (Compile / packageBin).value
      val _ = StdBits
        .copyDependencies(
          `std-snowflake-polyglot-root`,
          Seq("std-snowflake.jar"),
          ignoreScalaLibrary = true
        )
        .value
      result
    }.value
  )
  .dependsOn(`std-base` % "provided")
  .dependsOn(`std-table` % "provided")
  .dependsOn(`std-database` % "provided")

lazy val `std-microsoft` = project
  .in(file("std-bits") / "microsoft")
  .settings(
    frgaalJavaCompilerSetting,
    autoScalaLibrary := false,
    Compile / compile / compileInputs := (Compile / compile / compileInputs)
      .dependsOn(SPIHelpers.ensureSPIConsistency)
      .value,
    Compile / packageBin / artifactPath :=
      `std-microsoft-polyglot-root` / "std-microsoft.jar",
    libraryDependencies ++= Seq(
      "org.netbeans.api"        % "org-openide-util-lookup" % netbeansApiVersion % "provided",
      "com.microsoft.sqlserver" % "mssql-jdbc"              % mssqlserverJDBCVersion
    ),
    Compile / packageBin := Def.task {
      val result = (Compile / packageBin).value
      val _ = StdBits
        .copyDependencies(
          `std-microsoft-polyglot-root`,
          Seq("std-microsoft.jar"),
          ignoreScalaLibrary = true
        )
        .value
      result
    }.value
  )
  .dependsOn(`std-base` % "provided")
  .dependsOn(`std-table` % "provided")
  .dependsOn(`std-database` % "provided")

lazy val `std-tableau` = project
  .in(file("std-bits") / "tableau")
  .settings(
    frgaalJavaCompilerSetting,
    autoScalaLibrary := false,
    unmanagedExternalZip := {
      val platform = if (Platform.isWindows) {
        "windows"
      } else if (Platform.isMacOS) {
        "macos"
      } else if (Platform.isLinux) {
        "linux"
      }
      val arch = if (Platform.isArm64) {
        "arm64"
      } else {
        "x86_64"
      }
      new URI(
        s"https://downloads.tableau.com/tssoftware/tableauhyperapi-java-$platform-$arch-release-main.$tableauVersion.zip"
      ).toURL()
    },
    fetchZipToUnmanaged := {
      val unmanagedDirectory = (Compile / unmanagedBase).value
      val logger             = state.value.log
      if (IO.listFiles(unmanagedDirectory).size < 2) { // Heuristic, should have at least hyperapi jar and os-specific one.
        logger.log(
          Level.Info,
          "std-tableau's unmanaged dependencies are not up-to-date. fetching..."
        )
        unmanagedDirectory.mkdirs()
        val unmanagedPath = unmanagedDirectory.toPath
        IO.withTemporaryDirectory(
          tmp => {
            import scala.concurrent.ExecutionContext.Implicits.global
            implicit val filesNotEmptySuccess: retry.Success[Set[File]] =
              retry.Success(!_.isEmpty)
            import scala.concurrent.duration._
            val future = retry.Backoff(4, 1.second).apply { () =>
              scala.concurrent.Future {
                try {
                  IO.unzipURL(
                    unmanagedExternalZip.value,
                    tmp,
                    f =>
                      f.endsWith(".jar") && !f.contains("gradle") && !f
                        .contains(
                          "javadoc"
                        ) && !f.contains("jna")
                  )
                } catch {
                  case _: java.net.SocketException |
                      _: java.net.ConnectException =>
                    Set.empty[File]
                }
              }
            }
            future.onComplete { result =>
              if (result.isFailure || result.get.isEmpty) {
                logger.log(
                  Level.Error,
                  "Failed to fetch any external artifacts for tableau"
                )
              }
            }
            val files = scala.concurrent.Await.result(future, 60.seconds)
            if (files.isEmpty) {
              logger.log(
                Level.Error,
                "Failed to fetch any external artifacts for tableau"
              )
              throw new IllegalStateException(
                "Failed to fetch any external artifacts"
              )
            }
            files.map { f =>
              IO.move(f, unmanagedPath.resolve(f.getName).toFile)
              Attributed.blank(unmanagedPath.resolve(f.getName).toFile)
            }.toSeq
          },
          keepDirectory = false
        )
      } else {
        Seq[Attributed[File]]()
      }
    },
    Compile / unmanagedClasspath := Def.task {
      val additionalFiles: Seq[Attributed[File]] = fetchZipToUnmanaged.value
      val result                                 = (Compile / unmanagedClasspath).value
      result ++ additionalFiles
    }.value,
    Compile / unmanagedJars := (Compile / unmanagedJars)
      .dependsOn(fetchZipToUnmanaged)
      .value,
    Compile / packageBin / artifactPath :=
      `std-tableau-polyglot-root` / "std-tableau.jar",
    libraryDependencies ++= Seq(
      "org.netbeans.api" % "org-openide-util-lookup" % netbeansApiVersion % "provided",
      "net.java.dev.jna" % "jna-platform"            % jnaVersion
    ),
    Compile / packageBin := Def.task {
      val result = (Compile / packageBin).value
      val _ = StdBits
        .copyDependencies(
          `std-tableau-polyglot-root`,
          Seq("std-tableau.jar"),
          ignoreScalaLibrary = true
        )
        .value
      result
    }.value
  )
  .dependsOn(`std-base` % "provided")
  .dependsOn(`std-table` % "provided")

lazy val fetchZipToUnmanaged =
  taskKey[Seq[Attributed[File]]](
    "Download zip file from an `unmanagedExternalZip` url and unpack jars to unmanaged libs directory"
  )
lazy val unmanagedExternalZip =
  settingKey[URL]("URL to zip file with dependencies")

/* Note [Native Image Workaround for GraalVM 20.2]
 * ~~~~~~~~~~~~~~~~~~~~~~~~~~~~~~~~~~~~~~~~~~~~~~~
 * In GraalVM 20.2 the Native Image build of even simple Scala programs has
 * started to fail on a call to `Statics.releaseFence`. It has been reported as
 * a bug in the GraalVM repository: https://github.com/oracle/graal/issues/2770
 *
 * A proposed workaround for this bug is to substitute the original function
 * with a different implementation that does not use the problematic
 * MethodHandle. This is implemented in class
 * `org.enso.launcher.workarounds.ReplacementStatics` using
 * `org.enso.launcher.workarounds.Unsafe` which gives access to
 * `sun.misc.Unsafe` which contains a low-level function corresponding to the
 * required "release fence".
 *
 * To allow for that substitution, the launcher code requires annotations from
 * the `svm` module and that is why this additional dependency is needed as long
 * as that workaround is in-place. The dependency is marked as "provided"
 * because it is included within the native-image build.
 */

/* Note [WSLoggerManager Shutdown Hook]
 * ~~~~~~~~~~~~~~~~~~~~~~~~~~~~~~~~~~~~
 * As the WSLoggerManager registers a shutdown hook when its initialized to
 * ensure that logs are not lost in case of logging service initialization
 * failure, it has to be initialized at runtime, as otherwise if the
 * initialization was done at build time, the shutdown hook would actually also
 * run at build time and have no effect at runtime.
 */

lazy val engineDistributionRoot =
  settingKey[File]("Root of built engine distribution")
lazy val launcherDistributionRoot =
  settingKey[File]("Root of built launcher distribution")
lazy val projectManagerDistributionRoot =
  settingKey[File]("Root of built project manager distribution")

engineDistributionRoot :=
  packageBuilder.localArtifact("engine") / s"enso-$ensoVersion"
launcherDistributionRoot := packageBuilder.localArtifact("launcher") / "enso"
projectManagerDistributionRoot :=
  packageBuilder.localArtifact("project-manager") / "enso"

lazy val buildEngineDistribution =
  taskKey[Unit]("Builds the engine distribution")
buildEngineDistribution := {
  updateLibraryManifests.value
  val modulesToCopy = componentModulesPaths.value
  val root          = engineDistributionRoot.value
  val log           = streams.value.log
  val cacheFactory  = streams.value.cacheStoreFactory
  DistributionPackage.createEnginePackage(
    distributionRoot    = root,
    cacheFactory        = cacheFactory,
    log                 = log,
    jarModulesToCopy    = modulesToCopy,
    graalVersion        = graalMavenPackagesVersion,
    javaVersion         = graalVersion,
    ensoVersion         = ensoVersion,
    editionName         = currentEdition,
    sourceStdlibVersion = stdLibVersion,
    targetStdlibVersion = targetStdlibVersion,
    targetDir           = (`syntax-rust-definition` / rustParserTargetDirectory).value,
    generateIndex       = true
  )
  log.info(s"Engine package created at $root")
}

// This makes the buildEngineDistribution task usable as a dependency
// of other tasks.
ThisBuild / buildEngineDistribution := {
  buildEngineDistribution.result.value
}

ThisBuild / engineDistributionRoot := {
  engineDistributionRoot.value
}

lazy val buildEngineDistributionNoIndex =
  taskKey[Unit]("Builds the engine distribution without generating indexes")
buildEngineDistributionNoIndex := {
  updateLibraryManifests.value
  val modulesToCopy = componentModulesPaths.value
  val root          = engineDistributionRoot.value
  val log           = streams.value.log
  val cacheFactory  = streams.value.cacheStoreFactory
  DistributionPackage.createEnginePackage(
    distributionRoot    = root,
    cacheFactory        = cacheFactory,
    log                 = log,
    jarModulesToCopy    = modulesToCopy,
    graalVersion        = graalMavenPackagesVersion,
    javaVersion         = graalVersion,
    ensoVersion         = ensoVersion,
    editionName         = currentEdition,
    sourceStdlibVersion = stdLibVersion,
    targetStdlibVersion = targetStdlibVersion,
    targetDir           = (`syntax-rust-definition` / rustParserTargetDirectory).value,
    generateIndex       = false
  )
  log.info(s"Engine package created at $root")
}

// This makes the buildEngineDistributionNoIndex task usable as a dependency
// of other tasks.
ThisBuild / buildEngineDistributionNoIndex := {
  buildEngineDistributionNoIndex.result.value
}

lazy val runEngineDistribution =
  inputKey[Unit]("Run or --debug the engine distribution with arguments")
runEngineDistribution := {
  buildEngineDistributionNoIndex.value
  val args: Seq[String] = spaceDelimited("<arg>").parsed
  DistributionPackage.runEnginePackage(
    engineDistributionRoot.value,
    args,
    streams.value.log
  )
}

lazy val runProjectManagerDistribution =
  inputKey[Unit](
    "Run or --debug the project manager distribution with arguments"
  )
runProjectManagerDistribution := {
  buildEngineDistribution.value
  buildProjectManagerDistribution.value
  val args: Seq[String] = spaceDelimited("<arg>").parsed
  DistributionPackage.runProjectManagerPackage(
    engineDistributionRoot.value,
    projectManagerDistributionRoot.value,
    args,
    streams.value.log
  )
}

val allStdBitsSuffix = List("All", "AllWithIndex")
val stdBitsProjects =
  List(
    "AWS",
    "Base",
    "Database",
    "Google_Api",
    "Image",
    "Microsoft",
    "Snowflake",
    "Table"
  ) ++ allStdBitsSuffix
val allStdBits: Parser[String] =
  stdBitsProjects.map(v => v: Parser[String]).reduce(_ | _)

lazy val `http-test-helper` = project
  .in(file("tools") / "http-test-helper")
  .settings(
    customFrgaalJavaCompilerSettings(targetJdk = "21"),
    autoScalaLibrary := false,
    Compile / javacOptions ++= Seq("-Xlint:all"),
    Compile / run / mainClass := Some("org.enso.shttp.HTTPTestHelperServer"),
    libraryDependencies ++= Seq(
      "org.apache.commons"         % "commons-text"     % commonsTextVersion,
      "org.apache.httpcomponents"  % "httpclient"       % httpComponentsVersion,
      "com.fasterxml.jackson.core" % "jackson-databind" % jacksonVersion
    ),
    assembly / assemblyMergeStrategy := {
      case PathList("META-INF", "MANIFEST.MF", xs @ _*) =>
        MergeStrategy.discard
      case PathList(xs @ _*) if xs.last.contains("module-info") =>
        MergeStrategy.discard
      case _ => MergeStrategy.first
    },
    assembly / mainClass := (Compile / run / mainClass).value,
    (Compile / run / fork) := true,
    (Compile / run / connectInput) := true
  )
  .configs(Test)

lazy val buildStdLib =
  inputKey[Unit]("Build an individual standard library package")
buildStdLib := Def.inputTaskDyn {
  val cmd: String = allStdBits.parsed
  val root: File  = engineDistributionRoot.value
  // Ensure that a complete distribution was built at least once.
  // Because of `if` in the sbt task definition and usage of `streams.value` one has to
  // delegate to another task definition (sbt restriction).
  if ((root / "manifest.yaml").exists) {
    pkgStdLibInternal.toTask(cmd)
  } else buildEngineDistribution
}.evaluated

lazy val pkgStdLibInternal = inputKey[Unit]("Use `buildStdLib`")
pkgStdLibInternal := Def.inputTask {
  val cmd               = allStdBits.parsed
  val root              = engineDistributionRoot.value
  val log: sbt.Logger   = streams.value.log
  val cacheFactory      = streams.value.cacheStoreFactory
  val standardNamespace = "Standard"
  val buildAllCmd       = allStdBitsSuffix.contains(cmd)
  cmd match {
    case "Base" =>
      (`std-base` / Compile / packageBin).value
    case "Database" =>
      (`std-database` / Compile / packageBin).value
    case "Google_Api" =>
      (`std-google-api` / Compile / packageBin).value
    case "Image" =>
      (`std-image` / Compile / packageBin).value
    case "Table" =>
      (`std-table` / Compile / packageBin).value
    case "TestHelpers" =>
      (`enso-test-java-helpers` / Compile / packageBin).value
      (`exploratory-benchmark-java-helpers` / Compile / packageBin).value
      (`benchmark-java-helpers` / Compile / packageBin).value
    case "AWS" =>
      (`std-aws` / Compile / packageBin).value
    case "Snowflake" =>
      (`std-snowflake` / Compile / packageBin).value
    case "Microsoft" =>
      (`std-microsoft` / Compile / packageBin).value
    case "Tableau" =>
      (`std-tableau` / Compile / packageBin).value
    case _ if buildAllCmd =>
      (`std-base` / Compile / packageBin).value
      (`enso-test-java-helpers` / Compile / packageBin).value
      (`exploratory-benchmark-java-helpers` / Compile / packageBin).value
      (`benchmark-java-helpers` / Compile / packageBin).value
      (`std-table` / Compile / packageBin).value
      (`std-database` / Compile / packageBin).value
      (`std-image` / Compile / packageBin).value
      (`std-google-api` / Compile / packageBin).value
      (`std-aws` / Compile / packageBin).value
      (`std-snowflake` / Compile / packageBin).value
      (`std-microsoft` / Compile / packageBin).value
      (`std-tableau` / Compile / packageBin).value
    case _ =>
  }
  val libs =
    if (!buildAllCmd) Seq(cmd)
    else {
      val prefix = s"$standardNamespace."
      Editions.standardLibraries
        .filter(_.startsWith(prefix))
        .map(_.stripPrefix(prefix))
    }
  val generateIndex = cmd.endsWith("WithIndex")
  libs.foreach { lib =>
    StdBits.buildStdLibPackage(
      lib,
      root,
      cacheFactory,
      log,
      defaultDevEnsoVersion
    )
    if (generateIndex) {
      val stdlibStandardRoot = root / "lib" / standardNamespace
      DistributionPackage.indexStdLib(
        libName        = stdlibStandardRoot / lib,
        stdLibVersion  = defaultDevEnsoVersion,
        ensoVersion    = defaultDevEnsoVersion,
        ensoExecutable = root / "bin" / "enso",
        cacheFactory   = cacheFactory.sub("stdlib"),
        log            = log
      )
    }
  }
}.evaluated

lazy val buildLauncherDistribution =
  taskKey[Unit]("Builds the launcher distribution")
buildLauncherDistribution := {
  val _            = (launcher / buildNativeImage).value
  val root         = launcherDistributionRoot.value
  val log          = streams.value.log
  val cacheFactory = streams.value.cacheStoreFactory
  DistributionPackage.createLauncherPackage(root, cacheFactory)
  log.info(s"Launcher package created at $root")
}

lazy val buildProjectManagerDistribution =
  taskKey[Unit]("Builds the project manager distribution")
buildProjectManagerDistribution := {
  val _            = (`project-manager` / buildNativeImage).value
  val root         = projectManagerDistributionRoot.value
  val log          = streams.value.log
  val cacheFactory = streams.value.cacheStoreFactory
  DistributionPackage.createProjectManagerPackage(root, cacheFactory)
  log.info(s"Project Manager package created at $root")
}

lazy val buildGraalDistribution =
  taskKey[Unit]("Builds the GraalVM distribution")
buildGraalDistribution := {
  val log      = streams.value.log
  val distOs   = "DIST_OS"
  val distArch = "DIST_ARCH"
  val osName   = "os.name"
  val archName = "os.arch"
  val distName = sys.env.get(distOs).getOrElse {
    val name = sys.props(osName).takeWhile(!_.isWhitespace)
    if (sys.env.contains("CI")) {
      log.warn(
        s"$distOs env var is empty. Fallback to system property $osName=$name."
      )
    }
    name
  }
  val arch = sys.env.get(distArch).orElse(sys.env.get(archName))
  val os = DistributionPackage.OS(distName, arch).getOrElse {
    throw new RuntimeException(s"Failed to determine OS: $distName.")
  }
  packageBuilder.createGraalPackage(
    log,
    os,
    os.archs.head
  )
}

lazy val updateLibraryManifests =
  taskKey[Unit](
    "Recomputes dependencies to update manifests bundled with libraries."
  )
updateLibraryManifests := {
  val log          = streams.value.log
  val cacheFactory = streams.value.cacheStoreFactory
  val libraries = Editions.standardLibraries.map(libName =>
    BundledLibrary(libName, stdLibVersion)
  )
  val runnerCp   = (`engine-runner` / Runtime / fullClasspath).value
  val runtimeCp  = (`runtime` / Runtime / fullClasspath).value
  val fullCp     = (runnerCp ++ runtimeCp).distinct
  val modulePath = componentModulesPaths.value
  val javaOpts = Seq(
    "--module-path",
    modulePath.map(_.getAbsolutePath).mkString(File.pathSeparator),
    "-m",
    "org.enso.runner/org.enso.runner.Main"
  )
  LibraryManifestGenerator.generateManifests(
    libraries,
    file("distribution"),
    log,
    javaOpts,
    cacheFactory
  )
}<|MERGE_RESOLUTION|>--- conflicted
+++ resolved
@@ -340,14 +340,8 @@
     runtime,
     `runtime-benchmarks`,
     `runtime-compiler`,
-<<<<<<< HEAD
-    `runtime-fat-jar`,
     `runtime-integration-tests`,
     `runtime-parser`,
-=======
-    `runtime-suggestions`,
-    `runtime-language-epb`,
->>>>>>> 2fbd0aa9
     `runtime-language-arrow`,
     `runtime-language-epb`,
     `runtime-instrument-common`,
