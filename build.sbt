--- conflicted
+++ resolved
@@ -950,14 +950,10 @@
 lazy val `interpreter-dsl` = (project in file("lib/scala/interpreter-dsl"))
   .settings(
     version := "0.1",
-<<<<<<< HEAD
     libraryDependencies ++= Seq(
       "org.apache.commons"      % "commons-lang3" % commonsLangVersion,
-      "com.google.auto.service" % "auto-service"  % "1.0.1" exclude ("com.google.code.findbugs", "jsr305")
-    )
-=======
-    libraryDependencies += "org.netbeans.api" % "org-openide-util-lookup" % "RELEASE130"
->>>>>>> 79c82da2
+      "org.netbeans.api" % "org-openide-util-lookup" % "RELEASE130"
+    )
   )
 
 // ============================================================================
