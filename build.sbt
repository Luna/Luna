--- conflicted
+++ resolved
@@ -19,15 +19,9 @@
 // === Global Configuration ===================================================
 // ============================================================================
 
-<<<<<<< HEAD
-val scalacVersion = "2.13.8"
-val graalVersion = "22.1.0"
-val javaVersion = "11"
-=======
 val scalacVersion         = "2.13.8"
-val graalVersion          = "21.3.0"
+val graalVersion          = "22.1.0"
 val javaVersion           = "11"
->>>>>>> bc09c7b4
 val defaultDevEnsoVersion = "0.0.0-dev"
 val ensoVersion = sys.env.getOrElse(
   "ENSO_VERSION",
