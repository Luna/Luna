
#############
## GraalVM ##
#############

graal_dumps

#########
## JVM ##
#########

graal_dumps/
target/
*.class
*.log
.java-version

##########
## Rust ##
##########

**/*.rs.bk
wasm-pack.log
generated/
/target
/build_tools/rust/target/
/rust-analyzer-target

###########
## Scala ##
###########

.metals/

############
## NodeJS ##
############

<<<<<<< HEAD
node_modules
=======
node_modules/
eslint_report.json
.eslintcache
>>>>>>> adcb6576

############
## System ##
############

.DS_Store

############
## Images ##
############

*.jpg
*.jpeg
*.bmp
*.psd

######################
## Tooling Specific ##
######################

!.idea
.idea/*
!.idea/runConfigurations/
!.vscode
.vscode/*
!.vs
.vs/*
.metals/
*.swp
.projections.json
.nvmrc
*.iml
.enso-sources*
.metals
tools/performance/engine-benchmarks/generated_site
*.tsbuildinfo
vite.config.ts.timestamp-*.mjs
vitest.config.ts.timestamp-*.mjs

############################
## Rendered Documentation ##
############################

javadoc/
scaladoc/
distribution/docs
distribution/docs-js

#######################
## Benchmark Reports ##
#######################

bench-report*.xml

##############
## Binaries ##
##############

/built-distribution/
/enso
/ensoup
/project-manager
/enso.exp
/enso.lib

*.dll
*.exe
*.pdb
*.so
*.jar


#########
## IDE ##
#########

.editorconfig
.bloop/
.bsp/
project/metals.sbt
/build.json
/app/ide-desktop/lib/client/electron-builder-config.json
*.config.ts.timestamp-*

# Resources fire generated build-time for Win installer/uninstaller.
/build/install/installer/archive.rc
/build/install/icon.rc


#################
## Build Cache ##
#################

bazel-bin
bazel-bazel
bazel-enso
bazel-out
bazel-testlogs
build-cache

##################
## Native Image ##
##################

*.build_artifacts.txt

######################
## Enso-Development ##
######################
dist/
distribution/lib/Standard/Examples/*/data/scratch_file
distribution/lib/Standard/Examples/*/data/image.png
distribution/editions
distribution/lib/Standard/Table/*/polyglot/
distribution/lib/Standard/Database/*/polyglot/
distribution/lib/Standard/Examples/*/data/spreadsheet.xls
distribution/lib/Standard/Examples/*/data/spreadsheet.xlsx
distribution/lib/*/*/*/manifest.yaml

# Resources that are downloaded during the build.
/lib/scala/pkg/src/main/resources/*

test/Google_Api_Test/data/secret.json
test/Database_Tests/data/redshift_credentials.json

/resources/

# Ignore test output folder
test-results

#################
## Enso-Caches ##
#################

*.ir
*.meta
.enso/

##################
## direnv cache ##
##################

.direnv

##########################
## Playwright artifacts ##
##########################

test-results/
test-traces/
playwright-report/
playwright/.cache/<|MERGE_RESOLUTION|>--- conflicted
+++ resolved
@@ -36,13 +36,9 @@
 ## NodeJS ##
 ############
 
-<<<<<<< HEAD
 node_modules
-=======
-node_modules/
 eslint_report.json
 .eslintcache
->>>>>>> adcb6576
 
 ############
 ## System ##
