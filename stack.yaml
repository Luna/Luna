--- conflicted
+++ resolved
@@ -58,11 +58,7 @@
     - lib/memory-manager
     - lib/memory-pool
     - lib/nested-containers
-<<<<<<< HEAD
     - lib/parser-utils
-=======
-    - lib/parser-utils    
->>>>>>> 64bec502
     - lib/syntax-definition
     - lib/text-processing
     - lib/th-builder
