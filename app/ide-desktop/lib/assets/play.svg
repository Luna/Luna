--- conflicted
+++ resolved
@@ -1,11 +1,4 @@
 <svg width="24" height="24" viewBox="0 0 24 24" fill="none" xmlns="http://www.w3.org/2000/svg">
-<<<<<<< HEAD
-    <path d="m10.04 7.34 6 3.85a1 1 0 0 1 0 1.68l-6 3.85a1 1 0 0 1-1.54-.84v-7.7a1 1 0 0 1 1.54-.84Z" fill="#000000"
-        fill-opacity="0.5" />
-    <rect opacity="0.3" x="1.5" y="1.5" width="21" height="21" rx="10.5" stroke="#000000" stroke-opacity="0.5"
-        stroke-width="3" />
-=======
     <path d="m10.04 7.34 6 3.85a1 1 0 0 1 0 1.68l-6 3.85a1 1 0 0 1-1.54-.84v-7.7a1 1 0 0 1 1.54-.84Z" fill="black" />
     <rect opacity="0.3" x="1.5" y="1.5" width="21" height="21" rx="10.5" stroke="black" stroke-width="3" />
->>>>>>> f1c224e6
 </svg>