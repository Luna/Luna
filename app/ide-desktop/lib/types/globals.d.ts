/** @file Globals defined outside of TypeScript files.
 * These are from variables defined at build time, environment variables,
 * monkeypatching on `window` and generated code. */
/// <reference types="vite/client" />

// This file is being imported for its types.
// eslint-disable-next-line no-restricted-syntax, @typescript-eslint/consistent-type-imports
import * as buildJson from './../../build.json' assert { type: 'json' }

// =============
// === Types ===
// =============

/** Nested configuration options with `string` values. */
interface StringConfig {
    [key: string]: StringConfig | string
}

/** The public interface exposed to `window` by the IDE. */
interface Enso {
    readonly main: (inputConfig?: StringConfig) => Promise<void>
}

// ===================
// === Backend API ===
// ===================

/** `window.backendApi` is a context bridge to the main process, when we're running in an
 * Electron context. It contains non-authentication-related functionality. */
interface BackendApi {
    /** Return the ID of the new project. */
    readonly importProjectFromPath: (openedPath: string) => Promise<string>
}

// ==========================
// === Authentication API ===
// ==========================

/** `window.authenticationApi` is a context bridge to the main process, when we're running in an
 * Electron context.
 *
 * # Safety
 *
 * We're assuming that the main process has exposed the `authenticationApi` context bridge (see
 * `lib/client/src/preload.ts` for details), and that it contains the functions defined in this
 * interface. Our app can't function if these assumptions are not met, so we're disabling the
 * TypeScript checks for this interface when we use it. */
interface AuthenticationApi {
    /** Open a URL in the system browser. */
    readonly openUrlInSystemBrowser: (url: string) => void
    /** Set the callback to be called when the system browser redirects back to a URL in the app,
     * via a deep link. See `setDeepLinkHandler` for details. */
    readonly setDeepLinkHandler: (callback: (url: string) => void) => void
    /** Saves the access token to a file. */
    readonly saveAccessToken: (accessToken: string | null) => void
}

// =====================================
// === Global namespace augmentation ===
// =====================================

// JSDocs here are intentionally empty as these interfaces originate from elsewhere.
declare global {
    // Documentation is already inherited.
    /** */
    interface Window {
        readonly enso?: AppRunner & Enso
        readonly backendApi?: BackendApi
        readonly authenticationApi: AuthenticationApi
    }

    namespace NodeJS {
        /** Environment variables. */
        // `TZ` MUST NOT be `readonly`, or else `@types/node` will error.
        // eslint-disable-next-line no-restricted-syntax
        interface ProcessEnv {
            readonly [key: string]: never
            // These are environment variables, and MUST be in CONSTANT_CASE.
            /* eslint-disable @typescript-eslint/naming-convention */
            // This is declared in `@types/node`. It MUST be re-declared here to suppress the error
            // about this property conflicting with the index signature above.
            // @ts-expect-error The index signature is intentional to disallow unknown env vars.
            TZ?: string
            // @ts-expect-error The index signature is intentional to disallow unknown env vars.
            readonly CI?: string
            // @ts-expect-error The index signature is intentional to disallow unknown env vars.
            readonly CSC_LINK?: string
            // @ts-expect-error The index signature is intentional to disallow unknown env vars.
            readonly APPLEID?: string
            // @ts-expect-error The index signature is intentional to disallow unknown env vars.
            readonly APPLEIDPASS?: string
            // @ts-expect-error The index signature is intentional to disallow unknown env vars.
            readonly APPLETEAMID?: string
            // @ts-expect-error The index signature is intentional to disallow unknown env vars.
            readonly ENSO_BUILD_ICONS?: string
            // @ts-expect-error The index signature is intentional to disallow unknown env vars.
            readonly npm_package_name?: string
            // Cloud environment variables.
            // This variable is a convenience feature, designed to be used ON DEV BUILS ONLY.
            // When unset, the
            // @ts-expect-error The index signature is intentional to disallow unknown env vars.
            readonly ENSO_CLOUD_ENV?: string
            // @ts-expect-error The index signature is intentional to disallow unknown env vars.
            readonly ENSO_CLOUD_REDIRECT: string
            // @ts-expect-error The index signature is intentional to disallow unknown env vars.
            readonly ENSO_CLOUD_ENVIRONMENT: string
            // @ts-expect-error The index signature is intentional to disallow unknown env vars.
            readonly ENSO_CLOUD_API_URL?: string
            // @ts-expect-error The index signature is intentional to disallow unknown env vars.
            readonly ENSO_CLOUD_CHAT_URL?: string
            // @ts-expect-error The index signature is intentional to disallow unknown env vars.
            readonly ENSO_CLOUD_SENTRY_DSN?: string
            // @ts-expect-error The index signature is intentional to disallow unknown env vars.
            readonly ENSO_CLOUD_STRIPE_KEY?: string
            // @ts-expect-error The index signature is intentional to disallow unknown env vars.
            readonly ENSO_CLOUD_AMPLIFY_USER_POOL_ID?: string
            // @ts-expect-error The index signature is intentional to disallow unknown env vars.
            readonly ENSO_CLOUD_AMPLIFY_USER_POOL_WEB_CLIENT_ID?: string
            // @ts-expect-error The index signature is intentional to disallow unknown env vars.
            readonly ENSO_CLOUD_AMPLIFY_DOMAIN?: string
            // @ts-expect-error The index signature is intentional to disallow unknown env vars.
            readonly ENSO_CLOUD_AMPLIFY_REGION?: string
            // @ts-expect-error The index signature is intentional to disallow unknown env vars.
            readonly ENSO_SUPPORTS_VIBRANCY?: string
            /* eslint-enable @typescript-eslint/naming-convention */
        }
    }

    // These are used in other files (because they're globals)
    /* eslint-disable @typescript-eslint/naming-convention */
    const BUNDLED_ENGINE_VERSION: string
    const BUILD_INFO: buildJson.BuildInfo
    const PROJECT_MANAGER_IN_BUNDLE_PATH: string
    const IS_VITE: boolean
<<<<<<< HEAD
=======
    // eslint-disable-next-line no-restricted-syntax
    const CLOUD_ENV: 'npekin' | 'pbuchu' | 'production' | undefined
>>>>>>> 02bd863c
}<|MERGE_RESOLUTION|>--- conflicted
+++ resolved
@@ -96,10 +96,11 @@
             // @ts-expect-error The index signature is intentional to disallow unknown env vars.
             readonly npm_package_name?: string
             // Cloud environment variables.
-            // This variable is a convenience feature, designed to be used ON DEV BUILS ONLY.
-            // When unset, the
+            // This variable is a convenience feature, designed to be used ON DEV BUILDS ONLY.
+            // When unset, the `.env` loader tries to load `.env.` rather than `.<name>.env`.
+            // Set to the empty string to load `.env`.
             // @ts-expect-error The index signature is intentional to disallow unknown env vars.
-            readonly ENSO_CLOUD_ENV?: string
+            readonly ENSO_CLOUD_ENV_FILE_NAME?: string
             // @ts-expect-error The index signature is intentional to disallow unknown env vars.
             readonly ENSO_CLOUD_REDIRECT: string
             // @ts-expect-error The index signature is intentional to disallow unknown env vars.
@@ -132,9 +133,4 @@
     const BUILD_INFO: buildJson.BuildInfo
     const PROJECT_MANAGER_IN_BUNDLE_PATH: string
     const IS_VITE: boolean
-<<<<<<< HEAD
-=======
-    // eslint-disable-next-line no-restricted-syntax
-    const CLOUD_ENV: 'npekin' | 'pbuchu' | 'production' | undefined
->>>>>>> 02bd863c
 }