--- conflicted
+++ resolved
@@ -63,16 +63,13 @@
     const BUILD_INFO: BuildInfo
     const PROJECT_MANAGER_IN_BUNDLE_PATH: string
     const IS_DEV_MODE: boolean
-<<<<<<< HEAD
+    // This will be `undefined` when it is not defined by esbuild.
+    // eslint-disable-next-line no-restricted-syntax
+    const REDIRECT_OVERRIDE: string | undefined
+    /* eslint-disable @typescript-eslint/naming-convention */
     // This is a function.
     // eslint-disable-next-line no-restricted-syntax
     const assert: (invariant: boolean, message: string) => void
-=======
-    // This will be `undefined` when it is not defined by esbuild.
-    // eslint-disable-next-line no-restricted-syntax
-    const REDIRECT_OVERRIDE: string | undefined
->>>>>>> 9e71fea8
-    /* eslint-disable @typescript-eslint/naming-convention */
 }
 
 export {}