/** @file Globals defined outside of TypeScript files.
 * These are from variables defined at build time, environment variables,
 * monkeypatching on `window` and generated code. */
// This file is being imported for its types.
// eslint-disable-next-line no-restricted-syntax, @typescript-eslint/consistent-type-imports
import * as buildJson from './../../build.json' assert { type: 'json' }

// =============
// === Types ===
// =============

/** Nested configuration options with `string` values. */
interface StringConfig {
    [key: string]: StringConfig | string
}

/** The public interface exposed to `window` by the IDE. */
interface Enso {
    main: (inputConfig?: StringConfig) => Promise<void>
}

// ===================
// === Backend API ===
// ===================

/** `window.backendApi` is a context bridge to the main process, when we're running in an
 * Electron context. It contains non-authentication-related functionality. */
interface BackendApi {
    /** Return the ID of the new project. */
    importProjectFromPath: (openedPath: string) => Promise<string>
}

// ==========================
// === Authentication API ===
// ==========================

/** `window.authenticationApi` is a context bridge to the main process, when we're running in an
 * Electron context.
 *
 * # Safety
 *
 * We're assuming that the main process has exposed the `authenticationApi` context bridge (see
 * `lib/client/src/preload.ts` for details), and that it contains the functions defined in this
 * interface. Our app can't function if these assumptions are not met, so we're disabling the
 * TypeScript checks for this interface when we use it. */
interface AuthenticationApi {
    /** Open a URL in the system browser. */
    openUrlInSystemBrowser: (url: string) => void
    /** Set the callback to be called when the system browser redirects back to a URL in the app,
     * via a deep link. See {@link setDeepLinkHandler} for details. */
    setDeepLinkHandler: (callback: (url: string) => void) => void
    /** Saves the access token to a file. */
    saveAccessToken: (access_token: string) => void
}

// =====================================
// === Global namespace augmentation ===
// =====================================

// JSDocs here are intentionally empty as these interfaces originate from elsewhere.
declare global {
    // Documentation is already inherited.
    /** */
    interface Window {
        enso?: AppRunner & Enso
        backendApi?: BackendApi
        authenticationApi: AuthenticationApi
    }

    // Documentation is already inherited.
    /** */
    interface Object {
        /** Log self and return self. Only available in development mode. */
        $d$: <T>(this: T, message?: string) => T
    }

    namespace NodeJS {
        /** Environment variables. */
        interface ProcessEnv {
            // These are environment variables, and MUST be in CONSTANT_CASE.
            /* eslint-disable @typescript-eslint/naming-convention */
            APPLEID?: string
            APPLEIDPASS?: string
<<<<<<< HEAD
            NODE_ENV: 'development' | 'production'
            REDIRECT_OVERRIDE?: string
            CLOUD_ENV?: 'npekin' | 'pbuchu' | 'production'
=======
>>>>>>> a234e82e
            /* eslint-enable @typescript-eslint/naming-convention */
        }
    }

    // These are used in other files (because they're globals)
    /* eslint-disable @typescript-eslint/naming-convention */
    const BUNDLED_ENGINE_VERSION: string
    const BUILD_INFO: buildJson.BuildInfo
    const PROJECT_MANAGER_IN_BUNDLE_PATH: string
<<<<<<< HEAD
=======
    const IS_DEV_MODE: boolean
    // This will be `undefined` when it is not defined by esbuild.
    // eslint-disable-next-line no-restricted-syntax
    const REDIRECT_OVERRIDE: string | undefined
    // eslint-disable-next-line no-restricted-syntax
    const CLOUD_ENV: 'npekin' | 'pbuchu' | 'production' | undefined
>>>>>>> a234e82e
    /* eslint-disable @typescript-eslint/naming-convention */
    /** Only exists in development mode. */
    // This is a function.
    // eslint-disable-next-line no-restricted-syntax
    const assert: (invariant: boolean, message: string) => void
}<|MERGE_RESOLUTION|>--- conflicted
+++ resolved
@@ -81,12 +81,6 @@
             /* eslint-disable @typescript-eslint/naming-convention */
             APPLEID?: string
             APPLEIDPASS?: string
-<<<<<<< HEAD
-            NODE_ENV: 'development' | 'production'
-            REDIRECT_OVERRIDE?: string
-            CLOUD_ENV?: 'npekin' | 'pbuchu' | 'production'
-=======
->>>>>>> a234e82e
             /* eslint-enable @typescript-eslint/naming-convention */
         }
     }
@@ -96,15 +90,12 @@
     const BUNDLED_ENGINE_VERSION: string
     const BUILD_INFO: buildJson.BuildInfo
     const PROJECT_MANAGER_IN_BUNDLE_PATH: string
-<<<<<<< HEAD
-=======
     const IS_DEV_MODE: boolean
     // This will be `undefined` when it is not defined by esbuild.
     // eslint-disable-next-line no-restricted-syntax
     const REDIRECT_OVERRIDE: string | undefined
     // eslint-disable-next-line no-restricted-syntax
     const CLOUD_ENV: 'npekin' | 'pbuchu' | 'production' | undefined
->>>>>>> a234e82e
     /* eslint-disable @typescript-eslint/naming-convention */
     /** Only exists in development mode. */
     // This is a function.
