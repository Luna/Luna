--- conflicted
+++ resolved
@@ -2,15 +2,12 @@
  *
  * This file MUST NOT `export {}` for the modules to be visible to other files. */
 
-<<<<<<< HEAD
 // ===========================
 // === Module declarations ===
 // ===========================
 
-declare module '*.yaml' {
-    const DATA: unknown
-=======
 declare module '*/gui/config.yaml' {
+    /** Content of the GUI config file. */
     interface Config {
         windowAppScopeName: string
         windowAppScopeConfigName: string
@@ -22,7 +19,6 @@
     }
 
     const DATA: Config
->>>>>>> 38212786
     export default DATA
 }
 
