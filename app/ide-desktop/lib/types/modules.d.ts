--- conflicted
+++ resolved
@@ -2,12 +2,12 @@
  *
  * This file MUST NOT `export {}` for the modules to be visible to other files. */
 
-<<<<<<< HEAD
 // ===========================
 // === Module declarations ===
 // ===========================
-=======
+
 declare module '*/build.json' {
+    /** Version metadata for the current build. */
     interface BuildInfo {
         commit: string
         version: string
@@ -23,7 +23,6 @@
     // eslint-disable-next-line no-restricted-syntax
     export * from '../../../../lib/rust/ensogl/pack/js/src/runner/index'
 }
->>>>>>> 069fcf39
 
 declare module '*/gui/config.yaml' {
     /** Content of the GUI config file. */
