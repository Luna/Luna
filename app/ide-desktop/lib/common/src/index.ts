/** @file This module contains metadata about the product and distribution.
 *
<<<<<<< HEAD
 * The code in this module was originally used by both the `enso` and the `enso-authentication`
 * packages. The `enso` package depends on the `enso-authentication` package.  To avoid a circular
 * dependency, the common code was moved here. */
=======
 * Code in this package is used by two or more sibling packages of this package. The code is defined
 * here when it is not possible for a sibling package to own that code without introducing a
 * circular dependency in our packages. */
>>>>>>> e9d6d03c

/** URL protocol scheme for deep links to authentication flow pages.
 *
 * For example: the deep link URL
 * `enso://authentication/register?code=...&state=...` uses this scheme. */
export const DEEP_LINK_SCHEME = 'enso'<|MERGE_RESOLUTION|>--- conflicted
+++ resolved
@@ -1,14 +1,8 @@
 /** @file This module contains metadata about the product and distribution.
  *
-<<<<<<< HEAD
- * The code in this module was originally used by both the `enso` and the `enso-authentication`
- * packages. The `enso` package depends on the `enso-authentication` package.  To avoid a circular
- * dependency, the common code was moved here. */
-=======
  * Code in this package is used by two or more sibling packages of this package. The code is defined
  * here when it is not possible for a sibling package to own that code without introducing a
  * circular dependency in our packages. */
->>>>>>> e9d6d03c
 
 /** URL protocol scheme for deep links to authentication flow pages.
  *
