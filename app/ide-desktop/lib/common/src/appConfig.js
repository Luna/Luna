/** @file Functions for managing app configuration. */
import * as fs from 'node:fs/promises'
import * as path from 'node:path'
import * as url from 'node:url'

import BUILD_INFO from '../../../../../build.json' assert { type: 'json' }

// ===============================
// === readEnvironmentFromFile ===
// ===============================

/** Read environment variables from a file based on the `ENSO_CLOUD_ENV_FILE_NAME`
 * environment variable. Reads from `.env` if the variable is `production`, blank or absent.
 * DOES NOT override existing environment variables if the variable is absent. */
export async function readEnvironmentFromFile() {
    const environment = process.env.ENSO_CLOUD_ENVIRONMENT ?? null
    const isProduction = environment == null || environment === '' || environment === 'production'
    const fileName = isProduction ? '.env' : `.${environment}.env`
    const filePath = path.join(url.fileURLToPath(new URL('../../..', import.meta.url)), fileName)
    const expectedKeys = Object.keys(DUMMY_DEFINES).map(key => key.replace(/^process[.]env[.]/, ''))
    /** @type {string[]} */
    const missingKeys = []
    for (const key of expectedKeys) {
        if (!(key in process.env)) {
            missingKeys.push(key)
        }
    }
    try {
        const file = await fs.readFile(filePath, { encoding: 'utf-8' })
        // eslint-disable-next-line jsdoc/valid-types
        /** @type {readonly (readonly [string, string])[]} */
        let entries = file.split('\n').flatMap(line => {
            if (/^\s*$|^.s*#/.test(line)) {
                return []
            } else {
                const [key = '', value = ''] = line.split('=', 2)
                return [[key, value]]
            }
        })
        if (isProduction) {
            entries = entries.filter(kv => {
                const [k] = kv
                return process.env[k] == null
            })
        }
        const variables = Object.fromEntries(entries)
        if (!isProduction || entries.length > 0) {
            Object.assign(process.env, variables)
        }
        process.env.ENSO_CLOUD_DASHBOARD_VERSION ??= BUILD_INFO.version
        process.env.ENSO_CLOUD_DASHBOARD_COMMIT_HASH ??= BUILD_INFO.commit
    } catch (error) {
        if (missingKeys.length !== 0) {
            console.warn('Could not load `.env` file; disabling cloud backend.')
            console.warn(`Missing keys: ${missingKeys.map(key => `'${key}'`).join(', ')}`)
            console.error(error)
        }
    }
}

// ===============
// === globals ===
// ===============

/** The value as JSON if it is not nullish, else `'undefined'`.
 * @param {unknown} value - the value to `JSON.stringify()`. */
function stringify(value) {
    return value == null ? 'undefined' : JSON.stringify(value)
}

/** Return an object containing app configuration to inject.
 *
 * This includes:
 * - the base URL for backend endpoints
 * - the WebSocket URL for the chatbot
 * - the unique identifier for the cloud environment, for use in Sentry logs
 * - Stripe, Sentry and Amplify public keys */
// eslint-disable-next-line @typescript-eslint/no-magic-numbers
export function getDefines(serverPort = 8080) {
    return {
        /* eslint-disable @typescript-eslint/naming-convention */
        'process.env.ENSO_CLOUD_REDIRECT': stringify(
            // The actual environment variable does not necessarily exist.
            // eslint-disable-next-line @typescript-eslint/no-unnecessary-condition
            process.env.ENSO_CLOUD_REDIRECT ?? `http://localhost:${serverPort}`
        ),
        'process.env.ENSO_CLOUD_ENVIRONMENT': stringify(
            // The actual environment variable does not necessarily exist.
            // eslint-disable-next-line @typescript-eslint/no-unnecessary-condition
            process.env.ENSO_CLOUD_ENVIRONMENT ?? 'production'
        ),
        'process.env.ENSO_CLOUD_API_URL': stringify(process.env.ENSO_CLOUD_API_URL),
        'process.env.ENSO_CLOUD_SENTRY_DSN': stringify(process.env.ENSO_CLOUD_SENTRY_DSN),
        'process.env.ENSO_CLOUD_STRIPE_KEY': stringify(process.env.ENSO_CLOUD_STRIPE_KEY),
        'process.env.ENSO_CLOUD_CHAT_URL': stringify(process.env.ENSO_CLOUD_CHAT_URL),
        'process.env.ENSO_CLOUD_COGNITO_USER_POOL_ID': stringify(
            process.env.ENSO_CLOUD_COGNITO_USER_POOL_ID
        ),
        'process.env.ENSO_CLOUD_COGNITO_USER_POOL_WEB_CLIENT_ID': stringify(
            process.env.ENSO_CLOUD_COGNITO_USER_POOL_WEB_CLIENT_ID
        ),
        'process.env.ENSO_CLOUD_COGNITO_DOMAIN': stringify(process.env.ENSO_CLOUD_COGNITO_DOMAIN),
        'process.env.ENSO_CLOUD_COGNITO_REGION': stringify(process.env.ENSO_CLOUD_COGNITO_REGION),
<<<<<<< HEAD
        'process.env.ENSO_CLOUD_DASHBOARD_VERSION': stringify(
            process.env.ENSO_CLOUD_DASHBOARD_VERSION
        ),
        'process.env.ENSO_CLOUD_DASHBOARD_COMMIT_HASH': stringify(
            process.env.ENSO_CLOUD_DASHBOARD_COMMIT_HASH
=======
        'process.env.ENSO_CLOUD_GOOGLE_ANALYTICS_TAG': stringify(
            process.env.ENSO_CLOUD_GOOGLE_ANALYTICS_TAG
>>>>>>> 7db7fa03
        ),
        /* eslint-enable @typescript-eslint/naming-convention */
    }
}

const SERVER_PORT = 8080
const DUMMY_DEFINES = {
    /* eslint-disable @typescript-eslint/naming-convention */
    'process.env.NODE_ENV': 'production',
    'process.env.ENSO_CLOUD_REDIRECT': `http://localhost:${SERVER_PORT}`,
    'process.env.ENSO_CLOUD_ENVIRONMENT': 'production',
    'process.env.ENSO_CLOUD_API_URL': 'https://mock',
    'process.env.ENSO_CLOUD_SENTRY_DSN':
        'https://aaaaaaaaaaaaaaaaaaaaaaaaaaaaaaaa@o0000000000000000.ingest.sentry.io/0000000000000000',
    'process.env.ENSO_CLOUD_STRIPE_KEY': '',
    'process.env.ENSO_CLOUD_CHAT_URL': '',
    'process.env.ENSO_CLOUD_COGNITO_USER_POOL_ID': '',
    'process.env.ENSO_CLOUD_COGNITO_USER_POOL_WEB_CLIENT_ID': '',
    'process.env.ENSO_CLOUD_COGNITO_DOMAIN': '',
    'process.env.ENSO_CLOUD_COGNITO_REGION': '',
    'process.env.ENSO_CLOUD_DASHBOARD_VERSION': '0.0.1-testing',
    'process.env.ENSO_CLOUD_DASHBOARD_COMMIT_HASH': 'abcdef0',
    /* eslint-enable @typescript-eslint/naming-convention */
}

/** Load test environment variables, useful for when the Cloud backend is mocked or unnecessary. */
export function loadTestEnvironmentVariables() {
    for (const [k, v] of Object.entries(DUMMY_DEFINES)) {
        process.env[k.replace(/^process[.]env[.]/, '')] = v
    }
}<|MERGE_RESOLUTION|>--- conflicted
+++ resolved
@@ -47,7 +47,9 @@
         if (!isProduction || entries.length > 0) {
             Object.assign(process.env, variables)
         }
+        // @ts-expect-error This is the only file where `process.env` should be written to.
         process.env.ENSO_CLOUD_DASHBOARD_VERSION ??= BUILD_INFO.version
+        // @ts-expect-error This is the only file where `process.env` should be written to.
         process.env.ENSO_CLOUD_DASHBOARD_COMMIT_HASH ??= BUILD_INFO.commit
     } catch (error) {
         if (missingKeys.length !== 0) {
@@ -101,16 +103,14 @@
         ),
         'process.env.ENSO_CLOUD_COGNITO_DOMAIN': stringify(process.env.ENSO_CLOUD_COGNITO_DOMAIN),
         'process.env.ENSO_CLOUD_COGNITO_REGION': stringify(process.env.ENSO_CLOUD_COGNITO_REGION),
-<<<<<<< HEAD
+        'process.env.ENSO_CLOUD_GOOGLE_ANALYTICS_TAG': stringify(
+            process.env.ENSO_CLOUD_GOOGLE_ANALYTICS_TAG
+        ),
         'process.env.ENSO_CLOUD_DASHBOARD_VERSION': stringify(
             process.env.ENSO_CLOUD_DASHBOARD_VERSION
         ),
         'process.env.ENSO_CLOUD_DASHBOARD_COMMIT_HASH': stringify(
             process.env.ENSO_CLOUD_DASHBOARD_COMMIT_HASH
-=======
-        'process.env.ENSO_CLOUD_GOOGLE_ANALYTICS_TAG': stringify(
-            process.env.ENSO_CLOUD_GOOGLE_ANALYTICS_TAG
->>>>>>> 7db7fa03
         ),
         /* eslint-enable @typescript-eslint/naming-convention */
     }
@@ -139,6 +139,7 @@
 /** Load test environment variables, useful for when the Cloud backend is mocked or unnecessary. */
 export function loadTestEnvironmentVariables() {
     for (const [k, v] of Object.entries(DUMMY_DEFINES)) {
+        // @ts-expect-error This is the only file where `process.env` should be written to.
         process.env[k.replace(/^process[.]env[.]/, '')] = v
     }
 }