--- conflicted
+++ resolved
@@ -100,12 +100,7 @@
  * receives the `open-file` event. However, if there is already an instance of Enso running,
  * it receives the `open-file` event (and no new instance is created for us). In this case,
  * we manually start a new instance of the application and pass the file path to it (using the
-<<<<<<< HEAD
- * Windows-style command).
- */
-=======
  * Windows-style command). */
->>>>>>> 62fecfa4
 export function onFileOpened(event: Event, path: string): string | null {
     logger.log(`Received 'open-file' event for path '${path}'.`)
     if (isFileOpenable(path)) {
