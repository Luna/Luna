--- conflicted
+++ resolved
@@ -48,12 +48,8 @@
     windows = new Set<electron.BrowserWindow>()
     lastFocusedWindow: electron.BrowserWindow | null = null
     server: server.Server | null = null
-<<<<<<< HEAD
-=======
-    args: config.Args = config.CONFIG
     projectManagerHost: string | null = null
     projectManagerPort: number | null = null
->>>>>>> aa2f72cb
     isQuitting = false
 
     /** Initialize and run the Electron application. */
@@ -265,14 +261,8 @@
     }
 
     /** Start the backend processes. */
-<<<<<<< HEAD
     async startBackendIfEnabled(args: typeof config.CONFIG) {
-        await this.runIfEnabled(args.options.engine, () => {
-            const backendOpts = args.groups.debug.options.verbose.value ? ['-vv'] : []
-            projectManager.spawn(args, backendOpts)
-=======
-    async startBackendIfEnabled() {
-        await this.runIfEnabled(this.args.options.engine, async () => {
+        await this.runIfEnabled(args.options.engine, async () => {
             // The first return value is the original string, which is not needed.
             // These all cannot be null as the format is known at runtime.
             const [, projectManagerHost, projectManagerPort] =
@@ -285,8 +275,8 @@
                 port: parseInt(projectManagerPort!),
             })
             const projectManagerUrl = `ws://${this.projectManagerHost}:${this.projectManagerPort}`
-            this.args.groups.engine.options.projectManagerUrl.value = projectManagerUrl
-            const backendOpts = this.args.groups.debug.options.verbose.value ? ['-vv'] : []
+            args.groups.engine.options.projectManagerUrl.value = projectManagerUrl
+            const backendOpts = args.groups.debug.options.verbose.value ? ['-vv'] : []
             const backendEnv = Object.assign({}, process.env, {
                 // These are environment variables, and MUST be in CONSTANT_CASE.
                 // eslint-disable-next-line @typescript-eslint/naming-convention
@@ -294,8 +284,7 @@
                 // eslint-disable-next-line @typescript-eslint/naming-convention
                 SERVER_PORT: `${this.projectManagerPort}`,
             })
-            projectManager.spawn(this.args, backendOpts, backendEnv)
->>>>>>> aa2f72cb
+            projectManager.spawn(args, backendOpts, backendEnv)
         })
     }
 
