--- conflicted
+++ resolved
@@ -99,12 +99,6 @@
         } else {
             const url = requestUrl.split('?')[0]
             const resource = url === '/' ? '/index.html' : requestUrl
-<<<<<<< HEAD
-            const resourceFile = `${this.config.dir}${resource}`
-            for (const [header, value] of common.COOP_COEP_CORP_HEADERS) {
-                response.setHeader(header, value)
-            }
-=======
             // `preload.cjs` must be specialcased here as it is loaded by electron from the root,
             // in contrast to all assets loaded by the window, which are loaded from `assets/` via
             // this server.
@@ -112,7 +106,9 @@
                 resource === '/preload.cjs.map'
                     ? `${paths.APP_PATH}${resource}`
                     : `${this.config.dir}${resource}`
->>>>>>> 0d9186b2
+            for (const [header, value] of common.COOP_COEP_CORP_HEADERS) {
+                response.setHeader(header, value)
+            }
             fs.readFile(resourceFile, (err, data) => {
                 if (err) {
                     logger.error(`Resource '${resource}' not found.`)
