/** @file This module defines a TS script that is responsible for invoking the Electron Builder
 * process to bundle the entire IDE distribution.
 *
 * There are two areas to this:
 * - Parsing CLI options as per our needs.
 * - The default configuration of the build process. */
/** @module */

<<<<<<< HEAD
import path from 'node:path'
import child_process from 'node:child_process'
import fs from 'node:fs/promises'
import { CliOptions, Configuration, LinuxTargetSpecificOptions, Platform } from 'electron-builder'
import builder from 'electron-builder'
import { notarize } from 'electron-notarize'
import signArchivesMacOs from './tasks/signArchivesMacOs.js'
import * as common from 'enso-studio-common'
=======
import * as childProcess from 'node:child_process'
import * as fs from 'node:fs/promises'
import * as path from 'node:path'
>>>>>>> 5c4660b5

import * as electronBuilder from 'electron-builder'
import * as electronNotarize from 'electron-notarize'
import * as macOptions from 'app-builder-lib/out/options/macOptions'
import yargs from 'yargs'

import * as paths from './paths.js'
import * as shared from './shared.js'
import signArchivesMacOs from './tasks/signArchivesMacOs.js'

import BUILD_INFO from '../../build.json' assert { type: 'json' }

/** The parts of the electron-builder configuration that we want to keep configurable.
 *
 * @see `args` definition below for fields description.
 */
export interface Arguments {
    target?: string
    iconsDist: string
    guiDist: string
    ideDist: string
    projectManagerDist: string
    platform: electronBuilder.Platform
}

/** CLI argument parser (with support for environment variables) that provides the necessary options. */
export const args: Arguments = await yargs(process.argv.slice(2))
    .env('ENSO_BUILD')
    .option({
        ideDist: {
            // Alias here (and subsequent occurrences) are for the environment variable name.
            alias: 'ide',
            type: 'string',
            description: 'Output directory for IDE',
            demandOption: true,
        },
        guiDist: {
            alias: 'gui',
            type: 'string',
            description: 'Output directory with GUI',
            demandOption: true,
        },
        iconsDist: {
            alias: 'icons',
            type: 'string',
            description: 'Output directory with icons',
            demandOption: true,
        },
        projectManagerDist: {
            alias: 'project-manager',
            type: 'string',
            description: 'Output directory with project manager',
            demandOption: true,
        },
        platform: {
            type: 'string',
            description: 'Platform that Electron Builder should target',
            default: electronBuilder.Platform.current().toString(),
            coerce: (p: string) => electronBuilder.Platform.fromString(p),
        },
        target: {
            type: 'string',
            description: 'Overwrite the platform-default target',
        },
    }).argv

/** Based on the given arguments, creates a configuration for the Electron Builder. */
export function createElectronBuilderConfig(passedArgs: Arguments): electronBuilder.Configuration {
    return {
        appId: 'org.enso',
        productName: shared.PRODUCT_NAME,
        extraMetadata: {
            version: BUILD_INFO.version,
        },
        copyright: 'Copyright © 2022 ${author}.',
        artifactName: 'enso-${os}-${version}.${ext}',
        /** Definitions of URL {@link electronBuilder.Protocol} schemes used by the IDE.
         *
         * Electron will register all URL protocol schemes defined here with the OS. Once a URL protocol
         * scheme is registered with the OS, any links using that scheme will function as "deep links".
         * Deep links are used to redirect the user from external sources (e.g., system web browser,
         * email client) to the IDE.
         *
         * Clicking a deep link will:
         * - open the IDE (if it is not already open),
         * - focus the IDE, and
         * - navigate to the location specified by the URL of the deep link.
         *
         * For details on how this works, see:
         * https://www.electronjs.org/docs/latest/tutorial/launch-app-from-url-in-another-app. */
        protocols: [
            /** Electron URL protocol scheme definition for deep links to authentication flow pages. */
            {
                name: `${shared.PRODUCT_NAME} url`,
                schemes: [common.DEEP_LINK_SCHEME],
                role: 'Editor',
            },
        ],
        mac: {
            // We do not use compression as the build time is huge and file size saving is almost zero.
            target: (passedArgs.target ?? 'dmg') as macOptions.MacOsTargetName,
            icon: `${passedArgs.iconsDist}/icon.icns`,
            category: 'public.app-category.developer-tools',
            darkModeSupport: true,
            type: 'distribution',
            // The following settings are required for macOS signing and notarisation.
            // The hardened runtime is required to be able to notarise the application.
            hardenedRuntime: true,
            // This is a custom check that is not working correctly, so we disable it. See for more
            // details https://kilianvalkhof.com/2019/electron/notarizing-your-electron-application/
            gatekeeperAssess: false,
            // Location of the entitlements files with the entitlements we need to run our application
            // in the hardened runtime.
            entitlements: './entitlements.mac.plist',
            entitlementsInherit: './entitlements.mac.plist',
        },
        win: {
            // We do not use compression as the build time is huge and file size saving is almost zero.
            target: passedArgs.target ?? 'nsis',
            icon: `${passedArgs.iconsDist}/icon.ico`,
        },
        linux: {
            // We do not use compression as the build time is huge and file size saving is almost zero.
            target: passedArgs.target ?? 'AppImage',
            icon: `${passedArgs.iconsDist}/png`,
            category: 'Development',
        },
        files: [
            '!**/node_modules/**/*',
            { from: `${passedArgs.guiDist}/`, to: '.' },
            { from: `${passedArgs.ideDist}/client`, to: '.' },
        ],
        extraResources: [
            {
                from: `${passedArgs.projectManagerDist}/`,
                to: paths.PROJECT_MANAGER_BUNDLE,
                filter: ['!**.tar.gz', '!**.zip'],
            },
        ],
        fileAssociations: [
            {
                ext: 'enso',
                name: 'Enso Source File',
                role: 'Editor',
            },
        ],
        directories: {
            output: `${passedArgs.ideDist}`,
        },
        nsis: {
            // Disables "block map" generation during electron building. Block maps
            // can be used for incremental package update on client-side. However,
            // their generation can take long time (even 30 mins), so we removed it
            // for now. Moreover, we may probably never need them, as our updates
            // are handled by us. More info:
            // https://github.com/electron-userland/electron-builder/issues/2851
            // https://github.com/electron-userland/electron-builder/issues/2900
            differentialPackage: false,
        },
        dmg: {
            // Disables "block map" generation during electron building. Block maps
            // can be used for incremental package update on client-side. However,
            // their generation can take long time (even 30 mins), so we removed it
            // for now. Moreover, we may probably never need them, as our updates
            // are handled by us. More info:
            // https://github.com/electron-userland/electron-builder/issues/2851
            // https://github.com/electron-userland/electron-builder/issues/2900
            writeUpdateInfo: false,
            // Disable code signing of the final dmg as this triggers an issue
            // with Apple’s Gatekeeper. Since the DMG contains a signed and
            // notarised application it will still be detected as trusted.
            // For more details see step (4) at
            // https://kilianvalkhof.com/2019/electron/notarizing-your-electron-application/
            sign: false,
        },
        afterAllArtifactBuild: path.join('tasks', 'computeHashes.cjs'),

        afterPack: ctx => {
            if (passedArgs.platform === electronBuilder.Platform.MAC) {
                // Make the subtree writable, so we can sign the binaries.
                // This is needed because GraalVM distribution comes with read-only binaries.
                childProcess.execFileSync('chmod', ['-R', 'u+w', ctx.appOutDir])
            }
        },

        afterSign: async context => {
            // Notarization for macOS.
            if (passedArgs.platform === electronBuilder.Platform.MAC && process.env.CSC_LINK) {
                const {
                    packager: {
                        // eslint-disable-next-line @typescript-eslint/no-unsafe-assignment
                        platformSpecificBuildOptions: buildOptions,
                        appInfo: { productFilename: appName },
                        config: { mac: macConfig },
                    },
                    appOutDir,
                } = context

                // We need to manually re-sign our build artifacts before notarization.
                console.log('  • Performing additional signing of dependencies.')
                await signArchivesMacOs({
                    appOutDir: appOutDir,
                    productFilename: appName,
                    // This will always be defined since we have an `entitlements.mac.plist`.
                    // eslint-disable-next-line @typescript-eslint/no-non-null-assertion
                    entitlements: macConfig!.entitlements!,
                    identity: 'Developer ID Application: New Byte Order Sp. z o. o. (NM77WTZJFQ)',
                })

                console.log('  • Notarizing.')
                await electronNotarize.notarize({
                    // This will always be defined since we set it at the top of this object.
                    // eslint-disable-next-line @typescript-eslint/no-non-null-assertion
                    appBundleId: (buildOptions as macOptions.MacConfiguration).appId!,
                    appPath: `${appOutDir}/${appName}.app`,
                    appleId: process.env.APPLEID,
                    appleIdPassword: process.env.APPLEIDPASS,
                })
            }
        },

        // Third-party API specifies `null`, not `undefined`.
        // eslint-disable-next-line no-restricted-syntax
        publish: null,
    }
}

/** Build the IDE package with Electron Builder. */
export async function buildPackage(passedArgs: Arguments) {
    // `electron-builder` checks for presence of `node_modules` directory. If it is not present, it will
    // install dependencies with `--production` flag (erasing all dev-only dependencies). This does not
    // work sensibly with NPM workspaces. We have our `node_modules` in the root directory, not here.
    //
    // Without this workaround, `electron-builder` will end up erasing its own dependencies and failing
    // because of that.
    await fs.mkdir('node_modules', { recursive: true })

    const cliOpts: electronBuilder.CliOptions = {
        config: createElectronBuilderConfig(passedArgs),
        targets: passedArgs.platform.createTarget(),
    }
    console.log('Building with configuration:', cliOpts)
    const result = await electronBuilder.build(cliOpts)
    console.log('Electron Builder is done. Result:', result)
}<|MERGE_RESOLUTION|>--- conflicted
+++ resolved
@@ -6,25 +6,16 @@
  * - The default configuration of the build process. */
 /** @module */
 
-<<<<<<< HEAD
-import path from 'node:path'
-import child_process from 'node:child_process'
-import fs from 'node:fs/promises'
-import { CliOptions, Configuration, LinuxTargetSpecificOptions, Platform } from 'electron-builder'
-import builder from 'electron-builder'
-import { notarize } from 'electron-notarize'
-import signArchivesMacOs from './tasks/signArchivesMacOs.js'
-import * as common from 'enso-studio-common'
-=======
 import * as childProcess from 'node:child_process'
 import * as fs from 'node:fs/promises'
 import * as path from 'node:path'
->>>>>>> 5c4660b5
 
 import * as electronBuilder from 'electron-builder'
 import * as electronNotarize from 'electron-notarize'
 import * as macOptions from 'app-builder-lib/out/options/macOptions'
 import yargs from 'yargs'
+
+import * as common from 'enso-common'
 
 import * as paths from './paths.js'
 import * as shared from './shared.js'
