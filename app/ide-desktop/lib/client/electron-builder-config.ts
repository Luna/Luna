/** @file This module defines a TS script that is responsible for invoking the Electron Builder process to bundle the
 * entire IDE distribution.
 *
 * There are two areas to this:
 * - Parsing CLI options as per our needs.
 * - The default configuration of the build process. */

import path from 'node:path'
import child_process from 'node:child_process'
import fs from 'node:fs/promises'
import { CliOptions, Configuration, Platform } from 'electron-builder'
import builder from 'electron-builder'
import { notarize } from 'electron-notarize'
import signArchivesMacOs from './tasks/signArchivesMacOs.js'

import { project_manager_bundle } from './paths.js'
import build from '../../build.json' assert { type: 'json' }
import yargs from 'yargs'
import { MacOsTargetName } from 'app-builder-lib/out/options/macOptions'

/** The parts of the electron-builder configuration that we want to keep configurable.
 *
 * @see `args` definition below for fields description.
 * */
export interface Arguments {
    target?: string
    iconsDist: string
    guiDist: string
    ideDist: string
    projectManagerDist: string
    platform: Platform
}

/** CLI argument parser (with support for environment variables) that provides the necessary options. */
export const args: Arguments = await yargs(process.argv.slice(2))
    .env('ENSO_BUILD')
    .option({
        ideDist: {
            // Alias here (and subsequent occurrences) are for the environment variable name.
            alias: 'ide',
            type: 'string',
            description: 'Output directory for IDE',
            demandOption: true,
        },
        guiDist: {
            alias: 'gui',
            type: 'string',
            description: 'Output directory with GUI',
            demandOption: true,
        },
        iconsDist: {
            alias: 'icons',
            type: 'string',
            description: 'Output directory with icons',
            demandOption: true,
        },
        projectManagerDist: {
            alias: 'project-manager',
            type: 'string',
            description: 'Output directory with project manager',
            demandOption: true,
        },
        platform: {
            type: 'string',
            description: 'Platform that Electron Builder should target',
            default: Platform.current().toString(),
            coerce: (p: string) => Platform.fromString(p),
        },
        target: {
            type: 'string',
            description: 'Overwrite the platform-default target',
        },
    }).argv

<<<<<<< HEAD
const possibleTargets: MacOsTargetName[] = [
    'default',
    'dmg',
    'mas',
    'mas-dev',
    'pkg',
    '7z',
    'zip',
    'tar.xz',
    'tar.lz',
    'tar.gz',
    'tar.bz2',
    'dir',
]

const year = new Date().getFullYear()
const target: MacOsTargetName = possibleTargets.find(t => t === args.target) ?? 'dmg'

const config: Configuration = {
    appId: 'org.enso',
    productName: 'Enso',
    extraMetadata: {
        version: build.version,
    },
    copyright: `Copyright © ${year} \${author}.`,
    artifactName: 'enso-${os}-${version}.${ext}',
    mac: {
        // We do not use compression as the build time is huge and file size saving is almost zero.
        target,
        icon: `${args.iconsDist}/icon.icns`,
        category: 'public.app-category.developer-tools',
        darkModeSupport: true,
        type: 'distribution',
        // The following settings are required for macOS signing and notarisation.
        // The hardened runtime is required to be able to notarise the application.
        hardenedRuntime: true,
        // This is a custom check that is not working correctly, so we disable it. See for more
        // details https://kilianvalkhof.com/2019/electron/notarizing-your-electron-application/
        gatekeeperAssess: false,
        // Location of the entitlements files with the entitlements we need to run our application
        // in the hardened runtime.
        entitlements: './entitlements.mac.plist',
        entitlementsInherit: './entitlements.mac.plist',
    },
    win: {
        // We do not use compression as the build time is huge and file size saving is almost zero.
        target: args.target ?? 'nsis',
        icon: `${args.iconsDist}/icon.ico`,
    },
    linux: {
        // We do not use compression as the build time is huge and file size saving is almost zero.
        target: args.target ?? 'AppImage',
        icon: `${args.iconsDist}/png`,
        category: 'Development',
    },
    files: [
        '!**/node_modules/**/*',
        { from: `${args.guiDist}/`, to: '.' },
        { from: `${args.ideDist}/client`, to: '.' },
    ],
    extraResources: [
        {
            from: `${args.projectManagerDist}/`,
            to: project_manager_bundle,
            filter: ['!**.tar.gz', '!**.zip'],
=======
/** Based on the given arguments, creates a configuration for the Electron Builder. */
export function createElectronBuilderConfig(args: Arguments): Configuration {
    return {
        appId: 'org.enso',
        productName: 'Enso',
        extraMetadata: {
            version: build.version,
>>>>>>> 01fc34c1
        },
        copyright: 'Copyright © 2022 ${author}.',
        artifactName: 'enso-${os}-${version}.${ext}',
        mac: {
            // We do not use compression as the build time is huge and file size saving is almost zero.
            target: (args.target as MacOsTargetName) ?? 'dmg',
            icon: `${args.iconsDist}/icon.icns`,
            category: 'public.app-category.developer-tools',
            darkModeSupport: true,
            type: 'distribution',
            // The following settings are required for macOS signing and notarisation.
            // The hardened runtime is required to be able to notarise the application.
            hardenedRuntime: true,
            // This is a custom check that is not working correctly, so we disable it. See for more
            // details https://kilianvalkhof.com/2019/electron/notarizing-your-electron-application/
            gatekeeperAssess: false,
            // Location of the entitlements files with the entitlements we need to run our application
            // in the hardened runtime.
            entitlements: './entitlements.mac.plist',
            entitlementsInherit: './entitlements.mac.plist',
        },
<<<<<<< HEAD
    ],
    directories: {
        output: `${args.ideDist}`,
    },
    nsis: {
        // Disables "block map" generation during electron building. Block maps
        // can be used for incremental package update on client-side. However,
        // their generation can take long time (even 30 mins), so we removed it
        // for now. Moreover, we may probably never need them, as our updates
        // are handled by us. More info:
        // https://github.com/electron-userland/electron-builder/issues/2851
        // https://github.com/electron-userland/electron-builder/issues/2900
        differentialPackage: false,
    },
    dmg: {
        // Disables "block map" generation during electron building. Block maps
        // can be used for incremental package update on client-side. However,
        // their generation can take long time (even 30 mins), so we removed it
        // for now. Moreover, we may probably never need them, as our updates
        // are handled by us. More info:
        // https://github.com/electron-userland/electron-builder/issues/2851
        // https://github.com/electron-userland/electron-builder/issues/2900
        writeUpdateInfo: false,
        // Disable code signing of the final dmg as this triggers an issue
        // with Apple’s Gatekeeper. Since the DMG contains a signed and
        // notarised application it will still be detected as trusted.
        // For more details see step (4) at
        // https://kilianvalkhof.com/2019/electron/notarizing-your-electron-application/
        sign: false,
    },
    afterAllArtifactBuild: path.join('tasks', 'computeHashes.cjs'),

    afterPack: ctx => {
        if (args.platform === Platform.MAC) {
            // Make the subtree writable so we can sign the binaries.
            // This is needed because GraalVM distribution comes with read-only binaries.
            child_process.execFileSync('chmod', ['-R', 'u+w', ctx.appOutDir])
        }
    },

    afterSign: async context => {
        // Notarization for macOS.
        if (args.platform === Platform.MAC && process.env.CSC_LINK) {
            const { packager, appOutDir } = context
            const appName = packager.appInfo.productFilename

            // We need to manually re-sign our build artifacts before notarization.
            console.log('  • Performing additional signing of dependencies.')
            await signArchivesMacOs({
                appOutDir: appOutDir,
                productFilename: appName,
                // @ts-expect-error
                entitlements: context.packager.config.mac.entitlements,
                identity: 'Developer ID Application: New Byte Order Sp. z o. o. (NM77WTZJFQ)',
            })

            console.log('  • Notarizing.')
            void notarize({
                // eslint-disable-next-line @typescript-eslint/no-unsafe-assignment, @typescript-eslint/no-unsafe-member-access
                appBundleId: packager.platformSpecificBuildOptions.appId,
                appPath: `${appOutDir}/${appName}.app`,
                // @ts-expect-error
                appleId: process.env.APPLEID,
                // @ts-expect-error
                appleIdPassword: process.env.APPLEIDPASS,
            })
        }
    },
=======
        win: {
            // We do not use compression as the build time is huge and file size saving is almost zero.
            target: args.target ?? 'nsis',
            icon: `${args.iconsDist}/icon.ico`,
        },
        linux: {
            // We do not use compression as the build time is huge and file size saving is almost zero.
            target: args.target ?? 'AppImage',
            icon: `${args.iconsDist}/png`,
            category: 'Development',
        },
        files: [
            '!**/node_modules/**/*',
            { from: `${args.guiDist}/`, to: '.' },
            { from: `${args.ideDist}/client`, to: '.' },
        ],
        extraResources: [
            {
                from: `${args.projectManagerDist}/`,
                to: project_manager_bundle,
                filter: ['!**.tar.gz', '!**.zip'],
            },
        ],
        fileAssociations: [
            {
                ext: 'enso',
                name: 'Enso Source File',
                role: 'Editor',
            },
        ],
        directories: {
            output: `${args.ideDist}`,
        },
        nsis: {
            // Disables "block map" generation during electron building. Block maps
            // can be used for incremental package update on client-side. However,
            // their generation can take long time (even 30 mins), so we removed it
            // for now. Moreover, we may probably never need them, as our updates
            // are handled by us. More info:
            // https://github.com/electron-userland/electron-builder/issues/2851
            // https://github.com/electron-userland/electron-builder/issues/2900
            differentialPackage: false,
        },
        dmg: {
            // Disables "block map" generation during electron building. Block maps
            // can be used for incremental package update on client-side. However,
            // their generation can take long time (even 30 mins), so we removed it
            // for now. Moreover, we may probably never need them, as our updates
            // are handled by us. More info:
            // https://github.com/electron-userland/electron-builder/issues/2851
            // https://github.com/electron-userland/electron-builder/issues/2900
            writeUpdateInfo: false,
            // Disable code signing of the final dmg as this triggers an issue
            // with Apple’s Gatekeeper. Since the DMG contains a signed and
            // notarised application it will still be detected as trusted.
            // For more details see step (4) at
            // https://kilianvalkhof.com/2019/electron/notarizing-your-electron-application/
            sign: false,
        },
        afterAllArtifactBuild: path.join('tasks', 'computeHashes.cjs'),

        afterPack: ctx => {
            if (args.platform === Platform.MAC) {
                // Make the subtree writable, so we can sign the binaries.
                // This is needed because GraalVM distribution comes with read-only binaries.
                child_process.execFileSync('chmod', ['-R', 'u+w', ctx.appOutDir])
            }
        },

        afterSign: async context => {
            // Notarization for macOS.
            if (args.platform === Platform.MAC && process.env['CSC_LINK']) {
                const { packager, appOutDir } = context
                const appName = packager.appInfo.productFilename
>>>>>>> 01fc34c1

                // We need to manually re-sign our build artifacts before notarization.
                console.log('  • Performing additional signing of dependencies.')
                await signArchivesMacOs({
                    appOutDir: appOutDir,
                    productFilename: appName,
                    // @ts-ignore
                    entitlements: context.packager.config.mac.entitlements,
                    identity: 'Developer ID Application: New Byte Order Sp. z o. o. (NM77WTZJFQ)',
                })

                console.log('  • Notarizing.')
                await notarize({
                    appBundleId: packager.platformSpecificBuildOptions.appId,
                    appPath: `${appOutDir}/${appName}.app`,
                    // @ts-ignore
                    appleId: process.env.APPLEID,
                    // @ts-ignore
                    appleIdPassword: process.env.APPLEIDPASS,
                })
            }
        },

        publish: null,
    }
}

/** Build the IDE package with Electron Builder. */
export async function buildPackage(args: Arguments) {
    // `electron-builder` checks for presence of `node_modules` directory. If it is not present, it will
    // install dependencies with `--production` flag (erasing all dev-only dependencies). This does not
    // work sensibly with NPM workspaces. We have our `node_modules` in the root directory, not here.
    //
    // Without this workaround, `electron-builder` will end up erasing its own dependencies and failing
    // because of that.
    await fs.mkdir('node_modules', { recursive: true })

    const cli_opts: CliOptions = {
        config: createElectronBuilderConfig(args),
        targets: args.platform.createTarget(),
    }
    console.log('Building with configuration:', cli_opts)
    const result = await builder.build(cli_opts)
    console.log('Electron Builder is done. Result:', result)
}<|MERGE_RESOLUTION|>--- conflicted
+++ resolved
@@ -71,74 +71,6 @@
             description: 'Overwrite the platform-default target',
         },
     }).argv
-
-<<<<<<< HEAD
-const possibleTargets: MacOsTargetName[] = [
-    'default',
-    'dmg',
-    'mas',
-    'mas-dev',
-    'pkg',
-    '7z',
-    'zip',
-    'tar.xz',
-    'tar.lz',
-    'tar.gz',
-    'tar.bz2',
-    'dir',
-]
-
-const year = new Date().getFullYear()
-const target: MacOsTargetName = possibleTargets.find(t => t === args.target) ?? 'dmg'
-
-const config: Configuration = {
-    appId: 'org.enso',
-    productName: 'Enso',
-    extraMetadata: {
-        version: build.version,
-    },
-    copyright: `Copyright © ${year} \${author}.`,
-    artifactName: 'enso-${os}-${version}.${ext}',
-    mac: {
-        // We do not use compression as the build time is huge and file size saving is almost zero.
-        target,
-        icon: `${args.iconsDist}/icon.icns`,
-        category: 'public.app-category.developer-tools',
-        darkModeSupport: true,
-        type: 'distribution',
-        // The following settings are required for macOS signing and notarisation.
-        // The hardened runtime is required to be able to notarise the application.
-        hardenedRuntime: true,
-        // This is a custom check that is not working correctly, so we disable it. See for more
-        // details https://kilianvalkhof.com/2019/electron/notarizing-your-electron-application/
-        gatekeeperAssess: false,
-        // Location of the entitlements files with the entitlements we need to run our application
-        // in the hardened runtime.
-        entitlements: './entitlements.mac.plist',
-        entitlementsInherit: './entitlements.mac.plist',
-    },
-    win: {
-        // We do not use compression as the build time is huge and file size saving is almost zero.
-        target: args.target ?? 'nsis',
-        icon: `${args.iconsDist}/icon.ico`,
-    },
-    linux: {
-        // We do not use compression as the build time is huge and file size saving is almost zero.
-        target: args.target ?? 'AppImage',
-        icon: `${args.iconsDist}/png`,
-        category: 'Development',
-    },
-    files: [
-        '!**/node_modules/**/*',
-        { from: `${args.guiDist}/`, to: '.' },
-        { from: `${args.ideDist}/client`, to: '.' },
-    ],
-    extraResources: [
-        {
-            from: `${args.projectManagerDist}/`,
-            to: project_manager_bundle,
-            filter: ['!**.tar.gz', '!**.zip'],
-=======
 /** Based on the given arguments, creates a configuration for the Electron Builder. */
 export function createElectronBuilderConfig(args: Arguments): Configuration {
     return {
@@ -146,7 +78,6 @@
         productName: 'Enso',
         extraMetadata: {
             version: build.version,
->>>>>>> 01fc34c1
         },
         copyright: 'Copyright © 2022 ${author}.',
         artifactName: 'enso-${os}-${version}.${ext}',
@@ -168,76 +99,6 @@
             entitlements: './entitlements.mac.plist',
             entitlementsInherit: './entitlements.mac.plist',
         },
-<<<<<<< HEAD
-    ],
-    directories: {
-        output: `${args.ideDist}`,
-    },
-    nsis: {
-        // Disables "block map" generation during electron building. Block maps
-        // can be used for incremental package update on client-side. However,
-        // their generation can take long time (even 30 mins), so we removed it
-        // for now. Moreover, we may probably never need them, as our updates
-        // are handled by us. More info:
-        // https://github.com/electron-userland/electron-builder/issues/2851
-        // https://github.com/electron-userland/electron-builder/issues/2900
-        differentialPackage: false,
-    },
-    dmg: {
-        // Disables "block map" generation during electron building. Block maps
-        // can be used for incremental package update on client-side. However,
-        // their generation can take long time (even 30 mins), so we removed it
-        // for now. Moreover, we may probably never need them, as our updates
-        // are handled by us. More info:
-        // https://github.com/electron-userland/electron-builder/issues/2851
-        // https://github.com/electron-userland/electron-builder/issues/2900
-        writeUpdateInfo: false,
-        // Disable code signing of the final dmg as this triggers an issue
-        // with Apple’s Gatekeeper. Since the DMG contains a signed and
-        // notarised application it will still be detected as trusted.
-        // For more details see step (4) at
-        // https://kilianvalkhof.com/2019/electron/notarizing-your-electron-application/
-        sign: false,
-    },
-    afterAllArtifactBuild: path.join('tasks', 'computeHashes.cjs'),
-
-    afterPack: ctx => {
-        if (args.platform === Platform.MAC) {
-            // Make the subtree writable so we can sign the binaries.
-            // This is needed because GraalVM distribution comes with read-only binaries.
-            child_process.execFileSync('chmod', ['-R', 'u+w', ctx.appOutDir])
-        }
-    },
-
-    afterSign: async context => {
-        // Notarization for macOS.
-        if (args.platform === Platform.MAC && process.env.CSC_LINK) {
-            const { packager, appOutDir } = context
-            const appName = packager.appInfo.productFilename
-
-            // We need to manually re-sign our build artifacts before notarization.
-            console.log('  • Performing additional signing of dependencies.')
-            await signArchivesMacOs({
-                appOutDir: appOutDir,
-                productFilename: appName,
-                // @ts-expect-error
-                entitlements: context.packager.config.mac.entitlements,
-                identity: 'Developer ID Application: New Byte Order Sp. z o. o. (NM77WTZJFQ)',
-            })
-
-            console.log('  • Notarizing.')
-            void notarize({
-                // eslint-disable-next-line @typescript-eslint/no-unsafe-assignment, @typescript-eslint/no-unsafe-member-access
-                appBundleId: packager.platformSpecificBuildOptions.appId,
-                appPath: `${appOutDir}/${appName}.app`,
-                // @ts-expect-error
-                appleId: process.env.APPLEID,
-                // @ts-expect-error
-                appleIdPassword: process.env.APPLEIDPASS,
-            })
-        }
-    },
-=======
         win: {
             // We do not use compression as the build time is huge and file size saving is almost zero.
             target: args.target ?? 'nsis',
@@ -312,7 +173,6 @@
             if (args.platform === Platform.MAC && process.env['CSC_LINK']) {
                 const { packager, appOutDir } = context
                 const appName = packager.appInfo.productFilename
->>>>>>> 01fc34c1
 
                 // We need to manually re-sign our build artifacts before notarization.
                 console.log('  • Performing additional signing of dependencies.')
@@ -339,7 +199,6 @@
         publish: null,
     }
 }
-
 /** Build the IDE package with Electron Builder. */
 export async function buildPackage(args: Arguments) {
     // `electron-builder` checks for presence of `node_modules` directory. If it is not present, it will
