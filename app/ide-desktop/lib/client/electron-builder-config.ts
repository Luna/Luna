--- conflicted
+++ resolved
@@ -6,20 +6,9 @@
  * - The default configuration of the build process. */
 /** @module */
 
-<<<<<<< HEAD
-import path from 'node:path'
-import child_process from 'node:child_process'
-import fs from 'node:fs/promises'
-import { CliOptions, Configuration, LinuxTargetSpecificOptions, Platform } from 'electron-builder'
-import builder from 'electron-builder'
-import { notarize } from 'electron-notarize'
-import signArchivesMacOs from './tasks/signArchivesMacOs.js'
-import * as common from 'enso-studio-common'
-=======
 import * as childProcess from 'node:child_process'
 import * as fs from 'node:fs/promises'
 import * as path from 'node:path'
->>>>>>> c21bd3b1
 
 import * as electronBuilder from 'electron-builder'
 import * as electronNotarize from 'electron-notarize'
