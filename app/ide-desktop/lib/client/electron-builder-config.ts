--- conflicted
+++ resolved
@@ -18,6 +18,7 @@
 import build from '../../build.json' assert { type: 'json' }
 import yargs from 'yargs'
 import { MacOsTargetName } from 'app-builder-lib/out/options/macOptions'
+import { project_manager_bundle } from './paths.js'
 
 /** The parts of the electron-builder configuration that we want to keep configurable.
  *
@@ -73,88 +74,38 @@
         },
     }).argv
 
-<<<<<<< HEAD
-const config: Configuration = {
-    appId: 'org.enso',
-    productName: shared.PRODUCT_NAME,
-    extraMetadata: {
-        version: build.version,
-    },
-    copyright: 'Copyright © 2022 ${author}.',
-    artifactName: 'enso-${os}-${version}.${ext}',
-    /** Definitions of URL {@link builder.Protocol} schemes used by the IDE.
-     *
-     * Electron will register all URL protocol schemes defined here with the OS. Once a URL protocol
-     * scheme is registered with the OS, any links using that scheme will function as "deep links".
-     * Deep links are used to redirect the user from external sources (e.g., system web browser,
-     * email client) to the IDE.
-     * 
-     * Clicking a deep link will:
-     * - open the IDE (if it is not already open),
-     * - focus the IDE, and
-     * - navigate to the location specified by the URL of the deep link.
-     *
-     * For details on how this works, see:
-     * https://www.electronjs.org/docs/latest/tutorial/launch-app-from-url-in-another-app */
-    protocols: [
-        /** Electron URL protocol scheme definition for deep links to authentication flow pages. */
-        {
-            name: `${shared.PRODUCT_NAME} url`,
-            schemes: [shared.DEEP_LINK_SCHEME],
-            role: 'Editor',
-        }
-    ],
-    mac: {
-        // We do not use compression as the build time is huge and file size saving is almost zero.
-        target: (args.target as MacOsTargetName) ?? 'dmg',
-        icon: `${args.iconsDist}/icon.icns`,
-        category: 'public.app-category.developer-tools',
-        darkModeSupport: true,
-        type: 'distribution',
-        // The following settings are required for macOS signing and notarisation.
-        // The hardened runtime is required to be able to notarise the application.
-        hardenedRuntime: true,
-        // This is a custom check that is not working correctly, so we disable it. See for more
-        // details https://kilianvalkhof.com/2019/electron/notarizing-your-electron-application/
-        gatekeeperAssess: false,
-        // Location of the entitlements files with the entitlements we need to run our application
-        // in the hardened runtime.
-        entitlements: './entitlements.mac.plist',
-        entitlementsInherit: './entitlements.mac.plist',
-    },
-    win: {
-        // We do not use compression as the build time is huge and file size saving is almost zero.
-        target: args.target ?? 'nsis',
-        icon: `${args.iconsDist}/icon.ico`,
-    },
-    linux: {
-        // We do not use compression as the build time is huge and file size saving is almost zero.
-        target: args.target ?? 'AppImage',
-        icon: `${args.iconsDist}/png`,
-        category: 'Development',
-    },
-    files: [
-        '!**/node_modules/**/*',
-        { from: `${args.guiDist}/`, to: '.' },
-        { from: `${args.ideDist}/client`, to: '.' },
-    ],
-    extraResources: [
-        {
-            from: `${args.projectManagerDist}/`,
-            to: shared.PROJECT_MANAGER_BUNDLE,
-            filter: ['!**.tar.gz', '!**.zip'],
-=======
 /** Based on the given arguments, creates a configuration for the Electron Builder. */
 export function createElectronBuilderConfig(args: Arguments): Configuration {
     return {
         appId: 'org.enso',
-        productName: 'Enso',
+        productName: shared.PRODUCT_NAME,
         extraMetadata: {
             version: build.version,
->>>>>>> 2d29456e
         },
         copyright: 'Copyright © 2022 ${author}.',
         artifactName: 'enso-${os}-${version}.${ext}',
+        /** Definitions of URL {@link builder.Protocol} schemes used by the IDE.
+         *
+         * Electron will register all URL protocol schemes defined here with the OS. Once a URL protocol
+         * scheme is registered with the OS, any links using that scheme will function as "deep links".
+         * Deep links are used to redirect the user from external sources (e.g., system web browser,
+         * email client) to the IDE.
+         *
+         * Clicking a deep link will:
+         * - open the IDE (if it is not already open),
+         * - focus the IDE, and
+         * - navigate to the location specified by the URL of the deep link.
+         *
+         * For details on how this works, see:
+         * https://www.electronjs.org/docs/latest/tutorial/launch-app-from-url-in-another-app */
+        protocols: [
+            /** Electron URL protocol scheme definition for deep links to authentication flow pages. */
+            {
+                name: `${shared.PRODUCT_NAME} url`,
+                schemes: [shared.DEEP_LINK_SCHEME],
+                role: 'Editor',
+            },
+        ],
         mac: {
             // We do not use compression as the build time is huge and file size saving is almost zero.
             target: (args.target as MacOsTargetName) ?? 'dmg',
