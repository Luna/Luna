--- conflicted
+++ resolved
@@ -1,12 +1,9 @@
 /** @file A select menu with a dropdown. */
 import * as React from 'react'
 
-<<<<<<< HEAD
+import * as tailwindMerge from 'tailwind-merge'
+
 import * as aria from '#/components/aria'
-=======
-import * as tailwindMerge from 'tailwind-merge'
-
->>>>>>> 63280d50
 import FocusRing from '#/components/styled/FocusRing'
 import Input from '#/components/styled/Input'
 
