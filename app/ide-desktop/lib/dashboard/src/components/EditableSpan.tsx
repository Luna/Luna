--- conflicted
+++ resolved
@@ -13,8 +13,11 @@
 // ====================
 
 /** Props for an {@link EditableSpan}. */
-<<<<<<< HEAD
-export interface EditableSpanProps extends Omit<EditableSpanPassthroughProps, 'onSubmit'> {
+export interface EditableSpanProps {
+  // This matches the capitalization of `data-` attributes in React.
+  // eslint-disable-next-line @typescript-eslint/naming-convention
+  readonly 'data-testid'?: string
+  readonly className?: string
   readonly editable?: boolean
   readonly checkSubmittable?: (value: string) => boolean
   readonly onSubmit: (value: string) => void
@@ -22,20 +25,6 @@
   readonly inputPattern?: string
   readonly inputTitle?: string
   readonly children: string
-=======
-export interface EditableSpanProps {
-  // This matches the capitalization of `data-` attributes in React.
-  // eslint-disable-next-line @typescript-eslint/naming-convention
-  'data-testid'?: string
-  className?: string
-  editable?: boolean
-  checkSubmittable?: (value: string) => boolean
-  onSubmit: (value: string) => void
-  onCancel: () => void
-  inputPattern?: string
-  inputTitle?: string
-  children: string
->>>>>>> cbf6d41e
 }
 
 /** A `<span>` that can turn into an `<input type="text">`. */
