/** @file A text `<span>` which turns into an `input` when desired. */
import * as React from 'react'

import CrossIcon from 'enso-assets/cross.svg'
import TickIcon from 'enso-assets/tick.svg'

import * as eventCalback from '#/hooks/eventCallbackHooks'

import * as inputBindingsProvider from '#/providers/InputBindingsProvider'
import * as textProvider from '#/providers/TextProvider'

import * as aria from '#/components/aria'
import FocusRing from '#/components/styled/FocusRing'
import SvgMask from '#/components/SvgMask'

import * as sanitizedEventTargets from '#/utilities/sanitizedEventTargets'

// ====================
// === EditableSpan ===
// ====================

/** Props for an {@link EditableSpan}. */
export interface EditableSpanProps {
  // This matches the capitalization of `data-` attributes in React.
  // eslint-disable-next-line @typescript-eslint/naming-convention
  readonly 'data-testid'?: string
  readonly className?: string
  readonly editable?: boolean
  readonly checkSubmittable?: (value: string) => boolean
  readonly onSubmit: (value: string) => void
  readonly onCancel: () => void
  readonly inputPattern?: string
  readonly inputTitle?: string
  readonly children: string
}

/** A `<span>` that can turn into an `<input type="text">`. */
export default function EditableSpan(props: EditableSpanProps) {
  const { 'data-testid': dataTestId, className, editable = false, children } = props
  const { checkSubmittable, onSubmit, onCancel, inputPattern, inputTitle } = props
  const { getText } = textProvider.useText()
  const inputBindings = inputBindingsProvider.useInputBindings()
  const [isSubmittable, setIsSubmittable] = React.useState(true)
  const inputRef = React.useRef<HTMLInputElement>(null)
  const cancelled = React.useRef(false)

  // Making sure that the event callback is stable.
  // to prevent the effect from re-running.
  const onCancelEventCallback = eventCalback.useEventCallback(onCancel)

  React.useEffect(() => {
    setIsSubmittable(checkSubmittable?.(inputRef.current?.value ?? '') ?? true)
    // This effect MUST only run on mount.
    // eslint-disable-next-line react-hooks/exhaustive-deps
  }, [])

  React.useEffect(() => {
    if (editable) {
      return inputBindings.attach(sanitizedEventTargets.document.body, 'keydown', {
        cancelEditName: () => {
          onCancelEventCallback()
          cancelled.current = true
          inputRef.current?.blur()
        },
      })
    } else {
      return
    }
  }, [editable, /* should never change */ inputBindings, onCancelEventCallback])

  React.useEffect(() => {
    cancelled.current = false
  }, [editable])

  if (editable) {
    return (
      <form
        className="flex grow"
        onSubmit={event => {
          event.preventDefault()
          if (isSubmittable) {
            if (inputRef.current != null) {
              onSubmit(inputRef.current.value)
            }
          }
        }}
      >
        <input
          data-testid={dataTestId}
          className={className}
          ref={inputRef}
          autoFocus
          type="text"
          size={1}
          defaultValue={children}
          onBlur={event => {
            if (!cancelled.current) {
              event.currentTarget.form?.requestSubmit()
            }
          }}
          onContextMenu={event => {
            event.stopPropagation()
          }}
          onKeyDown={event => {
            if (event.key !== 'Escape') {
              // The input may handle the event.
              event.stopPropagation()
            }
          }}
          {...(inputPattern == null ? {} : { pattern: inputPattern })}
          {...(inputTitle == null ? {} : { title: inputTitle })}
          {...(checkSubmittable == null
            ? {}
            : {
                onInput: event => {
                  setIsSubmittable(checkSubmittable(event.currentTarget.value))
                },
              })}
        />
        {isSubmittable && (
          <FocusRing>
            <aria.Button
              type="submit"
              className="mx-tick-cross-button my-auto flex rounded-full transition-colors hover:bg-hover-bg"
            >
              <SvgMask src={TickIcon} alt="Confirm Edit" className="size-icon" />
            </aria.Button>
          </FocusRing>
        )}
        <FocusRing>
          {/* This button requires an `onMouseDown` handler which is not possible with an
           * `aria.Button`. */}
          {/* eslint-disable-next-line no-restricted-syntax */}
          <button
            type="button"
            className="mx-tick-cross-button my-auto flex rounded-full transition-colors hover:bg-hover-bg"
            onMouseDown={() => {
              cancelled.current = true
            }}
            onClick={event => {
              event.stopPropagation()
              onCancel()
              window.setTimeout(() => {
                cancelled.current = false
              })
            }}
          >
<<<<<<< HEAD
            <SvgMask src={CrossIcon} alt="Cancel Edit" className="size-icon" />
          </button>
        </FocusRing>
=======
            <SvgMask src={TickIcon} alt={getText('confirmEdit')} className="size-icon" />
          </button>
        )}
        <button
          type="button"
          className="mx-tick-cross-button my-auto flex rounded-full transition-colors hover:bg-hover-bg"
          onMouseDown={() => {
            cancelled.current = true
          }}
          onClick={event => {
            event.stopPropagation()
            onCancel()
            window.setTimeout(() => {
              cancelled.current = false
            })
          }}
        >
          <SvgMask src={CrossIcon} alt={getText('cancelEdit')} className="size-icon" />
        </button>
>>>>>>> 3eb47ac2
      </form>
    )
  } else {
    return (
      <aria.Text data-testid={dataTestId} className={className}>
        {children}
      </aria.Text>
    )
  }
}<|MERGE_RESOLUTION|>--- conflicted
+++ resolved
@@ -85,9 +85,9 @@
           }
         }}
       >
-        <input
+        <aria.Input
           data-testid={dataTestId}
-          className={className}
+          className={className ?? ''}
           ref={inputRef}
           autoFocus
           type="text"
@@ -123,7 +123,7 @@
               type="submit"
               className="mx-tick-cross-button my-auto flex rounded-full transition-colors hover:bg-hover-bg"
             >
-              <SvgMask src={TickIcon} alt="Confirm Edit" className="size-icon" />
+              <SvgMask src={TickIcon} alt={getText('confirmEdit')} className="size-icon" />
             </aria.Button>
           </FocusRing>
         )}
@@ -145,31 +145,9 @@
               })
             }}
           >
-<<<<<<< HEAD
-            <SvgMask src={CrossIcon} alt="Cancel Edit" className="size-icon" />
+            <SvgMask src={CrossIcon} alt={getText('cancelEdit')} className="size-icon" />
           </button>
         </FocusRing>
-=======
-            <SvgMask src={TickIcon} alt={getText('confirmEdit')} className="size-icon" />
-          </button>
-        )}
-        <button
-          type="button"
-          className="mx-tick-cross-button my-auto flex rounded-full transition-colors hover:bg-hover-bg"
-          onMouseDown={() => {
-            cancelled.current = true
-          }}
-          onClick={event => {
-            event.stopPropagation()
-            onCancel()
-            window.setTimeout(() => {
-              cancelled.current = false
-            })
-          }}
-        >
-          <SvgMask src={CrossIcon} alt={getText('cancelEdit')} className="size-icon" />
-        </button>
->>>>>>> 3eb47ac2
       </form>
     )
   } else {
