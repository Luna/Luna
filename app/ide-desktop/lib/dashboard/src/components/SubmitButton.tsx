/** @file A styled submit button. */
import * as React from 'react'

import SvgMask from '#/components/SvgMask'

// ====================
// === SubmitButton ===
// ====================

/** Props for a {@link SubmitButton}. */
export interface SubmitButtonProps {
  readonly disabled?: boolean
  readonly text: string
  readonly icon: string
}

/** A styled submit button. */
export default function SubmitButton(props: SubmitButtonProps) {
  const { disabled: disabled = false, text, icon } = props
  return (
    // This MUST be a button as `aria.Button` does not support `type="submit"`.
    // eslint-disable-next-line no-restricted-syntax
    <button
      disabled={disabled}
      type="submit"
<<<<<<< HEAD
      className={`focus-child flex items-center justify-center gap-icon-with-text rounded-full bg-blue-600 py-auth-input-y text-white transition-all duration-auth selectable hover:bg-blue-700 focus:bg-blue-700 focus:outline-none enabled:active`}
=======
      className={`flex items-center justify-center gap-icon-with-text rounded-full bg-blue-600 py-auth-input-y text-white transition-all duration-auth selectable enabled:active hover:bg-blue-700 focus:bg-blue-700 focus:outline-none`}
>>>>>>> 3eb47ac2
    >
      {text}
      <SvgMask src={icon} />
    </button>
  )
}<|MERGE_RESOLUTION|>--- conflicted
+++ resolved
@@ -23,11 +23,7 @@
     <button
       disabled={disabled}
       type="submit"
-<<<<<<< HEAD
-      className={`focus-child flex items-center justify-center gap-icon-with-text rounded-full bg-blue-600 py-auth-input-y text-white transition-all duration-auth selectable hover:bg-blue-700 focus:bg-blue-700 focus:outline-none enabled:active`}
-=======
-      className={`flex items-center justify-center gap-icon-with-text rounded-full bg-blue-600 py-auth-input-y text-white transition-all duration-auth selectable enabled:active hover:bg-blue-700 focus:bg-blue-700 focus:outline-none`}
->>>>>>> 3eb47ac2
+      className={`focus-child flex items-center justify-center gap-icon-with-text rounded-full bg-blue-600 py-auth-input-y text-white transition-all duration-auth selectable enabled:active hover:bg-blue-700 focus:bg-blue-700 focus:outline-none`}
     >
       {text}
       <SvgMask src={icon} />
