/** @file Base modal component that provides the full-screen element that blocks mouse events. */
import * as React from 'react'

import * as modalProvider from '#/providers/ModalProvider'

// =================
// === Component ===
// =================

/** Props for a {@link Modal}. */
export interface ModalProps extends Readonly<React.PropsWithChildren> {
  /** If `true`, disables `data-testid` because it will not be visible. */
  readonly hidden?: boolean
  // This can intentionally be `undefined`, in order to simplify consumers of this component.
  // eslint-disable-next-line no-restricted-syntax
  readonly centered?: boolean | undefined
  readonly style?: React.CSSProperties
  readonly className?: string
  readonly onClick?: React.MouseEventHandler<HTMLDivElement>
  readonly onContextMenu?: React.MouseEventHandler<HTMLDivElement>
}

/** A fullscreen modal with content at the center. The background is fully opaque by default;
 * background transparency can be enabled with Tailwind's `bg-opacity` classes, like
 * `className="bg-opacity-50"`. */
export default function Modal(props: ModalProps) {
  const { hidden = false, children, centered = false, style, className } = props
  const { onClick, onContextMenu } = props
  const { unsetModal } = modalProvider.useSetModal()

  return (
    <div
      // The name comes from a third-party API and cannot be changed.
      // eslint-disable-next-line @typescript-eslint/naming-convention
      {...(!hidden ? { 'data-testid': 'modal-background' } : {})}
      style={style}
<<<<<<< HEAD
      className={`inset-0 z-1 ${
        centered ? 'fixed w-screen h-screen grid place-items-center' : ''
      } ${className ?? ''}`}
=======
      // This MUST be z-3, unlike all other elements, because it MUST show above the IDE.
      className={`inset z-3 ${centered ? 'size-screen fixed grid place-items-center' : ''} ${
        className ?? ''
      }`}
>>>>>>> f82e8020
      onClick={
        onClick ??
        (event => {
          if (event.currentTarget === event.target && getSelection()?.type !== 'Range') {
            event.stopPropagation()
            unsetModal()
          }
        })
      }
      onContextMenu={onContextMenu}
    >
      {children}
    </div>
  )
}<|MERGE_RESOLUTION|>--- conflicted
+++ resolved
@@ -34,16 +34,9 @@
       // eslint-disable-next-line @typescript-eslint/naming-convention
       {...(!hidden ? { 'data-testid': 'modal-background' } : {})}
       style={style}
-<<<<<<< HEAD
-      className={`inset-0 z-1 ${
-        centered ? 'fixed w-screen h-screen grid place-items-center' : ''
-      } ${className ?? ''}`}
-=======
-      // This MUST be z-3, unlike all other elements, because it MUST show above the IDE.
-      className={`inset z-3 ${centered ? 'size-screen fixed grid place-items-center' : ''} ${
+      className={`inset z-1 ${centered ? 'size-screen fixed grid place-items-center' : ''} ${
         className ?? ''
       }`}
->>>>>>> f82e8020
       onClick={
         onClick ??
         (event => {
