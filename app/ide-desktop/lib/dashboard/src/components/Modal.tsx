/** @file Base modal component that provides the full-screen element that blocks mouse events. */
import * as React from 'react'

import * as modalProvider from '#/providers/ModalProvider'

// =================
// === Component ===
// =================

/** Props for a {@link Modal}. */
<<<<<<< HEAD
export interface ModalProps extends Readonly<React.PropsWithChildren> {
=======
export interface ModalProps extends React.PropsWithChildren {
  /** If `true`, disables `data-testid` because it will not be visible. */
  hidden?: boolean
>>>>>>> cbf6d41e
  // This can intentionally be `undefined`, in order to simplify consumers of this component.
  // eslint-disable-next-line no-restricted-syntax
  readonly centered?: boolean | undefined
  readonly style?: React.CSSProperties
  readonly className?: string
  readonly onClick?: React.MouseEventHandler<HTMLDivElement>
  readonly onContextMenu?: React.MouseEventHandler<HTMLDivElement>
}

/** A fullscreen modal with content at the center. The background is fully opaque by default;
 * background transparency can be enabled with Tailwind's `bg-opacity` classes, like
 * `className="bg-opacity-50"`. */
export default function Modal(props: ModalProps) {
  const { hidden = false, children, centered = false, style, className } = props
  const { onClick, onContextMenu } = props
  const { unsetModal } = modalProvider.useSetModal()

  return (
    <div
      // The name comes from a third-party API and cannot be changed.
      // eslint-disable-next-line @typescript-eslint/naming-convention
      {...(!hidden ? { 'data-testid': 'modal-background' } : {})}
      style={style}
      // This MUST be z-3, unlike all other elements, because it MUST show above the IDE.
      className={`inset-0 z-3 ${
        centered ? 'fixed w-screen h-screen grid place-items-center' : ''
      } ${className ?? ''}`}
      onClick={
        onClick ??
        (event => {
          if (event.currentTarget === event.target && getSelection()?.type !== 'Range') {
            event.stopPropagation()
            unsetModal()
          }
        })
      }
      onContextMenu={onContextMenu}
    >
      {children}
    </div>
  )
}<|MERGE_RESOLUTION|>--- conflicted
+++ resolved
@@ -8,13 +8,9 @@
 // =================
 
 /** Props for a {@link Modal}. */
-<<<<<<< HEAD
 export interface ModalProps extends Readonly<React.PropsWithChildren> {
-=======
-export interface ModalProps extends React.PropsWithChildren {
   /** If `true`, disables `data-testid` because it will not be visible. */
-  hidden?: boolean
->>>>>>> cbf6d41e
+  readonly hidden?: boolean
   // This can intentionally be `undefined`, in order to simplify consumers of this component.
   // eslint-disable-next-line no-restricted-syntax
   readonly centered?: boolean | undefined
