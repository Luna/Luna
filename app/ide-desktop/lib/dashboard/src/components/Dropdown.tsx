/** @file A styled dropdown. */
import * as React from 'react'

<<<<<<< HEAD
import CheckMarkIcon from 'enso-assets/check_mark.svg'
=======
>>>>>>> 703cafa6
import FolderArrowIcon from 'enso-assets/folder_arrow.svg'

import SvgMask from '#/components/SvgMask'

// ================
// === Dropdown ===
// ================

/** Props for a list item child. */
interface InternalChildProps<T> {
  readonly item: T
}

/** Props for the display of the currently selected item, when the dropdown supports multiple children. */
interface InternalChildrenProps<T> {
  readonly items: T[]
  /** This is the value passed as {@link DropdownProps.render}. */
  readonly render: (props: InternalChildProps<T>) => React.ReactNode
}

/** Props for a {@link Dropdown} shared between all variants. */
interface InternalBaseDropdownProps<T> {
  readonly readOnly?: boolean
  readonly className?: string
  readonly items: readonly T[]
  readonly render: (props: InternalChildProps<T>) => React.ReactNode
}

/** Props for a {@link Dropdown}, when `multiple` is `false` or absent. */
interface InternalSingleDropdownProps<T> extends InternalBaseDropdownProps<T> {
  readonly multiple?: false
  readonly selectedIndex: number | null
  readonly onClick: (item: T, index: number) => void
}

/** Props for a {@link Dropdown}, when `multiple` is `true`. */
interface InternalMultipleDropdownProps<T> extends InternalBaseDropdownProps<T> {
  readonly multiple: true
  readonly selectedIndices: readonly number[]
  readonly renderMultiple: (props: InternalChildrenProps<T>) => React.ReactNode
  readonly onClick: (items: readonly T[], indices: readonly number[]) => void
}

/** Props for a {@link Dropdown}. */
export type DropdownProps<T> = InternalMultipleDropdownProps<T> | InternalSingleDropdownProps<T>

/** A styled dropdown. */
export default function Dropdown<T>(props: DropdownProps<T>) {
  const { readOnly = false, className, items, render: Child } = props
  const [isDropdownVisible, setIsDropdownVisible] = React.useState(false)
  const [tempSelectedIndex, setTempSelectedIndex] = React.useState<number | null>(null)
  const rootRef = React.useRef<HTMLDivElement>(null)
  const justFocusedRef = React.useRef(false)
  const isMouseDown = React.useRef(false)
  const multiple = props.multiple === true
  const selectedIndex = 'selectedIndex' in props ? props.selectedIndex : null
  const selectedIndices = 'selectedIndices' in props ? props.selectedIndices : []
  const selectedItems = selectedIndices.flatMap(index => {
    const item = items[index]
    return item != null ? [item] : []
  })
  const visuallySelectedIndex = tempSelectedIndex ?? selectedIndex
  const visuallySelectedItem = visuallySelectedIndex == null ? null : items[visuallySelectedIndex]

  React.useEffect(() => {
    setTempSelectedIndex(selectedIndex)
  }, [selectedIndex])

  React.useEffect(() => {
    if (!isDropdownVisible) {
      rootRef.current?.blur()
    }
  }, [isDropdownVisible])

  React.useEffect(() => {
    const onDocumentClick = () => {
      setIsDropdownVisible(false)
    }
    document.addEventListener('click', onDocumentClick)
    return () => {
      document.removeEventListener('click', onDocumentClick)
    }
  }, [])

  const onKeyDown = (event: React.KeyboardEvent) => {
    if (!event.ctrlKey && !event.shiftKey && !event.altKey && !event.metaKey) {
      switch (event.key) {
        case 'Escape': {
          event.stopPropagation()
          setIsDropdownVisible(false)
          break
        }
        case 'Enter':
        case 'Tab': {
          event.stopPropagation()
          if (tempSelectedIndex != null) {
            const item = items[tempSelectedIndex]
            if (item != null) {
              if (multiple) {
                const newIndices = selectedIndices.includes(tempSelectedIndex)
                  ? selectedIndices.filter(index => index !== tempSelectedIndex)
                  : [...selectedIndices, tempSelectedIndex]
                props.onClick(
                  newIndices.flatMap(index => {
                    const otherItem = items[index]
                    return otherItem != null ? [otherItem] : []
                  }),
                  newIndices
                )
              } else {
                props.onClick(item, tempSelectedIndex)
              }
            }
          }
          if (event.key !== 'Enter' || !multiple) {
            setIsDropdownVisible(false)
          }
          break
        }
        case 'ArrowUp': {
          event.preventDefault()
          setTempSelectedIndex(
            tempSelectedIndex == null ||
              tempSelectedIndex === 0 ||
              tempSelectedIndex >= items.length
              ? items.length - 1
              : tempSelectedIndex - 1
          )
          break
        }
        case 'ArrowDown': {
          event.preventDefault()
          setTempSelectedIndex(
            tempSelectedIndex == null || tempSelectedIndex >= items.length - 1
              ? 0
              : tempSelectedIndex + 1
          )
          break
        }
      }
    }
  }

  return (
    <div
      ref={rootRef}
      tabIndex={0}
<<<<<<< HEAD
      className={`group relative flex w-max cursor-pointer flex-col items-start whitespace-nowrap rounded-xl leading-5 ${
=======
      className={`group relative flex w-max cursor-pointer flex-col items-center whitespace-nowrap rounded-input leading-cozy ${
>>>>>>> 703cafa6
        className ?? ''
      }`}
      onFocus={event => {
        if (!readOnly && event.target === event.currentTarget) {
          setIsDropdownVisible(true)
          justFocusedRef.current = true
        }
      }}
      onBlur={event => {
        // TODO: should not blur when `multiple` and clicking on option
        if (!readOnly && event.target === event.currentTarget) {
          setIsDropdownVisible(false)
        }
      }}
      onKeyDown={onKeyDown}
      onKeyUp={() => {
        justFocusedRef.current = false
      }}
      onClick={event => {
        event.stopPropagation()
      }}
    >
      <div
<<<<<<< HEAD
        className={`absolute left-0 h-full w-full min-w-max ${isDropdownVisible ? 'z-1' : 'overflow-hidden'}`}
      >
        <div
          className={`relative before:absolute before:top-0 before:w-full before:rounded-xl before:border before:border-primary/10 before:backdrop-blur-3xl before:transition-all ${
            isDropdownVisible
              ? 'before:h-full before:shadow-soft'
              : 'before:h-6 group-hover:before:bg-primary/10'
          }`}
        >
          {/* Spacing. */}
          <div
            className="padding relative h-6"
            onClick={event => {
              event.stopPropagation()
              if (!justFocusedRef.current && !readOnly) {
                setIsDropdownVisible(false)
              }
              justFocusedRef.current = false
            }}
          />
          <div
            className={`max-h-10lh relative grid w-full rounded-xl transition-grid-template-rows ${
              isDropdownVisible ? 'grid-rows-1fr' : 'grid-rows-0fr'
            }`}
          >
            <div className="overflow-hidden">
              {items.map((item, i) => (
                <div
                  tabIndex={-1}
                  className={`flex h-6 items-center gap-1 rounded-xl px-2 transition-colors ${multiple ? 'hover:font-semibold' : ''} ${
                    i === visuallySelectedIndex
                      ? `cursor-default bg-frame font-bold`
                      : 'hover:bg-primary/10'
                  }`}
                  key={i}
                  onMouseDown={event => {
                    event.preventDefault()
                    isMouseDown.current = true
                  }}
                  onMouseUp={() => {
                    isMouseDown.current = false
                  }}
                  onClick={() => {
                    if (i !== visuallySelectedIndex) {
                      if (multiple) {
                        const newIndices = selectedIndices.includes(i)
                          ? selectedIndices.filter(index => index !== i)
                          : [...selectedIndices, i]
                        props.onClick(
                          newIndices.flatMap(index => {
                            const otherItem = items[index]
                            return otherItem != null ? [otherItem] : []
                          }),
                          newIndices
                        )
                        rootRef.current?.focus()
                      } else {
                        setIsDropdownVisible(false)
                        props.onClick(item, i)
                      }
                    }
                  }}
                  onFocus={() => {
                    if (!isMouseDown.current) {
                      // This is from keyboard navigation.
                      if (multiple) {
                        props.onClick([item], [i])
                      } else {
                        props.onClick(item, i)
                      }
                    }
                  }}
                >
                  <SvgMask
                    src={CheckMarkIcon}
                    className={selectedIndices.includes(i) ? '' : 'invisible'}
                  />
                  <Child item={item} />
                </div>
              ))}
            </div>
=======
        className={`absolute left h-full w-max ${isDropdownVisible ? 'z-1' : 'overflow-hidden'}`}
      >
        <div
          className={`relative before:absolute before:top before:w-full before:rounded-input before:border before:border-black/10 before:backdrop-blur-default before:transition-colors ${
            isDropdownVisible
              ? 'before:h-full before:bg-frame before:shadow-soft'
              : 'before:h-text group-hover:before:bg-frame'
          }`}
        >
          {/* Spacing. */}
          <div className="padding relative h-text" />
          <div
            className={`relative grid max-h-dropdown-items w-full overflow-auto rounded-input transition-grid-template-rows ${
              isDropdownVisible ? 'grid-rows-1fr' : 'grid-rows-0fr'
            }`}
          >
            {items.map((item, i) => (
              <div
                className={`flex h-text gap-dropdown-arrow rounded-input px-input-x transition-colors ${
                  i === visuallySelectedIndex
                    ? 'cursor-default bg-frame font-bold'
                    : 'hover:bg-selected-frame'
                }`}
                key={i}
                onMouseDown={event => {
                  event.preventDefault()
                  isMouseDown.current = true
                }}
                onMouseUp={() => {
                  isMouseDown.current = false
                }}
                onClick={() => {
                  if (i !== visuallySelectedIndex) {
                    setIsDropdownVisible(false)
                    onClick(item, i)
                  }
                }}
                onFocus={() => {
                  if (!isMouseDown.current) {
                    // This is from keyboard navigation.
                    onClick(item, i)
                  }
                }}
              >
                <div className="size-icon" />
                <Child item={item} />
              </div>
            ))}
>>>>>>> 703cafa6
          </div>
        </div>
      </div>
      <div
<<<<<<< HEAD
        className={`relative flex h-6 items-center gap-1 px-2 ${isDropdownVisible ? 'z-1' : ''} ${
          readOnly ? 'cursor-not-allowed opacity-75' : ''
        }`}
        onClick={event => {
          event.stopPropagation()
          if (!justFocusedRef.current && !readOnly) {
            setIsDropdownVisible(false)
          }
          justFocusedRef.current = false
        }}
      >
        <SvgMask src={FolderArrowIcon} className="rotate-90" />
=======
        className={`relative flex h-text items-center gap-dropdown-arrow px-input-x ${
          // This style is conditionally applied so that closed dropdowns do not draw over the
          // currently opened dropdown.
          isDropdownVisible ? 'z-1' : ''
        } ${readOnly ? 'read-only' : ''}`}
      >
        <SvgMask src={FolderArrowIcon} className="size-icon rotate-90" />
>>>>>>> 703cafa6
        <div className="grow">
          {visuallySelectedItem != null ? (
            <Child item={visuallySelectedItem} />
          ) : (
            multiple && <props.renderMultiple items={selectedItems} render={Child} />
          )}
        </div>
      </div>
      {/* Hidden, but required to exist for the width of the parent element to be correct.
       * Classes that do not affect width have been removed. */}
      <div className="flex h-0 flex-col overflow-hidden">
        {items.map((item, i) => (
          <div
            key={i}
            className={`flex gap-1 px-2 ${i === visuallySelectedIndex ? 'font-bold' : ''}`}
          >
            <SvgMask src={CheckMarkIcon} />
            <Child item={item} />
          </div>
        ))}
      </div>
    </div>
  )
}<|MERGE_RESOLUTION|>--- conflicted
+++ resolved
@@ -1,10 +1,7 @@
 /** @file A styled dropdown. */
 import * as React from 'react'
 
-<<<<<<< HEAD
 import CheckMarkIcon from 'enso-assets/check_mark.svg'
-=======
->>>>>>> 703cafa6
 import FolderArrowIcon from 'enso-assets/folder_arrow.svg'
 
 import SvgMask from '#/components/SvgMask'
@@ -152,11 +149,7 @@
     <div
       ref={rootRef}
       tabIndex={0}
-<<<<<<< HEAD
-      className={`group relative flex w-max cursor-pointer flex-col items-start whitespace-nowrap rounded-xl leading-5 ${
-=======
       className={`group relative flex w-max cursor-pointer flex-col items-center whitespace-nowrap rounded-input leading-cozy ${
->>>>>>> 703cafa6
         className ?? ''
       }`}
       onFocus={event => {
@@ -180,19 +173,18 @@
       }}
     >
       <div
-<<<<<<< HEAD
         className={`absolute left-0 h-full w-full min-w-max ${isDropdownVisible ? 'z-1' : 'overflow-hidden'}`}
       >
         <div
-          className={`relative before:absolute before:top-0 before:w-full before:rounded-xl before:border before:border-primary/10 before:backdrop-blur-3xl before:transition-all ${
+          className={`relative before:absolute before:top before:w-full before:rounded-input before:border before:border-black/10 before:backdrop-blur-default before:transition-colors ${
             isDropdownVisible
               ? 'before:h-full before:shadow-soft'
-              : 'before:h-6 group-hover:before:bg-primary/10'
+              : 'before:h-text group-hover:before:bg-frame'
           }`}
         >
           {/* Spacing. */}
           <div
-            className="padding relative h-6"
+            className="padding relative h-text"
             onClick={event => {
               event.stopPropagation()
               if (!justFocusedRef.current && !readOnly) {
@@ -202,7 +194,7 @@
             }}
           />
           <div
-            className={`max-h-10lh relative grid w-full rounded-xl transition-grid-template-rows ${
+            className={`relative grid max-h-dropdown-items w-full overflow-auto rounded-input transition-grid-template-rows ${
               isDropdownVisible ? 'grid-rows-1fr' : 'grid-rows-0fr'
             }`}
           >
@@ -210,7 +202,9 @@
               {items.map((item, i) => (
                 <div
                   tabIndex={-1}
-                  className={`flex h-6 items-center gap-1 rounded-xl px-2 transition-colors ${multiple ? 'hover:font-semibold' : ''} ${
+                  className={`flex h-text gap-dropdown-arrow rounded-input px-input-x transition-colors ${
+                    multiple ? 'hover:font-semibold' : ''
+                  } ${
                     i === visuallySelectedIndex
                       ? `cursor-default bg-frame font-bold`
                       : 'hover:bg-primary/10'
@@ -262,63 +256,12 @@
                 </div>
               ))}
             </div>
-=======
-        className={`absolute left h-full w-max ${isDropdownVisible ? 'z-1' : 'overflow-hidden'}`}
-      >
-        <div
-          className={`relative before:absolute before:top before:w-full before:rounded-input before:border before:border-black/10 before:backdrop-blur-default before:transition-colors ${
-            isDropdownVisible
-              ? 'before:h-full before:bg-frame before:shadow-soft'
-              : 'before:h-text group-hover:before:bg-frame'
-          }`}
-        >
-          {/* Spacing. */}
-          <div className="padding relative h-text" />
-          <div
-            className={`relative grid max-h-dropdown-items w-full overflow-auto rounded-input transition-grid-template-rows ${
-              isDropdownVisible ? 'grid-rows-1fr' : 'grid-rows-0fr'
-            }`}
-          >
-            {items.map((item, i) => (
-              <div
-                className={`flex h-text gap-dropdown-arrow rounded-input px-input-x transition-colors ${
-                  i === visuallySelectedIndex
-                    ? 'cursor-default bg-frame font-bold'
-                    : 'hover:bg-selected-frame'
-                }`}
-                key={i}
-                onMouseDown={event => {
-                  event.preventDefault()
-                  isMouseDown.current = true
-                }}
-                onMouseUp={() => {
-                  isMouseDown.current = false
-                }}
-                onClick={() => {
-                  if (i !== visuallySelectedIndex) {
-                    setIsDropdownVisible(false)
-                    onClick(item, i)
-                  }
-                }}
-                onFocus={() => {
-                  if (!isMouseDown.current) {
-                    // This is from keyboard navigation.
-                    onClick(item, i)
-                  }
-                }}
-              >
-                <div className="size-icon" />
-                <Child item={item} />
-              </div>
-            ))}
->>>>>>> 703cafa6
           </div>
         </div>
       </div>
       <div
-<<<<<<< HEAD
-        className={`relative flex h-6 items-center gap-1 px-2 ${isDropdownVisible ? 'z-1' : ''} ${
-          readOnly ? 'cursor-not-allowed opacity-75' : ''
+        className={`relative flex h-text items-center gap-dropdown-arrow px-input-x ${isDropdownVisible ? 'z-1' : ''} ${
+          readOnly ? 'read-only' : ''
         }`}
         onClick={event => {
           event.stopPropagation()
@@ -329,15 +272,6 @@
         }}
       >
         <SvgMask src={FolderArrowIcon} className="rotate-90" />
-=======
-        className={`relative flex h-text items-center gap-dropdown-arrow px-input-x ${
-          // This style is conditionally applied so that closed dropdowns do not draw over the
-          // currently opened dropdown.
-          isDropdownVisible ? 'z-1' : ''
-        } ${readOnly ? 'read-only' : ''}`}
-      >
-        <SvgMask src={FolderArrowIcon} className="size-icon rotate-90" />
->>>>>>> 703cafa6
         <div className="grow">
           {visuallySelectedItem != null ? (
             <Child item={visuallySelectedItem} />
@@ -348,11 +282,11 @@
       </div>
       {/* Hidden, but required to exist for the width of the parent element to be correct.
        * Classes that do not affect width have been removed. */}
-      <div className="flex h-0 flex-col overflow-hidden">
+      <div className="flex h flex-col overflow-hidden">
         {items.map((item, i) => (
           <div
             key={i}
-            className={`flex gap-1 px-2 ${i === visuallySelectedIndex ? 'font-bold' : ''}`}
+            className={`flex gap-dropdown-arrow px-input-x ${i === visuallySelectedIndex ? 'font-bold' : ''}`}
           >
             <SvgMask src={CheckMarkIcon} />
             <Child item={item} />
