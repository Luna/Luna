--- conflicted
+++ resolved
@@ -5,11 +5,7 @@
 
 /** Props for a {@link ColorPicker}. */
 export interface ColorPickerProps {
-<<<<<<< HEAD
-  setColor: (color: color.LChColor) => void
-=======
-  readonly setColor: (color: backend.LChColor) => void
->>>>>>> b5a9ec1f
+  readonly setColor: (color: color.LChColor) => void
 }
 
 /** A color picker to select from a predetermined list of colors. */
