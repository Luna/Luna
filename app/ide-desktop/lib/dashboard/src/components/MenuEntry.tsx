/** @file An entry in a menu. */
import * as React from 'react'

import BlankIcon from 'enso-assets/blank.svg'

import type * as text from '#/text'

import type * as inputBindings from '#/configurations/inputBindings'

import * as focusHooks from '#/hooks/focusHooks'

import * as inputBindingsProvider from '#/providers/InputBindingsProvider'
import * as textProvider from '#/providers/TextProvider'

import * as aria from '#/components/aria'
import KeyboardShortcut from '#/components/dashboard/KeyboardShortcut'
import FocusRing from '#/components/styled/FocusRing'
import SvgMask from '#/components/SvgMask'

import * as sanitizedEventTargets from '#/utilities/sanitizedEventTargets'
import * as tailwindVariants from '#/utilities/tailwindVariants'

// =================
// === Constants ===
// =================

const MENU_ENTRY_VARIANTS = tailwindVariants.tv({
  base: 'flex h-row grow place-content-between items-center rounded-inherit p-menu-entry text-left selectable group-enabled:active hover:bg-hover-bg disabled:bg-transparent',
  variants: {
    variant: {
      // eslint-disable-next-line @typescript-eslint/naming-convention
      'context-menu': 'px-context-menu-entry-x',
    },
  },
})

const ACTION_TO_TEXT_ID: Readonly<Record<inputBindings.DashboardBindingKey, text.TextId>> = {
  settings: 'settingsShortcut',
  open: 'openShortcut',
  run: 'runShortcut',
  close: 'closeShortcut',
  uploadToCloud: 'uploadToCloudShortcut',
  rename: 'renameShortcut',
  edit: 'editShortcut',
  editDescription: 'editDescriptionShortcut',
  snapshot: 'snapshotShortcut',
  delete: 'deleteShortcut',
  undelete: 'undeleteShortcut',
  share: 'shareShortcut',
  label: 'labelShortcut',
  duplicate: 'duplicateShortcut',
  copy: 'copyShortcut',
  cut: 'cutShortcut',
  paste: 'pasteShortcut',
  download: 'downloadShortcut',
  uploadFiles: 'uploadFilesShortcut',
  newProject: 'newProjectShortcut',
  newFolder: 'newFolderShortcut',
  newDatalink: 'newDatalinkShortcut',
  newSecret: 'newSecretShortcut',
  useInNewProject: 'useInNewProjectShortcut',
  closeModal: 'closeModalShortcut',
  cancelEditName: 'cancelEditNameShortcut',
  signIn: 'signInShortcut',
  signOut: 'signOutShortcut',
  downloadApp: 'downloadAppShortcut',
  cancelCut: 'cancelCutShortcut',
  editName: 'editNameShortcut',
  selectAdditional: 'selectAdditionalShortcut',
  selectRange: 'selectRangeShortcut',
  selectAdditionalRange: 'selectAdditionalRangeShortcut',
  goBack: 'goBackShortcut',
  goForward: 'goForwardShortcut',
  aboutThisApp: 'aboutThisAppShortcut',
} satisfies { [Key in inputBindings.DashboardBindingKey]: `${Key}Shortcut` }

// =================
// === MenuEntry ===
// =================

/** Props for a {@link MenuEntry}. */
export interface MenuEntryProps extends tailwindVariants.VariantProps<typeof MENU_ENTRY_VARIANTS> {
  readonly icon?: string
  readonly hidden?: boolean
  readonly action: inputBindings.DashboardBindingKey
  /** Overrides the text for the menu entry. */
  readonly label?: string
  /** When true, the button is not clickable. */
  readonly isDisabled?: boolean
  readonly title?: string
  readonly doAction: () => void
}

/** An item in a menu. */
export default function MenuEntry(props: MenuEntryProps) {
  const {
    hidden = false,
    action,
    label,
    isDisabled = false,
    title,
    doAction,
    icon,
    ...variantProps
  } = props
  const { getText } = textProvider.useText()
  const inputBindings = inputBindingsProvider.useInputBindings()
  const focusChildProps = focusHooks.useFocusChild()
  const info = inputBindings.metadata[action]

  React.useEffect(() => {
    // This is slower (but more convenient) than registering every shortcut in the context menu
    // at once.
    if (isDisabled) {
      return
    } else {
      return inputBindings.attach(sanitizedEventTargets.document.body, 'keydown', {
        [action]: doAction,
      })
    }
  }, [isDisabled, inputBindings, action, doAction])

  return hidden ? null : (
    <FocusRing>
      <aria.Button
        {...aria.mergeProps<aria.ButtonProps>()(focusChildProps, {
          isDisabled,
          className: 'group flex w-full rounded-menu-entry',
          onPress: doAction,
        })}
      >
        <div className={MENU_ENTRY_VARIANTS(variantProps)}>
          <div title={title} className="flex items-center gap-menu-entry whitespace-nowrap">
<<<<<<< HEAD
            <SvgMask src={info.icon ?? BlankIcon} color={info.color} className="size-4" />
=======
            <SvgMask
              src={icon ?? info.icon ?? BlankIcon}
              color={info.color}
              className="size-icon"
            />
>>>>>>> bb16db9c
            <aria.Text slot="label">{label ?? getText(ACTION_TO_TEXT_ID[action])}</aria.Text>
          </div>
          <KeyboardShortcut action={action} />
        </div>
      </aria.Button>
    </FocusRing>
  )
}<|MERGE_RESOLUTION|>--- conflicted
+++ resolved
@@ -131,15 +131,7 @@
       >
         <div className={MENU_ENTRY_VARIANTS(variantProps)}>
           <div title={title} className="flex items-center gap-menu-entry whitespace-nowrap">
-<<<<<<< HEAD
-            <SvgMask src={info.icon ?? BlankIcon} color={info.color} className="size-4" />
-=======
-            <SvgMask
-              src={icon ?? info.icon ?? BlankIcon}
-              color={info.color}
-              className="size-icon"
-            />
->>>>>>> bb16db9c
+            <SvgMask src={icon ?? info.icon ?? BlankIcon} color={info.color} className="size-4" />
             <aria.Text slot="label">{label ?? getText(ACTION_TO_TEXT_ID[action])}</aria.Text>
           </div>
           <KeyboardShortcut action={action} />
