--- conflicted
+++ resolved
@@ -1,16 +1,12 @@
 /** @file An entry in a menu. */
 import * as React from 'react'
 
-<<<<<<< HEAD
-import * as shortcutManagerProvider from '#/providers/ShortcutManagerProvider'
-import * as textProvider from '#/providers/TextProvider'
-=======
 import BlankIcon from 'enso-assets/blank.svg'
->>>>>>> 97033a2f
 
 import type * as inputBindings from '#/configurations/inputBindings'
 
 import * as inputBindingsProvider from '#/providers/InputBindingsProvider'
+import * as textProvider from '#/providers/TextProvider'
 
 import KeyboardShortcut from '#/components/dashboard/KeyboardShortcut'
 import SvgMask from '#/components/SvgMask'
@@ -36,17 +32,11 @@
 
 /** An item in a menu. */
 export default function MenuEntry(props: MenuEntryProps) {
-<<<<<<< HEAD
-  const { hidden = false, action, disabled = false, title, paddingClassName, doAction } = props
-  const { shortcutManager } = shortcutManagerProvider.useShortcutManager()
-  const { getText } = textProvider.useText()
-  const info = shortcutManager.keyboardShortcutInfo[action]
-=======
   const { hidden = false, action, label, disabled = false, title, paddingClassName } = props
   const { doAction } = props
+  const { getText } = textProvider.useText()
   const inputBindings = inputBindingsProvider.useInputBindings()
   const info = inputBindings.metadata[action]
->>>>>>> 97033a2f
   React.useEffect(() => {
     // This is slower (but more convenient) than registering every shortcut in the context menu
     // at once.
@@ -72,20 +62,8 @@
       }}
     >
       <div className="flex items-center gap-3">
-<<<<<<< HEAD
-        <SvgMask
-          style={{
-            width: shortcutManagerModule.ICON_SIZE_PX,
-            height: shortcutManagerModule.ICON_SIZE_PX,
-          }}
-          src={info.icon}
-          className={info.colorClass}
-        />
-        {getText(`${action}Shortcut`)}
-=======
         <SvgMask src={info.icon ?? BlankIcon} color={info.color} className="w-4 h-4" />
-        {label ?? info.name}
->>>>>>> 97033a2f
+        {label ?? getText(`${action}Shortcut`)}
       </div>
       <KeyboardShortcut action={action} />
     </button>
