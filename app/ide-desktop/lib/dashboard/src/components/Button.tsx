--- conflicted
+++ resolved
@@ -13,17 +13,11 @@
   readonly image: string
   readonly alt?: string
   /** A title that is only shown when `disabled` is true. */
-<<<<<<< HEAD
-  error?: string | null
+  readonly error?: string | null
   /** The default title. */
-  title?: string
-  className?: string
-  onClick: (event: React.MouseEvent) => void
-=======
-  readonly error?: string | null
+  readonly title?: string
   readonly className?: string
   readonly onClick: (event: React.MouseEvent) => void
->>>>>>> 784d0691
 }
 
 /** A styled button. */
