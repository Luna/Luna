/** @file Catches errors in child components. */
import * as React from 'react'

import * as sentry from '@sentry/react'
import * as reactQuery from '@tanstack/react-query'
import * as errorBoundary from 'react-error-boundary'

import * as detect from 'enso-common/src/detect'

import * as textProvider from '#/providers/TextProvider'

import * as ariaComponents from '#/components/AriaComponents'
import * as result from '#/components/Result'

<<<<<<< HEAD
// =====================
// === ErrorBoundary ===
// =====================

/** Props for an {@link ErrorBoundary}. */
export interface ErrorBoundaryProps
  extends Readonly<React.PropsWithChildren>,
    Readonly<Pick<errorBoundary.ErrorBoundaryProps, 'FallbackComponent' | 'onError' | 'onReset'>> {}
=======
import * as errorUtils from '#/utilities/error'

/**
 * Props for the ErrorBoundary component
 */
export interface ErrorBoundaryProps {
  readonly children?: React.ReactNode
  readonly onError?: errorBoundary.ErrorBoundaryProps['onError']
  readonly onReset?: errorBoundary.ErrorBoundaryProps['onReset']
  // Field comes from an external library and we don't want to change the name
  // eslint-disable-next-line @typescript-eslint/naming-convention
  readonly FallbackComponent?: errorBoundary.ErrorBoundaryProps['FallbackComponent']
}
>>>>>>> b5969cf3

/** Catches errors in the child components
 * Shows a fallback UI when there is an error.
 * The error can also be logged. to an error reporting service. */
export function ErrorBoundary(props: ErrorBoundaryProps) {
  const {
    FallbackComponent = DefaultFallbackComponent,
    onError = () => {},
    onReset = () => {},
    ...rest
  } = props
  return (
    <reactQuery.QueryErrorResetBoundary>
      {({ reset }) => (
        <errorBoundary.ErrorBoundary
          FallbackComponent={FallbackComponent}
          onError={(error, info) => {
            sentry.captureException(error, { extra: { info } })
            onError(error, info)
          }}
          onReset={details => {
            reset()
            onReset(details)
          }}
          {...rest}
        />
      )}
    </reactQuery.QueryErrorResetBoundary>
  )
}

<<<<<<< HEAD
/** Default fallback component to show when there is an error. */
function DefaultFallbackComponent(props: errorBoundary.FallbackProps): React.JSX.Element {
  const { resetErrorBoundary } = props
=======
/**
 * Props for the DefaultFallbackComponent
 */
export interface FallBackProps extends errorBoundary.FallbackProps {
  readonly error: unknown
}

/**
 * Default fallback component to show when there is an error
 */
function DefaultFallbackComponent(props: FallBackProps): React.JSX.Element {
  const { resetErrorBoundary, error } = props
>>>>>>> b5969cf3

  const { getText } = textProvider.useText()

  const stack = errorUtils.tryGetStack(error)

  return (
    <result.Result
      className="h-full"
      status="error"
      title={getText('arbitraryErrorTitle')}
      subtitle={getText('arbitraryErrorSubtitle')}
    >
      {detect.IS_DEV_MODE && stack != null && (
        <ariaComponents.Alert className="mx-auto mb-4 max-w-screen-lg" variant="neutral">
          <ariaComponents.Text
            elementType="pre"
            className="whitespace-pre-wrap text-left"
            color="primary"
            variant="subtitle"
          >
            {stack}
          </ariaComponents.Text>
        </ariaComponents.Alert>
      )}

      <ariaComponents.ButtonGroup align="center">
        <ariaComponents.Button
          variant="submit"
          size="large"
          rounded="full"
          className="w-24"
          onPress={resetErrorBoundary}
        >
          {getText('tryAgain')}
        </ariaComponents.Button>
      </ariaComponents.ButtonGroup>
    </result.Result>
  )
}

export { useErrorBoundary, withErrorBoundary } from 'react-error-boundary'<|MERGE_RESOLUTION|>--- conflicted
+++ resolved
@@ -12,7 +12,8 @@
 import * as ariaComponents from '#/components/AriaComponents'
 import * as result from '#/components/Result'
 
-<<<<<<< HEAD
+import * as errorUtils from '#/utilities/error'
+
 // =====================
 // === ErrorBoundary ===
 // =====================
@@ -21,28 +22,13 @@
 export interface ErrorBoundaryProps
   extends Readonly<React.PropsWithChildren>,
     Readonly<Pick<errorBoundary.ErrorBoundaryProps, 'FallbackComponent' | 'onError' | 'onReset'>> {}
-=======
-import * as errorUtils from '#/utilities/error'
-
-/**
- * Props for the ErrorBoundary component
- */
-export interface ErrorBoundaryProps {
-  readonly children?: React.ReactNode
-  readonly onError?: errorBoundary.ErrorBoundaryProps['onError']
-  readonly onReset?: errorBoundary.ErrorBoundaryProps['onReset']
-  // Field comes from an external library and we don't want to change the name
-  // eslint-disable-next-line @typescript-eslint/naming-convention
-  readonly FallbackComponent?: errorBoundary.ErrorBoundaryProps['FallbackComponent']
-}
->>>>>>> b5969cf3
 
 /** Catches errors in the child components
  * Shows a fallback UI when there is an error.
  * The error can also be logged. to an error reporting service. */
 export function ErrorBoundary(props: ErrorBoundaryProps) {
   const {
-    FallbackComponent = DefaultFallbackComponent,
+    FallbackComponent = ErrorDisplay,
     onError = () => {},
     onReset = () => {},
     ...rest
@@ -67,24 +53,14 @@
   )
 }
 
-<<<<<<< HEAD
-/** Default fallback component to show when there is an error. */
-function DefaultFallbackComponent(props: errorBoundary.FallbackProps): React.JSX.Element {
-  const { resetErrorBoundary } = props
-=======
-/**
- * Props for the DefaultFallbackComponent
- */
-export interface FallBackProps extends errorBoundary.FallbackProps {
+/** Props for a {@link ErrorDisplay}. */
+export interface ErrorDisplayProps extends errorBoundary.FallbackProps {
   readonly error: unknown
 }
 
-/**
- * Default fallback component to show when there is an error
- */
-function DefaultFallbackComponent(props: FallBackProps): React.JSX.Element {
+/** Default fallback component to show when there is an error. */
+function ErrorDisplay(props: ErrorDisplayProps): React.JSX.Element {
   const { resetErrorBoundary, error } = props
->>>>>>> b5969cf3
 
   const { getText } = textProvider.useText()
 
