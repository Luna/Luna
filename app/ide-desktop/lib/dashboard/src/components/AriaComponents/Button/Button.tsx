/** @file A styled button. */
import * as React from 'react'

import * as twv from 'tailwind-variants'

import * as focusHooks from '#/hooks/focusHooks'

import * as aria from '#/components/aria'
import * as ariaComponents from '#/components/AriaComponents'
import Spinner, * as spinnerModule from '#/components/Spinner'
import SvgMask from '#/components/SvgMask'

import * as tailwindMerge from '#/utilities/tailwindMerge'

import * as text from '../Text'

// ==============
// === Button ===
// ==============

/** Props for a {@link Button}. */
export type ButtonProps =
  | (BaseButtonProps & Omit<aria.ButtonProps, 'children' | 'onPress' | 'type'> & PropsWithoutHref)
  | (BaseButtonProps & Omit<aria.LinkProps, 'children' | 'onPress' | 'type'> & PropsWithHref)

/**
 * Props for a button with an href.
 */
interface PropsWithHref {
  readonly href?: string
  readonly type?: never
}

/**
 * Props for a button without an href.
 */
interface PropsWithoutHref {
  readonly type?: 'button' | 'reset' | 'submit'
  readonly href?: never
}

/**
 * Base props for a button.
 */
export interface BaseButtonProps extends Omit<twv.VariantProps<typeof BUTTON_STYLES>, 'iconOnly'> {
  /** Falls back to `aria-label`. Pass `false` to explicitly disable the tooltip. */
  readonly tooltip?: React.ReactElement | string | false
  readonly tooltipPlacement?: aria.Placement
  /**
   * The icon to display in the button
   */
  readonly icon?: React.ReactElement | string | null
  /**
   * When `true`, icon will be shown only when hovered.
   */
  readonly showIconOnHover?: boolean
  /**
   * Handler that is called when the press is released over the target.
   * If the handler returns a promise, the button will be in a loading state until the promise resolves.
   */
  readonly onPress?: (event: aria.PressEvent) => Promise<void> | void
  readonly contentClassName?: string
  readonly children?: React.ReactNode
  readonly testId?: string

  readonly formnovalidate?: boolean
}

export const BUTTON_STYLES = twv.tv({
  base: [
    'group',
    // we need to set the height to max-content to prevent the button from growing in flex containers
    'h-[max-content]',
    // buttons always have borders
    // so keep them in mind when setting paddings
    'border border-transparent',
    // button reset styles
    'whitespace-nowrap cursor-pointer select-none appearance-none',
    // Align the content by the center
    'text-center items-center justify-center',
    // animations
    'transition-[opacity,outline-offset,background,border-color] duration-150 ease-in-out',
  ],
  variants: {
    isDisabled: { true: 'disabled:opacity-50 disabled:cursor-not-allowed' },
    isFocused: {
      true: 'focus:outline-none focus-visible:outline focus-visible:outline-primary focus-visible:outline-offset-2',
    },
    loading: { true: { base: 'cursor-wait' } },
    fullWidth: { true: 'w-full' },
    fullWidthText: { true: { text: 'w-full' } },
    size: {
      custom: { base: '', extraClickZone: 'after:inset-[-12px]', icon: 'h-full' },
      hero: { base: 'px-8 py-4 text-lg font-bold', content: 'gap-[0.75em]' },
      large: {
        base: text.TEXT_STYLE({
          variant: 'body',
          color: 'custom',
          weight: 'bold',
          className: 'flex px-[11px] py-[5px]',
        }),
        content: 'gap-2',
        extraClickZone: 'after:inset-[-6px]',
      },
      medium: {
        base: text.TEXT_STYLE({
          variant: 'body',
          color: 'custom',
          weight: 'bold',
          className: 'flex px-[9px] py-[3px]',
        }),
        content: 'gap-2',
        extraClickZone: 'after:inset-[-8px]',
      },
      small: {
        base: text.TEXT_STYLE({
          variant: 'body',
          color: 'custom',
          className: 'flex px-[7px] py-[1px]',
        }),
        content: 'gap-1',
        extraClickZone: 'after:inset-[-10px]',
      },
      xsmall: {
        base: text.TEXT_STYLE({
          variant: 'body',
          color: 'custom',
          className: 'flex px-[5px] py-[1px]',
        }),
        content: 'gap-1',
        extraClickZone: 'after:inset-[-12px]',
      },
      xxsmall: {
        base: text.TEXT_STYLE({
          variant: 'body',
          color: 'custom',
          className: 'flex px-[3px] py-[0px]',
          // we need to disable line height compensation for this size
          // because otherwise the text will be too high in the button
          disableLineHeightCompensation: true,
        }),
        content: 'gap-0.5',
        extraClickZone: 'after:inset-[-12px]',
      },
    },
    iconOnly: { true: { base: text.TEXT_STYLE({ disableLineHeightCompensation: true }) } },
    rounded: {
      full: 'rounded-full',
      large: 'rounded-lg',
      medium: 'rounded-md',
      none: 'rounded-none',
      small: 'rounded-sm',
      xlarge: 'rounded-xl',
      xxlarge: 'rounded-2xl',
      xxxlarge: 'rounded-3xl',
    },
    variant: {
      custom: 'focus-visible:outline-offset-2',
      link: {
        base: 'inline-flex px-0 py-0 rounded-sm text-primary/50 underline hover:text-primary border-none',
        icon: 'h-[1.25cap] mt-[0.25cap]',
      },
      primary: 'bg-primary text-white hover:bg-primary/70',
<<<<<<< HEAD
      tertiary: 'bg-accent text-white hover:bg-accent-dark',
=======
      tertiary: 'relative text-white bg-accent hover:bg-accent-dark',
>>>>>>> 904ffe1d
      cancel: 'bg-white/50 hover:bg-white',
      delete:
        'bg-danger/80 hover:bg-danger text-white focus-visible:outline-danger focus-visible:bg-danger',
      icon: {
        base: 'opacity-80 hover:opacity-100 focus-visible:opacity-100 text-primary',
        wrapper: 'w-full h-full',
        content: 'w-full h-full',
        extraClickZone: 'w-full h-full',
      },
      ghost:
        'text-primary hover:text-primary/80 hover:bg-white focus-visible:text-primary/80 focus-visible:bg-white',
      submit: 'bg-invite text-white opacity-80 hover:opacity-100 focus-visible:outline-offset-2',
      outline: 'border-primary/40 text-primary hover:border-primary focus-visible:outline-offset-2',
      bar: 'rounded-full border-0.5 border-primary/20 transition-colors hover:bg-primary/10',
    },
    iconPosition: {
      start: { content: '' },
      end: { content: 'flex-row-reverse' },
    },
    showIconOnHover: {
      true: { icon: 'opacity-0 group-hover:opacity-100 group-focus-visible:opacity-100' },
    },
    noExtraClickZone: { true: { extraClickZone: 'after:inset-0' } },
  },
  slots: {
    extraClickZone: 'flex relative after:absolute after:cursor-pointer',
    wrapper: 'relative block',
    loader: 'absolute inset-0 flex items-center justify-center',
    content: 'flex items-center gap-[0.5em]',
    text: 'inline-flex items-center justify-center gap-1',
    icon: 'h-[2cap] flex-none aspect-square',
  },
  defaultVariants: {
    loading: false,
    fullWidth: false,
    size: 'xsmall',
    rounded: 'full',
    variant: 'primary',
    iconPosition: 'start',
    showIconOnHover: false,
  },
  compoundVariants: [
    { isFocused: true, iconOnly: true, class: 'focus-visible:outline-offset-3' },
    {
      variant: 'link',
      isFocused: true,
      class: 'focus-visible:outline-offset-1',
    },
    {
      size: 'xxsmall',
      iconOnly: true,
      class: { base: 'p-0 rounded-full', icon: 'h-[1.25cap] -mt-[0.1cap]' },
    },
    {
      size: 'xsmall',
      iconOnly: true,
      class: { base: 'p-0 rounded-full', icon: 'h-[1.45cap] -mt-[0.1cap]' },
    },
    {
      size: 'small',
      iconOnly: true,
      class: { base: 'p-0 rounded-full', icon: 'h-[1.65cap] -mt-[0.1cap]' },
    },
    {
      size: 'medium',
      iconOnly: true,
      class: { base: 'p-0 rounded-full', icon: 'h-[2cap] -mt-[0.1cap]' },
    },
    {
      size: 'large',
      iconOnly: true,
      class: { base: 'p-0 rounded-full', icon: 'h-[2.25cap] -mt-[0.1cap]' },
    },
    {
      size: 'hero',
      class: { base: 'p-0 rounded-full', icon: 'h-[2.5cap] -mt-[0.1cap]' },
      iconOnly: true,
    },
    { variant: 'link', size: 'xxsmall', class: 'font-medium' },
    { variant: 'link', size: 'xsmall', class: 'font-medium' },
    { variant: 'link', size: 'small', class: 'font-medium' },
    { variant: 'link', size: 'medium', class: 'font-medium' },
    { variant: 'link', size: 'large', class: 'font-medium' },
    { variant: 'link', size: 'hero', class: 'font-medium' },
  ],
})

/** A button allows a user to perform an action, with mouse, touch, and keyboard interactions. */
export const Button = React.forwardRef(function Button(
  props: ButtonProps,
  ref: React.ForwardedRef<HTMLButtonElement>
) {
  const {
    className,
    contentClassName,
    children,
    variant,
    icon,
    loading = false,
    isDisabled,
    showIconOnHover,
    iconPosition,
    size,
    noExtraClickZone,
    fullWidth,
    fullWidthText,
    rounded,
    tooltip,
    tooltipPlacement,
    testId,
    onPress = () => {},
    ...ariaProps
  } = props
  const focusChildProps = focusHooks.useFocusChild()

  const [implicitlyLoading, setImplicitlyLoading] = React.useState(false)
  const contentRef = React.useRef<HTMLSpanElement>(null)
  const loaderRef = React.useRef<HTMLSpanElement>(null)

  const isLink = ariaProps.href != null

  const Tag = isLink ? aria.Link : aria.Button

  const goodDefaults = {
    ...(isLink ? { rel: 'noopener noreferrer' } : {}),
    ...(isLink ? {} : { type: 'button' as const }),
    'data-testid': testId ?? (isLink ? 'link' : 'button'),
  }
  const isIconOnly = (children == null || children === '' || children === false) && icon != null
  const shouldShowTooltip = isIconOnly || tooltip !== false
  const tooltipElement = shouldShowTooltip ? tooltip ?? ariaProps['aria-label'] : null

  const isLoading = loading || implicitlyLoading

  React.useLayoutEffect(() => {
    const delay = 350

    if (isLoading) {
      const loaderAnimation = loaderRef.current?.animate(
        [{ opacity: 0 }, { opacity: 0, offset: 1 }, { opacity: 1 }],
        { duration: delay, easing: 'linear', delay: 0, fill: 'forwards' }
      )
      const contentAnimation = contentRef.current?.animate([{ opacity: 1 }, { opacity: 0 }], {
        duration: 0,
        easing: 'linear',
        delay,
        fill: 'forwards',
      })

      return () => {
        loaderAnimation?.cancel()
        contentAnimation?.cancel()
      }
    } else {
      return () => {}
    }
  }, [isLoading])

  const handlePress = (event: aria.PressEvent): void => {
    if (!isLoading) {
      const result = onPress(event)

      if (result instanceof Promise) {
        setImplicitlyLoading(true)
        void result.finally(() => {
          setImplicitlyLoading(false)
        })
      }
    }
  }

  const {
    base,
    content,
    wrapper,
    loader,
    extraClickZone,
    icon: iconClasses,
    text: textClasses,
  } = BUTTON_STYLES({
    isDisabled,
    loading: isLoading,
    noExtraClickZone,
    fullWidth,
    fullWidthText,
    size,
    rounded,
    variant,
    iconPosition,
    showIconOnHover,
    iconOnly: isIconOnly,
  })

  const childrenFactory = (): React.ReactNode => {
    const iconComponent = (() => {
      if (icon == null) {
        return null
      } else if (typeof icon === 'string') {
        return <SvgMask src={icon} className={iconClasses()} />
      } else {
        return <span className={iconClasses()}>{icon}</span>
      }
    })()
    // Icon only button
    if (isIconOnly) {
      return <span className={extraClickZone()}>{iconComponent}</span>
    } else {
      // Default button
      return (
        <>
          {iconComponent}
          <span className={textClasses()}>{children}</span>
        </>
      )
    }
  }

  const button = (
    <Tag
      {...aria.mergeProps<aria.ButtonProps | aria.LinkProps>()(
        goodDefaults,
        ariaProps,
        focusChildProps,
        {
          // eslint-disable-next-line no-restricted-syntax
          ...{ ref: ref as never },
          isDisabled,
          // we use onPressEnd instead of onPress because for some reason react-aria doesn't trigger
          // onPress on EXTRA_CLICK_ZONE, but onPress{start,end} are triggered
          onPressEnd: handlePress,
          className: aria.composeRenderProps(className, (classNames, states) =>
            base({ className: classNames, ...states })
          ),
        }
      )}
    >
      <span className={wrapper()}>
        <span ref={contentRef} className={tailwindMerge.twMerge(content(), contentClassName)}>
          {childrenFactory()}
        </span>

        {isLoading && (
          <span ref={loaderRef} className={loader()}>
            <Spinner state={spinnerModule.SpinnerState.loadingMedium} size={16} />
          </span>
        )}
      </span>
    </Tag>
  )

  return tooltipElement == null ? (
    button
  ) : (
    <ariaComponents.TooltipTrigger delay={0} closeDelay={0}>
      {button}
      <ariaComponents.Tooltip
        {...(tooltipPlacement != null ? { placement: tooltipPlacement } : {})}
      >
        {tooltipElement}
      </ariaComponents.Tooltip>
    </ariaComponents.TooltipTrigger>
  )
})<|MERGE_RESOLUTION|>--- conflicted
+++ resolved
@@ -161,11 +161,7 @@
         icon: 'h-[1.25cap] mt-[0.25cap]',
       },
       primary: 'bg-primary text-white hover:bg-primary/70',
-<<<<<<< HEAD
       tertiary: 'bg-accent text-white hover:bg-accent-dark',
-=======
-      tertiary: 'relative text-white bg-accent hover:bg-accent-dark',
->>>>>>> 904ffe1d
       cancel: 'bg-white/50 hover:bg-white',
       delete:
         'bg-danger/80 hover:bg-danger text-white focus-visible:outline-danger focus-visible:bg-danger',
