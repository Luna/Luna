<<<<<<< HEAD
/** @file Button component */
=======
/**
 * @file Button.tsx
 *
 * Button component
 */
import * as React from 'react'

>>>>>>> dcccad9f
import clsx from 'clsx'
import * as tailwindMerge from 'tailwind-merge'

<<<<<<< HEAD
import * as focusHooks from '#/hooks/focusHooks'

import * as aria from '#/components/aria'
import SvgMask from '#/components/SvgMask'

/** Props for {@link Button}. */
export interface ButtonProps extends aria.ButtonProps {
  readonly variant: 'icon'
=======
import Spinner, * as spinnerModule from '#/components/Spinner'
import SvgMask from '#/components/SvgMask'

/**
 * Props for the Button component
 */
export interface ButtonProps extends reactAriaComponents.ButtonProps {
  readonly loading?: boolean
  readonly variant: 'cancel' | 'delete' | 'icon' | 'submit'
>>>>>>> dcccad9f
  readonly icon?: string
  /** FIXME: This is not yet implemented
   * The position of the icon in the button
   * @default 'start' */
  readonly iconPosition?: 'end' | 'start'
}

const DEFAULT_CLASSES =
  'flex cursor-pointer rounded-full border border-transparent transition-opacity duration-200 ease-in-out'
const FOCUS_CLASSES =
  'focus-visible:outline-offset-2 focus:outline-none focus-visible:outline focus-visible:outline-primary'
const SUBMIT_CLASSES = 'bg-invite text-white opacity-80 hover:opacity-100'
const CANCEL_CLASSES = 'bg-selected-frame opacity-80 hover:opacity-100'
const DELETE_CLASSES = 'bg-delete text-white'
const ICON_CLASSES = 'opacity-50 hover:opacity-100'
const EXTRA_CLICK_ZONE_CLASSES = 'flex relative before:inset-[-12px] before:absolute before:z-10'
const DISABLED_CLASSES = 'disabled:opacity-50 disabled:cursor-not-allowed'
const SIZE_CLASSES = 'px-2 py-1'

<<<<<<< HEAD
/** A button allows a user to perform an action, with mouse, touch, and keyboard interactions. */
export function Button(props: ButtonProps) {
  const { className, children, icon, ...ariaButtonProps } = props
  const focusChildProps = focusHooks.useFocusChild()
  const classes = clsx(DEFAULT_CLASSES, DISABLED_CLASSES, FOCUS_CLASSES, ICON_CLASSES)

  const inner =
    icon != null ? (
      <div className={EXTRA_CLICK_ZONE_CLASSES}>
        <SvgMask src={icon} />
      </div>
    ) : (
      children
    )
=======
/**
 * A button allows a user to perform an action, with mouse, touch, and keyboard interactions.
 */
export function Button(props: ButtonProps): React.JSX.Element {
  const { className, children, variant, icon, loading = false, ...ariaButtonProps } = props

  const classes = clsx(
    DEFAULT_CLASSES,
    DISABLED_CLASSES,
    FOCUS_CLASSES,
    SIZE_CLASSES,
    VARIANT_TO_CLASSES[variant]
  )

  const childrenFactory = (): React.ReactNode => {
    if (loading) {
      return <Spinner state={spinnerModule.SpinnerState.loadingMedium} size={16} />
    } else if (variant === 'icon' && icon != null) {
      return (
        <>
          <div className={EXTRA_CLICK_ZONE_CLASSES}>
            <SvgMask src={icon} />
          </div>
        </>
      )
    } else {
      return <>{children}</>
    }
  }
>>>>>>> dcccad9f

  return (
    <aria.Button
      {...aria.mergeProps<aria.ButtonProps>()(ariaButtonProps, focusChildProps, {
        className: values =>
          tailwindMerge.twMerge(
            classes,
            typeof className === 'function' ? className(values) : className
          ),
      })}
    >
      {inner}
    </aria.Button>
  )
}

const VARIANT_TO_CLASSES: Record<ButtonProps['variant'], string> = {
  cancel: CANCEL_CLASSES,
  delete: DELETE_CLASSES,
  icon: ICON_CLASSES,
  submit: SUBMIT_CLASSES,
}<|MERGE_RESOLUTION|>--- conflicted
+++ resolved
@@ -1,37 +1,23 @@
-<<<<<<< HEAD
-/** @file Button component */
-=======
-/**
- * @file Button.tsx
- *
- * Button component
- */
+/** @file A styled button. */
 import * as React from 'react'
 
->>>>>>> dcccad9f
 import clsx from 'clsx'
 import * as tailwindMerge from 'tailwind-merge'
 
-<<<<<<< HEAD
 import * as focusHooks from '#/hooks/focusHooks'
 
 import * as aria from '#/components/aria'
-import SvgMask from '#/components/SvgMask'
-
-/** Props for {@link Button}. */
-export interface ButtonProps extends aria.ButtonProps {
-  readonly variant: 'icon'
-=======
 import Spinner, * as spinnerModule from '#/components/Spinner'
 import SvgMask from '#/components/SvgMask'
 
-/**
- * Props for the Button component
- */
-export interface ButtonProps extends reactAriaComponents.ButtonProps {
+// ==============
+// === Button ===
+// ==============
+
+/** Props for a {@link Button}. */
+export interface ButtonProps extends Readonly<aria.ButtonProps> {
   readonly loading?: boolean
   readonly variant: 'cancel' | 'delete' | 'icon' | 'submit'
->>>>>>> dcccad9f
   readonly icon?: string
   /** FIXME: This is not yet implemented
    * The position of the icon in the button
@@ -51,34 +37,24 @@
 const DISABLED_CLASSES = 'disabled:opacity-50 disabled:cursor-not-allowed'
 const SIZE_CLASSES = 'px-2 py-1'
 
-<<<<<<< HEAD
+const CLASSES_FOR_VARIANT: Record<ButtonProps['variant'], string> = {
+  cancel: CANCEL_CLASSES,
+  delete: DELETE_CLASSES,
+  icon: ICON_CLASSES,
+  submit: SUBMIT_CLASSES,
+}
+
 /** A button allows a user to perform an action, with mouse, touch, and keyboard interactions. */
 export function Button(props: ButtonProps) {
-  const { className, children, icon, ...ariaButtonProps } = props
+  const { className, children, variant, icon, loading = false, ...ariaButtonProps } = props
   const focusChildProps = focusHooks.useFocusChild()
-  const classes = clsx(DEFAULT_CLASSES, DISABLED_CLASSES, FOCUS_CLASSES, ICON_CLASSES)
-
-  const inner =
-    icon != null ? (
-      <div className={EXTRA_CLICK_ZONE_CLASSES}>
-        <SvgMask src={icon} />
-      </div>
-    ) : (
-      children
-    )
-=======
-/**
- * A button allows a user to perform an action, with mouse, touch, and keyboard interactions.
- */
-export function Button(props: ButtonProps): React.JSX.Element {
-  const { className, children, variant, icon, loading = false, ...ariaButtonProps } = props
 
   const classes = clsx(
     DEFAULT_CLASSES,
     DISABLED_CLASSES,
     FOCUS_CLASSES,
     SIZE_CLASSES,
-    VARIANT_TO_CLASSES[variant]
+    CLASSES_FOR_VARIANT[variant]
   )
 
   const childrenFactory = (): React.ReactNode => {
@@ -86,17 +62,14 @@
       return <Spinner state={spinnerModule.SpinnerState.loadingMedium} size={16} />
     } else if (variant === 'icon' && icon != null) {
       return (
-        <>
-          <div className={EXTRA_CLICK_ZONE_CLASSES}>
-            <SvgMask src={icon} />
-          </div>
-        </>
+        <div className={EXTRA_CLICK_ZONE_CLASSES}>
+          <SvgMask src={icon} />
+        </div>
       )
     } else {
       return <>{children}</>
     }
   }
->>>>>>> dcccad9f
 
   return (
     <aria.Button
@@ -108,14 +81,7 @@
           ),
       })}
     >
-      {inner}
+      {childrenFactory()}
     </aria.Button>
   )
-}
-
-const VARIANT_TO_CLASSES: Record<ButtonProps['variant'], string> = {
-  cancel: CANCEL_CLASSES,
-  delete: DELETE_CLASSES,
-  icon: ICON_CLASSES,
-  submit: SUBMIT_CLASSES,
 }