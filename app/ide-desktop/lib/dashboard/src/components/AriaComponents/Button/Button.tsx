/** @file A styled button. */
import * as React from 'react'

import * as twv from 'tailwind-variants'

import * as focusHooks from '#/hooks/focusHooks'

import * as aria from '#/components/aria'
import * as ariaComponents from '#/components/AriaComponents'
import Spinner, * as spinnerModule from '#/components/Spinner'
import SvgMask from '#/components/SvgMask'

import * as text from '../Text'

// ==============
// === Button ===
// ==============

/** Props for a {@link Button}. */
export type ButtonProps =
  | (BaseButtonProps & Omit<aria.ButtonProps, 'children' | 'onPress' | 'type'> & PropsWithoutHref)
  | (BaseButtonProps & Omit<aria.LinkProps, 'children' | 'onPress' | 'type'> & PropsWithHref)

/**
 * Props for a button with an href.
 */
interface PropsWithHref {
  readonly href?: string
  readonly type?: never
}

/**
 * Props for a button without an href.
 */
interface PropsWithoutHref {
  readonly type?: 'button' | 'reset' | 'submit'
  readonly href?: never
}

/**
 * Base props for a button.
 */
export interface BaseButtonProps extends Omit<twv.VariantProps<typeof BUTTON_STYLES>, 'iconOnly'> {
  /** Falls back to `aria-label`. Pass `false` to explicitly disable the tooltip. */
  readonly tooltip?: React.ReactElement | string | false
  readonly tooltipPlacement?: aria.Placement
  /**
   * The icon to display in the button
   */
  readonly icon?: React.ReactElement | string | null
  /**
   * When `true`, icon will be shown only when hovered.
   */
  readonly showIconOnHover?: boolean
  /**
   * Handler that is called when the press is released over the target.
   * If the handler returns a promise, the button will be in a loading state until the promise resolves.
   */
  readonly onPress?: (event: aria.PressEvent) => Promise<void> | void
  readonly children?: React.ReactNode
  readonly testId?: string

  readonly formnovalidate?: boolean
}

export const BUTTON_STYLES = twv.tv({
  base: [
    'group',
    // we need to set the height to max-content to prevent the button from growing in flex containers
    'h-[max-content]',
    // buttons always have borders
    // so keep them in mind when setting paddings
    'border border-transparent',
    // button reset styles
    'whitespace-nowrap cursor-pointer select-none appearance-none',
    // Align the content by the center
    'text-center items-center justify-center',
    // animations
    'transition-[opacity,outline-offset,background,border-color] duration-150 ease-in-out',
  ],
  variants: {
    isDisabled: { true: 'disabled:opacity-50 disabled:cursor-not-allowed' },
    isFocused: {
      true: 'focus:outline-none focus-visible:outline focus-visible:outline-primary focus-visible:outline-offset-2',
    },
    loading: { true: { base: 'cursor-wait' } },
    fullWidth: { true: 'w-full' },
    fullWidthText: { true: { text: 'w-full' } },
    size: {
      custom: { base: '', extraClickZone: 'after:inset-[-12px]', icon: 'h-full' },
      hero: { base: 'px-8 py-4 text-lg font-bold', content: 'gap-[0.75em]' },
      large: {
        base: text.TEXT_STYLE({
          variant: 'body',
          color: 'custom',
          weight: 'bold',
          className: 'flex px-[11px] py-[5px]',
        }),
        content: 'gap-2',
        extraClickZone: 'after:inset-[-6px]',
      },
      medium: {
        base: text.TEXT_STYLE({
          variant: 'body',
          color: 'custom',
          weight: 'bold',
          className: 'flex px-[9px] py-[3px]',
        }),
        content: 'gap-2',
        extraClickZone: 'after:inset-[-8px]',
      },
      small: {
        base: text.TEXT_STYLE({
          variant: 'body',
          color: 'custom',
          className: 'flex px-[7px] py-[1px]',
        }),
        content: 'gap-1',
        extraClickZone: 'after:inset-[-10px]',
      },
      xsmall: {
        base: text.TEXT_STYLE({
          variant: 'body',
          color: 'custom',
          className: 'flex px-[5px] py-[1px]',
        }),
        content: 'gap-1',
        extraClickZone: 'after:inset-[-12px]',
      },
      xxsmall: {
        base: text.TEXT_STYLE({
          variant: 'body',
          color: 'custom',
          className: 'flex px-[3px] py-[0px]',
          // we need to disable line height compensation for this size
          // because otherwise the text will be too high in the button
          disableLineHeightCompensation: true,
        }),
        content: 'gap-0.5',
        extraClickZone: 'after:inset-[-12px]',
      },
    },
    iconOnly: { true: { base: text.TEXT_STYLE({ disableLineHeightCompensation: true }) } },
    rounded: {
      full: 'rounded-full',
      large: 'rounded-lg',
      medium: 'rounded-md',
      none: 'rounded-none',
      small: 'rounded-sm',
      xlarge: 'rounded-xl',
      xxlarge: 'rounded-2xl',
      xxxlarge: 'rounded-3xl',
    },
    variant: {
      custom: 'focus-visible:outline-offset-2',
      link: {
        base: 'inline-flex px-0 py-0 rounded-sm text-primary/50 underline hover:text-primary border-none',
        icon: 'h-[1.25cap] mt-[0.25cap]',
      },
      primary: 'bg-primary text-white hover:bg-primary/70',
<<<<<<< HEAD
      tertiary:
        'relative flex items-center rounded-full text-white before:absolute before:inset before:rounded-full before:bg-accent before:transition-all hover:before:brightness-90',
=======
      tertiary: 'relative text-white bg-accent hover:bg-accent-dark',
>>>>>>> 904ffe1d
      cancel: 'bg-white/50 hover:bg-white',
      delete:
        'bg-danger/80 hover:bg-danger text-white focus-visible:outline-danger focus-visible:bg-danger',
      icon: {
        base: 'opacity-80 hover:opacity-100 focus-visible:opacity-100 text-primary',
        wrapper: 'w-full h-full',
        content: 'w-full h-full',
        extraClickZone: 'w-full h-full',
      },
      ghost:
        'text-primary hover:text-primary/80 hover:bg-white focus-visible:text-primary/80 focus-visible:bg-white',
      submit: 'bg-invite text-white opacity-80 hover:opacity-100 focus-visible:outline-offset-2',
      outline: 'border-primary/40 text-primary hover:border-primary focus-visible:outline-offset-2',
      bar: 'rounded-full border-0.5 border-primary/20 px-new-project-button-x transition-colors hover:bg-primary/10',
    },
    iconPosition: {
      start: { content: '' },
      end: { content: 'flex-row-reverse' },
    },
    showIconOnHover: {
      true: { icon: 'opacity-0 group-hover:opacity-100 group-focus-visible:opacity-100' },
    },
    noExtraClickZone: { true: { extraClickZone: 'after:inset-0' } },
  },
  slots: {
    extraClickZone: 'flex relative after:absolute after:cursor-pointer',
    wrapper: 'relative block',
    loader: 'absolute inset-0 flex items-center justify-center',
    content: 'flex items-center gap-[0.5em]',
<<<<<<< HEAD
    text: 'inline-flex items-center gap-1',
=======
    text: 'inline-flex items-center justify-center gap-1',
>>>>>>> 904ffe1d
    icon: 'h-[2cap] flex-none aspect-square',
  },
  defaultVariants: {
    loading: false,
    fullWidth: false,
    size: 'xsmall',
    rounded: 'full',
    variant: 'primary',
    iconPosition: 'start',
    showIconOnHover: false,
  },
  compoundVariants: [
    { isFocused: true, iconOnly: true, class: 'focus-visible:outline-offset-3' },
    {
      variant: 'link',
      isFocused: true,
      class: 'focus-visible:outline-offset-1',
    },
    {
      size: 'xxsmall',
      iconOnly: true,
      class: { base: 'p-0 rounded-full', icon: 'h-[1.25cap] -mt-[0.1cap]' },
    },
    {
      size: 'xsmall',
      iconOnly: true,
      class: { base: 'p-0 rounded-full', icon: 'h-[1.45cap] -mt-[0.1cap]' },
    },
    {
      size: 'small',
      iconOnly: true,
      class: { base: 'p-0 rounded-full', icon: 'h-[1.65cap] -mt-[0.1cap]' },
    },
    {
      size: 'medium',
      iconOnly: true,
      class: { base: 'p-0 rounded-full', icon: 'h-[2cap] -mt-[0.1cap]' },
    },
    {
      size: 'large',
      iconOnly: true,
      class: { base: 'p-0 rounded-full', icon: 'h-[2.25cap] -mt-[0.1cap]' },
    },
    {
      size: 'hero',
      class: { base: 'p-0 rounded-full', icon: 'h-[2.5cap] -mt-[0.1cap]' },
      iconOnly: true,
    },
    { variant: 'link', size: 'xxsmall', class: 'font-medium' },
    { variant: 'link', size: 'xsmall', class: 'font-medium' },
    { variant: 'link', size: 'small', class: 'font-medium' },
    { variant: 'link', size: 'medium', class: 'font-medium' },
    { variant: 'link', size: 'large', class: 'font-medium' },
    { variant: 'link', size: 'hero', class: 'font-medium' },
  ],
})

/** A button allows a user to perform an action, with mouse, touch, and keyboard interactions. */
export const Button = React.forwardRef(function Button(
  props: ButtonProps,
  ref: React.ForwardedRef<HTMLButtonElement>
) {
  const {
    className,
    children,
    variant,
    icon,
    loading = false,
    isDisabled,
    showIconOnHover,
    iconPosition,
    size,
    noExtraClickZone,
    fullWidth,
    fullWidthText,
    rounded,
    tooltip,
    tooltipPlacement,
    testId,
    onPress = () => {},
    ...ariaProps
  } = props
  const focusChildProps = focusHooks.useFocusChild()

  const [implicitlyLoading, setImplicitlyLoading] = React.useState(false)
  const contentRef = React.useRef<HTMLSpanElement>(null)
  const loaderRef = React.useRef<HTMLSpanElement>(null)

  const isLink = ariaProps.href != null

  const Tag = isLink ? aria.Link : aria.Button

  const goodDefaults = {
    ...(isLink ? { rel: 'noopener noreferrer' } : {}),
    ...(isLink ? {} : { type: 'button' as const }),
    'data-testid': testId ?? (isLink ? 'link' : 'button'),
  }
  const isIconOnly = (children == null || children === '' || children === false) && icon != null
  const shouldShowTooltip = isIconOnly || tooltip !== false
  const tooltipElement = shouldShowTooltip ? tooltip ?? ariaProps['aria-label'] : null

  const isLoading = loading || implicitlyLoading

  React.useLayoutEffect(() => {
    const delay = 350

    if (isLoading) {
      const loaderAnimation = loaderRef.current?.animate(
        [{ opacity: 0 }, { opacity: 0, offset: 1 }, { opacity: 1 }],
        { duration: delay, easing: 'linear', delay: 0, fill: 'forwards' }
      )
      const contentAnimation = contentRef.current?.animate([{ opacity: 1 }, { opacity: 0 }], {
        duration: 0,
        easing: 'linear',
        delay,
        fill: 'forwards',
      })

      return () => {
        loaderAnimation?.cancel()
        contentAnimation?.cancel()
      }
    } else {
      return () => {}
    }
  }, [isLoading])

  const handlePress = (event: aria.PressEvent): void => {
    if (!isLoading) {
      const result = onPress(event)

      if (result instanceof Promise) {
        setImplicitlyLoading(true)
        void result.finally(() => {
          setImplicitlyLoading(false)
        })
      }
    }
  }

  const {
    base,
    content,
    wrapper,
    loader,
    extraClickZone,
    icon: iconClasses,
    text: textClasses,
  } = BUTTON_STYLES({
    isDisabled,
    loading: isLoading,
    noExtraClickZone,
    fullWidth,
    fullWidthText,
    size,
    rounded,
    variant,
    iconPosition,
    showIconOnHover,
    iconOnly: isIconOnly,
  })

  const childrenFactory = (): React.ReactNode => {
    const iconComponent = (() => {
      if (icon == null) {
        return null
      } else if (typeof icon === 'string') {
        return <SvgMask src={icon} className={iconClasses()} />
      } else {
        return <span className={iconClasses()}>{icon}</span>
      }
    })()
    // Icon only button
    if (isIconOnly) {
      return <span className={extraClickZone()}>{iconComponent}</span>
    } else {
      // Default button
      return (
        <>
          {iconComponent}
          <span className={textClasses()}>{children}</span>
        </>
      )
    }
  }

  const button = (
    <Tag
      {...aria.mergeProps<aria.ButtonProps | aria.LinkProps>()(
        goodDefaults,
        ariaProps,
        focusChildProps,
        {
          // eslint-disable-next-line no-restricted-syntax
          ...{ ref: ref as never },
          isDisabled,
          // we use onPressEnd instead of onPress because for some reason react-aria doesn't trigger
          // onPress on EXTRA_CLICK_ZONE, but onPress{start,end} are triggered
          onPressEnd: handlePress,
          className: aria.composeRenderProps(className, (classNames, states) =>
            base({ className: classNames, ...states })
          ),
        }
      )}
    >
      <span className={wrapper()}>
        <span ref={contentRef} className={content()}>
          {childrenFactory()}
        </span>

        {isLoading && (
          <span ref={loaderRef} className={loader()}>
            <Spinner state={spinnerModule.SpinnerState.loadingMedium} size={16} />
          </span>
        )}
      </span>
    </Tag>
  )

  return tooltipElement == null ? (
    button
  ) : (
    <ariaComponents.TooltipTrigger delay={0} closeDelay={0}>
      {button}
      <ariaComponents.Tooltip
        {...(tooltipPlacement != null ? { placement: tooltipPlacement } : {})}
      >
        {tooltipElement}
      </ariaComponents.Tooltip>
    </ariaComponents.TooltipTrigger>
  )
})<|MERGE_RESOLUTION|>--- conflicted
+++ resolved
@@ -158,12 +158,7 @@
         icon: 'h-[1.25cap] mt-[0.25cap]',
       },
       primary: 'bg-primary text-white hover:bg-primary/70',
-<<<<<<< HEAD
-      tertiary:
-        'relative flex items-center rounded-full text-white before:absolute before:inset before:rounded-full before:bg-accent before:transition-all hover:before:brightness-90',
-=======
-      tertiary: 'relative text-white bg-accent hover:bg-accent-dark',
->>>>>>> 904ffe1d
+      tertiary: 'bg-accent text-white hover:bg-accent-dark',
       cancel: 'bg-white/50 hover:bg-white',
       delete:
         'bg-danger/80 hover:bg-danger text-white focus-visible:outline-danger focus-visible:bg-danger',
@@ -193,11 +188,7 @@
     wrapper: 'relative block',
     loader: 'absolute inset-0 flex items-center justify-center',
     content: 'flex items-center gap-[0.5em]',
-<<<<<<< HEAD
-    text: 'inline-flex items-center gap-1',
-=======
     text: 'inline-flex items-center justify-center gap-1',
->>>>>>> 904ffe1d
     icon: 'h-[2cap] flex-none aspect-square',
   },
   defaultVariants: {
