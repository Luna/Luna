/** @file This file contains the useFormSchema hook for creating form schemas. */

import * as React from 'react'

import * as callbackEventHooks from '#/hooks/eventCallbackHooks'

import * as schemaComponent from '#/components/AriaComponents/Form/components/schema'
import type * as types from '#/components/AriaComponents/Form/components/types'

<<<<<<< HEAD
// =====================
// === useFormSchema ===
// =====================

/** A hook to create a form schema. */
export function useFormSchema<T extends types.FieldValues>(
=======
/**
 * Hook to create a form schema.
 */
export function useFormSchema<Schema extends types.TSchema, T extends types.FieldValues<Schema>>(
>>>>>>> f1a19010
  callback: (schema: typeof schemaComponent.schema) => schemaComponent.schema.ZodObject<T>
) {
  const callbackEvent = callbackEventHooks.useEventCallback(callback)
  const res = React.useMemo(() => callbackEvent(schemaComponent.schema), [callbackEvent])

  // We assume that all the fields are optional by default
  // This is because we don't want to force the user to provide a value for every field
  // But if the user wants to make a field required, they can do so by providing a default value for the field
  return res.partial()
}<|MERGE_RESOLUTION|>--- conflicted
+++ resolved
@@ -1,5 +1,4 @@
-/** @file This file contains the useFormSchema hook for creating form schemas. */
-
+/** @file A hook to create a form schema. */
 import * as React from 'react'
 
 import * as callbackEventHooks from '#/hooks/eventCallbackHooks'
@@ -7,19 +6,12 @@
 import * as schemaComponent from '#/components/AriaComponents/Form/components/schema'
 import type * as types from '#/components/AriaComponents/Form/components/types'
 
-<<<<<<< HEAD
 // =====================
 // === useFormSchema ===
 // =====================
 
 /** A hook to create a form schema. */
-export function useFormSchema<T extends types.FieldValues>(
-=======
-/**
- * Hook to create a form schema.
- */
 export function useFormSchema<Schema extends types.TSchema, T extends types.FieldValues<Schema>>(
->>>>>>> f1a19010
   callback: (schema: typeof schemaComponent.schema) => schemaComponent.schema.ZodObject<T>
 ) {
   const callbackEvent = callbackEventHooks.useEventCallback(callback)
