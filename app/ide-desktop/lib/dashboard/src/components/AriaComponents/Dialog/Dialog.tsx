--- conflicted
+++ resolved
@@ -224,15 +224,9 @@
                         }}
                       >
                         <errorBoundary.ErrorBoundary>
-<<<<<<< HEAD
-                          <React.Suspense
-                            fallback={
-                              <loader.Loader minHeight={type === 'fullscreen' ? 'full' : 'h32'} />
-                            }
+                          <suspense.Suspense
+                            loaderProps={{ minHeight: type === 'fullscreen' ? 'full' : 'h32' }}
                           >
-=======
-                          <suspense.Suspense loaderProps={{ minHeight: 'h32' }}>
->>>>>>> ad5f2c91
                             {typeof children === 'function' ? children(opts) : children}
                           </suspense.Suspense>
                         </errorBoundary.ErrorBoundary>
