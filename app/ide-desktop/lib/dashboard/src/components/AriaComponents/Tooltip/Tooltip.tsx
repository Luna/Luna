--- conflicted
+++ resolved
@@ -4,21 +4,12 @@
 import * as aria from '#/components/aria'
 import * as portal from '#/components/Portal'
 
-<<<<<<< HEAD
-/** Props for a {@link Tooltip}. */
-export interface TooltipProps
-  extends Omit<Readonly<aria.TooltipProps>, 'offset' | 'UNSTABLE_portalContainer'> {}
+// =================
+// === Constants ===
+// =================
 
 const DEFAULT_CLASSES =
   'flex bg-frame outline outline-2 outline-primary backdrop-blur-default text-primary px-2 leading-cozy min-h-6 rounded-default shadow-soft text-xs'
-=======
-// =================
-// === Constants ===
-// =================
->>>>>>> 720d32cb
-
-const DEFAULT_CLASSES =
-  'flex bg-frame backdrop-blur-default text-primary p-2 rounded-default shadow-soft text-xs'
 const DEFAULT_CONTAINER_PADDING = 4
 const DEFAULT_OFFSET = 4
 
