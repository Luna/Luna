--- conflicted
+++ resolved
@@ -33,12 +33,9 @@
 export interface UnstyledButtonProps extends Readonly<React.PropsWithChildren> {
   // eslint-disable-next-line @typescript-eslint/naming-convention
   readonly 'aria-label'?: string
-<<<<<<< HEAD
   readonly variant?: UnstyledButtonVariant
-=======
   /** Falls back to `aria-label`. Pass `false` to explicitly disable the tooltip. */
   readonly tooltip?: React.ReactNode
->>>>>>> 9f4b3744
   readonly focusRingPlacement?: focusRing.FocusRingPlacement
   readonly autoFocus?: boolean
   /** When `true`, the button is not clickable. */
@@ -50,11 +47,7 @@
 
 /** An unstyled button with a focus ring and focus movement behavior. */
 function UnstyledButton(props: UnstyledButtonProps, ref: React.ForwardedRef<HTMLButtonElement>) {
-<<<<<<< HEAD
-  const { focusRingPlacement, variant, children, ...buttonProps } = props
-=======
-  const { tooltip, focusRingPlacement, children, ...buttonProps } = props
->>>>>>> 9f4b3744
+  const { tooltip, focusRingPlacement, variant, children, ...buttonProps } = props
   const focusChildProps = focusHooks.useFocusChild()
 
   const tooltipElement = tooltip === false ? null : tooltip ?? buttonProps['aria-label']
