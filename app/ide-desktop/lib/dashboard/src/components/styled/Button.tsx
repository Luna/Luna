--- conflicted
+++ resolved
@@ -1,5 +1,7 @@
 /** @file A styled button. */
 import * as React from 'react'
+
+import * as tailwindMerge from 'tailwind-merge'
 
 import * as focusHooks from '#/hooks/focusHooks'
 
@@ -48,24 +50,13 @@
   return (
     <FocusRing placement="after">
       <aria.Button
-<<<<<<< HEAD
         {...aria.mergeProps<aria.ButtonProps>()(buttonProps, focusChildProps, {
           ref,
-          className:
+          className: tailwindMerge.twMerge(
             'relative after:pointer-events-none after:absolute after:inset after:rounded-button-focus-ring transition-colors hover:enabled:bg-primary/10 rounded-button-focus-ring m-button-focus-ring-inset p-negative-button-focus-ring-inset',
+            buttonClassName
+          ),
         })}
-=======
-        {...aria.mergeProps<aria.ButtonProps>()(
-          buttonProps,
-          focusChildProps,
-          {
-            ref,
-            className:
-              'relative after:pointer-events-none after:absolute after:inset-button-focus-ring-inset after:rounded-button-focus-ring',
-          },
-          { className: buttonClassName }
-        )}
->>>>>>> 720d32cb
       >
         <div
           className={`group flex selectable ${isDisabled || softDisabled ? 'disabled' : ''} ${active ? 'active' : ''}`}
