--- conflicted
+++ resolved
@@ -1,17 +1,8 @@
 /** @file A styled button representing a tab on a sidebar. */
 import * as React from 'react'
 
-<<<<<<< HEAD
-import * as tailwindMerge from 'tailwind-merge'
-
-import * as aria from '#/components/aria'
-import * as ariaComponents from '#/components/AriaComponents'
-import StatelessSpinner, * as statelessSpinner from '#/components/StatelessSpinner'
-import SvgMask from '#/components/SvgMask'
-=======
 import type * as aria from '#/components/aria'
 import * as ariaComponent from '#/components/AriaComponents'
->>>>>>> b5969cf3
 
 // ========================
 // === SidebarTabButton ===
@@ -34,30 +25,6 @@
   const { isDisabled = false, active = false, icon, label, onPress } = props
 
   return (
-<<<<<<< HEAD
-    <ariaComponents.Button
-      size="custom"
-      variant="custom"
-      autoFocus={autoFocus}
-      onPress={onPress}
-      isDisabled={isDisabled}
-      className={tailwindMerge.twMerge('relative rounded-full', active && 'focus-default')}
-    >
-      <div
-        className={tailwindMerge.twMerge(
-          'button icon-with-text h-row px-button-x transition-colors selectable hover:bg-selected-frame',
-          active && 'disabled bg-selected-frame active'
-        )}
-      >
-        {active && isPending ? (
-          <StatelessSpinner state={statelessSpinner.SpinnerState.loadingMedium} size={16} />
-        ) : (
-          <SvgMask src={icon} />
-        )}
-        <aria.Text className="text">{label}</aria.Text>
-      </div>
-    </ariaComponents.Button>
-=======
     <ariaComponent.Button
       variant="ghost"
       size="medium"
@@ -69,6 +36,5 @@
     >
       {label}
     </ariaComponent.Button>
->>>>>>> b5969cf3
   )
 }