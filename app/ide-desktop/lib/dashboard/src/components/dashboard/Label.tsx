/** @file An label that can be applied to an asset. */
import * as React from 'react'

import * as backend from '#/services/Backend'

// =============
// === Label ===
// =============

/** Props for a {@link Label}. */
interface InternalLabelProps
<<<<<<< HEAD
  extends Readonly<React.PropsWithChildren>,
    Readonly<Omit<JSX.IntrinsicElements['button'], 'color' | 'onClick'>>,
    Readonly<Required<Pick<JSX.IntrinsicElements['button'], 'onClick'>>> {
=======
  extends React.PropsWithChildren,
    Omit<JSX.IntrinsicElements['button'], 'color' | 'onClick'>,
    Required<Pick<JSX.IntrinsicElements['button'], 'onClick'>> {
  // This matches the capitalization of `data-` attributes in React.
  // eslint-disable-next-line @typescript-eslint/naming-convention
  'data-testid'?: string
>>>>>>> cbf6d41e
  /** When true, the button is not faded out even when not hovered. */
  readonly active?: boolean
  /** When true, the button has a red border signifying that it will be deleted,
   * or that it is excluded from search. */
  readonly negated?: boolean
  /** When true, the button cannot be clicked. */
  readonly disabled?: boolean
  readonly color: backend.LChColor
  /** When true, will turn opaque when the nearest ancestor `.group` is hovered.
   * Otherwise, will turn opaque only when itself is hovered. */
  readonly group?: boolean
  readonly className?: string
}

/** An label that can be applied to an asset. */
export default function Label(props: InternalLabelProps) {
  const {
    'data-testid': dataTestId,
    active = false,
    disabled = false,
    color,
    negated = false,
    className = 'text-tag-text',
    children,
    group = true,
    ...passthrough
  } = props
  const textColorClassName = /\btext-/.test(className)
    ? '' // eslint-disable-next-line @typescript-eslint/no-magic-numbers
    : color.lightness <= 50
    ? 'text-tag-text'
    : active
    ? 'text-primary'
    : 'text-not-selected'
  return (
    <button
      data-testid={dataTestId}
      disabled={disabled}
      className={`flex items-center rounded-full whitespace-nowrap gap-1.5 h-6 px-2.25 transition-all ${className} ${
        negated
          ? 'relative before:absolute before:rounded-full before:border-2 before:border-delete before:inset-0 before:w-full before:h-full'
          : ''
      } ${active ? '' : 'opacity-50'} ${
        disabled ? '' : group ? 'group-hover:opacity-100' : 'hover:opacity-100'
      } ${textColorClassName}`}
      style={{ backgroundColor: backend.lChColorToCssColor(color) }}
      {...passthrough}
    >
      {children}
    </button>
  )
}<|MERGE_RESOLUTION|>--- conflicted
+++ resolved
@@ -9,18 +9,12 @@
 
 /** Props for a {@link Label}. */
 interface InternalLabelProps
-<<<<<<< HEAD
   extends Readonly<React.PropsWithChildren>,
     Readonly<Omit<JSX.IntrinsicElements['button'], 'color' | 'onClick'>>,
     Readonly<Required<Pick<JSX.IntrinsicElements['button'], 'onClick'>>> {
-=======
-  extends React.PropsWithChildren,
-    Omit<JSX.IntrinsicElements['button'], 'color' | 'onClick'>,
-    Required<Pick<JSX.IntrinsicElements['button'], 'onClick'>> {
   // This matches the capitalization of `data-` attributes in React.
   // eslint-disable-next-line @typescript-eslint/naming-convention
-  'data-testid'?: string
->>>>>>> cbf6d41e
+  readonly 'data-testid'?: string
   /** When true, the button is not faded out even when not hovered. */
   readonly active?: boolean
   /** When true, the button has a red border signifying that it will be deleted,
