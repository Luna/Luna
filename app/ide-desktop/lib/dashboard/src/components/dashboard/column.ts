/** @file Column types and column display modes. */
import type * as React from 'react'

import type * as assetsTable from '#/layouts/AssetsTable'

import * as columnUtils from '#/components/dashboard/column/columnUtils'
import DocsColumn from '#/components/dashboard/column/DocsColumn'
import LabelsColumn from '#/components/dashboard/column/LabelsColumn'
import LastModifiedColumn from '#/components/dashboard/column/LastModifiedColumn'
import NameColumn from '#/components/dashboard/column/NameColumn'
import PlaceholderColumn from '#/components/dashboard/column/PlaceholderColumn'
import SharedWithColumn from '#/components/dashboard/column/SharedWithColumn'

import type * as backendModule from '#/services/Backend'

import type * as assetTreeNode from '#/utilities/AssetTreeNode'

// ===================
// === AssetColumn ===
// ===================

/** Props for an arbitrary variant of {@link backendModule.Asset}. */
export interface AssetColumnProps {
<<<<<<< HEAD
  readonly item: AssetTreeNode
  readonly setItem: React.Dispatch<React.SetStateAction<AssetTreeNode>>
=======
  readonly keyProp: backendModule.AssetId
  readonly item: assetTreeNode.AnyAssetTreeNode
  readonly setItem: React.Dispatch<React.SetStateAction<assetTreeNode.AnyAssetTreeNode>>
>>>>>>> 447f4b5a
  readonly selected: boolean
  readonly setSelected: (selected: boolean) => void
  readonly isSoleSelected: boolean
  readonly state: assetsTable.AssetsTableState
  readonly rowState: assetsTable.AssetRowState
  readonly setRowState: React.Dispatch<React.SetStateAction<assetsTable.AssetRowState>>
  readonly isEditable: boolean
}

/** Props for a {@link AssetColumn}. */
export interface AssetColumnHeadingProps {
  readonly state: assetsTable.AssetsTableState
}

/** Metadata describing how to render a column of the table. */
export interface AssetColumn {
  readonly id: string
  readonly className?: string
  readonly heading: (props: AssetColumnHeadingProps) => React.JSX.Element
  readonly render: (props: AssetColumnProps) => React.JSX.Element
}

// =======================
// === COLUMN_RENDERER ===
// =======================

/** React components for every column. */
export const COLUMN_RENDERER: Readonly<
  Record<columnUtils.Column, (props: AssetColumnProps) => React.JSX.Element>
> = {
  [columnUtils.Column.name]: NameColumn,
  [columnUtils.Column.modified]: LastModifiedColumn,
  [columnUtils.Column.sharedWith]: SharedWithColumn,
  [columnUtils.Column.labels]: LabelsColumn,
  [columnUtils.Column.accessedByProjects]: PlaceholderColumn,
  [columnUtils.Column.accessedData]: PlaceholderColumn,
  [columnUtils.Column.docs]: DocsColumn,
}<|MERGE_RESOLUTION|>--- conflicted
+++ resolved
@@ -21,14 +21,8 @@
 
 /** Props for an arbitrary variant of {@link backendModule.Asset}. */
 export interface AssetColumnProps {
-<<<<<<< HEAD
-  readonly item: AssetTreeNode
-  readonly setItem: React.Dispatch<React.SetStateAction<AssetTreeNode>>
-=======
-  readonly keyProp: backendModule.AssetId
   readonly item: assetTreeNode.AnyAssetTreeNode
   readonly setItem: React.Dispatch<React.SetStateAction<assetTreeNode.AnyAssetTreeNode>>
->>>>>>> 447f4b5a
   readonly selected: boolean
   readonly setSelected: (selected: boolean) => void
   readonly isSoleSelected: boolean
