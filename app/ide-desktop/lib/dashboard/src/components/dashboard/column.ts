/** @file Column types and column display modes. */
import type * as assetsTable from '#/layouts/dashboard/AssetsTable'
import type * as backendModule from '#/services/backend'
import type * as assetTreeNode from '#/utilities/assetTreeNode'

import * as columnUtils from '#/components/dashboard/column/columnUtils'
import DocsColumn from '#/components/dashboard/column/DocsColumn'
import LabelsColumn from '#/components/dashboard/column/LabelsColumn'
import LastModifiedColumn from '#/components/dashboard/column/LastModifiedColumn'
import NameColumn from '#/components/dashboard/column/NameColumn'
import PlaceholderColumn from '#/components/dashboard/column/PlaceholderColumn'
import SharedWithColumn from '#/components/dashboard/column/SharedWithColumn'

// ===================
// === AssetColumn ===
// ===================

/** Props for an arbitrary variant of {@link backendModule.Asset}. */
export interface AssetColumnProps {
  keyProp: backendModule.AssetId
  item: assetTreeNode.AssetTreeNode
  setItem: React.Dispatch<React.SetStateAction<assetTreeNode.AssetTreeNode>>
  selected: boolean
  setSelected: (selected: boolean) => void
  isSoleSelectedItem: boolean
  state: assetsTable.AssetsTableState
  rowState: assetsTable.AssetRowState
  setRowState: React.Dispatch<React.SetStateAction<assetsTable.AssetRowState>>
}

/** Props for a {@link AssetColumn}. */
export interface AssetColumnHeadingProps {
  state: assetsTable.AssetsTableState
}

/** Metadata describing how to render a column of the table. */
export interface AssetColumn {
  id: string
  className?: string
  heading: (props: AssetColumnHeadingProps) => JSX.Element
  render: (props: AssetColumnProps) => JSX.Element
}

<<<<<<< HEAD
/** {@link tableColumn.TableColumnProps} for an unknown variant of {@link backendModule.Asset}. */
export type AssetColumnProps = tableColumn.TableColumnProps<
  assetTreeNode.AssetTreeNode,
  assetsTable.AssetsTableState,
  assetsTable.AssetRowState,
  backendModule.AssetId
>
=======
// =======================
// === COLUMN_RENDERER ===
// =======================
>>>>>>> 899f7e4e

/** React components for every column. */
export const COLUMN_RENDERER: Record<columnUtils.Column, (props: AssetColumnProps) => JSX.Element> =
  {
<<<<<<< HEAD
    [columnUtils.Column.name]: AssetNameColumn,
=======
    [columnUtils.Column.name]: NameColumn,
>>>>>>> 899f7e4e
    [columnUtils.Column.modified]: LastModifiedColumn,
    [columnUtils.Column.sharedWith]: SharedWithColumn,
    [columnUtils.Column.labels]: LabelsColumn,
    [columnUtils.Column.accessedByProjects]: PlaceholderColumn,
    [columnUtils.Column.accessedData]: PlaceholderColumn,
    [columnUtils.Column.docs]: DocsColumn,
  }<|MERGE_RESOLUTION|>--- conflicted
+++ resolved
@@ -41,28 +41,14 @@
   render: (props: AssetColumnProps) => JSX.Element
 }
 
-<<<<<<< HEAD
-/** {@link tableColumn.TableColumnProps} for an unknown variant of {@link backendModule.Asset}. */
-export type AssetColumnProps = tableColumn.TableColumnProps<
-  assetTreeNode.AssetTreeNode,
-  assetsTable.AssetsTableState,
-  assetsTable.AssetRowState,
-  backendModule.AssetId
->
-=======
 // =======================
 // === COLUMN_RENDERER ===
 // =======================
->>>>>>> 899f7e4e
 
 /** React components for every column. */
 export const COLUMN_RENDERER: Record<columnUtils.Column, (props: AssetColumnProps) => JSX.Element> =
   {
-<<<<<<< HEAD
-    [columnUtils.Column.name]: AssetNameColumn,
-=======
     [columnUtils.Column.name]: NameColumn,
->>>>>>> 899f7e4e
     [columnUtils.Column.modified]: LastModifiedColumn,
     [columnUtils.Column.sharedWith]: SharedWithColumn,
     [columnUtils.Column.labels]: LabelsColumn,
