--- conflicted
+++ resolved
@@ -284,16 +284,10 @@
 
   return (
     <div
-<<<<<<< HEAD
-      className={`flex h-table-row min-w-max items-center gap-name-column-icon whitespace-nowrap rounded-l-full px-name-column-x py-name-column-y ${indent.indentClass(
-        item.depth
-      )}`}
-=======
       className={tailwindMerge.twMerge(
-        'flex h-full min-w-max items-center gap-name-column-icon whitespace-nowrap rounded-l-full px-name-column-x py-name-column-y',
+        'flex h-table-row min-w-max items-center gap-name-column-icon whitespace-nowrap rounded-l-full px-name-column-x py-name-column-y',
         indent.indentClass(item.depth)
       )}
->>>>>>> 63280d50
       onKeyDown={event => {
         if (rowState.isEditingName && event.key === 'Enter') {
           event.stopPropagation()
@@ -337,21 +331,11 @@
       <EditableSpan
         data-testid="asset-row-name"
         editable={rowState.isEditingName}
-<<<<<<< HEAD
-        className={`text grow bg-transparent font-naming ${
-          rowState.isEditingName
-            ? 'cursor-text'
-            : canExecute && !isOtherUserUsingProject
-              ? 'cursor-pointer'
-              : ''
-        }`}
-=======
         className={tailwindMerge.twMerge(
-          'text grow bg-transparent',
+          'text grow bg-transparent font-naming',
           canExecute && !isOtherUserUsingProject && 'cursor-pointer',
           rowState.isEditingName && 'cursor-text'
         )}
->>>>>>> 63280d50
         checkSubmittable={newTitle =>
           newTitle !== item.item.title &&
           (nodeMap.current.get(item.directoryKey)?.children ?? []).every(
