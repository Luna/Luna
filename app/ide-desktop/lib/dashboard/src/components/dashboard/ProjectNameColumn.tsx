/** @file The icon and name of a {@link backendModule.ProjectAsset}. */
import * as React from 'react'

import * as tailwindMerge from 'tailwind-merge'

import NetworkIcon from 'enso-assets/network.svg'

import * as backendHooks from '#/hooks/backendHooks'
import * as eventHooks from '#/hooks/eventHooks'
import * as setAssetHooks from '#/hooks/setAssetHooks'
import * as toastAndLogHooks from '#/hooks/toastAndLogHooks'

import * as authProvider from '#/providers/AuthProvider'
import * as inputBindingsProvider from '#/providers/InputBindingsProvider'
import * as textProvider from '#/providers/TextProvider'

import AssetEventType from '#/events/AssetEventType'
import AssetListEventType from '#/events/AssetListEventType'

import type * as column from '#/components/dashboard/column'
import ProjectIcon from '#/components/dashboard/ProjectIcon'
import EditableSpan from '#/components/EditableSpan'
import SvgMask from '#/components/SvgMask'

import * as backendModule from '#/services/Backend'
import * as localBackend from '#/services/LocalBackend'
import * as projectManager from '#/services/ProjectManager'

import * as eventModule from '#/utilities/event'
import * as indent from '#/utilities/indent'
import * as object from '#/utilities/object'
import * as permissions from '#/utilities/permissions'
import * as string from '#/utilities/string'
import * as validation from '#/utilities/validation'
import Visibility from '#/utilities/Visibility'

// ===================
// === ProjectName ===
// ===================

/** Props for a {@link ProjectNameColumn}. */
export interface ProjectNameColumnProps extends column.AssetColumnProps {}

/** The icon and name of a {@link backendModule.ProjectAsset}.
 * @throws {Error} when the asset is not a {@link backendModule.ProjectAsset}.
 * This should never happen. */
export default function ProjectNameColumn(props: ProjectNameColumnProps) {
  const { item, setItem, selected, rowState, setRowState, state, isEditable } = props
  const { backend, selectedKeys, assetEvents, dispatchAssetEvent, dispatchAssetListEvent } = state
  const { nodeMap, setProjectStartupInfo, doOpenManually, doOpenEditor, doCloseEditor } = state
  const toastAndLog = toastAndLogHooks.useToastAndLog()
  const { user } = authProvider.useNonPartialUserSession()
  const { getText } = textProvider.useText()
  const inputBindings = inputBindingsProvider.useInputBindings()
  if (item.type !== backendModule.AssetType.project) {
    // eslint-disable-next-line no-restricted-syntax
    throw new Error('`ProjectNameColumn` can only display projects.')
  }
  const asset = item.item
  const setAsset = setAssetHooks.useSetAsset(asset, setItem)
  const ownPermission =
    asset.permissions?.find(
      backendModule.isUserPermissionAnd(permission => permission.user.userId === user?.userId)
    ) ?? null
  // This is a workaround for a temporary bad state in the backend causing the `projectState` key
  // to be absent.
  // eslint-disable-next-line @typescript-eslint/no-unnecessary-condition
  const projectState = asset.projectState ?? {
    type: backendModule.ProjectState.closed,
  }
  const isRunning = backendModule.IS_OPENING_OR_OPENED[projectState.type]
  const canExecute =
    isEditable &&
    (backend.type === backendModule.BackendType.local ||
      (ownPermission != null &&
        permissions.PERMISSION_ACTION_CAN_EXECUTE[ownPermission.permission]))
  const isCloud = backend.type === backendModule.BackendType.remote
  const isOtherUserUsingProject =
    isCloud && projectState.openedBy != null && projectState.openedBy !== user?.email

  const createProjectMutation = backendHooks.useBackendMutation(backend, 'createProject')
  const updateProjectMutation = backendHooks.useBackendMutation(backend, 'updateProject')
  const getProjectDetailsMutation = backendHooks.useBackendMutation(backend, 'getProjectDetails')
  const uploadFileMutation = backendHooks.useBackendMutation(backend, 'uploadFile')

  const setIsEditing = (isEditingName: boolean) => {
    if (isEditable) {
      setRowState(object.merger({ isEditingName }))
    }
  }

  const doRename = async (newTitle: string) => {
    setIsEditing(false)

    if (string.isWhitespaceOnly(newTitle)) {
      // Do nothing.
    } else if (newTitle !== asset.title) {
      const oldTitle = asset.title
      setAsset(object.merger({ title: newTitle }))
      try {
        await updateProjectMutation.mutateAsync([
          asset.id,
          { ami: null, ideVersion: null, projectName: newTitle, parentId: asset.parentId },
          asset.title,
        ])
      } catch (error) {
        toastAndLog('renameProjectError', error)
        setAsset(object.merger({ title: oldTitle }))
      }
    }
  }

  eventHooks.useEventHandler(
    assetEvents,
    async event => {
      switch (event.type) {
        case AssetEventType.newFolder:
        case AssetEventType.newDatalink:
        case AssetEventType.newSecret:
        case AssetEventType.openProject:
        case AssetEventType.closeProject:
        case AssetEventType.copy:
        case AssetEventType.cut:
        case AssetEventType.cancelCut:
        case AssetEventType.move:
        case AssetEventType.delete:
        case AssetEventType.deleteForever:
        case AssetEventType.restore:
        case AssetEventType.download:
        case AssetEventType.downloadSelected:
        case AssetEventType.removeSelf:
        case AssetEventType.temporarilyAddLabels:
        case AssetEventType.temporarilyRemoveLabels:
        case AssetEventType.addLabels:
        case AssetEventType.removeLabels:
        case AssetEventType.deleteLabel: {
          // Ignored. Any missing project-related events should be handled by `ProjectIcon`.
          // `delete`, `deleteForever`, `restore`, `download`, and `downloadSelected`
          // are handled by`AssetRow`.
          break
        }
        case AssetEventType.newProject: {
          // This should only run before this project gets replaced with the actual project
          // by this event handler. In both cases `key` will match, so using `key` here
          // is a mistake.
          if (asset.id === event.placeholderId) {
            rowState.setVisibility(Visibility.faded)
            try {
<<<<<<< HEAD
              const createdProject = await createProjectMutation.mutateAsync([
                {
                  parentDirectoryId: asset.parentId,
                  projectName: asset.title,
                  ...(event.templateId == null ? {} : { projectTemplateName: event.templateId }),
                  ...(event.datalinkId == null ? {} : { datalinkId: event.datalinkId }),
                },
              ])
=======
              const createdProject =
                event.originalId == null || event.versionId == null
                  ? await backend.createProject({
                      parentDirectoryId: asset.parentId,
                      projectName: asset.title,
                      ...(event.templateId == null
                        ? {}
                        : { projectTemplateName: event.templateId }),
                      ...(event.datalinkId == null ? {} : { datalinkId: event.datalinkId }),
                    })
                  : await backend.duplicateProject(event.originalId, event.versionId, asset.title)
>>>>>>> 41c82e06
              rowState.setVisibility(Visibility.visible)
              setAsset(
                object.merge(asset, {
                  id: createdProject.projectId,
                  projectState: object.merge(projectState, {
                    type: backendModule.ProjectState.placeholder,
                    ...(backend.type === backendModule.BackendType.remote
                      ? {}
                      : { path: createdProject.state.path }),
                  }),
                })
              )
              dispatchAssetEvent({
                type: AssetEventType.openProject,
                id: createdProject.projectId,
                shouldAutomaticallySwitchPage: true,
                runInBackground: false,
              })
            } catch (error) {
              dispatchAssetListEvent({ type: AssetListEventType.delete, key: item.key })
              toastAndLog('createProjectError', error)
            }
          }
          break
        }
        case AssetEventType.updateFiles:
        case AssetEventType.uploadFiles: {
          const file = event.files.get(item.key)
          if (file != null) {
            const fileId = event.type !== AssetEventType.updateFiles ? null : asset.id
            rowState.setVisibility(Visibility.faded)
            const { extension } = backendModule.extractProjectExtension(file.name)
            const title = backendModule.stripProjectExtension(asset.title)
            setAsset(object.merge(asset, { title }))
            try {
              if (backend.type === backendModule.BackendType.local) {
                const directory = localBackend.extractTypeAndId(item.directoryId).id
                let id: string
                if (
                  'backendApi' in window &&
                  // This non-standard property is defined in Electron.
                  'path' in file &&
                  typeof file.path === 'string'
                ) {
                  id = await window.backendApi.importProjectFromPath(file.path, directory, title)
                } else {
                  const searchParams = new URLSearchParams({ directory, name: title }).toString()
                  // Ideally this would use `file.stream()`, to minimize RAM
                  // requirements. for uploading large projects. Unfortunately,
                  // this requires HTTP/2, which is HTTPS-only, so it will not
                  // work on `http://localhost`.
                  const body =
                    window.location.protocol === 'https:' ? file.stream() : await file.arrayBuffer()
                  const path = `./api/upload-project?${searchParams}`
                  const response = await fetch(path, { method: 'POST', body })
                  id = await response.text()
                }
                const projectId = localBackend.newProjectId(projectManager.UUID(id))
                const listedProject = await getProjectDetailsMutation.mutateAsync([
                  projectId,
                  asset.parentId,
                  file.name,
                ])
                rowState.setVisibility(Visibility.visible)
                setAsset(object.merge(asset, { title: listedProject.packageName, id: projectId }))
              } else {
                const createdFile = await uploadFileMutation.mutateAsync([
                  { fileId, fileName: `${title}.${extension}`, parentDirectoryId: asset.parentId },
                  file,
                ])
                const project = createdFile.project
                if (project == null) {
                  throw new Error('The uploaded file was not a project.')
                } else {
                  rowState.setVisibility(Visibility.visible)
                  setAsset(
                    object.merge(asset, {
                      title,
                      id: project.projectId,
                      projectState: project.state,
                    })
                  )
                  return
                }
              }
            } catch (error) {
              switch (event.type) {
                case AssetEventType.uploadFiles: {
                  dispatchAssetListEvent({ type: AssetListEventType.delete, key: item.key })
                  toastAndLog('uploadProjectError', error)
                  break
                }
                case AssetEventType.updateFiles: {
                  toastAndLog('updateProjectError', error)
                  break
                }
              }
            }
          }
          break
        }
      }
    },
    { isDisabled: !isEditable }
  )

  const handleClick = inputBindings.handler({
    open: () => {
      dispatchAssetEvent({
        type: AssetEventType.openProject,
        id: asset.id,
        shouldAutomaticallySwitchPage: true,
        runInBackground: false,
      })
    },
    run: () => {
      dispatchAssetEvent({
        type: AssetEventType.openProject,
        id: asset.id,
        shouldAutomaticallySwitchPage: false,
        runInBackground: true,
      })
    },
    editName: () => {
      setIsEditing(true)
    },
  })

  return (
    <div
      className={tailwindMerge.twMerge(
        'flex h-full min-w-max items-center gap-name-column-icon whitespace-nowrap rounded-l-full px-name-column-x py-name-column-y',
        indent.indentClass(item.depth)
      )}
      onKeyDown={event => {
        if (rowState.isEditingName && event.key === 'Enter') {
          event.stopPropagation()
        }
      }}
      onClick={event => {
        if (rowState.isEditingName || isOtherUserUsingProject) {
          // The project should neither be edited nor opened in these cases.
        } else if (handleClick(event)) {
          // Already handled.
        } else if (
          !isRunning &&
          eventModule.isSingleClick(event) &&
          selected &&
          selectedKeys.current.size === 1
        ) {
          setIsEditing(true)
        }
      }}
    >
      {!canExecute ? (
        <SvgMask src={NetworkIcon} className="m-name-column-icon size-icon" />
      ) : (
        <ProjectIcon
          backend={backend}
          // This is a workaround for a temporary bad state in the backend causing the
          // `projectState` key to be absent.
          item={object.merge(asset, { projectState })}
          setItem={setAsset}
          assetEvents={assetEvents}
          setProjectStartupInfo={setProjectStartupInfo}
          doOpenManually={doOpenManually}
          doOpenEditor={switchPage => {
            doOpenEditor(asset, setAsset, switchPage)
          }}
          doCloseEditor={() => {
            doCloseEditor(asset)
          }}
        />
      )}
      <EditableSpan
        data-testid="asset-row-name"
        editable={rowState.isEditingName}
        className={tailwindMerge.twMerge(
          'text grow bg-transparent',
          canExecute && !isOtherUserUsingProject && 'cursor-pointer',
          rowState.isEditingName && 'cursor-text'
        )}
        checkSubmittable={newTitle =>
          newTitle !== item.item.title &&
          (nodeMap.current.get(item.directoryKey)?.children ?? []).every(
            child =>
              // All siblings,
              child.key === item.key ||
              // that are not directories,
              backendModule.assetIsDirectory(child.item) ||
              // must have a different name.
              child.item.title !== newTitle
          )
        }
        onSubmit={doRename}
        onCancel={() => {
          setIsEditing(false)
        }}
        {...(backend.type === backendModule.BackendType.local
          ? {
              inputPattern: validation.LOCAL_PROJECT_NAME_PATTERN,
              inputTitle: getText('projectNameCannotBeEmpty'),
            }
          : {})}
      >
        {asset.title}
      </EditableSpan>
    </div>
  )
}<|MERGE_RESOLUTION|>--- conflicted
+++ resolved
@@ -80,6 +80,7 @@
 
   const createProjectMutation = backendHooks.useBackendMutation(backend, 'createProject')
   const updateProjectMutation = backendHooks.useBackendMutation(backend, 'updateProject')
+  const duplicateProjectMutation = backendHooks.useBackendMutation(backend, 'duplicateProject')
   const getProjectDetailsMutation = backendHooks.useBackendMutation(backend, 'getProjectDetails')
   const uploadFileMutation = backendHooks.useBackendMutation(backend, 'uploadFile')
 
@@ -146,28 +147,23 @@
           if (asset.id === event.placeholderId) {
             rowState.setVisibility(Visibility.faded)
             try {
-<<<<<<< HEAD
-              const createdProject = await createProjectMutation.mutateAsync([
-                {
-                  parentDirectoryId: asset.parentId,
-                  projectName: asset.title,
-                  ...(event.templateId == null ? {} : { projectTemplateName: event.templateId }),
-                  ...(event.datalinkId == null ? {} : { datalinkId: event.datalinkId }),
-                },
-              ])
-=======
               const createdProject =
                 event.originalId == null || event.versionId == null
-                  ? await backend.createProject({
-                      parentDirectoryId: asset.parentId,
-                      projectName: asset.title,
-                      ...(event.templateId == null
-                        ? {}
-                        : { projectTemplateName: event.templateId }),
-                      ...(event.datalinkId == null ? {} : { datalinkId: event.datalinkId }),
-                    })
-                  : await backend.duplicateProject(event.originalId, event.versionId, asset.title)
->>>>>>> 41c82e06
+                  ? await createProjectMutation.mutateAsync([
+                      {
+                        parentDirectoryId: asset.parentId,
+                        projectName: asset.title,
+                        ...(event.templateId == null
+                          ? {}
+                          : { projectTemplateName: event.templateId }),
+                        ...(event.datalinkId == null ? {} : { datalinkId: event.datalinkId }),
+                      },
+                    ])
+                  : await duplicateProjectMutation.mutateAsync([
+                      event.originalId,
+                      event.versionId,
+                      asset.title,
+                    ])
               rowState.setVisibility(Visibility.visible)
               setAsset(
                 object.merge(asset, {
