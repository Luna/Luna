/** @file The icon and name of a {@link backendModule.ProjectAsset}. */
import * as React from 'react'

import NetworkIcon from 'enso-assets/network.svg'

import AssetEventType from '#/events/AssetEventType'
import AssetListEventType from '#/events/AssetListEventType'
import * as eventHooks from '#/hooks/eventHooks'
import * as toastAndLogHooks from '#/hooks/toastAndLogHooks'
import * as authProvider from '#/providers/AuthProvider'
import * as backendProvider from '#/providers/BackendProvider'
import * as shortcutsProvider from '#/providers/ShortcutsProvider'
import * as backendModule from '#/services/backend'
import * as assetTreeNode from '#/utilities/assetTreeNode'
import * as eventModule from '#/utilities/event'
import * as indent from '#/utilities/indent'
import * as object from '#/utilities/object'
import * as permissions from '#/utilities/permissions'
import * as shortcutsModule from '#/utilities/shortcuts'
import * as string from '#/utilities/string'
import * as validation from '#/utilities/validation'
import Visibility from '#/utilities/visibility'

import type * as column from '#/components/dashboard/column'
import ProjectIcon from '#/components/dashboard/ProjectIcon'
import EditableSpan from '#/components/EditableSpan'
import SvgMask from '#/components/SvgMask'

// ===================
// === ProjectName ===
// ===================

/** Props for a {@link ProjectNameColumn}. */
export interface ProjectNameColumnProps extends column.AssetColumnProps {}

/** The icon and name of a {@link backendModule.ProjectAsset}.
 * @throws {Error} when the asset is not a {@link backendModule.ProjectAsset}.
 * This should never happen. */
export default function ProjectNameColumn(props: ProjectNameColumnProps) {
  const { item, setItem, selected, rowState, setRowState, state } = props
  const { numberOfSelectedItems, assetEvents, dispatchAssetEvent, dispatchAssetListEvent } = state
  const { nodeMap, doOpenManually, doOpenIde, doCloseIde } = state
  const toastAndLog = toastAndLogHooks.useToastAndLog()
  const { backend } = backendProvider.useBackend()
  const { organization } = authProvider.useNonPartialUserSession()
  const { shortcuts } = shortcutsProvider.useShortcuts()
  const asset = item.item
  if (asset.type !== backendModule.AssetType.project) {
    // eslint-disable-next-line no-restricted-syntax
    throw new Error('`ProjectNameColumn` can only display project assets.')
  }
  const setAsset = assetTreeNode.useSetAsset(asset, setItem)
  const ownPermission =
    asset.permissions?.find(permission => permission.user.user_email === organization?.email) ??
    null
  // This is a workaround for a temporary bad state in the backend causing the `projectState` key
  // to be absent.
  // eslint-disable-next-line @typescript-eslint/no-unnecessary-condition
  const projectState = asset.projectState ?? {
    type: backendModule.ProjectState.closed,
  }
  const isRunning = backendModule.DOES_PROJECT_STATE_INDICATE_VM_EXISTS[projectState.type]
  const canExecute =
    backend.type === backendModule.BackendType.local ||
    (ownPermission != null && permissions.PERMISSION_ACTION_CAN_EXECUTE[ownPermission.permission])
  const isOtherUserUsingProject =
    backend.type !== backendModule.BackendType.local &&
    projectState.opened_by != null &&
    projectState.opened_by !== organization?.email

<<<<<<< HEAD
  const doRename = async (newName: string) => {
    try {
      await backend.updateProject(
        asset.id,
        {
          ami: null,
          ideVersion: null,
          projectName: newName,
        },
        asset.title
      )
      return
    } catch (error) {
      toastAndLog(errorModule.tryGetMessage(error) ?? 'Could not rename project.')
      throw error
=======
  const doRename = async (newTitle: string) => {
    setRowState(object.merger({ isEditingName: false }))
    if (string.isWhitespaceOnly(newTitle)) {
      // Do nothing.
    } else if (newTitle !== asset.title) {
      const oldTitle = asset.title
      setAsset(object.merger({ title: newTitle }))
      try {
        await backend.updateProject(
          asset.id,
          { ami: null, ideVersion: null, projectName: newTitle },
          asset.title
        )
      } catch (error) {
        toastAndLog('Could not rename project', error)
        setAsset(object.merger({ title: oldTitle }))
      }
>>>>>>> dfe867a9
    }
  }

  eventHooks.useEventHandler(assetEvents, async event => {
    switch (event.type) {
      case AssetEventType.newFolder:
      case AssetEventType.newDataConnector:
      case AssetEventType.openProject:
      case AssetEventType.closeProject:
      case AssetEventType.cancelOpeningAllProjects:
      case AssetEventType.copy:
      case AssetEventType.cut:
      case AssetEventType.cancelCut:
      case AssetEventType.move:
      case AssetEventType.delete:
      case AssetEventType.restore:
      case AssetEventType.download:
      case AssetEventType.downloadSelected:
      case AssetEventType.removeSelf:
      case AssetEventType.temporarilyAddLabels:
      case AssetEventType.temporarilyRemoveLabels:
      case AssetEventType.addLabels:
      case AssetEventType.removeLabels:
      case AssetEventType.deleteLabel: {
        // Ignored. Any missing project-related events should be handled by `ProjectIcon`.
        // `deleteMultiple`, `restoreMultiple`, `download`, and `downloadSelected`
        // are handled by `AssetRow`.
        break
      }
      case AssetEventType.newProject: {
        // This should only run before this project gets replaced with the actual project
        // by this event handler. In both cases `key` will match, so using `key` here
        // is a mistake.
        if (asset.id === event.placeholderId) {
          rowState.setVisibility(Visibility.faded)
          try {
            const createdProject = await backend.createProject({
              parentDirectoryId: asset.parentId,
              projectName: asset.title,
              projectTemplateName: event.templateId,
            })
            rowState.setVisibility(Visibility.visible)
            setAsset(
              object.merge(asset, {
                id: createdProject.projectId,
                projectState: object.merge(projectState, {
                  type: backendModule.ProjectState.placeholder,
                }),
              })
            )
            dispatchAssetEvent({
              type: AssetEventType.openProject,
              id: createdProject.projectId,
              shouldAutomaticallySwitchPage: true,
              runInBackground: false,
            })
          } catch (error) {
            dispatchAssetListEvent({
              type: AssetListEventType.delete,
              key: item.key,
            })
            toastAndLog('Error creating new project', error)
          }
        }
        break
      }
      case AssetEventType.uploadFiles: {
        const file = event.files.get(item.key)
        if (file != null) {
          rowState.setVisibility(Visibility.faded)
          try {
            if (backend.type === backendModule.BackendType.local) {
              let id: string
              if (
                'backendApi' in window &&
                // This non-standard property is defined in Electron.
                'path' in file &&
                typeof file.path === 'string'
              ) {
                id = await window.backendApi.importProjectFromPath(file.path)
              } else {
                const response = await fetch('./api/upload-project', {
                  method: 'POST',
                  // Ideally this would use `file.stream()`, to minimize RAM
                  // requirements. for uploading large projects. Unfortunately,
                  // this requires HTTP/2, which is HTTPS-only, so it will not
                  // work on `http://localhost`.
                  body: await file.arrayBuffer(),
                })
                id = await response.text()
              }
              const listedProject = await backend.getProjectDetails(
                backendModule.ProjectId(id),
                null
              )
              rowState.setVisibility(Visibility.visible)
              setAsset(
                object.merge(asset, {
                  title: listedProject.packageName,
                  id: backendModule.ProjectId(id),
                })
              )
            } else {
              const fileName = asset.title
              const title = backendModule.stripProjectExtension(asset.title)
              setAsset(object.merge(asset, { title }))
              const createdFile = await backend.uploadFile(
                {
                  fileId: null,
                  fileName,
                  parentDirectoryId: asset.parentId,
                },
                file
              )
              const project = createdFile.project
              if (project == null) {
                throw new Error('The uploaded file was not a project.')
              } else {
                rowState.setVisibility(Visibility.visible)
                setAsset(
                  object.merge(asset, {
                    title,
                    id: project.projectId,
                    projectState: project.state,
                  })
                )
                return
              }
            }
          } catch (error) {
            dispatchAssetListEvent({
              type: AssetListEventType.delete,
              key: item.key,
            })
            toastAndLog('Could not upload project', error)
          }
        }
        break
      }
    }
  })

  return (
    <div
      className={`flex text-left items-center whitespace-nowrap rounded-l-full gap-1 px-1.5 py-1 min-w-max ${indent.indentClass(
        item.depth
      )}`}
      onKeyDown={event => {
        if (rowState.isEditingName && event.key === 'Enter') {
          event.stopPropagation()
        }
      }}
      onClick={event => {
        if (rowState.isEditingName || isOtherUserUsingProject) {
          // The project should neither be edited nor opened in these cases.
        } else if (shortcuts.matchesMouseAction(shortcutsModule.MouseAction.open, event)) {
          // It is a double click; open the project.
          dispatchAssetEvent({
            type: AssetEventType.openProject,
            id: asset.id,
            shouldAutomaticallySwitchPage: true,
            runInBackground: false,
          })
        } else if (shortcuts.matchesMouseAction(shortcutsModule.MouseAction.run, event)) {
          dispatchAssetEvent({
            type: AssetEventType.openProject,
            id: asset.id,
            shouldAutomaticallySwitchPage: false,
            runInBackground: true,
          })
        } else if (
          !isRunning &&
          eventModule.isSingleClick(event) &&
          ((selected && numberOfSelectedItems === 1) ||
            shortcuts.matchesMouseAction(shortcutsModule.MouseAction.editName, event))
        ) {
          setRowState(object.merger({ isEditingName: true }))
        }
      }}
    >
      {!canExecute ? (
        <SvgMask src={NetworkIcon} className="m-1" />
      ) : (
        <ProjectIcon
          keyProp={item.key}
          // This is a workaround for a temporary bad state in the backend causing the
          // `projectState` key to be absent.
          item={object.merge(asset, { projectState })}
          setItem={setAsset}
          assetEvents={assetEvents}
          doOpenManually={doOpenManually}
          openIde={switchPage => {
            doOpenIde(asset, setAsset, switchPage)
          }}
          onClose={() => {
            doCloseIde(asset)
          }}
        />
      )}
      <EditableSpan
        editable={rowState.isEditingName}
        checkSubmittable={newTitle =>
          (nodeMap.current.get(item.directoryKey)?.children ?? []).every(
            child =>
              // All siblings,
              child.key === item.key ||
              // that are not directories,
              backendModule.assetIsDirectory(child.item) ||
              // must have a different name.
              child.item.title !== newTitle
          )
        }
<<<<<<< HEAD
        onSubmit={async newTitle => {
          setRowState(object.merger({ isEditingName: false }))
          if (newTitle !== asset.title) {
            const oldTitle = asset.title
            setAsset(object.merger({ title: newTitle }))
            try {
              await doRename(newTitle)
            } catch {
              setAsset(object.merger({ title: oldTitle }))
            }
          }
        }}
=======
        onSubmit={doRename}
>>>>>>> dfe867a9
        onCancel={() => {
          setRowState(object.merger({ isEditingName: false }))
        }}
        {...(backend.type === backendModule.BackendType.local
          ? {
              inputPattern: validation.LOCAL_PROJECT_NAME_PATTERN,
              inputTitle: validation.LOCAL_PROJECT_NAME_TITLE,
            }
          : {})}
        className={`bg-transparent grow leading-170 h-6 py-px ${
          rowState.isEditingName
            ? 'cursor-text'
            : canExecute && !isOtherUserUsingProject
            ? 'cursor-pointer'
            : ''
        }`}
      >
        {asset.title}
      </EditableSpan>
    </div>
  )
}<|MERGE_RESOLUTION|>--- conflicted
+++ resolved
@@ -68,23 +68,6 @@
     projectState.opened_by != null &&
     projectState.opened_by !== organization?.email
 
-<<<<<<< HEAD
-  const doRename = async (newName: string) => {
-    try {
-      await backend.updateProject(
-        asset.id,
-        {
-          ami: null,
-          ideVersion: null,
-          projectName: newName,
-        },
-        asset.title
-      )
-      return
-    } catch (error) {
-      toastAndLog(errorModule.tryGetMessage(error) ?? 'Could not rename project.')
-      throw error
-=======
   const doRename = async (newTitle: string) => {
     setRowState(object.merger({ isEditingName: false }))
     if (string.isWhitespaceOnly(newTitle)) {
@@ -102,7 +85,6 @@
         toastAndLog('Could not rename project', error)
         setAsset(object.merger({ title: oldTitle }))
       }
->>>>>>> dfe867a9
     }
   }
 
@@ -315,22 +297,7 @@
               child.item.title !== newTitle
           )
         }
-<<<<<<< HEAD
-        onSubmit={async newTitle => {
-          setRowState(object.merger({ isEditingName: false }))
-          if (newTitle !== asset.title) {
-            const oldTitle = asset.title
-            setAsset(object.merger({ title: newTitle }))
-            try {
-              await doRename(newTitle)
-            } catch {
-              setAsset(object.merger({ title: oldTitle }))
-            }
-          }
-        }}
-=======
         onSubmit={doRename}
->>>>>>> dfe867a9
         onCancel={() => {
           setRowState(object.merger({ isEditingName: false }))
         }}
