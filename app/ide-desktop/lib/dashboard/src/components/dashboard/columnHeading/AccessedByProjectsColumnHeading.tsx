--- conflicted
+++ resolved
@@ -20,12 +20,8 @@
       <SvgMask
         src={AccessedByProjectsIcon}
         className="size-icon"
-<<<<<<< HEAD
-        alt="Hide Accessed by projects"
-        title="Hide Accessed by projects"
-=======
+        alt={getText('accessedByProjectsColumnHide')}
         title={getText('accessedByProjectsColumnHide')}
->>>>>>> a6fc8cb9
         onClick={event => {
           event.stopPropagation()
           hideColumn(columnUtils.Column.accessedByProjects)
