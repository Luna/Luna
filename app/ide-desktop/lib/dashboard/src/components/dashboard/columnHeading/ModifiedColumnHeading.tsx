--- conflicted
+++ resolved
@@ -25,13 +25,8 @@
         !isSortActive
           ? getText('sortByModificationDate')
           : sortDirection === SortDirection.ascending
-<<<<<<< HEAD
-          ? getText('sortByModificationDateDescending')
-          : getText('stopSortingByModificationDate')
-=======
-            ? 'Sort by modification date descending'
-            : 'Stop sorting by modification date'
->>>>>>> a01aeab3
+            ? getText('sortByModificationDateDescending')
+            : getText('stopSortingByModificationDate')
       }
       className="flex items-center cursor-pointer gap-2"
       onMouseEnter={() => {
