/** @file A heading for the "Modified" column. */
import * as React from 'react'

import SortAscendingIcon from 'enso-assets/sort_ascending.svg'
import TimeIcon from 'enso-assets/time.svg'

import * as textProvider from '#/providers/TextProvider'

import type * as column from '#/components/dashboard/column'
import * as columnUtils from '#/components/dashboard/column/columnUtils'
import SvgMask from '#/components/SvgMask'

import * as sorting from '#/utilities/sorting'

/** A heading for the "Modified" column. */
export default function ModifiedColumnHeading(props: column.AssetColumnHeadingProps): JSX.Element {
  const { state } = props
<<<<<<< HEAD
  const { sortColumn, setSortColumn, sortDirection, setSortDirection, hideColumn } = state
  const { getText } = textProvider.useText()
  const isSortActive = sortColumn === columnUtils.Column.modified && sortDirection != null
  const isDescending = sortDirection === SortDirection.descending
=======
  const { sortInfo, setSortInfo, hideColumn } = state
  const isSortActive = sortInfo?.field === columnUtils.Column.modified
  const isDescending = sortInfo?.direction === sorting.SortDirection.descending
>>>>>>> dfaab536

  return (
    <button
      title={
        !isSortActive
<<<<<<< HEAD
          ? getText('sortByModificationDate')
          : sortDirection === SortDirection.ascending
            ? getText('sortByModificationDateDescending')
            : getText('stopSortingByModificationDate')
=======
          ? 'Sort by modification date'
          : isDescending
            ? 'Stop sorting by modification date'
            : 'Sort by modification date descending'
>>>>>>> dfaab536
      }
      className="group flex h-drive-table-heading w-full cursor-pointer items-center gap-icon-with-text"
      onClick={event => {
        event.stopPropagation()
        const nextDirection = isSortActive
          ? sorting.nextSortDirection(sortInfo.direction)
          : sorting.SortDirection.ascending
        if (nextDirection == null) {
          setSortInfo(null)
        } else {
          setSortInfo({ field: columnUtils.Column.modified, direction: nextDirection })
        }
      }}
    >
      <SvgMask
        src={TimeIcon}
        className="size-icon"
        title={getText('modifiedColumnHide')}
        onClick={event => {
          event.stopPropagation()
          hideColumn(columnUtils.Column.modified)
        }}
      />
      <span className="text-header">{getText('modifiedColumnName')}</span>
      <img
<<<<<<< HEAD
        alt={
          !isSortActive || sortDirection === SortDirection.ascending
            ? getText('sortAscending')
            : getText('sortDescending')
        }
=======
        alt={isDescending ? 'Sort Descending' : 'Sort Ascending'}
>>>>>>> dfaab536
        src={SortAscendingIcon}
        className={`transition-all duration-arrow ${
          isSortActive ? 'selectable active' : 'transparent group-hover:selectable'
        } ${isDescending ? 'rotate-180' : ''}`}
      />
    </button>
  )
}<|MERGE_RESOLUTION|>--- conflicted
+++ resolved
@@ -15,32 +15,19 @@
 /** A heading for the "Modified" column. */
 export default function ModifiedColumnHeading(props: column.AssetColumnHeadingProps): JSX.Element {
   const { state } = props
-<<<<<<< HEAD
-  const { sortColumn, setSortColumn, sortDirection, setSortDirection, hideColumn } = state
+  const { sortInfo, setSortInfo, hideColumn } = state
   const { getText } = textProvider.useText()
-  const isSortActive = sortColumn === columnUtils.Column.modified && sortDirection != null
-  const isDescending = sortDirection === SortDirection.descending
-=======
-  const { sortInfo, setSortInfo, hideColumn } = state
   const isSortActive = sortInfo?.field === columnUtils.Column.modified
   const isDescending = sortInfo?.direction === sorting.SortDirection.descending
->>>>>>> dfaab536
 
   return (
     <button
       title={
         !isSortActive
-<<<<<<< HEAD
           ? getText('sortByModificationDate')
-          : sortDirection === SortDirection.ascending
-            ? getText('sortByModificationDateDescending')
-            : getText('stopSortingByModificationDate')
-=======
-          ? 'Sort by modification date'
           : isDescending
-            ? 'Stop sorting by modification date'
-            : 'Sort by modification date descending'
->>>>>>> dfaab536
+            ? getText('stopSortingByModificationDate')
+            : getText('sortByModificationDateDescending')
       }
       className="group flex h-drive-table-heading w-full cursor-pointer items-center gap-icon-with-text"
       onClick={event => {
@@ -66,15 +53,7 @@
       />
       <span className="text-header">{getText('modifiedColumnName')}</span>
       <img
-<<<<<<< HEAD
-        alt={
-          !isSortActive || sortDirection === SortDirection.ascending
-            ? getText('sortAscending')
-            : getText('sortDescending')
-        }
-=======
-        alt={isDescending ? 'Sort Descending' : 'Sort Ascending'}
->>>>>>> dfaab536
+        alt={isDescending ? getText('sortDescending') : getText('sortAscending')}
         src={SortAscendingIcon}
         className={`transition-all duration-arrow ${
           isSortActive ? 'selectable active' : 'transparent group-hover:selectable'
