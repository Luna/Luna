/** @file A heading for the "Name" column. */
import * as React from 'react'

import * as tailwindMerge from 'tailwind-merge'

import SortAscendingIcon from 'enso-assets/sort_ascending.svg'

import * as textProvider from '#/providers/TextProvider'

import * as aria from '#/components/aria'
import * as ariaComponents from '#/components/AriaComponents'
import type * as column from '#/components/dashboard/column'
import * as columnUtils from '#/components/dashboard/column/columnUtils'

import * as sorting from '#/utilities/sorting'

/** A heading for the "Name" column. */
export default function NameColumnHeading(
  props: column.AssetColumnHeadingProps
): React.JSX.Element {
  const { state } = props
  const { sortInfo, setSortInfo } = state
  const { getText } = textProvider.useText()
  const isSortActive = sortInfo?.field === columnUtils.Column.name
  const isDescending = sortInfo?.direction === sorting.SortDirection.descending

  return (
    <ariaComponents.Button
      size="custom"
      variant="custom"
      aria-label={
        !isSortActive
          ? getText('sortByName')
          : isDescending
            ? getText('stopSortingByName')
            : getText('sortByNameDescending')
      }
      className="group flex h-drive-table-heading w-full items-center justify-start gap-icon-with-text px-name-column-x"
      onPress={() => {
        const nextDirection = isSortActive
          ? sorting.nextSortDirection(sortInfo.direction)
          : sorting.SortDirection.ascending
        if (nextDirection == null) {
          setSortInfo(null)
        } else {
          setSortInfo({ field: columnUtils.Column.name, direction: nextDirection })
        }
      }}
    >
      <aria.Text className="text-header">{getText('nameColumnName')}</aria.Text>
      <img
        alt={isDescending ? getText('sortDescending') : getText('sortAscending')}
        src={SortAscendingIcon}
<<<<<<< HEAD
        className={`transition-all duration-arrow ${
          isSortActive ? 'selectable active' : 'invisible group-hover:selectable'
        } ${isDescending ? 'rotate-180' : ''}`}
=======
        className={tailwindMerge.twMerge(
          'transition-all duration-arrow',
          isSortActive ? 'selectable active' : 'opacity-0 group-hover:selectable',
          isDescending && 'rotate-180'
        )}
>>>>>>> 904ffe1d
      />
    </ariaComponents.Button>
  )
}<|MERGE_RESOLUTION|>--- conflicted
+++ resolved
@@ -35,7 +35,7 @@
             ? getText('stopSortingByName')
             : getText('sortByNameDescending')
       }
-      className="group flex h-drive-table-heading w-full items-center justify-start gap-icon-with-text px-name-column-x"
+      className="h-drive-table-heading group flex w-full items-center justify-start gap-icon-with-text px-name-column-x"
       onPress={() => {
         const nextDirection = isSortActive
           ? sorting.nextSortDirection(sortInfo.direction)
@@ -51,17 +51,11 @@
       <img
         alt={isDescending ? getText('sortDescending') : getText('sortAscending')}
         src={SortAscendingIcon}
-<<<<<<< HEAD
-        className={`transition-all duration-arrow ${
-          isSortActive ? 'selectable active' : 'invisible group-hover:selectable'
-        } ${isDescending ? 'rotate-180' : ''}`}
-=======
         className={tailwindMerge.twMerge(
           'transition-all duration-arrow',
           isSortActive ? 'selectable active' : 'opacity-0 group-hover:selectable',
           isDescending && 'rotate-180'
         )}
->>>>>>> 904ffe1d
       />
     </ariaComponents.Button>
   )
