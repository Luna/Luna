/** @file A heading for the "Name" column. */
import * as React from 'react'

import SortAscendingIcon from 'enso-assets/sort_ascending.svg'

import * as textProvider from '#/providers/TextProvider'

import type * as column from '#/components/dashboard/column'
import * as columnUtils from '#/components/dashboard/column/columnUtils'

import * as sorting from '#/utilities/sorting'

/** A heading for the "Name" column. */
export default function NameColumnHeading(props: column.AssetColumnHeadingProps): JSX.Element {
  const { state } = props
<<<<<<< HEAD
  const { sortColumn, setSortColumn, sortDirection, setSortDirection } = state
  const { getText } = textProvider.useText()
  const isSortActive = sortColumn === columnUtils.Column.name && sortDirection != null
  const isDescending = sortDirection === SortDirection.descending
=======
  const { sortInfo, setSortInfo } = state
  const isSortActive = sortInfo?.field === columnUtils.Column.name
  const isDescending = sortInfo?.direction === sorting.SortDirection.descending
>>>>>>> dfaab536

  return (
    <button
      title={
        !isSortActive
<<<<<<< HEAD
          ? getText('sortByName')
          : sortDirection === SortDirection.ascending
            ? getText('sortByNameDescending')
            : getText('stopSortingByName')
=======
          ? 'Sort by name'
          : isDescending
            ? 'Stop sorting by name'
            : 'Sort by name descending'
>>>>>>> dfaab536
      }
      className="group flex h-drive-table-heading w-full items-center gap-icon-with-text px-name-column-x"
      onClick={event => {
        event.stopPropagation()
        const nextDirection = isSortActive
          ? sorting.nextSortDirection(sortInfo.direction)
          : sorting.SortDirection.ascending
        if (nextDirection == null) {
          setSortInfo(null)
        } else {
          setSortInfo({ field: columnUtils.Column.name, direction: nextDirection })
        }
      }}
    >
      <span className="text-header">{getText('nameColumnName')}</span>
      <img
<<<<<<< HEAD
        alt={
          !isSortActive || sortDirection === SortDirection.ascending
            ? getText('sortAscending')
            : getText('sortDescending')
        }
=======
        alt={isDescending ? 'Sort Descending' : 'Sort Ascending'}
>>>>>>> dfaab536
        src={SortAscendingIcon}
        className={`transition-all duration-arrow ${
          isSortActive ? 'selectable active' : 'transparent group-hover:selectable'
        } ${isDescending ? 'rotate-180' : ''}`}
      />
    </button>
  )
}<|MERGE_RESOLUTION|>--- conflicted
+++ resolved
@@ -13,32 +13,19 @@
 /** A heading for the "Name" column. */
 export default function NameColumnHeading(props: column.AssetColumnHeadingProps): JSX.Element {
   const { state } = props
-<<<<<<< HEAD
-  const { sortColumn, setSortColumn, sortDirection, setSortDirection } = state
+  const { sortInfo, setSortInfo } = state
   const { getText } = textProvider.useText()
-  const isSortActive = sortColumn === columnUtils.Column.name && sortDirection != null
-  const isDescending = sortDirection === SortDirection.descending
-=======
-  const { sortInfo, setSortInfo } = state
   const isSortActive = sortInfo?.field === columnUtils.Column.name
   const isDescending = sortInfo?.direction === sorting.SortDirection.descending
->>>>>>> dfaab536
 
   return (
     <button
       title={
         !isSortActive
-<<<<<<< HEAD
           ? getText('sortByName')
-          : sortDirection === SortDirection.ascending
-            ? getText('sortByNameDescending')
-            : getText('stopSortingByName')
-=======
-          ? 'Sort by name'
           : isDescending
-            ? 'Stop sorting by name'
-            : 'Sort by name descending'
->>>>>>> dfaab536
+            ? getText('stopSortingByName')
+            : getText('sortByNameDescending')
       }
       className="group flex h-drive-table-heading w-full items-center gap-icon-with-text px-name-column-x"
       onClick={event => {
@@ -55,15 +42,7 @@
     >
       <span className="text-header">{getText('nameColumnName')}</span>
       <img
-<<<<<<< HEAD
-        alt={
-          !isSortActive || sortDirection === SortDirection.ascending
-            ? getText('sortAscending')
-            : getText('sortDescending')
-        }
-=======
-        alt={isDescending ? 'Sort Descending' : 'Sort Ascending'}
->>>>>>> dfaab536
+        alt={isDescending ? getText('sortDescending') : getText('sortAscending')}
         src={SortAscendingIcon}
         className={`transition-all duration-arrow ${
           isSortActive ? 'selectable active' : 'transparent group-hover:selectable'
