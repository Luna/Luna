--- conflicted
+++ resolved
@@ -14,11 +14,7 @@
 export default function NameColumnHeading(props: column.AssetColumnHeadingProps): JSX.Element {
   const { state } = props
   const { sortColumn, setSortColumn, sortDirection, setSortDirection } = state
-<<<<<<< HEAD
   const { getText } = textProvider.useText()
-  const [isHovered, setIsHovered] = React.useState(false)
-=======
->>>>>>> c4029eed
   const isSortActive = sortColumn === columnUtils.Column.name && sortDirection != null
   const isDescending = sortDirection === SortDirection.descending
 
@@ -42,11 +38,7 @@
         }
       }}
     >
-<<<<<<< HEAD
-      <span className="leading-144.5 h-6 py-0.5">{getText('nameColumnName')}</span>
-=======
-      <span className="text-header">{columnUtils.COLUMN_NAME[columnUtils.Column.name]}</span>
->>>>>>> c4029eed
+      <span className="text-header">{getText('nameColumnName')}</span>
       <img
         alt={
           !isSortActive || sortDirection === SortDirection.ascending
