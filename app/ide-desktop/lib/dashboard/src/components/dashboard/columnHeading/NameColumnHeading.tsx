--- conflicted
+++ resolved
@@ -9,13 +9,7 @@
 import * as columnUtils from '#/components/dashboard/column/columnUtils'
 
 /** A heading for the "Name" column. */
-<<<<<<< HEAD
-export default function NameColumnHeading(
-  props: tableColumn.TableColumnHeadingProps<assetsTable.AssetsTableState>
-): JSX.Element {
-=======
 export default function NameColumnHeading(props: column.AssetColumnHeadingProps): JSX.Element {
->>>>>>> 899f7e4e
   const { state } = props
   const { sortColumn, setSortColumn, sortDirection, setSortDirection } = state
   const [isHovered, setIsHovered] = React.useState(false)
