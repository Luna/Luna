--- conflicted
+++ resolved
@@ -8,10 +8,6 @@
 import StopIcon from 'enso-assets/stop.svg'
 
 import * as authProvider from '#/providers/AuthProvider'
-<<<<<<< HEAD
-import * as backendProvider from '#/providers/BackendProvider'
-=======
->>>>>>> 2fd7a611
 import * as textProvider from '#/providers/TextProvider'
 
 import * as dashboard from '#/pages/dashboard/Dashboard'
@@ -128,26 +124,6 @@
     }
   })()
 
-<<<<<<< HEAD
-  if (isOpened)
-    switch (state) {
-      case null:
-      case backendModule.ProjectState.created:
-      case backendModule.ProjectState.new:
-      case backendModule.ProjectState.closing:
-      case backendModule.ProjectState.closed:
-        return (
-          <ariaComponents.Button
-            size="custom"
-            variant="icon"
-            icon={PlayIcon}
-            aria-label={getText('openInEditor')}
-            tooltipPlacement="left"
-            extraClickZone="xsmall"
-            onPress={() => {
-              doOpenProject(item.id, false)
-            }}
-=======
   switch (state) {
     case null:
     case backendModule.ProjectState.created:
@@ -193,14 +169,12 @@
               'pointer-events-none absolute top-0 size-project-icon',
               isRunningInBackground && 'text-green'
             )}
->>>>>>> 2fd7a611
           />
-        )
-      case backendModule.ProjectState.openInProgress:
-      case backendModule.ProjectState.scheduled:
-      case backendModule.ProjectState.provisioned:
-      case backendModule.ProjectState.placeholder:
-        return (
+        </div>
+      )
+    case backendModule.ProjectState.opened:
+      return (
+        <div className="flex flex-row gap-0.5">
           <div className="relative flex">
             <ariaComponents.Button
               size="custom"
@@ -210,68 +184,6 @@
               icon={StopIcon}
               aria-label={getText('stopExecution')}
               tooltipPlacement="left"
-<<<<<<< HEAD
-              className={tailwindMerge.twJoin(isRunningInBackground && 'text-green')}
-              {...(isOtherUserUsingProject
-                ? { title: getText('otherUserIsUsingProjectError') }
-                : {})}
-              onPress={() => {
-                doCloseProject(item.id)
-              }}
-            />
-            <Spinner
-              state={spinnerState}
-              className={tailwindMerge.twMerge(
-                'pointer-events-none absolute top-0 size-project-icon',
-                isRunningInBackground && 'text-green'
-              )}
-            />
-          </div>
-        )
-      case backendModule.ProjectState.opened:
-        return (
-          <div className="flex flex-row gap-0.5">
-            <div className="relative flex">
-              <ariaComponents.Button
-                size="custom"
-                variant="icon"
-                extraClickZone="xsmall"
-                isDisabled={isOtherUserUsingProject}
-                icon={StopIcon}
-                aria-label={getText('stopExecution')}
-                tooltipPlacement="left"
-                tooltip={isOtherUserUsingProject ? getText('otherUserIsUsingProjectError') : null}
-                className={tailwindMerge.twMerge(isRunningInBackground && 'text-green')}
-                onPress={() => {
-                  doCloseProject(item.id)
-                }}
-              />
-              <Spinner
-                state={spinnerState}
-                className={tailwindMerge.twMerge(
-                  'pointer-events-none absolute top-0 size-project-icon',
-                  isRunningInBackground && 'text-green'
-                )}
-              />
-            </div>
-
-            {!isOtherUserUsingProject && !isRunningInBackground && (
-              <ariaComponents.Button
-                size="custom"
-                variant="icon"
-                extraClickZone="xsmall"
-                icon={ArrowUpIcon}
-                aria-label={getText('openInEditor')}
-                tooltipPlacement="right"
-                onPress={() => {
-                  openProjectTab(item.id)
-                }}
-              />
-            )}
-          </div>
-        )
-    }
-=======
               tooltip={isOtherUserUsingProject ? getText('otherUserIsUsingProjectError') : null}
               className={tailwindMerge.twMerge(isRunningInBackground && 'text-green')}
               onPress={() => {
@@ -296,5 +208,4 @@
         </div>
       )
   }
->>>>>>> 2fd7a611
 }