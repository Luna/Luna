/** @file An interactive button indicating the status of a project. */
import * as React from 'react'

import * as reactQuery from '@tanstack/react-query'

import ArrowUpIcon from 'enso-assets/arrow_up.svg'
import PlayIcon from 'enso-assets/play.svg'
import StopIcon from 'enso-assets/stop.svg'

<<<<<<< HEAD
import * as backendHooks from '#/hooks/backendHooks'
import * as toastAndLogHooks from '#/hooks/toastAndLogHooks'

=======
>>>>>>> ee0175c3
import * as authProvider from '#/providers/AuthProvider'
import * as textProvider from '#/providers/TextProvider'

<<<<<<< HEAD
import AssetEventType from '#/events/AssetEventType'
=======
import * as dashboard from '#/pages/dashboard/Dashboard'
>>>>>>> ee0175c3

import * as eventListProvider from '#/layouts/AssetsTable/EventListProvider'

import * as ariaComponents from '#/components/AriaComponents'
import Spinner from '#/components/Spinner'
import StatelessSpinner, * as spinner from '#/components/StatelessSpinner'

import * as backendModule from '#/services/Backend'
import type Backend from '#/services/Backend'

import * as tailwindMerge from '#/utilities/tailwindMerge'

// =================
// === Constants ===
// =================

/** The corresponding {@link spinner.SpinnerState} for each {@link backendModule.ProjectState},
 * when using the remote backend. */
const REMOTE_SPINNER_STATE: Readonly<Record<backendModule.ProjectState, spinner.SpinnerState>> = {
  [backendModule.ProjectState.closed]: spinner.SpinnerState.loadingSlow,
  [backendModule.ProjectState.closing]: spinner.SpinnerState.loadingMedium,
  [backendModule.ProjectState.created]: spinner.SpinnerState.loadingSlow,
  [backendModule.ProjectState.new]: spinner.SpinnerState.loadingSlow,
  [backendModule.ProjectState.placeholder]: spinner.SpinnerState.loadingSlow,
  [backendModule.ProjectState.openInProgress]: spinner.SpinnerState.loadingSlow,
  [backendModule.ProjectState.provisioned]: spinner.SpinnerState.loadingSlow,
  [backendModule.ProjectState.scheduled]: spinner.SpinnerState.loadingSlow,
  [backendModule.ProjectState.opened]: spinner.SpinnerState.done,
}
/** The corresponding {@link spinner.SpinnerState} for each {@link backendModule.ProjectState},
 * when using the local backend. */
const LOCAL_SPINNER_STATE: Readonly<Record<backendModule.ProjectState, spinner.SpinnerState>> = {
  [backendModule.ProjectState.closed]: spinner.SpinnerState.loadingSlow,
  [backendModule.ProjectState.closing]: spinner.SpinnerState.loadingMedium,
  [backendModule.ProjectState.created]: spinner.SpinnerState.loadingSlow,
  [backendModule.ProjectState.new]: spinner.SpinnerState.loadingSlow,
  [backendModule.ProjectState.placeholder]: spinner.SpinnerState.loadingMedium,
  [backendModule.ProjectState.openInProgress]: spinner.SpinnerState.loadingSlow,
  [backendModule.ProjectState.provisioned]: spinner.SpinnerState.loadingMedium,
  [backendModule.ProjectState.scheduled]: spinner.SpinnerState.loadingMedium,
  [backendModule.ProjectState.opened]: spinner.SpinnerState.done,
}

// ===================
// === ProjectIcon ===
// ===================

/** Props for a {@link ProjectIcon}. */
export interface ProjectIconProps {
  readonly backend: Backend
  readonly isOpened: boolean
  readonly item: backendModule.ProjectAsset
<<<<<<< HEAD
  readonly setItem: React.Dispatch<React.SetStateAction<backendModule.ProjectAsset>>
  readonly setProjectStartupInfo: (projectStartupInfo: backendModule.ProjectStartupInfo) => void
  readonly doCloseEditor: (id: backendModule.ProjectId) => void
  readonly doOpenEditor: () => void
=======
  readonly doOpenProject: (id: backendModule.ProjectId, runInBackground: boolean) => void
  readonly doCloseProject: (id: backendModule.ProjectId) => void
  readonly openProjectTab: (projectId: backendModule.ProjectId) => void
>>>>>>> ee0175c3
}

/** An interactive icon indicating the status of a project. */
export default function ProjectIcon(props: ProjectIconProps) {
<<<<<<< HEAD
  const { backend, item, setItem, setProjectStartupInfo } = props
  const { doCloseEditor, doOpenEditor } = props
  const { session } = sessionProvider.useSession()
=======
  const { backend, item, isOpened } = props
  const { openProjectTab, doOpenProject, doCloseProject } = props

>>>>>>> ee0175c3
  const { user } = authProvider.useNonPartialUserSession()
  const { getText } = textProvider.useText()
<<<<<<< HEAD
  const dispatchAssetEvent = eventListProvider.useDispatchAssetEvent()
  const state = item.projectState.type
  const setState = React.useCallback(
    (stateOrUpdater: React.SetStateAction<backendModule.ProjectState>) => {
      setItem(oldItem => {
        let newState: backendModule.ProjectState
        if (typeof stateOrUpdater === 'function') {
          newState = stateOrUpdater(oldItem.projectState.type)
        } else {
          newState = stateOrUpdater
        }
        let newProjectState: backendModule.ProjectStateType = object.merge(oldItem.projectState, {
          type: newState,
        })
        if (!backendModule.IS_OPENING_OR_OPENED[newState]) {
          newProjectState = object.omit(newProjectState, 'openedBy')
        } else {
          newProjectState = object.merge(newProjectState, {
            openedBy: user.email,
          })
        }
        return object.merge(oldItem, { projectState: newProjectState })
      })
    },
    [user, setItem]
  )
  const [spinnerState, setSpinnerState] = React.useState(spinner.SpinnerState.initial)
  const shouldOpenWhenReadyRef = React.useRef(false)
  const [isRunningInBackground, setIsRunningInBackground] = React.useState(
    item.projectState.executeAsync ?? false
  )
  const doAbortOpeningRef = React.useRef(() => {})
  const doOpenEditorRef = React.useRef(doOpenEditor)
  doOpenEditorRef.current = doOpenEditor
  const isCloud = backend.type === backendModule.BackendType.remote
  const isOtherUserUsingProject =
    isCloud && item.projectState.openedBy != null && item.projectState.openedBy !== user.email

  const openProjectMutation = backendHooks.useBackendMutation(backend, 'openProject')
  const closeProjectMutation = backendHooks.useBackendMutation(backend, 'closeProject')
  const getProjectDetailsMutation = backendHooks.useBackendMutation(backend, 'getProjectDetails')
  const waitUntilProjectIsReadyMutation = backendHooks.useBackendMutation(
    backend,
    'waitUntilProjectIsReady'
  )
  const openProjectMutate = openProjectMutation.mutateAsync
  const getProjectDetailsMutate = getProjectDetailsMutation.mutateAsync
=======
>>>>>>> ee0175c3

  const isRunningInBackground = item.projectState.executeAsync ?? false
  const {
    data: status,
    isLoading,
    isError,
  } = reactQuery.useQuery({
    ...dashboard.createGetProjectDetailsQuery.createPassiveListener(item.id),
    select: data => data.state.type,
    enabled: isOpened,
  })

  const isCloud = backend.type === backendModule.BackendType.remote

  const isOtherUserUsingProject =
    isCloud && item.projectState.openedBy != null && item.projectState.openedBy !== user.email

<<<<<<< HEAD
  eventListProvider.useAssetEventListener(event => {
    switch (event.type) {
      case AssetEventType.openProject: {
        if (event.id !== item.id) {
          if (!event.runInBackground && !isRunningInBackground) {
            shouldOpenWhenReadyRef.current = false
            if (!isOtherUserUsingProject && backendModule.IS_OPENING_OR_OPENED[state]) {
              doAbortOpeningRef.current()
              void closeProject()
            }
          }
        } else {
          if (
            backendModule.IS_OPENING_OR_OPENED[state] &&
            state !== backendModule.ProjectState.placeholder
          ) {
            const projectPromise = waitUntilProjectIsReadyMutation.mutateAsync([
              item.id,
              item.parentId,
              item.title,
            ])
            setProjectStartupInfo({
              project: projectPromise,
              projectAsset: item,
              setProjectAsset: setItem,
              backendType: backend.type,
              accessToken: session?.accessToken ?? null,
            })
            if (!isRunningInBackground) {
              doOpenEditor()
            }
          } else {
            shouldOpenWhenReadyRef.current = !event.runInBackground
            setIsRunningInBackground(event.runInBackground)
            void openProject(event.runInBackground)
          }
        }
        break
      }
      case AssetEventType.closeProject: {
        if (event.id === item.id) {
          shouldOpenWhenReadyRef.current = false
          void closeProject()
        }
        break
      }
      default: {
        // Ignored. Any missing project-related events should be handled by `ProjectNameColumn`.
        // `delete`, `deleteForever`, `restore`, `download`, and `downloadSelected`
        // are handled by`AssetRow`.
        break
      }
=======
  const state = (() => {
    // Project is closed, show open button
    if (!isOpened) {
      return backendModule.ProjectState.closed
    } else if (!isLoading && status == null) {
      // Project is opened, but not yet queried.
      return backendModule.ProjectState.openInProgress
    } else if (isLoading) {
      return backendModule.ProjectState.openInProgress
    } else if (status == null) {
      return backendModule.ProjectState.openInProgress
    } else if (status === backendModule.ProjectState.closed) {
      // Project is opened locally, but not on the backend yet.
      return backendModule.ProjectState.openInProgress
    } else {
      return status
>>>>>>> ee0175c3
    }
  })()

  const spinnerState = (() => {
    if (!isOpened) {
      return spinner.SpinnerState.initial
    } else if (isLoading) {
      return spinner.SpinnerState.loadingSlow
    } else if (isError) {
      return spinner.SpinnerState.initial
    } else if (status == null) {
      return spinner.SpinnerState.loadingSlow
    } else {
      return backend.type === backendModule.BackendType.remote
        ? REMOTE_SPINNER_STATE[status]
        : LOCAL_SPINNER_STATE[status]
    }
  })()

  switch (state) {
    case null:
    case backendModule.ProjectState.created:
    case backendModule.ProjectState.new:
    case backendModule.ProjectState.closing:
    case backendModule.ProjectState.closed:
      return (
        <ariaComponents.Button
          size="custom"
          variant="icon"
          icon={PlayIcon}
          aria-label={getText('openInEditor')}
          tooltipPlacement="left"
          extraClickZone="xsmall"
          onPress={() => {
            doOpenProject(item.id, false)
          }}
        />
      )
    case backendModule.ProjectState.openInProgress:
    case backendModule.ProjectState.scheduled:
    case backendModule.ProjectState.provisioned:
    case backendModule.ProjectState.placeholder:
      return (
        <div className="relative flex">
          <ariaComponents.Button
            size="large"
            variant="icon"
            extraClickZone="xsmall"
            isDisabled={isOtherUserUsingProject}
            icon={StopIcon}
            aria-label={getText('stopExecution')}
            tooltipPlacement="left"
            className={tailwindMerge.twJoin(isRunningInBackground && 'text-green')}
            {...(isOtherUserUsingProject ? { title: getText('otherUserIsUsingProjectError') } : {})}
            onPress={() => {
              doCloseProject(item.id)
            }}
          />
          <StatelessSpinner
            state={spinnerState}
            className={tailwindMerge.twMerge(
              'pointer-events-none absolute inset-0',
              isRunningInBackground && 'text-green'
            )}
          />
        </div>
      )
    case backendModule.ProjectState.opened:
      return (
        <div className="flex flex-row gap-0.5">
          <div className="relative flex">
            <ariaComponents.Button
              size="large"
              variant="icon"
              extraClickZone="xsmall"
              isDisabled={isOtherUserUsingProject}
              icon={StopIcon}
              aria-label={getText('stopExecution')}
              tooltipPlacement="left"
              tooltip={isOtherUserUsingProject ? getText('otherUserIsUsingProjectError') : null}
              className={tailwindMerge.twMerge(isRunningInBackground && 'text-green')}
              onPress={() => {
                doCloseProject(item.id)
              }}
            />
            <Spinner
              state={spinner.SpinnerState.done}
              className={tailwindMerge.twMerge(
                'pointer-events-none absolute inset-0',
                isRunningInBackground && 'text-green'
              )}
            />
          </div>

          {!isOtherUserUsingProject && !isRunningInBackground && (
            <ariaComponents.Button
              size="large"
              variant="icon"
              extraClickZone="xsmall"
              icon={ArrowUpIcon}
              aria-label={getText('openInEditor')}
              tooltipPlacement="right"
              onPress={() => {
                openProjectTab(item.id)
              }}
            />
          )}
        </div>
      )
  }
}<|MERGE_RESOLUTION|>--- conflicted
+++ resolved
@@ -7,22 +7,10 @@
 import PlayIcon from 'enso-assets/play.svg'
 import StopIcon from 'enso-assets/stop.svg'
 
-<<<<<<< HEAD
-import * as backendHooks from '#/hooks/backendHooks'
-import * as toastAndLogHooks from '#/hooks/toastAndLogHooks'
-
-=======
->>>>>>> ee0175c3
 import * as authProvider from '#/providers/AuthProvider'
 import * as textProvider from '#/providers/TextProvider'
 
-<<<<<<< HEAD
-import AssetEventType from '#/events/AssetEventType'
-=======
 import * as dashboard from '#/pages/dashboard/Dashboard'
->>>>>>> ee0175c3
-
-import * as eventListProvider from '#/layouts/AssetsTable/EventListProvider'
 
 import * as ariaComponents from '#/components/AriaComponents'
 import Spinner from '#/components/Spinner'
@@ -73,81 +61,18 @@
   readonly backend: Backend
   readonly isOpened: boolean
   readonly item: backendModule.ProjectAsset
-<<<<<<< HEAD
-  readonly setItem: React.Dispatch<React.SetStateAction<backendModule.ProjectAsset>>
-  readonly setProjectStartupInfo: (projectStartupInfo: backendModule.ProjectStartupInfo) => void
-  readonly doCloseEditor: (id: backendModule.ProjectId) => void
-  readonly doOpenEditor: () => void
-=======
   readonly doOpenProject: (id: backendModule.ProjectId, runInBackground: boolean) => void
   readonly doCloseProject: (id: backendModule.ProjectId) => void
   readonly openProjectTab: (projectId: backendModule.ProjectId) => void
->>>>>>> ee0175c3
 }
 
 /** An interactive icon indicating the status of a project. */
 export default function ProjectIcon(props: ProjectIconProps) {
-<<<<<<< HEAD
-  const { backend, item, setItem, setProjectStartupInfo } = props
-  const { doCloseEditor, doOpenEditor } = props
-  const { session } = sessionProvider.useSession()
-=======
   const { backend, item, isOpened } = props
   const { openProjectTab, doOpenProject, doCloseProject } = props
 
->>>>>>> ee0175c3
   const { user } = authProvider.useNonPartialUserSession()
   const { getText } = textProvider.useText()
-<<<<<<< HEAD
-  const dispatchAssetEvent = eventListProvider.useDispatchAssetEvent()
-  const state = item.projectState.type
-  const setState = React.useCallback(
-    (stateOrUpdater: React.SetStateAction<backendModule.ProjectState>) => {
-      setItem(oldItem => {
-        let newState: backendModule.ProjectState
-        if (typeof stateOrUpdater === 'function') {
-          newState = stateOrUpdater(oldItem.projectState.type)
-        } else {
-          newState = stateOrUpdater
-        }
-        let newProjectState: backendModule.ProjectStateType = object.merge(oldItem.projectState, {
-          type: newState,
-        })
-        if (!backendModule.IS_OPENING_OR_OPENED[newState]) {
-          newProjectState = object.omit(newProjectState, 'openedBy')
-        } else {
-          newProjectState = object.merge(newProjectState, {
-            openedBy: user.email,
-          })
-        }
-        return object.merge(oldItem, { projectState: newProjectState })
-      })
-    },
-    [user, setItem]
-  )
-  const [spinnerState, setSpinnerState] = React.useState(spinner.SpinnerState.initial)
-  const shouldOpenWhenReadyRef = React.useRef(false)
-  const [isRunningInBackground, setIsRunningInBackground] = React.useState(
-    item.projectState.executeAsync ?? false
-  )
-  const doAbortOpeningRef = React.useRef(() => {})
-  const doOpenEditorRef = React.useRef(doOpenEditor)
-  doOpenEditorRef.current = doOpenEditor
-  const isCloud = backend.type === backendModule.BackendType.remote
-  const isOtherUserUsingProject =
-    isCloud && item.projectState.openedBy != null && item.projectState.openedBy !== user.email
-
-  const openProjectMutation = backendHooks.useBackendMutation(backend, 'openProject')
-  const closeProjectMutation = backendHooks.useBackendMutation(backend, 'closeProject')
-  const getProjectDetailsMutation = backendHooks.useBackendMutation(backend, 'getProjectDetails')
-  const waitUntilProjectIsReadyMutation = backendHooks.useBackendMutation(
-    backend,
-    'waitUntilProjectIsReady'
-  )
-  const openProjectMutate = openProjectMutation.mutateAsync
-  const getProjectDetailsMutate = getProjectDetailsMutation.mutateAsync
-=======
->>>>>>> ee0175c3
 
   const isRunningInBackground = item.projectState.executeAsync ?? false
   const {
@@ -165,60 +90,6 @@
   const isOtherUserUsingProject =
     isCloud && item.projectState.openedBy != null && item.projectState.openedBy !== user.email
 
-<<<<<<< HEAD
-  eventListProvider.useAssetEventListener(event => {
-    switch (event.type) {
-      case AssetEventType.openProject: {
-        if (event.id !== item.id) {
-          if (!event.runInBackground && !isRunningInBackground) {
-            shouldOpenWhenReadyRef.current = false
-            if (!isOtherUserUsingProject && backendModule.IS_OPENING_OR_OPENED[state]) {
-              doAbortOpeningRef.current()
-              void closeProject()
-            }
-          }
-        } else {
-          if (
-            backendModule.IS_OPENING_OR_OPENED[state] &&
-            state !== backendModule.ProjectState.placeholder
-          ) {
-            const projectPromise = waitUntilProjectIsReadyMutation.mutateAsync([
-              item.id,
-              item.parentId,
-              item.title,
-            ])
-            setProjectStartupInfo({
-              project: projectPromise,
-              projectAsset: item,
-              setProjectAsset: setItem,
-              backendType: backend.type,
-              accessToken: session?.accessToken ?? null,
-            })
-            if (!isRunningInBackground) {
-              doOpenEditor()
-            }
-          } else {
-            shouldOpenWhenReadyRef.current = !event.runInBackground
-            setIsRunningInBackground(event.runInBackground)
-            void openProject(event.runInBackground)
-          }
-        }
-        break
-      }
-      case AssetEventType.closeProject: {
-        if (event.id === item.id) {
-          shouldOpenWhenReadyRef.current = false
-          void closeProject()
-        }
-        break
-      }
-      default: {
-        // Ignored. Any missing project-related events should be handled by `ProjectNameColumn`.
-        // `delete`, `deleteForever`, `restore`, `download`, and `downloadSelected`
-        // are handled by`AssetRow`.
-        break
-      }
-=======
   const state = (() => {
     // Project is closed, show open button
     if (!isOpened) {
@@ -235,7 +106,6 @@
       return backendModule.ProjectState.openInProgress
     } else {
       return status
->>>>>>> ee0175c3
     }
   })()
 
