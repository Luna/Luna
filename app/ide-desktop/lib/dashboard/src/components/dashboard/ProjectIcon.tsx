/** @file An interactive button indicating the status of a project. */
import * as React from 'react'

import * as toast from 'react-toastify'

import ArrowUpIcon from 'enso-assets/arrow_up.svg'
import PlayIcon from 'enso-assets/play.svg'
import StopIcon from 'enso-assets/stop.svg'

import * as eventHooks from '#/hooks/eventHooks'
import * as toastAndLogHooks from '#/hooks/toastAndLogHooks'

import * as authProvider from '#/providers/AuthProvider'
import * as backendProvider from '#/providers/BackendProvider'
import * as modalProvider from '#/providers/ModalProvider'
import * as textProvider from '#/providers/TextProvider'

import type * as assetEvent from '#/events/assetEvent'
import AssetEventType from '#/events/AssetEventType'

import Spinner, * as spinner from '#/components/Spinner'
import SvgMask from '#/components/SvgMask'

import * as backendModule from '#/services/Backend'
import * as remoteBackend from '#/services/RemoteBackend'

import * as object from '#/utilities/object'

// =================
// === Constants ===
// =================

/** The size of the icon, in pixels. */
const ICON_SIZE_PX = 24
const LOADING_MESSAGE =
  'Your environment is being created. It will take some time, please be patient.'
/** The corresponding {@link spinner.SpinnerState} for each {@link backendModule.ProjectState},
 * when using the remote backend. */
const REMOTE_SPINNER_STATE: Readonly<Record<backendModule.ProjectState, spinner.SpinnerState>> = {
  [backendModule.ProjectState.closed]: spinner.SpinnerState.initial,
  [backendModule.ProjectState.closing]: spinner.SpinnerState.initial,
  [backendModule.ProjectState.created]: spinner.SpinnerState.initial,
  [backendModule.ProjectState.new]: spinner.SpinnerState.initial,
  [backendModule.ProjectState.placeholder]: spinner.SpinnerState.loadingSlow,
  [backendModule.ProjectState.openInProgress]: spinner.SpinnerState.loadingSlow,
  [backendModule.ProjectState.provisioned]: spinner.SpinnerState.loadingSlow,
  [backendModule.ProjectState.scheduled]: spinner.SpinnerState.loadingSlow,
  [backendModule.ProjectState.opened]: spinner.SpinnerState.done,
}
/** The corresponding {@link spinner.SpinnerState} for each {@link backendModule.ProjectState},
 * when using the local backend. */
const LOCAL_SPINNER_STATE: Readonly<Record<backendModule.ProjectState, spinner.SpinnerState>> = {
  [backendModule.ProjectState.closed]: spinner.SpinnerState.initial,
  [backendModule.ProjectState.closing]: spinner.SpinnerState.initial,
  [backendModule.ProjectState.created]: spinner.SpinnerState.initial,
  [backendModule.ProjectState.new]: spinner.SpinnerState.initial,
  [backendModule.ProjectState.placeholder]: spinner.SpinnerState.loadingMedium,
  [backendModule.ProjectState.openInProgress]: spinner.SpinnerState.loadingMedium,
  [backendModule.ProjectState.provisioned]: spinner.SpinnerState.loadingMedium,
  [backendModule.ProjectState.scheduled]: spinner.SpinnerState.loadingMedium,
  [backendModule.ProjectState.opened]: spinner.SpinnerState.done,
}

// ===================
// === ProjectIcon ===
// ===================

/** Props for a {@link ProjectIcon}. */
export interface ProjectIconProps {
  readonly keyProp: string
  readonly item: backendModule.ProjectAsset
  readonly setItem: React.Dispatch<React.SetStateAction<backendModule.ProjectAsset>>
  readonly assetEvents: assetEvent.AssetEvent[]
  /** Called when the project is opened via the {@link ProjectIcon}. */
  readonly doOpenManually: (projectId: backendModule.ProjectId) => void
  readonly doCloseEditor: () => void
  readonly doOpenEditor: (switchPage: boolean) => void
}

/** An interactive icon indicating the status of a project. */
export default function ProjectIcon(props: ProjectIconProps) {
  const { keyProp: key, item, setItem, assetEvents, doOpenManually } = props
  const { doCloseEditor, doOpenEditor } = props
  const { backend } = backendProvider.useBackend()
  const { user } = authProvider.useNonPartialUserSession()
  const { unsetModal } = modalProvider.useSetModal()
  const toastAndLog = toastAndLogHooks.useToastAndLog()
  const { getText } = textProvider.useText()
  const state = item.projectState.type
  const setState = React.useCallback(
    (stateOrUpdater: React.SetStateAction<backendModule.ProjectState>) => {
      setItem(oldItem => {
        let newState: backendModule.ProjectState
        if (typeof stateOrUpdater === 'function') {
          newState = stateOrUpdater(oldItem.projectState.type)
        } else {
          newState = stateOrUpdater
        }
        let newProjectState: backendModule.ProjectStateType = object.merge(oldItem.projectState, {
          type: newState,
        })
        if (!backendModule.IS_OPENING_OR_OPENED[newState]) {
          // eslint-disable-next-line @typescript-eslint/naming-convention, @typescript-eslint/no-unused-vars
          const { opened_by, ...newProjectState2 } = newProjectState
          newProjectState = newProjectState2
        } else if (user != null) {
          newProjectState = object.merge(newProjectState, {
            // eslint-disable-next-line @typescript-eslint/naming-convention
            opened_by: user.email,
          })
        }
        return object.merge(oldItem, { projectState: newProjectState })
      })
    },
    [user, /* should never change */ setItem]
  )
  const [spinnerState, setSpinnerState] = React.useState(spinner.SpinnerState.initial)
  const [onSpinnerStateChange, setOnSpinnerStateChange] = React.useState<
    ((state: spinner.SpinnerState | null) => void) | null
  >(null)
  const [shouldOpenWhenReady, setShouldOpenWhenReady] = React.useState(false)
  const [isRunningInBackground, setIsRunningInBackground] = React.useState(
    item.projectState.execute_async ?? false
  )
  const [shouldSwitchPage, setShouldSwitchPage] = React.useState(false)
  const [toastId, setToastId] = React.useState<toast.Id | null>(null)
  const [openProjectAbortController, setOpenProjectAbortController] =
    React.useState<AbortController | null>(null)
  const [closeProjectAbortController, setCloseProjectAbortController] =
    React.useState<AbortController | null>(null)
  const isOtherUserUsingProject =
    backend.type !== backendModule.BackendType.local && item.projectState.opened_by !== user?.email

  const openProject = React.useCallback(
    async (shouldRunInBackground: boolean) => {
      closeProjectAbortController?.abort()
      setCloseProjectAbortController(null)
      setState(backendModule.ProjectState.openInProgress)
      try {
        switch (backend.type) {
          case backendModule.BackendType.remote: {
            if (state !== backendModule.ProjectState.opened) {
              if (!shouldRunInBackground) {
                setToastId(toast.toast.loading(LOADING_MESSAGE))
              }
              await backend.openProject(
                item.id,
                { executeAsync: shouldRunInBackground },
                item.title
              )
            }
            const abortController = new AbortController()
            setOpenProjectAbortController(abortController)
            await remoteBackend.waitUntilProjectIsReady(backend, item, abortController)
            setToastId(null)
            if (!abortController.signal.aborted) {
              setState(oldState =>
                oldState === backendModule.ProjectState.openInProgress
                  ? backendModule.ProjectState.opened
                  : oldState
              )
            }
            break
          }
          case backendModule.BackendType.local: {
            await backend.openProject(item.id, { executeAsync: shouldRunInBackground }, item.title)
            setState(oldState =>
              oldState === backendModule.ProjectState.openInProgress
                ? backendModule.ProjectState.opened
                : oldState
            )
            break
          }
        }
      } catch (error) {
        const project = await backend.getProjectDetails(item.id, item.title)
        setItem(object.merger({ projectState: project.state }))
        toastAndLog('openProjectError', error, item.title)
        setState(backendModule.ProjectState.closed)
      }
    },
    [
      state,
      backend,
      item,
      closeProjectAbortController,
      toastAndLog,
      /* should never change */ setState,
      /* should never change */ setItem,
    ]
  )

  React.useEffect(() => {
    if (toastId != null) {
      return () => {
        toast.toast.dismiss(toastId)
      }
    } else {
      return
    }
  }, [toastId])

  React.useEffect(() => {
    // Ensure that the previous spinner state is visible for at least one frame.
    requestAnimationFrame(() => {
      const newSpinnerState =
        backend.type === backendModule.BackendType.remote
          ? REMOTE_SPINNER_STATE[state]
          : LOCAL_SPINNER_STATE[state]
      setSpinnerState(newSpinnerState)
      onSpinnerStateChange?.(state === backendModule.ProjectState.closed ? null : newSpinnerState)
    })
  }, [state, backend.type, onSpinnerStateChange])

  React.useEffect(() => {
    onSpinnerStateChange?.(spinner.SpinnerState.initial)
    return () => {
      onSpinnerStateChange?.(null)
    }
  }, [onSpinnerStateChange])

  eventHooks.useEventHandler(assetEvents, event => {
    switch (event.type) {
      case AssetEventType.newFolder:
      case AssetEventType.uploadFiles:
      case AssetEventType.newDataLink:
      case AssetEventType.newSecret:
      case AssetEventType.copy:
      case AssetEventType.updateFiles:
      case AssetEventType.cut:
      case AssetEventType.cancelCut:
      case AssetEventType.move:
      case AssetEventType.delete:
      case AssetEventType.deleteForever:
      case AssetEventType.restore:
      case AssetEventType.download:
      case AssetEventType.downloadSelected:
      case AssetEventType.removeSelf:
      case AssetEventType.temporarilyAddLabels:
      case AssetEventType.temporarilyRemoveLabels:
      case AssetEventType.addLabels:
      case AssetEventType.removeLabels:
      case AssetEventType.deleteLabel: {
        // Ignored. Any missing project-related events should be handled by `ProjectNameColumn`.
        // `delete`, `deleteForever`, `restore`, `download`, and `downloadSelected`
        // are handled by`AssetRow`.
        break
      }
      case AssetEventType.openProject: {
        if (event.id !== item.id) {
          if (!event.runInBackground && !isRunningInBackground) {
            setShouldOpenWhenReady(false)
            if (!isOtherUserUsingProject && backendModule.IS_OPENING_OR_OPENED[state]) {
              // void closeProject(false)
            }
          }
        } else {
          setShouldOpenWhenReady(!event.runInBackground)
          setShouldSwitchPage(event.shouldAutomaticallySwitchPage)
          setIsRunningInBackground(event.runInBackground)
          void openProject(event.runInBackground)
        }
        break
      }
      case AssetEventType.closeProject: {
        if (event.id === item.id) {
          setShouldOpenWhenReady(false)
          void closeProject(false)
        }
        break
      }
      case AssetEventType.newProject: {
        if (event.placeholderId === key) {
          setOnSpinnerStateChange(() => event.onSpinnerStateChange)
        } else if (event.onSpinnerStateChange === onSpinnerStateChange) {
          setOnSpinnerStateChange(null)
        }
        break
      }
    }
  })

  React.useEffect(() => {
    if (state === backendModule.ProjectState.opened) {
      if (shouldOpenWhenReady) {
        doOpenEditor(shouldSwitchPage)
        setShouldOpenWhenReady(false)
      }
    }
    // `doOpenEditor` is a callback, not a dependency.
    // eslint-disable-next-line react-hooks/exhaustive-deps
  }, [shouldOpenWhenReady, shouldSwitchPage, state])

  const closeProject = async (triggerOnClose = true) => {
    if (triggerOnClose) {
      doCloseEditor()
    }
    setToastId(null)
    setShouldOpenWhenReady(false)
    setState(backendModule.ProjectState.closing)
    onSpinnerStateChange?.(null)
    setOnSpinnerStateChange(null)
    openProjectAbortController?.abort()
    setOpenProjectAbortController(null)
    const abortController = new AbortController()
    setCloseProjectAbortController(abortController)
    if (backendModule.IS_OPENING_OR_OPENED[state]) {
      try {
        if (
          backend.type === backendModule.BackendType.local &&
          state === backendModule.ProjectState.openInProgress
        ) {
          // Projects that are not opened cannot be closed.
          // This is the only way to wait until the project is open.
          await backend.openProject(item.id, null, item.title)
        }
        try {
          await backend.closeProject(item.id, item.title)
        } catch {
          // Ignored. The project is already closed.
        }
      } finally {
        if (!abortController.signal.aborted) {
          setState(backendModule.ProjectState.closed)
        }
      }
    }
  }

  switch (state) {
    case null:
    case backendModule.ProjectState.created:
    case backendModule.ProjectState.new:
    case backendModule.ProjectState.closing:
    case backendModule.ProjectState.closed:
      return (
        <button
          className="size-project-icon"
          onClick={clickEvent => {
            clickEvent.stopPropagation()
            unsetModal()
            doOpenManually(item.id)
          }}
        >
<<<<<<< HEAD
          <SvgMask alt={getText('openInEditor')} className={ICON_CLASSES} src={PlayIcon} />
=======
          <SvgMask alt="Open in editor" src={PlayIcon} className="size-project-icon" />
>>>>>>> c4029eed
        </button>
      )
    case backendModule.ProjectState.openInProgress:
    case backendModule.ProjectState.scheduled:
    case backendModule.ProjectState.provisioned:
    case backendModule.ProjectState.placeholder:
      return (
        <button
          disabled={isOtherUserUsingProject}
          {...(isOtherUserUsingProject ? { title: 'Someone else is using this project.' } : {})}
          className="size-project-icon selectable enabled:active"
          onClick={async clickEvent => {
            clickEvent.stopPropagation()
            unsetModal()
            await closeProject(!isRunningInBackground)
          }}
        >
          <div className={`relative h ${isRunningInBackground ? 'text-green' : ''}`}>
            <Spinner size={ICON_SIZE_PX} state={spinnerState} />
          </div>
          <SvgMask
            alt={getText('stopExecution')}
            src={StopIcon}
            className={`size-project-icon ${isRunningInBackground ? 'text-green' : ''}`}
          />
        </button>
      )
    case backendModule.ProjectState.opened:
      return (
        <div>
          <button
            disabled={isOtherUserUsingProject}
            {...(isOtherUserUsingProject ? { title: 'Someone else has this project open.' } : {})}
            className="size-project-icon selectable enabled:active"
            onClick={async clickEvent => {
              clickEvent.stopPropagation()
              unsetModal()
              await closeProject(!isRunningInBackground)
            }}
          >
            <div className={`relative h ${isRunningInBackground ? 'text-green' : ''}`}>
              <Spinner className="size-project-icon" state={spinnerState} />
            </div>
            <SvgMask
              alt={getText('stopExecution')}
              src={StopIcon}
              className={`size-project-icon ${isRunningInBackground ? 'text-green' : ''}`}
            />
          </button>
          {!isOtherUserUsingProject && !isRunningInBackground && (
            <button
              className="size-project-icon"
              onClick={clickEvent => {
                clickEvent.stopPropagation()
                unsetModal()
                doOpenEditor(true)
              }}
            >
<<<<<<< HEAD
              <SvgMask alt={getText('openInEditor')} src={ArrowUpIcon} className={ICON_CLASSES} />
=======
              <SvgMask alt="Open in editor" src={ArrowUpIcon} className="size-project-icon" />
>>>>>>> c4029eed
            </button>
          )}
        </div>
      )
  }
}<|MERGE_RESOLUTION|>--- conflicted
+++ resolved
@@ -342,11 +342,7 @@
             doOpenManually(item.id)
           }}
         >
-<<<<<<< HEAD
-          <SvgMask alt={getText('openInEditor')} className={ICON_CLASSES} src={PlayIcon} />
-=======
-          <SvgMask alt="Open in editor" src={PlayIcon} className="size-project-icon" />
->>>>>>> c4029eed
+          <SvgMask alt={getText('openInEditor')} src={PlayIcon} className="size-project-icon" />
         </button>
       )
     case backendModule.ProjectState.openInProgress:
@@ -405,11 +401,11 @@
                 doOpenEditor(true)
               }}
             >
-<<<<<<< HEAD
-              <SvgMask alt={getText('openInEditor')} src={ArrowUpIcon} className={ICON_CLASSES} />
-=======
-              <SvgMask alt="Open in editor" src={ArrowUpIcon} className="size-project-icon" />
->>>>>>> c4029eed
+              <SvgMask
+                alt={getText('openInEditor')}
+                src={ArrowUpIcon}
+                className="size-project-icon"
+              />
             </button>
           )}
         </div>
