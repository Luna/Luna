/** @file An interactive button indicating the status of a project. */
import * as React from 'react'

import * as reactQuery from '@tanstack/react-query'

import ArrowUpIcon from 'enso-assets/arrow_up.svg'
import PlayIcon from 'enso-assets/play.svg'
import StopIcon from 'enso-assets/stop.svg'

import * as authProvider from '#/providers/AuthProvider'
import * as textProvider from '#/providers/TextProvider'

import * as dashboard from '#/pages/dashboard/Dashboard'

import * as ariaComponents from '#/components/AriaComponents'
import Spinner from '#/components/Spinner'
import StatelessSpinner, * as spinner from '#/components/StatelessSpinner'

import * as backendModule from '#/services/Backend'
import type Backend from '#/services/Backend'

import * as tailwindMerge from '#/utilities/tailwindMerge'

// =================
// === Constants ===
// =================

/** The corresponding {@link spinner.SpinnerState} for each {@link backendModule.ProjectState},
 * when using the remote backend. */
const REMOTE_SPINNER_STATE: Readonly<Record<backendModule.ProjectState, spinner.SpinnerState>> = {
  [backendModule.ProjectState.closed]: spinner.SpinnerState.loadingSlow,
  [backendModule.ProjectState.closing]: spinner.SpinnerState.loadingMedium,
  [backendModule.ProjectState.created]: spinner.SpinnerState.loadingSlow,
  [backendModule.ProjectState.new]: spinner.SpinnerState.loadingSlow,
  [backendModule.ProjectState.placeholder]: spinner.SpinnerState.loadingSlow,
  [backendModule.ProjectState.openInProgress]: spinner.SpinnerState.loadingSlow,
  [backendModule.ProjectState.provisioned]: spinner.SpinnerState.loadingSlow,
  [backendModule.ProjectState.scheduled]: spinner.SpinnerState.loadingSlow,
  [backendModule.ProjectState.opened]: spinner.SpinnerState.done,
}
/** The corresponding {@link spinner.SpinnerState} for each {@link backendModule.ProjectState},
 * when using the local backend. */
const LOCAL_SPINNER_STATE: Readonly<Record<backendModule.ProjectState, spinner.SpinnerState>> = {
  [backendModule.ProjectState.closed]: spinner.SpinnerState.loadingSlow,
  [backendModule.ProjectState.closing]: spinner.SpinnerState.loadingMedium,
  [backendModule.ProjectState.created]: spinner.SpinnerState.loadingSlow,
  [backendModule.ProjectState.new]: spinner.SpinnerState.loadingSlow,
  [backendModule.ProjectState.placeholder]: spinner.SpinnerState.loadingMedium,
  [backendModule.ProjectState.openInProgress]: spinner.SpinnerState.loadingSlow,
  [backendModule.ProjectState.provisioned]: spinner.SpinnerState.loadingMedium,
  [backendModule.ProjectState.scheduled]: spinner.SpinnerState.loadingMedium,
  [backendModule.ProjectState.opened]: spinner.SpinnerState.done,
}

// ===================
// === ProjectIcon ===
// ===================

/** Props for a {@link ProjectIcon}. */
export interface ProjectIconProps {
  readonly backend: Backend
  readonly isOpened: boolean
  readonly item: backendModule.ProjectAsset
  readonly doOpenProject: (id: backendModule.ProjectId, runInBackground: boolean) => void
  readonly doCloseProject: (id: backendModule.ProjectId) => void
  readonly openProjectTab: (projectId: backendModule.ProjectId) => void
}

/** An interactive icon indicating the status of a project. */
export default function ProjectIcon(props: ProjectIconProps) {
  const { backend, item, isOpened } = props
  const { openProjectTab, doOpenProject, doCloseProject } = props

  const { user } = authProvider.useNonPartialUserSession()
  const { getText } = textProvider.useText()
<<<<<<< HEAD
  const state = item.projectState.type
  const setState = React.useCallback(
    (stateOrUpdater: React.SetStateAction<backendModule.ProjectState>) => {
      setItem(oldItem => {
        let newState: backendModule.ProjectState
        if (typeof stateOrUpdater === 'function') {
          newState = stateOrUpdater(oldItem.projectState.type)
        } else {
          newState = stateOrUpdater
        }
        let newProjectState: backendModule.ProjectStateType = object.merge(oldItem.projectState, {
          type: newState,
        })
        if (!backendModule.IS_OPENING_OR_OPENED[newState]) {
          newProjectState = object.omit(newProjectState, 'openedBy')
        } else {
          newProjectState = object.merge(newProjectState, {
            openedBy: user.email,
          })
        }
        return object.merge(oldItem, { projectState: newProjectState })
      })
    },
    [user, setItem]
  )
  const [spinnerState, setSpinnerState] = React.useState(spinner.SpinnerState.initial)
  const shouldOpenWhenReadyRef = React.useRef(false)
  const [isRunningInBackground, setIsRunningInBackground] = React.useState(
    item.projectState.executeAsync ?? false
  )
  const doAbortOpeningRef = React.useRef(() => {})
  const doOpenEditorRef = React.useRef(doOpenEditor)
  doOpenEditorRef.current = doOpenEditor
  const isCloud = backend.type === backendModule.BackendType.remote
  const isOtherUserUsingProject =
    isCloud && item.projectState.openedBy != null && item.projectState.openedBy !== user.email

  const openProjectMutation = backendHooks.useBackendMutation(backend, 'openProject')
  const closeProjectMutation = backendHooks.useBackendMutation(backend, 'closeProject')
  const getProjectDetailsMutation = backendHooks.useBackendMutation(backend, 'getProjectDetails')
  const waitUntilProjectIsReadyMutation = backendHooks.useBackendMutation(
    backend,
    'waitUntilProjectIsReady'
  )
  const openProjectMutate = openProjectMutation.mutateAsync
  const closeProjectMutate = closeProjectMutation.mutateAsync
  const getProjectDetailsMutate = getProjectDetailsMutation.mutateAsync

  const closeProject = React.useCallback(() => {
    if (!isRunningInBackground) {
      doCloseEditor(item.id)
    }
    shouldOpenWhenReadyRef.current = false
    setState(backendModule.ProjectState.closing)
    void closeProjectMutate([item.id, item.title]).then(() => {
      setState(backendModule.ProjectState.closed)
    })
  }, [closeProjectMutate, doCloseEditor, isRunningInBackground, item.id, item.title, setState])

  const openEditorMutation = reactQuery.useMutation({
    mutationKey: ['openEditor'],
    networkMode: 'always',
    mutationFn: async (item2: backendModule.ProjectAsset) => {
      const abortController = new AbortController()
      doAbortOpeningRef.current = () => {
        abortController.abort()
      }
      const project = openProjectMutation
        .mutateAsync([
          item2.id,
          { executeAsync: false, parentId: item2.parentId, cognitoCredentials: session },
          item2.title,
        ])
        .then(() =>
          waitUntilProjectIsReadyMutation.mutateAsync([
            item2.id,
            item2.parentId,
            item2.title,
            abortController.signal,
          ])
        )
      setProjectStartupInfo({ project, projectAsset: item2, backendType: backend.type })
      await project
      if (!abortController.signal.aborted) {
        setState(backendModule.ProjectState.opened)
        if (shouldOpenWhenReadyRef.current) {
          doOpenEditor()
        }
      }
    },
=======

  const isRunningInBackground = item.projectState.executeAsync ?? false
  const {
    data: status,
    isLoading,
    isError,
  } = reactQuery.useQuery({
    ...dashboard.createGetProjectDetailsQuery.createPassiveListener(item.id),
    select: data => data.state.type,
    enabled: isOpened,
>>>>>>> 71a6e216
  })

  const isCloud = backend.type === backendModule.BackendType.remote

  const isOtherUserUsingProject =
    isCloud && item.projectState.openedBy != null && item.projectState.openedBy !== user.email

<<<<<<< HEAD
  eventHooks.useEventHandler(assetEvents, event => {
    switch (event.type) {
      case AssetEventType.openProject: {
        if (event.id !== item.id) {
          if (!event.runInBackground && !isRunningInBackground) {
            shouldOpenWhenReadyRef.current = false
            if (!isOtherUserUsingProject && backendModule.IS_OPENING_OR_OPENED[state]) {
              doAbortOpeningRef.current()
              closeProject()
            }
          }
        } else {
          if (
            backendModule.IS_OPENING_OR_OPENED[state] &&
            state !== backendModule.ProjectState.placeholder
          ) {
            const project = waitUntilProjectIsReadyMutation.mutateAsync([
              item.id,
              item.parentId,
              item.title,
            ])
            setProjectStartupInfo({ project, projectAsset: item, backendType: backend.type })
            if (!isRunningInBackground) {
              doOpenEditor()
            }
          } else {
            shouldOpenWhenReadyRef.current = !event.runInBackground
            setIsRunningInBackground(event.runInBackground)
            void openProject(event.runInBackground)
          }
        }
        break
      }
      case AssetEventType.closeProject: {
        if (event.id === item.id) {
          shouldOpenWhenReadyRef.current = false
          closeProject()
        }
        break
      }
      case AssetEventType.projectClosed: {
        if (event.id === item.id) {
          setState(backendModule.ProjectState.closed)
        }
        break
      }
      default: {
        // Ignored. Any missing project-related events should be handled by `ProjectNameColumn`.
        // `delete`, `deleteForever`, `restore`, `download`, and `downloadSelected`
        // are handled by`AssetRow`.
        break
      }
    }
  })
=======
  const state = (() => {
    // Project is closed, show open button
    if (!isOpened) {
      return backendModule.ProjectState.closed
    } else if (!isLoading && status == null) {
      // Project is opened, but not yet queried.
      return backendModule.ProjectState.openInProgress
    } else if (isLoading) {
      return backendModule.ProjectState.openInProgress
    } else if (status == null) {
      return backendModule.ProjectState.openInProgress
    } else if (status === backendModule.ProjectState.closed) {
      // Project is opened locally, but not on the backend yet.
      return backendModule.ProjectState.openInProgress
    } else {
      return status
    }
  })()

  const spinnerState = (() => {
    if (!isOpened) {
      return spinner.SpinnerState.initial
    } else if (isLoading) {
      return spinner.SpinnerState.loadingSlow
    } else if (isError) {
      return spinner.SpinnerState.initial
    } else if (status == null) {
      return spinner.SpinnerState.loadingSlow
    } else {
      return backend.type === backendModule.BackendType.remote
        ? REMOTE_SPINNER_STATE[status]
        : LOCAL_SPINNER_STATE[status]
    }
  })()
>>>>>>> 71a6e216

  switch (state) {
    case null:
    case backendModule.ProjectState.created:
    case backendModule.ProjectState.new:
    case backendModule.ProjectState.closing:
    case backendModule.ProjectState.closed:
      return (
        <ariaComponents.Button
          size="custom"
          variant="icon"
          icon={PlayIcon}
          aria-label={getText('openInEditor')}
          tooltipPlacement="left"
          extraClickZone="xsmall"
          onPress={() => {
            doOpenProject(item.id, false)
          }}
        />
      )
    case backendModule.ProjectState.openInProgress:
    case backendModule.ProjectState.scheduled:
    case backendModule.ProjectState.provisioned:
    case backendModule.ProjectState.placeholder:
      return (
        <div className="relative flex">
          <ariaComponents.Button
            size="large"
            variant="icon"
            extraClickZone="xsmall"
            isDisabled={isOtherUserUsingProject}
            icon={StopIcon}
            aria-label={getText('stopExecution')}
            tooltipPlacement="left"
            className={tailwindMerge.twJoin(isRunningInBackground && 'text-green')}
            {...(isOtherUserUsingProject ? { title: getText('otherUserIsUsingProjectError') } : {})}
            onPress={() => {
              doCloseProject(item.id)
            }}
          />
          <StatelessSpinner
            state={spinnerState}
            className={tailwindMerge.twMerge(
              'pointer-events-none absolute inset-0',
              isRunningInBackground && 'text-green'
            )}
          />
        </div>
      )
    case backendModule.ProjectState.opened:
      return (
        <div className="flex flex-row gap-0.5">
          <div className="relative flex">
            <ariaComponents.Button
              size="large"
              variant="icon"
              extraClickZone="xsmall"
              isDisabled={isOtherUserUsingProject}
              icon={StopIcon}
              aria-label={getText('stopExecution')}
              tooltipPlacement="left"
              tooltip={isOtherUserUsingProject ? getText('otherUserIsUsingProjectError') : null}
              className={tailwindMerge.twMerge(isRunningInBackground && 'text-green')}
              onPress={() => {
                doCloseProject(item.id)
              }}
            />
            <Spinner
              state={spinner.SpinnerState.done}
              className={tailwindMerge.twMerge(
                'pointer-events-none absolute inset-0',
                isRunningInBackground && 'text-green'
              )}
            />
          </div>

          {!isOtherUserUsingProject && !isRunningInBackground && (
            <ariaComponents.Button
              size="large"
              variant="icon"
              extraClickZone="xsmall"
              icon={ArrowUpIcon}
              aria-label={getText('openInEditor')}
              tooltipPlacement="right"
              onPress={() => {
<<<<<<< HEAD
                dispatchAssetEvent({
                  type: AssetEventType.openProject,
                  id: item.id,
                  runInBackground: false,
                })
=======
                openProjectTab(item.id)
>>>>>>> 71a6e216
              }}
            />
          )}
        </div>
      )
  }
}<|MERGE_RESOLUTION|>--- conflicted
+++ resolved
@@ -73,98 +73,6 @@
 
   const { user } = authProvider.useNonPartialUserSession()
   const { getText } = textProvider.useText()
-<<<<<<< HEAD
-  const state = item.projectState.type
-  const setState = React.useCallback(
-    (stateOrUpdater: React.SetStateAction<backendModule.ProjectState>) => {
-      setItem(oldItem => {
-        let newState: backendModule.ProjectState
-        if (typeof stateOrUpdater === 'function') {
-          newState = stateOrUpdater(oldItem.projectState.type)
-        } else {
-          newState = stateOrUpdater
-        }
-        let newProjectState: backendModule.ProjectStateType = object.merge(oldItem.projectState, {
-          type: newState,
-        })
-        if (!backendModule.IS_OPENING_OR_OPENED[newState]) {
-          newProjectState = object.omit(newProjectState, 'openedBy')
-        } else {
-          newProjectState = object.merge(newProjectState, {
-            openedBy: user.email,
-          })
-        }
-        return object.merge(oldItem, { projectState: newProjectState })
-      })
-    },
-    [user, setItem]
-  )
-  const [spinnerState, setSpinnerState] = React.useState(spinner.SpinnerState.initial)
-  const shouldOpenWhenReadyRef = React.useRef(false)
-  const [isRunningInBackground, setIsRunningInBackground] = React.useState(
-    item.projectState.executeAsync ?? false
-  )
-  const doAbortOpeningRef = React.useRef(() => {})
-  const doOpenEditorRef = React.useRef(doOpenEditor)
-  doOpenEditorRef.current = doOpenEditor
-  const isCloud = backend.type === backendModule.BackendType.remote
-  const isOtherUserUsingProject =
-    isCloud && item.projectState.openedBy != null && item.projectState.openedBy !== user.email
-
-  const openProjectMutation = backendHooks.useBackendMutation(backend, 'openProject')
-  const closeProjectMutation = backendHooks.useBackendMutation(backend, 'closeProject')
-  const getProjectDetailsMutation = backendHooks.useBackendMutation(backend, 'getProjectDetails')
-  const waitUntilProjectIsReadyMutation = backendHooks.useBackendMutation(
-    backend,
-    'waitUntilProjectIsReady'
-  )
-  const openProjectMutate = openProjectMutation.mutateAsync
-  const closeProjectMutate = closeProjectMutation.mutateAsync
-  const getProjectDetailsMutate = getProjectDetailsMutation.mutateAsync
-
-  const closeProject = React.useCallback(() => {
-    if (!isRunningInBackground) {
-      doCloseEditor(item.id)
-    }
-    shouldOpenWhenReadyRef.current = false
-    setState(backendModule.ProjectState.closing)
-    void closeProjectMutate([item.id, item.title]).then(() => {
-      setState(backendModule.ProjectState.closed)
-    })
-  }, [closeProjectMutate, doCloseEditor, isRunningInBackground, item.id, item.title, setState])
-
-  const openEditorMutation = reactQuery.useMutation({
-    mutationKey: ['openEditor'],
-    networkMode: 'always',
-    mutationFn: async (item2: backendModule.ProjectAsset) => {
-      const abortController = new AbortController()
-      doAbortOpeningRef.current = () => {
-        abortController.abort()
-      }
-      const project = openProjectMutation
-        .mutateAsync([
-          item2.id,
-          { executeAsync: false, parentId: item2.parentId, cognitoCredentials: session },
-          item2.title,
-        ])
-        .then(() =>
-          waitUntilProjectIsReadyMutation.mutateAsync([
-            item2.id,
-            item2.parentId,
-            item2.title,
-            abortController.signal,
-          ])
-        )
-      setProjectStartupInfo({ project, projectAsset: item2, backendType: backend.type })
-      await project
-      if (!abortController.signal.aborted) {
-        setState(backendModule.ProjectState.opened)
-        if (shouldOpenWhenReadyRef.current) {
-          doOpenEditor()
-        }
-      }
-    },
-=======
 
   const isRunningInBackground = item.projectState.executeAsync ?? false
   const {
@@ -175,7 +83,6 @@
     ...dashboard.createGetProjectDetailsQuery.createPassiveListener(item.id),
     select: data => data.state.type,
     enabled: isOpened,
->>>>>>> 71a6e216
   })
 
   const isCloud = backend.type === backendModule.BackendType.remote
@@ -183,62 +90,6 @@
   const isOtherUserUsingProject =
     isCloud && item.projectState.openedBy != null && item.projectState.openedBy !== user.email
 
-<<<<<<< HEAD
-  eventHooks.useEventHandler(assetEvents, event => {
-    switch (event.type) {
-      case AssetEventType.openProject: {
-        if (event.id !== item.id) {
-          if (!event.runInBackground && !isRunningInBackground) {
-            shouldOpenWhenReadyRef.current = false
-            if (!isOtherUserUsingProject && backendModule.IS_OPENING_OR_OPENED[state]) {
-              doAbortOpeningRef.current()
-              closeProject()
-            }
-          }
-        } else {
-          if (
-            backendModule.IS_OPENING_OR_OPENED[state] &&
-            state !== backendModule.ProjectState.placeholder
-          ) {
-            const project = waitUntilProjectIsReadyMutation.mutateAsync([
-              item.id,
-              item.parentId,
-              item.title,
-            ])
-            setProjectStartupInfo({ project, projectAsset: item, backendType: backend.type })
-            if (!isRunningInBackground) {
-              doOpenEditor()
-            }
-          } else {
-            shouldOpenWhenReadyRef.current = !event.runInBackground
-            setIsRunningInBackground(event.runInBackground)
-            void openProject(event.runInBackground)
-          }
-        }
-        break
-      }
-      case AssetEventType.closeProject: {
-        if (event.id === item.id) {
-          shouldOpenWhenReadyRef.current = false
-          closeProject()
-        }
-        break
-      }
-      case AssetEventType.projectClosed: {
-        if (event.id === item.id) {
-          setState(backendModule.ProjectState.closed)
-        }
-        break
-      }
-      default: {
-        // Ignored. Any missing project-related events should be handled by `ProjectNameColumn`.
-        // `delete`, `deleteForever`, `restore`, `download`, and `downloadSelected`
-        // are handled by`AssetRow`.
-        break
-      }
-    }
-  })
-=======
   const state = (() => {
     // Project is closed, show open button
     if (!isOpened) {
@@ -273,7 +124,6 @@
         : LOCAL_SPINNER_STATE[status]
     }
   })()
->>>>>>> 71a6e216
 
   switch (state) {
     case null:
@@ -359,15 +209,7 @@
               aria-label={getText('openInEditor')}
               tooltipPlacement="right"
               onPress={() => {
-<<<<<<< HEAD
-                dispatchAssetEvent({
-                  type: AssetEventType.openProject,
-                  id: item.id,
-                  runInBackground: false,
-                })
-=======
                 openProjectTab(item.id)
->>>>>>> 71a6e216
               }}
             />
           )}
