/** @file An interactive button indicating the status of a project. */
import * as React from 'react'

import * as toast from 'react-toastify'

import ArrowUpIcon from 'enso-assets/arrow_up.svg'
import PlayIcon from 'enso-assets/play.svg'
import StopIcon from 'enso-assets/stop.svg'

import * as eventHooks from '#/hooks/eventHooks'
import * as toastAndLogHooks from '#/hooks/toastAndLogHooks'

import * as authProvider from '#/providers/AuthProvider'
import * as localStorageProvider from '#/providers/LocalStorageProvider'
import * as modalProvider from '#/providers/ModalProvider'

import type * as assetEvent from '#/events/assetEvent'
import AssetEventType from '#/events/AssetEventType'

import type * as assetsTable from '#/layouts/dashboard/AssetsTable'

import Spinner, * as spinner from '#/components/Spinner'
import SvgMask from '#/components/SvgMask'

import * as backendModule from '#/services/Backend'

import * as errorModule from '#/utilities/error'
import * as object from '#/utilities/object'

// =================
// === Constants ===
// =================

/** The size of the icon, in pixels. */
const ICON_SIZE_PX = 24
/** The styles of the icons. */
const ICON_CLASSES = 'w-6 h-6'
const LOADING_MESSAGE =
  'Your environment is being created. It will take some time, please be patient.'
/** The corresponding {@link spinner.SpinnerState} for each {@link backendModule.ProjectState},
 * when using the remote backend. */
const REMOTE_SPINNER_STATE: Readonly<Record<backendModule.ProjectState, spinner.SpinnerState>> = {
  [backendModule.ProjectState.closed]: spinner.SpinnerState.initial,
  [backendModule.ProjectState.closing]: spinner.SpinnerState.initial,
  [backendModule.ProjectState.created]: spinner.SpinnerState.initial,
  [backendModule.ProjectState.new]: spinner.SpinnerState.initial,
  [backendModule.ProjectState.placeholder]: spinner.SpinnerState.loadingSlow,
  [backendModule.ProjectState.openInProgress]: spinner.SpinnerState.loadingSlow,
  [backendModule.ProjectState.provisioned]: spinner.SpinnerState.loadingSlow,
  [backendModule.ProjectState.opened]: spinner.SpinnerState.done,
}
/** The corresponding {@link spinner.SpinnerState} for each {@link backendModule.ProjectState},
 * when using the local backend. */
const LOCAL_SPINNER_STATE: Readonly<Record<backendModule.ProjectState, spinner.SpinnerState>> = {
  [backendModule.ProjectState.closed]: spinner.SpinnerState.initial,
  [backendModule.ProjectState.closing]: spinner.SpinnerState.initial,
  [backendModule.ProjectState.created]: spinner.SpinnerState.initial,
  [backendModule.ProjectState.new]: spinner.SpinnerState.initial,
  [backendModule.ProjectState.placeholder]: spinner.SpinnerState.loadingMedium,
  [backendModule.ProjectState.openInProgress]: spinner.SpinnerState.loadingMedium,
  [backendModule.ProjectState.provisioned]: spinner.SpinnerState.loadingMedium,
  [backendModule.ProjectState.opened]: spinner.SpinnerState.done,
}

// ===================
// === ProjectIcon ===
// ===================

/** Props for a {@link ProjectIcon}. */
export interface ProjectIconProps {
<<<<<<< HEAD
  smartAsset: backendModule.SmartProject
  setItem: React.Dispatch<React.SetStateAction<backendModule.ProjectAsset>>
  assetEvents: assetEvent.AssetEvent[]
  /** Called when the project is opened via the {@link ProjectIcon}. */
  doOpenManually: (projectId: backendModule.ProjectId) => void
  onClose: () => void
  openEditor: (switchPage: boolean) => void
  state: assetsTable.AssetsTableState
=======
  readonly keyProp: string
  readonly item: backendModule.ProjectAsset
  readonly setItem: React.Dispatch<React.SetStateAction<backendModule.ProjectAsset>>
  readonly assetEvents: assetEvent.AssetEvent[]
  /** Called when the project is opened via the {@link ProjectIcon}. */
  readonly doOpenManually: (projectId: backendModule.ProjectId) => void
  readonly onClose: () => void
  readonly openIde: (switchPage: boolean) => void
>>>>>>> b5a9ec1f
}

/** An interactive icon indicating the status of a project. */
export default function ProjectIcon(props: ProjectIconProps) {
  const { smartAsset, setItem, assetEvents, doOpenManually, onClose, openEditor } = props
  const { state } = props
  const { isCloud } = state
  const { organization } = authProvider.useNonPartialUserSession()
  const { unsetModal } = modalProvider.useSetModal()
  const { localStorage } = localStorageProvider.useLocalStorage()
  const toastAndLog = toastAndLogHooks.useToastAndLog()
  const asset = smartAsset.value
  const projectState = asset.projectState.type
  const setProjectState = React.useCallback(
    (stateOrUpdater: React.SetStateAction<backendModule.ProjectState>) => {
      setItem(oldItem => {
        let newState: backendModule.ProjectState
        if (typeof stateOrUpdater === 'function') {
          newState = stateOrUpdater(oldItem.projectState.type)
        } else {
          newState = stateOrUpdater
        }
        let newProjectState: backendModule.ProjectStateType = object.merge(oldItem.projectState, {
          type: newState,
        })
        if (!backendModule.DOES_PROJECT_STATE_INDICATE_VM_EXISTS[newState]) {
          // eslint-disable-next-line @typescript-eslint/naming-convention, @typescript-eslint/no-unused-vars
          const { opened_by, ...newProjectState2 } = newProjectState
          newProjectState = newProjectState2
        } else if (organization != null) {
          newProjectState = object.merge(newProjectState, {
            // eslint-disable-next-line @typescript-eslint/naming-convention
            opened_by: organization.value.email,
          })
        }
        return object.merge(oldItem, { projectState: newProjectState })
      })
    },
    [organization, /* should never change */ setItem]
  )
  const [spinnerState, setSpinnerState] = React.useState(spinner.SpinnerState.initial)
  const [onSpinnerStateChange, setOnSpinnerStateChange] = React.useState<
    ((state: spinner.SpinnerState | null) => void) | null
  >(null)
  const [shouldOpenWhenReady, setShouldOpenWhenReady] = React.useState(false)
  const [isRunningInBackground, setIsRunningInBackground] = React.useState(
    asset.projectState.execute_async ?? false
  )
  const [shouldSwitchPage, setShouldSwitchPage] = React.useState(false)
  const [toastId, setToastId] = React.useState<toast.Id | null>(null)
  const [openProjectAbortController, setOpenProjectAbortController] =
    React.useState<AbortController | null>(null)
  const [closeProjectAbortController, setCloseProjectAbortController] =
    React.useState<AbortController | null>(null)
  const isOtherUserUsingProject =
    isCloud && asset.projectState.opened_by !== organization?.value.email

  const openProject = React.useCallback(
    async (shouldRunInBackground: boolean) => {
      closeProjectAbortController?.abort()
      setCloseProjectAbortController(null)
      setProjectState(backendModule.ProjectState.openInProgress)
      try {
        if (isCloud) {
          if (projectState !== backendModule.ProjectState.opened) {
            if (!shouldRunInBackground) {
              setToastId(toast.toast.loading(LOADING_MESSAGE))
            }
            await smartAsset.open({ forceCreate: false, executeAsync: shouldRunInBackground })
          }
          const abortController = new AbortController()
          setOpenProjectAbortController(abortController)
          await smartAsset.waitUntilReady(abortController)
          setToastId(null)
          if (!abortController.signal.aborted) {
            setProjectState(oldState =>
              oldState === backendModule.ProjectState.openInProgress
                ? backendModule.ProjectState.opened
                : oldState
            )
          }
        } else {
          await smartAsset.open({ forceCreate: false, executeAsync: shouldRunInBackground })
          setProjectState(oldState =>
            oldState === backendModule.ProjectState.openInProgress
              ? backendModule.ProjectState.opened
              : oldState
          )
        }
      } catch (error) {
        const project = await smartAsset.getDetails()
        setItem(object.merger({ projectState: project.state }))
        toastAndLog(
          errorModule.tryGetMessage(error)?.slice(0, -1) ??
            `Could not open project '${smartAsset.value.title}'`
        )
        setProjectState(backendModule.ProjectState.closed)
      }
    },
    [
      smartAsset,
      isCloud,
      projectState,
      closeProjectAbortController,
      /* should never change */ toastAndLog,
      /* should never change */ setProjectState,
      /* should never change */ setItem,
    ]
  )

  React.useEffect(() => {
    if (toastId != null) {
      return () => {
        toast.toast.dismiss(toastId)
      }
    } else {
      return
    }
  }, [toastId])

  React.useEffect(() => {
    // Ensure that the previous spinner state is visible for at least one frame.
    requestAnimationFrame(() => {
      const newSpinnerState = isCloud
        ? REMOTE_SPINNER_STATE[projectState]
        : LOCAL_SPINNER_STATE[projectState]
      setSpinnerState(newSpinnerState)
      onSpinnerStateChange?.(
        projectState === backendModule.ProjectState.closed ? null : newSpinnerState
      )
    })
  }, [projectState, isCloud, onSpinnerStateChange])

  React.useEffect(() => {
    onSpinnerStateChange?.(spinner.SpinnerState.initial)
    return () => {
      onSpinnerStateChange?.(null)
    }
  }, [onSpinnerStateChange])

  eventHooks.useEventHandler(assetEvents, event => {
    switch (event.type) {
      case AssetEventType.copy:
      case AssetEventType.updateFiles:
      case AssetEventType.cut:
      case AssetEventType.cancelCut:
      case AssetEventType.move:
      case AssetEventType.delete:
      case AssetEventType.restore:
      case AssetEventType.download:
      case AssetEventType.downloadSelected:
      case AssetEventType.removeSelf:
      case AssetEventType.temporarilyAddLabels:
      case AssetEventType.temporarilyRemoveLabels:
      case AssetEventType.addLabels:
      case AssetEventType.removeLabels:
      case AssetEventType.deleteLabel: {
        // Ignored. Any missing project-related events should be handled by
        // `ProjectNameColumn`. `deleteMultiple`, `restoreMultiple`, `download`,
        // and `downloadSelected` are handled by `AssetRow`.
        break
      }
      case AssetEventType.openProject: {
        if (event.id !== asset.id) {
          if (!event.runInBackground && !isRunningInBackground) {
            setShouldOpenWhenReady(false)
            if (!isOtherUserUsingProject) {
              void closeProject(false)
            }
          }
        } else {
          setShouldOpenWhenReady(!event.runInBackground)
          setShouldSwitchPage(event.shouldAutomaticallySwitchPage)
          setIsRunningInBackground(event.runInBackground)
          void openProject(event.runInBackground)
        }
        break
      }
      case AssetEventType.closeProject: {
        if (event.id === asset.id) {
          setShouldOpenWhenReady(false)
          void closeProject(false)
        }
        break
      }
      case AssetEventType.cancelOpeningAllProjects: {
        if (!isRunningInBackground) {
          setShouldOpenWhenReady(false)
          onSpinnerStateChange?.(null)
          setOnSpinnerStateChange(null)
          openProjectAbortController?.abort()
          setOpenProjectAbortController(null)
          if (!isOtherUserUsingProject) {
            void closeProject(false)
          }
        }
        break
      }
    }
  })

  React.useEffect(() => {
    if (shouldOpenWhenReady && projectState === backendModule.ProjectState.opened) {
      openEditor(shouldSwitchPage)
      setShouldOpenWhenReady(false)
    }
    // `openEditor` is a callback, not a dependency.
    // eslint-disable-next-line react-hooks/exhaustive-deps
  }, [shouldOpenWhenReady, shouldSwitchPage, projectState])

  const closeProject = async (triggerOnClose = true) => {
    if (triggerOnClose) {
      onClose()
      localStorage.delete('project')
    }
    setToastId(null)
    setShouldOpenWhenReady(false)
    setProjectState(backendModule.ProjectState.closing)
    onSpinnerStateChange?.(null)
    setOnSpinnerStateChange(null)
    openProjectAbortController?.abort()
    setOpenProjectAbortController(null)
    const abortController = new AbortController()
    setCloseProjectAbortController(abortController)
    if (backendModule.DOES_PROJECT_STATE_INDICATE_VM_EXISTS[projectState]) {
      try {
        if (!isCloud && projectState === backendModule.ProjectState.openInProgress) {
          // Projects that are not opened cannot be closed.
          // This is the only way to wait until the project is open.
          await smartAsset.open()
        }
        try {
          await smartAsset.close()
        } catch {
          // Ignored. The project is already closed.
        }
      } finally {
        if (!abortController.signal.aborted) {
          setProjectState(backendModule.ProjectState.closed)
        }
      }
    }
  }

  switch (projectState) {
    case null:
    case backendModule.ProjectState.created:
    case backendModule.ProjectState.new:
    case backendModule.ProjectState.closing:
    case backendModule.ProjectState.closed:
      return (
        <button
          className="w-6 h-6 disabled:opacity-50"
          onClick={clickEvent => {
            clickEvent.stopPropagation()
            unsetModal()
            doOpenManually(asset.id)
          }}
        >
          <SvgMask alt="Open in editor" className={ICON_CLASSES} src={PlayIcon} />
        </button>
      )
    case backendModule.ProjectState.openInProgress:
    case backendModule.ProjectState.provisioned:
    case backendModule.ProjectState.placeholder:
      return (
        <button
          disabled={isOtherUserUsingProject}
          {...(isOtherUserUsingProject ? { title: 'Someone else is using this project.' } : {})}
          className="w-6 h-6 disabled:opacity-50"
          onClick={async clickEvent => {
            clickEvent.stopPropagation()
            unsetModal()
            await closeProject(!isRunningInBackground)
          }}
        >
          <div className={`relative h-0 ${isRunningInBackground ? 'text-green' : ''}`}>
            <Spinner size={ICON_SIZE_PX} state={spinnerState} />
          </div>
          <SvgMask
            alt="Stop execution"
            src={StopIcon}
            className={`${ICON_CLASSES} ${isRunningInBackground ? 'text-green' : ''}`}
          />
        </button>
      )
    case backendModule.ProjectState.opened:
      return (
        <div>
          <button
            disabled={isOtherUserUsingProject}
            {...(isOtherUserUsingProject ? { title: 'Someone else has this project open.' } : {})}
            className="w-6 h-6 disabled:opacity-50"
            onClick={async clickEvent => {
              clickEvent.stopPropagation()
              unsetModal()
              await closeProject(!isRunningInBackground)
            }}
          >
            <div className={`relative h-0 ${isRunningInBackground ? 'text-green' : ''}`}>
              <Spinner size={24} state={spinnerState} />
            </div>
            <SvgMask
              alt="Stop execution"
              src={StopIcon}
              className={`${ICON_CLASSES} ${isRunningInBackground ? 'text-green' : ''}`}
            />
          </button>
          {!isOtherUserUsingProject && !isRunningInBackground && (
            <button
              className="w-6 h-6"
              onClick={clickEvent => {
                clickEvent.stopPropagation()
                unsetModal()
                openEditor(true)
              }}
            >
              <SvgMask alt="Open in editor" src={ArrowUpIcon} className={ICON_CLASSES} />
            </button>
          )}
        </div>
      )
  }
}<|MERGE_RESOLUTION|>--- conflicted
+++ resolved
@@ -68,25 +68,14 @@
 
 /** Props for a {@link ProjectIcon}. */
 export interface ProjectIconProps {
-<<<<<<< HEAD
-  smartAsset: backendModule.SmartProject
-  setItem: React.Dispatch<React.SetStateAction<backendModule.ProjectAsset>>
-  assetEvents: assetEvent.AssetEvent[]
-  /** Called when the project is opened via the {@link ProjectIcon}. */
-  doOpenManually: (projectId: backendModule.ProjectId) => void
-  onClose: () => void
-  openEditor: (switchPage: boolean) => void
-  state: assetsTable.AssetsTableState
-=======
-  readonly keyProp: string
-  readonly item: backendModule.ProjectAsset
+  readonly smartAsset: backendModule.SmartProject
   readonly setItem: React.Dispatch<React.SetStateAction<backendModule.ProjectAsset>>
   readonly assetEvents: assetEvent.AssetEvent[]
   /** Called when the project is opened via the {@link ProjectIcon}. */
   readonly doOpenManually: (projectId: backendModule.ProjectId) => void
   readonly onClose: () => void
-  readonly openIde: (switchPage: boolean) => void
->>>>>>> b5a9ec1f
+  readonly openEditor: (switchPage: boolean) => void
+  readonly state: assetsTable.AssetsTableState
 }
 
 /** An interactive icon indicating the status of a project. */
