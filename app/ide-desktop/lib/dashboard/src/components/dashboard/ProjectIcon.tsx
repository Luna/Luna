--- conflicted
+++ resolved
@@ -14,16 +14,9 @@
 import * as backendProvider from '#/providers/BackendProvider'
 import * as localStorageProvider from '#/providers/LocalStorageProvider'
 import * as modalProvider from '#/providers/ModalProvider'
-<<<<<<< HEAD
-import * as backendModule from '#/services/backend'
-import * as remoteBackend from '#/services/remoteBackend'
-import * as errorModule from '#/utilities/error'
-import * as object from '#/utilities/object'
-=======
 
 import type * as assetEvent from '#/events/assetEvent'
 import AssetEventType from '#/events/AssetEventType'
->>>>>>> cbf6d41e
 
 import Spinner, * as spinner from '#/components/Spinner'
 import SvgMask from '#/components/SvgMask'
@@ -32,7 +25,6 @@
 import * as remoteBackend from '#/services/RemoteBackend'
 
 import * as errorModule from '#/utilities/error'
-import * as localStorageModule from '#/utilities/LocalStorage'
 import * as object from '#/utilities/object'
 
 // =================
