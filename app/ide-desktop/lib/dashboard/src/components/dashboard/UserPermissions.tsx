--- conflicted
+++ resolved
@@ -11,21 +11,12 @@
 
 /** Props for a {@link UserPermissions}. */
 export interface UserPermissionsProps {
-<<<<<<< HEAD
-  asset: backendModule.AnySmartAsset
-  self: backendModule.UserPermission
-  isOnlyOwner: boolean
-  userPermission: backendModule.UserPermission
-  setUserPermission: (userPermissions: backendModule.UserPermission) => void
-  doDelete: (user: backendModule.User) => void
-=======
-  readonly asset: backendModule.Asset
+  readonly asset: backendModule.AnySmartAsset
   readonly self: backendModule.UserPermission
   readonly isOnlyOwner: boolean
   readonly userPermission: backendModule.UserPermission
   readonly setUserPermission: (userPermissions: backendModule.UserPermission) => void
   readonly doDelete: (user: backendModule.User) => void
->>>>>>> b5a9ec1f
 }
 
 /** A user and their permissions for a specific asset. */
