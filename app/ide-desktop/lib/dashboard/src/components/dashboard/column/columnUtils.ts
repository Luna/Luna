--- conflicted
+++ resolved
@@ -75,20 +75,6 @@
   [Column.docs]: DocsIcon,
 }
 
-<<<<<<< HEAD
-=======
-/** English names for every column except for the name column. */
-export const COLUMN_NAME: Readonly<Record<Column, string>> = {
-  [Column.name]: 'Name',
-  [Column.modified]: 'Modified',
-  [Column.sharedWith]: 'Shared with',
-  [Column.labels]: 'Labels',
-  [Column.accessedByProjects]: 'Accessed by projects',
-  [Column.accessedData]: 'Accessed data',
-  [Column.docs]: 'Docs',
-}
-
->>>>>>> 784d0691
 const COLUMN_CSS_CLASSES =
   'text-left bg-clip-padding border-transparent border-l-2 border-r-2 last:border-r-0'
 const NORMAL_COLUMN_CSS_CLASSES = `px-2 last:rounded-r-full last:w-full ${COLUMN_CSS_CLASSES}`
