/** @file A column listing the users with which this asset is shared. */
import * as React from 'react'

import Plus2Icon from 'enso-assets/plus2.svg'

import * as authProvider from '#/providers/AuthProvider'
import * as modalProvider from '#/providers/ModalProvider'

import AssetEventType from '#/events/AssetEventType'

import Category from '#/layouts/CategorySwitcher/Category'

import type * as column from '#/components/dashboard/column'
import PermissionDisplay from '#/components/dashboard/PermissionDisplay'

<<<<<<< HEAD
import * as backendModule from '#/services/Backend'
=======
import ManagePermissionsModal from '#/modals/ManagePermissionsModal'

import type * as backendModule from '#/services/Backend'
>>>>>>> 1cc7ca13

import * as object from '#/utilities/object'
import * as permissions from '#/utilities/permissions'
import * as uniqueString from '#/utilities/uniqueString'

// ========================
// === SharedWithColumn ===
// ========================

/** The type of the `state` prop of a {@link SharedWithColumn}. */
interface SharedWithColumnStateProp {
  readonly category: column.AssetColumnProps['state']['category']
  readonly dispatchAssetEvent: column.AssetColumnProps['state']['dispatchAssetEvent']
}

/** Props for a {@link SharedWithColumn}. */
interface SharedWithColumnPropsInternal extends Pick<column.AssetColumnProps, 'item' | 'setItem'> {
  readonly state: SharedWithColumnStateProp
}

/** A column listing the users with which this asset is shared. */
export default function SharedWithColumn(props: SharedWithColumnPropsInternal) {
  const { item, setItem, state } = props
  const { category, dispatchAssetEvent } = state
  const asset = item.item
  const { user } = authProvider.useNonPartialUserSession()
  const { setModal } = modalProvider.useSetModal()
  const self = asset.permissions?.find(
    backendModule.isUserPermissionAnd(permission => permission.user.user_email === user?.email)
  )
  const managesThisAsset =
    category !== Category.trash &&
    (self?.permission === permissions.PermissionAction.own ||
      self?.permission === permissions.PermissionAction.admin)
  const setAsset = React.useCallback(
    (valueOrUpdater: React.SetStateAction<backendModule.AnyAsset>) => {
      setItem(oldItem =>
        object.merge(oldItem, {
          item:
            typeof valueOrUpdater !== 'function' ? valueOrUpdater : valueOrUpdater(oldItem.item),
        })
      )
    },
    [/* should never change */ setItem]
  )
  return (
    <div className="group flex items-center gap-1">
      {(asset.permissions ?? []).map(permission => (
        <PermissionDisplay
          key={backendModule.getAssetPermissionName(permission)}
          action={permission.permission}
        >
          {backendModule.getAssetPermissionName(permission)}
        </PermissionDisplay>
      ))}
      {managesThisAsset && (
        <button
          className="h-4 w-4 invisible pointer-events-none group-hover:visible group-hover:pointer-events-auto"
          onClick={event => {
            event.stopPropagation()
            setModal(
              <ManagePermissionsModal
                key={uniqueString.uniqueString()}
                item={asset}
                setItem={setAsset}
                self={self}
                eventTarget={event.currentTarget}
                doRemoveSelf={() => {
                  dispatchAssetEvent({
                    type: AssetEventType.removeSelf,
                    id: asset.id,
                  })
                }}
              />
            )
          }}
        >
          <img className="w-4.5 h-4.5" src={Plus2Icon} />
        </button>
      )}
    </div>
  )
}<|MERGE_RESOLUTION|>--- conflicted
+++ resolved
@@ -13,13 +13,9 @@
 import type * as column from '#/components/dashboard/column'
 import PermissionDisplay from '#/components/dashboard/PermissionDisplay'
 
-<<<<<<< HEAD
-import * as backendModule from '#/services/Backend'
-=======
 import ManagePermissionsModal from '#/modals/ManagePermissionsModal'
 
-import type * as backendModule from '#/services/Backend'
->>>>>>> 1cc7ca13
+import * as backendModule from '#/services/Backend'
 
 import * as object from '#/utilities/object'
 import * as permissions from '#/utilities/permissions'
