--- conflicted
+++ resolved
@@ -27,16 +27,10 @@
 
 /** The type of the `state` prop of a {@link SharedWithColumn}. */
 interface SharedWithColumnStateProp
-<<<<<<< HEAD
-  extends Pick<column.AssetColumnProps['state'], 'category' | 'dispatchAssetEvent'> {
-  readonly setQuery: column.AssetColumnProps['state']['setQuery'] | null
-}
-=======
   extends Pick<
     column.AssetColumnProps['state'],
     'backend' | 'category' | 'dispatchAssetEvent' | 'setQuery'
   > {}
->>>>>>> 46f6b4f6
 
 /** Props for a {@link SharedWithColumn}. */
 interface SharedWithColumnPropsInternal extends Pick<column.AssetColumnProps, 'item' | 'setItem'> {
@@ -78,20 +72,16 @@
         <PermissionDisplay
           key={backendModule.getAssetPermissionId(other)}
           action={other.permission}
-          onPress={
-            setQuery == null
-              ? null
-              : event => {
-                  setQuery(oldQuery =>
-                    oldQuery.withToggled(
-                      'owners',
-                      'negativeOwners',
-                      backendModule.getAssetPermissionName(other),
-                      event.shiftKey
-                    )
-                  )
-                }
-          }
+          onPress={event => {
+            setQuery(oldQuery =>
+              oldQuery.withToggled(
+                'owners',
+                'negativeOwners',
+                backendModule.getAssetPermissionName(other),
+                event.shiftKey
+              )
+            )
+          }}
         >
           {backendModule.getAssetPermissionName(other)}
         </PermissionDisplay>
