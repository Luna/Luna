--- conflicted
+++ resolved
@@ -30,12 +30,7 @@
 // ========================
 
 /** The type of the `state` prop of a {@link SharedWithColumn}. */
-interface SharedWithColumnStateProp
-<<<<<<< HEAD
-  extends Pick<column.AssetColumnProps['state'], 'backend' | 'category'> {
-=======
-  extends Pick<column.AssetColumnProps['state'], 'category' | 'dispatchAssetEvent'> {
->>>>>>> ee0175c3
+interface SharedWithColumnStateProp extends Pick<column.AssetColumnProps['state'], 'category'> {
   readonly setQuery: column.AssetColumnProps['state']['setQuery'] | null
 }
 
@@ -48,11 +43,7 @@
 /** A column listing the users with which this asset is shared. */
 export default function SharedWithColumn(props: SharedWithColumnPropsInternal) {
   const { item, setItem, state, isReadonly = false } = props
-<<<<<<< HEAD
-  const { backend, category, setQuery } = state
-=======
-  const { category, dispatchAssetEvent, setQuery } = state
->>>>>>> ee0175c3
+  const { category, setQuery } = state
   const asset = item.item
   const { user } = authProvider.useNonPartialUserSession()
   const dispatchAssetEvent = eventListProvider.useDispatchAssetEvent()
