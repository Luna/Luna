--- conflicted
+++ resolved
@@ -43,11 +43,7 @@
   const { getText } = textProvider.useText()
   const toastAndLog = toastAndLogHooks.useToastAndLog()
   const self = asset.permissions?.find(
-<<<<<<< HEAD
-    backendModule.isUserPermissionAnd(permission => permission.user.user_email === user?.email)
-=======
-    permission => permission.user.userId === session.user?.userId
->>>>>>> 9c2d25ea
+    backendModule.isUserPermissionAnd(permission => permission.user.userId === user?.userId)
   )
   const managesThisAsset =
     category !== Category.trash &&
