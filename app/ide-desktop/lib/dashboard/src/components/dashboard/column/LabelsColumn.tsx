--- conflicted
+++ resolved
@@ -39,35 +39,15 @@
   const { setModal, unsetModal } = modalProvider.useSetModal()
   const { getText } = textProvider.useText()
   const toastAndLog = toastAndLogHooks.useToastAndLog()
-<<<<<<< HEAD
   const smartAsset = item.item
   const asset = smartAsset.value
   const self = asset.permissions?.find(permission => permission.user.userId === user?.value.userId)
-=======
   const plusButtonRef = React.useRef<HTMLButtonElement>(null)
-  const self = asset.permissions?.find(
-    permission => permission.user.userId === session.user?.userId
-  )
->>>>>>> 9cf4847a
   const managesThisAsset =
     category !== Category.trash &&
     (self?.permission === permissions.PermissionAction.own ||
       self?.permission === permissions.PermissionAction.admin)
-<<<<<<< HEAD
   const setAsset = setAssetHooks.useSetAsset(asset, setItem)
-=======
-  const setAsset = React.useCallback(
-    (valueOrUpdater: React.SetStateAction<backendModule.AnyAsset>) => {
-      setItem(oldItem =>
-        oldItem.with({
-          item:
-            typeof valueOrUpdater !== 'function' ? valueOrUpdater : valueOrUpdater(oldItem.item),
-        })
-      )
-    },
-    [/* should never change */ setItem]
-  )
->>>>>>> 9cf4847a
 
   return (
     <div className="group flex items-center gap-column-items">
