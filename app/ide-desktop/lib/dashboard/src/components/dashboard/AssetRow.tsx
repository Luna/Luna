/** @file A table row for an arbitrary asset. */
import * as React from 'react'

import BlankIcon from 'enso-assets/blank.svg'

import AssetEventType from '#/events/AssetEventType'
import AssetListEventType from '#/events/AssetListEventType'
import * as eventHooks from '#/hooks/eventHooks'
import * as toastAndLogHooks from '#/hooks/toastAndLogHooks'
import AssetContextMenu from '#/layouts/dashboard/AssetContextMenu'
import type * as assetsTable from '#/layouts/dashboard/AssetsTable'
import * as authProvider from '#/providers/AuthProvider'
import * as backendProvider from '#/providers/BackendProvider'
import * as modalProvider from '#/providers/ModalProvider'
import * as backendModule from '#/services/backend'
import * as assetTreeNode from '#/utilities/assetTreeNode'
import * as dateTime from '#/utilities/dateTime'
import * as download from '#/utilities/download'
import * as drag from '#/utilities/drag'
import * as errorModule from '#/utilities/error'
import * as indent from '#/utilities/indent'
import * as object from '#/utilities/object'
import * as permissions from '#/utilities/permissions'
import * as set from '#/utilities/set'
import Visibility, * as visibilityModule from '#/utilities/visibility'

import type * as column from '#/components/dashboard/column'
import StatelessSpinner, * as statelessSpinner from '#/components/StatelessSpinner'

// =================
// === Constants ===
// =================

/** The amount of time (in milliseconds) the drag item must be held over this component
 * to make a directory row expand. */
const DRAG_EXPAND_DELAY_MS = 500

/** Placeholder row for directories that are empty. */
const EMPTY_DIRECTORY_PLACEHOLDER = <span className="px-2 opacity-75">This folder is empty.</span>

// ================
// === AssetRow ===
// ================

/** Common properties for state and setters passed to event handlers on an {@link AssetRow}. */
export interface AssetRowInnerProps {
    key: backendModule.AssetId
    item: assetTreeNode.AssetTreeNode
    setItem: React.Dispatch<React.SetStateAction<assetTreeNode.AssetTreeNode>>
    state: assetsTable.AssetsTableState
    rowState: assetsTable.AssetRowState
    setRowState: React.Dispatch<React.SetStateAction<assetsTable.AssetRowState>>
}

/** Props for an {@link AssetRow}. */
export interface AssetRowProps
    extends Omit<JSX.IntrinsicElements['tr'], 'onClick' | 'onContextMenu'> {
    keyProp: backendModule.AssetId
    tableRowRef?: React.RefObject<HTMLTableRowElement>
    item: assetTreeNode.AssetTreeNode
    state: assetsTable.AssetsTableState
    hidden: boolean
    initialRowState: assetsTable.AssetRowState
    columns: column.AssetColumn[]
    selected: boolean
    setSelected: (selected: boolean) => void
    isSoleSelectedItem: boolean
    allowContextMenu: boolean
    onClick: (props: AssetRowInnerProps, event: React.MouseEvent) => void
    onContextMenu?: (
        props: AssetRowInnerProps,
        event: React.MouseEvent<HTMLTableRowElement>
    ) => void
}

/** A row containing an {@link backendModule.AnyAsset}. */
export default function AssetRow(props: AssetRowProps) {
    const { keyProp: key, item: rawItem, initialRowState, hidden: hiddenRaw, selected } = props
    const { isSoleSelectedItem, setSelected, allowContextMenu, onContextMenu, state } = props
    const { tableRowRef, columns, onClick } = props
    const { visibilities, assetEvents, dispatchAssetEvent, dispatchAssetListEvent } = state
    const { setAssetSettingsPanelProps, doToggleDirectoryExpansion, doCopy, doCut, doPaste } = state

    const { organization, user } = authProvider.useNonPartialUserSession()
    const { backend } = backendProvider.useBackend()
    const { setModal, unsetModal } = modalProvider.useSetModal()
    const toastAndLog = toastAndLogHooks.useToastAndLog()
    const [isDraggedOver, setIsDraggedOver] = React.useState(false)
    const [item, setItem] = React.useState(rawItem)
    const dragOverTimeoutHandle = React.useRef<number | null>(null)
    const asset = item.item
    const [insertionVisibility, setInsertionVisibility] = React.useState(Visibility.visible)
    const [rowState, setRowState] = React.useState<assetsTable.AssetRowState>(() =>
        object.merge(initialRowState, { setVisibility: setInsertionVisibility })
    )
    const isCloud = backend.type === backendModule.BackendType.remote
    const outerVisibility = visibilities.get(key)
    const visibility =
        outerVisibility == null || outerVisibility === Visibility.visible
            ? insertionVisibility
            : outerVisibility
    const hidden = hiddenRaw || visibility === Visibility.hidden

    React.useEffect(() => {
        setItem(rawItem)
    }, [rawItem])

    React.useEffect(() => {
        // Mutation is HIGHLY INADVISABLE in React, however it is useful here as we want to avoid
        // re - rendering the parent.
        rawItem.item = asset
    }, [asset, rawItem])
    const setAsset = assetTreeNode.useSetAsset(asset, setItem)

    React.useEffect(() => {
        if (selected && insertionVisibility !== Visibility.visible) {
            setSelected(false)
        }
    }, [selected, insertionVisibility, /* should never change */ setSelected])

    const doCopyOnBackend = React.useCallback(
        async (newParentId: backendModule.DirectoryId | null) => {
            try {
                setAsset(oldAsset =>
                    object.merge(oldAsset, {
                        title: oldAsset.title + ' (copy)',
                        labels: [],
                        permissions: permissions.tryGetSingletonOwnerPermission(organization, user),
                        modifiedAt: dateTime.toRfc3339(new Date()),
                    })
                )
                const copiedAsset = await backend.copyAsset(
                    asset.id,
                    newParentId ?? organization?.rootDirectoryId ?? backendModule.DirectoryId(''),
                    asset.title,
                    null
                )
                setAsset(
                    // This is SAFE, as the type of the copied asset is guaranteed to be the same
                    // as the type of the original asset.
                    // eslint-disable-next-line no-restricted-syntax
                    object.merger(copiedAsset.asset as Partial<backendModule.AnyAsset>)
                )
            } catch (error) {
                toastAndLog(`Could not copy '${asset.title}'`, error)
                // Delete the new component representing the asset that failed to insert.
                dispatchAssetListEvent({
                    type: AssetListEventType.delete,
                    key: item.key,
                })
            }
        },
        [
            backend,
            organization,
            user,
            asset,
            item.key,
            /* should never change */ setAsset,
            /* should never change */ toastAndLog,
            /* should never change */ dispatchAssetListEvent,
        ]
    )

    const doMove = React.useCallback(
        async (
            newParentKey: backendModule.AssetId | null,
            newParentId: backendModule.DirectoryId | null
        ) => {
            const rootDirectoryId = organization?.rootDirectoryId ?? backendModule.DirectoryId('')
            const nonNullNewParentKey = newParentKey ?? rootDirectoryId
            const nonNullNewParentId = newParentId ?? rootDirectoryId
            try {
                dispatchAssetListEvent({
                    type: AssetListEventType.move,
                    newParentKey: nonNullNewParentKey,
                    newParentId: nonNullNewParentId,
                    key: item.key,
                    item: asset,
                })
                setItem(oldItem =>
                    oldItem.with({
                        directoryKey: nonNullNewParentKey,
                        directoryId: nonNullNewParentId,
                    })
                )
                await backend.updateAsset(
                    asset.id,
                    { parentDirectoryId: newParentId ?? rootDirectoryId, description: null },
                    asset.title
                )
            } catch (error) {
                toastAndLog(`Could not move '${asset.title}'`, error)
                setItem(oldItem =>
                    oldItem.with({ directoryKey: item.directoryKey, directoryId: item.directoryId })
                )
                // Move the asset back to its original position.
                dispatchAssetListEvent({
                    type: AssetListEventType.move,
                    newParentKey: item.directoryKey,
                    newParentId: item.directoryId,
                    key: item.key,
                    item: asset,
                })
            }
        },
        [
            backend,
            organization,
            asset,
            item.directoryId,
            item.directoryKey,
            item.key,
            /* should never change */ toastAndLog,
            /* should never change */ dispatchAssetListEvent,
        ]
    )

    React.useEffect(() => {
        if (isSoleSelectedItem) {
            setAssetSettingsPanelProps({ item, setItem })
        }
    }, [item, isSoleSelectedItem, /* should never change */ setAssetSettingsPanelProps])

    const doDelete = React.useCallback(async () => {
        setInsertionVisibility(Visibility.hidden)
        if (asset.type === backendModule.AssetType.directory) {
            dispatchAssetListEvent({
                type: AssetListEventType.closeFolder,
                id: asset.id,
                // This is SAFE, as this asset is already known to be a directory.
                // eslint-disable-next-line no-restricted-syntax
                key: item.key as backendModule.DirectoryId,
            })
        }
        try {
            dispatchAssetListEvent({
                type: AssetListEventType.willDelete,
                key: item.key,
            })
            if (
                asset.type === backendModule.AssetType.project &&
                backend.type === backendModule.BackendType.local
            ) {
                if (
                    asset.projectState.type !== backendModule.ProjectState.placeholder &&
                    asset.projectState.type !== backendModule.ProjectState.closed
                ) {
                    await backend.openProject(asset.id, null, asset.title)
                }
                try {
                    await backend.closeProject(asset.id, asset.title)
                } catch {
                    // Ignored. The project was already closed.
                }
            }
            await backend.deleteAsset(asset.id, asset.title)
            dispatchAssetListEvent({
                type: AssetListEventType.delete,
                key: item.key,
            })
        } catch (error) {
            setInsertionVisibility(Visibility.visible)
            toastAndLog(
                errorModule.tryGetMessage(error)?.slice(0, -1) ??
                    `Could not delete ${backendModule.ASSET_TYPE_NAME[asset.type]}`
            )
        }
    }, [
        backend,
        dispatchAssetListEvent,
        asset,
        /* should never change */ item.key,
        /* should never change */ toastAndLog,
    ])

    const doRestore = React.useCallback(async () => {
        // Visually, the asset is deleted from the Trash view.
        setInsertionVisibility(Visibility.hidden)
        try {
            await backend.undoDeleteAsset(asset.id, asset.title)
            dispatchAssetListEvent({
                type: AssetListEventType.delete,
                key: item.key,
            })
        } catch (error) {
            setInsertionVisibility(Visibility.visible)
            toastAndLog(`Unable to restore ${backendModule.ASSET_TYPE_NAME[asset.type]}`, error)
        }
    }, [
        backend,
        dispatchAssetListEvent,
        asset,
        /* should never change */ item.key,
        /* should never change */ toastAndLog,
    ])

    eventHooks.useEventHandler(assetEvents, async event => {
        switch (event.type) {
            // These events are handled in the specific `NameColumn` files.
            case AssetEventType.newProject:
            case AssetEventType.newFolder:
            case AssetEventType.uploadFiles:
            case AssetEventType.newDataConnector:
            case AssetEventType.openProject:
            case AssetEventType.closeProject:
            case AssetEventType.cancelOpeningAllProjects: {
                break
            }
            case AssetEventType.copy: {
                if (event.ids.has(item.key)) {
                    await doCopyOnBackend(event.newParentId)
                }
                break
            }
            case AssetEventType.cut: {
                if (event.ids.has(item.key)) {
                    setInsertionVisibility(Visibility.faded)
                }
                break
            }
            case AssetEventType.cancelCut: {
                if (event.ids.has(item.key)) {
                    setInsertionVisibility(Visibility.visible)
                }
                break
            }
            case AssetEventType.move: {
                if (event.ids.has(item.key)) {
                    setInsertionVisibility(Visibility.visible)
                    await doMove(event.newParentKey, event.newParentId)
                }
                break
            }
            case AssetEventType.delete: {
                if (event.ids.has(item.key)) {
                    await doDelete()
                }
                break
            }
            case AssetEventType.restore: {
                if (event.ids.has(item.key)) {
                    await doRestore()
                }
                break
            }
            case AssetEventType.download: {
                if (event.ids.has(item.key)) {
                    if (isCloud) {
                        if (asset.type !== backendModule.AssetType.file) {
                            toastAndLog('Cannot download assets that are not files')
                        } else {
                            try {
                                const details = await backend.getFileDetails(asset.id, asset.title)
                                const file = details.file
                                download.download(download.s3URLToHTTPURL(file.path), asset.title)
                            } catch (error) {
                                toastAndLog('Could not download file', error)
                            }
                        }
                    } else {
                        download.download(
                            `./api/project-manager/projects/${asset.id}/enso-project`,
                            `${asset.title}.enso-project`
                        )
                    }
                }
                break
            }
            case AssetEventType.downloadSelected: {
                if (selected) {
                    if (isCloud) {
                        if (asset.type !== backendModule.AssetType.file) {
                            toastAndLog('Cannot download assets that are not files')
                        } else {
                            try {
                                const details = await backend.getFileDetails(asset.id, asset.title)
                                const file = details.file
                                download.download(download.s3URLToHTTPURL(file.path), asset.title)
                            } catch (error) {
                                toastAndLog('Could not download selected files', error)
                            }
                        }
                    } else {
                        download.download(
                            `./api/project-manager/projects/${asset.id}/enso-project`,
                            `${asset.title}.enso-project`
                        )
                    }
                }
                break
            }
            case AssetEventType.removeSelf: {
                // This is not triggered from the asset list, so it uses `item.id` instead of `key`.
                if (event.id === asset.id && user != null) {
                    setInsertionVisibility(Visibility.hidden)
                    try {
                        await backend.createPermission({
                            action: null,
                            resourceId: asset.id,
                            userSubjects: [user.id],
                        })
                        dispatchAssetListEvent({
                            type: AssetListEventType.delete,
                            key: item.key,
                        })
                    } catch (error) {
                        setInsertionVisibility(Visibility.visible)
                        toastAndLog(null, error)
                    }
                }
                break
            }
            case AssetEventType.temporarilyAddLabels: {
                const labels = event.ids.has(item.key) ? event.labelNames : set.EMPTY
                setRowState(oldRowState =>
                    oldRowState.temporarilyAddedLabels === labels &&
                    oldRowState.temporarilyRemovedLabels === set.EMPTY
                        ? oldRowState
                        : object.merge(oldRowState, {
                              temporarilyAddedLabels: labels,
                              temporarilyRemovedLabels: set.EMPTY,
                          })
                )
                break
            }
            case AssetEventType.temporarilyRemoveLabels: {
                const labels = event.ids.has(item.key) ? event.labelNames : set.EMPTY
                setRowState(oldRowState =>
                    oldRowState.temporarilyAddedLabels === set.EMPTY &&
                    oldRowState.temporarilyRemovedLabels === labels
                        ? oldRowState
                        : object.merge(oldRowState, {
                              temporarilyAddedLabels: set.EMPTY,
                              temporarilyRemovedLabels: labels,
                          })
                )
                break
            }
            case AssetEventType.addLabels: {
                setRowState(oldRowState =>
                    oldRowState.temporarilyAddedLabels === set.EMPTY
                        ? oldRowState
                        : object.merge(oldRowState, { temporarilyAddedLabels: set.EMPTY })
                )
                const labels = asset.labels
                if (
                    event.ids.has(item.key) &&
                    (labels == null || [...event.labelNames].some(label => !labels.includes(label)))
                ) {
                    const newLabels = [
                        ...(labels ?? []),
                        ...[...event.labelNames].filter(label => labels?.includes(label) !== true),
                    ]
                    setAsset(object.merger({ labels: newLabels }))
                    try {
                        await backend.associateTag(asset.id, newLabels, asset.title)
                    } catch (error) {
                        setAsset(object.merger({ labels }))
                        toastAndLog(null, error)
                    }
                }
                break
            }
            case AssetEventType.removeLabels: {
                setRowState(oldRowState =>
                    oldRowState.temporarilyAddedLabels === set.EMPTY
                        ? oldRowState
                        : object.merge(oldRowState, { temporarilyAddedLabels: set.EMPTY })
                )
                const labels = asset.labels
                if (
                    event.ids.has(item.key) &&
                    labels != null &&
                    [...event.labelNames].some(label => labels.includes(label))
                ) {
                    const newLabels = labels.filter(label => !event.labelNames.has(label))
                    setAsset(object.merger({ labels: newLabels }))
                    try {
                        await backend.associateTag(asset.id, newLabels, asset.title)
                    } catch (error) {
                        setAsset(object.merger({ labels }))
                        toastAndLog(null, error)
                    }
                }
                break
            }
            case AssetEventType.deleteLabel: {
                setAsset(oldAsset => {
                    // The IIFE is required to prevent TypeScript from narrowing this value.
                    let found = (() => false)()
                    const labels =
                        oldAsset.labels?.filter(label => {
                            if (label === event.labelName) {
                                found = true
                                return false
                            } else {
                                return true
                            }
                        }) ?? null
                    return found ? object.merge(oldAsset, { labels }) : oldAsset
                })
                break
            }
        }
    })

    const clearDragState = React.useCallback(() => {
        setIsDraggedOver(false)
        setRowState(oldRowState =>
            oldRowState.temporarilyAddedLabels === set.EMPTY
                ? oldRowState
                : object.merge(oldRowState, { temporarilyAddedLabels: set.EMPTY })
        )
    }, [])

    const onDragOver = (event: React.DragEvent<Element>) => {
        const directoryKey =
            item.item.type === backendModule.AssetType.directory ? item.key : item.directoryKey
        const payload = drag.ASSET_ROWS.lookup(event)
        if (payload != null && payload.every(innerItem => innerItem.key !== directoryKey)) {
            event.preventDefault()
            if (item.item.type === backendModule.AssetType.directory) {
                setIsDraggedOver(true)
            }
        }
    }

    switch (asset.type) {
        case backendModule.AssetType.directory:
        case backendModule.AssetType.project:
        case backendModule.AssetType.file:
        case backendModule.AssetType.secret: {
            const innerProps: AssetRowInnerProps = {
                key,
                item,
                setItem,
                state,
                rowState,
                setRowState,
            }
            return (
                <>
<<<<<<< HEAD
                    <TableRow
                        {...props}
                        className={`${visibilityModule.CLASS_NAME[visibility]} ${
                            isDraggedOver ? 'selected' : ''
                        }`}
                        hidden={hidden}
                        onContextMenu={(innerProps, event) => {
                            if (allowContextMenu) {
                                event.preventDefault()
                                event.stopPropagation()
                                onContextMenu?.(innerProps, event)
                                setModal(
                                    <AssetContextMenu
                                        innerProps={innerProps}
                                        event={event}
                                        eventTarget={
                                            event.target instanceof HTMLElement
                                                ? event.target
                                                : event.currentTarget
                                        }
                                        doCopy={doCopy}
                                        doCut={doCut}
                                        doPaste={doPaste}
                                        doDelete={doDelete}
                                    />
                                )
                            } else {
                                onContextMenu?.(innerProps, event)
                            }
                        }}
                        item={item}
                        setItem={setItem}
                        initialRowState={rowState}
                        setRowState={setRowState}
                        onDragStart={event => {
                            if (rowState.isEditingName || !isCloud) {
                                event.preventDefault()
                            } else {
                                props.onDragStart?.(event)
                            }
                        }}
                        onDragEnter={event => {
                            props.onDragEnter?.(event)
                            if (dragOverTimeoutHandle.current != null) {
                                window.clearTimeout(dragOverTimeoutHandle.current)
                            }
                            if (backendModule.assetIsDirectory(asset)) {
                                dragOverTimeoutHandle.current = window.setTimeout(() => {
=======
                    {!hidden && insertionVisibility !== Visibility.hidden && (
                        <tr
                            ref={tableRowRef}
                            tabIndex={-1}
                            onClick={event => {
                                unsetModal()
                                onClick(innerProps, event)
                            }}
                            onContextMenu={event => {
                                if (allowContextMenu) {
                                    event.preventDefault()
                                    event.stopPropagation()
                                    onContextMenu?.(innerProps, event)
                                    setModal(
                                        <AssetContextMenu
                                            innerProps={innerProps}
                                            event={event}
                                            eventTarget={
                                                event.target instanceof HTMLElement
                                                    ? event.target
                                                    : event.currentTarget
                                            }
                                            doCopy={doCopy}
                                            doCut={doCut}
                                            doPaste={doPaste}
                                            doDelete={doDelete}
                                        />
                                    )
                                } else {
                                    onContextMenu?.(innerProps, event)
                                }
                            }}
                            className={`h-8 transition duration-300 ease-in-out ${
                                visibilityModule.CLASS_NAME[visibility]
                            } ${isDraggedOver || selected ? 'selected' : ''}`}
                            onDragEnter={event => {
                                if (dragOverTimeoutHandle.current != null) {
                                    window.clearTimeout(dragOverTimeoutHandle.current)
                                }
                                if (backendModule.assetIsDirectory(asset)) {
                                    dragOverTimeoutHandle.current = window.setTimeout(() => {
                                        doToggleDirectoryExpansion(
                                            asset.id,
                                            item.key,
                                            asset.title,
                                            true
                                        )
                                    }, DRAG_EXPAND_DELAY_MS)
                                }
                                // Required because `dragover` does not fire on `mouseenter`.
                                onDragOver(event)
                            }}
                            onDragOver={event => {
                                props.onDragOver?.(event)
                                onDragOver(event)
                            }}
                            onDragEnd={event => {
                                clearDragState()
                                props.onDragEnd?.(event)
                            }}
                            onDragLeave={event => {
                                if (
                                    dragOverTimeoutHandle.current != null &&
                                    (!(event.relatedTarget instanceof Node) ||
                                        !event.currentTarget.contains(event.relatedTarget))
                                ) {
                                    window.clearTimeout(dragOverTimeoutHandle.current)
                                }
                                clearDragState()
                                props.onDragLeave?.(event)
                            }}
                            onDrop={event => {
                                props.onDrop?.(event)
                                clearDragState()
                                const [directoryKey, directoryId, directoryTitle] =
                                    item.item.type === backendModule.AssetType.directory
                                        ? [item.key, item.item.id, asset.title]
                                        : [item.directoryKey, item.directoryId, null]
                                const payload = drag.ASSET_ROWS.lookup(event)
                                if (
                                    payload != null &&
                                    payload.every(innerItem => innerItem.key !== directoryKey)
                                ) {
                                    event.preventDefault()
                                    event.stopPropagation()
                                    unsetModal()
>>>>>>> 368e4867
                                    doToggleDirectoryExpansion(
                                        directoryId,
                                        directoryKey,
                                        directoryTitle,
                                        true
                                    )
                                    dispatchAssetEvent({
                                        type: AssetEventType.move,
                                        newParentKey: directoryKey,
                                        newParentId: directoryId,
                                        ids: new Set(payload.map(dragItem => dragItem.key)),
                                    })
                                }
                            }}
                        >
                            {columns.map(column => {
                                // This is a React component even though it does not contain JSX.
                                // eslint-disable-next-line no-restricted-syntax
                                const Render = column.render
                                return (
                                    <td key={column.id} className={column.className ?? ''}>
                                        <Render
                                            keyProp={key}
                                            item={item}
                                            setItem={setItem}
                                            selected={selected}
                                            setSelected={setSelected}
                                            isSoleSelectedItem={isSoleSelectedItem}
                                            state={state}
                                            rowState={rowState}
                                            setRowState={setRowState}
                                        />
                                    </td>
                                )
                            })}
                        </tr>
                    )}
                    {selected && allowContextMenu && insertionVisibility !== Visibility.hidden && (
                        // This is a copy of the context menu, since the context menu registers keyboard
                        // shortcut handlers. This is a bit of a hack, however it is preferable to duplicating
                        // the entire context menu (once for the keyboard actions, once for the JSX).
                        <AssetContextMenu
                            hidden
                            innerProps={{
                                key,
                                item,
                                setItem,
                                state,
                                rowState,
                                setRowState,
                            }}
                            event={{ pageX: 0, pageY: 0 }}
                            eventTarget={null}
                            doCopy={doCopy}
                            doCut={doCut}
                            doPaste={doPaste}
                            doDelete={doDelete}
                        />
                    )}
                </>
            )
        }
        case backendModule.AssetType.specialLoading: {
            return hidden ? null : (
                <tr>
                    <td colSpan={columns.length} className="rounded-rows-skip-level border-r p-0">
                        <div
                            className={`flex justify-center rounded-full h-8 py-1 ${indent.indentClass(
                                item.depth
                            )}`}
                        >
                            <StatelessSpinner
                                size={24}
                                state={statelessSpinner.SpinnerState.loadingMedium}
                            />
                        </div>
                    </td>
                </tr>
            )
        }
        case backendModule.AssetType.specialEmpty: {
            return hidden ? null : (
                <tr>
                    <td colSpan={columns.length} className="rounded-rows-skip-level border-r p-0">
                        <div
                            className={`flex items-center rounded-full h-8 py-2 ${indent.indentClass(
                                item.depth
                            )}`}
                        >
                            <img src={BlankIcon} />
                            {EMPTY_DIRECTORY_PLACEHOLDER}
                        </div>
                    </td>
                </tr>
            )
        }
    }
}<|MERGE_RESOLUTION|>--- conflicted
+++ resolved
@@ -541,57 +541,7 @@
             }
             return (
                 <>
-<<<<<<< HEAD
-                    <TableRow
-                        {...props}
-                        className={`${visibilityModule.CLASS_NAME[visibility]} ${
-                            isDraggedOver ? 'selected' : ''
-                        }`}
-                        hidden={hidden}
-                        onContextMenu={(innerProps, event) => {
-                            if (allowContextMenu) {
-                                event.preventDefault()
-                                event.stopPropagation()
-                                onContextMenu?.(innerProps, event)
-                                setModal(
-                                    <AssetContextMenu
-                                        innerProps={innerProps}
-                                        event={event}
-                                        eventTarget={
-                                            event.target instanceof HTMLElement
-                                                ? event.target
-                                                : event.currentTarget
-                                        }
-                                        doCopy={doCopy}
-                                        doCut={doCut}
-                                        doPaste={doPaste}
-                                        doDelete={doDelete}
-                                    />
-                                )
-                            } else {
-                                onContextMenu?.(innerProps, event)
-                            }
-                        }}
-                        item={item}
-                        setItem={setItem}
-                        initialRowState={rowState}
-                        setRowState={setRowState}
-                        onDragStart={event => {
-                            if (rowState.isEditingName || !isCloud) {
-                                event.preventDefault()
-                            } else {
-                                props.onDragStart?.(event)
-                            }
-                        }}
-                        onDragEnter={event => {
-                            props.onDragEnter?.(event)
-                            if (dragOverTimeoutHandle.current != null) {
-                                window.clearTimeout(dragOverTimeoutHandle.current)
-                            }
-                            if (backendModule.assetIsDirectory(asset)) {
-                                dragOverTimeoutHandle.current = window.setTimeout(() => {
-=======
-                    {!hidden && insertionVisibility !== Visibility.hidden && (
+                    {!hidden && (
                         <tr
                             ref={tableRowRef}
                             tabIndex={-1}
@@ -626,6 +576,13 @@
                             className={`h-8 transition duration-300 ease-in-out ${
                                 visibilityModule.CLASS_NAME[visibility]
                             } ${isDraggedOver || selected ? 'selected' : ''}`}
+                            onDragStart={event => {
+                                if (rowState.isEditingName || !isCloud) {
+                                    event.preventDefault()
+                                } else {
+                                    props.onDragStart?.(event)
+                                }
+                            }}
                             onDragEnter={event => {
                                 if (dragOverTimeoutHandle.current != null) {
                                     window.clearTimeout(dragOverTimeoutHandle.current)
@@ -677,7 +634,6 @@
                                     event.preventDefault()
                                     event.stopPropagation()
                                     unsetModal()
->>>>>>> 368e4867
                                     doToggleDirectoryExpansion(
                                         directoryId,
                                         directoryKey,
