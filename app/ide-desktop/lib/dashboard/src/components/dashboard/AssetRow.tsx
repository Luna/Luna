/** @file A table row for an arbitrary asset. */
import * as React from 'react'

import * as tailwindMerge from 'tailwind-merge'

import BlankIcon from 'enso-assets/blank.svg'

<<<<<<< HEAD
import * as dragAndDropHooks from '#/hooks/dragAndDropHooks'
=======
import * as backendHooks from '#/hooks/backendHooks'
>>>>>>> d6d37092
import * as eventHooks from '#/hooks/eventHooks'
import * as setAssetHooks from '#/hooks/setAssetHooks'
import * as toastAndLogHooks from '#/hooks/toastAndLogHooks'

import * as authProvider from '#/providers/AuthProvider'
import * as modalProvider from '#/providers/ModalProvider'
import * as textProvider from '#/providers/TextProvider'

import AssetEventType from '#/events/AssetEventType'
import AssetListEventType from '#/events/AssetListEventType'

import AssetContextMenu from '#/layouts/AssetContextMenu'
import type * as assetsTable from '#/layouts/AssetsTable'
import Category from '#/layouts/CategorySwitcher/Category'

import * as aria from '#/components/aria'
import * as assetRowUtils from '#/components/dashboard/AssetRow/assetRowUtils'
import * as columnModule from '#/components/dashboard/column'
import * as columnUtils from '#/components/dashboard/column/columnUtils'
import StatelessSpinner, * as statelessSpinner from '#/components/StatelessSpinner'
import FocusRing from '#/components/styled/FocusRing'

import EditAssetDescriptionModal from '#/modals/EditAssetDescriptionModal'

import * as backendModule from '#/services/Backend'
import * as localBackend from '#/services/LocalBackend'
import * as projectManager from '#/services/ProjectManager'

import type * as assetTreeNode from '#/utilities/AssetTreeNode'
import AssetTreeNode from '#/utilities/AssetTreeNode'
import * as dateTime from '#/utilities/dateTime'
import * as download from '#/utilities/download'
import * as drag from '#/utilities/drag'
import * as eventModule from '#/utilities/event'
import * as fileInfo from '#/utilities/fileInfo'
import * as indent from '#/utilities/indent'
import * as object from '#/utilities/object'
import * as permissions from '#/utilities/permissions'
import * as set from '#/utilities/set'
import Visibility from '#/utilities/Visibility'

// =================
// === Constants ===
// =================

/** The height of the header row. */
const HEADER_HEIGHT_PX = 34
/** The amount of time (in milliseconds) the drag item must be held over this component
 * to make a directory row expand. */
const DRAG_EXPAND_DELAY_MS = 500

// ================
// === AssetRow ===
// ================

/** Common properties for state and setters passed to event handlers on an {@link AssetRow}. */
export interface AssetRowInnerProps {
  readonly key: backendModule.AssetId
  readonly item: assetTreeNode.AnyAssetTreeNode
  readonly setItem: React.Dispatch<React.SetStateAction<assetTreeNode.AnyAssetTreeNode>>
  readonly state: assetsTable.AssetsTableState
  readonly rowState: assetsTable.AssetRowState
  readonly setRowState: React.Dispatch<React.SetStateAction<assetsTable.AssetRowState>>
}

/** Props for an {@link AssetRow}. */
export interface AssetRowProps
  extends Readonly<Omit<JSX.IntrinsicElements['tr'], 'onClick' | 'onContextMenu'>> {
  readonly item: assetTreeNode.AnyAssetTreeNode
  readonly state: assetsTable.AssetsTableState
  readonly hidden: boolean
  readonly columns: columnUtils.Column[]
  readonly selected: boolean
  readonly setSelected: (selected: boolean) => void
  readonly isSoleSelected: boolean
  readonly isKeyboardSelected: boolean
  readonly grabKeyboardFocus: () => void
  readonly allowContextMenu: boolean
  readonly onClick: (props: AssetRowInnerProps, event: React.MouseEvent) => void
  readonly onContextMenu?: (
    props: AssetRowInnerProps,
    event: React.MouseEvent<HTMLTableRowElement>
  ) => void
}

/** A row containing an {@link backendModule.AnyAsset}. */
export default function AssetRow(props: AssetRowProps) {
  const { item: rawItem, hidden: hiddenRaw, selected, isSoleSelected, isKeyboardSelected } = props
  const { setSelected, allowContextMenu, onContextMenu, state, columns, onClick } = props
  const { grabKeyboardFocus } = props
  const { backend, visibilities, assetEvents, dispatchAssetEvent, dispatchAssetListEvent } = state
  const { nodeMap, setAssetPanelProps, doToggleDirectoryExpansion, doCopy, doCut, doPaste } = state
  const { setIsAssetPanelTemporarilyVisible, scrollContainerRef, rootDirectoryId } = state

  const draggableProps = dragAndDropHooks.useDraggable()
  const { user } = authProvider.useNonPartialUserSession()
  const { setModal, unsetModal } = modalProvider.useSetModal()
  const { getText } = textProvider.useText()
  const toastAndLog = toastAndLogHooks.useToastAndLog()
  const [isDraggedOver, setIsDraggedOver] = React.useState(false)
  const [item, setItem] = React.useState(rawItem)
  const rootRef = React.useRef<HTMLElement | null>(null)
  const dragOverTimeoutHandle = React.useRef<number | null>(null)
  const grabKeyboardFocusRef = React.useRef(grabKeyboardFocus)
  grabKeyboardFocusRef.current = grabKeyboardFocus
  const asset = item.item
  const [insertionVisibility, setInsertionVisibility] = React.useState(Visibility.visible)
  const [rowState, setRowState] = React.useState<assetsTable.AssetRowState>(() =>
    object.merge(assetRowUtils.INITIAL_ROW_STATE, { setVisibility: setInsertionVisibility })
  )
  const key = AssetTreeNode.getKey(item)
  const isCloud = backend.type === backendModule.BackendType.remote
  const outerVisibility = visibilities.get(key)
  const visibility =
    outerVisibility == null || outerVisibility === Visibility.visible
      ? insertionVisibility
      : outerVisibility
  const hidden = hiddenRaw || visibility === Visibility.hidden

  const copyAssetMutation = backendHooks.useBackendMutation(backend, 'copyAsset')
  const updateAssetMutation = backendHooks.useBackendMutation(backend, 'updateAsset')
  const deleteAssetMutation = backendHooks.useBackendMutation(backend, 'deleteAsset')
  const undoDeleteAssetMutation = backendHooks.useBackendMutation(backend, 'undoDeleteAsset')
  const openProjectMutation = backendHooks.useBackendMutation(backend, 'openProject')
  const closeProjectMutation = backendHooks.useBackendMutation(backend, 'closeProject')
  const getProjectDetailsMutation = backendHooks.useBackendMutation(backend, 'getProjectDetails')
  const getFileDetailsMutation = backendHooks.useBackendMutation(backend, 'getFileDetails')
  const getDatalinkMutation = backendHooks.useBackendMutation(backend, 'getDatalink')
  const createPermissionMutation = backendHooks.useBackendMutation(backend, 'createPermission')
  const associateTagMutation = backendHooks.useBackendMutation(backend, 'associateTag')
  const copyAssetMutate = copyAssetMutation.mutateAsync
  const updateAssetMutate = updateAssetMutation.mutateAsync
  const deleteAssetMutate = deleteAssetMutation.mutateAsync
  const undoDeleteAssetMutate = undoDeleteAssetMutation.mutateAsync
  const openProjectMutate = openProjectMutation.mutateAsync
  const closeProjectMutate = closeProjectMutation.mutateAsync

  React.useEffect(() => {
    setItem(rawItem)
  }, [rawItem])

  React.useEffect(() => {
    // Mutation is HIGHLY INADVISABLE in React, however it is useful here as we want to avoid
    // re-rendering the parent.
    rawItem.item = asset
  }, [asset, rawItem])
  const setAsset = setAssetHooks.useSetAsset(asset, setItem)

  React.useEffect(() => {
    if (selected && insertionVisibility !== Visibility.visible) {
      setSelected(false)
    }
  }, [selected, insertionVisibility, setSelected])

  React.useEffect(() => {
    if (isKeyboardSelected) {
      rootRef.current?.focus()
      grabKeyboardFocusRef.current()
    }
  }, [isKeyboardSelected])

  const doCopyOnBackend = React.useCallback(
    async (newParentId: backendModule.DirectoryId | null) => {
      try {
        setAsset(oldAsset =>
          object.merge(oldAsset, {
            title: oldAsset.title + ' (copy)',
            labels: [],
            permissions: permissions.tryGetSingletonOwnerPermission(user),
            modifiedAt: dateTime.toRfc3339(new Date()),
          })
        )
        newParentId ??= rootDirectoryId
        const copiedAsset = await copyAssetMutate([
          asset.id,
          newParentId,
          asset.title,
          nodeMap.current.get(newParentId)?.item.title ?? '(unknown)',
        ])
        setAsset(
          // This is SAFE, as the type of the copied asset is guaranteed to be the same
          // as the type of the original asset.
          // eslint-disable-next-line no-restricted-syntax
          object.merger(copiedAsset.asset as Partial<backendModule.AnyAsset>)
        )
      } catch (error) {
        toastAndLog('copyAssetError', error, asset.title)
        // Delete the new component representing the asset that failed to insert.
        dispatchAssetListEvent({ type: AssetListEventType.delete, key: item.key })
      }
    },
    [
      user,
      rootDirectoryId,
      asset,
      item.key,
      toastAndLog,
<<<<<<< HEAD
      nodeMap,
      setAsset,
      dispatchAssetListEvent,
=======
      /* should never change */ copyAssetMutate,
      /* should never change */ nodeMap,
      /* should never change */ setAsset,
      /* should never change */ dispatchAssetListEvent,
>>>>>>> d6d37092
    ]
  )

  const doMove = React.useCallback(
    async (
      newParentKey: backendModule.DirectoryId | null,
      newParentId: backendModule.DirectoryId | null
    ) => {
      const nonNullNewParentKey = newParentKey ?? rootDirectoryId
      const nonNullNewParentId = newParentId ?? rootDirectoryId
      try {
        setItem(oldItem =>
          oldItem.with({ directoryKey: nonNullNewParentKey, directoryId: nonNullNewParentId })
        )
        const newParentPath = localBackend.extractTypeAndId(nonNullNewParentId).id
        const newProjectState =
          asset.projectState == null
            ? null
            : object.merge(
                asset.projectState,
                asset.projectState.path == null
                  ? {}
                  : {
                      path: projectManager.joinPath(
                        newParentPath,
                        fileInfo.fileName(asset.projectState.path)
                      ),
                    }
              )
        let newId = asset.id
        if (!isCloud) {
          const oldPath = localBackend.extractTypeAndId(asset.id).id
          const newPath = projectManager.joinPath(newParentPath, fileInfo.fileName(oldPath))
          switch (asset.type) {
            case backendModule.AssetType.file: {
              newId = localBackend.newFileId(newPath)
              break
            }
            case backendModule.AssetType.directory: {
              newId = localBackend.newDirectoryId(newPath)
              break
            }
            case backendModule.AssetType.project:
            case backendModule.AssetType.secret:
            case backendModule.AssetType.datalink:
            case backendModule.AssetType.specialLoading:
            case backendModule.AssetType.specialEmpty: {
              // Ignored.
              // Project paths are not stored in their `id`;
              // The other asset types either do not exist on the Local backend,
              // or do not have a path.
              break
            }
          }
        }
        const newAsset = object.merge(asset, {
          // This is SAFE as the type of `newId` is not changed from its original type.
          // eslint-disable-next-line no-restricted-syntax
          id: newId as never,
          parentId: nonNullNewParentId,
          projectState: newProjectState,
        })
        dispatchAssetListEvent({
          type: AssetListEventType.move,
          newParentKey: nonNullNewParentKey,
          newParentId: nonNullNewParentId,
          key: item.key,
          item: newAsset,
        })
        setAsset(newAsset)
        await updateAssetMutate([
          asset.id,
          {
            parentDirectoryId: newParentId ?? rootDirectoryId,
            description: null,
            ...(asset.projectState?.path == null ? {} : { projectPath: asset.projectState.path }),
          },
          asset.title,
        ])
      } catch (error) {
        toastAndLog('moveAssetError', error, asset.title)
        setAsset(
          object.merger({
            // This is SAFE as the type of `newId` is not changed from its original type.
            // eslint-disable-next-line no-restricted-syntax
            id: asset.id as never,
            parentId: asset.parentId,
            projectState: asset.projectState,
          })
        )
        setItem(oldItem =>
          oldItem.with({ directoryKey: item.directoryKey, directoryId: item.directoryId })
        )
        // Move the asset back to its original position.
        dispatchAssetListEvent({
          type: AssetListEventType.move,
          newParentKey: item.directoryKey,
          newParentId: item.directoryId,
          key: item.key,
          item: asset,
        })
      }
    },
    [
      isCloud,
      asset,
      rootDirectoryId,
      item.directoryId,
      item.directoryKey,
      item.key,
      toastAndLog,
<<<<<<< HEAD
      setAsset,
      dispatchAssetListEvent,
=======
      /* should never change */ updateAssetMutate,
      /* should never change */ setAsset,
      /* should never change */ dispatchAssetListEvent,
>>>>>>> d6d37092
    ]
  )

  React.useEffect(() => {
    if (isSoleSelected) {
      setAssetPanelProps({ backend, item, setItem })
      setIsAssetPanelTemporarilyVisible(false)
    }
<<<<<<< HEAD
  }, [item, isSoleSelected, setAssetPanelProps, setIsAssetPanelTemporarilyVisible])
=======
  }, [
    item,
    isSoleSelected,
    /* should never change */ backend,
    /* should never change */ setAssetPanelProps,
    /* should never change */ setIsAssetPanelTemporarilyVisible,
  ])
>>>>>>> d6d37092

  const doDelete = React.useCallback(
    async (forever = false) => {
      setInsertionVisibility(Visibility.hidden)
      if (asset.type === backendModule.AssetType.directory) {
        dispatchAssetListEvent({
          type: AssetListEventType.closeFolder,
          id: asset.id,
          // This is SAFE, as this asset is already known to be a directory.
          // eslint-disable-next-line no-restricted-syntax
          key: item.key as backendModule.DirectoryId,
        })
      }
      try {
        dispatchAssetListEvent({ type: AssetListEventType.willDelete, key: item.key })
        if (
          asset.type === backendModule.AssetType.project &&
          backend.type === backendModule.BackendType.local
        ) {
          if (
            asset.projectState.type !== backendModule.ProjectState.placeholder &&
            asset.projectState.type !== backendModule.ProjectState.closed
          ) {
            await openProjectMutate([asset.id, null, asset.title])
          }
          try {
            await closeProjectMutate([asset.id, asset.title])
          } catch {
            // Ignored. The project was already closed.
          }
        }
        await deleteAssetMutate([
          asset.id,
          { force: forever, parentId: asset.parentId },
          asset.title,
        ])
        dispatchAssetListEvent({ type: AssetListEventType.delete, key: item.key })
      } catch (error) {
        setInsertionVisibility(Visibility.visible)
        toastAndLog('deleteAssetError', error, asset.title)
      }
    },
<<<<<<< HEAD
    [backend, dispatchAssetListEvent, asset, item.key, toastAndLog]
=======
    [
      backend.type,
      dispatchAssetListEvent,
      asset,
      /* should never change */ openProjectMutate,
      /* should never change */ closeProjectMutate,
      /* should never change */ deleteAssetMutate,
      /* should never change */ item.key,
      /* should never change */ toastAndLog,
    ]
>>>>>>> d6d37092
  )

  const doRestore = React.useCallback(async () => {
    // Visually, the asset is deleted from the Trash view.
    setInsertionVisibility(Visibility.hidden)
    try {
      await undoDeleteAssetMutate([asset.id, asset.title])
      dispatchAssetListEvent({ type: AssetListEventType.delete, key: item.key })
    } catch (error) {
      setInsertionVisibility(Visibility.visible)
      toastAndLog('restoreAssetError', error, asset.title)
    }
<<<<<<< HEAD
  }, [backend, dispatchAssetListEvent, asset, toastAndLog, item.key])
=======
  }, [
    dispatchAssetListEvent,
    asset,
    toastAndLog,
    /* should never change */ undoDeleteAssetMutate,
    /* should never change */ item.key,
  ])
>>>>>>> d6d37092

  const doTriggerDescriptionEdit = React.useCallback(() => {
    setModal(
      <EditAssetDescriptionModal
        doChangeDescription={async description => {
          if (description !== asset.description) {
            setAsset(object.merger({ description }))

            await backend
              .updateAsset(item.item.id, { parentDirectoryId: null, description }, item.item.title)
              .catch(error => {
                setAsset(object.merger({ description: asset.description }))
                throw error
              })
          }
        }}
        initialDescription={asset.description}
      />
    )
  }, [setModal, asset.description, setAsset, backend, item.item.id, item.item.title])

  eventHooks.useEventHandler(assetEvents, async event => {
    if (state.category === Category.trash) {
      switch (event.type) {
        case AssetEventType.deleteForever: {
          if (event.ids.has(item.key)) {
            await doDelete(true)
          }
          break
        }
        case AssetEventType.restore: {
          if (event.ids.has(item.key)) {
            await doRestore()
          }
          break
        }
        default: {
          return
        }
      }
    } else {
      switch (event.type) {
        // These events are handled in the specific `NameColumn` files.
        case AssetEventType.newProject:
        case AssetEventType.newFolder:
        case AssetEventType.uploadFiles:
        case AssetEventType.newDatalink:
        case AssetEventType.newSecret:
        case AssetEventType.updateFiles:
        case AssetEventType.openProject:
        case AssetEventType.closeProject: {
          break
        }
        case AssetEventType.copy: {
          if (event.ids.has(item.key)) {
            await doCopyOnBackend(event.newParentId)
          }
          break
        }
        case AssetEventType.cut: {
          if (event.ids.has(item.key)) {
            setInsertionVisibility(Visibility.faded)
          }
          break
        }
        case AssetEventType.cancelCut: {
          if (event.ids.has(item.key)) {
            setInsertionVisibility(Visibility.visible)
          }
          break
        }
        case AssetEventType.move: {
          if (event.ids.has(item.key)) {
            setInsertionVisibility(Visibility.visible)
            await doMove(event.newParentKey, event.newParentId)
          }
          break
        }
        case AssetEventType.delete: {
          if (event.ids.has(item.key)) {
            await doDelete(false)
          }
          break
        }
        case AssetEventType.deleteForever: {
          if (event.ids.has(item.key)) {
            await doDelete(true)
          }
          break
        }
        case AssetEventType.restore: {
          if (event.ids.has(item.key)) {
            await doRestore()
          }
          break
        }
        case AssetEventType.download:
        case AssetEventType.downloadSelected: {
          if (event.type === AssetEventType.downloadSelected ? selected : event.ids.has(item.key)) {
            if (isCloud) {
              switch (asset.type) {
                case backendModule.AssetType.project: {
                  try {
                    const details = await getProjectDetailsMutation.mutateAsync([
                      asset.id,
                      asset.parentId,
                      asset.title,
                    ])
                    if (details.url != null) {
                      download.download(details.url, asset.title)
                    } else {
                      const error: unknown = getText('projectHasNoSourceFilesPhrase')
                      toastAndLog('downloadProjectError', error, asset.title)
                    }
                  } catch (error) {
                    toastAndLog('downloadProjectError', error, asset.title)
                  }
                  break
                }
                case backendModule.AssetType.file: {
                  try {
                    const details = await getFileDetailsMutation.mutateAsync([
                      asset.id,
                      asset.title,
                    ])
                    if (details.url != null) {
                      download.download(details.url, asset.title)
                    } else {
                      const error: unknown = getText('fileNotFoundPhrase')
                      toastAndLog('downloadFileError', error, asset.title)
                    }
                  } catch (error) {
                    toastAndLog('downloadFileError', error, asset.title)
                  }
                  break
                }
                case backendModule.AssetType.datalink: {
                  try {
                    const value = await getDatalinkMutation.mutateAsync([asset.id, asset.title])
                    const fileName = `${asset.title}.datalink`
                    download.download(
                      URL.createObjectURL(
                        new File([JSON.stringify(value)], fileName, {
                          type: 'application/json+x-enso-data-link',
                        })
                      ),
                      fileName
                    )
                  } catch (error) {
                    toastAndLog('downloadDatalinkError', error, asset.title)
                  }
                  break
                }
                default: {
                  toastAndLog('downloadInvalidTypeError')
                  break
                }
              }
            } else {
              if (asset.type === backendModule.AssetType.project) {
                const uuid = localBackend.extractTypeAndId(asset.id).id
                download.download(
                  `./api/project-manager/projects/${uuid}/enso-project`,
                  `${asset.title}.enso-project`
                )
              }
            }
          }
          break
        }
        case AssetEventType.removeSelf: {
          // This is not triggered from the asset list, so it uses `item.id` instead of `key`.
          if (event.id === asset.id && user != null && user.isEnabled) {
            setInsertionVisibility(Visibility.hidden)
            try {
              await createPermissionMutation.mutateAsync([
                {
                  action: null,
                  resourceId: asset.id,
                  actorsIds: [user.userId],
                },
              ])
              dispatchAssetListEvent({ type: AssetListEventType.delete, key: item.key })
            } catch (error) {
              setInsertionVisibility(Visibility.visible)
              toastAndLog(null, error)
            }
          }
          break
        }
        case AssetEventType.temporarilyAddLabels: {
          const labels = event.ids.has(item.key) ? event.labelNames : set.EMPTY
          setRowState(oldRowState =>
            oldRowState.temporarilyAddedLabels === labels &&
            oldRowState.temporarilyRemovedLabels === set.EMPTY
              ? oldRowState
              : object.merge(oldRowState, {
                  temporarilyAddedLabels: labels,
                  temporarilyRemovedLabels: set.EMPTY,
                })
          )
          break
        }
        case AssetEventType.temporarilyRemoveLabels: {
          const labels = event.ids.has(item.key) ? event.labelNames : set.EMPTY
          setRowState(oldRowState =>
            oldRowState.temporarilyAddedLabels === set.EMPTY &&
            oldRowState.temporarilyRemovedLabels === labels
              ? oldRowState
              : object.merge(oldRowState, {
                  temporarilyAddedLabels: set.EMPTY,
                  temporarilyRemovedLabels: labels,
                })
          )
          break
        }
        case AssetEventType.addLabels: {
          setRowState(oldRowState =>
            oldRowState.temporarilyAddedLabels === set.EMPTY
              ? oldRowState
              : object.merge(oldRowState, { temporarilyAddedLabels: set.EMPTY })
          )
          const labels = asset.labels
          if (
            event.ids.has(item.key) &&
            (labels == null || [...event.labelNames].some(label => !labels.includes(label)))
          ) {
            const newLabels = [
              ...(labels ?? []),
              ...[...event.labelNames].filter(label => labels?.includes(label) !== true),
            ]
            setAsset(object.merger({ labels: newLabels }))
            try {
              await associateTagMutation.mutateAsync([asset.id, newLabels, asset.title])
            } catch (error) {
              setAsset(object.merger({ labels }))
              toastAndLog(null, error)
            }
          }
          break
        }
        case AssetEventType.removeLabels: {
          setRowState(oldRowState =>
            oldRowState.temporarilyAddedLabels === set.EMPTY
              ? oldRowState
              : object.merge(oldRowState, { temporarilyAddedLabels: set.EMPTY })
          )
          const labels = asset.labels
          if (
            event.ids.has(item.key) &&
            labels != null &&
            [...event.labelNames].some(label => labels.includes(label))
          ) {
            const newLabels = labels.filter(label => !event.labelNames.has(label))
            setAsset(object.merger({ labels: newLabels }))
            try {
              await associateTagMutation.mutateAsync([asset.id, newLabels, asset.title])
            } catch (error) {
              setAsset(object.merger({ labels }))
              toastAndLog(null, error)
            }
          }
          break
        }
        case AssetEventType.deleteLabel: {
          setAsset(oldAsset => {
            // The IIFE is required to prevent TypeScript from narrowing this value.
            let found = (() => false)()
            const labels =
              oldAsset.labels?.filter(label => {
                if (label === event.labelName) {
                  found = true
                  return false
                } else {
                  return true
                }
              }) ?? null
            return found ? object.merge(oldAsset, { labels }) : oldAsset
          })
          break
        }
      }
    }
  })

  const clearDragState = React.useCallback(() => {
    setIsDraggedOver(false)
    setRowState(oldRowState =>
      oldRowState.temporarilyAddedLabels === set.EMPTY
        ? oldRowState
        : object.merge(oldRowState, { temporarilyAddedLabels: set.EMPTY })
    )
  }, [])

  const onDragOver = (event: React.DragEvent<Element>) => {
    const directoryKey =
      item.item.type === backendModule.AssetType.directory ? item.key : item.directoryKey
    const payload = drag.ASSET_ROWS.lookup(event)
    if (
      (payload != null && payload.every(innerItem => innerItem.key !== directoryKey)) ||
      event.dataTransfer.types.includes('Files')
    ) {
      event.preventDefault()
      if (
        item.item.type === backendModule.AssetType.directory &&
        state.category !== Category.trash
      ) {
        setIsDraggedOver(true)
      }
    }
  }

  switch (asset.type) {
    case backendModule.AssetType.directory:
    case backendModule.AssetType.project:
    case backendModule.AssetType.file:
    case backendModule.AssetType.datalink:
    case backendModule.AssetType.secret: {
      const innerProps: AssetRowInnerProps = { key, item, setItem, state, rowState, setRowState }
      return (
        <>
          {!hidden && (
            <FocusRing>
              <tr
                tabIndex={0}
                ref={element => {
                  rootRef.current = element
                  if (isSoleSelected && element != null && scrollContainerRef.current != null) {
                    const rect = element.getBoundingClientRect()
                    const scrollRect = scrollContainerRef.current.getBoundingClientRect()
                    const scrollUp = rect.top - (scrollRect.top + HEADER_HEIGHT_PX)
                    const scrollDown = rect.bottom - scrollRect.bottom
                    if (scrollUp < 0 || scrollDown > 0) {
                      scrollContainerRef.current.scrollBy({
                        top: scrollUp < 0 ? scrollUp : scrollDown,
                        behavior: 'smooth',
                      })
                    }
                  }
                  if (isKeyboardSelected && element?.contains(document.activeElement) === false) {
                    element.focus()
                  }
                }}
<<<<<<< HEAD
                className={`h-row rounded-full transition-all ease-in-out rounded-rows-child ${visibility} ${isDraggedOver || selected ? 'selected' : ''}`}
                {...draggableProps}
=======
                className={tailwindMerge.twMerge(
                  'h-row rounded-full transition-all ease-in-out rounded-rows-child',
                  visibility,
                  (isDraggedOver || selected) && 'selected'
                )}
>>>>>>> d6d37092
                onClick={event => {
                  unsetModal()
                  onClick(innerProps, event)
                  if (
                    item.type === backendModule.AssetType.directory &&
                    eventModule.isDoubleClick(event) &&
                    !rowState.isEditingName
                  ) {
                    // This must be processed on the next tick, otherwise it will be overridden
                    // by the default click handler.
                    window.setTimeout(() => {
                      setSelected(false)
                    })
                    doToggleDirectoryExpansion(item.item.id, item.key, asset.title)
                  }
                }}
                onContextMenu={event => {
                  if (allowContextMenu) {
                    event.preventDefault()
                    event.stopPropagation()
                    onContextMenu?.(innerProps, event)
                    setModal(
                      <AssetContextMenu
                        innerProps={innerProps}
                        rootDirectoryId={rootDirectoryId}
                        event={event}
                        eventTarget={
                          event.target instanceof HTMLElement ? event.target : event.currentTarget
                        }
                        doCopy={doCopy}
                        doCut={doCut}
                        doPaste={doPaste}
                        doDelete={doDelete}
                        doTriggerDescriptionEdit={doTriggerDescriptionEdit}
                      />
                    )
                  } else {
                    onContextMenu?.(innerProps, event)
                  }
                }}
                onDragStart={event => {
                  if (rowState.isEditingName) {
                    event.preventDefault()
                  } else {
                    props.onDragStart?.(event)
                  }
                }}
                onDragEnter={event => {
                  if (dragOverTimeoutHandle.current != null) {
                    window.clearTimeout(dragOverTimeoutHandle.current)
                  }
                  if (item.type === backendModule.AssetType.directory) {
                    dragOverTimeoutHandle.current = window.setTimeout(() => {
                      doToggleDirectoryExpansion(item.item.id, item.key, asset.title, true)
                    }, DRAG_EXPAND_DELAY_MS)
                  }
                  // Required because `dragover` does not fire on `mouseenter`.
                  props.onDragOver?.(event)
                  onDragOver(event)
                }}
                onDragOver={event => {
                  if (state.category === Category.trash) {
                    event.dataTransfer.dropEffect = 'none'
                  }
                  props.onDragOver?.(event)
                  onDragOver(event)
                }}
                onDragEnd={event => {
                  clearDragState()
                  props.onDragEnd?.(event)
                }}
                onDragLeave={event => {
                  if (
                    dragOverTimeoutHandle.current != null &&
                    (!(event.relatedTarget instanceof Node) ||
                      !event.currentTarget.contains(event.relatedTarget))
                  ) {
                    window.clearTimeout(dragOverTimeoutHandle.current)
                  }
                  if (
                    event.relatedTarget instanceof Node &&
                    !event.currentTarget.contains(event.relatedTarget)
                  ) {
                    clearDragState()
                  }
                  props.onDragLeave?.(event)
                }}
                onDrop={event => {
                  if (state.category !== Category.trash) {
                    props.onDrop?.(event)
                    clearDragState()
                    const [directoryKey, directoryId, directoryTitle] =
                      item.type === backendModule.AssetType.directory
                        ? [item.key, item.item.id, asset.title]
                        : [item.directoryKey, item.directoryId, null]
                    const payload = drag.ASSET_ROWS.lookup(event)
                    if (
                      payload != null &&
                      payload.every(innerItem => innerItem.key !== directoryKey)
                    ) {
                      event.preventDefault()
                      event.stopPropagation()
                      unsetModal()
                      doToggleDirectoryExpansion(directoryId, directoryKey, directoryTitle, true)
                      const ids = payload
                        .filter(payloadItem => payloadItem.asset.parentId !== directoryId)
                        .map(dragItem => dragItem.key)
                      dispatchAssetEvent({
                        type: AssetEventType.move,
                        newParentKey: directoryKey,
                        newParentId: directoryId,
                        ids: new Set(ids),
                      })
                    } else if (event.dataTransfer.types.includes('Files')) {
                      event.preventDefault()
                      event.stopPropagation()
                      doToggleDirectoryExpansion(directoryId, directoryKey, directoryTitle, true)
                      dispatchAssetListEvent({
                        type: AssetListEventType.uploadFiles,
                        parentKey: directoryKey,
                        parentId: directoryId,
                        files: Array.from(event.dataTransfer.files),
                      })
                    }
                  }
                }}
              >
                {columns.map(column => {
                  // This is a React component even though it does not contain JSX.
                  // eslint-disable-next-line no-restricted-syntax
                  const Render = columnModule.COLUMN_RENDERER[column]
                  return (
                    <td key={column} className={columnUtils.COLUMN_CSS_CLASS[column]}>
                      <Render
                        keyProp={key}
                        item={item}
                        setItem={setItem}
                        selected={selected}
                        setSelected={setSelected}
                        isSoleSelected={isSoleSelected}
                        state={state}
                        rowState={rowState}
                        setRowState={setRowState}
                        isEditable={state.category !== Category.trash}
                      />
                    </td>
                  )
                })}
              </tr>
            </FocusRing>
          )}
          {selected && allowContextMenu && !hidden && (
            // This is a copy of the context menu, since the context menu registers keyboard
            // shortcut handlers. This is a bit of a hack, however it is preferable to duplicating
            // the entire context menu (once for the keyboard actions, once for the JSX).
            <AssetContextMenu
              hidden
              innerProps={{
                key,
                item,
                setItem,
                state,
                rowState,
                setRowState,
              }}
              rootDirectoryId={rootDirectoryId}
              event={{ pageX: 0, pageY: 0 }}
              eventTarget={null}
              doCopy={doCopy}
              doCut={doCut}
              doPaste={doPaste}
              doDelete={doDelete}
              doTriggerDescriptionEdit={doTriggerDescriptionEdit}
            />
          )}
        </>
      )
    }
    case backendModule.AssetType.specialLoading: {
      return hidden ? null : (
        <tr>
          <td colSpan={columns.length} className="border-r p-0 rounded-rows-skip-level">
            <div
              className={tailwindMerge.twMerge(
                'flex h-row w-container justify-center rounded-full rounded-rows-child',
                indent.indentClass(item.depth)
              )}
            >
              <StatelessSpinner size={24} state={statelessSpinner.SpinnerState.loadingMedium} />
            </div>
          </td>
        </tr>
      )
    }
    case backendModule.AssetType.specialEmpty: {
      return hidden ? null : (
        <tr>
          <td colSpan={columns.length} className="border-r p-0 rounded-rows-skip-level">
            <div
              className={tailwindMerge.twMerge(
                'flex h-row items-center rounded-full rounded-rows-child',
                indent.indentClass(item.depth)
              )}
            >
              <img src={BlankIcon} />
              <aria.Text className="px-name-column-x placeholder">
                {getText('thisFolderIsEmpty')}
              </aria.Text>
            </div>
          </td>
        </tr>
      )
    }
  }
}<|MERGE_RESOLUTION|>--- conflicted
+++ resolved
@@ -5,11 +5,8 @@
 
 import BlankIcon from 'enso-assets/blank.svg'
 
-<<<<<<< HEAD
+import * as backendHooks from '#/hooks/backendHooks'
 import * as dragAndDropHooks from '#/hooks/dragAndDropHooks'
-=======
-import * as backendHooks from '#/hooks/backendHooks'
->>>>>>> d6d37092
 import * as eventHooks from '#/hooks/eventHooks'
 import * as setAssetHooks from '#/hooks/setAssetHooks'
 import * as toastAndLogHooks from '#/hooks/toastAndLogHooks'
@@ -207,16 +204,10 @@
       asset,
       item.key,
       toastAndLog,
-<<<<<<< HEAD
+      copyAssetMutate,
       nodeMap,
       setAsset,
       dispatchAssetListEvent,
-=======
-      /* should never change */ copyAssetMutate,
-      /* should never change */ nodeMap,
-      /* should never change */ setAsset,
-      /* should never change */ dispatchAssetListEvent,
->>>>>>> d6d37092
     ]
   )
 
@@ -328,14 +319,9 @@
       item.directoryKey,
       item.key,
       toastAndLog,
-<<<<<<< HEAD
+      updateAssetMutate,
       setAsset,
       dispatchAssetListEvent,
-=======
-      /* should never change */ updateAssetMutate,
-      /* should never change */ setAsset,
-      /* should never change */ dispatchAssetListEvent,
->>>>>>> d6d37092
     ]
   )
 
@@ -344,17 +330,7 @@
       setAssetPanelProps({ backend, item, setItem })
       setIsAssetPanelTemporarilyVisible(false)
     }
-<<<<<<< HEAD
-  }, [item, isSoleSelected, setAssetPanelProps, setIsAssetPanelTemporarilyVisible])
-=======
-  }, [
-    item,
-    isSoleSelected,
-    /* should never change */ backend,
-    /* should never change */ setAssetPanelProps,
-    /* should never change */ setIsAssetPanelTemporarilyVisible,
-  ])
->>>>>>> d6d37092
+  }, [item, isSoleSelected, backend, setAssetPanelProps, setIsAssetPanelTemporarilyVisible])
 
   const doDelete = React.useCallback(
     async (forever = false) => {
@@ -397,20 +373,16 @@
         toastAndLog('deleteAssetError', error, asset.title)
       }
     },
-<<<<<<< HEAD
-    [backend, dispatchAssetListEvent, asset, item.key, toastAndLog]
-=======
     [
-      backend.type,
+      backend,
       dispatchAssetListEvent,
       asset,
-      /* should never change */ openProjectMutate,
-      /* should never change */ closeProjectMutate,
-      /* should never change */ deleteAssetMutate,
-      /* should never change */ item.key,
-      /* should never change */ toastAndLog,
+      openProjectMutate,
+      closeProjectMutate,
+      deleteAssetMutate,
+      item.key,
+      toastAndLog,
     ]
->>>>>>> d6d37092
   )
 
   const doRestore = React.useCallback(async () => {
@@ -423,17 +395,7 @@
       setInsertionVisibility(Visibility.visible)
       toastAndLog('restoreAssetError', error, asset.title)
     }
-<<<<<<< HEAD
-  }, [backend, dispatchAssetListEvent, asset, toastAndLog, item.key])
-=======
-  }, [
-    dispatchAssetListEvent,
-    asset,
-    toastAndLog,
-    /* should never change */ undoDeleteAssetMutate,
-    /* should never change */ item.key,
-  ])
->>>>>>> d6d37092
+  }, [dispatchAssetListEvent, asset, toastAndLog, undoDeleteAssetMutate, item.key])
 
   const doTriggerDescriptionEdit = React.useCallback(() => {
     setModal(
@@ -777,16 +739,12 @@
                     element.focus()
                   }
                 }}
-<<<<<<< HEAD
-                className={`h-row rounded-full transition-all ease-in-out rounded-rows-child ${visibility} ${isDraggedOver || selected ? 'selected' : ''}`}
-                {...draggableProps}
-=======
                 className={tailwindMerge.twMerge(
                   'h-row rounded-full transition-all ease-in-out rounded-rows-child',
                   visibility,
                   (isDraggedOver || selected) && 'selected'
                 )}
->>>>>>> d6d37092
+                {...draggableProps}
                 onClick={event => {
                   unsetModal()
                   onClick(innerProps, event)
