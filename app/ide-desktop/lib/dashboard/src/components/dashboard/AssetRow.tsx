/** @file A table row for an arbitrary asset. */
import * as React from 'react'

import BlankIcon from 'enso-assets/blank.svg'

import * as eventHooks from '#/hooks/eventHooks'
import * as setAssetHooks from '#/hooks/setAssetHooks'
import * as toastAndLogHooks from '#/hooks/toastAndLogHooks'

import * as authProvider from '#/providers/AuthProvider'
import * as backendProvider from '#/providers/BackendProvider'
import * as modalProvider from '#/providers/ModalProvider'
import * as textProvider from '#/providers/TextProvider'

import AssetEventType from '#/events/AssetEventType'
import AssetListEventType from '#/events/AssetListEventType'

import AssetContextMenu from '#/layouts/AssetContextMenu'
import type * as assetsTable from '#/layouts/AssetsTable'
import Category from '#/layouts/CategorySwitcher/Category'

import * as aria from '#/components/aria'
import * as assetRowUtils from '#/components/dashboard/AssetRow/assetRowUtils'
import * as columnModule from '#/components/dashboard/column'
import * as columnUtils from '#/components/dashboard/column/columnUtils'
import StatelessSpinner, * as statelessSpinner from '#/components/StatelessSpinner'
import FocusRing from '#/components/styled/FocusRing'

import EditAssetDescriptionModal from '#/modals/EditAssetDescriptionModal'

import * as backendModule from '#/services/Backend'
import * as localBackend from '#/services/LocalBackend'
import * as projectManager from '#/services/ProjectManager'

import type * as assetTreeNode from '#/utilities/AssetTreeNode'
import AssetTreeNode from '#/utilities/AssetTreeNode'
import * as dateTime from '#/utilities/dateTime'
import * as download from '#/utilities/download'
import * as drag from '#/utilities/drag'
import * as eventModule from '#/utilities/event'
import * as fileInfo from '#/utilities/fileInfo'
import * as indent from '#/utilities/indent'
import * as object from '#/utilities/object'
import * as permissions from '#/utilities/permissions'
import * as set from '#/utilities/set'
import Visibility from '#/utilities/Visibility'

// =================
// === Constants ===
// =================

/** The height of the header row. */
const HEADER_HEIGHT_PX = 34
/** The amount of time (in milliseconds) the drag item must be held over this component
 * to make a directory row expand. */
const DRAG_EXPAND_DELAY_MS = 500

// ================
// === AssetRow ===
// ================

/** Common properties for state and setters passed to event handlers on an {@link AssetRow}. */
export interface AssetRowInnerProps {
  readonly key: backendModule.AssetId
  readonly item: assetTreeNode.AnyAssetTreeNode
  readonly setItem: React.Dispatch<React.SetStateAction<assetTreeNode.AnyAssetTreeNode>>
  readonly state: assetsTable.AssetsTableState
  readonly rowState: assetsTable.AssetRowState
  readonly setRowState: React.Dispatch<React.SetStateAction<assetsTable.AssetRowState>>
}

/** Props for an {@link AssetRow}. */
export interface AssetRowProps
  extends Readonly<Omit<JSX.IntrinsicElements['tr'], 'onClick' | 'onContextMenu'>> {
  readonly item: assetTreeNode.AnyAssetTreeNode
  readonly state: assetsTable.AssetsTableState
  readonly hidden: boolean
  readonly columns: columnUtils.Column[]
  readonly selected: boolean
  readonly setSelected: (selected: boolean) => void
  readonly isSoleSelected: boolean
  readonly isKeyboardSelected: boolean
  readonly grabKeyboardFocus: () => void
  readonly allowContextMenu: boolean
  readonly onClick: (props: AssetRowInnerProps, event: React.MouseEvent) => void
  readonly onContextMenu?: (
    props: AssetRowInnerProps,
    event: React.MouseEvent<HTMLTableRowElement>
  ) => void
}

/** A row containing an {@link backendModule.AnyAsset}. */
export default function AssetRow(props: AssetRowProps) {
  const { item: rawItem, hidden: hiddenRaw, selected, isSoleSelected, isKeyboardSelected } = props
  const { setSelected, allowContextMenu, onContextMenu, state, columns, onClick } = props
  const { grabKeyboardFocus } = props
  const { visibilities, assetEvents, dispatchAssetEvent, dispatchAssetListEvent, nodeMap } = state
  const { setAssetPanelProps, doToggleDirectoryExpansion, doCopy, doCut, doPaste } = state
  const { setIsAssetPanelTemporarilyVisible, scrollContainerRef } = state

  const { user } = authProvider.useNonPartialUserSession()
  const { backend } = backendProvider.useBackend()
  const { setModal, unsetModal } = modalProvider.useSetModal()
  const { getText } = textProvider.useText()
  const toastAndLog = toastAndLogHooks.useToastAndLog()
  const [isDraggedOver, setIsDraggedOver] = React.useState(false)
  const [item, setItem] = React.useState(rawItem)
  const rootRef = React.useRef<HTMLElement | null>(null)
  const dragOverTimeoutHandle = React.useRef<number | null>(null)
  const grabKeyboardFocusRef = React.useRef(grabKeyboardFocus)
  grabKeyboardFocusRef.current = grabKeyboardFocus
  const asset = item.item
  const [insertionVisibility, setInsertionVisibility] = React.useState(Visibility.visible)
  const [rowState, setRowState] = React.useState<assetsTable.AssetRowState>(() =>
    object.merge(assetRowUtils.INITIAL_ROW_STATE, { setVisibility: setInsertionVisibility })
  )
  const key = AssetTreeNode.getKey(item)
  const isCloud = backend.type === backendModule.BackendType.remote
  const outerVisibility = visibilities.get(key)
  const visibility =
    outerVisibility == null || outerVisibility === Visibility.visible
      ? insertionVisibility
      : outerVisibility
  const hidden = hiddenRaw || visibility === Visibility.hidden

  React.useEffect(() => {
    setItem(rawItem)
  }, [rawItem])
  React.useEffect(() => {
    // Mutation is HIGHLY INADVISABLE in React, however it is useful here as we want to avoid
    // re-rendering the parent.
    rawItem.item = asset
  }, [asset, rawItem])
  const setAsset = setAssetHooks.useSetAsset(asset, setItem)

  React.useEffect(() => {
    if (selected && insertionVisibility !== Visibility.visible) {
      setSelected(false)
    }
  }, [selected, insertionVisibility, /* should never change */ setSelected])

  React.useEffect(() => {
    if (isKeyboardSelected) {
      rootRef.current?.focus()
      grabKeyboardFocusRef.current()
    }
  }, [isKeyboardSelected])

  const doCopyOnBackend = React.useCallback(
    async (newParentId: backendModule.DirectoryId | null) => {
      try {
        setAsset(oldAsset =>
          object.merge(oldAsset, {
            title: oldAsset.title + ' (copy)',
            labels: [],
            permissions: permissions.tryGetSingletonOwnerPermission(user),
            modifiedAt: dateTime.toRfc3339(new Date()),
          })
        )
        newParentId ??= user?.rootDirectoryId ?? backendModule.DirectoryId('')
        const copiedAsset = await backend.copyAsset(
          asset.id,
          newParentId,
          asset.title,
          nodeMap.current.get(newParentId)?.item.title ?? '(unknown)'
        )
        setAsset(
          // This is SAFE, as the type of the copied asset is guaranteed to be the same
          // as the type of the original asset.
          // eslint-disable-next-line no-restricted-syntax
          object.merger(copiedAsset.asset as Partial<backendModule.AnyAsset>)
        )
      } catch (error) {
        toastAndLog('copyAssetError', error, asset.title)
        // Delete the new component representing the asset that failed to insert.
        dispatchAssetListEvent({ type: AssetListEventType.delete, key: item.key })
      }
    },
    [
      backend,
      user,
      asset,
      item.key,
      toastAndLog,
      /* should never change */ nodeMap,
      /* should never change */ setAsset,
      /* should never change */ dispatchAssetListEvent,
    ]
  )

  const doMove = React.useCallback(
    async (
      newParentKey: backendModule.DirectoryId | null,
      newParentId: backendModule.DirectoryId | null
    ) => {
      const rootDirectoryId = user?.rootDirectoryId ?? backendModule.DirectoryId('')
      const nonNullNewParentKey = newParentKey ?? rootDirectoryId
      const nonNullNewParentId = newParentId ?? rootDirectoryId
      try {
        setItem(oldItem =>
          oldItem.with({ directoryKey: nonNullNewParentKey, directoryId: nonNullNewParentId })
        )
        const newParentPath = localBackend.extractTypeAndId(nonNullNewParentId).id
        const newProjectState =
          asset.projectState == null
            ? null
            : object.merge(
                asset.projectState,
                asset.projectState.path == null
                  ? {}
                  : {
                      path: projectManager.joinPath(
                        newParentPath,
                        fileInfo.fileName(asset.projectState.path)
                      ),
                    }
              )
        let newId = asset.id
        if (!isCloud) {
          const oldPath = localBackend.extractTypeAndId(asset.id).id
          const newPath = projectManager.joinPath(newParentPath, fileInfo.fileName(oldPath))
          switch (asset.type) {
            case backendModule.AssetType.file: {
              newId = localBackend.newFileId(newPath)
              break
            }
            case backendModule.AssetType.directory: {
              newId = localBackend.newDirectoryId(newPath)
              break
            }
            case backendModule.AssetType.project:
            case backendModule.AssetType.secret:
            case backendModule.AssetType.dataLink:
            case backendModule.AssetType.specialLoading:
            case backendModule.AssetType.specialEmpty: {
              // Ignored.
              // Project paths are not stored in their `id`;
              // The other asset types either do not exist on the Local backend,
              // or do not have a path.
              break
            }
          }
        }
        const newAsset = object.merge(asset, {
          // This is SAFE as the type of `newId` is not changed from its original type.
          // eslint-disable-next-line no-restricted-syntax
          id: newId as never,
          parentId: nonNullNewParentId,
          projectState: newProjectState,
        })
        dispatchAssetListEvent({
          type: AssetListEventType.move,
          newParentKey: nonNullNewParentKey,
          newParentId: nonNullNewParentId,
          key: item.key,
          item: newAsset,
        })
        setAsset(newAsset)
        await backend.updateAsset(
          asset.id,
          {
            parentDirectoryId: newParentId ?? rootDirectoryId,
            description: null,
            ...(asset.projectState?.path == null ? {} : { projectPath: asset.projectState.path }),
          },
          asset.title
        )
      } catch (error) {
        toastAndLog('moveAssetError', error, asset.title)
        setAsset(
          object.merger({
            // This is SAFE as the type of `newId` is not changed from its original type.
            // eslint-disable-next-line no-restricted-syntax
            id: asset.id as never,
            parentId: asset.parentId,
            projectState: asset.projectState,
          })
        )
        setItem(oldItem =>
          oldItem.with({ directoryKey: item.directoryKey, directoryId: item.directoryId })
        )
        // Move the asset back to its original position.
        dispatchAssetListEvent({
          type: AssetListEventType.move,
          newParentKey: item.directoryKey,
          newParentId: item.directoryId,
          key: item.key,
          item: asset,
        })
      }
    },
    [
      isCloud,
      backend,
      user,
      asset,
      item.directoryId,
      item.directoryKey,
      item.key,
      toastAndLog,
      /* should never change */ setAsset,
      /* should never change */ dispatchAssetListEvent,
    ]
  )

  React.useEffect(() => {
    if (isSoleSelected) {
      setAssetPanelProps({ item, setItem })
      setIsAssetPanelTemporarilyVisible(false)
    }
  }, [
    item,
    isSoleSelected,
    /* should never change */ setAssetPanelProps,
    /* should never change */ setIsAssetPanelTemporarilyVisible,
  ])

  const doDelete = React.useCallback(
    async (forever = false) => {
      setInsertionVisibility(Visibility.hidden)
      if (asset.type === backendModule.AssetType.directory) {
        dispatchAssetListEvent({
          type: AssetListEventType.closeFolder,
          id: asset.id,
          // This is SAFE, as this asset is already known to be a directory.
          // eslint-disable-next-line no-restricted-syntax
          key: item.key as backendModule.DirectoryId,
        })
      }
      try {
        dispatchAssetListEvent({ type: AssetListEventType.willDelete, key: item.key })
        if (
          asset.type === backendModule.AssetType.project &&
          backend.type === backendModule.BackendType.local
        ) {
          if (
            asset.projectState.type !== backendModule.ProjectState.placeholder &&
            asset.projectState.type !== backendModule.ProjectState.closed
          ) {
            await backend.openProject(asset.id, null, asset.title)
          }
          try {
            await backend.closeProject(asset.id, asset.title)
          } catch {
            // Ignored. The project was already closed.
          }
        }
        await backend.deleteAsset(
          asset.id,
          { force: forever, parentId: asset.parentId },
          asset.title
        )
        dispatchAssetListEvent({ type: AssetListEventType.delete, key: item.key })
      } catch (error) {
        setInsertionVisibility(Visibility.visible)
        toastAndLog('deleteAssetError', error, asset.title)
      }
    },
    [
      backend,
      dispatchAssetListEvent,
      asset,
      /* should never change */ item.key,
      /* should never change */ toastAndLog,
    ]
  )

  const doRestore = React.useCallback(async () => {
    // Visually, the asset is deleted from the Trash view.
    setInsertionVisibility(Visibility.hidden)
    try {
      await backend.undoDeleteAsset(asset.id, asset.title)
      dispatchAssetListEvent({ type: AssetListEventType.delete, key: item.key })
    } catch (error) {
      setInsertionVisibility(Visibility.visible)
      toastAndLog('restoreAssetError', error, asset.title)
    }
  }, [backend, dispatchAssetListEvent, asset, toastAndLog, /* should never change */ item.key])

  const doTriggerDescriptionEdit = React.useCallback(() => {
    setModal(
      <EditAssetDescriptionModal
        doChangeDescription={async description => {
          if (description !== asset.description) {
            setAsset(object.merger({ description }))

            await backend
              .updateAsset(item.item.id, { parentDirectoryId: null, description }, item.item.title)
              .catch(error => {
                setAsset(object.merger({ description: asset.description }))
                throw error
              })
          }
        }}
        initialDescription={asset.description}
      />
    )
  }, [setModal, asset.description, setAsset, backend, item.item.id, item.item.title])

  eventHooks.useEventHandler(assetEvents, async event => {
    if (state.category === Category.trash) {
      switch (event.type) {
        case AssetEventType.deleteForever: {
          if (event.ids.has(item.key)) {
            await doDelete(true)
          }
          break
        }
        case AssetEventType.restore: {
          if (event.ids.has(item.key)) {
            await doRestore()
          }
          break
        }
        default: {
          return
        }
      }
    } else {
      switch (event.type) {
        // These events are handled in the specific `NameColumn` files.
        case AssetEventType.newProject:
        case AssetEventType.newFolder:
        case AssetEventType.uploadFiles:
        case AssetEventType.newDataLink:
        case AssetEventType.newSecret:
        case AssetEventType.updateFiles:
        case AssetEventType.openProject:
        case AssetEventType.closeProject: {
          break
        }
        case AssetEventType.copy: {
          if (event.ids.has(item.key)) {
            await doCopyOnBackend(event.newParentId)
          }
          break
        }
        case AssetEventType.cut: {
          if (event.ids.has(item.key)) {
            setInsertionVisibility(Visibility.faded)
          }
          break
        }
        case AssetEventType.cancelCut: {
          if (event.ids.has(item.key)) {
            setInsertionVisibility(Visibility.visible)
          }
          break
        }
        case AssetEventType.move: {
          if (event.ids.has(item.key)) {
            setInsertionVisibility(Visibility.visible)
            await doMove(event.newParentKey, event.newParentId)
          }
          break
        }
        case AssetEventType.delete: {
          if (event.ids.has(item.key)) {
            await doDelete(false)
          }
          break
        }
        case AssetEventType.deleteForever: {
          if (event.ids.has(item.key)) {
            await doDelete(true)
          }
          break
        }
        case AssetEventType.restore: {
          if (event.ids.has(item.key)) {
            await doRestore()
          }
          break
        }
        case AssetEventType.download:
        case AssetEventType.downloadSelected: {
          if (event.type === AssetEventType.downloadSelected ? selected : event.ids.has(item.key)) {
            if (isCloud) {
              switch (asset.type) {
                case backendModule.AssetType.project: {
                  try {
                    const details = await backend.getProjectDetails(
                      asset.id,
                      asset.parentId,
                      asset.title
                    )
                    if (details.url != null) {
                      download.download(details.url, asset.title)
                    } else {
                      const error: unknown = getText('projectHasNoSourceFilesPhrase')
                      toastAndLog('downloadProjectError', error, asset.title)
                    }
                  } catch (error) {
                    toastAndLog('downloadProjectError', error, asset.title)
                  }
                  break
                }
                case backendModule.AssetType.file: {
                  try {
                    const details = await backend.getFileDetails(asset.id, asset.title)
                    if (details.url != null) {
                      download.download(details.url, asset.title)
                    } else {
                      const error: unknown = getText('fileNotFoundPhrase')
                      toastAndLog('downloadFileError', error, asset.title)
                    }
                  } catch (error) {
                    toastAndLog('downloadFileError', error, asset.title)
                  }
                  break
                }
                case backendModule.AssetType.dataLink: {
                  try {
                    const value = await backend.getConnector(asset.id, asset.title)
                    const fileName = `${asset.title}.datalink`
                    download.download(
                      URL.createObjectURL(
                        new File([JSON.stringify(value)], fileName, {
                          type: 'application/json+x-enso-data-link',
                        })
                      ),
                      fileName
                    )
                  } catch (error) {
                    toastAndLog('downloadDataLinkError', error, asset.title)
                  }
                  break
                }
                default: {
                  toastAndLog('downloadInvalidTypeError')
                  break
                }
              }
            } else {
              if (asset.type === backendModule.AssetType.project) {
                const uuid = localBackend.extractTypeAndId(asset.id).id
                download.download(
                  `./api/project-manager/projects/${uuid}/enso-project`,
                  `${asset.title}.enso-project`
                )
              }
            }
          }
          break
        }
        case AssetEventType.removeSelf: {
          // This is not triggered from the asset list, so it uses `item.id` instead of `key`.
          if (event.id === asset.id && user != null && user.isEnabled) {
            setInsertionVisibility(Visibility.hidden)
            try {
              await backend.createPermission({
                action: null,
                resourceId: asset.id,
                actorsIds: [user.userId],
              })
              dispatchAssetListEvent({ type: AssetListEventType.delete, key: item.key })
            } catch (error) {
              setInsertionVisibility(Visibility.visible)
              toastAndLog(null, error)
            }
          }
          break
        }
        case AssetEventType.temporarilyAddLabels: {
          const labels = event.ids.has(item.key) ? event.labelNames : set.EMPTY
          setRowState(oldRowState =>
            oldRowState.temporarilyAddedLabels === labels &&
            oldRowState.temporarilyRemovedLabels === set.EMPTY
              ? oldRowState
              : object.merge(oldRowState, {
                  temporarilyAddedLabels: labels,
                  temporarilyRemovedLabels: set.EMPTY,
                })
          )
          break
        }
        case AssetEventType.temporarilyRemoveLabels: {
          const labels = event.ids.has(item.key) ? event.labelNames : set.EMPTY
          setRowState(oldRowState =>
            oldRowState.temporarilyAddedLabels === set.EMPTY &&
            oldRowState.temporarilyRemovedLabels === labels
              ? oldRowState
              : object.merge(oldRowState, {
                  temporarilyAddedLabels: set.EMPTY,
                  temporarilyRemovedLabels: labels,
                })
          )
          break
        }
        case AssetEventType.addLabels: {
          setRowState(oldRowState =>
            oldRowState.temporarilyAddedLabels === set.EMPTY
              ? oldRowState
              : object.merge(oldRowState, { temporarilyAddedLabels: set.EMPTY })
          )
          const labels = asset.labels
          if (
            event.ids.has(item.key) &&
            (labels == null || [...event.labelNames].some(label => !labels.includes(label)))
          ) {
            const newLabels = [
              ...(labels ?? []),
              ...[...event.labelNames].filter(label => labels?.includes(label) !== true),
            ]
            setAsset(object.merger({ labels: newLabels }))
            try {
              await backend.associateTag(asset.id, newLabels, asset.title)
            } catch (error) {
              setAsset(object.merger({ labels }))
              toastAndLog(null, error)
            }
          }
          break
        }
        case AssetEventType.removeLabels: {
          setRowState(oldRowState =>
            oldRowState.temporarilyAddedLabels === set.EMPTY
              ? oldRowState
              : object.merge(oldRowState, { temporarilyAddedLabels: set.EMPTY })
          )
          const labels = asset.labels
          if (
            event.ids.has(item.key) &&
            labels != null &&
            [...event.labelNames].some(label => labels.includes(label))
          ) {
            const newLabels = labels.filter(label => !event.labelNames.has(label))
            setAsset(object.merger({ labels: newLabels }))
            try {
              await backend.associateTag(asset.id, newLabels, asset.title)
            } catch (error) {
              setAsset(object.merger({ labels }))
              toastAndLog(null, error)
            }
          }
          break
        }
        case AssetEventType.deleteLabel: {
          setAsset(oldAsset => {
            // The IIFE is required to prevent TypeScript from narrowing this value.
            let found = (() => false)()
            const labels =
              oldAsset.labels?.filter(label => {
                if (label === event.labelName) {
                  found = true
                  return false
                } else {
                  return true
                }
              }) ?? null
            return found ? object.merge(oldAsset, { labels }) : oldAsset
          })
          break
        }
      }
    }
  })

  const clearDragState = React.useCallback(() => {
    setIsDraggedOver(false)
    setRowState(oldRowState =>
      oldRowState.temporarilyAddedLabels === set.EMPTY
        ? oldRowState
        : object.merge(oldRowState, { temporarilyAddedLabels: set.EMPTY })
    )
  }, [])

  const onDragOver = (event: React.DragEvent<Element>) => {
    const directoryKey =
      item.item.type === backendModule.AssetType.directory ? item.key : item.directoryKey
    const payload = drag.ASSET_ROWS.lookup(event)
    if (
      (payload != null && payload.every(innerItem => innerItem.key !== directoryKey)) ||
      event.dataTransfer.types.includes('Files')
    ) {
      event.preventDefault()
      if (
        item.item.type === backendModule.AssetType.directory &&
        state.category !== Category.trash
      ) {
        setIsDraggedOver(true)
      }
    }
  }

  switch (asset.type) {
    case backendModule.AssetType.directory:
    case backendModule.AssetType.project:
    case backendModule.AssetType.file:
    case backendModule.AssetType.dataLink:
    case backendModule.AssetType.secret: {
      const innerProps: AssetRowInnerProps = {
        key,
        item,
        setItem,
        state,
        rowState,
        setRowState,
      }
      return (
        <>
          {!hidden && (
            <FocusRing>
              <tr
                draggable
                tabIndex={0}
                ref={element => {
                  rootRef.current = element
                  if (isSoleSelected && element != null && scrollContainerRef.current != null) {
                    const rect = element.getBoundingClientRect()
                    const scrollRect = scrollContainerRef.current.getBoundingClientRect()
                    const scrollUp = rect.top - (scrollRect.top + HEADER_HEIGHT_PX)
                    const scrollDown = rect.bottom - scrollRect.bottom
                    if (scrollUp < 0 || scrollDown > 0) {
                      scrollContainerRef.current.scrollBy({
                        top: scrollUp < 0 ? scrollUp : scrollDown,
                        behavior: 'smooth',
                      })
                    }
                  }
                  if (isKeyboardSelected && element?.contains(document.activeElement) === false) {
                    element.focus()
                  }
                }}
                className={`h-row rounded-full transition-all ease-in-out ${visibility} ${isDraggedOver || selected ? 'selected' : ''}`}
                onClick={event => {
                  unsetModal()
                  onClick(innerProps, event)
                  if (
                    item.type === backendModule.AssetType.directory &&
                    eventModule.isDoubleClick(event) &&
                    !rowState.isEditingName
                  ) {
                    // This must be processed on the next tick, otherwise it will be overridden
                    // by the default click handler.
                    window.setTimeout(() => {
                      setSelected(false)
                    })
                    doToggleDirectoryExpansion(item.item.id, item.key, asset.title)
                  }
                }}
                onContextMenu={event => {
                  if (allowContextMenu) {
                    event.preventDefault()
                    event.stopPropagation()
                    onContextMenu?.(innerProps, event)
                    setModal(
                      <AssetContextMenu
                        innerProps={innerProps}
                        event={event}
                        eventTarget={
                          event.target instanceof HTMLElement ? event.target : event.currentTarget
                        }
                        doCopy={doCopy}
                        doCut={doCut}
                        doPaste={doPaste}
                        doDelete={doDelete}
                        doTriggerDescriptionEdit={doTriggerDescriptionEdit}
                      />
                    )
                  } else {
                    onContextMenu?.(innerProps, event)
                  }
                }}
                onDragStart={event => {
                  if (rowState.isEditingName) {
                    event.preventDefault()
                  } else {
                    props.onDragStart?.(event)
                  }
                }}
                onDragEnter={event => {
                  if (dragOverTimeoutHandle.current != null) {
                    window.clearTimeout(dragOverTimeoutHandle.current)
                  }
                  if (item.type === backendModule.AssetType.directory) {
                    dragOverTimeoutHandle.current = window.setTimeout(() => {
                      doToggleDirectoryExpansion(item.item.id, item.key, asset.title, true)
                    }, DRAG_EXPAND_DELAY_MS)
                  }
                  // Required because `dragover` does not fire on `mouseenter`.
                  props.onDragOver?.(event)
                  onDragOver(event)
                }}
                onDragOver={event => {
                  if (state.category === Category.trash) {
                    event.dataTransfer.dropEffect = 'none'
                  }

                  props.onDragOver?.(event)
                  onDragOver(event)
                }}
                onDragEnd={event => {
                  clearDragState()
                  props.onDragEnd?.(event)
                }}
                onDragLeave={event => {
                  if (
                    dragOverTimeoutHandle.current != null &&
                    (!(event.relatedTarget instanceof Node) ||
                      !event.currentTarget.contains(event.relatedTarget))
                  ) {
                    window.clearTimeout(dragOverTimeoutHandle.current)
                  }
                  if (
                    event.relatedTarget instanceof Node &&
                    !event.currentTarget.contains(event.relatedTarget)
                  ) {
                    clearDragState()
                  }
                  props.onDragLeave?.(event)
                }}
                onDrop={event => {
<<<<<<< HEAD
                  props.onDrop?.(event)
                  clearDragState()
                  const [directoryKey, directoryId, directoryTitle] =
                    item.type === backendModule.AssetType.directory
                      ? [item.key, item.item.id, asset.title]
                      : [item.directoryKey, item.directoryId, null]
                  const payload = drag.ASSET_ROWS.lookup(event)
                  if (
                    payload != null &&
                    payload.every(innerItem => innerItem.key !== directoryKey)
                  ) {
                    event.preventDefault()
                    event.stopPropagation()
                    unsetModal()
                    doToggleDirectoryExpansion(directoryId, directoryKey, directoryTitle, true)
                    const ids = payload
                      .filter(payloadItem => payloadItem.asset.parentId !== directoryId)
                      .map(dragItem => dragItem.key)
                    dispatchAssetEvent({
                      type: AssetEventType.move,
                      newParentKey: directoryKey,
                      newParentId: directoryId,
                      ids: new Set(ids),
                    })
                  } else if (event.dataTransfer.types.includes('Files')) {
                    event.preventDefault()
                    event.stopPropagation()
                    doToggleDirectoryExpansion(directoryId, directoryKey, directoryTitle, true)
                    dispatchAssetListEvent({
                      type: AssetListEventType.uploadFiles,
                      parentKey: directoryKey,
                      parentId: directoryId,
                      files: Array.from(event.dataTransfer.files),
                    })
=======
                  if (state.category !== Category.trash) {
                    props.onDrop?.(event)
                    clearDragState()
                    const [directoryKey, directoryId, directoryTitle] =
                      item.item.type === backendModule.AssetType.directory
                        ? [item.key, item.item.id, asset.title]
                        : [item.directoryKey, item.directoryId, null]
                    const payload = drag.ASSET_ROWS.lookup(event)
                    if (
                      payload != null &&
                      payload.every(innerItem => innerItem.key !== directoryKey)
                    ) {
                      event.preventDefault()
                      event.stopPropagation()
                      unsetModal()
                      doToggleDirectoryExpansion(directoryId, directoryKey, directoryTitle, true)
                      const ids = payload
                        .filter(payloadItem => payloadItem.asset.parentId !== directoryId)
                        .map(dragItem => dragItem.key)
                      dispatchAssetEvent({
                        type: AssetEventType.move,
                        newParentKey: directoryKey,
                        newParentId: directoryId,
                        ids: new Set(ids),
                      })
                    } else if (event.dataTransfer.types.includes('Files')) {
                      event.preventDefault()
                      event.stopPropagation()
                      doToggleDirectoryExpansion(directoryId, directoryKey, directoryTitle, true)
                      dispatchAssetListEvent({
                        type: AssetListEventType.uploadFiles,
                        // This is SAFE, as it is guarded by the condition above:
                        // `item.item.type === backendModule.AssetType.directory`
                        // eslint-disable-next-line no-restricted-syntax
                        parentKey: directoryKey as backendModule.DirectoryId,
                        parentId: directoryId,
                        files: Array.from(event.dataTransfer.files),
                      })
                    }
>>>>>>> 0bc7cb54
                  }
                }}
              >
                {columns.map(column => {
                  // This is a React component even though it does not contain JSX.
                  // eslint-disable-next-line no-restricted-syntax
                  const Render = columnModule.COLUMN_RENDERER[column]
                  return (
                    <td key={column} className={columnUtils.COLUMN_CSS_CLASS[column]}>
                      <Render
                        keyProp={key}
                        item={item}
                        setItem={setItem}
                        selected={selected}
                        setSelected={setSelected}
                        isSoleSelected={isSoleSelected}
                        state={state}
                        rowState={rowState}
                        setRowState={setRowState}
                        isEditable={state.category !== Category.trash}
                      />
                    </td>
                  )
                })}
              </tr>
            </FocusRing>
          )}
          {selected && allowContextMenu && !hidden && (
            // This is a copy of the context menu, since the context menu registers keyboard
            // shortcut handlers. This is a bit of a hack, however it is preferable to duplicating
            // the entire context menu (once for the keyboard actions, once for the JSX).
            <AssetContextMenu
              hidden
              innerProps={{
                key,
                item,
                setItem,
                state,
                rowState,
                setRowState,
              }}
              event={{ pageX: 0, pageY: 0 }}
              eventTarget={null}
              doCopy={doCopy}
              doCut={doCut}
              doPaste={doPaste}
              doDelete={doDelete}
              doTriggerDescriptionEdit={doTriggerDescriptionEdit}
            />
          )}
        </>
      )
    }
    case backendModule.AssetType.specialLoading: {
      return hidden ? null : (
        <tr>
          <td colSpan={columns.length} className="border-r p rounded-rows-skip-level">
            <div
              className={`flex h-row w-container justify-center rounded-full ${indent.indentClass(
                item.depth
              )}`}
            >
              <StatelessSpinner size={24} state={statelessSpinner.SpinnerState.loadingMedium} />
            </div>
          </td>
        </tr>
      )
    }
    case backendModule.AssetType.specialEmpty: {
      return hidden ? null : (
        <tr>
          <td colSpan={columns.length} className="border-r p rounded-rows-skip-level">
            <div
              className={`flex h-row items-center rounded-full ${indent.indentClass(item.depth)}`}
            >
              <img src={BlankIcon} />
              <aria.Text className="px-name-column-x placeholder">
                {getText('thisFolderIsEmpty')}
              </aria.Text>
            </div>
          </td>
        </tr>
      )
    }
  }
}<|MERGE_RESOLUTION|>--- conflicted
+++ resolved
@@ -811,47 +811,11 @@
                   props.onDragLeave?.(event)
                 }}
                 onDrop={event => {
-<<<<<<< HEAD
-                  props.onDrop?.(event)
-                  clearDragState()
-                  const [directoryKey, directoryId, directoryTitle] =
-                    item.type === backendModule.AssetType.directory
-                      ? [item.key, item.item.id, asset.title]
-                      : [item.directoryKey, item.directoryId, null]
-                  const payload = drag.ASSET_ROWS.lookup(event)
-                  if (
-                    payload != null &&
-                    payload.every(innerItem => innerItem.key !== directoryKey)
-                  ) {
-                    event.preventDefault()
-                    event.stopPropagation()
-                    unsetModal()
-                    doToggleDirectoryExpansion(directoryId, directoryKey, directoryTitle, true)
-                    const ids = payload
-                      .filter(payloadItem => payloadItem.asset.parentId !== directoryId)
-                      .map(dragItem => dragItem.key)
-                    dispatchAssetEvent({
-                      type: AssetEventType.move,
-                      newParentKey: directoryKey,
-                      newParentId: directoryId,
-                      ids: new Set(ids),
-                    })
-                  } else if (event.dataTransfer.types.includes('Files')) {
-                    event.preventDefault()
-                    event.stopPropagation()
-                    doToggleDirectoryExpansion(directoryId, directoryKey, directoryTitle, true)
-                    dispatchAssetListEvent({
-                      type: AssetListEventType.uploadFiles,
-                      parentKey: directoryKey,
-                      parentId: directoryId,
-                      files: Array.from(event.dataTransfer.files),
-                    })
-=======
                   if (state.category !== Category.trash) {
                     props.onDrop?.(event)
                     clearDragState()
                     const [directoryKey, directoryId, directoryTitle] =
-                      item.item.type === backendModule.AssetType.directory
+                      item.type === backendModule.AssetType.directory
                         ? [item.key, item.item.id, asset.title]
                         : [item.directoryKey, item.directoryId, null]
                     const payload = drag.ASSET_ROWS.lookup(event)
@@ -878,15 +842,11 @@
                       doToggleDirectoryExpansion(directoryId, directoryKey, directoryTitle, true)
                       dispatchAssetListEvent({
                         type: AssetListEventType.uploadFiles,
-                        // This is SAFE, as it is guarded by the condition above:
-                        // `item.item.type === backendModule.AssetType.directory`
-                        // eslint-disable-next-line no-restricted-syntax
-                        parentKey: directoryKey as backendModule.DirectoryId,
+                        parentKey: directoryKey,
                         parentId: directoryId,
                         files: Array.from(event.dataTransfer.files),
                       })
                     }
->>>>>>> 0bc7cb54
                   }
                 }}
               >
