/** @file A table row for an arbitrary asset. */
import * as React from 'react'

import BlankIcon from 'enso-assets/blank.svg'

import * as eventHooks from '#/hooks/eventHooks'
import * as setAssetHooks from '#/hooks/setAssetHooks'
import * as toastAndLogHooks from '#/hooks/toastAndLogHooks'

import * as authProvider from '#/providers/AuthProvider'
import * as backendProvider from '#/providers/BackendProvider'
import * as modalProvider from '#/providers/ModalProvider'
import * as textProvider from '#/providers/TextProvider'

import AssetEventType from '#/events/AssetEventType'
import AssetListEventType from '#/events/AssetListEventType'

import AssetContextMenu from '#/layouts/AssetContextMenu'
import type * as assetsTable from '#/layouts/AssetsTable'

import * as aria from '#/components/aria'
import * as assetRowUtils from '#/components/dashboard/AssetRow/assetRowUtils'
import * as columnModule from '#/components/dashboard/column'
import * as columnUtils from '#/components/dashboard/column/columnUtils'
import StatelessSpinner, * as statelessSpinner from '#/components/StatelessSpinner'

import * as backendModule from '#/services/Backend'

import AssetTreeNode from '#/utilities/AssetTreeNode'
import * as dateTime from '#/utilities/dateTime'
import * as download from '#/utilities/download'
import * as drag from '#/utilities/drag'
import * as eventModule from '#/utilities/event'
import * as indent from '#/utilities/indent'
import * as object from '#/utilities/object'
import * as permissions from '#/utilities/permissions'
import * as set from '#/utilities/set'
import Visibility from '#/utilities/Visibility'

// =================
// === Constants ===
// =================

/** The height of the header row. */
const HEADER_HEIGHT_PX = 34
/** The amount of time (in milliseconds) the drag item must be held over this component
 * to make a directory row expand. */
const DRAG_EXPAND_DELAY_MS = 500
<<<<<<< HEAD
/** Placeholder row for directories that are empty. */
const EMPTY_DIRECTORY_PLACEHOLDER = (
  <aria.Text className="px-name-column-x placeholder">This folder is empty.</aria.Text>
)
=======
>>>>>>> 3eb47ac2

// ================
// === AssetRow ===
// ================

/** Common properties for state and setters passed to event handlers on an {@link AssetRow}. */
export interface AssetRowInnerProps {
  readonly key: backendModule.AssetId
  readonly item: AssetTreeNode
  readonly setItem: React.Dispatch<React.SetStateAction<AssetTreeNode>>
  readonly state: assetsTable.AssetsTableState
  readonly rowState: assetsTable.AssetRowState
  readonly setRowState: React.Dispatch<React.SetStateAction<assetsTable.AssetRowState>>
}

/** Props for an {@link AssetRow}. */
export interface AssetRowProps
  extends Readonly<Omit<JSX.IntrinsicElements['tr'], 'onClick' | 'onContextMenu'>> {
  readonly item: AssetTreeNode
  readonly state: assetsTable.AssetsTableState
  readonly hidden: boolean
  readonly columns: columnUtils.Column[]
  readonly selected: boolean
  readonly setSelected: (selected: boolean) => void
  readonly isSoleSelected: boolean
  readonly isKeyboardSelected: boolean
  readonly allowContextMenu: boolean
  readonly onClick: (props: AssetRowInnerProps, event: React.MouseEvent) => void
  readonly onContextMenu?: (
    props: AssetRowInnerProps,
    event: React.MouseEvent<HTMLTableRowElement>
  ) => void
}

/** A row containing an {@link backendModule.AnyAsset}. */
export default function AssetRow(props: AssetRowProps) {
  const { item: rawItem, hidden: hiddenRaw, selected, isSoleSelected, isKeyboardSelected } = props
  const { setSelected, allowContextMenu, onContextMenu, state, columns, onClick } = props
  const { visibilities, assetEvents, dispatchAssetEvent, dispatchAssetListEvent, nodeMap } = state
  const { setAssetPanelProps, doToggleDirectoryExpansion, doCopy, doCut, doPaste } = state
  const { setIsAssetPanelTemporarilyVisible, scrollContainerRef } = state

  const { user, userInfo } = authProvider.useNonPartialUserSession()
  const { backend } = backendProvider.useBackend()
  const { setModal, unsetModal } = modalProvider.useSetModal()
  const { getText } = textProvider.useText()
  const toastAndLog = toastAndLogHooks.useToastAndLog()
  const [isDraggedOver, setIsDraggedOver] = React.useState(false)
  const [item, setItem] = React.useState(rawItem)
  const dragOverTimeoutHandle = React.useRef<number | null>(null)
  const asset = item.item
  const [insertionVisibility, setInsertionVisibility] = React.useState(Visibility.visible)
  const [rowState, setRowState] = React.useState<assetsTable.AssetRowState>(() =>
    object.merge(assetRowUtils.INITIAL_ROW_STATE, { setVisibility: setInsertionVisibility })
  )
  const key = AssetTreeNode.getKey(item)
  const isCloud = backend.type === backendModule.BackendType.remote
  const outerVisibility = visibilities.get(key)
  const visibility =
    outerVisibility == null || outerVisibility === Visibility.visible
      ? insertionVisibility
      : outerVisibility
  const hidden = hiddenRaw || visibility === Visibility.hidden

  React.useEffect(() => {
    setItem(rawItem)
  }, [rawItem])
  React.useEffect(() => {
    // Mutation is HIGHLY INADVISABLE in React, however it is useful here as we want to avoid
    // re-rendering the parent.
    rawItem.item = asset
  }, [asset, rawItem])
  const setAsset = setAssetHooks.useSetAsset(asset, setItem)

  React.useEffect(() => {
    if (selected && insertionVisibility !== Visibility.visible) {
      setSelected(false)
    }
  }, [selected, insertionVisibility, /* should never change */ setSelected])

  const doCopyOnBackend = React.useCallback(
    async (newParentId: backendModule.DirectoryId | null) => {
      try {
        setAsset(oldAsset =>
          object.merge(oldAsset, {
            title: oldAsset.title + ' (copy)',
            labels: [],
            permissions: permissions.tryGetSingletonOwnerPermission(user, userInfo),
            modifiedAt: dateTime.toRfc3339(new Date()),
          })
        )
        newParentId ??= user?.rootDirectoryId ?? backendModule.DirectoryId('')
        const copiedAsset = await backend.copyAsset(
          asset.id,
          newParentId,
          asset.title,
          nodeMap.current.get(newParentId)?.item.title ?? '(unknown)'
        )
        setAsset(
          // This is SAFE, as the type of the copied asset is guaranteed to be the same
          // as the type of the original asset.
          // eslint-disable-next-line no-restricted-syntax
          object.merger(copiedAsset.asset as Partial<backendModule.AnyAsset>)
        )
      } catch (error) {
        toastAndLog('copyAssetError', error, asset.title)
        // Delete the new component representing the asset that failed to insert.
        dispatchAssetListEvent({ type: AssetListEventType.delete, key: item.key })
      }
    },
    [
      backend,
      user,
      userInfo,
      asset,
      item.key,
      toastAndLog,
      /* should never change */ nodeMap,
      /* should never change */ setAsset,
      /* should never change */ dispatchAssetListEvent,
    ]
  )

  const doMove = React.useCallback(
    async (
      newParentKey: backendModule.AssetId | null,
      newParentId: backendModule.DirectoryId | null
    ) => {
      const rootDirectoryId = user?.rootDirectoryId ?? backendModule.DirectoryId('')
      const nonNullNewParentKey = newParentKey ?? rootDirectoryId
      const nonNullNewParentId = newParentId ?? rootDirectoryId
      try {
        dispatchAssetListEvent({
          type: AssetListEventType.move,
          newParentKey: nonNullNewParentKey,
          newParentId: nonNullNewParentId,
          key: item.key,
          item: asset,
        })
        setItem(oldItem =>
          oldItem.with({ directoryKey: nonNullNewParentKey, directoryId: nonNullNewParentId })
        )
        setAsset(object.merger({ parentId: nonNullNewParentId }))
        await backend.updateAsset(
          asset.id,
          { parentDirectoryId: newParentId ?? rootDirectoryId, description: null },
          asset.title
        )
      } catch (error) {
        toastAndLog('moveAssetError', error, asset.title)
        setAsset(object.merger({ parentId: asset.parentId }))
        setItem(oldItem =>
          oldItem.with({ directoryKey: item.directoryKey, directoryId: item.directoryId })
        )
        // Move the asset back to its original position.
        dispatchAssetListEvent({
          type: AssetListEventType.move,
          newParentKey: item.directoryKey,
          newParentId: item.directoryId,
          key: item.key,
          item: asset,
        })
      }
    },
    [
      backend,
      user,
      asset,
      item.directoryId,
      item.directoryKey,
      item.key,
      toastAndLog,
      /* should never change */ setAsset,
      /* should never change */ dispatchAssetListEvent,
    ]
  )

  React.useEffect(() => {
    if (isSoleSelected) {
      setAssetPanelProps({ item, setItem })
      setIsAssetPanelTemporarilyVisible(false)
    }
  }, [
    item,
    isSoleSelected,
    /* should never change */ setAssetPanelProps,
    /* should never change */ setIsAssetPanelTemporarilyVisible,
  ])

  const doDelete = React.useCallback(
    async (forever = false) => {
      setInsertionVisibility(Visibility.hidden)
      if (asset.type === backendModule.AssetType.directory) {
        dispatchAssetListEvent({
          type: AssetListEventType.closeFolder,
          id: asset.id,
          // This is SAFE, as this asset is already known to be a directory.
          // eslint-disable-next-line no-restricted-syntax
          key: item.key as backendModule.DirectoryId,
        })
      }
      try {
        dispatchAssetListEvent({ type: AssetListEventType.willDelete, key: item.key })
        if (
          asset.type === backendModule.AssetType.project &&
          backend.type === backendModule.BackendType.local
        ) {
          if (
            asset.projectState.type !== backendModule.ProjectState.placeholder &&
            asset.projectState.type !== backendModule.ProjectState.closed
          ) {
            await backend.openProject(asset.id, null, asset.title)
          }
          try {
            await backend.closeProject(asset.id, asset.title)
          } catch {
            // Ignored. The project was already closed.
          }
        }
        await backend.deleteAsset(asset.id, forever, asset.title)
        dispatchAssetListEvent({ type: AssetListEventType.delete, key: item.key })
      } catch (error) {
        setInsertionVisibility(Visibility.visible)
        toastAndLog('deleteAssetError', error, asset.title)
      }
    },
    [
      backend,
      dispatchAssetListEvent,
      asset,
      /* should never change */ item.key,
      /* should never change */ toastAndLog,
    ]
  )

  const doRestore = React.useCallback(async () => {
    // Visually, the asset is deleted from the Trash view.
    setInsertionVisibility(Visibility.hidden)
    try {
      await backend.undoDeleteAsset(asset.id, asset.title)
      dispatchAssetListEvent({ type: AssetListEventType.delete, key: item.key })
    } catch (error) {
      setInsertionVisibility(Visibility.visible)
      toastAndLog('restoreAssetError', error, asset.title)
    }
  }, [backend, dispatchAssetListEvent, asset, toastAndLog, /* should never change */ item.key])

  eventHooks.useEventHandler(assetEvents, async event => {
    switch (event.type) {
      // These events are handled in the specific `NameColumn` files.
      case AssetEventType.newProject:
      case AssetEventType.newFolder:
      case AssetEventType.uploadFiles:
      case AssetEventType.newDataLink:
      case AssetEventType.newSecret:
      case AssetEventType.updateFiles:
      case AssetEventType.openProject:
      case AssetEventType.closeProject: {
        break
      }
      case AssetEventType.copy: {
        if (event.ids.has(item.key)) {
          await doCopyOnBackend(event.newParentId)
        }
        break
      }
      case AssetEventType.cut: {
        if (event.ids.has(item.key)) {
          setInsertionVisibility(Visibility.faded)
        }
        break
      }
      case AssetEventType.cancelCut: {
        if (event.ids.has(item.key)) {
          setInsertionVisibility(Visibility.visible)
        }
        break
      }
      case AssetEventType.move: {
        if (event.ids.has(item.key)) {
          setInsertionVisibility(Visibility.visible)
          await doMove(event.newParentKey, event.newParentId)
        }
        break
      }
      case AssetEventType.delete: {
        if (event.ids.has(item.key)) {
          await doDelete(false)
        }
        break
      }
      case AssetEventType.deleteForever: {
        if (event.ids.has(item.key)) {
          await doDelete(true)
        }
        break
      }
      case AssetEventType.restore: {
        if (event.ids.has(item.key)) {
          await doRestore()
        }
        break
      }
      case AssetEventType.download:
      case AssetEventType.downloadSelected: {
        if (event.type === AssetEventType.downloadSelected ? selected : event.ids.has(item.key)) {
          if (isCloud) {
            switch (asset.type) {
              case backendModule.AssetType.project: {
                try {
                  const details = await backend.getProjectDetails(asset.id, asset.title)
                  if (details.url != null) {
                    download.download(details.url, asset.title)
                  } else {
                    const error: unknown = getText('projectHasNoSourceFilesPhrase')
                    toastAndLog('downloadProjectError', error, asset.title)
                  }
                } catch (error) {
                  toastAndLog('downloadProjectError', error, asset.title)
                }
                break
              }
              case backendModule.AssetType.file: {
                try {
                  const details = await backend.getFileDetails(asset.id, asset.title)
                  if (details.url != null) {
                    download.download(details.url, asset.title)
                  } else {
                    const error: unknown = getText('fileNotFoundPhrase')
                    toastAndLog('downloadFileError', error, asset.title)
                  }
                } catch (error) {
                  toastAndLog('downloadFileError', error, asset.title)
                }
                break
              }
              case backendModule.AssetType.dataLink: {
                try {
                  const value = await backend.getConnector(asset.id, asset.title)
                  const fileName = `${asset.title}.datalink`
                  download.download(
                    URL.createObjectURL(
                      new File([JSON.stringify(value)], fileName, {
                        type: 'application/json+x-enso-data-link',
                      })
                    ),
                    fileName
                  )
                } catch (error) {
                  toastAndLog('downloadDataLinkError', error, asset.title)
                }
                break
              }
              default: {
                toastAndLog('downloadInvalidTypeError')
                break
              }
            }
          } else {
            download.download(
              `./api/project-manager/projects/${asset.id}/enso-project`,
              `${asset.title}.enso-project`
            )
          }
        }
        break
      }
      case AssetEventType.removeSelf: {
        // This is not triggered from the asset list, so it uses `item.id` instead of `key`.
        if (event.id === asset.id && userInfo != null) {
          setInsertionVisibility(Visibility.hidden)
          try {
            await backend.createPermission({
              action: null,
              resourceId: asset.id,
              actorsIds: [userInfo.userId],
            })
            dispatchAssetListEvent({ type: AssetListEventType.delete, key: item.key })
          } catch (error) {
            setInsertionVisibility(Visibility.visible)
            toastAndLog(null, error)
          }
        }
        break
      }
      case AssetEventType.temporarilyAddLabels: {
        const labels = event.ids.has(item.key) ? event.labelNames : set.EMPTY
        setRowState(oldRowState =>
          oldRowState.temporarilyAddedLabels === labels &&
          oldRowState.temporarilyRemovedLabels === set.EMPTY
            ? oldRowState
            : object.merge(oldRowState, {
                temporarilyAddedLabels: labels,
                temporarilyRemovedLabels: set.EMPTY,
              })
        )
        break
      }
      case AssetEventType.temporarilyRemoveLabels: {
        const labels = event.ids.has(item.key) ? event.labelNames : set.EMPTY
        setRowState(oldRowState =>
          oldRowState.temporarilyAddedLabels === set.EMPTY &&
          oldRowState.temporarilyRemovedLabels === labels
            ? oldRowState
            : object.merge(oldRowState, {
                temporarilyAddedLabels: set.EMPTY,
                temporarilyRemovedLabels: labels,
              })
        )
        break
      }
      case AssetEventType.addLabels: {
        setRowState(oldRowState =>
          oldRowState.temporarilyAddedLabels === set.EMPTY
            ? oldRowState
            : object.merge(oldRowState, { temporarilyAddedLabels: set.EMPTY })
        )
        const labels = asset.labels
        if (
          event.ids.has(item.key) &&
          (labels == null || [...event.labelNames].some(label => !labels.includes(label)))
        ) {
          const newLabels = [
            ...(labels ?? []),
            ...[...event.labelNames].filter(label => labels?.includes(label) !== true),
          ]
          setAsset(object.merger({ labels: newLabels }))
          try {
            await backend.associateTag(asset.id, newLabels, asset.title)
          } catch (error) {
            setAsset(object.merger({ labels }))
            toastAndLog(null, error)
          }
        }
        break
      }
      case AssetEventType.removeLabels: {
        setRowState(oldRowState =>
          oldRowState.temporarilyAddedLabels === set.EMPTY
            ? oldRowState
            : object.merge(oldRowState, { temporarilyAddedLabels: set.EMPTY })
        )
        const labels = asset.labels
        if (
          event.ids.has(item.key) &&
          labels != null &&
          [...event.labelNames].some(label => labels.includes(label))
        ) {
          const newLabels = labels.filter(label => !event.labelNames.has(label))
          setAsset(object.merger({ labels: newLabels }))
          try {
            await backend.associateTag(asset.id, newLabels, asset.title)
          } catch (error) {
            setAsset(object.merger({ labels }))
            toastAndLog(null, error)
          }
        }
        break
      }
      case AssetEventType.deleteLabel: {
        setAsset(oldAsset => {
          // The IIFE is required to prevent TypeScript from narrowing this value.
          let found = (() => false)()
          const labels =
            oldAsset.labels?.filter(label => {
              if (label === event.labelName) {
                found = true
                return false
              } else {
                return true
              }
            }) ?? null
          return found ? object.merge(oldAsset, { labels }) : oldAsset
        })
        break
      }
    }
  })

  const clearDragState = React.useCallback(() => {
    setIsDraggedOver(false)
    setRowState(oldRowState =>
      oldRowState.temporarilyAddedLabels === set.EMPTY
        ? oldRowState
        : object.merge(oldRowState, { temporarilyAddedLabels: set.EMPTY })
    )
  }, [])

  const onDragOver = (event: React.DragEvent<Element>) => {
    const directoryKey =
      item.item.type === backendModule.AssetType.directory ? item.key : item.directoryKey
    const payload = drag.ASSET_ROWS.lookup(event)
    if (
      (payload != null && payload.every(innerItem => innerItem.key !== directoryKey)) ||
      event.dataTransfer.types.includes('Files')
    ) {
      event.preventDefault()
      if (item.item.type === backendModule.AssetType.directory) {
        setIsDraggedOver(true)
      }
    }
  }

  switch (asset.type) {
    case backendModule.AssetType.directory:
    case backendModule.AssetType.project:
    case backendModule.AssetType.file:
    case backendModule.AssetType.dataLink:
    case backendModule.AssetType.secret: {
      const innerProps: AssetRowInnerProps = {
        key,
        item,
        setItem,
        state,
        rowState,
        setRowState,
      }
      return (
        <>
          {!hidden && (
            <tr
              draggable
              tabIndex={-1}
              ref={element => {
                if (isSoleSelected && element != null && scrollContainerRef.current != null) {
                  const rect = element.getBoundingClientRect()
                  const scrollRect = scrollContainerRef.current.getBoundingClientRect()
                  const scrollUp = rect.top - (scrollRect.top + HEADER_HEIGHT_PX)
                  const scrollDown = rect.bottom - scrollRect.bottom
                  if (scrollUp < 0 || scrollDown > 0) {
                    scrollContainerRef.current.scrollBy({
                      top: scrollUp < 0 ? scrollUp : scrollDown,
                      behavior: 'smooth',
                    })
                  }
                }
              }}
              className={`h-row rounded-full transition-all ease-in-out ${visibility} ${
                isKeyboardSelected ? 'focus-ring' : ''
              } ${isDraggedOver || selected ? 'selected' : ''}`}
              onClick={event => {
                unsetModal()
                onClick(innerProps, event)
                if (
                  asset.type === backendModule.AssetType.directory &&
                  eventModule.isDoubleClick(event) &&
                  !rowState.isEditingName
                ) {
                  // This must be processed on the next tick, otherwise it will be overridden
                  // by the default click handler.
                  window.setTimeout(() => {
                    setSelected(false)
                  })
                  doToggleDirectoryExpansion(asset.id, item.key, asset.title)
                }
              }}
              onContextMenu={event => {
                if (allowContextMenu) {
                  event.preventDefault()
                  event.stopPropagation()
                  onContextMenu?.(innerProps, event)
                  setModal(
                    <AssetContextMenu
                      innerProps={innerProps}
                      event={event}
                      eventTarget={
                        event.target instanceof HTMLElement ? event.target : event.currentTarget
                      }
                      doCopy={doCopy}
                      doCut={doCut}
                      doPaste={doPaste}
                      doDelete={doDelete}
                    />
                  )
                } else {
                  onContextMenu?.(innerProps, event)
                }
              }}
              onDragStart={event => {
                if (rowState.isEditingName || !isCloud) {
                  event.preventDefault()
                } else {
                  props.onDragStart?.(event)
                }
              }}
              onDragEnter={event => {
                if (dragOverTimeoutHandle.current != null) {
                  window.clearTimeout(dragOverTimeoutHandle.current)
                }
                if (backendModule.assetIsDirectory(asset)) {
                  dragOverTimeoutHandle.current = window.setTimeout(() => {
                    doToggleDirectoryExpansion(asset.id, item.key, asset.title, true)
                  }, DRAG_EXPAND_DELAY_MS)
                }
                // Required because `dragover` does not fire on `mouseenter`.
                props.onDragOver?.(event)
                onDragOver(event)
              }}
              onDragOver={event => {
                props.onDragOver?.(event)
                onDragOver(event)
              }}
              onDragEnd={event => {
                clearDragState()
                props.onDragEnd?.(event)
              }}
              onDragLeave={event => {
                if (
                  dragOverTimeoutHandle.current != null &&
                  (!(event.relatedTarget instanceof Node) ||
                    !event.currentTarget.contains(event.relatedTarget))
                ) {
                  window.clearTimeout(dragOverTimeoutHandle.current)
                }
                if (
                  event.relatedTarget instanceof Node &&
                  !event.currentTarget.contains(event.relatedTarget)
                ) {
                  clearDragState()
                }
                props.onDragLeave?.(event)
              }}
              onDrop={event => {
                props.onDrop?.(event)
                clearDragState()
                const [directoryKey, directoryId, directoryTitle] =
                  item.item.type === backendModule.AssetType.directory
                    ? [item.key, item.item.id, asset.title]
                    : [item.directoryKey, item.directoryId, null]
                const payload = drag.ASSET_ROWS.lookup(event)
                if (payload != null && payload.every(innerItem => innerItem.key !== directoryKey)) {
                  event.preventDefault()
                  event.stopPropagation()
                  unsetModal()
                  doToggleDirectoryExpansion(directoryId, directoryKey, directoryTitle, true)
                  dispatchAssetEvent({
                    type: AssetEventType.move,
                    newParentKey: directoryKey,
                    newParentId: directoryId,
                    ids: new Set(payload.map(dragItem => dragItem.key)),
                  })
                } else if (event.dataTransfer.types.includes('Files')) {
                  event.preventDefault()
                  event.stopPropagation()
                  doToggleDirectoryExpansion(directoryId, directoryKey, directoryTitle, true)
                  dispatchAssetListEvent({
                    type: AssetListEventType.uploadFiles,
                    // This is SAFE, as it is guarded by the condition above:
                    // `item.item.type === backendModule.AssetType.directory`
                    // eslint-disable-next-line no-restricted-syntax
                    parentKey: directoryKey as backendModule.DirectoryId,
                    parentId: directoryId,
                    files: Array.from(event.dataTransfer.files),
                  })
                }
              }}
            >
              {columns.map(column => {
                // This is a React component even though it does not contain JSX.
                // eslint-disable-next-line no-restricted-syntax
                const Render = columnModule.COLUMN_RENDERER[column]
                return (
                  <td key={column} className={columnUtils.COLUMN_CSS_CLASS[column]}>
                    <Render
                      keyProp={key}
                      item={item}
                      setItem={setItem}
                      selected={selected}
                      setSelected={setSelected}
                      isSoleSelected={isSoleSelected}
                      state={state}
                      rowState={rowState}
                      setRowState={setRowState}
                    />
                  </td>
                )
              })}
            </tr>
          )}
          {selected && allowContextMenu && !hidden && (
            // This is a copy of the context menu, since the context menu registers keyboard
            // shortcut handlers. This is a bit of a hack, however it is preferable to duplicating
            // the entire context menu (once for the keyboard actions, once for the JSX).
            <AssetContextMenu
              hidden
              innerProps={{
                key,
                item,
                setItem,
                state,
                rowState,
                setRowState,
              }}
              event={{ pageX: 0, pageY: 0 }}
              eventTarget={null}
              doCopy={doCopy}
              doCut={doCut}
              doPaste={doPaste}
              doDelete={doDelete}
            />
          )}
        </>
      )
    }
    case backendModule.AssetType.specialLoading: {
      return hidden ? null : (
        <tr>
          <td colSpan={columns.length} className="border-r p rounded-rows-skip-level">
            <div
              className={`flex h-row w-container justify-center rounded-full ${indent.indentClass(
                item.depth
              )}`}
            >
              <StatelessSpinner size={24} state={statelessSpinner.SpinnerState.loadingMedium} />
            </div>
          </td>
        </tr>
      )
    }
    case backendModule.AssetType.specialEmpty: {
      return hidden ? null : (
        <tr>
          <td colSpan={columns.length} className="border-r p rounded-rows-skip-level">
            <div
              className={`flex h-row items-center rounded-full ${indent.indentClass(item.depth)}`}
            >
              <img src={BlankIcon} />
              <span className="px-name-column-x placeholder">{getText('thisFolderIsEmpty')}</span>
            </div>
          </td>
        </tr>
      )
    }
  }
}<|MERGE_RESOLUTION|>--- conflicted
+++ resolved
@@ -46,13 +46,6 @@
 /** The amount of time (in milliseconds) the drag item must be held over this component
  * to make a directory row expand. */
 const DRAG_EXPAND_DELAY_MS = 500
-<<<<<<< HEAD
-/** Placeholder row for directories that are empty. */
-const EMPTY_DIRECTORY_PLACEHOLDER = (
-  <aria.Text className="px-name-column-x placeholder">This folder is empty.</aria.Text>
-)
-=======
->>>>>>> 3eb47ac2
 
 // ================
 // === AssetRow ===
@@ -780,7 +773,9 @@
               className={`flex h-row items-center rounded-full ${indent.indentClass(item.depth)}`}
             >
               <img src={BlankIcon} />
-              <span className="px-name-column-x placeholder">{getText('thisFolderIsEmpty')}</span>
+              <aria.Text className="px-name-column-x placeholder">
+                {getText('thisFolderIsEmpty')}
+              </aria.Text>
             </div>
           </td>
         </tr>
