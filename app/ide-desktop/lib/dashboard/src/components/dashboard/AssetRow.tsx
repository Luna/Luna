--- conflicted
+++ resolved
@@ -69,14 +69,8 @@
 }
 
 /** Props for an {@link AssetRow}. */
-<<<<<<< HEAD
 export interface AssetRowProps {
-  readonly item: AssetTreeNode
-=======
-export interface AssetRowProps
-  extends Readonly<Omit<JSX.IntrinsicElements['tr'], 'onClick' | 'onContextMenu'>> {
   readonly item: assetTreeNode.AnyAssetTreeNode
->>>>>>> 447f4b5a
   readonly state: assetsTable.AssetsTableState
   readonly visibility: Visibility | null
   readonly columns: columnUtils.Column[]
@@ -104,7 +98,7 @@
   const { onContextMenu, onClick, grabKeyboardFocus } = props
   const { isCloud, rootDirectory, assetEvents, dispatchAssetEvent, dispatchAssetListEvent } = state
   const { setAssetPanelProps, doToggleDirectoryExpansion, doCopy, doCut, doPaste } = state
-  const { setIsAssetPanelTemporarilyVisible, scrollContainerRef, nodeMap } = state
+  const { setIsAssetPanelTemporarilyVisible, scrollContainerRef, nodeMap, category } = state
 
   const { user } = authProvider.useNonPartialUserSession()
   const { setModal, unsetModal } = modalProvider.useSetModal()
@@ -234,13 +228,8 @@
 
   const doMove = React.useCallback(
     async (
-<<<<<<< HEAD
-      newParentKey: backendModule.AssetId | null,
+      newParentKey: backendModule.DirectoryId | null,
       newParent: backendModule.SmartDirectory | null
-=======
-      newParentKey: backendModule.DirectoryId | null,
-      newParentId: backendModule.DirectoryId | null
->>>>>>> 447f4b5a
     ) => {
       const nonNullNewParentKey = newParentKey ?? rootDirectory.value.id
       const nonNullNewParent = newParent ?? rootDirectory
@@ -433,26 +422,13 @@
   }, [setModal, smartAsset, setAsset])
 
   eventHooks.useEventHandler(assetEvents, async event => {
-<<<<<<< HEAD
-    switch (event.type) {
-      // These events are handled in the specific `NameColumn` files.
-      case AssetEventType.updateFiles:
-      case AssetEventType.openProject:
-      case AssetEventType.closeProject: {
-        break
-      }
-      case AssetEventType.copy: {
-        if (event.ids.has(item.key)) {
-          await doCopyOnBackend(event.newParent.value.id)
-=======
-    if (state.category === Category.trash) {
+    if (category === Category.trash) {
       switch (event.type) {
         case AssetEventType.deleteForever: {
           if (event.ids.has(item.key)) {
             await doDelete(true)
           }
           break
->>>>>>> 447f4b5a
         }
         case AssetEventType.restore: {
           if (event.ids.has(item.key)) {
@@ -464,29 +440,36 @@
           return
         }
       }
-<<<<<<< HEAD
-      case AssetEventType.move: {
-        if (event.ids.has(item.key)) {
-          setInsertionVisibility(Visibility.visible)
-          await doMove(event.newParentKey, event.newParent)
-=======
     } else {
       switch (event.type) {
         // These events are handled in the specific `NameColumn` files.
-        case AssetEventType.newProject:
-        case AssetEventType.newFolder:
-        case AssetEventType.uploadFiles:
-        case AssetEventType.newDataLink:
-        case AssetEventType.newSecret:
         case AssetEventType.updateFiles:
         case AssetEventType.openProject:
         case AssetEventType.closeProject: {
           break
->>>>>>> 447f4b5a
         }
         case AssetEventType.copy: {
           if (event.ids.has(item.key)) {
-            await doCopyOnBackend(event.newParentId)
+            await doCopyOnBackend(event.newParent.value.id)
+          }
+          break
+        }
+        case AssetEventType.restore: {
+          if (event.ids.has(item.key)) {
+            await doRestore()
+          }
+          break
+        }
+        case AssetEventType.move: {
+          if (event.ids.has(item.key)) {
+            setInsertionVisibility(Visibility.visible)
+            await doMove(event.newParentKey, event.newParent)
+          }
+          break
+        }
+        case AssetEventType.copy: {
+          if (event.ids.has(item.key)) {
+            await doCopyOnBackend(event.newParent.value.id)
           }
           break
         }
@@ -499,47 +482,6 @@
         case AssetEventType.cancelCut: {
           if (event.ids.has(item.key)) {
             setInsertionVisibility(Visibility.visible)
-          }
-          break
-        }
-<<<<<<< HEAD
-        break
-      }
-      case AssetEventType.download:
-      case AssetEventType.downloadSelected: {
-        if (event.type === AssetEventType.downloadSelected ? selected : event.ids.has(item.key)) {
-          if (isCloud) {
-            switch (smartAsset.type) {
-              case backendModule.AssetType.project: {
-                try {
-                  const details = await smartAsset.getDetails()
-                  if (details.url != null) {
-                    download.download(details.url, asset.title)
-                  } else {
-                    const error: unknown = getText('projectHasNoSourceFilesPhrase')
-=======
-        case AssetEventType.move: {
-          if (event.ids.has(item.key)) {
-            setInsertionVisibility(Visibility.visible)
-            await doMove(event.newParentKey, event.newParentId)
-          }
-          break
-        }
-        case AssetEventType.delete: {
-          if (event.ids.has(item.key)) {
-            await doDelete(false)
-          }
-          break
-        }
-        case AssetEventType.deleteForever: {
-          if (event.ids.has(item.key)) {
-            await doDelete(true)
-          }
-          break
-        }
-        case AssetEventType.restore: {
-          if (event.ids.has(item.key)) {
-            await doRestore()
           }
           break
         }
@@ -547,73 +489,40 @@
         case AssetEventType.downloadSelected: {
           if (event.type === AssetEventType.downloadSelected ? selected : event.ids.has(item.key)) {
             if (isCloud) {
-              switch (asset.type) {
+              switch (smartAsset.type) {
                 case backendModule.AssetType.project: {
                   try {
-                    const details = await backend.getProjectDetails(
-                      asset.id,
-                      asset.parentId,
-                      asset.title
-                    )
+                    const details = await smartAsset.getDetails()
                     if (details.url != null) {
                       download.download(details.url, asset.title)
                     } else {
                       const error: unknown = getText('projectHasNoSourceFilesPhrase')
                       toastAndLog('downloadProjectError', error, asset.title)
                     }
+                    break
                   } catch (error) {
->>>>>>> 447f4b5a
                     toastAndLog('downloadProjectError', error, asset.title)
                   }
                   break
                 }
-<<<<<<< HEAD
-                break
-              }
-              case backendModule.AssetType.file: {
-                try {
-                  const details = await smartAsset.getDetails()
-                  if (details.url != null) {
-                    download.download(details.url, asset.title)
-                  } else {
-                    const error: unknown = getText('fileNotFoundPhrase')
-=======
                 case backendModule.AssetType.file: {
                   try {
-                    const details = await backend.getFileDetails(asset.id, asset.title)
+                    const details = await smartAsset.getDetails()
                     if (details.url != null) {
                       download.download(details.url, asset.title)
                     } else {
                       const error: unknown = getText('fileNotFoundPhrase')
                       toastAndLog('downloadFileError', error, asset.title)
                     }
+                    break
                   } catch (error) {
->>>>>>> 447f4b5a
                     toastAndLog('downloadFileError', error, asset.title)
                   }
                   break
                 }
-<<<<<<< HEAD
-                break
-              }
-              case backendModule.AssetType.dataLink: {
-                try {
-                  const value = await smartAsset.getValue()
-                  const fileName = `${asset.title}.datalink`
-                  download.download(
-                    URL.createObjectURL(
-                      new File([JSON.stringify(value)], fileName, {
-                        type: 'application/json+x-enso-data-link',
-                      })
-                    ),
-                    fileName
-                  )
-                } catch (error) {
-                  toastAndLog('downloadDataLinkError', error, asset.title)
-=======
                 case backendModule.AssetType.dataLink: {
                   try {
-                    const value = await backend.getConnector(asset.id, asset.title)
+                    const value = await smartAsset.getValue()
                     const fileName = `${asset.title}.datalink`
                     download.download(
                       URL.createObjectURL(
@@ -626,12 +535,6 @@
                   } catch (error) {
                     toastAndLog('downloadDataLinkError', error, asset.title)
                   }
-                  break
-                }
-                default: {
-                  toastAndLog('downloadInvalidTypeError')
-                  break
->>>>>>> 447f4b5a
                 }
               }
             } else {
@@ -646,90 +549,35 @@
           }
           break
         }
-<<<<<<< HEAD
-        break
-      }
-      case AssetEventType.removeSelf: {
-        // This is not triggered from the asset list, so it uses `item.id` instead of `key`.
-        if (event.id === asset.id && user != null && user.value.isEnabled) {
-          setInsertionVisibility(Visibility.hidden)
-          try {
-            await smartAsset.setPermissions({ actorsIds: [user.value.userId], action: null })
-            dispatchAssetListEvent({ type: AssetListEventType.delete, key: item.key })
-          } catch (error) {
-            setInsertionVisibility(Visibility.visible)
-            toastAndLog(null, error)
-=======
         case AssetEventType.removeSelf: {
           // This is not triggered from the asset list, so it uses `item.id` instead of `key`.
-          if (event.id === asset.id && user != null && user.isEnabled) {
+          if (event.id === asset.id && user != null && user.value.isEnabled) {
             setInsertionVisibility(Visibility.hidden)
             try {
-              await backend.createPermission({
-                action: null,
-                resourceId: asset.id,
-                actorsIds: [user.userId],
-              })
+              await item.item.setPermissions({ action: null, actorsIds: [user.value.userId] })
               dispatchAssetListEvent({ type: AssetListEventType.delete, key: item.key })
             } catch (error) {
               setInsertionVisibility(Visibility.visible)
               toastAndLog(null, error)
             }
->>>>>>> 447f4b5a
-          }
-          break
-        }
-<<<<<<< HEAD
-        break
-      }
-      case AssetEventType.temporarilyAddLabels: {
-        const labels = event.ids.has(item.key) ? event.labelNames : set.EMPTY
-        setRowState(oldRowState =>
-          oldRowState.temporarilyAddedLabels === labels &&
-          oldRowState.temporarilyRemovedLabels === set.EMPTY
-            ? oldRowState
-            : object.merge(oldRowState, {
-                temporarilyAddedLabels: labels,
-                temporarilyRemovedLabels: set.EMPTY,
-              })
-        )
-        break
-      }
-      case AssetEventType.temporarilyRemoveLabels: {
-        const labels = event.ids.has(item.key) ? event.labelNames : set.EMPTY
-        setRowState(oldRowState =>
-          oldRowState.temporarilyAddedLabels === set.EMPTY &&
-          oldRowState.temporarilyRemovedLabels === labels
-            ? oldRowState
-            : object.merge(oldRowState, {
-                temporarilyAddedLabels: set.EMPTY,
-                temporarilyRemovedLabels: labels,
-              })
-        )
-        break
-      }
-      case AssetEventType.addLabels: {
-        setRowState(oldRowState =>
-          oldRowState.temporarilyAddedLabels === set.EMPTY
-            ? oldRowState
-            : object.merge(oldRowState, { temporarilyAddedLabels: set.EMPTY })
-        )
-        const labels = asset.labels
-        if (
-          event.ids.has(item.key) &&
-          (labels == null || [...event.labelNames].some(label => !labels.includes(label)))
-        ) {
-          const newLabels = [
-            ...(labels ?? []),
-            ...[...event.labelNames].filter(label => labels?.includes(label) !== true),
-          ]
-          setAsset(object.merger({ labels: newLabels }))
-          try {
-            await smartAsset.setTags(newLabels)
-          } catch (error) {
-            setAsset(object.merger({ labels }))
-            toastAndLog(null, error)
-=======
+          }
+          break
+        }
+        case AssetEventType.removeSelf: {
+          // This is not triggered from the asset list, so it uses `item.id` instead of `key`.
+          if (event.id === asset.id && user != null && user.value.isEnabled) {
+            setInsertionVisibility(Visibility.hidden)
+            try {
+              await smartAsset.setPermissions({ actorsIds: [user.value.userId], action: null })
+              dispatchAssetListEvent({ type: AssetListEventType.delete, key: item.key })
+            } catch (error) {
+              setInsertionVisibility(Visibility.visible)
+              toastAndLog(null, error)
+            }
+            break
+          }
+          break
+        }
         case AssetEventType.temporarilyAddLabels: {
           const labels = event.ids.has(item.key) ? event.labelNames : set.EMPTY
           setRowState(oldRowState =>
@@ -773,38 +621,15 @@
             ]
             setAsset(object.merger({ labels: newLabels }))
             try {
-              await backend.associateTag(asset.id, newLabels, asset.title)
+              await smartAsset.setTags(newLabels)
             } catch (error) {
               setAsset(object.merger({ labels }))
               toastAndLog(null, error)
             }
->>>>>>> 447f4b5a
-          }
-          break
-        }
-<<<<<<< HEAD
-        break
-      }
-      case AssetEventType.removeLabels: {
-        setRowState(oldRowState =>
-          oldRowState.temporarilyAddedLabels === set.EMPTY
-            ? oldRowState
-            : object.merge(oldRowState, { temporarilyAddedLabels: set.EMPTY })
-        )
-        const labels = asset.labels
-        if (
-          event.ids.has(item.key) &&
-          labels != null &&
-          [...event.labelNames].some(label => labels.includes(label))
-        ) {
-          const newLabels = labels.filter(label => !event.labelNames.has(label))
-          setAsset(object.merger({ labels: newLabels }))
-          try {
-            await smartAsset.setTags(newLabels)
-          } catch (error) {
-            setAsset(object.merger({ labels }))
-            toastAndLog(null, error)
-=======
+            break
+          }
+          break
+        }
         case AssetEventType.removeLabels: {
           setRowState(oldRowState =>
             oldRowState.temporarilyAddedLabels === set.EMPTY
@@ -820,31 +645,12 @@
             const newLabels = labels.filter(label => !event.labelNames.has(label))
             setAsset(object.merger({ labels: newLabels }))
             try {
-              await backend.associateTag(asset.id, newLabels, asset.title)
+              await smartAsset.setTags(newLabels)
             } catch (error) {
               setAsset(object.merger({ labels }))
               toastAndLog(null, error)
             }
->>>>>>> 447f4b5a
-          }
-          break
-        }
-        case AssetEventType.deleteLabel: {
-          setAsset(oldAsset => {
-            // The IIFE is required to prevent TypeScript from narrowing this value.
-            let found = (() => false)()
-            const labels =
-              oldAsset.labels?.filter(label => {
-                if (label === event.labelName) {
-                  found = true
-                  return false
-                } else {
-                  return true
-                }
-              }) ?? null
-            return found ? object.merge(oldAsset, { labels }) : oldAsset
-          })
-          break
+          }
         }
       }
     }
@@ -924,11 +730,7 @@
                   unsetModal()
                   onClick(innerProps, event)
                   if (
-<<<<<<< HEAD
-                    smartAsset.type === backendModule.AssetType.directory &&
-=======
                     item.type === backendModule.AssetType.directory &&
->>>>>>> 447f4b5a
                     eventModule.isDoubleClick(event) &&
                     !rowState.isEditingName
                   ) {
@@ -937,11 +739,7 @@
                     window.setTimeout(() => {
                       setSelected(false)
                     })
-<<<<<<< HEAD
-                    doToggleDirectoryExpansion(smartAsset, item.key)
-=======
-                    doToggleDirectoryExpansion(item.item.id, item.key, asset.title)
->>>>>>> 447f4b5a
+                    doToggleDirectoryExpansion(item.item, item.key)
                   }
                 }}
                 onContextMenu={event => {
@@ -979,31 +777,18 @@
                   if (dragOverTimeoutHandle.current != null) {
                     window.clearTimeout(dragOverTimeoutHandle.current)
                   }
-<<<<<<< HEAD
-                  if (backendModule.smartAssetIsDirectory(smartAsset)) {
-                    dragOverTimeoutHandle.current = window.setTimeout(() => {
-                      doToggleDirectoryExpansion(smartAsset, item.key, true)
-=======
                   if (item.type === backendModule.AssetType.directory) {
                     dragOverTimeoutHandle.current = window.setTimeout(() => {
-                      doToggleDirectoryExpansion(item.item.id, item.key, asset.title, true)
->>>>>>> 447f4b5a
+                      doToggleDirectoryExpansion(item.item, item.key, true)
                     }, DRAG_EXPAND_DELAY_MS)
                   }
                   // Required because `dragover` does not fire on `mouseenter`.
-                  props.onDragOver(event)
                   onDragOver(event)
                 }}
                 onDragOver={event => {
-<<<<<<< HEAD
-                  props.onDragOver(event)
-=======
                   if (state.category === Category.trash) {
                     event.dataTransfer.dropEffect = 'none'
                   }
-
-                  props.onDragOver?.(event)
->>>>>>> 447f4b5a
                   onDragOver(event)
                 }}
                 onDragEnd={event => {
@@ -1026,52 +811,13 @@
                   }
                 }}
                 onDrop={event => {
-<<<<<<< HEAD
-                  props.onDrop(event)
-                  clearDragState()
-                  const [directoryKey, directory] =
-                    item.item.type === backendModule.AssetType.directory
-                      ? [item.key, item.item]
-                      : [item.directoryKey, item.directory]
-                  const payload = drag.ASSET_ROWS.lookup(event)
-                  if (
-                    payload != null &&
-                    payload.every(innerItem => innerItem.key !== directoryKey)
-                  ) {
-                    event.preventDefault()
-                    event.stopPropagation()
-                    unsetModal()
-                    doToggleDirectoryExpansion(directory, directoryKey, true)
-                    const ids = payload
-                      .filter(payloadItem => payloadItem.asset.parentId !== directory.value.id)
-                      .map(dragItem => dragItem.key)
-                    dispatchAssetEvent({
-                      type: AssetEventType.move,
-                      newParentKey: directoryKey,
-                      newParent: directory,
-                      ids: new Set(ids),
-                    })
-                  } else if (event.dataTransfer.types.includes('Files')) {
-                    event.preventDefault()
-                    event.stopPropagation()
-                    doToggleDirectoryExpansion(directory, directoryKey, true)
-                    dispatchAssetListEvent({
-                      type: AssetListEventType.uploadFiles,
-                      // This is SAFE, as it is guarded by the condition above:
-                      // `item.item.type === backendModule.AssetType.directory`
-                      // eslint-disable-next-line no-restricted-syntax
-                      parentKey: directoryKey as backendModule.DirectoryId,
-                      parent: directory,
-                      files: Array.from(event.dataTransfer.files),
-                    })
-=======
-                  if (state.category !== Category.trash) {
-                    props.onDrop?.(event)
+                  if (category !== Category.trash) {
+                    props.onDrop(event)
                     clearDragState()
-                    const [directoryKey, directoryId, directoryTitle] =
+                    const [directoryKey, directory] =
                       item.type === backendModule.AssetType.directory
-                        ? [item.key, item.item.id, asset.title]
-                        : [item.directoryKey, item.directoryId, null]
+                        ? [item.key, item.item]
+                        : [item.directoryKey, item.directory]
                     const payload = drag.ASSET_ROWS.lookup(event)
                     if (
                       payload != null &&
@@ -1080,28 +826,30 @@
                       event.preventDefault()
                       event.stopPropagation()
                       unsetModal()
-                      doToggleDirectoryExpansion(directoryId, directoryKey, directoryTitle, true)
+                      doToggleDirectoryExpansion(directory, directoryKey, true)
                       const ids = payload
-                        .filter(payloadItem => payloadItem.asset.parentId !== directoryId)
+                        .filter(payloadItem => payloadItem.asset.parentId !== directory.value.id)
                         .map(dragItem => dragItem.key)
                       dispatchAssetEvent({
                         type: AssetEventType.move,
                         newParentKey: directoryKey,
-                        newParentId: directoryId,
+                        newParent: directory,
                         ids: new Set(ids),
                       })
                     } else if (event.dataTransfer.types.includes('Files')) {
                       event.preventDefault()
                       event.stopPropagation()
-                      doToggleDirectoryExpansion(directoryId, directoryKey, directoryTitle, true)
+                      doToggleDirectoryExpansion(directory, directoryKey, true)
                       dispatchAssetListEvent({
                         type: AssetListEventType.uploadFiles,
-                        parentKey: directoryKey,
-                        parentId: directoryId,
+                        // This is SAFE, as it is guarded by the condition above:
+                        // `item.item.type === backendModule.AssetType.directory`
+                        // eslint-disable-next-line no-restricted-syntax
+                        parentKey: directoryKey as backendModule.DirectoryId,
+                        parent: directory,
                         files: Array.from(event.dataTransfer.files),
                       })
                     }
->>>>>>> 447f4b5a
                   }
                 }}
               >
