--- conflicted
+++ resolved
@@ -77,13 +77,8 @@
 export default function AssetRow(props: AssetRowProps) {
   const { item: rawItem, hidden: hiddenRaw, selected, isSoleSelectedItem, setSelected } = props
   const { allowContextMenu, onContextMenu, state, columns, onClick } = props
-<<<<<<< HEAD
   const { visibilities, assetEvents, dispatchAssetEvent, dispatchAssetListEvent, nodeMap } = state
-  const { setAssetSettingsPanelProps, doToggleDirectoryExpansion, doCopy, doCut, doPaste } = state
-=======
-  const { visibilities, assetEvents, dispatchAssetEvent, dispatchAssetListEvent } = state
   const { setAssetPanelProps, doToggleDirectoryExpansion, doCopy, doCut, doPaste } = state
->>>>>>> 4f7032f9
 
   const { organization, user } = authProvider.useNonPartialUserSession()
   const { backend } = backendProvider.useBackend()
