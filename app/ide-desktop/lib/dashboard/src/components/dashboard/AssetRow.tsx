--- conflicted
+++ resolved
@@ -73,16 +73,12 @@
         object.merge(initialRowState, { setVisibility: setInsertionVisibility })
     )
     const isCloud = backend.type === backendModule.BackendType.remote
-<<<<<<< HEAD
     const outerVisibility = visibilities.get(key)
     const visibility =
         outerVisibility == null || outerVisibility === Visibility.visible
             ? insertionVisibility
             : outerVisibility
     const hidden = hiddenRaw || visibility === Visibility.hidden
-=======
-    const visibility = visibilities.get(key) ?? insertionVisibility
->>>>>>> 04b0d266
 
     React.useEffect(() => {
         setItem(rawItem)
