/** @file A table row for an arbitrary asset. */
import * as React from 'react'

import BlankIcon from 'enso-assets/blank.svg'

import * as eventHooks from '#/hooks/eventHooks'
import * as setAssetHooks from '#/hooks/setAssetHooks'
import * as toastAndLogHooks from '#/hooks/toastAndLogHooks'

import * as authProvider from '#/providers/AuthProvider'
import * as backendProvider from '#/providers/BackendProvider'
import * as modalProvider from '#/providers/ModalProvider'
import * as textProvider from '#/providers/TextProvider'

import AssetEventType from '#/events/AssetEventType'
import AssetListEventType from '#/events/AssetListEventType'

import AssetContextMenu from '#/layouts/AssetContextMenu'
import type * as assetsTable from '#/layouts/AssetsTable'

import * as assetRowUtils from '#/components/dashboard/AssetRow/assetRowUtils'
import * as columnModule from '#/components/dashboard/column'
import * as columnUtils from '#/components/dashboard/column/columnUtils'
import StatelessSpinner, * as statelessSpinner from '#/components/StatelessSpinner'

import * as backendModule from '#/services/Backend'

import AssetTreeNode from '#/utilities/AssetTreeNode'
import * as dateTime from '#/utilities/dateTime'
import * as download from '#/utilities/download'
import * as drag from '#/utilities/drag'
import * as eventModule from '#/utilities/event'
import * as indent from '#/utilities/indent'
import * as object from '#/utilities/object'
import * as permissions from '#/utilities/permissions'
import * as set from '#/utilities/set'
import Visibility from '#/utilities/Visibility'

// =================
// === Constants ===
// =================

/** The height of the header row. */
const HEADER_HEIGHT_PX = 34
/** The amount of time (in milliseconds) the drag item must be held over this component
 * to make a directory row expand. */
const DRAG_EXPAND_DELAY_MS = 500

// ================
// === AssetRow ===
// ================

/** Common properties for state and setters passed to event handlers on an {@link AssetRow}. */
export interface AssetRowInnerProps {
  readonly key: backendModule.AssetId
  readonly item: AssetTreeNode
  readonly setItem: React.Dispatch<React.SetStateAction<AssetTreeNode>>
  readonly state: assetsTable.AssetsTableState
  readonly rowState: assetsTable.AssetRowState
  readonly setRowState: React.Dispatch<React.SetStateAction<assetsTable.AssetRowState>>
}

/** Props for an {@link AssetRow}. */
export interface AssetRowProps
  extends Readonly<Omit<JSX.IntrinsicElements['tr'], 'onClick' | 'onContextMenu'>> {
  readonly item: AssetTreeNode
  readonly state: assetsTable.AssetsTableState
  readonly hidden: boolean
  readonly columns: columnUtils.Column[]
  readonly selected: boolean
  readonly setSelected: (selected: boolean) => void
  readonly isSoleSelected: boolean
  readonly isKeyboardSelected: boolean
  readonly allowContextMenu: boolean
  readonly onClick: (props: AssetRowInnerProps, event: React.MouseEvent) => void
  readonly onContextMenu?: (
    props: AssetRowInnerProps,
    event: React.MouseEvent<HTMLTableRowElement>
  ) => void
}

/** A row containing an {@link backendModule.AnyAsset}. */
export default function AssetRow(props: AssetRowProps) {
  const { item: rawItem, hidden: hiddenRaw, selected, isSoleSelected, isKeyboardSelected } = props
  const { setSelected, allowContextMenu, onContextMenu, state, columns, onClick } = props
  const { visibilities, assetEvents, dispatchAssetEvent, dispatchAssetListEvent, nodeMap } = state
  const { setAssetPanelProps, doToggleDirectoryExpansion, doCopy, doCut, doPaste } = state
  const { setIsAssetPanelTemporarilyVisible, scrollContainerRef } = state

  const { user, userInfo } = authProvider.useNonPartialUserSession()
  const { backend } = backendProvider.useBackend()
  const { setModal, unsetModal } = modalProvider.useSetModal()
  const { getText } = textProvider.useText()
  const toastAndLog = toastAndLogHooks.useToastAndLog()
  const [isDraggedOver, setIsDraggedOver] = React.useState(false)
  const [item, setItem] = React.useState(rawItem)
  const dragOverTimeoutHandle = React.useRef<number | null>(null)
  const asset = item.item
  const [insertionVisibility, setInsertionVisibility] = React.useState(Visibility.visible)
  const [rowState, setRowState] = React.useState<assetsTable.AssetRowState>(() =>
    object.merge(assetRowUtils.INITIAL_ROW_STATE, { setVisibility: setInsertionVisibility })
  )
  const key = AssetTreeNode.getKey(item)
  const isCloud = backend.type === backendModule.BackendType.remote
  const outerVisibility = visibilities.get(key)
  const visibility =
    outerVisibility == null || outerVisibility === Visibility.visible
      ? insertionVisibility
      : outerVisibility
  const hidden = hiddenRaw || visibility === Visibility.hidden

  React.useEffect(() => {
    setItem(rawItem)
  }, [rawItem])
  React.useEffect(() => {
    // Mutation is HIGHLY INADVISABLE in React, however it is useful here as we want to avoid
    // re-rendering the parent.
    rawItem.item = asset
  }, [asset, rawItem])
  const setAsset = setAssetHooks.useSetAsset(asset, setItem)

  React.useEffect(() => {
    if (selected && insertionVisibility !== Visibility.visible) {
      setSelected(false)
    }
  }, [selected, insertionVisibility, /* should never change */ setSelected])

  const doCopyOnBackend = React.useCallback(
    async (newParentId: backendModule.DirectoryId | null) => {
      try {
        setAsset(oldAsset =>
          object.merge(oldAsset, {
            title: oldAsset.title + ' (copy)',
            labels: [],
            permissions: permissions.tryGetSingletonOwnerPermission(user, userInfo),
            modifiedAt: dateTime.toRfc3339(new Date()),
          })
        )
        newParentId ??= user?.rootDirectoryId ?? backendModule.DirectoryId('')
        const copiedAsset = await backend.copyAsset(
          asset.id,
          newParentId,
          asset.title,
          nodeMap.current.get(newParentId)?.item.title ?? '(unknown)'
        )
        setAsset(
          // This is SAFE, as the type of the copied asset is guaranteed to be the same
          // as the type of the original asset.
          // eslint-disable-next-line no-restricted-syntax
          object.merger(copiedAsset.asset as Partial<backendModule.AnyAsset>)
        )
      } catch (error) {
        toastAndLog('copyAssetError', error, asset.title)
        // Delete the new component representing the asset that failed to insert.
        dispatchAssetListEvent({ type: AssetListEventType.delete, key: item.key })
      }
    },
    [
      backend,
      user,
      userInfo,
      asset,
      item.key,
      toastAndLog,
      /* should never change */ nodeMap,
      /* should never change */ setAsset,
      /* should never change */ dispatchAssetListEvent,
    ]
  )

  const doMove = React.useCallback(
    async (
      newParentKey: backendModule.AssetId | null,
      newParentId: backendModule.DirectoryId | null
    ) => {
      const rootDirectoryId = user?.rootDirectoryId ?? backendModule.DirectoryId('')
      const nonNullNewParentKey = newParentKey ?? rootDirectoryId
      const nonNullNewParentId = newParentId ?? rootDirectoryId
      try {
        dispatchAssetListEvent({
          type: AssetListEventType.move,
          newParentKey: nonNullNewParentKey,
          newParentId: nonNullNewParentId,
          key: item.key,
          item: asset,
        })
        setItem(oldItem =>
          oldItem.with({ directoryKey: nonNullNewParentKey, directoryId: nonNullNewParentId })
        )
        setAsset(object.merger({ parentId: nonNullNewParentId }))
        await backend.updateAsset(
          asset.id,
          { parentDirectoryId: newParentId ?? rootDirectoryId, description: null },
          asset.title
        )
      } catch (error) {
        toastAndLog('moveAssetError', error, asset.title)
        setAsset(object.merger({ parentId: asset.parentId }))
        setItem(oldItem =>
          oldItem.with({ directoryKey: item.directoryKey, directoryId: item.directoryId })
        )
        // Move the asset back to its original position.
        dispatchAssetListEvent({
          type: AssetListEventType.move,
          newParentKey: item.directoryKey,
          newParentId: item.directoryId,
          key: item.key,
          item: asset,
        })
      }
    },
    [
      backend,
      user,
      asset,
      item.directoryId,
      item.directoryKey,
      item.key,
      toastAndLog,
      /* should never change */ setAsset,
      /* should never change */ dispatchAssetListEvent,
    ]
  )

  React.useEffect(() => {
    if (isSoleSelected) {
      setAssetPanelProps({ item, setItem })
      setIsAssetPanelTemporarilyVisible(false)
    }
  }, [
    item,
    isSoleSelected,
    /* should never change */ setAssetPanelProps,
    /* should never change */ setIsAssetPanelTemporarilyVisible,
  ])

  const doDelete = React.useCallback(
    async (forever = false) => {
      setInsertionVisibility(Visibility.hidden)
      if (asset.type === backendModule.AssetType.directory) {
        dispatchAssetListEvent({
          type: AssetListEventType.closeFolder,
          id: asset.id,
          // This is SAFE, as this asset is already known to be a directory.
          // eslint-disable-next-line no-restricted-syntax
          key: item.key as backendModule.DirectoryId,
        })
      }
      try {
        dispatchAssetListEvent({ type: AssetListEventType.willDelete, key: item.key })
        if (
          asset.type === backendModule.AssetType.project &&
          backend.type === backendModule.BackendType.local
        ) {
          if (
            asset.projectState.type !== backendModule.ProjectState.placeholder &&
            asset.projectState.type !== backendModule.ProjectState.closed
          ) {
            await backend.openProject(asset.id, null, asset.title)
          }
          try {
            await backend.closeProject(asset.id, asset.title)
          } catch {
            // Ignored. The project was already closed.
          }
        }
        await backend.deleteAsset(asset.id, forever, asset.title)
        dispatchAssetListEvent({ type: AssetListEventType.delete, key: item.key })
      } catch (error) {
        setInsertionVisibility(Visibility.visible)
        toastAndLog('deleteAssetError', error, asset.title)
      }
    },
    [
      backend,
      dispatchAssetListEvent,
      asset,
      /* should never change */ item.key,
      /* should never change */ toastAndLog,
    ]
  )

  const doRestore = React.useCallback(async () => {
    // Visually, the asset is deleted from the Trash view.
    setInsertionVisibility(Visibility.hidden)
    try {
      await backend.undoDeleteAsset(asset.id, asset.title)
      dispatchAssetListEvent({ type: AssetListEventType.delete, key: item.key })
    } catch (error) {
      setInsertionVisibility(Visibility.visible)
      toastAndLog('restoreAssetError', error, asset.title)
    }
  }, [backend, dispatchAssetListEvent, asset, toastAndLog, /* should never change */ item.key])

  eventHooks.useEventHandler(assetEvents, async event => {
    switch (event.type) {
      // These events are handled in the specific `NameColumn` files.
      case AssetEventType.newProject:
      case AssetEventType.newFolder:
      case AssetEventType.uploadFiles:
      case AssetEventType.newDataLink:
      case AssetEventType.newSecret:
      case AssetEventType.updateFiles:
      case AssetEventType.openProject:
      case AssetEventType.closeProject: {
        break
      }
      case AssetEventType.copy: {
        if (event.ids.has(item.key)) {
          await doCopyOnBackend(event.newParentId)
        }
        break
      }
      case AssetEventType.cut: {
        if (event.ids.has(item.key)) {
          setInsertionVisibility(Visibility.faded)
        }
        break
      }
      case AssetEventType.cancelCut: {
        if (event.ids.has(item.key)) {
          setInsertionVisibility(Visibility.visible)
        }
        break
      }
      case AssetEventType.move: {
        if (event.ids.has(item.key)) {
          setInsertionVisibility(Visibility.visible)
          await doMove(event.newParentKey, event.newParentId)
        }
        break
      }
      case AssetEventType.delete: {
        if (event.ids.has(item.key)) {
          await doDelete(false)
        }
        break
      }
      case AssetEventType.deleteForever: {
        if (event.ids.has(item.key)) {
          await doDelete(true)
        }
        break
      }
      case AssetEventType.restore: {
        if (event.ids.has(item.key)) {
          await doRestore()
        }
        break
      }
<<<<<<< HEAD
      case AssetEventType.download: {
        if (event.ids.has(item.key)) {
          if (isCloud) {
            if (asset.type !== backendModule.AssetType.file) {
              toastAndLog('downloadNonFileError')
            } else {
              try {
                const details = await backend.getFileDetails(asset.id, asset.title)
                const file = details.file
                download.download(download.s3URLToHTTPURL(file.path), asset.title)
              } catch (error) {
                toastAndLog('downloadFileError', error)
              }
            }
          } else {
            download.download(
              `./api/project-manager/projects/${asset.id}/enso-project`,
              `${asset.title}.enso-project`
            )
          }
        }
        break
      }
=======
      case AssetEventType.download:
>>>>>>> e1893b65
      case AssetEventType.downloadSelected: {
        if (event.type === AssetEventType.downloadSelected ? selected : event.ids.has(item.key)) {
          if (isCloud) {
<<<<<<< HEAD
            if (asset.type !== backendModule.AssetType.file) {
              toastAndLog('downloadNonFileError')
            } else {
              try {
                const details = await backend.getFileDetails(asset.id, asset.title)
                const file = details.file
                download.download(details.url ?? download.s3URLToHTTPURL(file.path), asset.title)
              } catch (error) {
                toastAndLog('downloadSelectedFilesError', error)
=======
            switch (asset.type) {
              case backendModule.AssetType.project: {
                try {
                  const details = await backend.getProjectDetails(asset.id, asset.title)
                  if (details.url != null) {
                    download.download(details.url, asset.title)
                  } else {
                    toastAndLog(
                      `Could not download project '${asset.title}': project has no source files`
                    )
                  }
                } catch (error) {
                  toastAndLog(`Could not download project '${asset.title}'`, error)
                }
                break
              }
              case backendModule.AssetType.file: {
                try {
                  const details = await backend.getFileDetails(asset.id, asset.title)
                  if (details.url != null) {
                    download.download(details.url, asset.title)
                  } else {
                    toastAndLog(`Could not download file '${asset.title}': file not found`)
                  }
                } catch (error) {
                  toastAndLog(`Could not download file '${asset.title}'`, error)
                }
                break
              }
              case backendModule.AssetType.dataLink: {
                try {
                  const value = await backend.getConnector(asset.id, asset.title)
                  const fileName = `${asset.title}.datalink`
                  download.download(
                    URL.createObjectURL(
                      new File([JSON.stringify(value)], fileName, {
                        type: 'application/json+x-enso-data-link',
                      })
                    ),
                    fileName
                  )
                } catch (error) {
                  toastAndLog(`Could not download Data Link '${asset.title}'`, error)
                }
                break
              }
              default: {
                toastAndLog('You can only download files and Data Links')
                break
>>>>>>> e1893b65
              }
            }
          } else {
            download.download(
              `./api/project-manager/projects/${asset.id}/enso-project`,
              `${asset.title}.enso-project`
            )
          }
        }
        break
      }
      case AssetEventType.removeSelf: {
        // This is not triggered from the asset list, so it uses `item.id` instead of `key`.
        if (event.id === asset.id && userInfo != null) {
          setInsertionVisibility(Visibility.hidden)
          try {
            await backend.createPermission({
              action: null,
              resourceId: asset.id,
              userSubjects: [userInfo.id],
            })
            dispatchAssetListEvent({ type: AssetListEventType.delete, key: item.key })
          } catch (error) {
            setInsertionVisibility(Visibility.visible)
            toastAndLog(null, error)
          }
        }
        break
      }
      case AssetEventType.temporarilyAddLabels: {
        const labels = event.ids.has(item.key) ? event.labelNames : set.EMPTY
        setRowState(oldRowState =>
          oldRowState.temporarilyAddedLabels === labels &&
          oldRowState.temporarilyRemovedLabels === set.EMPTY
            ? oldRowState
            : object.merge(oldRowState, {
                temporarilyAddedLabels: labels,
                temporarilyRemovedLabels: set.EMPTY,
              })
        )
        break
      }
      case AssetEventType.temporarilyRemoveLabels: {
        const labels = event.ids.has(item.key) ? event.labelNames : set.EMPTY
        setRowState(oldRowState =>
          oldRowState.temporarilyAddedLabels === set.EMPTY &&
          oldRowState.temporarilyRemovedLabels === labels
            ? oldRowState
            : object.merge(oldRowState, {
                temporarilyAddedLabels: set.EMPTY,
                temporarilyRemovedLabels: labels,
              })
        )
        break
      }
      case AssetEventType.addLabels: {
        setRowState(oldRowState =>
          oldRowState.temporarilyAddedLabels === set.EMPTY
            ? oldRowState
            : object.merge(oldRowState, { temporarilyAddedLabels: set.EMPTY })
        )
        const labels = asset.labels
        if (
          event.ids.has(item.key) &&
          (labels == null || [...event.labelNames].some(label => !labels.includes(label)))
        ) {
          const newLabels = [
            ...(labels ?? []),
            ...[...event.labelNames].filter(label => labels?.includes(label) !== true),
          ]
          setAsset(object.merger({ labels: newLabels }))
          try {
            await backend.associateTag(asset.id, newLabels, asset.title)
          } catch (error) {
            setAsset(object.merger({ labels }))
            toastAndLog(null, error)
          }
        }
        break
      }
      case AssetEventType.removeLabels: {
        setRowState(oldRowState =>
          oldRowState.temporarilyAddedLabels === set.EMPTY
            ? oldRowState
            : object.merge(oldRowState, { temporarilyAddedLabels: set.EMPTY })
        )
        const labels = asset.labels
        if (
          event.ids.has(item.key) &&
          labels != null &&
          [...event.labelNames].some(label => labels.includes(label))
        ) {
          const newLabels = labels.filter(label => !event.labelNames.has(label))
          setAsset(object.merger({ labels: newLabels }))
          try {
            await backend.associateTag(asset.id, newLabels, asset.title)
          } catch (error) {
            setAsset(object.merger({ labels }))
            toastAndLog(null, error)
          }
        }
        break
      }
      case AssetEventType.deleteLabel: {
        setAsset(oldAsset => {
          // The IIFE is required to prevent TypeScript from narrowing this value.
          let found = (() => false)()
          const labels =
            oldAsset.labels?.filter(label => {
              if (label === event.labelName) {
                found = true
                return false
              } else {
                return true
              }
            }) ?? null
          return found ? object.merge(oldAsset, { labels }) : oldAsset
        })
        break
      }
    }
  })

  const clearDragState = React.useCallback(() => {
    setIsDraggedOver(false)
    setRowState(oldRowState =>
      oldRowState.temporarilyAddedLabels === set.EMPTY
        ? oldRowState
        : object.merge(oldRowState, { temporarilyAddedLabels: set.EMPTY })
    )
  }, [])

  const onDragOver = (event: React.DragEvent<Element>) => {
    const directoryKey =
      item.item.type === backendModule.AssetType.directory ? item.key : item.directoryKey
    const payload = drag.ASSET_ROWS.lookup(event)
    if (
      (payload != null && payload.every(innerItem => innerItem.key !== directoryKey)) ||
      event.dataTransfer.types.includes('Files')
    ) {
      event.preventDefault()
      if (item.item.type === backendModule.AssetType.directory) {
        setIsDraggedOver(true)
      }
    }
  }

  switch (asset.type) {
    case backendModule.AssetType.directory:
    case backendModule.AssetType.project:
    case backendModule.AssetType.file:
    case backendModule.AssetType.dataLink:
    case backendModule.AssetType.secret: {
      const innerProps: AssetRowInnerProps = {
        key,
        item,
        setItem,
        state,
        rowState,
        setRowState,
      }
      return (
        <>
          {!hidden && (
            <tr
              draggable
              tabIndex={-1}
              ref={element => {
                if (isSoleSelected && element != null && scrollContainerRef.current != null) {
                  const rect = element.getBoundingClientRect()
                  const scrollRect = scrollContainerRef.current.getBoundingClientRect()
                  const scrollUp = rect.top - (scrollRect.top + HEADER_HEIGHT_PX)
                  const scrollDown = rect.bottom - scrollRect.bottom
                  if (scrollUp < 0 || scrollDown > 0) {
                    scrollContainerRef.current.scrollBy({
                      top: scrollUp < 0 ? scrollUp : scrollDown,
                      behavior: 'smooth',
                    })
                  }
                }
              }}
              className={`h-row rounded-full outline-2 -outline-offset-2 outline-primary ease-in-out ${visibility} ${
                isKeyboardSelected ? 'outline' : ''
              } ${isDraggedOver || selected ? 'selected' : ''}`}
              onClick={event => {
                unsetModal()
                onClick(innerProps, event)
                if (
                  asset.type === backendModule.AssetType.directory &&
                  eventModule.isDoubleClick(event) &&
                  !rowState.isEditingName
                ) {
                  // This must be processed on the next tick, otherwise it will be overridden
                  // by the default click handler.
                  window.setTimeout(() => {
                    setSelected(false)
                  })
                  doToggleDirectoryExpansion(asset.id, item.key, asset.title)
                }
              }}
              onContextMenu={event => {
                if (allowContextMenu) {
                  event.preventDefault()
                  event.stopPropagation()
                  onContextMenu?.(innerProps, event)
                  setModal(
                    <AssetContextMenu
                      innerProps={innerProps}
                      event={event}
                      eventTarget={
                        event.target instanceof HTMLElement ? event.target : event.currentTarget
                      }
                      doCopy={doCopy}
                      doCut={doCut}
                      doPaste={doPaste}
                      doDelete={doDelete}
                    />
                  )
                } else {
                  onContextMenu?.(innerProps, event)
                }
              }}
              onDragStart={event => {
                if (rowState.isEditingName || !isCloud) {
                  event.preventDefault()
                } else {
                  props.onDragStart?.(event)
                }
              }}
              onDragEnter={event => {
                if (dragOverTimeoutHandle.current != null) {
                  window.clearTimeout(dragOverTimeoutHandle.current)
                }
                if (backendModule.assetIsDirectory(asset)) {
                  dragOverTimeoutHandle.current = window.setTimeout(() => {
                    doToggleDirectoryExpansion(asset.id, item.key, asset.title, true)
                  }, DRAG_EXPAND_DELAY_MS)
                }
                // Required because `dragover` does not fire on `mouseenter`.
                props.onDragOver?.(event)
                onDragOver(event)
              }}
              onDragOver={event => {
                props.onDragOver?.(event)
                onDragOver(event)
              }}
              onDragEnd={event => {
                clearDragState()
                props.onDragEnd?.(event)
              }}
              onDragLeave={event => {
                if (
                  dragOverTimeoutHandle.current != null &&
                  (!(event.relatedTarget instanceof Node) ||
                    !event.currentTarget.contains(event.relatedTarget))
                ) {
                  window.clearTimeout(dragOverTimeoutHandle.current)
                }
                if (
                  event.relatedTarget instanceof Node &&
                  !event.currentTarget.contains(event.relatedTarget)
                ) {
                  clearDragState()
                }
                props.onDragLeave?.(event)
              }}
              onDrop={event => {
                props.onDrop?.(event)
                clearDragState()
                const [directoryKey, directoryId, directoryTitle] =
                  item.item.type === backendModule.AssetType.directory
                    ? [item.key, item.item.id, asset.title]
                    : [item.directoryKey, item.directoryId, null]
                const payload = drag.ASSET_ROWS.lookup(event)
                if (payload != null && payload.every(innerItem => innerItem.key !== directoryKey)) {
                  event.preventDefault()
                  event.stopPropagation()
                  unsetModal()
                  doToggleDirectoryExpansion(directoryId, directoryKey, directoryTitle, true)
                  dispatchAssetEvent({
                    type: AssetEventType.move,
                    newParentKey: directoryKey,
                    newParentId: directoryId,
                    ids: new Set(payload.map(dragItem => dragItem.key)),
                  })
                } else if (event.dataTransfer.types.includes('Files')) {
                  event.preventDefault()
                  event.stopPropagation()
                  doToggleDirectoryExpansion(directoryId, directoryKey, directoryTitle, true)
                  dispatchAssetListEvent({
                    type: AssetListEventType.uploadFiles,
                    // This is SAFE, as it is guarded by the condition above:
                    // `item.item.type === backendModule.AssetType.directory`
                    // eslint-disable-next-line no-restricted-syntax
                    parentKey: directoryKey as backendModule.DirectoryId,
                    parentId: directoryId,
                    files: Array.from(event.dataTransfer.files),
                  })
                }
              }}
            >
              {columns.map(column => {
                // This is a React component even though it does not contain JSX.
                // eslint-disable-next-line no-restricted-syntax
                const Render = columnModule.COLUMN_RENDERER[column]
                return (
                  <td key={column} className={columnUtils.COLUMN_CSS_CLASS[column]}>
                    <Render
                      keyProp={key}
                      item={item}
                      setItem={setItem}
                      selected={selected}
                      setSelected={setSelected}
                      isSoleSelected={isSoleSelected}
                      state={state}
                      rowState={rowState}
                      setRowState={setRowState}
                    />
                  </td>
                )
              })}
            </tr>
          )}
          {selected && allowContextMenu && !hidden && (
            // This is a copy of the context menu, since the context menu registers keyboard
            // shortcut handlers. This is a bit of a hack, however it is preferable to duplicating
            // the entire context menu (once for the keyboard actions, once for the JSX).
            <AssetContextMenu
              hidden
              innerProps={{
                key,
                item,
                setItem,
                state,
                rowState,
                setRowState,
              }}
              event={{ pageX: 0, pageY: 0 }}
              eventTarget={null}
              doCopy={doCopy}
              doCut={doCut}
              doPaste={doPaste}
              doDelete={doDelete}
            />
          )}
        </>
      )
    }
    case backendModule.AssetType.specialLoading: {
      return hidden ? null : (
        <tr>
          <td colSpan={columns.length} className="border-r p rounded-rows-skip-level">
            <div
              className={`flex h-row w-container justify-center rounded-full ${indent.indentClass(
                item.depth
              )}`}
            >
              <StatelessSpinner size={24} state={statelessSpinner.SpinnerState.loadingMedium} />
            </div>
          </td>
        </tr>
      )
    }
    case backendModule.AssetType.specialEmpty: {
      return hidden ? null : (
        <tr>
          <td colSpan={columns.length} className="border-r p rounded-rows-skip-level">
            <div
              className={`flex h-row items-center rounded-full ${indent.indentClass(item.depth)}`}
            >
              <img src={BlankIcon} />
              <span className="px-name-column-x placeholder">{getText('thisFolderIsEmpty')}</span>
            </div>
          </td>
        </tr>
      )
    }
  }
}<|MERGE_RESOLUTION|>--- conflicted
+++ resolved
@@ -348,47 +348,10 @@
         }
         break
       }
-<<<<<<< HEAD
-      case AssetEventType.download: {
-        if (event.ids.has(item.key)) {
-          if (isCloud) {
-            if (asset.type !== backendModule.AssetType.file) {
-              toastAndLog('downloadNonFileError')
-            } else {
-              try {
-                const details = await backend.getFileDetails(asset.id, asset.title)
-                const file = details.file
-                download.download(download.s3URLToHTTPURL(file.path), asset.title)
-              } catch (error) {
-                toastAndLog('downloadFileError', error)
-              }
-            }
-          } else {
-            download.download(
-              `./api/project-manager/projects/${asset.id}/enso-project`,
-              `${asset.title}.enso-project`
-            )
-          }
-        }
-        break
-      }
-=======
       case AssetEventType.download:
->>>>>>> e1893b65
       case AssetEventType.downloadSelected: {
         if (event.type === AssetEventType.downloadSelected ? selected : event.ids.has(item.key)) {
           if (isCloud) {
-<<<<<<< HEAD
-            if (asset.type !== backendModule.AssetType.file) {
-              toastAndLog('downloadNonFileError')
-            } else {
-              try {
-                const details = await backend.getFileDetails(asset.id, asset.title)
-                const file = details.file
-                download.download(details.url ?? download.s3URLToHTTPURL(file.path), asset.title)
-              } catch (error) {
-                toastAndLog('downloadSelectedFilesError', error)
-=======
             switch (asset.type) {
               case backendModule.AssetType.project: {
                 try {
@@ -396,12 +359,11 @@
                   if (details.url != null) {
                     download.download(details.url, asset.title)
                   } else {
-                    toastAndLog(
-                      `Could not download project '${asset.title}': project has no source files`
-                    )
+                    const error: unknown = getText('projectHasNoSourceFilesPhrase')
+                    toastAndLog('downloadProjectError', error, asset.title)
                   }
                 } catch (error) {
-                  toastAndLog(`Could not download project '${asset.title}'`, error)
+                  toastAndLog('downloadProjectError', error, asset.title)
                 }
                 break
               }
@@ -411,10 +373,11 @@
                   if (details.url != null) {
                     download.download(details.url, asset.title)
                   } else {
-                    toastAndLog(`Could not download file '${asset.title}': file not found`)
+                    const error: unknown = getText('fileNotFoundPhrase')
+                    toastAndLog('downloadFileError', error, asset.title)
                   }
                 } catch (error) {
-                  toastAndLog(`Could not download file '${asset.title}'`, error)
+                  toastAndLog('downloadFileError', error, asset.title)
                 }
                 break
               }
@@ -431,14 +394,13 @@
                     fileName
                   )
                 } catch (error) {
-                  toastAndLog(`Could not download Data Link '${asset.title}'`, error)
+                  toastAndLog('downloadDataLinkError', error, asset.title)
                 }
                 break
               }
               default: {
-                toastAndLog('You can only download files and Data Links')
+                toastAndLog('downloadInvalidTypeError')
                 break
->>>>>>> e1893b65
               }
             }
           } else {
