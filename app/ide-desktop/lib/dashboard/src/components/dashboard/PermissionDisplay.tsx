--- conflicted
+++ resolved
@@ -65,12 +65,9 @@
           <div
             className={tailwindMerge.twMerge(
               'm-permission-with-border h-text rounded-full px-permission-mini-button-x py-permission-mini-button-y',
-              permissionsModule.PERMISSION_CLASS_NAME[permission.type]
-<<<<<<< HEAD
-            } ${permission.docs || permission.execute ? 'm-permission-with-border' : ''} h-text rounded-full px-permission-mini-button-x py-permission-mini-button-y`}
-=======
+              permissionsModule.PERMISSION_CLASS_NAME[permission.type],
+              (permission.docs || permission.execute) && 'm-permission-with-border'
             )}
->>>>>>> 63280d50
           >
             {children}
           </div>
