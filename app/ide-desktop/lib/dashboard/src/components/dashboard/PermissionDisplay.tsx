/** @file Colored border around icons and text indicating permissions. */
import * as React from 'react'

import * as permissionsModule from '#/utilities/permissions'

// =================
// === Component ===
// =================

/** Props for a {@link PermissionDisplay}. */
export interface PermissionDisplayProps extends React.PropsWithChildren {
  action: permissionsModule.PermissionAction
  className?: string
  onClick?: React.MouseEventHandler<HTMLButtonElement>
  onMouseEnter?: React.MouseEventHandler<HTMLButtonElement>
  onMouseLeave?: React.MouseEventHandler<HTMLButtonElement>
}

/** Colored border around icons and text indicating permissions. */
export default function PermissionDisplay(props: PermissionDisplayProps) {
  const { action, className, onClick, onMouseEnter, onMouseLeave, children } = props
  const permission = permissionsModule.FROM_PERMISSION_ACTION[action]

  switch (permission.type) {
    case permissionsModule.Permission.owner:
    case permissionsModule.Permission.admin:
    case permissionsModule.Permission.edit: {
      return (
        <button
          className={`${
            permissionsModule.PERMISSION_CLASS_NAME[permission.type]
          } inline-block rounded-full whitespace-nowrap h-6 px-1.75 py-0.5 ${className ?? ''}`}
          onClick={onClick}
          onMouseEnter={onMouseEnter}
          onMouseLeave={onMouseLeave}
        >
          {children}
        </button>
      )
    }
    case permissionsModule.Permission.read:
    case permissionsModule.Permission.view: {
      return (
<<<<<<< HEAD
        <button
          className={`relative inline-block rounded-full ${className ?? ''}`}
=======
        <div
          className={`relative inline-block rounded-full whitespace-nowrap ${className ?? ''}`}
>>>>>>> a3873b95
          onClick={onClick}
          onMouseEnter={onMouseEnter}
          onMouseLeave={onMouseLeave}
        >
          {permission.docs && (
            <div className="border-permission-docs clip-path-top border-2 rounded-full absolute w-full h-full" />
          )}
          {permission.execute && (
            <div className="border-permission-exec clip-path-bottom border-2 rounded-full absolute w-full h-full" />
          )}
          <div
            className={`${
              permissionsModule.PERMISSION_CLASS_NAME[permission.type]
            } rounded-full h-6 px-1.75 py-0.5 m-1`}
          >
            {children}
          </div>
        </button>
      )
    }
  }
}<|MERGE_RESOLUTION|>--- conflicted
+++ resolved
@@ -41,13 +41,8 @@
     case permissionsModule.Permission.read:
     case permissionsModule.Permission.view: {
       return (
-<<<<<<< HEAD
         <button
-          className={`relative inline-block rounded-full ${className ?? ''}`}
-=======
-        <div
           className={`relative inline-block rounded-full whitespace-nowrap ${className ?? ''}`}
->>>>>>> a3873b95
           onClick={onClick}
           onMouseEnter={onMouseEnter}
           onMouseLeave={onMouseLeave}
