/** @file The icon and name of a {@link backendModule.DirectoryAsset}. */
import * as React from 'react'

import * as tailwindMerge from 'tailwind-merge'

import FolderArrowIcon from 'enso-assets/folder_arrow.svg'
import FolderIcon from 'enso-assets/folder.svg'

import * as backendHooks from '#/hooks/backendHooks'
import * as eventHooks from '#/hooks/eventHooks'
import * as setAssetHooks from '#/hooks/setAssetHooks'
import * as toastAndLogHooks from '#/hooks/toastAndLogHooks'

import * as inputBindingsProvider from '#/providers/InputBindingsProvider'
import * as textProvider from '#/providers/TextProvider'

import AssetEventType from '#/events/AssetEventType'
import AssetListEventType from '#/events/AssetListEventType'

import type * as column from '#/components/dashboard/column'
import EditableSpan from '#/components/EditableSpan'
import Button from '#/components/styled/Button'
import SvgMask from '#/components/SvgMask'

import * as backendModule from '#/services/Backend'

import * as eventModule from '#/utilities/event'
import * as indent from '#/utilities/indent'
import * as object from '#/utilities/object'
import * as string from '#/utilities/string'
import * as validation from '#/utilities/validation'
import Visibility from '#/utilities/Visibility'

// =====================
// === DirectoryName ===
// =====================

/** Props for a {@link DirectoryNameColumn}. */
export interface DirectoryNameColumnProps extends column.AssetColumnProps {}

/** The icon and name of a {@link backendModule.DirectoryAsset}.
 * @throws {Error} when the asset is not a {@link backendModule.DirectoryAsset}.
 * This should never happen. */
export default function DirectoryNameColumn(props: DirectoryNameColumnProps) {
  const { item, setItem, selected, state, rowState, setRowState, isEditable } = props
  const { backend, selectedKeys, assetEvents, dispatchAssetListEvent, nodeMap } = state
  const { doToggleDirectoryExpansion } = state
  const toastAndLog = toastAndLogHooks.useToastAndLog()
  const { getText } = textProvider.useText()
  const inputBindings = inputBindingsProvider.useInputBindings()
  if (item.type !== backendModule.AssetType.directory) {
    // eslint-disable-next-line no-restricted-syntax
    throw new Error('`DirectoryNameColumn` can only display folders.')
  }
  const asset = item.item
  const setAsset = setAssetHooks.useSetAsset(asset, setItem)
  const isExpanded = item.children != null && item.isExpanded

  const createDirectoryMutation = backendHooks.useBackendMutation(backend, 'createDirectory')
  const updateDirectoryMutation = backendHooks.useBackendMutation(backend, 'updateDirectory')

  const setIsEditing = (isEditingName: boolean) => {
    if (isEditable) {
      setRowState(object.merger({ isEditingName }))
    }
  }

  const doRename = async (newTitle: string) => {
    if (isEditable) {
      setIsEditing(false)
      if (string.isWhitespaceOnly(newTitle)) {
        // Do nothing.
      } else if (newTitle !== asset.title) {
        const oldTitle = asset.title
        setAsset(object.merger({ title: newTitle }))
        try {
          await updateDirectoryMutation.mutateAsync([asset.id, { title: newTitle }, asset.title])
        } catch (error) {
          toastAndLog('renameFolderError', error)
          setAsset(object.merger({ title: oldTitle }))
        }
      }
    }
  }

  eventHooks.useEventHandler(
    assetEvents,
    async event => {
      switch (event.type) {
        case AssetEventType.newProject:
        case AssetEventType.uploadFiles:
        case AssetEventType.newDatalink:
        case AssetEventType.newSecret:
        case AssetEventType.openProject:
        case AssetEventType.updateFiles:
        case AssetEventType.closeProject:
        case AssetEventType.copy:
        case AssetEventType.cut:
        case AssetEventType.cancelCut:
        case AssetEventType.move:
        case AssetEventType.delete:
        case AssetEventType.deleteForever:
        case AssetEventType.restore:
        case AssetEventType.download:
        case AssetEventType.downloadSelected:
        case AssetEventType.removeSelf:
        case AssetEventType.temporarilyAddLabels:
        case AssetEventType.temporarilyRemoveLabels:
        case AssetEventType.addLabels:
        case AssetEventType.removeLabels:
        case AssetEventType.deleteLabel: {
          // Ignored. These events should all be unrelated to directories.
          // `delete`, `deleteForever`, `restore`, `download`, and `downloadSelected`
          // are handled by`AssetRow`.
          break
        }
        case AssetEventType.newFolder: {
          if (item.key === event.placeholderId) {
            rowState.setVisibility(Visibility.faded)
            try {
              const createdDirectory = await createDirectoryMutation.mutateAsync([
                {
                  parentId: asset.parentId,
                  title: asset.title,
                },
              ])
              rowState.setVisibility(Visibility.visible)
              setAsset(object.merge(asset, createdDirectory))
            } catch (error) {
              dispatchAssetListEvent({ type: AssetListEventType.delete, key: item.key })
              toastAndLog('createFolderError', error)
            }
          }
          break
        }
      }
    },
    { isDisabled: !isEditable }
  )

  const handleClick = inputBindings.handler({
    editName: () => {
      setIsEditing(true)
    },
  })

  return (
    <div
      className={tailwindMerge.twMerge(
        'group flex h-full min-w-max items-center gap-name-column-icon whitespace-nowrap rounded-l-full px-name-column-x py-name-column-y',
        indent.indentClass(item.depth)
      )}
      onKeyDown={event => {
        if (rowState.isEditingName && event.key === 'Enter') {
          event.stopPropagation()
        }
      }}
      onClick={event => {
        if (handleClick(event)) {
          // Already handled.
        } else if (
          eventModule.isSingleClick(event) &&
          selected &&
          selectedKeys.current.size === 1
        ) {
          event.stopPropagation()
          setIsEditing(true)
        }
      }}
    >
<<<<<<< HEAD
      <Button
        image={FolderArrowIcon}
        alt={isExpanded ? getText('collapse') : getText('expand')}
        className={`m-name-column-icon hidden size-icon cursor-pointer transition-transform duration-arrow group-hover:inline-block ${
          isExpanded ? 'rotate-90' : ''
        }`}
        onPress={() => {
          doToggleDirectoryExpansion(asset.id, item.key, asset.title)
        }}
      />
=======
      <div className="m-name-column-icon hidden group-hover:inline-block">
        <Button
          image={FolderArrowIcon}
          alt={item.children == null ? getText('expand') : getText('collapse')}
          tooltipPlacement="left"
          className={tailwindMerge.twMerge(
            'size-icon cursor-pointer transition-transform duration-arrow',
            item.children != null && 'rotate-90'
          )}
          onPress={() => {
            doToggleDirectoryExpansion(asset.id, item.key, asset.title)
          }}
        />
      </div>
>>>>>>> d6d37092
      <SvgMask src={FolderIcon} className="m-name-column-icon size-icon group-hover:hidden" />
      <EditableSpan
        data-testid="asset-row-name"
        editable={rowState.isEditingName}
        className={tailwindMerge.twMerge(
          'text grow cursor-pointer bg-transparent',
          rowState.isEditingName ? 'cursor-text' : 'cursor-pointer'
        )}
        checkSubmittable={newTitle =>
          newTitle !== item.item.title &&
          validation.DIRECTORY_NAME_REGEX.test(newTitle) &&
          (nodeMap.current.get(item.directoryKey)?.children ?? []).every(child => {
            const isSelf = child.key === item.key
            const hasSameType = child.item.type === item.type
            const hasSameTitle = child.item.title !== newTitle
            return !(isSelf && hasSameType && hasSameTitle)
          })
        }
        onSubmit={doRename}
        onCancel={() => {
          setIsEditing(false)
        }}
      >
        {asset.title}
      </EditableSpan>
    </div>
  )
}<|MERGE_RESOLUTION|>--- conflicted
+++ resolved
@@ -168,33 +168,20 @@
         }
       }}
     >
-<<<<<<< HEAD
-      <Button
-        image={FolderArrowIcon}
-        alt={isExpanded ? getText('collapse') : getText('expand')}
-        className={`m-name-column-icon hidden size-icon cursor-pointer transition-transform duration-arrow group-hover:inline-block ${
-          isExpanded ? 'rotate-90' : ''
-        }`}
-        onPress={() => {
-          doToggleDirectoryExpansion(asset.id, item.key, asset.title)
-        }}
-      />
-=======
       <div className="m-name-column-icon hidden group-hover:inline-block">
         <Button
           image={FolderArrowIcon}
-          alt={item.children == null ? getText('expand') : getText('collapse')}
+          alt={isExpanded ? getText('collapse') : getText('expand')}
           tooltipPlacement="left"
           className={tailwindMerge.twMerge(
             'size-icon cursor-pointer transition-transform duration-arrow',
-            item.children != null && 'rotate-90'
+            isExpanded && 'rotate-90'
           )}
           onPress={() => {
             doToggleDirectoryExpansion(asset.id, item.key, asset.title)
           }}
         />
       </div>
->>>>>>> d6d37092
       <SvgMask src={FolderIcon} className="m-name-column-icon size-icon group-hover:hidden" />
       <EditableSpan
         data-testid="asset-row-name"
