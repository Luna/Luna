/** @file The icon and name of a {@link backendModule.DirectoryAsset}. */
import * as React from 'react'

import FolderIcon from 'enso-assets/folder.svg'
import TriangleDownIcon from 'enso-assets/triangle_down.svg'

import AssetEventType from '#/events/AssetEventType'
import AssetListEventType from '#/events/AssetListEventType'
import * as eventHooks from '#/hooks/eventHooks'
import * as toastAndLogHooks from '#/hooks/toastAndLogHooks'
import * as backendProvider from '#/providers/BackendProvider'
import * as shortcutsProvider from '#/providers/ShortcutsProvider'
import * as backendModule from '#/services/backend'
import * as assetTreeNode from '#/utilities/assetTreeNode'
import * as eventModule from '#/utilities/event'
import * as indent from '#/utilities/indent'
import * as object from '#/utilities/object'
import * as shortcutsModule from '#/utilities/shortcuts'
import * as string from '#/utilities/string'
import Visibility from '#/utilities/visibility'

import type * as column from '#/components/dashboard/column'
import EditableSpan from '#/components/EditableSpan'
import SvgMask from '#/components/SvgMask'

// =====================
// === DirectoryName ===
// =====================

/** Props for a {@link DirectoryNameColumn}. */
export interface DirectoryNameColumnProps extends column.AssetColumnProps {}

/** The icon and name of a {@link backendModule.DirectoryAsset}.
 * @throws {Error} when the asset is not a {@link backendModule.DirectoryAsset}.
 * This should never happen. */
export default function DirectoryNameColumn(props: DirectoryNameColumnProps) {
  const { item, setItem, selected, setSelected, state, rowState, setRowState } = props
  const { numberOfSelectedItems, assetEvents, dispatchAssetListEvent, nodeMap } = state
  const { doToggleDirectoryExpansion } = state
  const toastAndLog = toastAndLogHooks.useToastAndLog()
  const { backend } = backendProvider.useBackend()
  const { shortcuts } = shortcutsProvider.useShortcuts()
  const asset = item.item
  if (asset.type !== backendModule.AssetType.directory) {
    // eslint-disable-next-line no-restricted-syntax
    throw new Error('`DirectoryNameColumn` can only display directory assets.')
  }
  const setAsset = assetTreeNode.useSetAsset(asset, setItem)
<<<<<<< HEAD

  const doRename = async (newName: string) => {
    if (backend.type !== backendModule.BackendType.local) {
      try {
        await backend.updateDirectory(asset.id, { title: newName }, asset.title)
        return
      } catch (error) {
        toastAndLog('Could not rename folder', error)
        throw error
=======
  const isCloud = backend.type === backendModule.BackendType.remote

  const doRename = async (newTitle: string) => {
    setRowState(object.merger({ isEditingName: false }))
    if (string.isWhitespaceOnly(newTitle)) {
      // Do nothing.
    } else if (isCloud && newTitle !== asset.title) {
      const oldTitle = asset.title
      setAsset(object.merger({ title: newTitle }))
      try {
        await backend.updateDirectory(asset.id, { title: newTitle }, asset.title)
      } catch (error) {
        toastAndLog('Could not rename folder', error)
        setAsset(object.merger({ title: oldTitle }))
>>>>>>> 5f1333a5
      }
    }
  }

  eventHooks.useEventHandler(assetEvents, async event => {
    switch (event.type) {
      case AssetEventType.newProject:
      case AssetEventType.uploadFiles:
      case AssetEventType.newDataConnector:
      case AssetEventType.openProject:
      case AssetEventType.closeProject:
      case AssetEventType.cancelOpeningAllProjects:
      case AssetEventType.copy:
      case AssetEventType.cut:
      case AssetEventType.cancelCut:
      case AssetEventType.move:
      case AssetEventType.delete:
      case AssetEventType.restore:
      case AssetEventType.download:
      case AssetEventType.downloadSelected:
      case AssetEventType.removeSelf:
      case AssetEventType.temporarilyAddLabels:
      case AssetEventType.temporarilyRemoveLabels:
      case AssetEventType.addLabels:
      case AssetEventType.removeLabels:
      case AssetEventType.deleteLabel: {
        // Ignored. These events should all be unrelated to directories.
        // `deleteMultiple`, `restoreMultiple`, `download`,
        // and `downloadSelected` are handled by `AssetRow`.
        break
      }
      case AssetEventType.newFolder: {
        if (item.key === event.placeholderId) {
          if (backend.type !== backendModule.BackendType.remote) {
            toastAndLog('Cannot create folders on the local drive')
          } else {
            rowState.setVisibility(Visibility.faded)
            try {
              const createdDirectory = await backend.createDirectory({
                parentId: asset.parentId,
                title: asset.title,
              })
              rowState.setVisibility(Visibility.visible)
              setAsset(object.merge(asset, createdDirectory))
            } catch (error) {
              dispatchAssetListEvent({
                type: AssetListEventType.delete,
                key: item.key,
              })
              toastAndLog('Could not create new folder', error)
            }
          }
        }
        break
      }
    }
  })

  return (
    <div
      className={`group flex text-left items-center whitespace-nowrap rounded-l-full gap-1 px-1.5 py-1 min-w-max ${indent.indentClass(
        item.depth
      )}`}
      onKeyDown={event => {
        if (rowState.isEditingName && event.key === 'Enter') {
          event.stopPropagation()
        }
      }}
      onClick={event => {
        if (
          eventModule.isSingleClick(event) &&
          ((selected && numberOfSelectedItems === 1) ||
            shortcuts.matchesMouseAction(shortcutsModule.MouseAction.editName, event))
        ) {
          setRowState(object.merger({ isEditingName: true }))
        } else if (eventModule.isDoubleClick(event)) {
          if (!rowState.isEditingName) {
            // This must be processed on the next tick, otherwise it will be overridden
            // by the default click handler.
            window.setTimeout(() => {
              setSelected(false)
            }, 0)
            doToggleDirectoryExpansion(asset.id, item.key, asset.title)
          }
        }
      }}
    >
      <SvgMask
        src={TriangleDownIcon}
        className={`hidden group-hover:inline-block cursor-pointer h-4 w-4 m-1 transition-transform duration-300 ${
          item.children != null ? '' : '-rotate-90'
        }`}
        onClick={event => {
          event.stopPropagation()
          doToggleDirectoryExpansion(asset.id, item.key, asset.title)
        }}
      />
      <SvgMask src={FolderIcon} className="group-hover:hidden h-4 w-4 m-1" />
      <EditableSpan
        editable={rowState.isEditingName}
        checkSubmittable={newTitle =>
          (nodeMap.current.get(item.directoryKey)?.children ?? []).every(
            child =>
              // All siblings,
              child.key === item.key ||
              // that are directories,
              !backendModule.assetIsDirectory(child.item) ||
              // must have a different name.
              child.item.title !== newTitle
          )
        }
<<<<<<< HEAD
        onSubmit={async newTitle => {
          setRowState(object.merger({ isEditingName: false }))
          if (newTitle !== asset.title) {
            const oldTitle = asset.title
            setAsset(object.merger({ title: newTitle }))
            try {
              await doRename(newTitle)
            } catch {
              setAsset(object.merger({ title: oldTitle }))
            }
          }
        }}
=======
        onSubmit={doRename}
>>>>>>> 5f1333a5
        onCancel={() => {
          setRowState(object.merger({ isEditingName: false }))
        }}
        className={`cursor-pointer bg-transparent grow leading-170 h-6 py-px ${
          rowState.isEditingName ? 'cursor-text' : 'cursor-pointer'
        }`}
      >
        {asset.title}
      </EditableSpan>
    </div>
  )
}<|MERGE_RESOLUTION|>--- conflicted
+++ resolved
@@ -4,13 +4,21 @@
 import FolderIcon from 'enso-assets/folder.svg'
 import TriangleDownIcon from 'enso-assets/triangle_down.svg'
 
+import * as eventHooks from '#/hooks/eventHooks'
+import * as toastAndLogHooks from '#/hooks/toastAndLogHooks'
+
+import * as backendProvider from '#/providers/BackendProvider'
+import * as shortcutsProvider from '#/providers/ShortcutsProvider'
+
 import AssetEventType from '#/events/AssetEventType'
 import AssetListEventType from '#/events/AssetListEventType'
-import * as eventHooks from '#/hooks/eventHooks'
-import * as toastAndLogHooks from '#/hooks/toastAndLogHooks'
-import * as backendProvider from '#/providers/BackendProvider'
-import * as shortcutsProvider from '#/providers/ShortcutsProvider'
+
+import type * as column from '#/components/dashboard/column'
+import EditableSpan from '#/components/EditableSpan'
+import SvgMask from '#/components/SvgMask'
+
 import * as backendModule from '#/services/backend'
+
 import * as assetTreeNode from '#/utilities/assetTreeNode'
 import * as eventModule from '#/utilities/event'
 import * as indent from '#/utilities/indent'
@@ -18,10 +26,6 @@
 import * as shortcutsModule from '#/utilities/shortcuts'
 import * as string from '#/utilities/string'
 import Visibility from '#/utilities/visibility'
-
-import type * as column from '#/components/dashboard/column'
-import EditableSpan from '#/components/EditableSpan'
-import SvgMask from '#/components/SvgMask'
 
 // =====================
 // === DirectoryName ===
@@ -46,17 +50,6 @@
     throw new Error('`DirectoryNameColumn` can only display directory assets.')
   }
   const setAsset = assetTreeNode.useSetAsset(asset, setItem)
-<<<<<<< HEAD
-
-  const doRename = async (newName: string) => {
-    if (backend.type !== backendModule.BackendType.local) {
-      try {
-        await backend.updateDirectory(asset.id, { title: newName }, asset.title)
-        return
-      } catch (error) {
-        toastAndLog('Could not rename folder', error)
-        throw error
-=======
   const isCloud = backend.type === backendModule.BackendType.remote
 
   const doRename = async (newTitle: string) => {
@@ -71,7 +64,6 @@
       } catch (error) {
         toastAndLog('Could not rename folder', error)
         setAsset(object.merger({ title: oldTitle }))
->>>>>>> 5f1333a5
       }
     }
   }
@@ -183,22 +175,7 @@
               child.item.title !== newTitle
           )
         }
-<<<<<<< HEAD
-        onSubmit={async newTitle => {
-          setRowState(object.merger({ isEditingName: false }))
-          if (newTitle !== asset.title) {
-            const oldTitle = asset.title
-            setAsset(object.merger({ title: newTitle }))
-            try {
-              await doRename(newTitle)
-            } catch {
-              setAsset(object.merger({ title: oldTitle }))
-            }
-          }
-        }}
-=======
         onSubmit={doRename}
->>>>>>> 5f1333a5
         onCancel={() => {
           setRowState(object.merger({ isEditingName: false }))
         }}
