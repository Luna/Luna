/** @file The icon and name of a {@link backendModule.DirectoryAsset}. */
import * as React from 'react'

import FolderIcon from 'enso-assets/folder.svg'
import TriangleDownIcon from 'enso-assets/triangle_down.svg'

import AssetEventType from '#/events/AssetEventType'
import AssetListEventType from '#/events/AssetListEventType'
import * as eventHooks from '#/hooks/eventHooks'
import * as toastAndLogHooks from '#/hooks/toastAndLogHooks'
import * as backendProvider from '#/providers/BackendProvider'
import * as shortcutsProvider from '#/providers/ShortcutsProvider'
import * as backendModule from '#/services/backend'
import * as assetTreeNode from '#/utilities/assetTreeNode'
import * as eventModule from '#/utilities/event'
import * as indent from '#/utilities/indent'
import * as object from '#/utilities/object'
import * as shortcutsModule from '#/utilities/shortcuts'
import * as string from '#/utilities/string'
import Visibility from '#/utilities/visibility'

import type * as column from '#/components/dashboard/column'
import EditableSpan from '#/components/EditableSpan'
import SvgMask from '#/components/SvgMask'

// =====================
// === DirectoryName ===
// =====================

/** Props for a {@link DirectoryNameColumn}. */
export interface DirectoryNameColumnProps extends column.AssetColumnProps {}

/** The icon and name of a {@link backendModule.DirectoryAsset}.
 * @throws {Error} when the asset is not a {@link backendModule.DirectoryAsset}.
 * This should never happen. */
export default function DirectoryNameColumn(props: DirectoryNameColumnProps) {
  const { item, setItem, selected, setSelected, state, rowState, setRowState } = props
  const { numberOfSelectedItems, assetEvents, dispatchAssetListEvent, nodeMap } = state
  const { doToggleDirectoryExpansion } = state
  const toastAndLog = toastAndLogHooks.useToastAndLog()
  const { backend } = backendProvider.useBackend()
  const { shortcuts } = shortcutsProvider.useShortcuts()
  const asset = item.item
  if (asset.type !== backendModule.AssetType.directory) {
    // eslint-disable-next-line no-restricted-syntax
    throw new Error('`DirectoryNameColumn` can only display directory assets.')
  }
  const setAsset = assetTreeNode.useSetAsset(asset, setItem)
<<<<<<< HEAD

  const doRename = async (newName: string) => {
    if (backend.type !== backendModule.BackendType.local) {
      try {
        await backend.updateDirectory(asset.id, { title: newName }, asset.title)
        return
      } catch (error) {
        toastAndLog('Could not rename folder', error)
        throw error
=======
  const isCloud = backend.type === backendModule.BackendType.remote

  const doRename = async (newTitle: string) => {
    setRowState(object.merger({ isEditingName: false }))
    if (string.isWhitespaceOnly(newTitle)) {
      // Do nothing.
    } else if (isCloud && newTitle !== asset.title) {
      const oldTitle = asset.title
      setAsset(object.merger({ title: newTitle }))
      try {
        await backend.updateDirectory(asset.id, { title: newTitle }, asset.title)
      } catch (error) {
        toastAndLog('Could not rename folder', error)
        setAsset(object.merger({ title: oldTitle }))
>>>>>>> dfe867a9
      }
    }
  }

  eventHooks.useEventHandler(assetEvents, async event => {
    switch (event.type) {
      case AssetEventType.newProject:
      case AssetEventType.uploadFiles:
      case AssetEventType.newDataConnector:
      case AssetEventType.openProject:
      case AssetEventType.closeProject:
      case AssetEventType.cancelOpeningAllProjects:
      case AssetEventType.copy:
      case AssetEventType.cut:
      case AssetEventType.cancelCut:
      case AssetEventType.move:
      case AssetEventType.delete:
      case AssetEventType.restore:
      case AssetEventType.download:
      case AssetEventType.downloadSelected:
      case AssetEventType.removeSelf:
      case AssetEventType.temporarilyAddLabels:
      case AssetEventType.temporarilyRemoveLabels:
      case AssetEventType.addLabels:
      case AssetEventType.removeLabels:
      case AssetEventType.deleteLabel: {
        // Ignored. These events should all be unrelated to directories.
        // `deleteMultiple`, `restoreMultiple`, `download`,
        // and `downloadSelected` are handled by `AssetRow`.
        break
      }
      case AssetEventType.newFolder: {
        if (item.key === event.placeholderId) {
          if (backend.type !== backendModule.BackendType.remote) {
            toastAndLog('Cannot create folders on the local drive')
          } else {
            rowState.setVisibility(Visibility.faded)
            try {
              const createdDirectory = await backend.createDirectory({
                parentId: asset.parentId,
                title: asset.title,
              })
              rowState.setVisibility(Visibility.visible)
              setAsset(object.merge(asset, createdDirectory))
            } catch (error) {
              dispatchAssetListEvent({
                type: AssetListEventType.delete,
                key: item.key,
              })
              toastAndLog('Could not create new folder', error)
            }
          }
        }
        break
      }
    }
  })

  return (
    <div
      className={`group flex text-left items-center whitespace-nowrap rounded-l-full gap-1 px-1.5 py-1 min-w-max ${indent.indentClass(
        item.depth
      )}`}
      onKeyDown={event => {
        if (rowState.isEditingName && event.key === 'Enter') {
          event.stopPropagation()
        }
      }}
      onClick={event => {
        if (
          eventModule.isSingleClick(event) &&
          ((selected && numberOfSelectedItems === 1) ||
            shortcuts.matchesMouseAction(shortcutsModule.MouseAction.editName, event))
        ) {
          setRowState(object.merger({ isEditingName: true }))
        } else if (eventModule.isDoubleClick(event)) {
          if (!rowState.isEditingName) {
            // This must be processed on the next tick, otherwise it will be overridden
            // by the default click handler.
            window.setTimeout(() => {
              setSelected(false)
            }, 0)
            doToggleDirectoryExpansion(asset.id, item.key, asset.title)
          }
        }
      }}
    >
      <SvgMask
        src={TriangleDownIcon}
        className={`hidden group-hover:inline-block cursor-pointer h-4 w-4 m-1 transition-transform duration-300 ${
          item.children != null ? '' : '-rotate-90'
        }`}
        onClick={event => {
          event.stopPropagation()
          doToggleDirectoryExpansion(asset.id, item.key, asset.title)
        }}
      />
      <SvgMask src={FolderIcon} className="group-hover:hidden h-4 w-4 m-1" />
      <EditableSpan
        editable={rowState.isEditingName}
        checkSubmittable={newTitle =>
          (nodeMap.current.get(item.directoryKey)?.children ?? []).every(
            child =>
              // All siblings,
              child.key === item.key ||
              // that are directories,
              !backendModule.assetIsDirectory(child.item) ||
              // must have a different name.
              child.item.title !== newTitle
          )
        }
<<<<<<< HEAD
        onSubmit={async newTitle => {
          setRowState(object.merger({ isEditingName: false }))
          if (newTitle !== asset.title) {
            const oldTitle = asset.title
            setAsset(object.merger({ title: newTitle }))
            try {
              await doRename(newTitle)
            } catch {
              setAsset(object.merger({ title: oldTitle }))
            }
          }
        }}
=======
        onSubmit={doRename}
>>>>>>> dfe867a9
        onCancel={() => {
          setRowState(object.merger({ isEditingName: false }))
        }}
        className={`cursor-pointer bg-transparent grow leading-170 h-6 py-px ${
          rowState.isEditingName ? 'cursor-text' : 'cursor-pointer'
        }`}
      >
        {asset.title}
      </EditableSpan>
    </div>
  )
}<|MERGE_RESOLUTION|>--- conflicted
+++ resolved
@@ -46,17 +46,6 @@
     throw new Error('`DirectoryNameColumn` can only display directory assets.')
   }
   const setAsset = assetTreeNode.useSetAsset(asset, setItem)
-<<<<<<< HEAD
-
-  const doRename = async (newName: string) => {
-    if (backend.type !== backendModule.BackendType.local) {
-      try {
-        await backend.updateDirectory(asset.id, { title: newName }, asset.title)
-        return
-      } catch (error) {
-        toastAndLog('Could not rename folder', error)
-        throw error
-=======
   const isCloud = backend.type === backendModule.BackendType.remote
 
   const doRename = async (newTitle: string) => {
@@ -71,7 +60,6 @@
       } catch (error) {
         toastAndLog('Could not rename folder', error)
         setAsset(object.merger({ title: oldTitle }))
->>>>>>> dfe867a9
       }
     }
   }
@@ -183,22 +171,7 @@
               child.item.title !== newTitle
           )
         }
-<<<<<<< HEAD
-        onSubmit={async newTitle => {
-          setRowState(object.merger({ isEditingName: false }))
-          if (newTitle !== asset.title) {
-            const oldTitle = asset.title
-            setAsset(object.merger({ title: newTitle }))
-            try {
-              await doRename(newTitle)
-            } catch {
-              setAsset(object.merger({ title: oldTitle }))
-            }
-          }
-        }}
-=======
         onSubmit={doRename}
->>>>>>> dfe867a9
         onCancel={() => {
           setRowState(object.merger({ isEditingName: false }))
         }}
