/** @file The icon and name of a {@link backendModule.DirectoryAsset}. */
import * as React from 'react'

import * as tailwindMerge from 'tailwind-merge'

import FolderArrowIcon from 'enso-assets/folder_arrow.svg'
import FolderIcon from 'enso-assets/folder.svg'

import * as backendHooks from '#/hooks/backendHooks'
import * as eventHooks from '#/hooks/eventHooks'
import * as setAssetHooks from '#/hooks/setAssetHooks'
import * as toastAndLogHooks from '#/hooks/toastAndLogHooks'

import * as inputBindingsProvider from '#/providers/InputBindingsProvider'
import * as textProvider from '#/providers/TextProvider'

import AssetEventType from '#/events/AssetEventType'
import AssetListEventType from '#/events/AssetListEventType'

import type * as column from '#/components/dashboard/column'
import EditableSpan from '#/components/EditableSpan'
import Button from '#/components/styled/Button'
import SvgMask from '#/components/SvgMask'

import * as backendModule from '#/services/Backend'

import * as eventModule from '#/utilities/event'
import * as indent from '#/utilities/indent'
import * as object from '#/utilities/object'
import * as string from '#/utilities/string'
import Visibility from '#/utilities/Visibility'

// =====================
// === DirectoryName ===
// =====================

/** Props for a {@link DirectoryNameColumn}. */
export interface DirectoryNameColumnProps extends column.AssetColumnProps {}

/** The icon and name of a {@link backendModule.DirectoryAsset}.
 * @throws {Error} when the asset is not a {@link backendModule.DirectoryAsset}.
 * This should never happen. */
export default function DirectoryNameColumn(props: DirectoryNameColumnProps) {
  const { item, setItem, selected, state, rowState, setRowState, isEditable } = props
  const { backend, selectedKeys, assetEvents, dispatchAssetListEvent, nodeMap } = state
  const { doToggleDirectoryExpansion } = state
  const toastAndLog = toastAndLogHooks.useToastAndLog()
  const { getText } = textProvider.useText()
  const inputBindings = inputBindingsProvider.useInputBindings()
  if (item.type !== backendModule.AssetType.directory) {
    // eslint-disable-next-line no-restricted-syntax
    throw new Error('`DirectoryNameColumn` can only display folders.')
  }
  const asset = item.item
  const setAsset = setAssetHooks.useSetAsset(asset, setItem)

  const createDirectoryMutation = backendHooks.useBackendMutation(backend, 'createDirectory')
  const updateDirectoryMutation = backendHooks.useBackendMutation(backend, 'updateDirectory')

  const setIsEditing = (isEditingName: boolean) => {
    if (isEditable) {
      setRowState(object.merger({ isEditingName }))
    }
  }

  const doRename = async (newTitle: string) => {
    if (isEditable) {
      setIsEditing(false)
      if (string.isWhitespaceOnly(newTitle)) {
        // Do nothing.
      } else if (newTitle !== asset.title) {
        const oldTitle = asset.title
        setAsset(object.merger({ title: newTitle }))
        try {
          await updateDirectoryMutation.mutateAsync([asset.id, { title: newTitle }, asset.title])
        } catch (error) {
          toastAndLog('renameFolderError', error)
          setAsset(object.merger({ title: oldTitle }))
        }
      }
    }
  }

  eventHooks.useEventHandler(
    assetEvents,
    async event => {
      switch (event.type) {
        case AssetEventType.newProject:
        case AssetEventType.uploadFiles:
        case AssetEventType.newDatalink:
        case AssetEventType.newSecret:
        case AssetEventType.openProject:
        case AssetEventType.updateFiles:
        case AssetEventType.closeProject:
        case AssetEventType.copy:
        case AssetEventType.cut:
        case AssetEventType.cancelCut:
        case AssetEventType.move:
        case AssetEventType.delete:
        case AssetEventType.deleteForever:
        case AssetEventType.restore:
        case AssetEventType.download:
        case AssetEventType.downloadSelected:
        case AssetEventType.removeSelf:
        case AssetEventType.temporarilyAddLabels:
        case AssetEventType.temporarilyRemoveLabels:
        case AssetEventType.addLabels:
        case AssetEventType.removeLabels:
        case AssetEventType.deleteLabel: {
          // Ignored. These events should all be unrelated to directories.
          // `delete`, `deleteForever`, `restore`, `download`, and `downloadSelected`
          // are handled by`AssetRow`.
          break
        }
        case AssetEventType.newFolder: {
          if (item.key === event.placeholderId) {
            rowState.setVisibility(Visibility.faded)
            try {
              const createdDirectory = await createDirectoryMutation.mutateAsync([
                {
                  parentId: asset.parentId,
                  title: asset.title,
                },
              ])
              rowState.setVisibility(Visibility.visible)
              setAsset(object.merge(asset, createdDirectory))
            } catch (error) {
              dispatchAssetListEvent({ type: AssetListEventType.delete, key: item.key })
              toastAndLog('createFolderError', error)
            }
          }
          break
        }
      }
    },
    { isDisabled: !isEditable }
  )

  const handleClick = inputBindings.handler({
    editName: () => {
      setIsEditing(true)
    },
  })

  return (
    <div
<<<<<<< HEAD
      className={`group flex h-table-row min-w-max items-center gap-name-column-icon whitespace-nowrap rounded-l-full px-name-column-x py-name-column-y ${indent.indentClass(
        item.depth
      )}`}
=======
      className={tailwindMerge.twMerge(
        'group flex h-full min-w-max items-center gap-name-column-icon whitespace-nowrap rounded-l-full px-name-column-x py-name-column-y',
        indent.indentClass(item.depth)
      )}
>>>>>>> 63280d50
      onKeyDown={event => {
        if (rowState.isEditingName && event.key === 'Enter') {
          event.stopPropagation()
        }
      }}
      onClick={event => {
        if (handleClick(event)) {
          // Already handled.
        } else if (
          eventModule.isSingleClick(event) &&
          selected &&
          selectedKeys.current.size === 1
        ) {
          event.stopPropagation()
          setIsEditing(true)
        }
      }}
    >
      <Button
        image={FolderArrowIcon}
        alt={item.children == null ? getText('expand') : getText('collapse')}
<<<<<<< HEAD
        buttonClassName="m-0 hidden group-hover:inline-block"
        className={`size-icon cursor-pointer transition-transform duration-arrow ${
          item.children != null ? 'rotate-90' : ''
        }`}
=======
        className={tailwindMerge.twMerge(
          'm-name-column-icon hidden size-icon cursor-pointer transition-transform duration-arrow group-hover:inline-block',
          item.children != null && 'rotate-90'
        )}
>>>>>>> 63280d50
        onPress={() => {
          doToggleDirectoryExpansion(asset.id, item.key, asset.title)
        }}
      />
      <SvgMask src={FolderIcon} className="m-name-column-icon size-icon group-hover:hidden" />
      <EditableSpan
        data-testid="asset-row-name"
        editable={rowState.isEditingName}
<<<<<<< HEAD
        className={`text grow cursor-pointer bg-transparent font-naming ${
=======
        className={tailwindMerge.twMerge(
          'text grow cursor-pointer bg-transparent',
>>>>>>> 63280d50
          rowState.isEditingName ? 'cursor-text' : 'cursor-pointer'
        )}
        checkSubmittable={newTitle =>
          newTitle !== item.item.title &&
          (nodeMap.current.get(item.directoryKey)?.children ?? []).every(
            child =>
              // All siblings,
              child.key === item.key ||
              // that are directories,
              !backendModule.assetIsDirectory(child.item) ||
              // must have a different name.
              child.item.title !== newTitle
          )
        }
        onSubmit={doRename}
        onCancel={() => {
          setIsEditing(false)
        }}
      >
        {asset.title}
      </EditableSpan>
    </div>
  )
}<|MERGE_RESOLUTION|>--- conflicted
+++ resolved
@@ -144,16 +144,10 @@
 
   return (
     <div
-<<<<<<< HEAD
-      className={`group flex h-table-row min-w-max items-center gap-name-column-icon whitespace-nowrap rounded-l-full px-name-column-x py-name-column-y ${indent.indentClass(
-        item.depth
-      )}`}
-=======
       className={tailwindMerge.twMerge(
-        'group flex h-full min-w-max items-center gap-name-column-icon whitespace-nowrap rounded-l-full px-name-column-x py-name-column-y',
+        'group flex h-table-row min-w-max items-center gap-name-column-icon whitespace-nowrap rounded-l-full px-name-column-x py-name-column-y',
         indent.indentClass(item.depth)
       )}
->>>>>>> 63280d50
       onKeyDown={event => {
         if (rowState.isEditingName && event.key === 'Enter') {
           event.stopPropagation()
@@ -175,17 +169,11 @@
       <Button
         image={FolderArrowIcon}
         alt={item.children == null ? getText('expand') : getText('collapse')}
-<<<<<<< HEAD
         buttonClassName="m-0 hidden group-hover:inline-block"
-        className={`size-icon cursor-pointer transition-transform duration-arrow ${
-          item.children != null ? 'rotate-90' : ''
-        }`}
-=======
         className={tailwindMerge.twMerge(
-          'm-name-column-icon hidden size-icon cursor-pointer transition-transform duration-arrow group-hover:inline-block',
+          'size-icon cursor-pointer transition-transform duration-arrow',
           item.children != null && 'rotate-90'
         )}
->>>>>>> 63280d50
         onPress={() => {
           doToggleDirectoryExpansion(asset.id, item.key, asset.title)
         }}
@@ -194,12 +182,8 @@
       <EditableSpan
         data-testid="asset-row-name"
         editable={rowState.isEditingName}
-<<<<<<< HEAD
-        className={`text grow cursor-pointer bg-transparent font-naming ${
-=======
         className={tailwindMerge.twMerge(
-          'text grow cursor-pointer bg-transparent',
->>>>>>> 63280d50
+          'text grow cursor-pointer bg-transparent font-naming',
           rowState.isEditingName ? 'cursor-text' : 'cursor-pointer'
         )}
         checkSubmittable={newTitle =>
