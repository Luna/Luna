/** @file A user and their permissions for a specific asset. */
import * as React from 'react'

import type * as text from '#/text'

import * as toastAndLogHooks from '#/hooks/toastAndLogHooks'

import * as textProvider from '#/providers/TextProvider'

import PermissionSelector from '#/components/dashboard/PermissionSelector'

import * as backendModule from '#/services/Backend'

import * as object from '#/utilities/object'

// =================
// === Constants ===
// =================

const ASSET_TYPE_TO_TEXT_ID: Readonly<Record<backendModule.AssetType, text.TextId>> = {
  [backendModule.AssetType.directory]: 'directoryAssetType',
  [backendModule.AssetType.project]: 'projectAssetType',
  [backendModule.AssetType.file]: 'fileAssetType',
  [backendModule.AssetType.secret]: 'secretAssetType',
  [backendModule.AssetType.dataLink]: 'connectorAssetType',
  [backendModule.AssetType.specialEmpty]: 'specialEmptyAssetType',
  [backendModule.AssetType.specialLoading]: 'specialLoadingAssetType',
} satisfies { [Type in backendModule.AssetType]: `${Type}AssetType` }

// ======================
// === UserPermission ===
// ======================

/** Props for a {@link UserPermission}. */
export interface UserPermissionProps {
  readonly asset: backendModule.AnySmartAsset
  readonly self: backendModule.UserPermission
  readonly isOnlyOwner: boolean
  readonly userPermission: backendModule.UserPermission
  readonly setUserPermission: (userPermissions: backendModule.UserPermission) => void
  readonly doDelete: (user: backendModule.UserInfo) => void
}

/** A user and their permissions for a specific asset. */
export default function UserPermission(props: UserPermissionProps) {
  const { asset, self, isOnlyOwner, doDelete } = props
  const { userPermission: initialUserPermission, setUserPermission: outerSetUserPermission } = props
  const { getText } = textProvider.useText()
  const toastAndLog = toastAndLogHooks.useToastAndLog()
  const [userPermission, setUserPermission] = React.useState(initialUserPermission)
  const assetTypeName = getText(ASSET_TYPE_TO_TEXT_ID[asset.type])

  React.useEffect(() => {
    setUserPermission(initialUserPermission)
  }, [initialUserPermission])

  const doSetUserPermission = async (newUserPermissions: backendModule.UserPermission) => {
    try {
      setUserPermission(newUserPermissions)
      outerSetUserPermission(newUserPermissions)
<<<<<<< HEAD
      await asset.setPermissions({
        actorsIds: [newUserPermissions.user.sk],
=======
      await backend.createPermission({
        actorsIds: [newUserPermissions.user.userId],
        resourceId: asset.id,
>>>>>>> 50385821
        action: newUserPermissions.permission,
      })
    } catch (error) {
      setUserPermission(userPermission)
      outerSetUserPermission(userPermission)
      toastAndLog('setPermissionsError', error, newUserPermissions.user.email)
    }
  }

  return (
    <div className="flex items-center gap-user-permission">
      <PermissionSelector
        showDelete
        disabled={isOnlyOwner && userPermission.user.userId === self.user.userId}
        error={isOnlyOwner ? getText('needsOwnerError', assetTypeName) : null}
        selfPermission={self.permission}
        action={userPermission.permission}
        assetType={asset.type}
        onChange={async permissions => {
          await doSetUserPermission(object.merge(userPermission, { permission: permissions }))
        }}
        doDelete={() => {
          doDelete(userPermission.user)
        }}
      />
      <span className="text">{userPermission.user.name}</span>
    </div>
  )
}<|MERGE_RESOLUTION|>--- conflicted
+++ resolved
@@ -58,14 +58,8 @@
     try {
       setUserPermission(newUserPermissions)
       outerSetUserPermission(newUserPermissions)
-<<<<<<< HEAD
       await asset.setPermissions({
-        actorsIds: [newUserPermissions.user.sk],
-=======
-      await backend.createPermission({
         actorsIds: [newUserPermissions.user.userId],
-        resourceId: asset.id,
->>>>>>> 50385821
         action: newUserPermissions.permission,
       })
     } catch (error) {
