/** @file A toolbar for displaying asset information. */
import * as React from 'react'

import SettingsIcon from 'enso-assets/settings.svg'

import Button from '#/components/Button'

/** Props for an {@link AssetInfoBar}. */
export interface AssetInfoBarProps {
<<<<<<< HEAD
  readonly canToggleAssetPanel: boolean
  readonly isAssetPanelVisible: boolean
  readonly setIsAssetPanelVisible: React.Dispatch<React.SetStateAction<boolean>>
  readonly isCloud: boolean
=======
  readonly isAssetPanelEnabled: boolean
  readonly setIsAssetPanelEnabled: React.Dispatch<React.SetStateAction<boolean>>
>>>>>>> b33079e6
}

/** A menubar for displaying asset information. */
// This parameter will be used in the future.
// eslint-disable-next-line @typescript-eslint/no-unused-vars
export default function AssetInfoBar(props: AssetInfoBarProps) {
<<<<<<< HEAD
  const { canToggleAssetPanel, isAssetPanelVisible, setIsAssetPanelVisible, isCloud } = props

  return (
    <div
      className={`flex items-center shrink-0 bg-frame rounded-full gap-3 h-8 px-2 cursor-default pointer-events-auto ${
        isCloud ? '' : 'invisible'
=======
  const {
    isAssetPanelEnabled: isAssetPanelVisible,
    setIsAssetPanelEnabled: setIsAssetPanelVisible,
  } = props
  const { backend } = backendProvider.useBackend()
  return (
    <div
      className={`pointer-events-auto flex h-row shrink-0 cursor-default items-center gap-icons rounded-full bg-frame px-icons-x ${
        backend.type === backendModule.BackendType.remote ? '' : 'invisible'
>>>>>>> b33079e6
      }`}
      onClick={event => {
        event.stopPropagation()
      }}
    >
      <Button
        alt={isAssetPanelVisible ? 'Close Asset Panel' : 'Open Asset Panel'}
        active={isAssetPanelVisible}
        image={SettingsIcon}
        error="Select exactly one asset to see its settings."
        onClick={() => {
          setIsAssetPanelVisible(visible => !visible)
        }}
      />
    </div>
  )
}<|MERGE_RESOLUTION|>--- conflicted
+++ resolved
@@ -7,51 +7,33 @@
 
 /** Props for an {@link AssetInfoBar}. */
 export interface AssetInfoBarProps {
-<<<<<<< HEAD
-  readonly canToggleAssetPanel: boolean
-  readonly isAssetPanelVisible: boolean
-  readonly setIsAssetPanelVisible: React.Dispatch<React.SetStateAction<boolean>>
-  readonly isCloud: boolean
-=======
   readonly isAssetPanelEnabled: boolean
   readonly setIsAssetPanelEnabled: React.Dispatch<React.SetStateAction<boolean>>
->>>>>>> b33079e6
+  readonly isCloud: boolean
 }
 
 /** A menubar for displaying asset information. */
 // This parameter will be used in the future.
 // eslint-disable-next-line @typescript-eslint/no-unused-vars
 export default function AssetInfoBar(props: AssetInfoBarProps) {
-<<<<<<< HEAD
-  const { canToggleAssetPanel, isAssetPanelVisible, setIsAssetPanelVisible, isCloud } = props
+  const { isAssetPanelEnabled, setIsAssetPanelEnabled, isCloud } = props
 
   return (
     <div
-      className={`flex items-center shrink-0 bg-frame rounded-full gap-3 h-8 px-2 cursor-default pointer-events-auto ${
+      className={`pointer-events-auto flex h-row shrink-0 cursor-default items-center gap-icons rounded-full bg-frame px-icons-x ${
         isCloud ? '' : 'invisible'
-=======
-  const {
-    isAssetPanelEnabled: isAssetPanelVisible,
-    setIsAssetPanelEnabled: setIsAssetPanelVisible,
-  } = props
-  const { backend } = backendProvider.useBackend()
-  return (
-    <div
-      className={`pointer-events-auto flex h-row shrink-0 cursor-default items-center gap-icons rounded-full bg-frame px-icons-x ${
-        backend.type === backendModule.BackendType.remote ? '' : 'invisible'
->>>>>>> b33079e6
       }`}
       onClick={event => {
         event.stopPropagation()
       }}
     >
       <Button
-        alt={isAssetPanelVisible ? 'Close Asset Panel' : 'Open Asset Panel'}
-        active={isAssetPanelVisible}
+        alt={isAssetPanelEnabled ? 'Close Asset Panel' : 'Open Asset Panel'}
+        active={isAssetPanelEnabled}
         image={SettingsIcon}
         error="Select exactly one asset to see its settings."
         onClick={() => {
-          setIsAssetPanelVisible(visible => !visible)
+          setIsAssetPanelEnabled(visible => !visible)
         }}
       />
     </div>
