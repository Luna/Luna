/** @file The icon and name of a {@link backendModule.SecretAsset}. */
import * as React from 'react'

import KeyIcon from 'enso-assets/key.svg'

import * as eventHooks from '#/hooks/eventHooks'
import * as setAssetHooks from '#/hooks/setAssetHooks'
import * as toastAndLogHooks from '#/hooks/toastAndLogHooks'

import * as backendProvider from '#/providers/BackendProvider'
import * as inputBindingsProvider from '#/providers/InputBindingsProvider'
import * as modalProvider from '#/providers/ModalProvider'

import AssetEventType from '#/events/AssetEventType'
import AssetListEventType from '#/events/AssetListEventType'

import * as aria from '#/components/aria'
import type * as column from '#/components/dashboard/column'
import SvgMask from '#/components/SvgMask'

import UpsertSecretModal from '#/modals/UpsertSecretModal'

import * as backendModule from '#/services/Backend'

import * as eventModule from '#/utilities/event'
import * as indent from '#/utilities/indent'
import * as object from '#/utilities/object'
import Visibility from '#/utilities/Visibility'

// =====================
// === ConnectorName ===
// =====================

/** Props for a {@link SecretNameColumn}. */
export interface SecretNameColumnProps extends column.AssetColumnProps {}

/** The icon and name of a {@link backendModule.SecretAsset}.
 * @throws {Error} when the asset is not a {@link backendModule.SecretAsset}.
 * This should never happen. */
export default function SecretNameColumn(props: SecretNameColumnProps) {
  const { item, setItem, selected, state, rowState, setRowState, isEditable } = props
  const { assetEvents, dispatchAssetListEvent } = state
  const toastAndLog = toastAndLogHooks.useToastAndLog()
  const { setModal } = modalProvider.useSetModal()
  const { backend } = backendProvider.useBackend()
  const inputBindings = inputBindingsProvider.useInputBindings()
  if (item.type !== backendModule.AssetType.secret) {
    // eslint-disable-next-line no-restricted-syntax
    throw new Error('`SecretNameColumn` can only display secrets.')
  }
<<<<<<< HEAD
  const asset = item.item
=======

  const setIsEditing = (isEditingName: boolean) => {
    if (isEditable) {
      setRowState(object.merger({ isEditingName }))
    }
  }

>>>>>>> 0bc7cb54
  const setAsset = setAssetHooks.useSetAsset(asset, setItem)

  eventHooks.useEventHandler(
    assetEvents,
    async event => {
      switch (event.type) {
        case AssetEventType.newProject:
        case AssetEventType.newFolder:
        case AssetEventType.uploadFiles:
        case AssetEventType.newDataLink:
        case AssetEventType.openProject:
        case AssetEventType.updateFiles:
        case AssetEventType.closeProject:
        case AssetEventType.copy:
        case AssetEventType.cut:
        case AssetEventType.cancelCut:
        case AssetEventType.move:
        case AssetEventType.delete:
        case AssetEventType.deleteForever:
        case AssetEventType.restore:
        case AssetEventType.download:
        case AssetEventType.downloadSelected:
        case AssetEventType.removeSelf:
        case AssetEventType.temporarilyAddLabels:
        case AssetEventType.temporarilyRemoveLabels:
        case AssetEventType.addLabels:
        case AssetEventType.removeLabels:
        case AssetEventType.deleteLabel: {
          // Ignored. These events should all be unrelated to secrets.
          // `delete`, `deleteForever`, `restore`, `download`, and `downloadSelected`
          // are handled by`AssetRow`.
          break
        }
        case AssetEventType.newSecret: {
          if (item.key === event.placeholderId) {
            if (backend.type !== backendModule.BackendType.remote) {
              toastAndLog('localBackendSecretError')
            } else {
              rowState.setVisibility(Visibility.faded)
              try {
                const id = await backend.createSecret({
                  parentDirectoryId: asset.parentId,
                  name: asset.title,
                  value: event.value,
                })
                rowState.setVisibility(Visibility.visible)
                setAsset(object.merger({ id }))
              } catch (error) {
                dispatchAssetListEvent({
                  type: AssetListEventType.delete,
                  key: item.key,
                })
                toastAndLog('createSecretError', error)
              }
            }
          }
          break
        }
      }
    },
    { isDisabled: !isEditable }
  )

  const handleClick = inputBindings.handler({
    editName: () => {
      setIsEditing(true)
    },
  })

  return (
    <div
      className={`flex h-full min-w-max items-center gap-name-column-icon whitespace-nowrap rounded-l-full px-name-column-x py-name-column-y ${indent.indentClass(
        item.depth
      )}`}
      onKeyDown={event => {
        if (rowState.isEditingName && event.key === 'Enter') {
          event.stopPropagation()
        }
      }}
      onClick={event => {
        if (handleClick(event)) {
          // Already handled.
        } else if (eventModule.isSingleClick(event) && selected) {
          setIsEditing(true)
        } else if (eventModule.isDoubleClick(event) && isEditable) {
          event.stopPropagation()
          setModal(
            <UpsertSecretModal
              id={asset.id}
              name={asset.title}
              doCreate={async (_name, value) => {
                try {
                  await backend.updateSecret(asset.id, { value }, asset.title)
                } catch (error) {
                  toastAndLog(null, error)
                }
              }}
            />
          )
        }
      }}
    >
      <SvgMask src={KeyIcon} className="m-name-column-icon size-icon" />
      {/* Secrets cannot be renamed. */}
      <aria.Text data-testid="asset-row-name" className="text grow bg-transparent">
        {asset.title}
      </aria.Text>
    </div>
  )
}<|MERGE_RESOLUTION|>--- conflicted
+++ resolved
@@ -48,9 +48,7 @@
     // eslint-disable-next-line no-restricted-syntax
     throw new Error('`SecretNameColumn` can only display secrets.')
   }
-<<<<<<< HEAD
   const asset = item.item
-=======
 
   const setIsEditing = (isEditingName: boolean) => {
     if (isEditable) {
@@ -58,7 +56,6 @@
     }
   }
 
->>>>>>> 0bc7cb54
   const setAsset = setAssetHooks.useSetAsset(asset, setItem)
 
   eventHooks.useEventHandler(
