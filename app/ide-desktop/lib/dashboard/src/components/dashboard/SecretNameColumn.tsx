--- conflicted
+++ resolved
@@ -17,6 +17,7 @@
 import UpsertSecretModal from '#/layouts/dashboard/UpsertSecretModal'
 
 import type * as column from '#/components/dashboard/column'
+import SvgMask from '#/components/SvgMask'
 
 import * as backendModule from '#/services/Backend'
 
@@ -26,13 +27,6 @@
 import * as shortcutManagerModule from '#/utilities/ShortcutManager'
 import Visibility from '#/utilities/visibility'
 
-<<<<<<< HEAD
-import type * as column from '#/components/dashboard/column'
-import EditableSpan from '#/components/EditableSpan'
-import SvgMask from '#/components/SvgMask'
-
-=======
->>>>>>> bb8ff8f8
 // =====================
 // === ConnectorName ===
 // =====================
@@ -149,32 +143,9 @@
         }
       }}
     >
-<<<<<<< HEAD
-      <SvgMask src={KeyIcon} className="group-hover:hidden h-4 w-4 m-1" />
-      <EditableSpan
-        editable={false}
-        onSubmit={async newTitle => {
-          setRowState(object.merger({ isEditingName: false }))
-          if (newTitle !== asset.title) {
-            const oldTitle = asset.title
-            setAsset(object.merger({ title: newTitle }))
-            try {
-              await doRename()
-            } catch {
-              setAsset(object.merger({ title: oldTitle }))
-            }
-          }
-        }}
-        onCancel={() => {
-          setRowState(object.merger({ isEditingName: false }))
-        }}
-        className="bg-transparent grow leading-170 h-6 py-px"
-      >
-=======
-      <img src={ConnectorIcon} className="m-1" />
+      <SvgMask src={KeyIcon} className="h-4 w-4 m-1" />
       {/* Secrets cannot be renamed. */}
       <span data-testid="asset-row-name" className="bg-transparent grow leading-170 h-6 py-px">
->>>>>>> bb8ff8f8
         {asset.title}
       </span>
     </div>
