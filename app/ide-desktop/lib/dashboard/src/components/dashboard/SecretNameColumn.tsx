--- conflicted
+++ resolved
@@ -59,10 +59,7 @@
       case AssetEventType.newFolder:
       case AssetEventType.uploadFiles:
       case AssetEventType.openProject:
-<<<<<<< HEAD
-=======
       case AssetEventType.updateFiles:
->>>>>>> 899f7e4e
       case AssetEventType.closeProject:
       case AssetEventType.cancelOpeningAllProjects:
       case AssetEventType.copy:
@@ -84,11 +81,7 @@
         // and `downloadSelected` are handled by `AssetRow`.
         break
       }
-<<<<<<< HEAD
-      case AssetEventType.newDataConnector: {
-=======
       case AssetEventType.newSecret: {
->>>>>>> 899f7e4e
         if (item.key === event.placeholderId) {
           if (backend.type !== backendModule.BackendType.remote) {
             toastAndLog('Data connectors cannot be created on the local backend')
