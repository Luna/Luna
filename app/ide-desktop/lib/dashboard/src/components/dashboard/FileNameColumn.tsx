/** @file The icon and name of a {@link backendModule.FileAsset}. */
import * as React from 'react'

import AssetEventType from '#/events/AssetEventType'
import AssetListEventType from '#/events/AssetListEventType'
import * as eventHooks from '#/hooks/eventHooks'
import * as toastAndLogHooks from '#/hooks/toastAndLogHooks'
import * as backendProvider from '#/providers/BackendProvider'
import * as shortcutsProvider from '#/providers/ShortcutsProvider'
import * as backendModule from '#/services/backend'
import * as assetTreeNode from '#/utilities/assetTreeNode'
import * as eventModule from '#/utilities/event'
import * as fileIcon from '#/utilities/fileIcon'
import * as indent from '#/utilities/indent'
import * as object from '#/utilities/object'
import * as shortcutsModule from '#/utilities/shortcuts'
import Visibility from '#/utilities/visibility'

import type * as column from '#/components/dashboard/column'
import EditableSpan from '#/components/EditableSpan'
import SvgMask from '#/components/SvgMask'

// ================
// === FileName ===
// ================

/** Props for a {@link FileNameColumn}. */
export interface FileNameColumnProps extends column.AssetColumnProps {}

/** The icon and name of a {@link backendModule.FileAsset}.
 * @throws {Error} when the asset is not a {@link backendModule.FileAsset}.
 * This should never happen. */
export default function FileNameColumn(props: FileNameColumnProps) {
  const { item, setItem, selected, state, rowState, setRowState } = props
  const { assetEvents, dispatchAssetListEvent } = state
  const toastAndLog = toastAndLogHooks.useToastAndLog()
  const { backend } = backendProvider.useBackend()
  const { shortcuts } = shortcutsProvider.useShortcuts()
  const asset = item.item
  if (asset.type !== backendModule.AssetType.file) {
    // eslint-disable-next-line no-restricted-syntax
    throw new Error('`FileNameColumn` can only display file assets.')
  }
  const setAsset = assetTreeNode.useSetAsset(asset, setItem)

  // TODO[sb]: Wait for backend implementation. `editable` should also be re-enabled, and the
  // context menu entry should be re-added.
  // Backend implementation is tracked here: https://github.com/enso-org/cloud-v2/issues/505.
  const doRename = async () => {
    return await Promise.resolve(null)
  }

  eventHooks.useEventHandler(assetEvents, async event => {
    switch (event.type) {
      case AssetEventType.newProject:
      case AssetEventType.newFolder:
      case AssetEventType.newSecret:
      case AssetEventType.openProject:
      case AssetEventType.closeProject:
      case AssetEventType.cancelOpeningAllProjects:
      case AssetEventType.copy:
      case AssetEventType.cut:
      case AssetEventType.cancelCut:
      case AssetEventType.move:
      case AssetEventType.delete:
      case AssetEventType.restore:
      case AssetEventType.download:
      case AssetEventType.downloadSelected:
      case AssetEventType.removeSelf:
      case AssetEventType.temporarilyAddLabels:
      case AssetEventType.temporarilyRemoveLabels:
      case AssetEventType.addLabels:
      case AssetEventType.removeLabels:
      case AssetEventType.deleteLabel: {
        // Ignored. These events should all be unrelated to projects.
        // `deleteMultiple`, `restoreMultiple`, `download`, and `downloadSelected`
        // are handled by `AssetRow`.
        break
      }
      case AssetEventType.updateFiles:
      case AssetEventType.uploadFiles: {
        const file = event.files.get(item.key)
        if (file != null) {
          const fileId = event.type !== AssetEventType.updateFiles ? null : asset.id
          rowState.setVisibility(Visibility.faded)
          try {
            const createdFile = await backend.uploadFile(
              {
                fileId,
                fileName: asset.title,
                parentDirectoryId: asset.parentId,
              },
              file
            )
            rowState.setVisibility(Visibility.visible)
            setAsset(object.merge(asset, { id: createdFile.id }))
          } catch (error) {
<<<<<<< HEAD
            dispatchAssetListEvent({ type: AssetListEventType.delete, key: item.key })
            toastAndLog(null, error)
=======
            switch (event.type) {
              case AssetEventType.uploadFiles: {
                dispatchAssetListEvent({
                  type: AssetListEventType.delete,
                  key: item.key,
                })
                toastAndLog('Could not upload file', error)
                break
              }
              case AssetEventType.updateFiles: {
                toastAndLog('Could not update file', error)
                break
              }
            }
>>>>>>> 6f518942
          }
        }
        break
      }
    }
  })

  return (
    <div
      className={`flex text-left items-center align-middle whitespace-nowrap rounded-l-full gap-1 px-1.5 py-1 min-w-max ${indent.indentClass(
        item.depth
      )}`}
      onKeyDown={event => {
        if (rowState.isEditingName && event.key === 'Enter') {
          event.stopPropagation()
        }
      }}
      onClick={event => {
        if (
          eventModule.isSingleClick(event) &&
          (selected || shortcuts.matchesMouseAction(shortcutsModule.MouseAction.editName, event))
        ) {
          setRowState(object.merger({ isEditingName: true }))
        }
      }}
    >
      <SvgMask src={fileIcon.fileIcon()} className="m-1" />
      <EditableSpan
        editable={false}
        onSubmit={async newTitle => {
          setRowState(object.merger({ isEditingName: false }))
          if (newTitle !== asset.title) {
            const oldTitle = asset.title
            setAsset(object.merger({ title: newTitle }))
            try {
              await doRename()
            } catch {
              setAsset(object.merger({ title: oldTitle }))
            }
          }
        }}
        onCancel={() => {
          setRowState(object.merger({ isEditingName: false }))
        }}
        className="bg-transparent grow leading-170 h-6 py-px"
      >
        {asset.title}
      </EditableSpan>
    </div>
  )
}<|MERGE_RESOLUTION|>--- conflicted
+++ resolved
@@ -85,35 +85,23 @@
           rowState.setVisibility(Visibility.faded)
           try {
             const createdFile = await backend.uploadFile(
-              {
-                fileId,
-                fileName: asset.title,
-                parentDirectoryId: asset.parentId,
-              },
+              { fileId, fileName: asset.title, parentDirectoryId: asset.parentId },
               file
             )
             rowState.setVisibility(Visibility.visible)
             setAsset(object.merge(asset, { id: createdFile.id }))
           } catch (error) {
-<<<<<<< HEAD
-            dispatchAssetListEvent({ type: AssetListEventType.delete, key: item.key })
-            toastAndLog(null, error)
-=======
             switch (event.type) {
               case AssetEventType.uploadFiles: {
-                dispatchAssetListEvent({
-                  type: AssetListEventType.delete,
-                  key: item.key,
-                })
-                toastAndLog('Could not upload file', error)
+                dispatchAssetListEvent({ type: AssetListEventType.delete, key: item.key })
+                toastAndLog('uploadFileError', error)
                 break
               }
               case AssetEventType.updateFiles: {
-                toastAndLog('Could not update file', error)
+                toastAndLog('updateFileError', error)
                 break
               }
             }
->>>>>>> 6f518942
           }
         }
         break
