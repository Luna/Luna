/** @file The icon and name of a {@link backendModule.FileAsset}. */
import * as React from 'react'

import * as eventHooks from '#/hooks/eventHooks'
import * as setAssetHooks from '#/hooks/setAssetHooks'
import * as toastAndLogHooks from '#/hooks/toastAndLogHooks'

import * as backendProvider from '#/providers/BackendProvider'
import * as inputBindingsProvider from '#/providers/InputBindingsProvider'

import AssetEventType from '#/events/AssetEventType'
import AssetListEventType from '#/events/AssetListEventType'

import type * as column from '#/components/dashboard/column'
import EditableSpan from '#/components/EditableSpan'
import SvgMask from '#/components/SvgMask'

import * as backendModule from '#/services/Backend'

import * as eventModule from '#/utilities/event'
import * as fileIcon from '#/utilities/fileIcon'
import * as indent from '#/utilities/indent'
import * as object from '#/utilities/object'
import Visibility from '#/utilities/visibility'

// ================
// === FileName ===
// ================

/** Props for a {@link FileNameColumn}. */
export interface FileNameColumnProps extends column.AssetColumnProps {}

/** The icon and name of a {@link backendModule.FileAsset}.
 * @throws {Error} when the asset is not a {@link backendModule.FileAsset}.
 * This should never happen. */
export default function FileNameColumn(props: FileNameColumnProps) {
  const { item, setItem, selected, state, rowState, setRowState } = props
  const { nodeMap, assetEvents, dispatchAssetListEvent } = state
  const toastAndLog = toastAndLogHooks.useToastAndLog()
  const { backend } = backendProvider.useBackend()
  const inputBindings = inputBindingsProvider.useInputBindings()
  const asset = item.item
  if (asset.type !== backendModule.AssetType.file) {
    // eslint-disable-next-line no-restricted-syntax
    throw new Error('`FileNameColumn` can only display files.')
  }
  const setAsset = setAssetHooks.useSetAsset(asset, setItem)

  // TODO[sb]: Wait for backend implementation. `editable` should also be re-enabled, and the
  // context menu entry should be re-added.
  // Backend implementation is tracked here: https://github.com/enso-org/cloud-v2/issues/505.
  const doRename = async () => {
    return await Promise.resolve(null)
  }

  eventHooks.useEventHandler(assetEvents, async event => {
    switch (event.type) {
      case AssetEventType.newProject:
      case AssetEventType.newFolder:
      case AssetEventType.newDataLink:
      case AssetEventType.newSecret:
      case AssetEventType.openProject:
      case AssetEventType.closeProject:
      case AssetEventType.copy:
      case AssetEventType.cut:
      case AssetEventType.cancelCut:
      case AssetEventType.move:
      case AssetEventType.delete:
      case AssetEventType.restore:
      case AssetEventType.download:
      case AssetEventType.downloadSelected:
      case AssetEventType.removeSelf:
      case AssetEventType.temporarilyAddLabels:
      case AssetEventType.temporarilyRemoveLabels:
      case AssetEventType.addLabels:
      case AssetEventType.removeLabels:
      case AssetEventType.deleteLabel: {
        // Ignored. These events should all be unrelated to projects.
        // `deleteMultiple`, `restoreMultiple`, `download`, and `downloadSelected`
        // are handled by `AssetRow`.
        break
      }
      case AssetEventType.updateFiles:
      case AssetEventType.uploadFiles: {
        const file = event.files.get(item.item.id)
        if (file != null) {
          const fileId = event.type !== AssetEventType.updateFiles ? null : asset.id
          rowState.setVisibility(Visibility.faded)
          try {
            const createdFile = await backend.uploadFile(
              { fileId, fileName: asset.title, parentDirectoryId: asset.parentId },
              file
            )
            rowState.setVisibility(Visibility.visible)
            setAsset(object.merge(asset, { id: createdFile.id }))
          } catch (error) {
            switch (event.type) {
              case AssetEventType.uploadFiles: {
                dispatchAssetListEvent({ type: AssetListEventType.delete, key: item.key })
<<<<<<< HEAD
                toastAndLog('uploadFileError', error)
                break
              }
              case AssetEventType.updateFiles: {
                toastAndLog('updateFileError', error)
=======
                toastAndLog(null, error)
                break
              }
              case AssetEventType.updateFiles: {
                toastAndLog(null, error)
>>>>>>> 97033a2f
                break
              }
            }
          }
        }
        break
      }
    }
  })

  const handleClick = inputBindings.handler({
    editName: () => {
      setRowState(object.merger({ isEditingName: true }))
    },
  })

  return (
    <div
      className={`flex text-left items-center align-middle whitespace-nowrap rounded-l-full gap-1 px-1.5 py-1 min-w-max ${indent.indentClass(
        item.depth
      )}`}
      onKeyDown={event => {
        if (rowState.isEditingName && event.key === 'Enter') {
          event.stopPropagation()
        }
      }}
      onClick={event => {
        if (handleClick(event)) {
          // Already handled.
        } else if (eventModule.isSingleClick(event) && selected) {
          setRowState(object.merger({ isEditingName: true }))
        }
      }}
    >
      <SvgMask src={fileIcon.fileIcon()} className="m-1" />
      <EditableSpan
        data-testid="asset-row-name"
        editable={false}
        className="bg-transparent grow leading-170 h-6 py-px"
        checkSubmittable={newTitle =>
          (nodeMap.current.get(item.directoryKey)?.children ?? []).every(
            child =>
              // All siblings,
              child.key === item.key ||
              // that are not directories,
              backendModule.assetIsDirectory(child.item) ||
              // must have a different name.
              child.item.title !== newTitle
          )
        }
        onSubmit={async newTitle => {
          setRowState(object.merger({ isEditingName: false }))
          if (newTitle !== asset.title) {
            const oldTitle = asset.title
            setAsset(object.merger({ title: newTitle }))
            try {
              await doRename()
            } catch {
              setAsset(object.merger({ title: oldTitle }))
            }
          }
        }}
        onCancel={() => {
          setRowState(object.merger({ isEditingName: false }))
        }}
      >
        {asset.title}
      </EditableSpan>
    </div>
  )
}<|MERGE_RESOLUTION|>--- conflicted
+++ resolved
@@ -97,19 +97,11 @@
             switch (event.type) {
               case AssetEventType.uploadFiles: {
                 dispatchAssetListEvent({ type: AssetListEventType.delete, key: item.key })
-<<<<<<< HEAD
-                toastAndLog('uploadFileError', error)
-                break
-              }
-              case AssetEventType.updateFiles: {
-                toastAndLog('updateFileError', error)
-=======
                 toastAndLog(null, error)
                 break
               }
               case AssetEventType.updateFiles: {
                 toastAndLog(null, error)
->>>>>>> 97033a2f
                 break
               }
             }
