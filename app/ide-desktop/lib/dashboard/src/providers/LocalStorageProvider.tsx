/** @file The React provider for keyboard and mouse localStorage, along with hooks to use the provider
 * via the shared React context. */
import * as React from 'react'

import LocalStorage from '#/utilities/LocalStorage'

// ===========================
// === LocalStorageContext ===
// ===========================

/** State contained in a `LocalStorageContext`. */
export interface LocalStorageContextType {
  readonly localStorage: LocalStorage
}

// @ts-expect-error The default value will never be exposed, as using this without a `Provider`
// is a mistake.
const LocalStorageContext = React.createContext<LocalStorageContextType>(null)

/** Props for a {@link LocalStorageProvider}. */
export interface LocalStorageProviderProps extends React.PropsWithChildren {
  readonly localStorage?: LocalStorage
}

// ============================
// === LocalStorageProvider ===
// ============================

/** A React Provider that lets components get the shortcut registry. */
export default function LocalStorageProvider(props: LocalStorageProviderProps) {
<<<<<<< HEAD
  const { localStorage: localStorageRaw, children } = props
  const [localStorage] = React.useState(() => localStorageRaw ?? new LocalStorage())
=======
  const { children } = props
  const localStorage = React.useMemo(() => new LocalStorage(), [])
>>>>>>> a6fc8cb9

  return (
    <LocalStorageContext.Provider value={{ localStorage }}>{children}</LocalStorageContext.Provider>
  )
}

/** Exposes a property to get the shortcut registry. */
export function useLocalStorage() {
  return React.useContext(LocalStorageContext)
}<|MERGE_RESOLUTION|>--- conflicted
+++ resolved
@@ -13,9 +13,13 @@
   readonly localStorage: LocalStorage
 }
 
-// @ts-expect-error The default value will never be exposed, as using this without a `Provider`
-// is a mistake.
-const LocalStorageContext = React.createContext<LocalStorageContextType>(null)
+let globalLocalStorage: LocalStorage | null = null
+const LocalStorageContext = React.createContext<LocalStorageContextType>({
+  /** Return the global instance of {@link LocalStorage}. */
+  get localStorage() {
+    return (globalLocalStorage ??= new LocalStorage())
+  },
+})
 
 /** Props for a {@link LocalStorageProvider}. */
 export interface LocalStorageProviderProps extends React.PropsWithChildren {
@@ -28,13 +32,8 @@
 
 /** A React Provider that lets components get the shortcut registry. */
 export default function LocalStorageProvider(props: LocalStorageProviderProps) {
-<<<<<<< HEAD
-  const { localStorage: localStorageRaw, children } = props
-  const [localStorage] = React.useState(() => localStorageRaw ?? new LocalStorage())
-=======
   const { children } = props
   const localStorage = React.useMemo(() => new LocalStorage(), [])
->>>>>>> a6fc8cb9
 
   return (
     <LocalStorageContext.Provider value={{ localStorage }}>{children}</LocalStorageContext.Provider>
