/** @file The React provider for the project manager `Backend`, along with hooks to use the
 * provider via the shared React context. */
import * as React from 'react'

import * as localStorageProvider from '#/providers/LocalStorageProvider'
<<<<<<< HEAD
import * as backendModule from '#/services/backend'
import * as array from '#/utilities/array'
import LocalStorage from '#/utilities/LocalStorage'

// ============================
// === Global configuration ===
// ============================

declare module '#/utilities/LocalStorage' {
  /** */
  interface LocalStorageData {
    backendType: backendModule.BackendType
  }
}

const BACKEND_TYPES = Object.values(backendModule.BackendType)
LocalStorage.registerKey('backendType', {
  tryParse: value => (array.includes(BACKEND_TYPES, value) ? value : null),
})
=======

import type Backend from '#/services/Backend'

import * as localStorageModule from '#/utilities/LocalStorage'
>>>>>>> cbf6d41e

// ======================
// === BackendContext ===
// ======================

/** State contained in a `BackendContext`. */
export interface BackendContextType {
  backend: Backend
  setBackend: (backend: Backend) => void
  setBackendWithoutSavingType: (backend: Backend) => void
}

// @ts-expect-error The default value will never be exposed
// as `backend` will always be accessed using `useBackend`.
const BackendContext = React.createContext<BackendContextType>(null)

/** Props for a {@link BackendProvider}. */
export interface BackendProviderProps extends React.PropsWithChildren<object> {
  initialBackend: Backend
}

// =======================
// === BackendProvider ===
// =======================

/** A React Provider that lets components get and set the current backend. */
export default function BackendProvider(props: BackendProviderProps) {
  const { initialBackend, children } = props
  const { localStorage } = localStorageProvider.useLocalStorage()
  const [backend, setBackendWithoutSavingType] = React.useState<Backend>(initialBackend)
  const setBackend = React.useCallback(
    (newBackend: Backend) => {
      setBackendWithoutSavingType(newBackend)
      localStorage.set('backendType', newBackend.type)
    },
    [/* should never change */ localStorage]
  )

  return (
    <BackendContext.Provider value={{ backend, setBackend, setBackendWithoutSavingType }}>
      {children}
    </BackendContext.Provider>
  )
}

/** Exposes a property to get the current backend. */
export function useBackend() {
  const { backend } = React.useContext(BackendContext)
  return { backend }
}

/** Exposes a property to set the current backend. */
export function useSetBackend() {
  const { setBackend, setBackendWithoutSavingType } = React.useContext(BackendContext)
  return { setBackend, setBackendWithoutSavingType }
}<|MERGE_RESOLUTION|>--- conflicted
+++ resolved
@@ -3,8 +3,10 @@
 import * as React from 'react'
 
 import * as localStorageProvider from '#/providers/LocalStorageProvider'
-<<<<<<< HEAD
-import * as backendModule from '#/services/backend'
+
+import * as backendModule from '#/services/Backend'
+import type Backend from '#/services/Backend'
+
 import * as array from '#/utilities/array'
 import LocalStorage from '#/utilities/LocalStorage'
 
@@ -23,12 +25,6 @@
 LocalStorage.registerKey('backendType', {
   tryParse: value => (array.includes(BACKEND_TYPES, value) ? value : null),
 })
-=======
-
-import type Backend from '#/services/Backend'
-
-import * as localStorageModule from '#/utilities/LocalStorage'
->>>>>>> cbf6d41e
 
 // ======================
 // === BackendContext ===
