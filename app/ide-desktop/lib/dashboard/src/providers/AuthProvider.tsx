/** @file Module for authenticating users with AWS Cognito.
 *
 * Provides an `AuthProvider` component that wraps the entire application, and a `useAuth` hook that
 * can be used from any React component to access the currently logged-in user's session data. The
 * hook also provides methods for registering a user, logging in, logging out, etc. */
import * as React from 'react'

import * as sentry from '@sentry/react'
import isNetworkError from 'is-network-error'
import * as router from 'react-router-dom'
import * as toast from 'react-toastify'

import * as gtag from 'enso-common/src/gtag'

import * as appUtils from '#/appUtils'

import * as backendProvider from '#/providers/BackendProvider'
import * as localStorageProvider from '#/providers/LocalStorageProvider'
import * as loggerProvider from '#/providers/LoggerProvider'
import * as sessionProvider from '#/providers/SessionProvider'

import LoadingScreen from '#/pages/authentication/LoadingScreen'

import * as backendModule from '#/services/Backend'
import type Backend from '#/services/Backend'
import LocalBackend from '#/services/LocalBackend'
import RemoteBackend from '#/services/RemoteBackend'

import * as errorModule from '#/utilities/error'
import HttpClient, * as httpClient from '#/utilities/HttpClient'
import * as localStorageModule from '#/utilities/LocalStorage'
import * as object from '#/utilities/object'

import * as cognitoModule from '#/authentication/cognito'
import type * as authServiceModule from '#/authentication/service'

// =================
// === Constants ===
// =================

/** The minimum delay between two requests. */
const REQUEST_DELAY_MS = 200

// ===================
// === UserSession ===
// ===================

/** Possible types of {@link BaseUserSession}. */
export enum UserSessionType {
  offline = 'offline',
  partial = 'partial',
  full = 'full',
}

/** Properties common to all {@link UserSession}s. */
interface BaseUserSession<Type extends UserSessionType> {
  /** A discriminator for TypeScript to be able to disambiguate between `UserSession` variants. */
  type: Type
  /** User's JSON Web Token (JWT), used for authenticating and authorizing requests to the API. */
  accessToken: string
  /** User's email address. */
  email: string
}

// Extends `BaseUserSession` in order to inherit the documentation.
/** Empty object of an offline user session.
 * Contains some fields from {@link FullUserSession} to allow destructuring. */
export interface OfflineUserSession extends Pick<BaseUserSession<UserSessionType.offline>, 'type'> {
  accessToken: null
  organization: null
  user: null
}

/** The singleton instance of {@link OfflineUserSession}. Minimizes React re-renders. */
const OFFLINE_USER_SESSION: Readonly<OfflineUserSession> = {
  type: UserSessionType.offline,
  accessToken: null,
  organization: null,
  user: null,
}

/** Object containing the currently signed-in user's session data, if the user has not yet set their
 * username.
 *
 * If a user has not yet set their username, they do not yet have an organization associated with
 * their account. Otherwise, this type is identical to the `Session` type. This type should ONLY be
 * used by the `SetUsername` component. */
export interface PartialUserSession extends BaseUserSession<UserSessionType.partial> {}

/** Object containing the currently signed-in user's session data. */
export interface FullUserSession extends BaseUserSession<UserSessionType.full> {
  /** User's organization information. */
  organization: backendModule.UserOrOrganization
  user: backendModule.SimpleUser | null
}

/** A user session for a user that may be either fully registered,
 * or in the process of registering. */
export type UserSession = FullUserSession | OfflineUserSession | PartialUserSession

// ===================
// === AuthContext ===
// ===================

/** Interface returned by the `useAuth` hook.
 *
 * Contains the currently authenticated user's session data, as well as methods for signing in,
 * signing out, etc. All interactions with the authentication API should be done through this
 * interface.
 *
 * See `Cognito` for details on each of the authentication functions. */
interface AuthContextType {
  goOffline: (shouldShowToast?: boolean) => Promise<boolean>
  signUp: (email: string, password: string, organizationId: string | null) => Promise<boolean>
  confirmSignUp: (email: string, code: string) => Promise<boolean>
  setUsername: (backend: Backend, username: string, email: string) => Promise<boolean>
  signInWithGoogle: () => Promise<boolean>
  signInWithGitHub: () => Promise<boolean>
  signInWithPassword: (email: string, password: string) => Promise<boolean>
  forgotPassword: (email: string) => Promise<boolean>
  changePassword: (oldPassword: string, newPassword: string) => Promise<boolean>
  resetPassword: (email: string, code: string, password: string) => Promise<boolean>
  signOut: () => Promise<boolean>
  /** Session containing the currently authenticated user's authentication information.
   *
   * If the user has not signed in, the session will be `null`. */
  session: UserSession | null
  setOrganization: React.Dispatch<React.SetStateAction<backendModule.UserOrOrganization>>
}

const AuthContext = React.createContext<AuthContextType | null>(null)

// ====================
// === AuthProvider ===
// ====================

/** Props for an {@link AuthProvider}. */
export interface AuthProviderProps {
  shouldStartInOfflineMode: boolean
  supportsLocalBackend: boolean
  authService: authServiceModule.AuthService | null
  /** Callback to execute once the user has authenticated successfully. */
  onAuthenticated: (accessToken: string | null) => void
  children: React.ReactNode
  projectManagerUrl: string | null
}

/** A React provider for the Cognito API. */
export default function AuthProvider(props: AuthProviderProps) {
  const { shouldStartInOfflineMode, supportsLocalBackend, authService, onAuthenticated } = props
  const { children, projectManagerUrl } = props
  const logger = loggerProvider.useLogger()
  const { cognito } = authService ?? {}
  const { session, deinitializeSession, onSessionError } = sessionProvider.useSession()
  const { setBackendWithoutSavingType } = backendProvider.useSetBackend()
  const { localStorage } = localStorageProvider.useLocalStorage()
  // This must not be `hooks.useNavigate` as `goOffline` would be inaccessible,
  // and the function call would error.
  // eslint-disable-next-line no-restricted-properties
  const navigate = router.useNavigate()
  const [forceOfflineMode, setForceOfflineMode] = React.useState(shouldStartInOfflineMode)
  const [initialized, setInitialized] = React.useState(false)
  const [userSession, setUserSession] = React.useState<UserSession | null>(null)
  const toastId = React.useId()

  const setOrganization = React.useCallback(
    (valueOrUpdater: React.SetStateAction<backendModule.UserOrOrganization>) => {
      setUserSession(oldUserSession => {
        if (
          oldUserSession == null ||
          !('organization' in oldUserSession) ||
          oldUserSession.organization == null
        ) {
          return oldUserSession
        } else {
          return object.merge(oldUserSession, {
            organization:
              typeof valueOrUpdater !== 'function'
                ? valueOrUpdater
                : valueOrUpdater(oldUserSession.organization),
          })
        }
      })
    },
    []
  )

  const goOfflineInternal = React.useCallback(() => {
    setInitialized(true)
    sentry.setUser(null)
    setUserSession(OFFLINE_USER_SESSION)
    if (supportsLocalBackend) {
      setBackendWithoutSavingType(new LocalBackend(projectManagerUrl))
    } else {
      // Provide dummy headers to avoid errors. This `Backend` will never be called as
      // the entire UI will be disabled.
      const client = new HttpClient([['Authorization', '']])
      setBackendWithoutSavingType(new RemoteBackend(client, logger))
    }
  }, [
    /* should never change */ projectManagerUrl,
    /* should never change */ supportsLocalBackend,
    /* should never change */ logger,
    /* should never change */ setBackendWithoutSavingType,
  ])

  const goOffline = React.useCallback(
    (shouldShowToast = true) => {
      if (shouldShowToast) {
        toast.toast.error('You are offline, switching to offline mode.')
      }
      goOfflineInternal()
      navigate(appUtils.DASHBOARD_PATH)
      return Promise.resolve(true)
    },
    [/* should never change */ goOfflineInternal, /* should never change */ navigate]
  )

  // This component cannot use `useGtagEvent` because `useGtagEvent` depends on the React Context
  // defined by this component.
  const gtagEvent = React.useCallback(
    (name: string, params?: object) => {
      if (userSession?.type !== UserSessionType.offline) {
        gtag.event(name, params)
      }
    },
    [userSession?.type]
  )

  // This is identical to `hooks.useOnlineCheck`, however it is inline here to avoid any possible
  // circular dependency.
  React.useEffect(() => {
    if (!navigator.onLine) {
      void goOffline()
    }
  }, [/* should never change */ goOffline])

  React.useEffect(() => {
    if (authService == null) {
      // The authentication client secrets and endpoint URLs are not set.
      goOfflineInternal()
      navigate(appUtils.DASHBOARD_PATH)
    }
  }, [authService, navigate, /* should never change */ goOfflineInternal])

  React.useEffect(
    () =>
      onSessionError(error => {
        if (isNetworkError(error)) {
          void goOffline()
        }
      }),
    [onSessionError, /* should never change */ goOffline]
  )

  React.useEffect(() => {
    const onFetchError = () => {
      void goOffline()
    }
    document.addEventListener(httpClient.FETCH_ERROR_EVENT_NAME, onFetchError)
    return () => {
      document.removeEventListener(httpClient.FETCH_ERROR_EVENT_NAME, onFetchError)
    }
  }, [/* should never change */ goOffline])

  /** Fetch the JWT access token from the session via the AWS Amplify library.
   *
   * When invoked, retrieves the access token (if available) from the storage method chosen when
   * Amplify was configured (e.g. local storage). If the token is not available, return `undefined`.
   * If the token has expired, automatically refreshes the token and returns the new token. */
  React.useEffect(() => {
    const fetchSession = async () => {
      if (!navigator.onLine || forceOfflineMode) {
        goOfflineInternal()
        setForceOfflineMode(false)
      } else if (session == null) {
        setInitialized(true)
        if (!initialized) {
          sentry.setUser(null)
          setUserSession(null)
        }
      } else {
        const client = new HttpClient([['Authorization', `Bearer ${session.accessToken}`]])
        const backend = new RemoteBackend(client, logger)
        // The backend MUST be the remote backend before login is finished.
        // This is because the "set username" flow requires the remote backend.
        if (!initialized || userSession == null || userSession.type === UserSessionType.offline) {
          setBackendWithoutSavingType(backend)
        }
        gtagEvent('cloud_open')
        let organization: backendModule.UserOrOrganization | null
        let user: backendModule.SimpleUser | null
        while (true) {
          try {
            organization = await backend.usersMe()
            try {
              user =
                organization?.isEnabled === true
                  ? (await backend.listUsers()).find(
                      listedUser => listedUser.email === organization?.email
                    ) ?? null
                  : null
            } catch {
              user = null
            }
            break
          } catch (error) {
            // The value may have changed after the `await`.
            // eslint-disable-next-line @typescript-eslint/no-unnecessary-condition
            if (!navigator.onLine || isNetworkError(error)) {
              void goOffline()
              // eslint-disable-next-line no-restricted-syntax
              return
            }
            // This prevents a busy loop when request blocking is enabled in DevTools.
            // The UI will be blank indefinitely. This is intentional, since for real
            // network outages, `navigator.onLine` will be false.
            await new Promise<void>(resolve => {
              window.setTimeout(resolve, REQUEST_DELAY_MS)
            })
          }
        }
        const url = new URL(location.href)
        if (url.searchParams.get('authentication') === 'false') {
          url.searchParams.delete('authentication')
          history.replaceState(null, '', url.toString())
        }
        let newUserSession: UserSession
        if (organization == null) {
          sentry.setUser({ email: session.email })
          newUserSession = {
            type: UserSessionType.partial,
            ...session,
          }
        } else {
          sentry.setUser({
            id: organization.id,
            email: organization.email,
            username: organization.name,
            // eslint-disable-next-line @typescript-eslint/naming-convention
            ip_address: '{{auto}}',
          })
          newUserSession = {
            type: UserSessionType.full,
            ...session,
            organization,
            user,
          }

          // 34560000 is the recommended max cookie age.
          const parentDomain = location.hostname.replace(/^[^.]*\./, '')
          document.cookie = `logged_in=yes;max-age=34560000;domain=${parentDomain};samesite=strict;secure`

          // Save access token so can it be reused by the backend.
          cognito?.saveAccessToken(session.accessToken)

          // Execute the callback that should inform the Electron app that the user has logged in.
          // This is done to transition the app from the authentication/dashboard view to the IDE.
          onAuthenticated(session.accessToken)
        }

        setUserSession(newUserSession)
        setInitialized(true)
      }
    }

    fetchSession().catch(error => {
      if (isUserFacingError(error)) {
        toast.toast.error(error.message)
        logger.error(error.message)
      } else {
        logger.error(error)
      }
    })
    // `userSession` MUST NOT be a dependency as `setUserSession` is called every time
    // by this effect. Because it is an object literal, it will never be equal to the previous
    // value.
    // `initialized` MUST NOT be a dependency as it breaks offline mode.
    // eslint-disable-next-line react-hooks/exhaustive-deps
  }, [
    cognito,
    logger,
    onAuthenticated,
    session,
    /* should never change */ goOfflineInternal,
    /* should never change */ setBackendWithoutSavingType,
  ])

  /** Wrap a function returning a {@link Promise} to display a loading toast notification
   * until the returned {@link Promise} finishes loading. */
  const withLoadingToast =
    <T extends unknown[], R>(action: (...args: T) => Promise<R>) =>
    async (...args: T) => {
      toast.toast.loading('Please wait...', { toastId })
      return await action(...args)
    }

  const toastSuccess = (message: string) => {
    toast.toast.update(toastId, {
      isLoading: null,
      autoClose: null,
      closeOnClick: null,
      closeButton: null,
      draggable: null,
      type: toast.toast.TYPE.SUCCESS,
      render: message,
    })
  }

  const toastError = (message: string) => {
    toast.toast.update(toastId, {
      isLoading: null,
      autoClose: null,
      closeOnClick: null,
      closeButton: null,
      draggable: null,
      type: toast.toast.TYPE.ERROR,
      render: message,
    })
  }

  const signUp = async (username: string, password: string, organizationId: string | null) => {
<<<<<<< HEAD
    if (cognito == null) {
      return false
=======
    gtagEvent('cloud_sign_up')
    const result = await cognito.signUp(username, password, organizationId)
    if (result.ok) {
      toastSuccess('We have sent you an email with further instructions!')
      navigate(appUtils.LOGIN_PATH)
>>>>>>> cbf6d41e
    } else {
      gtagEvent('cloud_sign_up')
      const result = await cognito.signUp(username, password, organizationId)
      if (result.ok) {
        toastSuccess(MESSAGES.signUpSuccess)
        navigate(appUtils.LOGIN_PATH)
      } else {
        toastError(result.val.message)
      }
      return result.ok
    }
  }

  const confirmSignUp = async (email: string, code: string) => {
<<<<<<< HEAD
    if (cognito == null) {
      return false
    } else {
      gtagEvent('cloud_confirm_sign_up')
      const result = await cognito.confirmSignUp(email, code)
      if (result.err) {
        switch (result.val.kind) {
          case cognitoModule.ConfirmSignUpErrorKind.userAlreadyConfirmed:
            break
          case cognitoModule.ConfirmSignUpErrorKind.userNotFound:
            toastError(MESSAGES.confirmSignUpFailure)
            navigate(appUtils.LOGIN_PATH)
            return false
          default:
            throw new errorModule.UnreachableCaseError(result.val.kind)
=======
    gtagEvent('cloud_confirm_sign_up')
    const result = await cognito.confirmSignUp(email, code)
    if (result.err) {
      switch (result.val.type) {
        case cognitoModule.CognitoErrorType.userAlreadyConfirmed: {
          break
        }
        case cognitoModule.CognitoErrorType.userNotFound: {
          toastError('Incorrect email or confirmation code.')
          navigate(appUtils.LOGIN_PATH)
          return false
        }
        default: {
          throw new errorModule.UnreachableCaseError(result.val.type)
>>>>>>> cbf6d41e
        }
      }
      toastSuccess(MESSAGES.confirmSignUpSuccess)
      navigate(appUtils.LOGIN_PATH)
      return result.ok
    }
<<<<<<< HEAD
  }

  const signInWithPassword = async (email: string, password: string) => {
    if (cognito == null) {
      return false
    } else {
      gtagEvent('cloud_sign_in', { provider: 'Email' })
      const result = await cognito.signInWithPassword(email, password)
      if (result.ok) {
        toastSuccess(MESSAGES.signInWithPasswordSuccess)
      } else {
        if (result.val.kind === cognitoModule.SignInWithPasswordErrorKind.userNotFound) {
          // It may not be safe to pass the user's password in the URL.
          navigate(`${appUtils.REGISTRATION_PATH}?${new URLSearchParams({ email }).toString()}`)
        }
        toastError(result.val.message)
=======
    toastSuccess('Your account has been confirmed! Please log in.')
    navigate(appUtils.LOGIN_PATH)
    return result.ok
  }

  const signInWithPassword = async (email: string, password: string) => {
    gtagEvent('cloud_sign_in', { provider: 'Email' })
    const result = await cognito.signInWithPassword(email, password)
    if (result.ok) {
      toastSuccess('Successfully logged in!')
    } else {
      if (result.val.type === cognitoModule.CognitoErrorType.userNotFound) {
        // It may not be safe to pass the user's password in the URL.
        navigate(`${appUtils.REGISTRATION_PATH}?${new URLSearchParams({ email }).toString()}`)
>>>>>>> cbf6d41e
      }
      return result.ok
    }
  }

<<<<<<< HEAD
  const setUsername = async (backend: backendModule.Backend, username: string, email: string) => {
    if (cognito == null) {
      return false
    } else if (backend.type === backendModule.BackendType.local) {
=======
  const setUsername = async (backend: Backend, username: string, email: string) => {
    if (backend.type === backendModule.BackendType.local) {
>>>>>>> cbf6d41e
      toastError('You cannot set your username on the local backend.')
      return false
    } else {
      gtagEvent('cloud_user_created')
      try {
        const organizationId = await cognito.organizationId()
        // This should not omit success and error toasts as it is not possible
        // to render this optimistically.
        await toast.toast.promise(
          backend.createUser({
            userName: username,
            userEmail: backendModule.EmailAddress(email),
            organizationId:
              organizationId != null ? backendModule.UserOrOrganizationId(organizationId) : null,
          }),
          {
            success: 'Your username has been set!',
            error: 'Could not set your username.',
            pending: 'Setting username...',
          }
        )
        const redirectTo = localStorage.get(localStorageModule.LocalStorageKey.loginRedirect)
        if (redirectTo != null) {
          localStorage.delete(localStorageModule.LocalStorageKey.loginRedirect)
          location.href = redirectTo
        } else {
          navigate(appUtils.DASHBOARD_PATH)
        }
        return true
      } catch {
        return false
      }
    }
  }

  const forgotPassword = async (email: string) => {
<<<<<<< HEAD
    if (cognito == null) {
      return false
=======
    const result = await cognito.forgotPassword(email)
    if (result.ok) {
      toastSuccess('We have sent you an email with further instructions!')
      navigate(appUtils.LOGIN_PATH)
>>>>>>> cbf6d41e
    } else {
      const result = await cognito.forgotPassword(email)
      if (result.ok) {
        toastSuccess(MESSAGES.forgotPasswordSuccess)
        navigate(appUtils.LOGIN_PATH)
      } else {
        toastError(result.val.message)
      }
      return result.ok
    }
  }

  const resetPassword = async (email: string, code: string, password: string) => {
<<<<<<< HEAD
    if (cognito == null) {
      return false
=======
    const result = await cognito.forgotPasswordSubmit(email, code, password)
    if (result.ok) {
      toastSuccess('Successfully reset password!')
      navigate(appUtils.LOGIN_PATH)
>>>>>>> cbf6d41e
    } else {
      const result = await cognito.forgotPasswordSubmit(email, code, password)
      if (result.ok) {
        toastSuccess(MESSAGES.resetPasswordSuccess)
        navigate(appUtils.LOGIN_PATH)
      } else {
        toastError(result.val.message)
      }
      return result.ok
    }
  }

  const changePassword = async (oldPassword: string, newPassword: string) => {
<<<<<<< HEAD
    if (cognito == null) {
      return false
=======
    const result = await cognito.changePassword(oldPassword, newPassword)
    if (result.ok) {
      toastSuccess('Successfully changed password!')
>>>>>>> cbf6d41e
    } else {
      const result = await cognito.changePassword(oldPassword, newPassword)
      if (result.ok) {
        toastSuccess(MESSAGES.changePasswordSuccess)
      } else {
        toastError(result.val.message)
      }
      return result.ok
    }
  }

  const signOut = async () => {
<<<<<<< HEAD
    if (cognito == null) {
      return false
    } else {
      const parentDomain = location.hostname.replace(/^[^.]*\./, '')
      document.cookie = `logged_in=no;max-age=0;domain=${parentDomain}`
      gtagEvent('cloud_sign_out')
      cognito.saveAccessToken(null)
      localStorage.clearUserSpecificEntries()
      deinitializeSession()
      setInitialized(false)
      sentry.setUser(null)
      setUserSession(null)
      // This should not omit success and error toasts as it is not possible
      // to render this optimistically.
      await toast.toast.promise(cognito.signOut(), {
        success: MESSAGES.signOutSuccess,
        error: MESSAGES.signOutError,
        pending: MESSAGES.signOutLoading,
      })
      return true
    }
=======
    const parentDomain = location.hostname.replace(/^[^.]*\./, '')
    document.cookie = `logged_in=no;max-age=0;domain=${parentDomain}`
    gtagEvent('cloud_sign_out')
    cognito.saveAccessToken(null)
    localStorage.clearUserSpecificEntries()
    deinitializeSession()
    setInitialized(false)
    sentry.setUser(null)
    setUserSession(null)
    // This should not omit success and error toasts as it is not possible
    // to render this optimistically.
    await toast.toast.promise(cognito.signOut(), {
      success: 'Successfully logged out!',
      error: 'Could not log out, please try again.',
      pending: 'Logging out...',
    })
    return true
>>>>>>> cbf6d41e
  }

  const value = {
    goOffline: goOffline,
    signUp: withLoadingToast(signUp),
    confirmSignUp: withLoadingToast(confirmSignUp),
    setUsername,
    signInWithGoogle: () => {
      if (cognito == null) {
        return Promise.resolve(false)
      } else {
        gtagEvent('cloud_sign_in', { provider: 'Google' })
        return cognito.signInWithGoogle().then(
          () => true,
          () => false
        )
      }
    },
    signInWithGitHub: () => {
      if (cognito == null) {
        return Promise.resolve(false)
      } else {
        gtagEvent('cloud_sign_in', { provider: 'GitHub' })
        return cognito.signInWithGitHub().then(
          () => true,
          () => false
        )
      }
    },
    signInWithPassword: withLoadingToast(signInWithPassword),
    forgotPassword: withLoadingToast(forgotPassword),
    resetPassword: withLoadingToast(resetPassword),
    changePassword: withLoadingToast(changePassword),
    signOut,
    session: userSession,
    setOrganization,
  }

  return (
    <AuthContext.Provider value={value}>
      {/* Only render the underlying app after we assert for the presence of a current user. */}
      {initialized ? children : <LoadingScreen />}
    </AuthContext.Provider>
  )
}

/** Type of an error containing a `string`-typed `message` field.
 *
 * Many types of errors fall into this category. We use this type to check if an error can be safely
 * displayed to the user. */
interface UserFacingError {
  /** The user-facing error message. */
  message: string
}

/** Return `true` if the value is a {@link UserFacingError}. */
function isUserFacingError(value: unknown): value is UserFacingError {
  return typeof value === 'object' && value != null && 'message' in value
}

// ===============
// === useAuth ===
// ===============

/** A React hook that provides access to the authentication context.
 *
 * Only the hook is exported, and not the context, because we only want to use the hook directly and
 * never the context component.
 * @throws {Error} when used outside a {@link AuthProvider}. */
export function useAuth() {
  const context = React.useContext(AuthContext)
  if (context == null) {
    throw new Error('`useAuth` can only be used inside an `<AuthProvider />`.')
  } else {
    return context
  }
}

// ===============================
// === shouldPreventNavigation ===
// ===============================

/** True if navigation should be prevented, for debugging purposes. */
function getShouldPreventNavigation() {
  const location = router.useLocation()
  return new URLSearchParams(location.search).get('prevent-navigation') === 'true'
}

// =======================
// === ProtectedLayout ===
// =======================

/** A React Router layout route containing routes only accessible by users that are logged in. */
export function ProtectedLayout() {
  const { session } = useAuth()
  const shouldPreventNavigation = getShouldPreventNavigation()

  if (!shouldPreventNavigation && session == null) {
    return <router.Navigate to={appUtils.LOGIN_PATH} />
  } else if (!shouldPreventNavigation && session?.type === UserSessionType.partial) {
    return <router.Navigate to={appUtils.SET_USERNAME_PATH} />
  } else {
    return <router.Outlet context={session} />
  }
}

// ===========================
// === SemiProtectedLayout ===
// ===========================

/** A React Router layout route containing routes only accessible by users that are
 * in the process of registering. */
export function SemiProtectedLayout() {
  const { session } = useAuth()
  const { localStorage } = localStorageProvider.useLocalStorage()
  const shouldPreventNavigation = getShouldPreventNavigation()

  if (!shouldPreventNavigation && session?.type === UserSessionType.full) {
    const redirectTo = localStorage.get(localStorageModule.LocalStorageKey.loginRedirect)
    if (redirectTo != null) {
      localStorage.delete(localStorageModule.LocalStorageKey.loginRedirect)
      location.href = redirectTo
      return
    } else {
      return <router.Navigate to={appUtils.DASHBOARD_PATH} />
    }
  } else {
    return <router.Outlet context={session} />
  }
}

// ===================
// === GuestLayout ===
// ===================

/** A React Router layout route containing routes only accessible by users that are
 * not logged in. */
export function GuestLayout() {
  const { session } = useAuth()
  const { localStorage } = localStorageProvider.useLocalStorage()
  const shouldPreventNavigation = getShouldPreventNavigation()

  if (!shouldPreventNavigation && session?.type === UserSessionType.partial) {
    return <router.Navigate to={appUtils.SET_USERNAME_PATH} />
  } else if (!shouldPreventNavigation && session?.type === UserSessionType.full) {
    const redirectTo = localStorage.get(localStorageModule.LocalStorageKey.loginRedirect)
    if (redirectTo != null) {
      localStorage.delete(localStorageModule.LocalStorageKey.loginRedirect)
      location.href = redirectTo
      return
    } else {
      return <router.Navigate to={appUtils.DASHBOARD_PATH} />
    }
  } else {
    return <router.Outlet />
  }
}

// =============================
// === usePartialUserSession ===
// =============================

/** A React context hook returning the user session
 * for a user that has not yet completed registration. */
export function usePartialUserSession() {
  return router.useOutletContext<PartialUserSession>()
}

// ================================
// === useNonPartialUserSession ===
// ================================

/** A React context hook returning the user session for a user that can perform actions. */
export function useNonPartialUserSession() {
  return router.useOutletContext<Exclude<UserSession, PartialUserSession>>()
}<|MERGE_RESOLUTION|>--- conflicted
+++ resolved
@@ -420,21 +420,13 @@
   }
 
   const signUp = async (username: string, password: string, organizationId: string | null) => {
-<<<<<<< HEAD
     if (cognito == null) {
       return false
-=======
-    gtagEvent('cloud_sign_up')
-    const result = await cognito.signUp(username, password, organizationId)
-    if (result.ok) {
-      toastSuccess('We have sent you an email with further instructions!')
-      navigate(appUtils.LOGIN_PATH)
->>>>>>> cbf6d41e
     } else {
       gtagEvent('cloud_sign_up')
       const result = await cognito.signUp(username, password, organizationId)
       if (result.ok) {
-        toastSuccess(MESSAGES.signUpSuccess)
+        toastSuccess('We have sent you an email with further instructions!')
         navigate(appUtils.LOGIN_PATH)
       } else {
         toastError(result.val.message)
@@ -444,45 +436,30 @@
   }
 
   const confirmSignUp = async (email: string, code: string) => {
-<<<<<<< HEAD
     if (cognito == null) {
       return false
     } else {
       gtagEvent('cloud_confirm_sign_up')
       const result = await cognito.confirmSignUp(email, code)
       if (result.err) {
-        switch (result.val.kind) {
-          case cognitoModule.ConfirmSignUpErrorKind.userAlreadyConfirmed:
+        switch (result.val.type) {
+          case cognitoModule.CognitoErrorType.userAlreadyConfirmed: {
             break
-          case cognitoModule.ConfirmSignUpErrorKind.userNotFound:
-            toastError(MESSAGES.confirmSignUpFailure)
+          }
+          case cognitoModule.CognitoErrorType.userNotFound: {
+            toastError('Incorrect email or confirmation code.')
             navigate(appUtils.LOGIN_PATH)
             return false
-          default:
-            throw new errorModule.UnreachableCaseError(result.val.kind)
-=======
-    gtagEvent('cloud_confirm_sign_up')
-    const result = await cognito.confirmSignUp(email, code)
-    if (result.err) {
-      switch (result.val.type) {
-        case cognitoModule.CognitoErrorType.userAlreadyConfirmed: {
-          break
-        }
-        case cognitoModule.CognitoErrorType.userNotFound: {
-          toastError('Incorrect email or confirmation code.')
-          navigate(appUtils.LOGIN_PATH)
-          return false
-        }
-        default: {
-          throw new errorModule.UnreachableCaseError(result.val.type)
->>>>>>> cbf6d41e
-        }
-      }
-      toastSuccess(MESSAGES.confirmSignUpSuccess)
+          }
+          default: {
+            throw new errorModule.UnreachableCaseError(result.val.type)
+          }
+        }
+      }
+      toastSuccess('Your account has been confirmed! Please log in.')
       navigate(appUtils.LOGIN_PATH)
       return result.ok
     }
-<<<<<<< HEAD
   }
 
   const signInWithPassword = async (email: string, password: string) => {
@@ -492,43 +469,22 @@
       gtagEvent('cloud_sign_in', { provider: 'Email' })
       const result = await cognito.signInWithPassword(email, password)
       if (result.ok) {
-        toastSuccess(MESSAGES.signInWithPasswordSuccess)
-      } else {
-        if (result.val.kind === cognitoModule.SignInWithPasswordErrorKind.userNotFound) {
+        toastSuccess('Successfully logged in!')
+      } else {
+        if (result.val.type === cognitoModule.CognitoErrorType.userNotFound) {
           // It may not be safe to pass the user's password in the URL.
           navigate(`${appUtils.REGISTRATION_PATH}?${new URLSearchParams({ email }).toString()}`)
         }
         toastError(result.val.message)
-=======
-    toastSuccess('Your account has been confirmed! Please log in.')
-    navigate(appUtils.LOGIN_PATH)
-    return result.ok
-  }
-
-  const signInWithPassword = async (email: string, password: string) => {
-    gtagEvent('cloud_sign_in', { provider: 'Email' })
-    const result = await cognito.signInWithPassword(email, password)
-    if (result.ok) {
-      toastSuccess('Successfully logged in!')
-    } else {
-      if (result.val.type === cognitoModule.CognitoErrorType.userNotFound) {
-        // It may not be safe to pass the user's password in the URL.
-        navigate(`${appUtils.REGISTRATION_PATH}?${new URLSearchParams({ email }).toString()}`)
->>>>>>> cbf6d41e
       }
       return result.ok
     }
   }
 
-<<<<<<< HEAD
-  const setUsername = async (backend: backendModule.Backend, username: string, email: string) => {
+  const setUsername = async (backend: Backend, username: string, email: string) => {
     if (cognito == null) {
       return false
     } else if (backend.type === backendModule.BackendType.local) {
-=======
-  const setUsername = async (backend: Backend, username: string, email: string) => {
-    if (backend.type === backendModule.BackendType.local) {
->>>>>>> cbf6d41e
       toastError('You cannot set your username on the local backend.')
       return false
     } else {
@@ -565,19 +521,12 @@
   }
 
   const forgotPassword = async (email: string) => {
-<<<<<<< HEAD
     if (cognito == null) {
       return false
-=======
-    const result = await cognito.forgotPassword(email)
-    if (result.ok) {
-      toastSuccess('We have sent you an email with further instructions!')
-      navigate(appUtils.LOGIN_PATH)
->>>>>>> cbf6d41e
     } else {
       const result = await cognito.forgotPassword(email)
       if (result.ok) {
-        toastSuccess(MESSAGES.forgotPasswordSuccess)
+        toastSuccess('We have sent you an email with further instructions!')
         navigate(appUtils.LOGIN_PATH)
       } else {
         toastError(result.val.message)
@@ -587,19 +536,12 @@
   }
 
   const resetPassword = async (email: string, code: string, password: string) => {
-<<<<<<< HEAD
     if (cognito == null) {
       return false
-=======
-    const result = await cognito.forgotPasswordSubmit(email, code, password)
-    if (result.ok) {
-      toastSuccess('Successfully reset password!')
-      navigate(appUtils.LOGIN_PATH)
->>>>>>> cbf6d41e
     } else {
       const result = await cognito.forgotPasswordSubmit(email, code, password)
       if (result.ok) {
-        toastSuccess(MESSAGES.resetPasswordSuccess)
+        toastSuccess('Successfully reset password!')
         navigate(appUtils.LOGIN_PATH)
       } else {
         toastError(result.val.message)
@@ -609,18 +551,12 @@
   }
 
   const changePassword = async (oldPassword: string, newPassword: string) => {
-<<<<<<< HEAD
     if (cognito == null) {
       return false
-=======
-    const result = await cognito.changePassword(oldPassword, newPassword)
-    if (result.ok) {
-      toastSuccess('Successfully changed password!')
->>>>>>> cbf6d41e
     } else {
       const result = await cognito.changePassword(oldPassword, newPassword)
       if (result.ok) {
-        toastSuccess(MESSAGES.changePasswordSuccess)
+        toastSuccess('Successfully changed password!')
       } else {
         toastError(result.val.message)
       }
@@ -629,7 +565,6 @@
   }
 
   const signOut = async () => {
-<<<<<<< HEAD
     if (cognito == null) {
       return false
     } else {
@@ -645,31 +580,12 @@
       // This should not omit success and error toasts as it is not possible
       // to render this optimistically.
       await toast.toast.promise(cognito.signOut(), {
-        success: MESSAGES.signOutSuccess,
-        error: MESSAGES.signOutError,
-        pending: MESSAGES.signOutLoading,
+        success: 'Successfully logged out!',
+        error: 'Could not log out, please try again.',
+        pending: 'Logging out...',
       })
       return true
     }
-=======
-    const parentDomain = location.hostname.replace(/^[^.]*\./, '')
-    document.cookie = `logged_in=no;max-age=0;domain=${parentDomain}`
-    gtagEvent('cloud_sign_out')
-    cognito.saveAccessToken(null)
-    localStorage.clearUserSpecificEntries()
-    deinitializeSession()
-    setInitialized(false)
-    sentry.setUser(null)
-    setUserSession(null)
-    // This should not omit success and error toasts as it is not possible
-    // to render this optimistically.
-    await toast.toast.promise(cognito.signOut(), {
-      success: 'Successfully logged out!',
-      error: 'Could not log out, please try again.',
-      pending: 'Logging out...',
-    })
-    return true
->>>>>>> cbf6d41e
   }
 
   const value = {
