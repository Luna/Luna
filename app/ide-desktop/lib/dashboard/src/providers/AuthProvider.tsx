/** @file Module for authenticating users with AWS Cognito.
 *
 * Provides an `AuthProvider` component that wraps the entire application, and a `useAuth` hook that
 * can be used from any React component to access the currently logged-in user's session data. The
 * hook also provides methods for registering a user, logging in, logging out, etc. */
import * as React from 'react'

import * as sentry from '@sentry/react'
import isNetworkError from 'is-network-error'
import * as router from 'react-router-dom'
import * as toast from 'react-toastify'

import * as detect from 'enso-common/src/detect'
import * as gtag from 'enso-common/src/gtag'

import * as appUtils from '#/appUtils'

import * as gtagHooks from '#/hooks/gtagHooks'

import * as localStorageProvider from '#/providers/LocalStorageProvider'
import * as loggerProvider from '#/providers/LoggerProvider'
import * as modalProvider from '#/providers/ModalProvider'
import * as sessionProvider from '#/providers/SessionProvider'
import * as textProvider from '#/providers/TextProvider'

import LoadingScreen from '#/pages/authentication/LoadingScreen'

import * as backendModule from '#/services/Backend'
import type Backend from '#/services/Backend'
import RemoteBackend from '#/services/RemoteBackend'

import * as errorModule from '#/utilities/error'
import HttpClient from '#/utilities/HttpClient'
import * as object from '#/utilities/object'

import * as cognitoModule from '#/authentication/cognito'
import type * as authServiceModule from '#/authentication/service'

// =================
// === Constants ===
// =================

/** The minimum delay between two requests. */
const REQUEST_DELAY_MS = 200

// ===================
// === UserSession ===
// ===================

/** Possible types of {@link BaseUserSession}. */
export enum UserSessionType {
  offline = 'offline',
  partial = 'partial',
  full = 'full',
}

/** Properties common to all {@link UserSession}s. */
interface BaseUserSession<Type extends UserSessionType> {
  /** A discriminator for TypeScript to be able to disambiguate between `UserSession` variants. */
  readonly type: Type
  /** User's JSON Web Token (JWT), used for authenticating and authorizing requests to the API. */
  readonly accessToken: string
  /** User's email address. */
  readonly email: string
}

// Extends `BaseUserSession` in order to inherit the documentation.
/** Empty object of an offline user session.
 * Contains some fields from {@link FullUserSession} to allow destructuring. */
export interface OfflineUserSession extends Pick<BaseUserSession<UserSessionType.offline>, 'type'> {
  readonly accessToken: null
  readonly user: null
}

/** The singleton instance of {@link OfflineUserSession}. Minimizes React re-renders. */
const OFFLINE_USER_SESSION: Readonly<OfflineUserSession> = {
  type: UserSessionType.offline,
  accessToken: null,
  user: null,
}

/** Object containing the currently signed-in user's session data, if the user has not yet set their
 * username.
 *
 * If a user has not yet set their username, they do not yet have an organization associated with
 * their account. Otherwise, this type is identical to the `Session` type. This type should ONLY be
 * used by the `SetUsername` component. */
export interface PartialUserSession extends BaseUserSession<UserSessionType.partial> {}

/** Object containing the currently signed-in user's session data. */
export interface FullUserSession extends BaseUserSession<UserSessionType.full> {
  /** User's organization information. */
  readonly user: backendModule.User
}

/** A user session for a user that may be either fully registered,
 * or in the process of registering. */
export type UserSession = FullUserSession | OfflineUserSession | PartialUserSession

// ===================
// === AuthContext ===
// ===================

/** Interface returned by the `useAuth` hook.
 *
 * Contains the currently authenticated user's session data, as well as methods for signing in,
 * signing out, etc. All interactions with the authentication API should be done through this
 * interface.
 *
 * See `Cognito` for details on each of the authentication functions. */
interface AuthContextType {
  readonly goOffline: (shouldShowToast?: boolean) => Promise<boolean>
  readonly signUp: (
    email: string,
    password: string,
    organizationId: string | null
  ) => Promise<boolean>
  readonly confirmSignUp: (email: string, code: string) => Promise<boolean>
  readonly setUsername: (backend: Backend, username: string, email: string) => Promise<boolean>
  readonly signInWithGoogle: () => Promise<boolean>
  readonly signInWithGitHub: () => Promise<boolean>
  readonly signInWithPassword: (email: string, password: string) => Promise<boolean>
  readonly forgotPassword: (email: string) => Promise<boolean>
  readonly changePassword: (oldPassword: string, newPassword: string) => Promise<boolean>
  readonly resetPassword: (email: string, code: string, password: string) => Promise<boolean>
  readonly signOut: () => Promise<boolean>
  readonly restoreUser: (backend: Backend) => Promise<boolean>
  /** Session containing the currently authenticated user's authentication information.
   *
   * If the user has not signed in, the session will be `null`. */
  readonly session: UserSession | null
  readonly setUser: React.Dispatch<React.SetStateAction<backendModule.User>>
  /** Return `true` if the user is marked for deletion. */
  readonly isUserMarkedForDeletion: () => boolean
  /** Return `true` if the user is deleted completely. */
  readonly isUserDeleted: () => boolean
  /** Return `true` if the user is soft deleted. */
  readonly isUserSoftDeleted: () => boolean
}

const AuthContext = React.createContext<AuthContextType | null>(null)

// ====================
// === AuthProvider ===
// ====================

/** Props for an {@link AuthProvider}. */
export interface AuthProviderProps {
  readonly shouldStartInOfflineMode: boolean
  readonly setRemoteBackend: (backend: Backend | null) => void
  readonly authService: authServiceModule.AuthService | null
  /** Callback to execute once the user has authenticated successfully. */
  readonly onAuthenticated: (accessToken: string | null) => void
  readonly children: React.ReactNode
}

/** A React provider for the Cognito API. */
export default function AuthProvider(props: AuthProviderProps) {
  const { shouldStartInOfflineMode, setRemoteBackend, authService, onAuthenticated } = props
  const { children } = props
  const logger = loggerProvider.useLogger()
  const { cognito } = authService ?? {}
  const { session, onSessionError } = sessionProvider.useSession()
  const { localStorage } = localStorageProvider.useLocalStorage()
  const { getText } = textProvider.useText()
  const { unsetModal } = modalProvider.useSetModal()
  // This must not be `hooks.useNavigate` as `goOffline` would be inaccessible,
  // and the function call would error.
  // eslint-disable-next-line no-restricted-properties
  const navigate = router.useNavigate()
  const [forceOfflineMode, setForceOfflineMode] = React.useState(shouldStartInOfflineMode)
  const [initialized, setInitialized] = React.useState(false)
  const [userSession, setUserSession] = React.useState<UserSession | null>(null)
  const toastId = React.useId()

  const setUser = React.useCallback((valueOrUpdater: React.SetStateAction<backendModule.User>) => {
    setUserSession(oldUserSession => {
      if (oldUserSession == null || !('user' in oldUserSession) || oldUserSession.user == null) {
        return oldUserSession
      } else {
        return object.merge(oldUserSession, {
          user:
            typeof valueOrUpdater !== 'function'
              ? valueOrUpdater
              : valueOrUpdater(oldUserSession.user),
        })
      }
    })
  }, [])

  const goOfflineInternal = React.useCallback(() => {
    setInitialized(true)
    sentry.setUser(null)
    setUserSession(OFFLINE_USER_SESSION)
<<<<<<< HEAD
    if (supportsLocalBackend && projectManagerUrl != null && projectManagerRootDirectory != null) {
      setBackendWithoutSavingType(new LocalBackend(projectManagerUrl, projectManagerRootDirectory))
    } else {
      // Provide dummy headers to avoid errors. This `Backend` will never be called as
      // the entire UI will be disabled.
      const client = new HttpClient([['Authorization', '']])
      setBackendWithoutSavingType(new RemoteBackend(client, logger, getText))
    }
  }, [
    getText,
    projectManagerUrl,
    projectManagerRootDirectory,
    supportsLocalBackend,
    logger,
    setBackendWithoutSavingType,
  ])
=======
    setRemoteBackend(null)
  }, [/* should never change */ setRemoteBackend])
>>>>>>> d6d37092

  const goOffline = React.useCallback(
    (shouldShowToast = true) => {
      if (shouldShowToast) {
        toast.toast.error('You are offline, switching to offline mode.')
      }
      goOfflineInternal()
      navigate(appUtils.DASHBOARD_PATH)
      return Promise.resolve(true)
    },
    [goOfflineInternal, navigate]
  )

  // This component cannot use `useGtagEvent` because `useGtagEvent` depends on the React Context
  // defined by this component.
  const gtagEvent = React.useCallback(
    (name: string, params?: object) => {
      if (userSession?.type !== UserSessionType.offline) {
        gtag.event(name, params)
      }
    },
    [userSession?.type]
  )
  const gtagEventRef = React.useRef(gtagEvent)
  gtagEventRef.current = gtagEvent

  React.useEffect(() => {
    gtag.gtag('set', {
      platform: detect.platform(),
      architecture: detect.architecture(),
    })

    return gtagHooks.gtagOpenCloseCallback(gtagEventRef, 'open_app', 'close_app')
  }, [])

  // This is identical to `hooks.useOnlineCheck`, however it is inline here to avoid any possible
  // circular dependency.
  React.useEffect(() => {
    if (!navigator.onLine) {
      void goOffline()
    }
  }, [goOffline])

  React.useEffect(() => {
    if (authService == null) {
      // The authentication client secrets and endpoint URLs are not set.
      goOfflineInternal()
      navigate(appUtils.DASHBOARD_PATH)
    }
  }, [authService, navigate, goOfflineInternal])

  React.useEffect(
    () =>
      onSessionError(error => {
        if (isNetworkError(error)) {
          void goOffline()
        }
      }),
    [onSessionError, goOffline]
  )

  /** Fetch the JWT access token from the session via the AWS Amplify library.
   *
   * When invoked, retrieves the access token (if available) from the storage method chosen when
   * Amplify was configured (e.g. local storage). If the token is not available, return `undefined`.
   * If the token has expired, automatically refreshes the token and returns the new token. */
  React.useEffect(() => {
    const fetchSession = async () => {
      if (!navigator.onLine || forceOfflineMode) {
        goOfflineInternal()
        setForceOfflineMode(false)
      } else if (session == null) {
        setInitialized(true)
        if (!initialized) {
          sentry.setUser(null)
          setUserSession(null)
        }
      } else {
        const client = new HttpClient([['Authorization', `Bearer ${session.accessToken}`]])
        const backend = new RemoteBackend(client, logger, getText)
        // The backend MUST be the remote backend before login is finished.
        // This is because the "set username" flow requires the remote backend.
        if (!initialized || userSession == null || userSession.type === UserSessionType.offline) {
          setRemoteBackend(backend)
        }
        gtagEvent('cloud_open')
        void backend.logEvent('cloud_open')
        let user: backendModule.User | null
        while (true) {
          try {
            user = await backend.usersMe()
            break
          } catch (error) {
            // The value may have changed after the `await`.
            // eslint-disable-next-line @typescript-eslint/no-unnecessary-condition
            if (!navigator.onLine || isNetworkError(error)) {
              void goOffline()
              // eslint-disable-next-line no-restricted-syntax
              return
            }
            // This prevents a busy loop when request blocking is enabled in DevTools.
            // The UI will be blank indefinitely. This is intentional, since for real
            // network outages, `navigator.onLine` will be false.
            await new Promise<void>(resolve => {
              window.setTimeout(resolve, REQUEST_DELAY_MS)
            })
          }
        }
        const url = new URL(location.href)
        if (url.searchParams.get('authentication') === 'false') {
          url.searchParams.delete('authentication')
          history.replaceState(null, '', url.toString())
        }
        let newUserSession: UserSession
        if (user == null) {
          sentry.setUser({ email: session.email })
          newUserSession = {
            type: UserSessionType.partial,
            ...session,
          }
        } else {
          sentry.setUser({
            id: user.userId,
            email: user.email,
            username: user.name,
            // eslint-disable-next-line @typescript-eslint/naming-convention
            ip_address: '{{auto}}',
          })
          newUserSession = {
            type: UserSessionType.full,
            ...session,
            user,
          }

          // 34560000 is the recommended max cookie age.
          const parentDomain = location.hostname.replace(/^[^.]*\./, '')
          document.cookie = `logged_in=yes;max-age=34560000;domain=${parentDomain};samesite=strict;secure`

          // Save access token so can it be reused by the backend.
          cognito?.saveAccessToken({
            accessToken: session.accessToken,
            clientId: session.clientId,
            expireAt: session.expireAt,
            refreshToken: session.refreshToken,
            refreshUrl: session.refreshUrl,
          })

          // Execute the callback that should inform the Electron app that the user has logged in.
          // This is done to transition the app from the authentication/dashboard view to the IDE.
          onAuthenticated(session.accessToken)
        }

        setUserSession(newUserSession)
        setInitialized(true)
      }
    }

    fetchSession().catch(error => {
      if (isUserFacingError(error)) {
        toast.toast.error(error.message)
        logger.error(error.message)
      } else {
        logger.error(error)
      }
    })
    // `userSession` MUST NOT be a dependency as `setUserSession` is called every time
    // by this effect. Because it is an object literal, it will never be equal to the previous
    // value.
    // `initialized` MUST NOT be a dependency as it breaks offline mode.
    // eslint-disable-next-line react-hooks/exhaustive-deps
<<<<<<< HEAD
  }, [cognito, logger, onAuthenticated, session, goOfflineInternal, setBackendWithoutSavingType])
=======
  }, [
    cognito,
    logger,
    onAuthenticated,
    session,
    /* should never change */ setRemoteBackend,
    /* should never change */ goOfflineInternal,
  ])
>>>>>>> d6d37092

  /** Wrap a function returning a {@link Promise} to display a loading toast notification
   * until the returned {@link Promise} finishes loading. */
  const withLoadingToast =
    <T extends unknown[], R>(action: (...args: T) => Promise<R>) =>
    async (...args: T) => {
      toast.toast.loading(getText('pleaseWait'), { toastId })
      return await action(...args)
    }

  const toastSuccess = (message: string) => {
    toast.toast.update(toastId, {
      isLoading: null,
      autoClose: null,
      closeOnClick: null,
      closeButton: null,
      draggable: null,
      type: toast.toast.TYPE.SUCCESS,
      render: message,
    })
  }

  const toastError = (message: string) => {
    toast.toast.update(toastId, {
      isLoading: null,
      autoClose: null,
      closeOnClick: null,
      closeButton: null,
      draggable: null,
      type: toast.toast.TYPE.ERROR,
      render: message,
    })
  }

  const signUp = async (username: string, password: string, organizationId: string | null) => {
    if (cognito == null) {
      return false
    } else {
      gtagEvent('cloud_sign_up')
      const result = await cognito.signUp(username, password, organizationId)
      if (result.ok) {
        toastSuccess(getText('signUpSuccess'))
        navigate(appUtils.LOGIN_PATH)
      } else {
        toastError(result.val.message)
      }
      return result.ok
    }
  }

  const confirmSignUp = async (email: string, code: string) => {
    if (cognito == null) {
      return false
    } else {
      gtagEvent('cloud_confirm_sign_up')
      const result = await cognito.confirmSignUp(email, code)
      if (result.err) {
        switch (result.val.type) {
          case cognitoModule.CognitoErrorType.userAlreadyConfirmed: {
            break
          }
          case cognitoModule.CognitoErrorType.userNotFound: {
            toastError(getText('confirmSignUpError'))
            navigate(appUtils.LOGIN_PATH)
            return false
          }
          default: {
            throw new errorModule.UnreachableCaseError(result.val.type)
          }
        }
      }
      toastSuccess(getText('confirmSignUpSuccess'))
      navigate(appUtils.LOGIN_PATH)
      return result.ok
    }
  }

  const signInWithPassword = async (email: string, password: string) => {
    if (cognito == null) {
      return false
    } else {
      gtagEvent('cloud_sign_in', { provider: 'Email' })
      const result = await cognito.signInWithPassword(email, password)
      if (result.ok) {
        toastSuccess(getText('signInWithPasswordSuccess'))
      } else {
        if (result.val.type === cognitoModule.CognitoErrorType.userNotFound) {
          // It may not be safe to pass the user's password in the URL.
          navigate(`${appUtils.REGISTRATION_PATH}?${new URLSearchParams({ email }).toString()}`)
        }
        toastError(result.val.message)
      }
      return result.ok
    }
  }

  const setUsername = async (backend: Backend, username: string, email: string) => {
    if (cognito == null) {
      return false
    } else if (backend.type === backendModule.BackendType.local) {
      toastError(getText('setUsernameLocalBackend'))
      return false
    } else {
      gtagEvent('cloud_user_created')
      try {
        const organizationId = await cognito.organizationId()
        // This should not omit success and error toasts as it is not possible
        // to render this optimistically.
        await toast.toast.promise(
          backend.createUser({
            userName: username,
            userEmail: backendModule.EmailAddress(email),
            organizationId:
              organizationId != null ? backendModule.OrganizationId(organizationId) : null,
          }),
          {
            success: getText('setUsernameSuccess'),
            error: getText('setUsernameError'),
            pending: getText('settingUsername'),
          }
        )
        const redirectTo = localStorage.get('loginRedirect')
        if (redirectTo != null) {
          localStorage.delete('loginRedirect')
          location.href = redirectTo
        } else {
          navigate(appUtils.DASHBOARD_PATH)
        }
        return true
      } catch {
        return false
      }
    }
  }

  const restoreUser = async (backend: Backend) => {
    if (cognito == null) {
      return false
    } else {
      if (backend.type === backendModule.BackendType.local) {
        toastError(getText('restoreUserLocalBackendError'))
        return false
      } else {
        await backend.restoreUser()
        setUser(object.merger({ removeAt: null }))

        toastSuccess(getText('restoreUserSuccess'))
        navigate(appUtils.DASHBOARD_PATH)

        return true
      }
    }
  }

  const forgotPassword = async (email: string) => {
    if (cognito == null) {
      return false
    } else {
      const result = await cognito.forgotPassword(email)
      if (result.ok) {
        toastSuccess(getText('forgotPasswordSuccess'))
        navigate(appUtils.LOGIN_PATH)
      } else {
        toastError(result.val.message)
      }
      return result.ok
    }
  }

  const resetPassword = async (email: string, code: string, password: string) => {
    if (cognito == null) {
      return false
    } else {
      const result = await cognito.forgotPasswordSubmit(email, code, password)
      if (result.ok) {
        toastSuccess(getText('resetPasswordSuccess'))
        navigate(appUtils.LOGIN_PATH)
      } else {
        toastError(result.val.message)
      }
      return result.ok
    }
  }

  const changePassword = async (oldPassword: string, newPassword: string) => {
    if (cognito == null) {
      return false
    } else {
      const result = await cognito.changePassword(oldPassword, newPassword)
      if (result.ok) {
        toastSuccess(getText('changePasswordSuccess'))
      } else {
        toastError(result.val.message)
      }
      return result.ok
    }
  }

  const signOut = async () => {
    if (cognito == null) {
      return false
    } else {
      const parentDomain = location.hostname.replace(/^[^.]*\./, '')
      document.cookie = `logged_in=no;max-age=0;domain=${parentDomain}`
      gtagEvent('cloud_sign_out')
      cognito.saveAccessToken(null)
      localStorage.clearUserSpecificEntries()
      setInitialized(false)
      sentry.setUser(null)
      setUserSession(null)
      // If the User Menu is still visible, it breaks when `userSession` is set to `null`.
      unsetModal()
      // This should not omit success and error toasts as it is not possible
      // to render this optimistically.
      await toast.toast.promise(cognito.signOut(), {
        success: getText('signOutSuccess'),
        error: getText('signOutError'),
        pending: getText('loggingOut'),
      })
      return true
    }
  }

  const isUserMarkedForDeletion = () =>
    !!(userSession && 'user' in userSession && userSession.user?.removeAt)

  const isUserDeleted = () => {
    if (userSession && 'user' in userSession && userSession.user?.removeAt) {
      const removeAtDate = new Date(userSession.user.removeAt)
      const now = new Date()

      return removeAtDate <= now
    } else {
      return false
    }
  }

  const isUserSoftDeleted = () => {
    if (userSession && 'user' in userSession && userSession.user?.removeAt) {
      const removeAtDate = new Date(userSession.user.removeAt)
      const now = new Date()

      return removeAtDate > now
    } else {
      return false
    }
  }

  const value = {
    goOffline: goOffline,
    signUp: withLoadingToast(signUp),
    confirmSignUp: withLoadingToast(confirmSignUp),
    setUsername,
    isUserMarkedForDeletion,
    isUserDeleted,
    isUserSoftDeleted,
    restoreUser,
    signInWithGoogle: () => {
      if (cognito == null) {
        return Promise.resolve(false)
      } else {
        gtagEvent('cloud_sign_in', { provider: 'Google' })
        return cognito.signInWithGoogle().then(
          () => true,
          () => false
        )
      }
    },
    signInWithGitHub: () => {
      if (cognito == null) {
        return Promise.resolve(false)
      } else {
        gtagEvent('cloud_sign_in', { provider: 'GitHub' })
        return cognito.signInWithGitHub().then(
          () => true,
          () => false
        )
      }
    },
    signInWithPassword: withLoadingToast(signInWithPassword),
    forgotPassword: withLoadingToast(forgotPassword),
    resetPassword: withLoadingToast(resetPassword),
    changePassword: withLoadingToast(changePassword),
    signOut,
    session: userSession,
    setUser,
  }

  return (
    <AuthContext.Provider value={value}>
      {/* Only render the underlying app after we assert for the presence of a current user. */}
      {initialized ? children : <LoadingScreen />}
    </AuthContext.Provider>
  )
}

/** Type of an error containing a `string`-typed `message` field.
 *
 * Many types of errors fall into this category. We use this type to check if an error can be safely
 * displayed to the user. */
interface UserFacingError {
  /** The user-facing error message. */
  readonly message: string
}

/** Return `true` if the value is a {@link UserFacingError}. */
function isUserFacingError(value: unknown): value is UserFacingError {
  return typeof value === 'object' && value != null && 'message' in value
}

// ===============
// === useAuth ===
// ===============

/** A React hook that provides access to the authentication context.
 *
 * Only the hook is exported, and not the context, because we only want to use the hook directly and
 * never the context component.
 * @throws {Error} when used outside a {@link AuthProvider}. */
export function useAuth() {
  const context = React.useContext(AuthContext)
  if (context == null) {
    throw new Error('`useAuth` can only be used inside an `<AuthProvider />`.')
  } else {
    return context
  }
}

// ===============================
// === shouldPreventNavigation ===
// ===============================

/** True if navigation should be prevented, for debugging purposes. */
function getShouldPreventNavigation() {
  const location = router.useLocation()
  return new URLSearchParams(location.search).get('prevent-navigation') === 'true'
}

// =======================
// === ProtectedLayout ===
// =======================

/** A React Router layout route containing routes only accessible by users that are logged in. */
export function ProtectedLayout() {
  const { session } = useAuth()
  const shouldPreventNavigation = getShouldPreventNavigation()

  if (!shouldPreventNavigation && session == null) {
    return <router.Navigate to={appUtils.LOGIN_PATH} />
  } else if (!shouldPreventNavigation && session?.type === UserSessionType.partial) {
    return <router.Navigate to={appUtils.SET_USERNAME_PATH} />
  } else {
    return <router.Outlet context={session} />
  }
}

// ===========================
// === SemiProtectedLayout ===
// ===========================

/** A React Router layout route containing routes only accessible by users that are
 * in the process of registering. */
export function SemiProtectedLayout() {
  const { session } = useAuth()
  const { localStorage } = localStorageProvider.useLocalStorage()
  const shouldPreventNavigation = getShouldPreventNavigation()

  if (!shouldPreventNavigation && session?.type === UserSessionType.full) {
    const redirectTo = localStorage.get('loginRedirect')
    if (redirectTo != null) {
      localStorage.delete('loginRedirect')
      location.href = redirectTo
      return
    } else {
      return <router.Navigate to={appUtils.DASHBOARD_PATH} />
    }
  } else {
    return <router.Outlet context={session} />
  }
}

// ===================
// === GuestLayout ===
// ===================

/** A React Router layout route containing routes only accessible by users that are
 * not logged in. */
export function GuestLayout() {
  const { session } = useAuth()
  const { localStorage } = localStorageProvider.useLocalStorage()
  const shouldPreventNavigation = getShouldPreventNavigation()

  if (!shouldPreventNavigation && session?.type === UserSessionType.partial) {
    return <router.Navigate to={appUtils.SET_USERNAME_PATH} />
  } else if (!shouldPreventNavigation && session?.type === UserSessionType.full) {
    const redirectTo = localStorage.get('loginRedirect')
    if (redirectTo != null) {
      localStorage.delete('loginRedirect')
      location.href = redirectTo
      return
    } else {
      return <router.Navigate to={appUtils.DASHBOARD_PATH} />
    }
  } else {
    return <router.Outlet />
  }
}

/** A React Router layout route containing routes only accessible by users that are not deleted. */
export function NotDeletedUserLayout() {
  const { session, isUserMarkedForDeletion } = useAuth()
  const shouldPreventNavigation = getShouldPreventNavigation()

  if (shouldPreventNavigation) {
    return <router.Outlet context={session} />
  } else {
    if (isUserMarkedForDeletion()) {
      return <router.Navigate to={appUtils.RESTORE_USER_PATH} />
    } else {
      return <router.Outlet context={session} />
    }
  }
}

/** A React Router layout route containing routes only accessible by users that are deleted softly. */
export function SoftDeletedUserLayout() {
  const { session, isUserMarkedForDeletion, isUserDeleted, isUserSoftDeleted } = useAuth()
  const shouldPreventNavigation = getShouldPreventNavigation()

  if (shouldPreventNavigation) {
    return <router.Outlet context={session} />
  } else if (isUserMarkedForDeletion()) {
    const isSoftDeleted = isUserSoftDeleted()
    const isDeleted = isUserDeleted()
    if (isSoftDeleted) {
      return <router.Outlet context={session} />
    } else if (isDeleted) {
      return <router.Navigate to={appUtils.LOGIN_PATH} />
    } else {
      return <router.Navigate to={appUtils.DASHBOARD_PATH} />
    }
  }
}

// =============================
// === usePartialUserSession ===
// =============================

/** A React context hook returning the user session
 * for a user that has not yet completed registration. */
export function usePartialUserSession() {
  return router.useOutletContext<PartialUserSession>()
}

// ================================
// === useNonPartialUserSession ===
// ================================

/** A React context hook returning the user session for a user that can perform actions. */
export function useNonPartialUserSession() {
  return router.useOutletContext<Exclude<UserSession, PartialUserSession>>()
}

// ======================
// === useUserSession ===
// ======================

/** A React context hook returning the user session for a user that may or may not be logged in. */
export function useUserSession() {
  // eslint-disable-next-line no-restricted-syntax
  return router.useOutletContext<UserSession | undefined>()
}<|MERGE_RESOLUTION|>--- conflicted
+++ resolved
@@ -170,7 +170,11 @@
   const navigate = router.useNavigate()
   const [forceOfflineMode, setForceOfflineMode] = React.useState(shouldStartInOfflineMode)
   const [initialized, setInitialized] = React.useState(false)
+  const initializedRef = React.useRef(initialized)
+  initializedRef.current = initialized
   const [userSession, setUserSession] = React.useState<UserSession | null>(null)
+  const userSessionRef = React.useRef(userSession)
+  userSessionRef.current = userSession
   const toastId = React.useId()
 
   const setUser = React.useCallback((valueOrUpdater: React.SetStateAction<backendModule.User>) => {
@@ -192,27 +196,8 @@
     setInitialized(true)
     sentry.setUser(null)
     setUserSession(OFFLINE_USER_SESSION)
-<<<<<<< HEAD
-    if (supportsLocalBackend && projectManagerUrl != null && projectManagerRootDirectory != null) {
-      setBackendWithoutSavingType(new LocalBackend(projectManagerUrl, projectManagerRootDirectory))
-    } else {
-      // Provide dummy headers to avoid errors. This `Backend` will never be called as
-      // the entire UI will be disabled.
-      const client = new HttpClient([['Authorization', '']])
-      setBackendWithoutSavingType(new RemoteBackend(client, logger, getText))
-    }
-  }, [
-    getText,
-    projectManagerUrl,
-    projectManagerRootDirectory,
-    supportsLocalBackend,
-    logger,
-    setBackendWithoutSavingType,
-  ])
-=======
     setRemoteBackend(null)
   }, [/* should never change */ setRemoteBackend])
->>>>>>> d6d37092
 
   const goOffline = React.useCallback(
     (shouldShowToast = true) => {
@@ -286,7 +271,7 @@
         setForceOfflineMode(false)
       } else if (session == null) {
         setInitialized(true)
-        if (!initialized) {
+        if (!initializedRef.current) {
           sentry.setUser(null)
           setUserSession(null)
         }
@@ -295,7 +280,11 @@
         const backend = new RemoteBackend(client, logger, getText)
         // The backend MUST be the remote backend before login is finished.
         // This is because the "set username" flow requires the remote backend.
-        if (!initialized || userSession == null || userSession.type === UserSessionType.offline) {
+        if (
+          !initializedRef.current ||
+          userSessionRef.current == null ||
+          userSessionRef.current.type === UserSessionType.offline
+        ) {
           setRemoteBackend(backend)
         }
         gtagEvent('cloud_open')
@@ -378,23 +367,18 @@
         logger.error(error)
       }
     })
-    // `userSession` MUST NOT be a dependency as `setUserSession` is called every time
-    // by this effect. Because it is an object literal, it will never be equal to the previous
-    // value.
-    // `initialized` MUST NOT be a dependency as it breaks offline mode.
-    // eslint-disable-next-line react-hooks/exhaustive-deps
-<<<<<<< HEAD
-  }, [cognito, logger, onAuthenticated, session, goOfflineInternal, setBackendWithoutSavingType])
-=======
   }, [
     cognito,
     logger,
     onAuthenticated,
     session,
-    /* should never change */ setRemoteBackend,
-    /* should never change */ goOfflineInternal,
+    goOfflineInternal,
+    forceOfflineMode,
+    getText,
+    gtagEvent,
+    setRemoteBackend,
+    goOffline,
   ])
->>>>>>> d6d37092
 
   /** Wrap a function returning a {@link Promise} to display a loading toast notification
    * until the returned {@link Promise} finishes loading. */
