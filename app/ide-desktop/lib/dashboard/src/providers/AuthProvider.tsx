/** @file Module for authenticating users with AWS Cognito.
 *
 * Provides an `AuthProvider` component that wraps the entire application, and a `useAuth` hook that
 * can be used from any React component to access the currently logged-in user's session data. The
 * hook also provides methods for registering a user, logging in, logging out, etc. */
import * as React from 'react'

import * as sentry from '@sentry/react'
import isNetworkError from 'is-network-error'
import * as router from 'react-router-dom'
import * as toast from 'react-toastify'

import * as gtag from 'enso-common/src/gtag'

import * as appUtils from '#/appUtils'

import * as localStorageProvider from '#/providers/LocalStorageProvider'
import * as loggerProvider from '#/providers/LoggerProvider'
import * as sessionProvider from '#/providers/SessionProvider'

import LoadingScreen from '#/pages/authentication/LoadingScreen'

import * as backendModule from '#/services/Backend'
import type Backend from '#/services/Backend'
import LocalBackend from '#/services/LocalBackend'
import RemoteBackend from '#/services/RemoteBackend'

import * as errorModule from '#/utilities/error'
import HttpClient, * as httpClient from '#/utilities/HttpClient'
import * as object from '#/utilities/object'

import * as cognitoModule from '#/authentication/cognito'
import type * as authServiceModule from '#/authentication/service'

// =================
// === Constants ===
// =================

/** The minimum delay between two requests. */
const REQUEST_DELAY_MS = 200

// ===================
// === UserSession ===
// ===================

/** Possible types of {@link BaseUserSession}. */
export enum UserSessionType {
  offline = 'offline',
  partial = 'partial',
  full = 'full',
}

/** Properties common to all {@link UserSession}s. */
interface BaseUserSession<Type extends UserSessionType> {
  /** A discriminator for TypeScript to be able to disambiguate between `UserSession` variants. */
  readonly type: Type
  /** User's JSON Web Token (JWT), used for authenticating and authorizing requests to the API. */
  readonly accessToken: string
  /** User's email address. */
  readonly email: string
}

// Extends `BaseUserSession` in order to inherit the documentation.
/** Empty object of an offline user session.
 * Contains some fields from {@link FullUserSession} to allow destructuring. */
export interface OfflineUserSession extends Pick<BaseUserSession<UserSessionType.offline>, 'type'> {
  readonly accessToken: null
  readonly user: null
  readonly userInfo: null
}

/** The singleton instance of {@link OfflineUserSession}. Minimizes React re-renders. */
const OFFLINE_USER_SESSION: Readonly<OfflineUserSession> = {
  type: UserSessionType.offline,
  accessToken: null,
  user: null,
  userInfo: null,
}

/** Object containing the currently signed-in user's session data, if the user has not yet set their
 * username.
 *
 * If a user has not yet set their username, they do not yet have an organization associated with
 * their account. Otherwise, this type is identical to the `Session` type. This type should ONLY be
 * used by the `SetUsername` component. */
export interface PartialUserSession extends BaseUserSession<UserSessionType.partial> {}

/** Object containing the currently signed-in user's session data. */
export interface FullUserSession extends BaseUserSession<UserSessionType.full> {
  /** User's organization information. */
<<<<<<< HEAD
  readonly organization: backendModule.SmartUser
  readonly user: backendModule.SimpleUser | null
=======
  readonly user: backendModule.User
  readonly userInfo: backendModule.SimpleUser | null
>>>>>>> 5c7947ce
}

/** A user session for a user that may be either fully registered,
 * or in the process of registering. */
export type UserSession = FullUserSession | OfflineUserSession | PartialUserSession

// ===================
// === AuthContext ===
// ===================

/** Interface returned by the `useAuth` hook.
 *
 * Contains the currently authenticated user's session data, as well as methods for signing in,
 * signing out, etc. All interactions with the authentication API should be done through this
 * interface.
 *
 * See `Cognito` for details on each of the authentication functions. */
interface AuthContextType {
  readonly goOffline: (shouldShowToast?: boolean) => Promise<boolean>
  readonly signUp: (
    email: string,
    password: string,
    organizationId: string | null
  ) => Promise<boolean>
  readonly confirmSignUp: (email: string, code: string) => Promise<boolean>
  readonly setUsername: (username: string, email: string) => Promise<boolean>
  readonly signInWithGoogle: () => Promise<boolean>
  readonly signInWithGitHub: () => Promise<boolean>
  readonly signInWithPassword: (email: string, password: string) => Promise<boolean>
  readonly forgotPassword: (email: string) => Promise<boolean>
  readonly changePassword: (oldPassword: string, newPassword: string) => Promise<boolean>
  readonly resetPassword: (email: string, code: string, password: string) => Promise<boolean>
  readonly signOut: () => Promise<boolean>
  /** Session containing the currently authenticated user's authentication information.
   *
   * If the user has not signed in, the session will be `null`. */
  readonly session: UserSession | null
  readonly setUser: React.Dispatch<React.SetStateAction<backendModule.User>>
}

// Eslint doesn't like headings.
/** Create a global instance of the `AuthContextType`, that will be re-used between all React
 * components that use the `useAuth` hook.
 *
 * # Safety of Context Initialization
 *
 * An `as ...` cast is unsafe. We use this cast when creating the context. So it appears that the
 * `AuthContextType` can be unsafely (i.e., only partially) initialized as a result of this.
 *
 * So it appears that we should remove the cast and initialize the context as `null` instead.
 *
 * **However**, initializing a context the existing way is the recommended way to initialize a
 * context in React.  It is safe, for non-obvious reasons. It is safe because the `AuthContext` is
 * only accessible through the `useAuth` hook.
 *
 * 1. If the `useAuth` hook is called in a component that is a child of an `AuthProvider`, then the
 * context is guaranteed to be initialized, because the `AuthProvider` constructor is what
 * initializes it. So the cast is safe.
 * 2. If the `useAuth` hook is called in a component that is not a child of an `AuthProvider`, then
 * the hook will throw an error regardless, because React does not support using hooks outside of
 * their supporting providers.
 *
 * So changing the cast would provide no safety guarantees, and would require us to introduce null
 * checks everywhere we use the context. */
// eslint-disable-next-line no-restricted-syntax
const AuthContext = React.createContext<AuthContextType>({} as AuthContextType)

// ====================
// === AuthProvider ===
// ====================

/** Props for an {@link AuthProvider}. */
export interface AuthProviderProps {
  readonly shouldStartInOfflineMode: boolean
  readonly supportsLocalBackend: boolean
  readonly backend: Backend
  readonly setBackendWithoutSavingType: (backend: Backend) => void
  readonly authService: authServiceModule.AuthService
  /** Callback to execute once the user has authenticated successfully. */
  readonly onAuthenticated: (accessToken: string | null) => void
  readonly children: React.ReactNode
  readonly projectManagerUrl: string | null
}

/** A React provider for the Cognito API. */
export default function AuthProvider(props: AuthProviderProps) {
  const { shouldStartInOfflineMode, supportsLocalBackend, authService, onAuthenticated } = props
  const { backend, setBackendWithoutSavingType, children, projectManagerUrl } = props
  const logger = loggerProvider.useLogger()
  const { cognito } = authService
  const { session, deinitializeSession, onError: onSessionError } = sessionProvider.useSession()
  const { localStorage } = localStorageProvider.useLocalStorage()
  // This must not be `hooks.useNavigate` as `goOffline` would be inaccessible,
  // and the function call would error.
  // eslint-disable-next-line no-restricted-properties
  const navigate = router.useNavigate()
  const [forceOfflineMode, setForceOfflineMode] = React.useState(shouldStartInOfflineMode)
  const [initialized, setInitialized] = React.useState(false)
  const [userSession, setUserSession] = React.useState<UserSession | null>(null)
  const toastId = React.useId()

<<<<<<< HEAD
  const setOrganization = React.useCallback(
    (valueOrUpdater: React.SetStateAction<backendModule.UserOrOrganization>) => {
      setUserSession(oldUserSession => {
        if (
          oldUserSession == null ||
          !('organization' in oldUserSession) ||
          oldUserSession.organization == null
        ) {
          return oldUserSession
        } else {
          return object.merge(oldUserSession, {
            organization: oldUserSession.organization.withValue(
              typeof valueOrUpdater !== 'function'
                ? valueOrUpdater
                : valueOrUpdater(oldUserSession.organization.value)
            ),
          })
        }
      })
    },
    []
  )
=======
  const setUser = React.useCallback((valueOrUpdater: React.SetStateAction<backendModule.User>) => {
    setUserSession(oldUserSession => {
      if (oldUserSession == null || !('user' in oldUserSession) || oldUserSession.user == null) {
        return oldUserSession
      } else {
        return object.merge(oldUserSession, {
          user:
            typeof valueOrUpdater !== 'function'
              ? valueOrUpdater
              : valueOrUpdater(oldUserSession.user),
        })
      }
    })
  }, [])
>>>>>>> 5c7947ce

  const goOfflineInternal = React.useCallback(() => {
    setInitialized(true)
    sentry.setUser(null)
    setUserSession(OFFLINE_USER_SESSION)
    if (supportsLocalBackend) {
      setBackendWithoutSavingType(new LocalBackend(projectManagerUrl))
    } else {
      // Provide dummy headers to avoid errors. This `Backend` will never be called as
      // the entire UI will be disabled.
      const client = new HttpClient([['Authorization', '']])
      setBackendWithoutSavingType(new RemoteBackend(client, logger))
    }
  }, [
    /* should never change */ projectManagerUrl,
    /* should never change */ supportsLocalBackend,
    /* should never change */ logger,
    /* should never change */ setBackendWithoutSavingType,
  ])

  const goOffline = React.useCallback(
    (shouldShowToast = true) => {
      if (shouldShowToast) {
        toast.toast.error('You are offline, switching to offline mode.')
      }
      goOfflineInternal()
      navigate(appUtils.DASHBOARD_PATH)
      return Promise.resolve(true)
    },
    [/* should never change */ goOfflineInternal, /* should never change */ navigate]
  )

  // This component cannot use `useGtagEvent` because `useGtagEvent` depends on the React Context
  // defined by this component.
  const gtagEvent = React.useCallback(
    (name: string, params?: object) => {
      if (userSession?.type !== UserSessionType.offline) {
        gtag.event(name, params)
      }
    },
    [userSession?.type]
  )

  // This is identical to `hooks.useOnlineCheck`, however it is inline here to avoid any possible
  // circular dependency.
  React.useEffect(() => {
    // `navigator.onLine` is not a dependency of this `useEffect` (so this effect is not called
    // when `navigator.onLine` changes) - the internet being down should not immediately disable
    // the remote backend.
    if (!navigator.onLine) {
      void goOffline()
    }
  }, [/* should never change */ goOffline])

  React.useEffect(
    () =>
      onSessionError(error => {
        if (isNetworkError(error)) {
          void goOffline()
        }
      }),
    [onSessionError, /* should never change */ goOffline]
  )

  React.useEffect(() => {
    const onFetchError = () => {
      void goOffline()
    }
    document.addEventListener(httpClient.FETCH_ERROR_EVENT_NAME, onFetchError)
    return () => {
      document.removeEventListener(httpClient.FETCH_ERROR_EVENT_NAME, onFetchError)
    }
  }, [/* should never change */ goOffline])

  /** Fetch the JWT access token from the session via the AWS Amplify library.
   *
   * When invoked, retrieves the access token (if available) from the storage method chosen when
   * Amplify was configured (e.g. local storage). If the token is not available, return `undefined`.
   * If the token has expired, automatically refreshes the token and returns the new token. */
  React.useEffect(() => {
    const fetchSession = async () => {
      if (!navigator.onLine || forceOfflineMode) {
        goOfflineInternal()
        setForceOfflineMode(false)
      } else if (session == null) {
        setInitialized(true)
        if (!initialized) {
          sentry.setUser(null)
          setUserSession(null)
        }
      } else {
        const client = new HttpClient([['Authorization', `Bearer ${session.accessToken}`]])
        const remoteBackend = new RemoteBackend(client, logger)
        // The backend MUST be the remote backend before login is finished.
        // This is because the "set username" flow requires the remote backend.
        if (!initialized || userSession == null || userSession.type === UserSessionType.offline) {
          setBackendWithoutSavingType(remoteBackend)
        }
        gtagEvent('cloud_open')
<<<<<<< HEAD
        let organization: backendModule.SmartUser | null
        let user: backendModule.SimpleUser | null
        while (true) {
          try {
            organization = await remoteBackend.self()
            try {
              user =
                organization?.value.isEnabled === true
                  ? (await organization.listUsers()).find(
                      listedUser => listedUser.email === organization?.value.email
=======
        let user: backendModule.User | null
        let userInfo: backendModule.SimpleUser | null
        while (true) {
          try {
            user = await backend.usersMe()
            try {
              userInfo =
                user?.isEnabled === true
                  ? (await backend.listUsers()).find(
                      listedUser => listedUser.email === user?.email
>>>>>>> 5c7947ce
                    ) ?? null
                  : null
            } catch {
              userInfo = null
            }
            break
          } catch (error) {
            // The value may have changed after the `await`.
            // eslint-disable-next-line @typescript-eslint/no-unnecessary-condition
            if (!navigator.onLine || isNetworkError(error)) {
              void goOffline()
              // eslint-disable-next-line no-restricted-syntax
              return
            }
            // This prevents a busy loop when request blocking is enabled in DevTools.
            // The UI will be blank indefinitely. This is intentional, since for real
            // network outages, `navigator.onLine` will be false.
            await new Promise<void>(resolve => {
              window.setTimeout(resolve, REQUEST_DELAY_MS)
            })
          }
        }
        const url = new URL(location.href)
        if (url.searchParams.get('authentication') === 'false') {
          url.searchParams.delete('authentication')
          history.replaceState(null, '', url.toString())
        }
        let newUserSession: UserSession
        if (user == null) {
          sentry.setUser({ email: session.email })
          newUserSession = {
            type: UserSessionType.partial,
            ...session,
          }
        } else {
          sentry.setUser({
<<<<<<< HEAD
            id: organization.value.id,
            email: organization.value.email,
            username: organization.value.name,
=======
            id: user.id,
            email: user.email,
            username: user.name,
>>>>>>> 5c7947ce
            // eslint-disable-next-line @typescript-eslint/naming-convention
            ip_address: '{{auto}}',
          })
          newUserSession = {
            type: UserSessionType.full,
            ...session,
            user,
            userInfo,
          }

          // 34560000 is the recommended max cookie age.
          const parentDomain = location.hostname.replace(/^[^.]*\./, '')
          document.cookie = `logged_in=yes;max-age=34560000;domain=${parentDomain};samesite=strict;secure`

          // Save access token so can it be reused by the backend.
          cognito.saveAccessToken(session.accessToken)

          // Execute the callback that should inform the Electron app that the user has logged in.
          // This is done to transition the app from the authentication/dashboard view to the IDE.
          onAuthenticated(session.accessToken)
        }

        setUserSession(newUserSession)
        setInitialized(true)
      }
    }

    fetchSession().catch(error => {
      if (isUserFacingError(error)) {
        toast.toast.error(error.message)
        logger.error(error.message)
      } else {
        logger.error(error)
      }
    })
    // `userSession` MUST NOT be a dependency as `setUserSession` is called every time
    // by this effect. Because it is an object literal, it will never be equal to the previous
    // value.
    // `initialized` MUST NOT be a dependency as it breaks offline mode.
    // eslint-disable-next-line react-hooks/exhaustive-deps
  }, [
    cognito,
    logger,
    onAuthenticated,
    session,
    /* should never change */ goOfflineInternal,
    /* should never change */ setBackendWithoutSavingType,
  ])

  /** Wrap a function returning a {@link Promise} to display a loading toast notification
   * until the returned {@link Promise} finishes loading. */
  const withLoadingToast =
    <T extends unknown[], R>(action: (...args: T) => Promise<R>) =>
    async (...args: T) => {
      toast.toast.loading('Please wait...', { toastId })
      return await action(...args)
    }

  const toastSuccess = (message: string) => {
    toast.toast.update(toastId, {
      isLoading: null,
      autoClose: null,
      closeOnClick: null,
      closeButton: null,
      draggable: null,
      type: toast.toast.TYPE.SUCCESS,
      render: message,
    })
  }

  const toastError = (message: string) => {
    toast.toast.update(toastId, {
      isLoading: null,
      autoClose: null,
      closeOnClick: null,
      closeButton: null,
      draggable: null,
      type: toast.toast.TYPE.ERROR,
      render: message,
    })
  }

  const signUp = async (username: string, password: string, organizationId: string | null) => {
    gtagEvent('cloud_sign_up')
    const result = await cognito.signUp(username, password, organizationId)
    if (result.ok) {
      toastSuccess('We have sent you an email with further instructions!')
      navigate(appUtils.LOGIN_PATH)
    } else {
      toastError(result.val.message)
    }
    return result.ok
  }

  const confirmSignUp = async (email: string, code: string) => {
    gtagEvent('cloud_confirm_sign_up')
    const result = await cognito.confirmSignUp(email, code)
    if (result.err) {
      switch (result.val.type) {
        case cognitoModule.CognitoErrorType.userAlreadyConfirmed: {
          break
        }
        case cognitoModule.CognitoErrorType.userNotFound: {
          toastError('Incorrect email or confirmation code.')
          navigate(appUtils.LOGIN_PATH)
          return false
        }
        default: {
          throw new errorModule.UnreachableCaseError(result.val.type)
        }
      }
    }
    toastSuccess('Your account has been confirmed! Please log in.')
    navigate(appUtils.LOGIN_PATH)
    return result.ok
  }

  const signInWithPassword = async (email: string, password: string) => {
    gtagEvent('cloud_sign_in', { provider: 'Email' })
    const result = await cognito.signInWithPassword(email, password)
    if (result.ok) {
      toastSuccess('Successfully logged in!')
    } else {
      if (result.val.type === cognitoModule.CognitoErrorType.userNotFound) {
        // It may not be safe to pass the user's password in the URL.
        navigate(`${appUtils.REGISTRATION_PATH}?${new URLSearchParams({ email }).toString()}`)
      }
      toastError(result.val.message)
    }
    return result.ok
  }

  const setUsername = async (username: string, email: string) => {
    if (backend.type === backendModule.BackendType.local) {
      toastError('You cannot set your username on the local backend.')
      return false
    } else {
      gtagEvent('cloud_user_created')
      try {
        const organizationId = await authService.cognito.organizationId()
        // This should not omit success and error toasts as it is not possible
        // to render this optimistically.
        await toast.toast.promise(
          backend.createUser({
            userName: username,
            userEmail: backendModule.EmailAddress(email),
            organizationId:
              organizationId != null ? backendModule.OrganizationId(organizationId) : null,
          }),
          {
            success: 'Your username has been set!',
            error: 'Could not set your username.',
            pending: 'Setting username...',
          }
        )
        const redirectTo = localStorage.get('loginRedirect')
        if (redirectTo != null) {
          localStorage.delete('loginRedirect')
          location.href = redirectTo
        } else {
          navigate(appUtils.DASHBOARD_PATH)
        }
        return true
      } catch {
        return false
      }
    }
  }

  const forgotPassword = async (email: string) => {
    const result = await cognito.forgotPassword(email)
    if (result.ok) {
      toastSuccess('We have sent you an email with further instructions!')
      navigate(appUtils.LOGIN_PATH)
    } else {
      toastError(result.val.message)
    }
    return result.ok
  }

  const resetPassword = async (email: string, code: string, password: string) => {
    const result = await cognito.forgotPasswordSubmit(email, code, password)
    if (result.ok) {
      toastSuccess('Successfully reset password!')
      navigate(appUtils.LOGIN_PATH)
    } else {
      toastError(result.val.message)
    }
    return result.ok
  }

  const changePassword = async (oldPassword: string, newPassword: string) => {
    const result = await cognito.changePassword(oldPassword, newPassword)
    if (result.ok) {
      toastSuccess('Successfully changed password!')
    } else {
      toastError(result.val.message)
    }
    return result.ok
  }

  const signOut = async () => {
    const parentDomain = location.hostname.replace(/^[^.]*\./, '')
    document.cookie = `logged_in=no;max-age=0;domain=${parentDomain}`
    gtagEvent('cloud_sign_out')
    cognito.saveAccessToken(null)
    localStorage.clearUserSpecificEntries()
    deinitializeSession()
    setInitialized(false)
    sentry.setUser(null)
    setUserSession(null)
    // This should not omit success and error toasts as it is not possible
    // to render this optimistically.
    await toast.toast.promise(cognito.signOut(), {
      success: 'Successfully logged out!',
      error: 'Could not log out, please try again.',
      pending: 'Logging out...',
    })
    return true
  }

  const value = {
    goOffline: goOffline,
    signUp: withLoadingToast(signUp),
    confirmSignUp: withLoadingToast(confirmSignUp),
    setUsername,
    signInWithGoogle: () => {
      gtagEvent('cloud_sign_in', { provider: 'Google' })
      return cognito.signInWithGoogle().then(
        () => true,
        () => false
      )
    },
    signInWithGitHub: () => {
      gtagEvent('cloud_sign_in', { provider: 'GitHub' })
      return cognito.signInWithGitHub().then(
        () => true,
        () => false
      )
    },
    signInWithPassword: withLoadingToast(signInWithPassword),
    forgotPassword: withLoadingToast(forgotPassword),
    resetPassword: withLoadingToast(resetPassword),
    changePassword: withLoadingToast(changePassword),
    signOut,
    session: userSession,
    setUser,
  }

  return (
    <AuthContext.Provider value={value}>
      {/* Only render the underlying app after we assert for the presence of a current user. */}
      {initialized ? children : <LoadingScreen />}
    </AuthContext.Provider>
  )
}

/** Type of an error containing a `string`-typed `message` field.
 *
 * Many types of errors fall into this category. We use this type to check if an error can be safely
 * displayed to the user. */
interface UserFacingError {
  /** The user-facing error message. */
  readonly message: string
}

/** Return `true` if the value is a {@link UserFacingError}. */
function isUserFacingError(value: unknown): value is UserFacingError {
  return typeof value === 'object' && value != null && 'message' in value
}

// ===============
// === useAuth ===
// ===============

/** A React hook that provides access to the authentication context.
 *
 * Only the hook is exported, and not the context, because we only want to use the hook directly and
 * never the context component. */
export function useAuth() {
  return React.useContext(AuthContext)
}

// ===============================
// === shouldPreventNavigation ===
// ===============================

/** True if navigation should be prevented, for debugging purposes. */
function getShouldPreventNavigation() {
  const location = router.useLocation()
  return new URLSearchParams(location.search).get('prevent-navigation') === 'true'
}

// =======================
// === ProtectedLayout ===
// =======================

/** A React Router layout route containing routes only accessible by users that are logged in. */
export function ProtectedLayout() {
  const { session } = useAuth()
  const shouldPreventNavigation = getShouldPreventNavigation()

  if (!shouldPreventNavigation && session == null) {
    return <router.Navigate to={appUtils.LOGIN_PATH} />
  } else if (!shouldPreventNavigation && session?.type === UserSessionType.partial) {
    return <router.Navigate to={appUtils.SET_USERNAME_PATH} />
  } else {
    return <router.Outlet context={session} />
  }
}

// ===========================
// === SemiProtectedLayout ===
// ===========================

/** A React Router layout route containing routes only accessible by users that are
 * in the process of registering. */
export function SemiProtectedLayout() {
  const { session } = useAuth()
  const { localStorage } = localStorageProvider.useLocalStorage()
  const shouldPreventNavigation = getShouldPreventNavigation()

  if (!shouldPreventNavigation && session?.type === UserSessionType.full) {
    const redirectTo = localStorage.get('loginRedirect')
    if (redirectTo != null) {
      localStorage.delete('loginRedirect')
      location.href = redirectTo
      return
    } else {
      return <router.Navigate to={appUtils.DASHBOARD_PATH} />
    }
  } else {
    return <router.Outlet context={session} />
  }
}

// ===================
// === GuestLayout ===
// ===================

/** A React Router layout route containing routes only accessible by users that are
 * not logged in. */
export function GuestLayout() {
  const { session } = useAuth()
  const { localStorage } = localStorageProvider.useLocalStorage()
  const shouldPreventNavigation = getShouldPreventNavigation()

  if (!shouldPreventNavigation && session?.type === UserSessionType.partial) {
    return <router.Navigate to={appUtils.SET_USERNAME_PATH} />
  } else if (!shouldPreventNavigation && session?.type === UserSessionType.full) {
    const redirectTo = localStorage.get('loginRedirect')
    if (redirectTo != null) {
      localStorage.delete('loginRedirect')
      location.href = redirectTo
      return
    } else {
      return <router.Navigate to={appUtils.DASHBOARD_PATH} />
    }
  } else {
    return <router.Outlet />
  }
}

// =============================
// === usePartialUserSession ===
// =============================

/** A React context hook returning the user session
 * for a user that has not yet completed registration. */
export function usePartialUserSession() {
  return router.useOutletContext<PartialUserSession>()
}

// ================================
// === useNonPartialUserSession ===
// ================================

/** A React context hook returning the user session for a user that can perform actions. */
export function useNonPartialUserSession() {
  return router.useOutletContext<Exclude<UserSession, PartialUserSession>>()
}<|MERGE_RESOLUTION|>--- conflicted
+++ resolved
@@ -88,13 +88,8 @@
 /** Object containing the currently signed-in user's session data. */
 export interface FullUserSession extends BaseUserSession<UserSessionType.full> {
   /** User's organization information. */
-<<<<<<< HEAD
-  readonly organization: backendModule.SmartUser
-  readonly user: backendModule.SimpleUser | null
-=======
-  readonly user: backendModule.User
+  readonly user: backendModule.SmartUser
   readonly userInfo: backendModule.SimpleUser | null
->>>>>>> 5c7947ce
 }
 
 /** A user session for a user that may be either fully registered,
@@ -196,45 +191,21 @@
   const [userSession, setUserSession] = React.useState<UserSession | null>(null)
   const toastId = React.useId()
 
-<<<<<<< HEAD
-  const setOrganization = React.useCallback(
-    (valueOrUpdater: React.SetStateAction<backendModule.UserOrOrganization>) => {
-      setUserSession(oldUserSession => {
-        if (
-          oldUserSession == null ||
-          !('organization' in oldUserSession) ||
-          oldUserSession.organization == null
-        ) {
-          return oldUserSession
-        } else {
-          return object.merge(oldUserSession, {
-            organization: oldUserSession.organization.withValue(
-              typeof valueOrUpdater !== 'function'
-                ? valueOrUpdater
-                : valueOrUpdater(oldUserSession.organization.value)
-            ),
-          })
-        }
-      })
-    },
-    []
-  )
-=======
   const setUser = React.useCallback((valueOrUpdater: React.SetStateAction<backendModule.User>) => {
     setUserSession(oldUserSession => {
       if (oldUserSession == null || !('user' in oldUserSession) || oldUserSession.user == null) {
         return oldUserSession
       } else {
         return object.merge(oldUserSession, {
-          user:
+          user: oldUserSession.user.withValue(
             typeof valueOrUpdater !== 'function'
               ? valueOrUpdater
-              : valueOrUpdater(oldUserSession.user),
+              : valueOrUpdater(oldUserSession.user.value)
+          ),
         })
       }
     })
   }, [])
->>>>>>> 5c7947ce
 
   const goOfflineInternal = React.useCallback(() => {
     setInitialized(true)
@@ -334,29 +305,16 @@
           setBackendWithoutSavingType(remoteBackend)
         }
         gtagEvent('cloud_open')
-<<<<<<< HEAD
-        let organization: backendModule.SmartUser | null
-        let user: backendModule.SimpleUser | null
-        while (true) {
-          try {
-            organization = await remoteBackend.self()
-            try {
-              user =
-                organization?.value.isEnabled === true
-                  ? (await organization.listUsers()).find(
-                      listedUser => listedUser.email === organization?.value.email
-=======
-        let user: backendModule.User | null
+        let user: backendModule.SmartUser | null
         let userInfo: backendModule.SimpleUser | null
         while (true) {
           try {
-            user = await backend.usersMe()
+            user = await remoteBackend.self()
             try {
               userInfo =
-                user?.isEnabled === true
-                  ? (await backend.listUsers()).find(
-                      listedUser => listedUser.email === user?.email
->>>>>>> 5c7947ce
+                user?.value.isEnabled === true
+                  ? (await user.listUsers()).find(
+                      listedUser => listedUser.email === user?.value.email
                     ) ?? null
                   : null
             } catch {
@@ -393,15 +351,9 @@
           }
         } else {
           sentry.setUser({
-<<<<<<< HEAD
-            id: organization.value.id,
-            email: organization.value.email,
-            username: organization.value.name,
-=======
-            id: user.id,
-            email: user.email,
-            username: user.name,
->>>>>>> 5c7947ce
+            id: user.value.id,
+            email: user.value.email,
+            username: user.value.name,
             // eslint-disable-next-line @typescript-eslint/naming-convention
             ip_address: '{{auto}}',
           })
