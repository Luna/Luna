/** @file Module for authenticating users with AWS Cognito.
 *
 * Provides an `AuthProvider` component that wraps the entire application, and a `useAuth` hook that
 * can be used from any React component to access the currently logged-in user's session data. The
 * hook also provides methods for registering a user, logging in, logging out, etc. */
import * as React from 'react'

import * as sentry from '@sentry/react'
import isNetworkError from 'is-network-error'
import * as router from 'react-router-dom'
import * as toast from 'react-toastify'

import * as gtag from 'enso-common/src/gtag'

import * as appUtils from '#/appUtils'

import * as backendProvider from '#/providers/BackendProvider'
import * as localStorageProvider from '#/providers/LocalStorageProvider'
import * as loggerProvider from '#/providers/LoggerProvider'
import * as sessionProvider from '#/providers/SessionProvider'

import LoadingScreen from '#/pages/authentication/LoadingScreen'

import * as backendModule from '#/services/Backend'
import type Backend from '#/services/Backend'
import LocalBackend from '#/services/LocalBackend'
import RemoteBackend from '#/services/RemoteBackend'

import * as errorModule from '#/utilities/error'
import HttpClient, * as httpClient from '#/utilities/HttpClient'
import * as object from '#/utilities/object'

import * as cognitoModule from '#/authentication/cognito'
import type * as authServiceModule from '#/authentication/service'

// =================
// === Constants ===
// =================

/** The minimum delay between two requests. */
const REQUEST_DELAY_MS = 200

// ===================
// === UserSession ===
// ===================

/** Possible types of {@link BaseUserSession}. */
export enum UserSessionType {
  offline = 'offline',
  partial = 'partial',
  full = 'full',
}

/** Properties common to all {@link UserSession}s. */
interface BaseUserSession<Type extends UserSessionType> {
  /** A discriminator for TypeScript to be able to disambiguate between `UserSession` variants. */
  type: Type
  /** User's JSON Web Token (JWT), used for authenticating and authorizing requests to the API. */
  accessToken: string
  /** User's email address. */
  email: string
}

// Extends `BaseUserSession` in order to inherit the documentation.
/** Empty object of an offline user session.
 * Contains some fields from {@link FullUserSession} to allow destructuring. */
export interface OfflineUserSession extends Pick<BaseUserSession<UserSessionType.offline>, 'type'> {
  accessToken: null
  organization: null
  user: null
}

/** The singleton instance of {@link OfflineUserSession}. Minimizes React re-renders. */
const OFFLINE_USER_SESSION: Readonly<OfflineUserSession> = {
  type: UserSessionType.offline,
  accessToken: null,
  organization: null,
  user: null,
}

/** Object containing the currently signed-in user's session data, if the user has not yet set their
 * username.
 *
 * If a user has not yet set their username, they do not yet have an organization associated with
 * their account. Otherwise, this type is identical to the `Session` type. This type should ONLY be
 * used by the `SetUsername` component. */
export interface PartialUserSession extends BaseUserSession<UserSessionType.partial> {}

/** Object containing the currently signed-in user's session data. */
export interface FullUserSession extends BaseUserSession<UserSessionType.full> {
  /** User's organization information. */
  organization: backendModule.UserOrOrganization
  user: backendModule.SimpleUser | null
}

/** A user session for a user that may be either fully registered,
 * or in the process of registering. */
export type UserSession = FullUserSession | OfflineUserSession | PartialUserSession

// ===================
// === AuthContext ===
// ===================

/** Interface returned by the `useAuth` hook.
 *
 * Contains the currently authenticated user's session data, as well as methods for signing in,
 * signing out, etc. All interactions with the authentication API should be done through this
 * interface.
 *
 * See `Cognito` for details on each of the authentication functions. */
interface AuthContextType {
  goOffline: (shouldShowToast?: boolean) => Promise<boolean>
  signUp: (email: string, password: string, organizationId: string | null) => Promise<boolean>
  confirmSignUp: (email: string, code: string) => Promise<boolean>
  setUsername: (backend: Backend, username: string, email: string) => Promise<boolean>
  signInWithGoogle: () => Promise<boolean>
  signInWithGitHub: () => Promise<boolean>
  signInWithPassword: (email: string, password: string) => Promise<boolean>
  forgotPassword: (email: string) => Promise<boolean>
  changePassword: (oldPassword: string, newPassword: string) => Promise<boolean>
  resetPassword: (email: string, code: string, password: string) => Promise<boolean>
  signOut: () => Promise<boolean>
  /** Session containing the currently authenticated user's authentication information.
   *
   * If the user has not signed in, the session will be `null`. */
  session: UserSession | null
  setOrganization: React.Dispatch<React.SetStateAction<backendModule.UserOrOrganization>>
}

// Eslint doesn't like headings.
/** Create a global instance of the `AuthContextType`, that will be re-used between all React
 * components that use the `useAuth` hook.
 *
 * # Safety of Context Initialization
 *
 * An `as ...` cast is unsafe. We use this cast when creating the context. So it appears that the
 * `AuthContextType` can be unsafely (i.e., only partially) initialized as a result of this.
 *
 * So it appears that we should remove the cast and initialize the context as `null` instead.
 *
 * **However**, initializing a context the existing way is the recommended way to initialize a
 * context in React.  It is safe, for non-obvious reasons. It is safe because the `AuthContext` is
 * only accessible through the `useAuth` hook.
 *
 * 1. If the `useAuth` hook is called in a component that is a child of an `AuthProvider`, then the
 * context is guaranteed to be initialized, because the `AuthProvider` constructor is what
 * initializes it. So the cast is safe.
 * 2. If the `useAuth` hook is called in a component that is not a child of an `AuthProvider`, then
 * the hook will throw an error regardless, because React does not support using hooks outside of
 * their supporting providers.
 *
 * So changing the cast would provide no safety guarantees, and would require us to introduce null
 * checks everywhere we use the context. */
// eslint-disable-next-line no-restricted-syntax
const AuthContext = React.createContext<AuthContextType>({} as AuthContextType)

// ====================
// === AuthProvider ===
// ====================

/** Props for an {@link AuthProvider}. */
export interface AuthProviderProps {
  shouldStartInOfflineMode: boolean
  supportsLocalBackend: boolean
  authService: authServiceModule.AuthService
  /** Callback to execute once the user has authenticated successfully. */
  onAuthenticated: (accessToken: string | null) => void
  children: React.ReactNode
  projectManagerUrl: string | null
}

/** A React provider for the Cognito API. */
export default function AuthProvider(props: AuthProviderProps) {
  const { shouldStartInOfflineMode, supportsLocalBackend, authService, onAuthenticated } = props
  const { children, projectManagerUrl } = props
  const logger = loggerProvider.useLogger()
  const { cognito } = authService
  const { session, deinitializeSession, onError: onSessionError } = sessionProvider.useSession()
  const { setBackendWithoutSavingType } = backendProvider.useSetBackend()
  const { localStorage } = localStorageProvider.useLocalStorage()
  // This must not be `hooks.useNavigate` as `goOffline` would be inaccessible,
  // and the function call would error.
  // eslint-disable-next-line no-restricted-properties
  const navigate = router.useNavigate()
  const [forceOfflineMode, setForceOfflineMode] = React.useState(shouldStartInOfflineMode)
  const [initialized, setInitialized] = React.useState(false)
  const [userSession, setUserSession] = React.useState<UserSession | null>(null)
  const toastId = React.useId()

  const setOrganization = React.useCallback(
    (valueOrUpdater: React.SetStateAction<backendModule.UserOrOrganization>) => {
      setUserSession(oldUserSession => {
        if (
          oldUserSession == null ||
          !('organization' in oldUserSession) ||
          oldUserSession.organization == null
        ) {
          return oldUserSession
        } else {
          return object.merge(oldUserSession, {
            organization:
              typeof valueOrUpdater !== 'function'
                ? valueOrUpdater
                : valueOrUpdater(oldUserSession.organization),
          })
        }
<<<<<<< HEAD
    }, [goOffline])

    /** Fetch the JWT access token from the session via the AWS Amplify library.
     *
     * When invoked, retrieves the access token (if available) from the storage method chosen when
     * Amplify was configured (e.g. local storage). If the token is not available, return `undefined`.
     * If the token has expired, automatically refreshes the token and returns the new token. */
    React.useEffect(() => {
        const fetchSession = async () => {
            if (!navigator.onLine || forceOfflineMode) {
                goOfflineInternal()
                setForceOfflineMode(false)
            } else if (session == null) {
                setInitialized(true)
                if (!initialized) {
                    sentry.setUser(null)
                    setUserSession(null)
                }
            } else {
                const headers = new Headers([['Authorization', `Bearer ${session.accessToken}`]])
                const client = new http.Client(headers)
                const backend = new remoteBackend.RemoteBackend(client, logger)
                // The backend MUST be the remote backend before login is finished.
                // This is because the "set username" flow requires the remote backend.
                if (
                    !initialized ||
                    userSession == null ||
                    userSession.type === UserSessionType.offline
                ) {
                    setBackendWithoutSavingType(backend)
                }
                gtag.event('cloud_open')
                let organization: backendModule.UserOrOrganization | null
                let user: backendModule.SimpleUser | null
                while (true) {
                    try {
                        organization = await backend.usersMe()
                        try {
                            user =
                                organization?.isEnabled === true
                                    ? (await backend.listUsers()).find(
                                          listedUser => listedUser.email === organization?.email
                                      ) ?? null
                                    : null
                        } catch {
                            user = null
                        }
                        break
                    } catch {
                        // The value may have changed after the `await`.
                        // eslint-disable-next-line @typescript-eslint/no-unnecessary-condition
                        if (!navigator.onLine) {
                            goOfflineInternal()
                            // eslint-disable-next-line no-restricted-syntax
                            return
                        }
                        // This prevents a busy loop when request blocking is enabled in DevTools.
                        // The UI will be blank indefinitely. This is intentional, since for real
                        // network outages, `navigator.onLine` will be false.
                        await new Promise<void>(resolve => {
                            window.setTimeout(resolve, REQUEST_DELAY_MS)
                        })
                    }
                }
                const url = new URL(location.href)
                if (url.searchParams.get('authentication') === 'false') {
                    url.searchParams.delete('authentication')
                    history.replaceState(null, '', url.toString())
                }
                let newUserSession: UserSession
                if (organization == null) {
                    sentry.setUser({ email: session.email })
                    newUserSession = {
                        type: UserSessionType.partial,
                        ...session,
                    }
                } else {
                    sentry.setUser({
                        id: organization.id,
                        email: organization.email,
                        username: organization.name,
                        // eslint-disable-next-line @typescript-eslint/naming-convention
                        ip_address: '{{auto}}',
                    })
                    newUserSession = {
                        type: UserSessionType.full,
                        ...session,
                        organization,
                        user,
                    }

                    // 34560000 is the recommended max cookie age.
                    const parentDomain = location.hostname.replace(/^[^.]*\./, '')
                    document.cookie = `logged_in=yes;max-age=34560000;domain=${parentDomain};samesite=strict;secure`

                    // Save access token so can it be reused by the backend.
                    cognito.saveAccessToken(session.accessToken)

                    // Execute the callback that should inform the Electron app that the user has logged in.
                    // This is done to transition the app from the authentication/dashboard view to the IDE.
                    onAuthenticated(session.accessToken)
                }

                setUserSession(newUserSession)
                setInitialized(true)
            }
        }

        fetchSession().catch(error => {
            if (isUserFacingError(error)) {
                toast.toast.error(error.message)
                logger.error(error.message)
            } else {
                logger.error(error)
            }
        })
        // `userSession` MUST NOT be a dependency as `setUserSession` is called every time
        // by this effect. Because it is an object literal, it will never be equal to the previous
        // value.
        // `initialized` MUST NOT be a dependency as it breaks offline mode.
        // eslint-disable-next-line react-hooks/exhaustive-deps
    }, [
        cognito,
        logger,
        onAuthenticated,
        session,
        /* should never change */ goOfflineInternal,
        /* should never change */ setBackendWithoutSavingType,
    ])

    /** Wrap a function returning a {@link Promise} to display a loading toast notification
     * until the returned {@link Promise} finishes loading. */
    const withLoadingToast =
        <T extends unknown[], R>(action: (...args: T) => Promise<R>) =>
        async (...args: T) => {
            toast.toast.loading(MESSAGES.pleaseWait, { toastId })
            return await action(...args)
        }

    const toastSuccess = (message: string) => {
        toast.toast.update(toastId, {
            isLoading: null,
            autoClose: null,
            closeOnClick: null,
            closeButton: null,
            draggable: null,
            type: toast.toast.TYPE.SUCCESS,
            render: message,
        })
=======
      })
    },
    []
  )

  const goOfflineInternal = React.useCallback(() => {
    setInitialized(true)
    sentry.setUser(null)
    setUserSession(OFFLINE_USER_SESSION)
    if (supportsLocalBackend) {
      setBackendWithoutSavingType(new LocalBackend(projectManagerUrl))
    } else {
      // Provide dummy headers to avoid errors. This `Backend` will never be called as
      // the entire UI will be disabled.
      const client = new HttpClient([['Authorization', '']])
      setBackendWithoutSavingType(new RemoteBackend(client, logger))
>>>>>>> 6517384b
    }
  }, [
    /* should never change */ projectManagerUrl,
    /* should never change */ supportsLocalBackend,
    /* should never change */ logger,
    /* should never change */ setBackendWithoutSavingType,
  ])

  const goOffline = React.useCallback(
    (shouldShowToast = true) => {
      if (shouldShowToast) {
        toast.toast.error('You are offline, switching to offline mode.')
      }
      goOfflineInternal()
      navigate(appUtils.DASHBOARD_PATH)
      return Promise.resolve(true)
    },
    [/* should never change */ goOfflineInternal, /* should never change */ navigate]
  )

  // This component cannot use `useGtagEvent` because `useGtagEvent` depends on the React Context
  // defined by this component.
  const gtagEvent = React.useCallback(
    (name: string, params?: object) => {
      if (userSession?.type !== UserSessionType.offline) {
        gtag.event(name, params)
      }
    },
    [userSession?.type]
  )

  // This is identical to `hooks.useOnlineCheck`, however it is inline here to avoid any possible
  // circular dependency.
  React.useEffect(() => {
    // `navigator.onLine` is not a dependency of this `useEffect` (so this effect is not called
    // when `navigator.onLine` changes) - the internet being down should not immediately disable
    // the remote backend.
    if (!navigator.onLine) {
      void goOffline()
    }
  }, [/* should never change */ goOffline])

  React.useEffect(
    () =>
      onSessionError(error => {
        if (isNetworkError(error)) {
          void goOffline()
        }
      }),
    [onSessionError, /* should never change */ goOffline]
  )

  React.useEffect(() => {
    const onFetchError = () => {
      void goOffline()
    }
    document.addEventListener(httpClient.FETCH_ERROR_EVENT_NAME, onFetchError)
    return () => {
      document.removeEventListener(httpClient.FETCH_ERROR_EVENT_NAME, onFetchError)
    }
  }, [/* should never change */ goOffline])

  /** Fetch the JWT access token from the session via the AWS Amplify library.
   *
   * When invoked, retrieves the access token (if available) from the storage method chosen when
   * Amplify was configured (e.g. local storage). If the token is not available, return `undefined`.
   * If the token has expired, automatically refreshes the token and returns the new token. */
  React.useEffect(() => {
    const fetchSession = async () => {
      if (!navigator.onLine || forceOfflineMode) {
        goOfflineInternal()
        setForceOfflineMode(false)
      } else if (session == null) {
        setInitialized(true)
        if (!initialized) {
          sentry.setUser(null)
          setUserSession(null)
        }
      } else {
        const client = new HttpClient([['Authorization', `Bearer ${session.accessToken}`]])
        const backend = new RemoteBackend(client, logger)
        // The backend MUST be the remote backend before login is finished.
        // This is because the "set username" flow requires the remote backend.
        if (!initialized || userSession == null || userSession.type === UserSessionType.offline) {
          setBackendWithoutSavingType(backend)
        }
        gtagEvent('cloud_open')
        let organization: backendModule.UserOrOrganization | null
        let user: backendModule.SimpleUser | null
        while (true) {
          try {
            organization = await backend.usersMe()
            try {
              user =
                organization?.isEnabled === true
                  ? (await backend.listUsers()).find(
                      listedUser => listedUser.email === organization?.email
                    ) ?? null
                  : null
            } catch {
              user = null
            }
            break
          } catch (error) {
            // The value may have changed after the `await`.
            // eslint-disable-next-line @typescript-eslint/no-unnecessary-condition
            if (!navigator.onLine || isNetworkError(error)) {
              void goOffline()
              // eslint-disable-next-line no-restricted-syntax
              return
            }
            // This prevents a busy loop when request blocking is enabled in DevTools.
            // The UI will be blank indefinitely. This is intentional, since for real
            // network outages, `navigator.onLine` will be false.
            await new Promise<void>(resolve => {
              window.setTimeout(resolve, REQUEST_DELAY_MS)
            })
          }
        }
        const url = new URL(location.href)
        if (url.searchParams.get('authentication') === 'false') {
          url.searchParams.delete('authentication')
          history.replaceState(null, '', url.toString())
        }
        let newUserSession: UserSession
        if (organization == null) {
          sentry.setUser({ email: session.email })
          newUserSession = {
            type: UserSessionType.partial,
            ...session,
          }
        } else {
          sentry.setUser({
            id: organization.id,
            email: organization.email,
            username: organization.name,
            // eslint-disable-next-line @typescript-eslint/naming-convention
            ip_address: '{{auto}}',
          })
          newUserSession = {
            type: UserSessionType.full,
            ...session,
            organization,
            user,
          }

          // 34560000 is the recommended max cookie age.
          const parentDomain = location.hostname.replace(/^[^.]*\./, '')
          document.cookie = `logged_in=yes;max-age=34560000;domain=${parentDomain};samesite=strict;secure`

          // Save access token so can it be reused by the backend.
          cognito.saveAccessToken(session.accessToken)

          // Execute the callback that should inform the Electron app that the user has logged in.
          // This is done to transition the app from the authentication/dashboard view to the IDE.
          onAuthenticated(session.accessToken)
        }

        setUserSession(newUserSession)
        setInitialized(true)
      }
    }

    fetchSession().catch(error => {
      if (isUserFacingError(error)) {
        toast.toast.error(error.message)
        logger.error(error.message)
      } else {
        logger.error(error)
      }
    })
    // `userSession` MUST NOT be a dependency as `setUserSession` is called every time
    // by this effect. Because it is an object literal, it will never be equal to the previous
    // value.
    // `initialized` MUST NOT be a dependency as it breaks offline mode.
    // eslint-disable-next-line react-hooks/exhaustive-deps
  }, [
    cognito,
    logger,
    onAuthenticated,
    session,
    /* should never change */ goOfflineInternal,
    /* should never change */ setBackendWithoutSavingType,
  ])

  /** Wrap a function returning a {@link Promise} to display a loading toast notification
   * until the returned {@link Promise} finishes loading. */
  const withLoadingToast =
    <T extends unknown[], R>(action: (...args: T) => Promise<R>) =>
    async (...args: T) => {
      toast.toast.loading('Please wait...', { toastId })
      return await action(...args)
    }

  const toastSuccess = (message: string) => {
    toast.toast.update(toastId, {
      isLoading: null,
      autoClose: null,
      closeOnClick: null,
      closeButton: null,
      draggable: null,
      type: toast.toast.TYPE.SUCCESS,
      render: message,
    })
  }

  const toastError = (message: string) => {
    toast.toast.update(toastId, {
      isLoading: null,
      autoClose: null,
      closeOnClick: null,
      closeButton: null,
      draggable: null,
      type: toast.toast.TYPE.ERROR,
      render: message,
    })
  }

  const signUp = async (username: string, password: string, organizationId: string | null) => {
    gtagEvent('cloud_sign_up')
    const result = await cognito.signUp(username, password, organizationId)
    if (result.ok) {
      toastSuccess('We have sent you an email with further instructions!')
      navigate(appUtils.LOGIN_PATH)
    } else {
      toastError(result.val.message)
    }
    return result.ok
  }

  const confirmSignUp = async (email: string, code: string) => {
    gtagEvent('cloud_confirm_sign_up')
    const result = await cognito.confirmSignUp(email, code)
    if (result.err) {
      switch (result.val.type) {
        case cognitoModule.CognitoErrorType.userAlreadyConfirmed: {
          break
        }
        case cognitoModule.CognitoErrorType.userNotFound: {
          toastError('Incorrect email or confirmation code.')
          navigate(appUtils.LOGIN_PATH)
          return false
        }
        default: {
          throw new errorModule.UnreachableCaseError(result.val.type)
        }
      }
    }
    toastSuccess('Your account has been confirmed! Please log in.')
    navigate(appUtils.LOGIN_PATH)
    return result.ok
  }

  const signInWithPassword = async (email: string, password: string) => {
    gtagEvent('cloud_sign_in', { provider: 'Email' })
    const result = await cognito.signInWithPassword(email, password)
    if (result.ok) {
      toastSuccess('Successfully logged in!')
    } else {
      if (result.val.type === cognitoModule.CognitoErrorType.userNotFound) {
        // It may not be safe to pass the user's password in the URL.
        navigate(`${appUtils.REGISTRATION_PATH}?${new URLSearchParams({ email }).toString()}`)
      }
      toastError(result.val.message)
    }
    return result.ok
  }

  const setUsername = async (backend: Backend, username: string, email: string) => {
    if (backend.type === backendModule.BackendType.local) {
      toastError('You cannot set your username on the local backend.')
      return false
    } else {
      gtagEvent('cloud_user_created')
      try {
        const organizationId = await authService.cognito.organizationId()
        // This should not omit success and error toasts as it is not possible
        // to render this optimistically.
        await toast.toast.promise(
          backend.createUser({
            userName: username,
            userEmail: backendModule.EmailAddress(email),
            organizationId:
              organizationId != null ? backendModule.UserOrOrganizationId(organizationId) : null,
          }),
          {
            success: 'Your username has been set!',
            error: 'Could not set your username.',
            pending: 'Setting username...',
          }
        )
        const redirectTo = localStorage.get('loginRedirect')
        if (redirectTo != null) {
          localStorage.delete('loginRedirect')
          location.href = redirectTo
        } else {
          navigate(appUtils.DASHBOARD_PATH)
        }
        return true
      } catch {
        return false
      }
    }
  }

  const forgotPassword = async (email: string) => {
    const result = await cognito.forgotPassword(email)
    if (result.ok) {
      toastSuccess('We have sent you an email with further instructions!')
      navigate(appUtils.LOGIN_PATH)
    } else {
      toastError(result.val.message)
    }
    return result.ok
  }

  const resetPassword = async (email: string, code: string, password: string) => {
    const result = await cognito.forgotPasswordSubmit(email, code, password)
    if (result.ok) {
      toastSuccess('Successfully reset password!')
      navigate(appUtils.LOGIN_PATH)
    } else {
      toastError(result.val.message)
    }
    return result.ok
  }

  const changePassword = async (oldPassword: string, newPassword: string) => {
    const result = await cognito.changePassword(oldPassword, newPassword)
    if (result.ok) {
      toastSuccess('Successfully changed password!')
    } else {
      toastError(result.val.message)
    }
    return result.ok
  }

  const signOut = async () => {
    const parentDomain = location.hostname.replace(/^[^.]*\./, '')
    document.cookie = `logged_in=no;max-age=0;domain=${parentDomain}`
    gtagEvent('cloud_sign_out')
    cognito.saveAccessToken(null)
    localStorage.clearUserSpecificEntries()
    deinitializeSession()
    setInitialized(false)
    sentry.setUser(null)
    setUserSession(null)
    // This should not omit success and error toasts as it is not possible
    // to render this optimistically.
    await toast.toast.promise(cognito.signOut(), {
      success: 'Successfully logged out!',
      error: 'Could not log out, please try again.',
      pending: 'Logging out...',
    })
    return true
  }

  const value = {
    goOffline: goOffline,
    signUp: withLoadingToast(signUp),
    confirmSignUp: withLoadingToast(confirmSignUp),
    setUsername,
    signInWithGoogle: () => {
      gtagEvent('cloud_sign_in', { provider: 'Google' })
      return cognito.signInWithGoogle().then(
        () => true,
        () => false
      )
    },
    signInWithGitHub: () => {
      gtagEvent('cloud_sign_in', { provider: 'GitHub' })
      return cognito.signInWithGitHub().then(
        () => true,
        () => false
      )
    },
    signInWithPassword: withLoadingToast(signInWithPassword),
    forgotPassword: withLoadingToast(forgotPassword),
    resetPassword: withLoadingToast(resetPassword),
    changePassword: withLoadingToast(changePassword),
    signOut,
    session: userSession,
    setOrganization,
  }

  return (
    <AuthContext.Provider value={value}>
      {/* Only render the underlying app after we assert for the presence of a current user. */}
      {initialized ? children : <LoadingScreen />}
    </AuthContext.Provider>
  )
}

/** Type of an error containing a `string`-typed `message` field.
 *
 * Many types of errors fall into this category. We use this type to check if an error can be safely
 * displayed to the user. */
interface UserFacingError {
  /** The user-facing error message. */
  message: string
}

/** Return `true` if the value is a {@link UserFacingError}. */
function isUserFacingError(value: unknown): value is UserFacingError {
  return typeof value === 'object' && value != null && 'message' in value
}

// ===============
// === useAuth ===
// ===============

/** A React hook that provides access to the authentication context.
 *
 * Only the hook is exported, and not the context, because we only want to use the hook directly and
 * never the context component. */
export function useAuth() {
  return React.useContext(AuthContext)
}

// ===============================
// === shouldPreventNavigation ===
// ===============================

/** True if navigation should be prevented, for debugging purposes. */
function getShouldPreventNavigation() {
  const location = router.useLocation()
  return new URLSearchParams(location.search).get('prevent-navigation') === 'true'
}

// =======================
// === ProtectedLayout ===
// =======================

/** A React Router layout route containing routes only accessible by users that are logged in. */
export function ProtectedLayout() {
  const { session } = useAuth()
  const shouldPreventNavigation = getShouldPreventNavigation()

  if (!shouldPreventNavigation && session == null) {
    return <router.Navigate to={appUtils.LOGIN_PATH} />
  } else if (!shouldPreventNavigation && session?.type === UserSessionType.partial) {
    return <router.Navigate to={appUtils.SET_USERNAME_PATH} />
  } else {
    return <router.Outlet context={session} />
  }
}

// ===========================
// === SemiProtectedLayout ===
// ===========================

/** A React Router layout route containing routes only accessible by users that are
 * in the process of registering. */
export function SemiProtectedLayout() {
  const { session } = useAuth()
  const { localStorage } = localStorageProvider.useLocalStorage()
  const shouldPreventNavigation = getShouldPreventNavigation()

  if (!shouldPreventNavigation && session?.type === UserSessionType.full) {
    const redirectTo = localStorage.get('loginRedirect')
    if (redirectTo != null) {
      localStorage.delete('loginRedirect')
      location.href = redirectTo
      return
    } else {
      return <router.Navigate to={appUtils.DASHBOARD_PATH} />
    }
  } else {
    return <router.Outlet context={session} />
  }
}

// ===================
// === GuestLayout ===
// ===================

/** A React Router layout route containing routes only accessible by users that are
 * not logged in. */
export function GuestLayout() {
  const { session } = useAuth()
  const { localStorage } = localStorageProvider.useLocalStorage()
  const shouldPreventNavigation = getShouldPreventNavigation()

  if (!shouldPreventNavigation && session?.type === UserSessionType.partial) {
    return <router.Navigate to={appUtils.SET_USERNAME_PATH} />
  } else if (!shouldPreventNavigation && session?.type === UserSessionType.full) {
    const redirectTo = localStorage.get('loginRedirect')
    if (redirectTo != null) {
      localStorage.delete('loginRedirect')
      location.href = redirectTo
      return
    } else {
      return <router.Navigate to={appUtils.DASHBOARD_PATH} />
    }
  } else {
    return <router.Outlet />
  }
}

// =============================
// === usePartialUserSession ===
// =============================

/** A React context hook returning the user session
 * for a user that has not yet completed registration. */
export function usePartialUserSession() {
  return router.useOutletContext<PartialUserSession>()
}

// ================================
// === useNonPartialUserSession ===
// ================================

/** A React context hook returning the user session for a user that can perform actions. */
export function useNonPartialUserSession() {
  return router.useOutletContext<Exclude<UserSession, PartialUserSession>>()
}<|MERGE_RESOLUTION|>--- conflicted
+++ resolved
@@ -204,157 +204,6 @@
                 : valueOrUpdater(oldUserSession.organization),
           })
         }
-<<<<<<< HEAD
-    }, [goOffline])
-
-    /** Fetch the JWT access token from the session via the AWS Amplify library.
-     *
-     * When invoked, retrieves the access token (if available) from the storage method chosen when
-     * Amplify was configured (e.g. local storage). If the token is not available, return `undefined`.
-     * If the token has expired, automatically refreshes the token and returns the new token. */
-    React.useEffect(() => {
-        const fetchSession = async () => {
-            if (!navigator.onLine || forceOfflineMode) {
-                goOfflineInternal()
-                setForceOfflineMode(false)
-            } else if (session == null) {
-                setInitialized(true)
-                if (!initialized) {
-                    sentry.setUser(null)
-                    setUserSession(null)
-                }
-            } else {
-                const headers = new Headers([['Authorization', `Bearer ${session.accessToken}`]])
-                const client = new http.Client(headers)
-                const backend = new remoteBackend.RemoteBackend(client, logger)
-                // The backend MUST be the remote backend before login is finished.
-                // This is because the "set username" flow requires the remote backend.
-                if (
-                    !initialized ||
-                    userSession == null ||
-                    userSession.type === UserSessionType.offline
-                ) {
-                    setBackendWithoutSavingType(backend)
-                }
-                gtag.event('cloud_open')
-                let organization: backendModule.UserOrOrganization | null
-                let user: backendModule.SimpleUser | null
-                while (true) {
-                    try {
-                        organization = await backend.usersMe()
-                        try {
-                            user =
-                                organization?.isEnabled === true
-                                    ? (await backend.listUsers()).find(
-                                          listedUser => listedUser.email === organization?.email
-                                      ) ?? null
-                                    : null
-                        } catch {
-                            user = null
-                        }
-                        break
-                    } catch {
-                        // The value may have changed after the `await`.
-                        // eslint-disable-next-line @typescript-eslint/no-unnecessary-condition
-                        if (!navigator.onLine) {
-                            goOfflineInternal()
-                            // eslint-disable-next-line no-restricted-syntax
-                            return
-                        }
-                        // This prevents a busy loop when request blocking is enabled in DevTools.
-                        // The UI will be blank indefinitely. This is intentional, since for real
-                        // network outages, `navigator.onLine` will be false.
-                        await new Promise<void>(resolve => {
-                            window.setTimeout(resolve, REQUEST_DELAY_MS)
-                        })
-                    }
-                }
-                const url = new URL(location.href)
-                if (url.searchParams.get('authentication') === 'false') {
-                    url.searchParams.delete('authentication')
-                    history.replaceState(null, '', url.toString())
-                }
-                let newUserSession: UserSession
-                if (organization == null) {
-                    sentry.setUser({ email: session.email })
-                    newUserSession = {
-                        type: UserSessionType.partial,
-                        ...session,
-                    }
-                } else {
-                    sentry.setUser({
-                        id: organization.id,
-                        email: organization.email,
-                        username: organization.name,
-                        // eslint-disable-next-line @typescript-eslint/naming-convention
-                        ip_address: '{{auto}}',
-                    })
-                    newUserSession = {
-                        type: UserSessionType.full,
-                        ...session,
-                        organization,
-                        user,
-                    }
-
-                    // 34560000 is the recommended max cookie age.
-                    const parentDomain = location.hostname.replace(/^[^.]*\./, '')
-                    document.cookie = `logged_in=yes;max-age=34560000;domain=${parentDomain};samesite=strict;secure`
-
-                    // Save access token so can it be reused by the backend.
-                    cognito.saveAccessToken(session.accessToken)
-
-                    // Execute the callback that should inform the Electron app that the user has logged in.
-                    // This is done to transition the app from the authentication/dashboard view to the IDE.
-                    onAuthenticated(session.accessToken)
-                }
-
-                setUserSession(newUserSession)
-                setInitialized(true)
-            }
-        }
-
-        fetchSession().catch(error => {
-            if (isUserFacingError(error)) {
-                toast.toast.error(error.message)
-                logger.error(error.message)
-            } else {
-                logger.error(error)
-            }
-        })
-        // `userSession` MUST NOT be a dependency as `setUserSession` is called every time
-        // by this effect. Because it is an object literal, it will never be equal to the previous
-        // value.
-        // `initialized` MUST NOT be a dependency as it breaks offline mode.
-        // eslint-disable-next-line react-hooks/exhaustive-deps
-    }, [
-        cognito,
-        logger,
-        onAuthenticated,
-        session,
-        /* should never change */ goOfflineInternal,
-        /* should never change */ setBackendWithoutSavingType,
-    ])
-
-    /** Wrap a function returning a {@link Promise} to display a loading toast notification
-     * until the returned {@link Promise} finishes loading. */
-    const withLoadingToast =
-        <T extends unknown[], R>(action: (...args: T) => Promise<R>) =>
-        async (...args: T) => {
-            toast.toast.loading(MESSAGES.pleaseWait, { toastId })
-            return await action(...args)
-        }
-
-    const toastSuccess = (message: string) => {
-        toast.toast.update(toastId, {
-            isLoading: null,
-            autoClose: null,
-            closeOnClick: null,
-            closeButton: null,
-            draggable: null,
-            type: toast.toast.TYPE.SUCCESS,
-            render: message,
-        })
-=======
       })
     },
     []
@@ -371,7 +220,6 @@
       // the entire UI will be disabled.
       const client = new HttpClient([['Authorization', '']])
       setBackendWithoutSavingType(new RemoteBackend(client, logger))
->>>>>>> 6517384b
     }
   }, [
     /* should never change */ projectManagerUrl,
