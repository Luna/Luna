--- conflicted
+++ resolved
@@ -139,13 +139,9 @@
 export interface AuthProviderProps {
   readonly shouldStartInOfflineMode: boolean
   readonly supportsLocalBackend: boolean
-<<<<<<< HEAD
   readonly backend: Backend
   readonly setBackendWithoutSavingType: (backend: Backend) => void
-  readonly authService: authServiceModule.AuthService
-=======
   readonly authService: authServiceModule.AuthService | null
->>>>>>> a01aeab3
   /** Callback to execute once the user has authenticated successfully. */
   readonly onAuthenticated: (accessToken: string | null) => void
   readonly children: React.ReactNode
@@ -157,14 +153,8 @@
   const { shouldStartInOfflineMode, supportsLocalBackend, authService, onAuthenticated } = props
   const { backend, setBackendWithoutSavingType, children, projectManagerUrl } = props
   const logger = loggerProvider.useLogger()
-<<<<<<< HEAD
-  const { cognito } = authService
-  const { session, deinitializeSession, onError: onSessionError } = sessionProvider.useSession()
-=======
   const { cognito } = authService ?? {}
   const { session, deinitializeSession, onSessionError } = sessionProvider.useSession()
-  const { setBackendWithoutSavingType } = backendProvider.useSetBackend()
->>>>>>> a01aeab3
   const { localStorage } = localStorageProvider.useLocalStorage()
   // This must not be `hooks.useNavigate` as `goOffline` would be inaccessible,
   // and the function call would error.
@@ -426,60 +416,30 @@
   }
 
   const signUp = async (username: string, password: string, organizationId: string | null) => {
-<<<<<<< HEAD
-    gtagEvent('cloud_sign_up')
-    const result = await cognito.signUp(username, password, organizationId)
-    if (cognitoModule.isAmplifyError(result)) {
-      toastError(result.message)
-      return false
-    } else {
-      toastSuccess('We have sent you an email with further instructions!')
-      navigate(appUtils.LOGIN_PATH)
-      return true
-=======
     if (cognito == null) {
       return false
     } else {
       gtagEvent('cloud_sign_up')
       const result = await cognito.signUp(username, password, organizationId)
-      if (result.ok) {
+      if (cognitoModule.isAmplifyError(result)) {
+        toastError(result.message)
+        return false
+      } else {
         toastSuccess('We have sent you an email with further instructions!')
         navigate(appUtils.LOGIN_PATH)
-      } else {
-        toastError(result.val.message)
-      }
-      return result.ok
->>>>>>> a01aeab3
+        return true
+      }
     }
   }
 
   const confirmSignUp = async (email: string, code: string) => {
-<<<<<<< HEAD
-    gtagEvent('cloud_confirm_sign_up')
-    const result = await cognito.confirmSignUp(email, code)
-    if (cognitoModule.isAmplifyError(result)) {
-      switch (result.type) {
-        case cognitoModule.CognitoErrorType.userAlreadyConfirmed: {
-          break
-        }
-        case cognitoModule.CognitoErrorType.userNotFound: {
-          toastError('Incorrect email or confirmation code.')
-          navigate(appUtils.LOGIN_PATH)
-          return false
-        }
-        default: {
-          // This is REQUIRED, as a sanity check to ensure that this case is impossible to reach.
-          // eslint-disable-next-line @typescript-eslint/no-unused-vars
-          const sanity: never = result.type
-          throw new Error(`Unreachable value detected: ${JSON.stringify(result)}`)
-=======
     if (cognito == null) {
       return false
     } else {
       gtagEvent('cloud_confirm_sign_up')
       const result = await cognito.confirmSignUp(email, code)
-      if (result.err) {
-        switch (result.val.type) {
+      if (cognitoModule.isAmplifyError(result)) {
+        switch (result.type) {
           case cognitoModule.CognitoErrorType.userAlreadyConfirmed: {
             break
           }
@@ -489,40 +449,17 @@
             return false
           }
           default: {
-            throw new errorModule.UnreachableCaseError(result.val.type)
+            // This is REQUIRED, as a sanity check to ensure that this case is impossible to reach.
+            // eslint-disable-next-line @typescript-eslint/no-unused-vars
+            const sanity: never = result.type
+            throw new Error(`Unreachable value detected: ${JSON.stringify(result)}`)
           }
->>>>>>> a01aeab3
         }
       }
       toastSuccess('Your account has been confirmed! Please log in.')
       navigate(appUtils.LOGIN_PATH)
-      return result.ok
-    }
-<<<<<<< HEAD
-    toastSuccess('Your account has been confirmed! Please log in.')
-    navigate(appUtils.LOGIN_PATH)
-    return true
-  }
-
-  const signInWithPassword = async (email: string, password: string) => {
-    gtagEvent('cloud_sign_in', { provider: 'Email' })
-    const result = await cognito.signInWithPassword(email, password)
-    if (cognitoModule.isAmplifyError(result)) {
-      if (result.type === cognitoModule.CognitoErrorType.userNotFound) {
-        // It may not be safe to pass the user's password in the URL.
-        navigate(`${appUtils.REGISTRATION_PATH}?${new URLSearchParams({ email }).toString()}`)
-      }
-      toastError(result.message)
-      return false
-    } else {
-      toastSuccess('Successfully logged in!')
       return true
     }
-  }
-
-  const setUsername = async (username: string, email: string) => {
-    if (backend.type === backendModule.BackendType.local) {
-=======
   }
 
   const signInWithPassword = async (email: string, password: string) => {
@@ -531,24 +468,24 @@
     } else {
       gtagEvent('cloud_sign_in', { provider: 'Email' })
       const result = await cognito.signInWithPassword(email, password)
-      if (result.ok) {
-        toastSuccess('Successfully logged in!')
-      } else {
-        if (result.val.type === cognitoModule.CognitoErrorType.userNotFound) {
+      if (cognitoModule.isAmplifyError(result)) {
+        if (result.type === cognitoModule.CognitoErrorType.userNotFound) {
           // It may not be safe to pass the user's password in the URL.
           navigate(`${appUtils.REGISTRATION_PATH}?${new URLSearchParams({ email }).toString()}`)
         }
-        toastError(result.val.message)
-      }
-      return result.ok
-    }
-  }
-
-  const setUsername = async (backend: Backend, username: string, email: string) => {
+        toastError(result.message)
+        return false
+      } else {
+        toastSuccess('Successfully logged in!')
+        return true
+      }
+    }
+  }
+
+  const setUsername = async (username: string, email: string) => {
     if (cognito == null) {
       return false
     } else if (backend.type === backendModule.BackendType.local) {
->>>>>>> a01aeab3
       toastError('You cannot set your username on the local backend.')
       return false
     } else {
@@ -585,78 +522,49 @@
   }
 
   const forgotPassword = async (email: string) => {
-<<<<<<< HEAD
-    const result = await cognito.forgotPassword(email)
-    if (cognitoModule.isAmplifyError(result)) {
-      toastError(result.message)
-      return false
-    } else {
-      toastSuccess('We have sent you an email with further instructions!')
-      navigate(appUtils.LOGIN_PATH)
-      return true
-=======
     if (cognito == null) {
       return false
     } else {
       const result = await cognito.forgotPassword(email)
-      if (result.ok) {
+      if (cognitoModule.isAmplifyError(result)) {
+        toastError(result.message)
+        return false
+      } else {
         toastSuccess('We have sent you an email with further instructions!')
         navigate(appUtils.LOGIN_PATH)
-      } else {
-        toastError(result.val.message)
-      }
-      return result.ok
->>>>>>> a01aeab3
+        return true
+      }
     }
   }
 
   const resetPassword = async (email: string, code: string, password: string) => {
-<<<<<<< HEAD
-    const result = await cognito.forgotPasswordSubmit(email, code, password)
-    if (cognitoModule.isAmplifyError(result)) {
-      toastError(result.message)
-      return false
-    } else {
-      toastSuccess('Successfully reset password!')
-      navigate(appUtils.LOGIN_PATH)
-      return true
-=======
     if (cognito == null) {
       return false
     } else {
       const result = await cognito.forgotPasswordSubmit(email, code, password)
-      if (result.ok) {
+      if (cognitoModule.isAmplifyError(result)) {
+        toastError(result.message)
+        return false
+      } else {
         toastSuccess('Successfully reset password!')
         navigate(appUtils.LOGIN_PATH)
-      } else {
-        toastError(result.val.message)
-      }
-      return result.ok
->>>>>>> a01aeab3
+        return true
+      }
     }
   }
 
   const changePassword = async (oldPassword: string, newPassword: string) => {
-<<<<<<< HEAD
-    const result = await cognito.changePassword(oldPassword, newPassword)
-    if (cognitoModule.isAmplifyError(result)) {
-      toastError(result.message)
-      return false
-    } else {
-      toastSuccess('Successfully changed password!')
-      return true
-=======
     if (cognito == null) {
       return false
     } else {
       const result = await cognito.changePassword(oldPassword, newPassword)
-      if (result.ok) {
+      if (cognitoModule.isAmplifyError(result)) {
+        toastError(result.message)
+        return false
+      } else {
         toastSuccess('Successfully changed password!')
-      } else {
-        toastError(result.val.message)
-      }
-      return result.ok
->>>>>>> a01aeab3
+        return true
+      }
     }
   }
 
