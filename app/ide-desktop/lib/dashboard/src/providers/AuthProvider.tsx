--- conflicted
+++ resolved
@@ -25,11 +25,7 @@
 import * as remoteBackend from '#/services/remoteBackend'
 import * as errorModule from '#/utilities/error'
 import * as http from '#/utilities/http'
-<<<<<<< HEAD
-=======
-import * as localStorageModule from '#/utilities/localStorage'
 import * as object from '#/utilities/object'
->>>>>>> 6f518942
 
 // =================
 // === Constants ===
