--- conflicted
+++ resolved
@@ -18,12 +18,7 @@
 import * as localStorageProvider from '#/providers/LocalStorageProvider'
 import * as loggerProvider from '#/providers/LoggerProvider'
 import * as sessionProvider from '#/providers/SessionProvider'
-<<<<<<< HEAD
 import * as textProvider from '#/providers/TextProvider'
-import * as backendModule from '#/services/backend'
-import * as localBackend from '#/services/localBackend'
-import * as remoteBackend from '#/services/remoteBackend'
-=======
 
 import LoadingScreen from '#/pages/authentication/LoadingScreen'
 
@@ -32,7 +27,6 @@
 import LocalBackend from '#/services/LocalBackend'
 import RemoteBackend from '#/services/RemoteBackend'
 
->>>>>>> bb8ff8f8
 import * as errorModule from '#/utilities/error'
 import HttpClient, * as httpClient from '#/utilities/HttpClient'
 import * as localStorageModule from '#/utilities/LocalStorage'
@@ -227,13 +221,8 @@
     } else {
       // Provide dummy headers to avoid errors. This `Backend` will never be called as
       // the entire UI will be disabled.
-<<<<<<< HEAD
-      const client = new http.Client([['Authorization', '']])
-      setBackendWithoutSavingType(new remoteBackend.RemoteBackend(client, logger, getText))
-=======
       const client = new HttpClient([['Authorization', '']])
-      setBackendWithoutSavingType(new RemoteBackend(client, logger))
->>>>>>> bb8ff8f8
+      setBackendWithoutSavingType(new RemoteBackend(client, logger, getText))
     }
   }, [
     getText,
@@ -314,13 +303,8 @@
           setUserSession(null)
         }
       } else {
-<<<<<<< HEAD
-        const client = new http.Client([['Authorization', `Bearer ${session.accessToken}`]])
-        const backend = new remoteBackend.RemoteBackend(client, logger, getText)
-=======
         const client = new HttpClient([['Authorization', `Bearer ${session.accessToken}`]])
-        const backend = new RemoteBackend(client, logger)
->>>>>>> bb8ff8f8
+        const backend = new RemoteBackend(client, logger, getText)
         // The backend MUST be the remote backend before login is finished.
         // This is because the "set username" flow requires the remote backend.
         if (!initialized || userSession == null || userSession.type === UserSessionType.offline) {
@@ -430,11 +414,7 @@
   const withLoadingToast =
     <T extends unknown[], R>(action: (...args: T) => Promise<R>) =>
     async (...args: T) => {
-<<<<<<< HEAD
       toast.toast.loading(getText('pleaseWait'), { toastId })
-=======
-      toast.toast.loading('Please wait...', { toastId })
->>>>>>> bb8ff8f8
       return await action(...args)
     }
 
@@ -466,11 +446,7 @@
     gtagEvent('cloud_sign_up')
     const result = await cognito.signUp(username, password, organizationId)
     if (result.ok) {
-<<<<<<< HEAD
       toastSuccess(getText('signUpSuccess'))
-=======
-      toastSuccess('We have sent you an email with further instructions!')
->>>>>>> bb8ff8f8
       navigate(appUtils.LOGIN_PATH)
     } else {
       toastError(result.val.message)
@@ -485,14 +461,9 @@
       switch (result.val.type) {
         case cognitoModule.CognitoErrorType.userAlreadyConfirmed: {
           break
-<<<<<<< HEAD
-        case cognitoModule.ConfirmSignUpErrorKind.userNotFound:
+        }
+        case cognitoModule.CognitoErrorType.userNotFound: {
           toastError(getText('confirmSignUpError'))
-=======
-        }
-        case cognitoModule.CognitoErrorType.userNotFound: {
-          toastError('Incorrect email or confirmation code.')
->>>>>>> bb8ff8f8
           navigate(appUtils.LOGIN_PATH)
           return false
         }
@@ -501,11 +472,7 @@
         }
       }
     }
-<<<<<<< HEAD
     toastSuccess(getText('confirmSignUpSuccess'))
-=======
-    toastSuccess('Your account has been confirmed! Please log in.')
->>>>>>> bb8ff8f8
     navigate(appUtils.LOGIN_PATH)
     return result.ok
   }
@@ -514,11 +481,7 @@
     gtagEvent('cloud_sign_in', { provider: 'Email' })
     const result = await cognito.signInWithPassword(email, password)
     if (result.ok) {
-<<<<<<< HEAD
       toastSuccess(getText('signInWithPasswordSuccess'))
-=======
-      toastSuccess('Successfully logged in!')
->>>>>>> bb8ff8f8
     } else {
       if (result.val.type === cognitoModule.CognitoErrorType.userNotFound) {
         // It may not be safe to pass the user's password in the URL.
@@ -547,15 +510,9 @@
               organizationId != null ? backendModule.UserOrOrganizationId(organizationId) : null,
           }),
           {
-<<<<<<< HEAD
             success: getText('setUsernameSuccess'),
             error: getText('setUsernameError'),
             pending: getText('settingUsername'),
-=======
-            success: 'Your username has been set!',
-            error: 'Could not set your username.',
-            pending: 'Setting username...',
->>>>>>> bb8ff8f8
           }
         )
         const redirectTo = localStorage.get(localStorageModule.LocalStorageKey.loginRedirect)
@@ -575,11 +532,7 @@
   const forgotPassword = async (email: string) => {
     const result = await cognito.forgotPassword(email)
     if (result.ok) {
-<<<<<<< HEAD
       toastSuccess(getText('forgotPasswordSuccess'))
-=======
-      toastSuccess('We have sent you an email with further instructions!')
->>>>>>> bb8ff8f8
       navigate(appUtils.LOGIN_PATH)
     } else {
       toastError(result.val.message)
@@ -590,11 +543,7 @@
   const resetPassword = async (email: string, code: string, password: string) => {
     const result = await cognito.forgotPasswordSubmit(email, code, password)
     if (result.ok) {
-<<<<<<< HEAD
       toastSuccess(getText('resetPasswordSuccess'))
-=======
-      toastSuccess('Successfully reset password!')
->>>>>>> bb8ff8f8
       navigate(appUtils.LOGIN_PATH)
     } else {
       toastError(result.val.message)
@@ -605,11 +554,7 @@
   const changePassword = async (oldPassword: string, newPassword: string) => {
     const result = await cognito.changePassword(oldPassword, newPassword)
     if (result.ok) {
-<<<<<<< HEAD
       toastSuccess(getText('changePasswordSuccess'))
-=======
-      toastSuccess('Successfully changed password!')
->>>>>>> bb8ff8f8
     } else {
       toastError(result.val.message)
     }
@@ -629,15 +574,9 @@
     // This should not omit success and error toasts as it is not possible
     // to render this optimistically.
     await toast.toast.promise(cognito.signOut(), {
-<<<<<<< HEAD
       success: getText('signOutSuccess'),
       error: getText('signOutError'),
       pending: getText('loggingOut'),
-=======
-      success: 'Successfully logged out!',
-      error: 'Could not log out, please try again.',
-      pending: 'Logging out...',
->>>>>>> bb8ff8f8
     })
     return true
   }
