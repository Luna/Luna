--- conflicted
+++ resolved
@@ -4,12 +4,8 @@
 
 import * as asyncEffectHooks from '#/hooks/asyncEffectHooks'
 import * as refreshHooks from '#/hooks/refreshHooks'
-<<<<<<< HEAD
 
-import * as error from '#/utilities/error'
-=======
 import * as errorModule from '#/utilities/error'
->>>>>>> a3873b95
 
 import type * as cognito from '#/authentication/cognito'
 import * as listen from '#/authentication/listen'
