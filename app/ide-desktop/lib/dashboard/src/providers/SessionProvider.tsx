--- conflicted
+++ resolved
@@ -15,13 +15,9 @@
 /** State contained in a {@link SessionContext}. */
 interface SessionContextType {
   readonly session: cognito.UserSession | null
-  /** Set `initialized` to false. Must be called when logging out. */
-<<<<<<< HEAD
+  /** Set `initialized` to false. MUST be called when logging out. */
   readonly deinitializeSession: () => void
-=======
-  deinitializeSession: () => void
-  onError: (callback: (error: Error) => void) => () => void
->>>>>>> 6f518942
+  readonly onError: (callback: (error: Error) => void) => () => void
 }
 
 /** See `AuthContext` for safety details. */
