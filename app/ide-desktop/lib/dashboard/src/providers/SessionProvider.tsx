/** @file Provider for the {@link SessionContextType}, which contains information about the
 * currently authenticated user's session. */
import * as React from 'react'

import * as asyncEffectHooks from '#/hooks/asyncEffectHooks'
import * as refreshHooks from '#/hooks/refreshHooks'

import * as errorModule from '#/utilities/error'

import type * as cognito from '#/authentication/cognito'
import * as listen from '#/authentication/listen'

// ======================
// === SessionContext ===
// ======================

/** State contained in a {@link SessionContext}. */
interface SessionContextType {
<<<<<<< HEAD
  session: cognito.UserSession | null
  /** Set `initialized` to false. Must be called when logging out. */
  deinitializeSession: () => void
  onSessionError: (callback: (error: Error) => void) => () => void
=======
  readonly session: cognito.UserSession | null
  /** Set `initialized` to false. MUST be called when logging out. */
  readonly deinitializeSession: () => void
  readonly onError: (callback: (error: Error) => void) => () => void
>>>>>>> 784d0691
}

const SessionContext = React.createContext<SessionContextType | null>(null)

// =======================
// === SessionProvider ===
// =======================

/** Props for a {@link SessionProvider}. */
export interface SessionProviderProps {
  /** The URL that the content of the app is served at, by Electron.
   *
   * This **must** be the actual page that the content is served at, otherwise the OAuth flow will
   * not work and will redirect the user to a blank page. If this is the correct URL, no redirect
   * will occur (which is the desired behaviour).
   *
   * The URL includes a scheme, hostname, and port (e.g., `http://localhost:8080`). The port is not
   * known ahead of time, since the content may be served on any free port. Thus, the URL is
   * obtained by reading the window location at the time that authentication is instantiated. This
   * is guaranteed to be the correct location, since authentication is instantiated when the content
   * is initially served. */
<<<<<<< HEAD
  mainPageUrl: URL
  registerAuthEventListener: listen.ListenFunction | null
  userSession: (() => Promise<cognito.UserSession | null>) | null
  children: React.ReactNode
=======
  readonly mainPageUrl: URL
  readonly registerAuthEventListener: listen.ListenFunction
  readonly userSession: () => Promise<cognito.UserSession | null>
  readonly children: React.ReactNode
>>>>>>> 784d0691
}

/** A React provider for the session of the authenticated user. */
export default function SessionProvider(props: SessionProviderProps) {
  const { mainPageUrl, children, userSession, registerAuthEventListener } = props
  const [refresh, doRefresh] = refreshHooks.useRefresh()
  const [initialized, setInitialized] = React.useState(false)
  const errorCallbacks = React.useRef(new Set<(error: Error) => void>())

  /** Returns a function to unregister the listener. */
  const onSessionError = React.useCallback((callback: (error: Error) => void) => {
    errorCallbacks.current.add(callback)
    return () => {
      errorCallbacks.current.delete(callback)
    }
  }, [])

  // Register an async effect that will fetch the user's session whenever the `refresh` state is
  // set. This is useful when a user has just logged in (as their cached credentials are
  // out of date, so this will update them).
  const session = asyncEffectHooks.useAsyncEffect(
    null,
    async () => {
      if (userSession == null) {
        setInitialized(true)
        return null
      } else {
        try {
          const innerSession = await userSession()
          setInitialized(true)
          return innerSession
        } catch (error) {
          if (error instanceof Error) {
            for (const listener of errorCallbacks.current) {
              listener(error)
            }
          }
          throw error
        }
      }
    },
    [refresh]
  )

  // Register an effect that will listen for authentication events. When the event occurs, we
  // will refresh or clear the user's session, forcing a re-render of the page with the new
  // session.
  //
  // For example, if a user clicks the "sign out" button, this will clear the user's session, which
  // means the login screen (which is a child of this provider) should render.
  React.useEffect(
    () =>
      registerAuthEventListener?.(event => {
        switch (event) {
          case listen.AuthEvent.signIn:
          case listen.AuthEvent.signOut: {
            doRefresh()
            break
          }
          case listen.AuthEvent.customOAuthState:
          case listen.AuthEvent.cognitoHostedUi: {
            // AWS Amplify doesn't provide a way to set the redirect URL for the OAuth flow, so
            // we have to hack it by replacing the URL in the browser's history. This is done
            // because otherwise the user will be redirected to a URL like `enso://auth`, which
            // will not work.
            // See https://github.com/aws-amplify/amplify-js/issues/3391#issuecomment-756473970
            history.replaceState({}, '', mainPageUrl)
            doRefresh()
            break
          }
          default: {
            throw new errorModule.UnreachableCaseError(event)
          }
        }
      }),
    [doRefresh, registerAuthEventListener, mainPageUrl]
  )

  const deinitializeSession = () => {
    setInitialized(false)
  }

  return (
    <SessionContext.Provider value={{ session, deinitializeSession, onSessionError }}>
      {initialized && children}
    </SessionContext.Provider>
  )
}

// ==================
// === useSession ===
// ==================

/** React context hook returning the session of the authenticated user.
 * @throws {Error} when used outside a {@link SessionProvider}. */
export function useSession() {
  const context = React.useContext(SessionContext)
  if (context == null) {
    throw new Error('`useSession` can only be used inside an `<SessionProvider />`.')
  } else {
    return context
  }
}<|MERGE_RESOLUTION|>--- conflicted
+++ resolved
@@ -16,17 +16,10 @@
 
 /** State contained in a {@link SessionContext}. */
 interface SessionContextType {
-<<<<<<< HEAD
-  session: cognito.UserSession | null
+  readonly session: cognito.UserSession | null
   /** Set `initialized` to false. Must be called when logging out. */
-  deinitializeSession: () => void
-  onSessionError: (callback: (error: Error) => void) => () => void
-=======
-  readonly session: cognito.UserSession | null
-  /** Set `initialized` to false. MUST be called when logging out. */
   readonly deinitializeSession: () => void
-  readonly onError: (callback: (error: Error) => void) => () => void
->>>>>>> 784d0691
+  readonly onSessionError: (callback: (error: Error) => void) => () => void
 }
 
 const SessionContext = React.createContext<SessionContextType | null>(null)
@@ -48,17 +41,10 @@
    * obtained by reading the window location at the time that authentication is instantiated. This
    * is guaranteed to be the correct location, since authentication is instantiated when the content
    * is initially served. */
-<<<<<<< HEAD
-  mainPageUrl: URL
-  registerAuthEventListener: listen.ListenFunction | null
-  userSession: (() => Promise<cognito.UserSession | null>) | null
-  children: React.ReactNode
-=======
   readonly mainPageUrl: URL
-  readonly registerAuthEventListener: listen.ListenFunction
-  readonly userSession: () => Promise<cognito.UserSession | null>
+  readonly registerAuthEventListener: listen.ListenFunction | null
+  readonly userSession: (() => Promise<cognito.UserSession | null>) | null
   readonly children: React.ReactNode
->>>>>>> 784d0691
 }
 
 /** A React provider for the session of the authenticated user. */
