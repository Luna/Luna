/** @file Login component responsible for rendering and interactions in sign in flow. */
import * as React from 'react'

import * as router from 'react-router-dom'

import ArrowRightIcon from 'enso-assets/arrow_right.svg'
import AtIcon from 'enso-assets/at.svg'
import CreateAccountIcon from 'enso-assets/create_account.svg'
import GithubIcon from 'enso-assets/github.svg'
import GoogleIcon from 'enso-assets/google.svg'
import LockIcon from 'enso-assets/lock.svg'

import * as appUtils from '#/appUtils'

import * as authProvider from '#/providers/AuthProvider'
import * as textProvider from '#/providers/TextProvider'

<<<<<<< HEAD
import Input from '#/components/Input'
import Link from '#/components/Link'
import SubmitButton from '#/components/SubmitButton'
import SvgMask from '#/components/SvgMask'
=======
import AuthenticationPage from '#/pages/authentication/AuthenticationPage'

import FontAwesomeIcon from '#/components/FontAwesomeIcon'
import Input from '#/components/Input'
import Link from '#/components/Link'
import SubmitButton from '#/components/SubmitButton'
import TextLink from '#/components/TextLink'
import UnstyledButton from '#/components/UnstyledButton'

import * as eventModule from '#/utilities/event'
>>>>>>> 9cf4847a

// =============
// === Login ===
// =============

/** Props for a {@link Login}. */
export interface LoginProps {
  readonly supportsLocalBackend: boolean
}

/** A form for users to log in. */
export default function Login(props: LoginProps) {
  const { supportsLocalBackend } = props
  const location = router.useLocation()
  const { signInWithGoogle, signInWithGitHub, signInWithPassword } = authProvider.useAuth()
  const { getText } = textProvider.useText()

  const query = new URLSearchParams(location.search)
  const initialEmail = query.get('email')

  const [email, setEmail] = React.useState(initialEmail ?? '')
  const [password, setPassword] = React.useState('')
  const [isSubmitting, setIsSubmitting] = React.useState(false)
  const shouldReportValidityRef = React.useRef(true)
  const formRef = React.useRef<HTMLFormElement>(null)

  return (
<<<<<<< HEAD
    <div className="flex min-h-screen flex-col items-center justify-center gap-auth text-sm text-primary">
      <div className="flex w-full max-w-md flex-col gap-auth rounded-auth bg-selected-frame p-auth shadow-md">
        <div className="self-center text-xl font-medium">{getText('loginToYourAccount')}</div>
        <div className="flex flex-col gap-auth">
          <button
            onMouseDown={() => {
              shouldReportValidityRef.current = false
            }}
            onClick={async event => {
              event.preventDefault()
              await signInWithGoogle()
            }}
            className="relative rounded-full bg-cloud/10 py-auth-input-y transition-all duration-auth hover:bg-cloud/20 focus:bg-cloud/20"
          >
            <SvgMask
              src={GoogleIcon}
              className="absolute left top h-full w-icon px-font-awesome-icon-x text-blue-500"
            />
            {getText('signUpOrLoginWithGoogle')}
          </button>
          <button
            onMouseDown={() => {
              shouldReportValidityRef.current = false
            }}
            onClick={async event => {
              event.preventDefault()
              await signInWithGitHub()
            }}
            className="relative rounded-full bg-cloud/10 py-auth-input-y transition-all duration-auth hover:bg-cloud/20 focus:bg-cloud/20"
          >
            <SvgMask
              src={GithubIcon}
              className="absolute left top h-full w-icon px-font-awesome-icon-x text-blue-500"
            />
            {getText('signUpOrLoginWithGitHub')}
          </button>
        </div>
        <div />
        <form
          className="flex flex-col gap-auth"
          onSubmit={async event => {
            event.preventDefault()
            setIsSubmitting(true)
            await signInWithPassword(email, password)
            shouldReportValidityRef.current = true
            setIsSubmitting(false)
=======
    <AuthenticationPage
      isNotForm
      title={getText('loginToYourAccount')}
      footer={
        <>
          <Link
            to={appUtils.REGISTRATION_PATH}
            icon={CreateAccountIcon}
            text={getText('dontHaveAnAccount')}
          />
          {supportsLocalBackend && (
            <Link
              to={appUtils.ENTER_OFFLINE_MODE_PATH}
              icon={ArrowRightIcon}
              text={getText('continueWithoutCreatingAnAccount')}
            />
          )}
        </>
      }
    >
      <div className="flex flex-col gap-auth">
        <UnstyledButton
          onPress={() => {
            shouldReportValidityRef.current = false
            void signInWithGoogle()
          }}
          className="relative rounded-full bg-primary/5 py-auth-input-y transition-all duration-auth hover:bg-primary/10 focus:bg-primary/10"
        >
          <FontAwesomeIcon icon={fontawesomeIcons.faGoogle} />
          {getText('signUpOrLoginWithGoogle')}
        </UnstyledButton>
        <UnstyledButton
          onPress={() => {
            shouldReportValidityRef.current = false
            void signInWithGitHub()
>>>>>>> 9cf4847a
          }}
          className="relative rounded-full bg-primary/5 py-auth-input-y transition-all duration-auth hover:bg-primary/10 focus:bg-primary/10"
        >
          <FontAwesomeIcon icon={fontawesomeIcons.faGithub} />
          {getText('signUpOrLoginWithGitHub')}
        </UnstyledButton>
      </div>
      <div />
      <form
        ref={formRef}
        className="flex flex-col gap-auth"
        onSubmit={async event => {
          event.preventDefault()
          setIsSubmitting(true)
          await signInWithPassword(email, password)
          shouldReportValidityRef.current = true
          setIsSubmitting(false)
        }}
      >
        <Input
          autoFocus
          required
          validate
          type="email"
          autoComplete="email"
          icon={AtIcon}
          placeholder={getText('emailPlaceholder')}
          value={email}
          setValue={setEmail}
          shouldReportValidityRef={shouldReportValidityRef}
        />
        <div className="flex flex-col">
          <Input
            required
            validate
            allowShowingPassword
            type="password"
            autoComplete="current-password"
            icon={LockIcon}
            placeholder={getText('passwordPlaceholder')}
            error={getText('passwordValidationError')}
            value={password}
            setValue={setPassword}
            shouldReportValidityRef={shouldReportValidityRef}
          />
          <TextLink to={appUtils.FORGOT_PASSWORD_PATH} text={getText('forgotYourPassword')} />
        </div>
        <SubmitButton
          isDisabled={isSubmitting}
          text={getText('login')}
          icon={ArrowRightIcon}
          onPress={eventModule.submitForm}
        />
      </form>
    </AuthenticationPage>
  )
}<|MERGE_RESOLUTION|>--- conflicted
+++ resolved
@@ -15,23 +15,16 @@
 import * as authProvider from '#/providers/AuthProvider'
 import * as textProvider from '#/providers/TextProvider'
 
-<<<<<<< HEAD
+import AuthenticationPage from '#/pages/authentication/AuthenticationPage'
+
 import Input from '#/components/Input'
 import Link from '#/components/Link'
 import SubmitButton from '#/components/SubmitButton'
 import SvgMask from '#/components/SvgMask'
-=======
-import AuthenticationPage from '#/pages/authentication/AuthenticationPage'
-
-import FontAwesomeIcon from '#/components/FontAwesomeIcon'
-import Input from '#/components/Input'
-import Link from '#/components/Link'
-import SubmitButton from '#/components/SubmitButton'
 import TextLink from '#/components/TextLink'
 import UnstyledButton from '#/components/UnstyledButton'
 
 import * as eventModule from '#/utilities/event'
->>>>>>> 9cf4847a
 
 // =============
 // === Login ===
@@ -59,54 +52,6 @@
   const formRef = React.useRef<HTMLFormElement>(null)
 
   return (
-<<<<<<< HEAD
-    <div className="flex min-h-screen flex-col items-center justify-center gap-auth text-sm text-primary">
-      <div className="flex w-full max-w-md flex-col gap-auth rounded-auth bg-selected-frame p-auth shadow-md">
-        <div className="self-center text-xl font-medium">{getText('loginToYourAccount')}</div>
-        <div className="flex flex-col gap-auth">
-          <button
-            onMouseDown={() => {
-              shouldReportValidityRef.current = false
-            }}
-            onClick={async event => {
-              event.preventDefault()
-              await signInWithGoogle()
-            }}
-            className="relative rounded-full bg-cloud/10 py-auth-input-y transition-all duration-auth hover:bg-cloud/20 focus:bg-cloud/20"
-          >
-            <SvgMask
-              src={GoogleIcon}
-              className="absolute left top h-full w-icon px-font-awesome-icon-x text-blue-500"
-            />
-            {getText('signUpOrLoginWithGoogle')}
-          </button>
-          <button
-            onMouseDown={() => {
-              shouldReportValidityRef.current = false
-            }}
-            onClick={async event => {
-              event.preventDefault()
-              await signInWithGitHub()
-            }}
-            className="relative rounded-full bg-cloud/10 py-auth-input-y transition-all duration-auth hover:bg-cloud/20 focus:bg-cloud/20"
-          >
-            <SvgMask
-              src={GithubIcon}
-              className="absolute left top h-full w-icon px-font-awesome-icon-x text-blue-500"
-            />
-            {getText('signUpOrLoginWithGitHub')}
-          </button>
-        </div>
-        <div />
-        <form
-          className="flex flex-col gap-auth"
-          onSubmit={async event => {
-            event.preventDefault()
-            setIsSubmitting(true)
-            await signInWithPassword(email, password)
-            shouldReportValidityRef.current = true
-            setIsSubmitting(false)
-=======
     <AuthenticationPage
       isNotForm
       title={getText('loginToYourAccount')}
@@ -135,18 +80,23 @@
           }}
           className="relative rounded-full bg-primary/5 py-auth-input-y transition-all duration-auth hover:bg-primary/10 focus:bg-primary/10"
         >
-          <FontAwesomeIcon icon={fontawesomeIcons.faGoogle} />
+          <SvgMask
+            src={GoogleIcon}
+            className="absolute left top h-full w-icon px-font-awesome-icon-x text-blue-500"
+          />
           {getText('signUpOrLoginWithGoogle')}
         </UnstyledButton>
         <UnstyledButton
           onPress={() => {
             shouldReportValidityRef.current = false
             void signInWithGitHub()
->>>>>>> 9cf4847a
           }}
           className="relative rounded-full bg-primary/5 py-auth-input-y transition-all duration-auth hover:bg-primary/10 focus:bg-primary/10"
         >
-          <FontAwesomeIcon icon={fontawesomeIcons.faGithub} />
+          <SvgMask
+            src={GithubIcon}
+            className="absolute left top h-full w-icon px-font-awesome-icon-x text-blue-500"
+          />
           {getText('signUpOrLoginWithGitHub')}
         </UnstyledButton>
       </div>
