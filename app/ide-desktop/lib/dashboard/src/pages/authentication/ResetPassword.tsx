--- conflicted
+++ resolved
@@ -11,16 +11,10 @@
 import * as appUtils from '#/appUtils'
 
 import * as navigateHooks from '#/hooks/navigateHooks'
-<<<<<<< HEAD
 import * as toastAndLogHooks from '#/hooks/toastAndLogHooks'
+
 import * as authProvider from '#/providers/AuthProvider'
 import * as textProvider from '#/providers/TextProvider'
-import * as string from '#/utilities/string'
-import * as validation from '#/utilities/validation'
-=======
-
-import * as authProvider from '#/providers/AuthProvider'
->>>>>>> bb8ff8f8
 
 import Input from '#/components/Input'
 import Link from '#/components/Link'
@@ -36,12 +30,8 @@
 /** A form for users to reset their password. */
 export default function ResetPassword() {
   const { resetPassword } = authProvider.useAuth()
-<<<<<<< HEAD
-  const { search } = router.useLocation()
   const { getText } = textProvider.useText()
-=======
   const location = router.useLocation()
->>>>>>> bb8ff8f8
   const navigate = navigateHooks.useNavigate()
   const toastAndLog = toastAndLogHooks.useToastAndLog()
 
