--- conflicted
+++ resolved
@@ -34,20 +34,12 @@
           await forgotPassword(email)
         }}
       >
-<<<<<<< HEAD
-        <div className="font-medium self-center text-xl">{getText('forgotYourPassword')}</div>
-=======
-        <div className="self-center text-xl font-medium">Forgot Your Password?</div>
->>>>>>> c4029eed
+        <div className="self-center text-xl font-medium">{getText('forgotYourPassword')}</div>
         <Input
           required
           validate
           type="email"
           autoComplete="email"
-<<<<<<< HEAD
-          label={getText('email')}
-=======
->>>>>>> c4029eed
           icon={AtIcon}
           placeholder={getText('emailPlaceholder')}
           value={email}
