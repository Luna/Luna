--- conflicted
+++ resolved
@@ -12,13 +12,7 @@
 
 import * as authProvider from '#/providers/AuthProvider'
 import * as localStorageProvider from '#/providers/LocalStorageProvider'
-<<<<<<< HEAD
 import * as textProvider from '#/providers/TextProvider'
-import * as localStorageModule from '#/utilities/localStorage'
-import * as string from '#/utilities/string'
-import * as validation from '#/utilities/validation'
-=======
->>>>>>> bb8ff8f8
 
 import Input from '#/components/Input'
 import Link from '#/components/Link'
@@ -37,11 +31,7 @@
   const auth = authProvider.useAuth()
   const location = router.useLocation()
   const { localStorage } = localStorageProvider.useLocalStorage()
-<<<<<<< HEAD
   const { getText } = textProvider.useText()
-  const { email: urlEmail, organizationId, redirectTo } = parseUrlSearchParams(location.search)
-  const [email, setEmail] = React.useState(urlEmail ?? '')
-=======
 
   const query = new URLSearchParams(location.search)
   const initialEmail = query.get('email')
@@ -49,7 +39,6 @@
   const redirectTo = query.get('redirect_to')
 
   const [email, setEmail] = React.useState(initialEmail ?? '')
->>>>>>> bb8ff8f8
   const [password, setPassword] = React.useState('')
   const [confirmPassword, setConfirmPassword] = React.useState('')
   const [isSubmitting, setIsSubmitting] = React.useState(false)
