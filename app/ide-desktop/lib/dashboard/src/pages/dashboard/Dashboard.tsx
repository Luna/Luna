--- conflicted
+++ resolved
@@ -7,15 +7,9 @@
 import type * as assetListEvent from '#/events/assetListEvent'
 import AssetListEventType from '#/events/AssetListEventType'
 import * as eventHooks from '#/hooks/eventHooks'
-<<<<<<< HEAD
 import type * as assetPanel from '#/layouts/dashboard/AssetPanel'
 import AssetPanel from '#/layouts/dashboard/AssetPanel'
 import type * as assetSearchBar from '#/layouts/dashboard/AssetSearchBar'
-=======
-import type * as assetSearchBar from '#/layouts/dashboard/AssetSearchBar'
-import type * as assetSettingsPanel from '#/layouts/dashboard/AssetSettingsPanel'
-import AssetSettingsPanel from '#/layouts/dashboard/AssetSettingsPanel'
->>>>>>> 6f518942
 import Category from '#/layouts/dashboard/CategorySwitcher/Category'
 import Chat, * as chat from '#/layouts/dashboard/Chat'
 import ChatPlaceholder from '#/layouts/dashboard/ChatPlaceholder'
@@ -280,13 +274,9 @@
   }, [isAssetPanelVisible, /* should never change */ localStorage])
 
   React.useEffect(() => {
-<<<<<<< HEAD
-    localStorage.set('page', page)
-=======
     if (page !== pageSwitcher.Page.settings) {
-      localStorage.set(localStorageModule.LocalStorageKey.page, page)
-    }
->>>>>>> 6f518942
+      localStorage.set('page', page)
+    }
   }, [page, /* should never change */ localStorage])
 
   React.useEffect(() => {
@@ -327,10 +317,7 @@
                 if (oldPage !== pageSwitcher.Page.settings) {
                   return oldPage
                 } else {
-                  return (
-                    localStorage.get(localStorageModule.LocalStorageKey.page) ??
-                    pageSwitcher.Page.drive
-                  )
+                  return localStorage.get('page') ?? pageSwitcher.Page.drive
                 }
               })
             })
