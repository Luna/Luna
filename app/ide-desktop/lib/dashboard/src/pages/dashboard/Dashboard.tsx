/** @file Main dashboard component, responsible for listing user's projects as well as other
 * interactive components. */
import * as React from 'react'

import * as detect from 'enso-common/src/detect'

import * as eventHooks from '#/hooks/eventHooks'
import * as searchParamsState from '#/hooks/searchParamsStateHooks'

import * as authProvider from '#/providers/AuthProvider'
import * as backendProvider from '#/providers/BackendProvider'
import * as inputBindingsProvider from '#/providers/InputBindingsProvider'
import * as localStorageProvider from '#/providers/LocalStorageProvider'
import * as modalProvider from '#/providers/ModalProvider'

import type * as assetEvent from '#/events/assetEvent'
import AssetEventType from '#/events/AssetEventType'
import type * as assetListEvent from '#/events/assetListEvent'
import AssetListEventType from '#/events/AssetListEventType'

import Category, * as categoryModule from '#/layouts/CategorySwitcher/Category'
import Chat from '#/layouts/Chat'
import ChatPlaceholder from '#/layouts/ChatPlaceholder'
import Drive from '#/layouts/Drive'
import Editor from '#/layouts/Editor'
import * as pageSwitcher from '#/layouts/PageSwitcher'
import Settings from '#/layouts/Settings'
import TopBar from '#/layouts/TopBar'

import Page from '#/components/Page'

import * as backendModule from '#/services/Backend'
import type Backend from '#/services/Backend'
import type * as projectManager from '#/services/ProjectManager'

import * as array from '#/utilities/array'
import LocalStorage from '#/utilities/LocalStorage'
import * as object from '#/utilities/object'
import * as sanitizedEventTargets from '#/utilities/sanitizedEventTargets'

import type * as types from '../../../../types/types'

// ============================
// === Global configuration ===
// ============================

declare module '#/utilities/LocalStorage' {
  /** */
  interface LocalStorageData {
    readonly isAssetPanelVisible: boolean
    readonly page: pageSwitcher.Page
    readonly projectStartupInfo: backendModule.ProjectStartupInfo
  }
}

LocalStorage.registerKey('isAssetPanelVisible', {
  tryParse: value => (value === true ? value : null),
})

const PAGES = Object.values(pageSwitcher.Page)
LocalStorage.registerKey('page', {
  tryParse: value => (array.includes(PAGES, value) ? value : null),
})

const BACKEND_TYPES = Object.values(backendModule.BackendType)
LocalStorage.registerKey('projectStartupInfo', {
  isUserSpecific: true,
  tryParse: value => {
    if (typeof value !== 'object' || value == null) {
      return null
    } else if (
      !('accessToken' in value) ||
      (typeof value.accessToken !== 'string' && value.accessToken != null)
    ) {
      return null
    } else if (!('backendType' in value) || !array.includes(BACKEND_TYPES, value.backendType)) {
      return null
    } else if (!('project' in value) || !('projectAsset' in value)) {
      return null
    } else {
      return {
        // These type assertions are UNSAFE, however correctly type-checking these
        // would be very complicated.
        // eslint-disable-next-line no-restricted-syntax
        project: value.project as backendModule.Project,
        // eslint-disable-next-line no-restricted-syntax
        projectAsset: value.projectAsset as backendModule.ProjectAsset,
        backendType: value.backendType,
        accessToken: value.accessToken ?? null,
      }
    }
  },
})

// =================
// === Dashboard ===
// =================

/** Props for {@link Dashboard}s that are common to all platforms. */
export interface DashboardProps {
  /** Whether the application may have the local backend running. */
  readonly supportsLocalBackend: boolean
  readonly appRunner: types.EditorRunner | null
  readonly initialProjectName: string | null
  readonly projectManagerUrl: string | null
  readonly ydocUrl: string | null
  readonly projectManagerRootDirectory: projectManager.Path | null
}

/** The component that contains the entire UI. */
export default function Dashboard(props: DashboardProps) {
  const { appRunner, initialProjectName } = props
  const { ydocUrl, projectManagerUrl, projectManagerRootDirectory } = props
  const session = authProvider.useNonPartialUserSession()
  const remoteBackend = backendProvider.useRemoteBackend()
  const localBackend = backendProvider.useLocalBackend()
  const { modalRef } = modalProvider.useModalRef()
  const { updateModal, unsetModal } = modalProvider.useSetModal()
  const { localStorage } = localStorageProvider.useLocalStorage()
  const inputBindings = inputBindingsProvider.useInputBindings()
  const [initialized, setInitialized] = React.useState(false)
  const initializedRef = React.useRef(initialized)
  initializedRef.current = initialized
  const [isHelpChatOpen, setIsHelpChatOpen] = React.useState(false)

  // These pages MUST be ROUTER PAGES.
  const [page, setPage] = searchParamsState.useSearchParamsState(
    'page',
    () => localStorage.get('page') ?? pageSwitcher.Page.drive,
    (value: unknown): value is pageSwitcher.Page =>
      array.includes(Object.values(pageSwitcher.Page), value)
  )
  const [projectStartupInfo, setProjectStartupInfo] =
    React.useState<backendModule.ProjectStartupInfo | null>(null)
  const [openProjectAbortController, setOpenProjectAbortController] =
    React.useState<AbortController | null>(null)
  const [assetListEvents, dispatchAssetListEvent] =
    eventHooks.useEvent<assetListEvent.AssetListEvent>()
  const [assetEvents, dispatchAssetEvent] = eventHooks.useEvent<assetEvent.AssetEvent>()
  const defaultCategory = remoteBackend != null ? Category.cloud : Category.local
  const [category, setCategory] = searchParamsState.useSearchParamsState(
    'driveCategory',
    () => defaultCategory,
    (value): value is Category => {
      if (array.includes(Object.values(Category), value)) {
        return categoryModule.isLocal(value) ? localBackend != null : true
      } else {
        return false
      }
    }
  )

  const isCloud = categoryModule.isCloud(category)
  const isUserEnabled = session.user.isEnabled

  if (isCloud && !isUserEnabled && localBackend != null) {
    setTimeout(() => {
      // This sets `BrowserRouter`, so it must not be set synchronously.
      setCategory(Category.local)
    })
  }

  React.useEffect(() => {
    setInitialized(true)
  }, [])

  React.useEffect(() => {
    const savedProjectStartupInfo = localStorage.get('projectStartupInfo')
    if (initialProjectName != null) {
      if (page === pageSwitcher.Page.editor) {
        setPage(pageSwitcher.Page.drive)
      }
    } else if (savedProjectStartupInfo != null) {
      if (savedProjectStartupInfo.backendType === backendModule.BackendType.remote) {
        if (remoteBackend != null) {
          setPage(pageSwitcher.Page.drive)
          void (async () => {
            const abortController = new AbortController()
            setOpenProjectAbortController(abortController)
            try {
              const oldProject = await remoteBackend.getProjectDetails(
                savedProjectStartupInfo.projectAsset.id,
                savedProjectStartupInfo.projectAsset.parentId,
                savedProjectStartupInfo.projectAsset.title
              )
              if (backendModule.IS_OPENING_OR_OPENED[oldProject.state.type]) {
                const project = await remoteBackend.waitUntilProjectIsReady(
                  savedProjectStartupInfo.projectAsset.id,
                  savedProjectStartupInfo.projectAsset.parentId,
                  savedProjectStartupInfo.projectAsset.title,
                  abortController
                )
                if (!abortController.signal.aborted) {
                  setProjectStartupInfo(object.merge(savedProjectStartupInfo, { project }))
                  if (page === pageSwitcher.Page.editor) {
                    setPage(page)
                  }
                }
              }
            } catch {
              setProjectStartupInfo(null)
            }
          })()
        }
      } else if (projectManagerUrl != null && projectManagerRootDirectory != null) {
        if (localBackend != null) {
          void (async () => {
            await localBackend.openProject(
              savedProjectStartupInfo.projectAsset.id,
              {
                executeAsync: false,
                cognitoCredentials: null,
                parentId: savedProjectStartupInfo.projectAsset.parentId,
              },
              savedProjectStartupInfo.projectAsset.title
            )
            const project = await localBackend.getProjectDetails(
              savedProjectStartupInfo.projectAsset.id,
              savedProjectStartupInfo.projectAsset.parentId,
              savedProjectStartupInfo.projectAsset.title
            )
            setProjectStartupInfo(object.merge(savedProjectStartupInfo, { project }))
            if (page === pageSwitcher.Page.editor) {
              setPage(page)
            }
          })()
        }
      }
    }
    // This MUST only run when the component is mounted.
    // eslint-disable-next-line react-hooks/exhaustive-deps
  }, [])

  eventHooks.useEventHandler(assetEvents, event => {
    switch (event.type) {
      case AssetEventType.openProject: {
        openProjectAbortController?.abort()
        setOpenProjectAbortController(null)
        break
      }
      default: {
        // Ignored.
        break
      }
    }
  })

  React.useEffect(() => {
    if (initializedRef.current) {
      if (projectStartupInfo != null) {
        localStorage.set('projectStartupInfo', projectStartupInfo)
      } else {
        localStorage.delete('projectStartupInfo')
      }
    }
  }, [projectStartupInfo, localStorage])

  React.useEffect(() => {
    if (page !== pageSwitcher.Page.settings) {
      localStorage.set('page', page)
    }
  }, [page, localStorage])

  React.useEffect(
    () =>
      inputBindings.attach(sanitizedEventTargets.document.body, 'keydown', {
        closeModal: () => {
          updateModal(oldModal => {
            if (oldModal == null) {
              queueMicrotask(() => {
                setPage(oldPage => {
                  if (oldPage !== pageSwitcher.Page.settings) {
                    return oldPage
                  } else {
                    return localStorage.get('page') ?? pageSwitcher.Page.drive
                  }
                })
              })
              return oldModal
            } else {
              return null
            }
          })
          if (modalRef.current == null) {
            // eslint-disable-next-line no-restricted-syntax
            return false
          }
        },
      }),
    [inputBindings, modalRef, localStorage, updateModal, setPage]
  )

  React.useEffect(() => {
    if (detect.isOnElectron()) {
      // We want to handle the back and forward buttons in electron the same way as in the browser.
      // eslint-disable-next-line no-restricted-syntax
      return inputBindings.attach(sanitizedEventTargets.document.body, 'keydown', {
        goBack: () => {
          window.navigationApi.goBack()
        },
        goForward: () => {
          window.navigationApi.goForward()
        },
      })
    }
  }, [inputBindings])

  const doOpenEditor = React.useCallback(
    async (
      backend: Backend,
      newProject: backendModule.ProjectAsset,
      setProjectAsset: React.Dispatch<React.SetStateAction<backendModule.ProjectAsset>>,
      switchPage: boolean
    ) => {
      if (switchPage) {
        setPage(pageSwitcher.Page.editor)
      }
      if (projectStartupInfo?.project.projectId !== newProject.id) {
        setProjectStartupInfo({
          project: await backend.getProjectDetails(
            newProject.id,
            newProject.parentId,
            newProject.title
          ),
          projectAsset: newProject,
          setProjectAsset: setProjectAsset,
          backendType: backend.type,
          accessToken: session.accessToken,
        })
      }
    },
    [projectStartupInfo?.project.projectId, session.accessToken, setPage]
  )

  const doCloseEditor = React.useCallback((closingProject: backendModule.ProjectAsset) => {
    setProjectStartupInfo(oldInfo =>
      oldInfo?.projectAsset.id === closingProject.id ? null : oldInfo
    )
  }, [])

  const doRemoveSelf = React.useCallback(() => {
    if (projectStartupInfo?.projectAsset != null) {
      const id = projectStartupInfo.projectAsset.id
      dispatchAssetListEvent({ type: AssetListEventType.removeSelf, id })
      setProjectStartupInfo(null)
    }
  }, [projectStartupInfo?.projectAsset, dispatchAssetListEvent])

  const onSignOut = React.useCallback(() => {
    if (page === pageSwitcher.Page.editor) {
      setPage(pageSwitcher.Page.drive)
    }
    setProjectStartupInfo(null)
  }, [page, setPage])

  return (
    <Page hideInfoBar hideChat>
      <div className="flex text-xs text-primary">
        <div
          className="relative flex h-screen grow select-none flex-col container-size"
          onContextMenu={event => {
            event.preventDefault()
            unsetModal()
          }}
        >
          <TopBar
            projectAsset={projectStartupInfo?.projectAsset ?? null}
            setProjectAsset={projectStartupInfo?.setProjectAsset ?? null}
            page={page}
            setPage={setPage}
            isEditorDisabled={projectStartupInfo == null}
            setIsHelpChatOpen={setIsHelpChatOpen}
            doRemoveSelf={doRemoveSelf}
            onSignOut={onSignOut}
          />
          <Drive
            category={category}
            setCategory={setCategory}
            hidden={page !== pageSwitcher.Page.drive}
            initialProjectName={initialProjectName}
            projectStartupInfo={projectStartupInfo}
            setProjectStartupInfo={setProjectStartupInfo}
            assetListEvents={assetListEvents}
            dispatchAssetListEvent={dispatchAssetListEvent}
            assetEvents={assetEvents}
            dispatchAssetEvent={dispatchAssetEvent}
            doOpenEditor={doOpenEditor}
            doCloseEditor={doCloseEditor}
          />
          <Editor
            hidden={page !== pageSwitcher.Page.editor}
            ydocUrl={ydocUrl}
            projectStartupInfo={projectStartupInfo}
            appRunner={appRunner}
          />
<<<<<<< HEAD
          {page === pageSwitcher.Page.settings && <Settings />}
          {/* `session.accessToken` MUST be present in order for the `Chat` component to work. */}
          {session.accessToken != null && process.env.ENSO_CLOUD_CHAT_URL != null ? (
=======
          {page === pageSwitcher.Page.settings && <Settings backend={remoteBackend} />}

          {process.env.ENSO_CLOUD_CHAT_URL != null ? (
>>>>>>> 37cc9800
            <Chat
              isOpen={isHelpChatOpen}
              doClose={() => {
                setIsHelpChatOpen(false)
              }}
              endpoint={process.env.ENSO_CLOUD_CHAT_URL}
            />
          ) : (
            <ChatPlaceholder
              isOpen={isHelpChatOpen}
              doClose={() => {
                setIsHelpChatOpen(false)
              }}
            />
          )}
        </div>
      </div>
    </Page>
  )
}<|MERGE_RESOLUTION|>--- conflicted
+++ resolved
@@ -393,15 +393,8 @@
             projectStartupInfo={projectStartupInfo}
             appRunner={appRunner}
           />
-<<<<<<< HEAD
           {page === pageSwitcher.Page.settings && <Settings />}
-          {/* `session.accessToken` MUST be present in order for the `Chat` component to work. */}
-          {session.accessToken != null && process.env.ENSO_CLOUD_CHAT_URL != null ? (
-=======
-          {page === pageSwitcher.Page.settings && <Settings backend={remoteBackend} />}
-
           {process.env.ENSO_CLOUD_CHAT_URL != null ? (
->>>>>>> 37cc9800
             <Chat
               isOpen={isHelpChatOpen}
               doClose={() => {
