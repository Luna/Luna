/** @file Main dashboard component, responsible for listing user's projects as well as other
 * interactive components. */
import * as React from 'react'

import * as reactQuery from '@tanstack/react-query'
import invariant from 'tiny-invariant'
import * as validator from 'validator'
import * as z from 'zod'

import DriveIcon from 'enso-assets/drive.svg'
import EditorIcon from 'enso-assets/network.svg'
import SettingsIcon from 'enso-assets/settings.svg'
import * as detect from 'enso-common/src/detect'

<<<<<<< HEAD
=======
import * as eventCallbacks from '#/hooks/eventCallbackHooks'
import * as eventHooks from '#/hooks/eventHooks'
>>>>>>> ee0175c3
import * as searchParamsState from '#/hooks/searchParamsStateHooks'

import * as authProvider from '#/providers/AuthProvider'
import * as backendProvider from '#/providers/BackendProvider'
import * as inputBindingsProvider from '#/providers/InputBindingsProvider'
import * as localStorageProvider from '#/providers/LocalStorageProvider'
import * as modalProvider from '#/providers/ModalProvider'
import * as textProvider from '#/providers/TextProvider'

import AssetEventType from '#/events/AssetEventType'
import AssetListEventType from '#/events/AssetListEventType'

<<<<<<< HEAD
import EventListProvider, * as eventListProvider from '#/layouts/AssetsTable/EventListProvider'
=======
import type * as assetTable from '#/layouts/AssetsTable'
>>>>>>> ee0175c3
import Category, * as categoryModule from '#/layouts/CategorySwitcher/Category'
import Chat from '#/layouts/Chat'
import ChatPlaceholder from '#/layouts/ChatPlaceholder'
import Drive from '#/layouts/Drive'
import Editor from '#/layouts/Editor'
import Settings from '#/layouts/Settings'
import * as tabBar from '#/layouts/TabBar'
import TabBar from '#/layouts/TabBar'
import UserBar from '#/layouts/UserBar'

import Page from '#/components/Page'

import ManagePermissionsModal from '#/modals/ManagePermissionsModal'

import * as backendModule from '#/services/Backend'
import type LocalBackend from '#/services/LocalBackend'
import * as localBackendModule from '#/services/LocalBackend'
import * as projectManager from '#/services/ProjectManager'
import type RemoteBackend from '#/services/RemoteBackend'

import * as array from '#/utilities/array'
import LocalStorage from '#/utilities/LocalStorage'
import * as sanitizedEventTargets from '#/utilities/sanitizedEventTargets'

import type * as types from '../../../../types/types'

// ============================
// === Global configuration ===
// ============================

/** Main content of the screen. Only one should be visible at a time. */
enum TabType {
  drive = 'drive',
  settings = 'settings',
}

declare module '#/utilities/LocalStorage' {
  /** */
  interface LocalStorageData {
    readonly isAssetPanelVisible: boolean
    readonly page: z.infer<typeof PAGES_SCHEMA>
    readonly launchedProjects: z.infer<typeof LAUNCHED_PROJECT_SCHEMA>
  }
}

LocalStorage.registerKey('isAssetPanelVisible', { schema: z.boolean() })

const PROJECT_SCHEMA = z.object({
  id: z.custom<backendModule.ProjectId>(),
  parentId: z.custom<backendModule.DirectoryId>(),
  title: z.string(),
  type: z.nativeEnum(backendModule.BackendType),
})
const LAUNCHED_PROJECT_SCHEMA = z.array(PROJECT_SCHEMA)

/**
 * Launched project information.
 */
export type Project = z.infer<typeof PROJECT_SCHEMA>
/**
 * Launched project ID.
 */
export type ProjectId = Project['id']

LocalStorage.registerKey('launchedProjects', {
  isUserSpecific: true,
  schema: LAUNCHED_PROJECT_SCHEMA,
})

const PAGES_SCHEMA = z.nativeEnum(TabType).or(z.custom<backendModule.ProjectId>())

LocalStorage.registerKey('page', {
  schema: PAGES_SCHEMA,
})

// =================
// === Dashboard ===
// =================

/** Props for {@link Dashboard}s that are common to all platforms. */
export interface DashboardProps {
  /** Whether the application may have the local backend running. */
  readonly supportsLocalBackend: boolean
  readonly appRunner: types.EditorRunner | null
  readonly initialProjectName: string | null
  readonly ydocUrl: string | null
}

/**
 *
 */
export interface OpenProjectOptions {
  /**
   * Whether to open the project in the background.
   * Set to `false` to navigate to the project tab.
   * @default true
   */
  readonly openInBackground?: boolean
}

/**
 *
 */
export interface CreateOpenedProjectQueryOptions {
  readonly type: backendModule.BackendType
  readonly assetId: backendModule.Asset<backendModule.AssetType.project>['id']
  readonly parentId: backendModule.Asset<backendModule.AssetType.project>['parentId']
  readonly title: backendModule.Asset<backendModule.AssetType.project>['title']
  readonly remoteBackend: RemoteBackend
  readonly localBackend: LocalBackend | null
}

/**
 * Project status query.
 */
export function createGetProjectDetailsQuery(options: CreateOpenedProjectQueryOptions) {
  const { assetId, parentId, title, remoteBackend, localBackend, type } = options

  const backend = type === backendModule.BackendType.remote ? remoteBackend : localBackend
  const isLocal = type === backendModule.BackendType.local

  return reactQuery.queryOptions({
    queryKey: createGetProjectDetailsQuery.getQueryKey(assetId),
    meta: { persist: false },
    refetchInterval: ({ state }) => {
      /**
       * Default interval for refetching project status when the project is opened.
       */
      const openedIntervalMS = 30_000
      /**
       * Interval when we open a cloud project.
       * Since opening a cloud project is a long operation, we want to check the status less often.
       */
      const cloudOpeningIntervalMS = 5_000
      /**
       * Interval when we open a local project or when we want to sync the project status as soon as possible.
       */
      const activeSyncIntervalMS = 100
      const states = [backendModule.ProjectState.opened, backendModule.ProjectState.closed]

      if (isLocal) {
        if (state.data?.state.type === backendModule.ProjectState.opened) {
          return openedIntervalMS
        } else {
          return activeSyncIntervalMS
        }
      } else if (state.data == null) {
        return activeSyncIntervalMS
      } else if (states.includes(state.data.state.type)) {
        return openedIntervalMS
      } else {
        return cloudOpeningIntervalMS
      }
    },
    refetchIntervalInBackground: true,
    refetchOnWindowFocus: true,
    refetchOnMount: true,
    gcTime: 0,
    queryFn: () => {
      invariant(backend != null, 'Backend is null')

      return backend.getProjectDetails(assetId, parentId, title)
    },
  })
}
createGetProjectDetailsQuery.getQueryKey = (id: Project['id']) => ['project', id] as const
createGetProjectDetailsQuery.createPassiveListener = (id: Project['id']) =>
  reactQuery.queryOptions<backendModule.Project>({
    queryKey: createGetProjectDetailsQuery.getQueryKey(id),
  })

/** The component that contains the entire UI. */
export default function Dashboard(props: DashboardProps) {
<<<<<<< HEAD
  return (
    <EventListProvider>
      <DashboardInner {...props} />
    </EventListProvider>
  )
}

/** The component that contains the entire UI. */
function DashboardInner(props: DashboardProps) {
  const { appRunner, ydocUrl, initialProjectName: initialProjectNameRaw } = props
  const session = authProvider.useNonPartialUserSession()
  const remoteBackend = backendProvider.useRemoteBackend()
=======
  const { appRunner, initialProjectName: initialProjectNameRaw, ydocUrl } = props

  const { user, ...session } = authProvider.useFullUserSession()

  const remoteBackend = backendProvider.useRemoteBackendStrict()
>>>>>>> ee0175c3
  const localBackend = backendProvider.useLocalBackend()
  const { getText } = textProvider.useText()
  const { modalRef } = modalProvider.useModalRef()
  const { updateModal, unsetModal, setModal } = modalProvider.useSetModal()
  const { localStorage } = localStorageProvider.useLocalStorage()
  const inputBindings = inputBindingsProvider.useInputBindings()
  const [isHelpChatOpen, setIsHelpChatOpen] = React.useState(false)

<<<<<<< HEAD
  // These pages MUST be ROUTER PAGES.
  const [page, setPage] = searchParamsState.useSearchParamsState(
    'page',
    () => localStorage.get('page') ?? TabType.drive,
    (value: unknown): value is TabType => array.includes(Object.values(TabType), value)
  )
  const [projectStartupInfo, setProjectStartupInfo] =
    React.useState<backendModule.ProjectStartupInfo | null>(null)
  const openProjectAbortControllerRef = React.useRef<AbortController | null>(null)
  const dispatchAssetEvent = eventListProvider.useDispatchAssetEvent()
  const dispatchAssetListEvent = eventListProvider.useDispatchAssetListEvent()
=======
  const assetManagementApiRef = React.useRef<assetTable.AssetManagementApi | null>(null)

>>>>>>> ee0175c3
  const initialLocalProjectId =
    initialProjectNameRaw != null && validator.isUUID(initialProjectNameRaw)
      ? localBackendModule.newProjectId(projectManager.UUID(initialProjectNameRaw))
      : null
  const initialProjectName = initialLocalProjectId ?? initialProjectNameRaw

  const defaultCategory = initialLocalProjectId == null ? Category.cloud : Category.local

  const [category, setCategory] = searchParamsState.useSearchParamsState(
    'driveCategory',
    () => defaultCategory,
    (value): value is Category => {
      if (array.includes(Object.values(Category), value)) {
        return categoryModule.isLocal(value) ? localBackend != null : true
      } else {
        return false
      }
    }
  )

  const [launchedProjects, privateSetLaunchedProjects] = React.useState<Project[]>(
    () => localStorage.get('launchedProjects') ?? []
  )

  // These pages MUST be ROUTER PAGES.
  const [page, privateSetPage] = searchParamsState.useSearchParamsState(
    'page',
    () => localStorage.get('page') ?? TabType.drive,
    (value: unknown): value is Project['id'] | TabType => {
      return (
        array.includes(Object.values(TabType), value) || launchedProjects.some(p => p.id === value)
      )
    }
  )

  const setLaunchedProjects = eventCallbacks.useEventCallback(
    (fn: (currentState: Project[]) => Project[]) => {
      React.startTransition(() => {
        privateSetLaunchedProjects(currentState => {
          const nextState = fn(currentState)
          localStorage.set('launchedProjects', nextState)
          return nextState
        })
      })
    }
  )

  const addLaunchedProject = eventCallbacks.useEventCallback((project: Project) => {
    setLaunchedProjects(currentState => [...currentState, project])
  })

  const removeLaunchedProject = eventCallbacks.useEventCallback((projectId: Project['id']) => {
    setLaunchedProjects(currentState => currentState.filter(({ id }) => id !== projectId))
  })

  const clearLaunchedProjects = eventCallbacks.useEventCallback(() => {
    setLaunchedProjects(() => [])
  })

  const setPage = eventCallbacks.useEventCallback((nextPage: Project['id'] | TabType) => {
    privateSetPage(nextPage)
    localStorage.set('page', nextPage)
  })

  const [assetListEvents, dispatchAssetListEvent] =
    eventHooks.useEvent<assetListEvent.AssetListEvent>()
  const [assetEvents, dispatchAssetEvent] = eventHooks.useEvent<assetEvent.AssetEvent>()

  const isCloud = categoryModule.isCloud(category)
  const isUserEnabled = user.isEnabled

  const selectedProject = launchedProjects.find(p => p.id === page) ?? null

  if (isCloud && !isUserEnabled && localBackend != null) {
    setTimeout(() => {
      // This sets `BrowserRouter`, so it must not be set synchronously.
      setCategory(Category.local)
    })
  }

  const openProjectMutation = reactQuery.useMutation({
    mutationKey: ['openProject'],
    networkMode: 'always',
    mutationFn: ({ title, id, type, parentId }: Project) => {
      const backend = type === backendModule.BackendType.remote ? remoteBackend : localBackend

      invariant(backend != null, 'Backend is null')

      return backend.openProject(
        id,
        {
          executeAsync: false,
          cognitoCredentials: {
            accessToken: session.accessToken,
            refreshToken: session.accessToken,
            clientId: session.clientId,
            expireAt: session.expireAt,
            refreshUrl: session.refreshUrl,
          },
          parentId,
        },
        title
      )
    },
    onMutate: ({ id }) => {
      const queryKey = createGetProjectDetailsQuery.getQueryKey(id)

      client.setQueryData(queryKey, { state: { type: backendModule.ProjectState.openInProgress } })

      void client.cancelQueries({ queryKey })
      void client.invalidateQueries({ queryKey })
    },
    onError: async (_, { id }) => {
      await client.invalidateQueries({ queryKey: createGetProjectDetailsQuery.getQueryKey(id) })
    },
  })

  const closeProjectMutation = reactQuery.useMutation({
    mutationKey: ['closeProject'],
    mutationFn: async ({ type, id, title }: Project) => {
      const backend = type === backendModule.BackendType.remote ? remoteBackend : localBackend

      invariant(backend != null, 'Backend is null')

      return backend.closeProject(id, title)
    },
    onMutate: ({ id }) => {
      const queryKey = createGetProjectDetailsQuery.getQueryKey(id)

      client.setQueryData(queryKey, { state: { type: backendModule.ProjectState.closing } })

      void client.cancelQueries({ queryKey })
      void client.invalidateQueries({ queryKey })
    },
    onSuccess: (_, { id }) =>
      client.resetQueries({ queryKey: createGetProjectDetailsQuery.getQueryKey(id) }),
    onError: (_, { id }) =>
      client.invalidateQueries({ queryKey: createGetProjectDetailsQuery.getQueryKey(id) }),
  })

  const client = reactQuery.useQueryClient()

  const renameProjectMutation = reactQuery.useMutation({
    mutationFn: ({ newName, project }: { newName: string; project: Project }) => {
      const { parentId, type, id, title } = project
      const backend = type === backendModule.BackendType.remote ? remoteBackend : localBackend

      invariant(backend != null, 'Backend is null')

      return backend.updateProject(
        id,
        { projectName: newName, ami: null, ideVersion: null, parentId },
        title
      )
    },
    onSuccess: (_, { project }) =>
      client.invalidateQueries({
        queryKey: createGetProjectDetailsQuery.getQueryKey(project.id),
      }),
  })

<<<<<<< HEAD
  eventListProvider.useAssetEventListener(event => {
    if (event.type === AssetEventType.openProject) {
      openProjectAbortControllerRef.current?.abort()
      openProjectAbortControllerRef.current = null
=======
  eventHooks.useEventHandler(assetEvents, event => {
    switch (event.type) {
      case AssetEventType.openProject: {
        const { title, parentId, backendType, id, runInBackground } = event
        doOpenProject(
          { title, parentId, type: backendType, id },
          { openInBackground: runInBackground }
        )
        break
      }
      case AssetEventType.closeProject: {
        const { title, parentId, backendType, id } = event
        doCloseProject({ title, parentId, type: backendType, id })
        break
      }
      default: {
        // Ignored. Any missing project-related events should be handled by `ProjectNameColumn`.
        // `delete`, `deleteForever`, `restore`, `download`, and `downloadSelected`
        // are handled by`AssetRow`.
        break
      }
>>>>>>> ee0175c3
    }
  })

  React.useEffect(
    () =>
      inputBindings.attach(sanitizedEventTargets.document.body, 'keydown', {
        closeModal: () => {
          updateModal(oldModal => {
            if (oldModal == null) {
              queueMicrotask(() => {
                setPage(localStorage.get('page') ?? TabType.drive)
              })
              return oldModal
            } else {
              return null
            }
          })
          if (modalRef.current == null) {
            // eslint-disable-next-line no-restricted-syntax
            return false
          }
        },
      }),
    [inputBindings, modalRef, localStorage, updateModal, setPage]
  )

  React.useEffect(() => {
    if (detect.isOnElectron()) {
      // We want to handle the back and forward buttons in electron the same way as in the browser.
      // eslint-disable-next-line no-restricted-syntax
      return inputBindings.attach(sanitizedEventTargets.document.body, 'keydown', {
        goBack: () => {
          window.navigationApi.goBack()
        },
        goForward: () => {
          window.navigationApi.goForward()
        },
      })
    }
  }, [inputBindings])

  const doOpenProject = eventCallbacks.useEventCallback(
    (project: Project, options: OpenProjectOptions = {}) => {
      const { openInBackground = true } = options

      // since we don't support multitabs, we need to close opened project first
      if (launchedProjects.length > 0) {
        doCloseAllProjects()
      }

      const isOpeningTheSameProject =
        client.getMutationCache().find({
          mutationKey: ['openProject'],
          predicate: mutation => mutation.options.scope?.id === project.id,
        })?.state.status === 'pending'

      if (!isOpeningTheSameProject) {
        openProjectMutation.mutate(project)

        const openingProjectMutation = client.getMutationCache().find({
          mutationKey: ['openProject'],
          // this is unsafe, but we can't do anything about it
          // eslint-disable-next-line @typescript-eslint/no-unsafe-member-access
          predicate: mutation => mutation.state.variables?.id === project.id,
        })

        openingProjectMutation?.setOptions({
          ...openingProjectMutation.options,
          scope: { id: project.id },
        })

        addLaunchedProject(project)

        if (!openInBackground) {
          doOpenEditor(project.id)
        }
      }
    }
  )

  const doOpenEditor = eventCallbacks.useEventCallback((projectId: Project['id']) => {
    React.startTransition(() => {
      setPage(projectId)
    })
  })

  const doCloseProject = eventCallbacks.useEventCallback((project: Project) => {
    client
      .getMutationCache()
      .findAll({
        mutationKey: ['openProject'],
        predicate: mutation => mutation.options.scope?.id === project.id,
      })
      .forEach(mutation => {
        mutation.setOptions({ ...mutation.options, retry: false })
        mutation.destroy()
      })

    closeProjectMutation.mutate(project)

    client
      .getMutationCache()
      .findAll({
        mutationKey: ['closeProject'],
        // this is unsafe, but we can't do anything about it
        // eslint-disable-next-line @typescript-eslint/no-unsafe-member-access
        predicate: mutation => mutation.state.variables?.id === project.id,
      })
      .forEach(mutation => {
        mutation.setOptions({ ...mutation.options, scope: { id: project.id } })
      })

    removeLaunchedProject(project.id)

    setPage(TabType.drive)
  })

  const doCloseAllProjects = eventCallbacks.useEventCallback(() => {
    for (const launchedProject of launchedProjects) {
      doCloseProject(launchedProject)
    }
  })

  const doRemoveSelf = eventCallbacks.useEventCallback((project: Project) => {
    dispatchAssetListEvent({ type: AssetListEventType.removeSelf, id: project.id })
    doCloseProject(project)
  })

  const onSignOut = eventCallbacks.useEventCallback(() => {
    setPage(TabType.drive)
    doCloseAllProjects()
    clearLaunchedProjects()
  })

  const doOpenShareModal = eventCallbacks.useEventCallback(() => {
    if (assetManagementApiRef.current != null && selectedProject != null) {
      const asset = assetManagementApiRef.current.getAsset(selectedProject.id)
      const self =
        asset?.permissions?.find(
          backendModule.isUserPermissionAnd(permissions => permissions.user.userId === user.userId)
        ) ?? null

      if (asset != null && self != null) {
        setModal(
          <ManagePermissionsModal
            item={asset}
            setItem={updater => {
              const nextAsset = updater instanceof Function ? updater(asset) : updater
              assetManagementApiRef.current?.setAsset(asset.id, nextAsset)
            }}
            self={self}
            doRemoveSelf={() => {
              doRemoveSelf(selectedProject)
            }}
            eventTarget={null}
          />
        )
      }
    }
  })

  return (
    <Page hideInfoBar hideChat>
      <div className="flex text-xs text-primary">
        <div
          className="relative flex h-screen grow select-none flex-col container-size"
          onContextMenu={event => {
            event.preventDefault()
            unsetModal()
          }}
        >
          <div className="flex">
            <TabBar>
              <tabBar.Tab
                isActive={page === TabType.drive}
                icon={DriveIcon}
                labelId="drivePageName"
                onPress={() => {
                  setPage(TabType.drive)
                }}
              >
                {getText('drivePageName')}
              </tabBar.Tab>

              {launchedProjects.map(project => (
                <tabBar.Tab
                  project={project}
                  key={project.id}
                  isActive={page === project.id}
                  icon={EditorIcon}
                  labelId="editorPageName"
                  onPress={() => {
                    setPage(project.id)
                  }}
                  onClose={() => {
                    doCloseProject(project)
                  }}
                  onLoadEnd={() => {
                    doOpenEditor(project.id)
                  }}
                >
                  {project.title}
                </tabBar.Tab>
              ))}

              {page === TabType.settings && (
                <tabBar.Tab
                  isActive
                  icon={SettingsIcon}
                  labelId="settingsPageName"
                  onPress={() => {
                    setPage(TabType.settings)
                  }}
                  onClose={() => {
                    setPage(TabType.drive)
                  }}
                >
                  {getText('settingsPageName')}
                </tabBar.Tab>
              )}
            </TabBar>

            <UserBar
              onShareClick={selectedProject ? doOpenShareModal : undefined}
              setIsHelpChatOpen={setIsHelpChatOpen}
              goToSettingsPage={() => {
                setPage(TabType.settings)
              }}
              onSignOut={onSignOut}
            />
          </div>

          <Drive
            assetsManagementApiRef={assetManagementApiRef}
            openedProjects={launchedProjects}
            category={category}
            setCategory={setCategory}
            hidden={page !== TabType.drive}
            initialProjectName={initialProjectName}
<<<<<<< HEAD
            setProjectStartupInfo={setProjectStartupInfo}
=======
            assetListEvents={assetListEvents}
            dispatchAssetListEvent={dispatchAssetListEvent}
            assetEvents={assetEvents}
            dispatchAssetEvent={dispatchAssetEvent}
            doOpenProject={doOpenProject}
>>>>>>> ee0175c3
            doOpenEditor={doOpenEditor}
            doCloseProject={doCloseProject}
          />

          {launchedProjects.map(project => (
            <Editor
              key={project.id}
              hidden={page !== project.id}
              ydocUrl={ydocUrl}
              project={project}
              projectId={project.id}
              appRunner={appRunner}
              isOpening={openProjectMutation.isPending}
              startProject={openProjectMutation.mutate}
              renameProject={newName => {
                renameProjectMutation.mutate({ newName, project })
              }}
            />
          ))}

          {page === TabType.settings && <Settings />}
          {process.env.ENSO_CLOUD_CHAT_URL != null ? (
            <Chat
              isOpen={isHelpChatOpen}
              doClose={() => {
                setIsHelpChatOpen(false)
              }}
              endpoint={process.env.ENSO_CLOUD_CHAT_URL}
            />
          ) : (
            <ChatPlaceholder
              isOpen={isHelpChatOpen}
              doClose={() => {
                setIsHelpChatOpen(false)
              }}
            />
          )}
        </div>
      </div>
    </Page>
  )
}<|MERGE_RESOLUTION|>--- conflicted
+++ resolved
@@ -12,11 +12,7 @@
 import SettingsIcon from 'enso-assets/settings.svg'
 import * as detect from 'enso-common/src/detect'
 
-<<<<<<< HEAD
-=======
 import * as eventCallbacks from '#/hooks/eventCallbackHooks'
-import * as eventHooks from '#/hooks/eventHooks'
->>>>>>> ee0175c3
 import * as searchParamsState from '#/hooks/searchParamsStateHooks'
 
 import * as authProvider from '#/providers/AuthProvider'
@@ -29,11 +25,8 @@
 import AssetEventType from '#/events/AssetEventType'
 import AssetListEventType from '#/events/AssetListEventType'
 
-<<<<<<< HEAD
+import type * as assetTable from '#/layouts/AssetsTable'
 import EventListProvider, * as eventListProvider from '#/layouts/AssetsTable/EventListProvider'
-=======
-import type * as assetTable from '#/layouts/AssetsTable'
->>>>>>> ee0175c3
 import Category, * as categoryModule from '#/layouts/CategorySwitcher/Category'
 import Chat from '#/layouts/Chat'
 import ChatPlaceholder from '#/layouts/ChatPlaceholder'
@@ -207,7 +200,6 @@
 
 /** The component that contains the entire UI. */
 export default function Dashboard(props: DashboardProps) {
-<<<<<<< HEAD
   return (
     <EventListProvider>
       <DashboardInner {...props} />
@@ -217,16 +209,9 @@
 
 /** The component that contains the entire UI. */
 function DashboardInner(props: DashboardProps) {
-  const { appRunner, ydocUrl, initialProjectName: initialProjectNameRaw } = props
-  const session = authProvider.useNonPartialUserSession()
-  const remoteBackend = backendProvider.useRemoteBackend()
-=======
   const { appRunner, initialProjectName: initialProjectNameRaw, ydocUrl } = props
-
   const { user, ...session } = authProvider.useFullUserSession()
-
   const remoteBackend = backendProvider.useRemoteBackendStrict()
->>>>>>> ee0175c3
   const localBackend = backendProvider.useLocalBackend()
   const { getText } = textProvider.useText()
   const { modalRef } = modalProvider.useModalRef()
@@ -235,27 +220,16 @@
   const inputBindings = inputBindingsProvider.useInputBindings()
   const [isHelpChatOpen, setIsHelpChatOpen] = React.useState(false)
 
-<<<<<<< HEAD
-  // These pages MUST be ROUTER PAGES.
-  const [page, setPage] = searchParamsState.useSearchParamsState(
-    'page',
-    () => localStorage.get('page') ?? TabType.drive,
-    (value: unknown): value is TabType => array.includes(Object.values(TabType), value)
-  )
-  const [projectStartupInfo, setProjectStartupInfo] =
-    React.useState<backendModule.ProjectStartupInfo | null>(null)
-  const openProjectAbortControllerRef = React.useRef<AbortController | null>(null)
   const dispatchAssetEvent = eventListProvider.useDispatchAssetEvent()
   const dispatchAssetListEvent = eventListProvider.useDispatchAssetListEvent()
-=======
   const assetManagementApiRef = React.useRef<assetTable.AssetManagementApi | null>(null)
 
->>>>>>> ee0175c3
   const initialLocalProjectId =
     initialProjectNameRaw != null && validator.isUUID(initialProjectNameRaw)
       ? localBackendModule.newProjectId(projectManager.UUID(initialProjectNameRaw))
       : null
   const initialProjectName = initialLocalProjectId ?? initialProjectNameRaw
+  const isUserEnabled = user.isEnabled
 
   const defaultCategory = initialLocalProjectId == null ? Category.cloud : Category.local
 
@@ -270,10 +244,12 @@
       }
     }
   )
+  const isCloud = categoryModule.isCloud(category)
 
   const [launchedProjects, privateSetLaunchedProjects] = React.useState<Project[]>(
     () => localStorage.get('launchedProjects') ?? []
   )
+  const selectedProject = launchedProjects.find(p => p.id === page) ?? null
 
   // These pages MUST be ROUTER PAGES.
   const [page, privateSetPage] = searchParamsState.useSearchParamsState(
@@ -314,15 +290,6 @@
     privateSetPage(nextPage)
     localStorage.set('page', nextPage)
   })
-
-  const [assetListEvents, dispatchAssetListEvent] =
-    eventHooks.useEvent<assetListEvent.AssetListEvent>()
-  const [assetEvents, dispatchAssetEvent] = eventHooks.useEvent<assetEvent.AssetEvent>()
-
-  const isCloud = categoryModule.isCloud(category)
-  const isUserEnabled = user.isEnabled
-
-  const selectedProject = launchedProjects.find(p => p.id === page) ?? null
 
   if (isCloud && !isUserEnabled && localBackend != null) {
     setTimeout(() => {
@@ -412,13 +379,7 @@
       }),
   })
 
-<<<<<<< HEAD
   eventListProvider.useAssetEventListener(event => {
-    if (event.type === AssetEventType.openProject) {
-      openProjectAbortControllerRef.current?.abort()
-      openProjectAbortControllerRef.current = null
-=======
-  eventHooks.useEventHandler(assetEvents, event => {
     switch (event.type) {
       case AssetEventType.openProject: {
         const { title, parentId, backendType, id, runInBackground } = event
@@ -439,7 +400,6 @@
         // are handled by`AssetRow`.
         break
       }
->>>>>>> ee0175c3
     }
   })
 
@@ -679,15 +639,7 @@
             setCategory={setCategory}
             hidden={page !== TabType.drive}
             initialProjectName={initialProjectName}
-<<<<<<< HEAD
-            setProjectStartupInfo={setProjectStartupInfo}
-=======
-            assetListEvents={assetListEvents}
-            dispatchAssetListEvent={dispatchAssetListEvent}
-            assetEvents={assetEvents}
-            dispatchAssetEvent={dispatchAssetEvent}
             doOpenProject={doOpenProject}
->>>>>>> ee0175c3
             doOpenEditor={doOpenEditor}
             doCloseProject={doCloseProject}
           />
