/** @file Main dashboard component, responsible for listing user's projects as well as other
 * interactive components. */
import * as React from 'react'

import type * as assetEvent from '#/events/assetEvent'
import AssetEventType from '#/events/AssetEventType'
import type * as assetListEvent from '#/events/assetListEvent'
import AssetListEventType from '#/events/AssetListEventType'
import * as eventHooks from '#/hooks/eventHooks'
import type * as assetPanel from '#/layouts/dashboard/AssetPanel'
import AssetPanel from '#/layouts/dashboard/AssetPanel'
import type * as assetSearchBar from '#/layouts/dashboard/AssetSearchBar'
import Category from '#/layouts/dashboard/CategorySwitcher/Category'
import Chat, * as chat from '#/layouts/dashboard/Chat'
import ChatPlaceholder from '#/layouts/dashboard/ChatPlaceholder'
import Drive from '#/layouts/dashboard/Drive'
import Editor from '#/layouts/dashboard/Editor'
import Home from '#/layouts/dashboard/Home'
import * as pageSwitcher from '#/layouts/dashboard/PageSwitcher'
import TopBar from '#/layouts/dashboard/TopBar'
import * as authProvider from '#/providers/AuthProvider'
import * as backendProvider from '#/providers/BackendProvider'
import * as localStorageProvider from '#/providers/LocalStorageProvider'
import * as loggerProvider from '#/providers/LoggerProvider'
import * as modalProvider from '#/providers/ModalProvider'
import * as shortcutsProvider from '#/providers/ShortcutsProvider'
import * as backendModule from '#/services/backend'
import * as localBackendModule from '#/services/localBackend'
import * as remoteBackendModule from '#/services/remoteBackend'
import * as array from '#/utilities/array'
import * as assetQuery from '#/utilities/assetQuery'
import * as http from '#/utilities/http'
import LocalStorage from '#/utilities/LocalStorage'
import * as object from '#/utilities/object'
import * as shortcutsModule from '#/utilities/shortcuts'

import TheModal from '#/components/dashboard/TheModal'
import type * as spinner from '#/components/Spinner'

// ============================
// === Global configuration ===
// ============================

declare module '#/utilities/LocalStorage' {
  /** */
  interface LocalStorageData {
    isAssetPanelVisible: boolean
    page: pageSwitcher.Page
    projectStartupInfo: backendModule.ProjectStartupInfo
  }
}

LocalStorage.registerKey('isAssetPanelVisible', {
  tryParse: value => (value === true ? value : null),
})

const PAGES = Object.values(pageSwitcher.Page)
LocalStorage.registerKey('page', {
  tryParse: value => (array.includes(PAGES, value) ? value : null),
})

const BACKEND_TYPES = Object.values(backendModule.BackendType)
LocalStorage.registerKey('projectStartupInfo', {
  isUserSpecific: true,
  tryParse: value => {
    if (typeof value !== 'object' || value == null) {
      return null
    } else if (!('accessToken' in value) || typeof value.accessToken !== 'string') {
      return null
    } else if (!('backendType' in value) || !array.includes(BACKEND_TYPES, value.backendType)) {
      return null
    } else if (!('project' in value) || !('projectAsset' in value)) {
      return null
    } else {
      return {
        // These type assertions are UNSAFE, however correctly type-checking these
        // would be very complicated.
        // eslint-disable-next-line no-restricted-syntax
        project: value.project as backendModule.Project,
        // eslint-disable-next-line no-restricted-syntax
        projectAsset: value.projectAsset as backendModule.ProjectAsset,
        backendType: value.backendType,
        accessToken: value.accessToken,
      }
    }
  },
})

// =================
// === Dashboard ===
// =================

/** Props for {@link Dashboard}s that are common to all platforms. */
export interface DashboardProps {
  /** Whether the application may have the local backend running. */
  supportsLocalBackend: boolean
  appRunner: AppRunner
  initialProjectName: string | null
  projectManagerUrl: string | null
}

/** The component that contains the entire UI. */
export default function Dashboard(props: DashboardProps) {
  const { supportsLocalBackend, appRunner, initialProjectName: rawInitialProjectName } = props
  const { projectManagerUrl } = props
  const logger = loggerProvider.useLogger()
  const session = authProvider.useNonPartialUserSession()
  const { backend } = backendProvider.useBackend()
  const { setBackend } = backendProvider.useSetBackend()
  const { modalRef } = modalProvider.useModalRef()
  const { unsetModal } = modalProvider.useSetModal()
  const { localStorage } = localStorageProvider.useLocalStorage()
  const { shortcuts } = shortcutsProvider.useShortcuts()
  const [initialized, setInitialized] = React.useState(false)
  const [isHelpChatOpen, setIsHelpChatOpen] = React.useState(false)
  const [isHelpChatVisible, setIsHelpChatVisible] = React.useState(false)
<<<<<<< HEAD
  const [loadingProjectManagerDidFail, setLoadingProjectManagerDidFail] = React.useState(false)
  const [page, setPage] = React.useState(() => localStorage.get('page') ?? pageSwitcher.Page.drive)
=======
  const [page, setPage] = React.useState(
    () => localStorage.get(localStorageModule.LocalStorageKey.page) ?? pageSwitcher.Page.drive
  )
>>>>>>> dfe867a9
  const [queuedAssetEvents, setQueuedAssetEvents] = React.useState<assetEvent.AssetEvent[]>([])
  const [query, setQuery] = React.useState(() => assetQuery.AssetQuery.fromString(''))
  const [labels, setLabels] = React.useState<backendModule.Label[]>([])
  const [suggestions, setSuggestions] = React.useState<assetSearchBar.Suggestion[]>([])
  const [projectStartupInfo, setProjectStartupInfo] =
    React.useState<backendModule.ProjectStartupInfo | null>(null)
  const [openProjectAbortController, setOpenProjectAbortController] =
    React.useState<AbortController | null>(null)
  const [assetListEvents, dispatchAssetListEvent] =
    eventHooks.useEvent<assetListEvent.AssetListEvent>()
  const [assetEvents, dispatchAssetEvent] = eventHooks.useEvent<assetEvent.AssetEvent>()
<<<<<<< HEAD
  const [assetPanelProps, setAssetPanelProps] =
    React.useState<assetPanel.AssetPanelRequiredProps | null>(null)
  const [isAssetPanelVisible, setIsAssetPanelVisible] = React.useState(
    () => localStorage.get('isAssetPanelVisible') ?? false
=======
  const [assetSettingsPanelProps, setAssetSettingsPanelProps] =
    React.useState<assetSettingsPanel.AssetSettingsPanelRequiredProps | null>(null)
  const [isAssetSettingsPanelVisible, setIsAssetSettingsPanelVisible] = React.useState(
    () => localStorage.get(localStorageModule.LocalStorageKey.isAssetSettingsPanelVisible) ?? false
>>>>>>> dfe867a9
  )
  const [initialProjectName, setInitialProjectName] = React.useState(rawInitialProjectName)
  const rootDirectoryId = React.useMemo(
    () => session.organization?.rootDirectoryId ?? backendModule.DirectoryId(''),
    [session.organization]
  )

<<<<<<< HEAD
  const isListingLocalDirectoryAndWillFail =
    backend.type === backendModule.BackendType.local && loadingProjectManagerDidFail
  const isListingRemoteDirectoryAndWillFail =
    backend.type === backendModule.BackendType.remote && session.organization?.isEnabled !== true
  const isListingRemoteDirectoryWhileOffline =
    session.type === authProvider.UserSessionType.offline &&
    backend.type === backendModule.BackendType.remote

  React.useEffect(() => {
    setInitialized(true)
  }, [])

  React.useEffect(() => {
    unsetModal()
    // FIXME [sb]: https://github.com/enso-org/cloud-v2/issues/777
    // Workarounds for GUI1 should be removed when they are no longer necessary.
    document.body.style.cursor = page === pageSwitcher.Page.editor ? 'none' : 'auto'
  }, [page, /* should never change */ unsetModal])

  React.useEffect(() => {
    if (query.query !== '') {
      setPage(pageSwitcher.Page.drive)
    }
  }, [query])

  React.useEffect(() => {
    let currentBackend = backend
    if (
      supportsLocalBackend &&
      localStorage.get('backendType') === backendModule.BackendType.local
=======
  React.useEffect(() => {
    setInitialized(true)
  }, [])

  React.useEffect(() => {
    unsetModal()
    // FIXME [sb]: https://github.com/enso-org/cloud-v2/issues/777
    // Workarounds for GUI1 should be removed when they are no longer necessary.
    document.body.style.cursor = page === pageSwitcher.Page.editor ? 'none' : 'auto'
  }, [page, /* should never change */ unsetModal])

  React.useEffect(() => {
    if (query.query !== '') {
      setPage(pageSwitcher.Page.drive)
    }
  }, [query])

  React.useEffect(() => {
    let currentBackend = backend
    if (
      supportsLocalBackend &&
      localStorage.get(localStorageModule.LocalStorageKey.backendType) ===
        backendModule.BackendType.local
>>>>>>> dfe867a9
    ) {
      currentBackend = new localBackendModule.LocalBackend(projectManagerUrl)
      setBackend(currentBackend)
    }
<<<<<<< HEAD
    const savedProjectStartupInfo = localStorage.get('projectStartupInfo')
=======
    const savedProjectStartupInfo = localStorage.get(
      localStorageModule.LocalStorageKey.projectStartupInfo
    )
>>>>>>> dfe867a9
    if (rawInitialProjectName != null) {
      if (page === pageSwitcher.Page.editor) {
        setPage(pageSwitcher.Page.drive)
      }
    } else if (savedProjectStartupInfo != null) {
      if (savedProjectStartupInfo.backendType === backendModule.BackendType.remote) {
        if (session.accessToken != null) {
          if (
            currentBackend.type === backendModule.BackendType.remote &&
            savedProjectStartupInfo.projectAsset.parentId === session.organization.rootDirectoryId
          ) {
            // `projectStartupInfo` is still `null`, so the `editor` page will be empty.
            setPage(pageSwitcher.Page.drive)
            setQueuedAssetEvents([
              {
                type: AssetEventType.openProject,
                id: savedProjectStartupInfo.project.projectId,
                shouldAutomaticallySwitchPage: page === pageSwitcher.Page.editor,
                runInBackground: false,
              },
            ])
          } else {
            setPage(pageSwitcher.Page.drive)
            const httpClient = new http.Client(
              new Headers([['Authorization', `Bearer ${session.accessToken}`]])
            )
            const remoteBackend = new remoteBackendModule.RemoteBackend(httpClient, logger)
            void (async () => {
              const abortController = new AbortController()
              setOpenProjectAbortController(abortController)
              const oldProject = await backend.getProjectDetails(
                savedProjectStartupInfo.projectAsset.id,
                savedProjectStartupInfo.projectAsset.title
              )
              if (backendModule.DOES_PROJECT_STATE_INDICATE_VM_EXISTS[oldProject.state.type]) {
                await remoteBackendModule.waitUntilProjectIsReady(
                  remoteBackend,
                  savedProjectStartupInfo.projectAsset,
                  abortController
                )
                if (!abortController.signal.aborted) {
                  const project = await remoteBackend.getProjectDetails(
                    savedProjectStartupInfo.projectAsset.id,
                    savedProjectStartupInfo.projectAsset.title
                  )
                  setProjectStartupInfo(object.merge(savedProjectStartupInfo, { project }))
                  if (page === pageSwitcher.Page.editor) {
                    setPage(page)
                  }
                }
              }
            })()
          }
        }
      } else {
        if (currentBackend.type === backendModule.BackendType.local) {
          setInitialProjectName(savedProjectStartupInfo.projectAsset.id)
        } else {
          const localBackend = new localBackendModule.LocalBackend(projectManagerUrl)
          void (async () => {
            await localBackend.openProject(
              savedProjectStartupInfo.projectAsset.id,
              null,
              savedProjectStartupInfo.projectAsset.title
            )
            const project = await localBackend.getProjectDetails(
              savedProjectStartupInfo.projectAsset.id,
              savedProjectStartupInfo.projectAsset.title
            )
            setProjectStartupInfo(object.merge(savedProjectStartupInfo, { project }))
          })()
        }
      }
    }
    // This MUST only run when the component is mounted.
    // eslint-disable-next-line react-hooks/exhaustive-deps
  }, [])

  eventHooks.useEventHandler(assetEvents, event => {
    switch (event.type) {
      case AssetEventType.openProject: {
        openProjectAbortController?.abort()
        setOpenProjectAbortController(null)
        break
      }
      default: {
        // Ignored.
        break
      }
    }
  })

  React.useEffect(() => {
    if (initialized) {
      if (projectStartupInfo != null) {
<<<<<<< HEAD
        localStorage.set('projectStartupInfo', projectStartupInfo)
      } else {
        localStorage.delete('projectStartupInfo')
=======
        localStorage.set(localStorageModule.LocalStorageKey.projectStartupInfo, projectStartupInfo)
      } else {
        localStorage.delete(localStorageModule.LocalStorageKey.projectStartupInfo)
>>>>>>> dfe867a9
      }
    }
    // `initialized` is NOT a dependency.
    // eslint-disable-next-line react-hooks/exhaustive-deps
  }, [projectStartupInfo, /* should never change */ localStorage])

  React.useEffect(() => {
<<<<<<< HEAD
    localStorage.set('isAssetPanelVisible', isAssetPanelVisible)
  }, [isAssetPanelVisible, /* should never change */ localStorage])

  React.useEffect(() => {
    localStorage.set('page', page)
=======
    localStorage.set(
      localStorageModule.LocalStorageKey.isAssetSettingsPanelVisible,
      isAssetSettingsPanelVisible
    )
  }, [isAssetSettingsPanelVisible, /* should never change */ localStorage])

  React.useEffect(() => {
    localStorage.set(localStorageModule.LocalStorageKey.page, page)
>>>>>>> dfe867a9
  }, [page, /* should never change */ localStorage])

  React.useEffect(() => {
    const onClick = () => {
      if (getSelection()?.type !== 'Range') {
        unsetModal()
      }
    }
    document.addEventListener('click', onClick)
    return () => {
      document.removeEventListener('click', onClick)
    }
  }, [/* should never change */ unsetModal])

  React.useEffect(() => {
    // The types come from a third-party API and cannot be changed.
    // eslint-disable-next-line no-restricted-syntax
    let handle: number | undefined
    if (isHelpChatOpen) {
      setIsHelpChatVisible(true)
    } else {
      handle = window.setTimeout(() => {
        setIsHelpChatVisible(false)
      }, chat.ANIMATION_DURATION_MS)
    }
    return () => {
      clearTimeout(handle)
    }
  }, [isHelpChatOpen])

  React.useEffect(() => {
<<<<<<< HEAD
    const onProjectManagerLoadingFailed = () => {
      setLoadingProjectManagerDidFail(true)
    }
    document.addEventListener(
      projectManager.ProjectManagerEvents.loadingFailed,
      onProjectManagerLoadingFailed
    )
    return () => {
      document.removeEventListener(
        projectManager.ProjectManagerEvents.loadingFailed,
        onProjectManagerLoadingFailed
      )
    }
  }, [])

  React.useEffect(() => {
=======
>>>>>>> dfe867a9
    return shortcuts.registerKeyboardHandlers({
      [shortcutsModule.KeyboardAction.closeModal]: () => {
        unsetModal()
        if (modalRef.current == null) {
          // eslint-disable-next-line no-restricted-syntax
          return false
        }
      },
    })
  }, [shortcuts, /* should never change */ modalRef, /* should never change */ unsetModal])

  const setBackendType = React.useCallback(
    (newBackendType: backendModule.BackendType) => {
      if (newBackendType !== backend.type) {
        switch (newBackendType) {
          case backendModule.BackendType.local:
            setBackend(new localBackendModule.LocalBackend(projectManagerUrl))
            break
          case backendModule.BackendType.remote: {
            const client = new http.Client([
              ['Authorization', `Bearer ${session.accessToken ?? ''}`],
            ])
            setBackend(new remoteBackendModule.RemoteBackend(client, logger))
            break
          }
        }
      }
    },
    [
      backend.type,
      session.accessToken,
      logger,
      /* should never change */ projectManagerUrl,
      /* should never change */ setBackend,
    ]
  )

  const doCreateProject = React.useCallback(
<<<<<<< HEAD
    (templateId: string | null, onSpinnerStateChange?: (state: spinner.SpinnerState) => void) => {
=======
    (
      templateId: string | null = null,
      templateName: string | null = null,
      onSpinnerStateChange: ((state: spinner.SpinnerState) => void) | null = null
    ) => {
>>>>>>> dfe867a9
      dispatchAssetListEvent({
        type: AssetListEventType.newProject,
        parentKey: rootDirectoryId,
        parentId: rootDirectoryId,
<<<<<<< HEAD
        templateId: templateId ?? null,
        onSpinnerStateChange: onSpinnerStateChange ?? null,
=======
        templateId: templateId,
        templateName: templateName,
        onSpinnerStateChange: onSpinnerStateChange,
>>>>>>> dfe867a9
      })
    },
    [rootDirectoryId, /* should never change */ dispatchAssetListEvent]
  )

  const openEditor = React.useCallback(
    async (
      newProject: backendModule.ProjectAsset,
      setProjectAsset: React.Dispatch<React.SetStateAction<backendModule.ProjectAsset>>,
      switchPage: boolean
    ) => {
      if (switchPage) {
        setPage(pageSwitcher.Page.editor)
      }
      if (projectStartupInfo?.project.projectId !== newProject.id) {
        setProjectStartupInfo({
          project: await backend.getProjectDetails(newProject.id, newProject.title),
          projectAsset: newProject,
          setProjectAsset: setProjectAsset,
          backendType: backend.type,
          accessToken: session.accessToken,
        })
      }
    },
    [backend, projectStartupInfo?.project.projectId, session.accessToken]
  )

  const closeEditor = React.useCallback((closingProject: backendModule.ProjectAsset) => {
    setProjectStartupInfo(oldInfo =>
      oldInfo?.projectAsset.id === closingProject.id ? null : oldInfo
    )
  }, [])

  const doRemoveSelf = React.useCallback(() => {
    if (projectStartupInfo?.projectAsset != null) {
      dispatchAssetListEvent({
        type: AssetListEventType.removeSelf,
        id: projectStartupInfo.projectAsset.id,
      })
      setProjectStartupInfo(null)
    }
  }, [projectStartupInfo?.projectAsset, /* should never change */ dispatchAssetListEvent])

  const onSignOut = React.useCallback(() => {
    if (page === pageSwitcher.Page.editor) {
      setPage(pageSwitcher.Page.drive)
    }
    setProjectStartupInfo(null)
  }, [page])

  return (
    <>
      <div
        className={`flex text-primary text-xs ${
          page === pageSwitcher.Page.editor ? 'cursor-none pointer-events-none' : ''
        }`}
      >
        <div
          className="flex flex-col grow container-size gap-2 overflow-hidden relative select-none h-screen pb-2"
          onContextMenu={event => {
            event.preventDefault()
            unsetModal()
          }}
        >
          <TopBar
            supportsLocalBackend={supportsLocalBackend}
            projectAsset={projectStartupInfo?.projectAsset ?? null}
            setProjectAsset={projectStartupInfo?.setProjectAsset ?? null}
            page={page}
            setPage={setPage}
            isEditorDisabled={projectStartupInfo == null}
            isHelpChatOpen={isHelpChatOpen}
            setIsHelpChatOpen={setIsHelpChatOpen}
            setBackendType={setBackendType}
            query={query}
            setQuery={setQuery}
            labels={labels}
            suggestions={suggestions}
<<<<<<< HEAD
            canToggleAssetPanel={assetPanelProps != null}
            isAssetPanelVisible={isAssetPanelVisible && assetPanelProps != null}
            setIsAssetPanelVisible={setIsAssetPanelVisible}
=======
            canToggleSettingsPanel={assetSettingsPanelProps != null}
            isSettingsPanelVisible={isAssetSettingsPanelVisible && assetSettingsPanelProps != null}
            setIsSettingsPanelVisible={setIsAssetSettingsPanelVisible}
>>>>>>> dfe867a9
            doRemoveSelf={doRemoveSelf}
            onSignOut={() => {
              if (page === pageSwitcher.Page.editor) {
                setPage(pageSwitcher.Page.drive)
              }
              setProjectStartupInfo(null)
            }}
          />
<<<<<<< HEAD
          <Home hidden={page !== pageSwitcher.Page.home} onTemplateClick={doCreateProject} />
=======
          <Home hidden={page !== pageSwitcher.Page.home} createProject={doCreateProject} />
>>>>>>> dfe867a9
          <Drive
            supportsLocalBackend={supportsLocalBackend}
            hidden={page !== pageSwitcher.Page.drive}
            page={page}
            initialProjectName={initialProjectName}
            query={query}
            setQuery={setQuery}
            labels={labels}
            setLabels={setLabels}
            setSuggestions={setSuggestions}
            projectStartupInfo={projectStartupInfo}
            queuedAssetEvents={queuedAssetEvents}
            assetListEvents={assetListEvents}
            dispatchAssetListEvent={dispatchAssetListEvent}
            assetEvents={assetEvents}
            dispatchAssetEvent={dispatchAssetEvent}
<<<<<<< HEAD
            setAssetPanelProps={setAssetPanelProps}
            doCreateProject={doCreateProject}
            doOpenEditor={openEditor}
            doCloseEditor={closeEditor}
            loadingProjectManagerDidFail={loadingProjectManagerDidFail}
            isListingRemoteDirectoryWhileOffline={isListingRemoteDirectoryWhileOffline}
            isListingLocalDirectoryAndWillFail={isListingLocalDirectoryAndWillFail}
            isListingRemoteDirectoryAndWillFail={isListingRemoteDirectoryAndWillFail}
=======
            setAssetSettingsPanelProps={setAssetSettingsPanelProps}
            doCreateProject={doCreateProject}
            doOpenEditor={openEditor}
            doCloseEditor={closeEditor}
>>>>>>> dfe867a9
          />
          <Editor
            hidden={page !== pageSwitcher.Page.editor}
            supportsLocalBackend={supportsLocalBackend}
            projectStartupInfo={projectStartupInfo}
            appRunner={appRunner}
          />
          {/* `session.accessToken` MUST be present in order for the `Chat` component to work. */}
          {isHelpChatVisible && session.accessToken != null ? (
            <Chat
              page={page}
              isOpen={isHelpChatOpen}
              doClose={() => {
                setIsHelpChatOpen(false)
              }}
            />
          ) : (
            <ChatPlaceholder
              page={page}
              isOpen={isHelpChatOpen}
              doClose={() => {
                setIsHelpChatOpen(false)
              }}
            />
          )}
        </div>
        <div
          className={`flex flex-col duration-500 transition-min-width ease-in-out overflow-hidden ${
<<<<<<< HEAD
            isAssetPanelVisible && assetPanelProps != null ? 'min-w-120' : 'min-w-0'
          }`}
        >
          {assetPanelProps && (
            <AssetPanel
              supportsLocalBackend={supportsLocalBackend}
              key={assetPanelProps.item.item.id}
              {...assetPanelProps}
=======
            isAssetSettingsPanelVisible && assetSettingsPanelProps != null ? 'min-w-120' : 'min-w-0'
          }`}
        >
          {assetSettingsPanelProps && (
            <AssetSettingsPanel
              supportsLocalBackend={supportsLocalBackend}
              key={assetSettingsPanelProps.item.item.id}
              {...assetSettingsPanelProps}
>>>>>>> dfe867a9
              page={page}
              category={Category.home}
              isHelpChatOpen={isHelpChatOpen}
              setIsHelpChatOpen={setIsHelpChatOpen}
<<<<<<< HEAD
              setVisibility={setIsAssetPanelVisible}
=======
              setIsSettingsPanelVisible={setIsAssetSettingsPanelVisible}
>>>>>>> dfe867a9
              dispatchAssetEvent={dispatchAssetEvent}
              projectAsset={projectStartupInfo?.projectAsset ?? null}
              setProjectAsset={projectStartupInfo?.setProjectAsset ?? null}
              doRemoveSelf={doRemoveSelf}
              onSignOut={onSignOut}
            />
          )}
        </div>
      </div>
      <div className="text-xs text-primary select-none">
        <TheModal />
      </div>
    </>
  )
}<|MERGE_RESOLUTION|>--- conflicted
+++ resolved
@@ -114,14 +114,7 @@
   const [initialized, setInitialized] = React.useState(false)
   const [isHelpChatOpen, setIsHelpChatOpen] = React.useState(false)
   const [isHelpChatVisible, setIsHelpChatVisible] = React.useState(false)
-<<<<<<< HEAD
-  const [loadingProjectManagerDidFail, setLoadingProjectManagerDidFail] = React.useState(false)
   const [page, setPage] = React.useState(() => localStorage.get('page') ?? pageSwitcher.Page.drive)
-=======
-  const [page, setPage] = React.useState(
-    () => localStorage.get(localStorageModule.LocalStorageKey.page) ?? pageSwitcher.Page.drive
-  )
->>>>>>> dfe867a9
   const [queuedAssetEvents, setQueuedAssetEvents] = React.useState<assetEvent.AssetEvent[]>([])
   const [query, setQuery] = React.useState(() => assetQuery.AssetQuery.fromString(''))
   const [labels, setLabels] = React.useState<backendModule.Label[]>([])
@@ -133,17 +126,10 @@
   const [assetListEvents, dispatchAssetListEvent] =
     eventHooks.useEvent<assetListEvent.AssetListEvent>()
   const [assetEvents, dispatchAssetEvent] = eventHooks.useEvent<assetEvent.AssetEvent>()
-<<<<<<< HEAD
   const [assetPanelProps, setAssetPanelProps] =
     React.useState<assetPanel.AssetPanelRequiredProps | null>(null)
   const [isAssetPanelVisible, setIsAssetPanelVisible] = React.useState(
     () => localStorage.get('isAssetPanelVisible') ?? false
-=======
-  const [assetSettingsPanelProps, setAssetSettingsPanelProps] =
-    React.useState<assetSettingsPanel.AssetSettingsPanelRequiredProps | null>(null)
-  const [isAssetSettingsPanelVisible, setIsAssetSettingsPanelVisible] = React.useState(
-    () => localStorage.get(localStorageModule.LocalStorageKey.isAssetSettingsPanelVisible) ?? false
->>>>>>> dfe867a9
   )
   const [initialProjectName, setInitialProjectName] = React.useState(rawInitialProjectName)
   const rootDirectoryId = React.useMemo(
@@ -151,15 +137,6 @@
     [session.organization]
   )
 
-<<<<<<< HEAD
-  const isListingLocalDirectoryAndWillFail =
-    backend.type === backendModule.BackendType.local && loadingProjectManagerDidFail
-  const isListingRemoteDirectoryAndWillFail =
-    backend.type === backendModule.BackendType.remote && session.organization?.isEnabled !== true
-  const isListingRemoteDirectoryWhileOffline =
-    session.type === authProvider.UserSessionType.offline &&
-    backend.type === backendModule.BackendType.remote
-
   React.useEffect(() => {
     setInitialized(true)
   }, [])
@@ -182,42 +159,11 @@
     if (
       supportsLocalBackend &&
       localStorage.get('backendType') === backendModule.BackendType.local
-=======
-  React.useEffect(() => {
-    setInitialized(true)
-  }, [])
-
-  React.useEffect(() => {
-    unsetModal()
-    // FIXME [sb]: https://github.com/enso-org/cloud-v2/issues/777
-    // Workarounds for GUI1 should be removed when they are no longer necessary.
-    document.body.style.cursor = page === pageSwitcher.Page.editor ? 'none' : 'auto'
-  }, [page, /* should never change */ unsetModal])
-
-  React.useEffect(() => {
-    if (query.query !== '') {
-      setPage(pageSwitcher.Page.drive)
-    }
-  }, [query])
-
-  React.useEffect(() => {
-    let currentBackend = backend
-    if (
-      supportsLocalBackend &&
-      localStorage.get(localStorageModule.LocalStorageKey.backendType) ===
-        backendModule.BackendType.local
->>>>>>> dfe867a9
     ) {
       currentBackend = new localBackendModule.LocalBackend(projectManagerUrl)
       setBackend(currentBackend)
     }
-<<<<<<< HEAD
     const savedProjectStartupInfo = localStorage.get('projectStartupInfo')
-=======
-    const savedProjectStartupInfo = localStorage.get(
-      localStorageModule.LocalStorageKey.projectStartupInfo
-    )
->>>>>>> dfe867a9
     if (rawInitialProjectName != null) {
       if (page === pageSwitcher.Page.editor) {
         setPage(pageSwitcher.Page.drive)
@@ -313,15 +259,9 @@
   React.useEffect(() => {
     if (initialized) {
       if (projectStartupInfo != null) {
-<<<<<<< HEAD
         localStorage.set('projectStartupInfo', projectStartupInfo)
       } else {
         localStorage.delete('projectStartupInfo')
-=======
-        localStorage.set(localStorageModule.LocalStorageKey.projectStartupInfo, projectStartupInfo)
-      } else {
-        localStorage.delete(localStorageModule.LocalStorageKey.projectStartupInfo)
->>>>>>> dfe867a9
       }
     }
     // `initialized` is NOT a dependency.
@@ -329,22 +269,11 @@
   }, [projectStartupInfo, /* should never change */ localStorage])
 
   React.useEffect(() => {
-<<<<<<< HEAD
     localStorage.set('isAssetPanelVisible', isAssetPanelVisible)
   }, [isAssetPanelVisible, /* should never change */ localStorage])
 
   React.useEffect(() => {
     localStorage.set('page', page)
-=======
-    localStorage.set(
-      localStorageModule.LocalStorageKey.isAssetSettingsPanelVisible,
-      isAssetSettingsPanelVisible
-    )
-  }, [isAssetSettingsPanelVisible, /* should never change */ localStorage])
-
-  React.useEffect(() => {
-    localStorage.set(localStorageModule.LocalStorageKey.page, page)
->>>>>>> dfe867a9
   }, [page, /* should never change */ localStorage])
 
   React.useEffect(() => {
@@ -376,25 +305,6 @@
   }, [isHelpChatOpen])
 
   React.useEffect(() => {
-<<<<<<< HEAD
-    const onProjectManagerLoadingFailed = () => {
-      setLoadingProjectManagerDidFail(true)
-    }
-    document.addEventListener(
-      projectManager.ProjectManagerEvents.loadingFailed,
-      onProjectManagerLoadingFailed
-    )
-    return () => {
-      document.removeEventListener(
-        projectManager.ProjectManagerEvents.loadingFailed,
-        onProjectManagerLoadingFailed
-      )
-    }
-  }, [])
-
-  React.useEffect(() => {
-=======
->>>>>>> dfe867a9
     return shortcuts.registerKeyboardHandlers({
       [shortcutsModule.KeyboardAction.closeModal]: () => {
         unsetModal()
@@ -433,27 +343,18 @@
   )
 
   const doCreateProject = React.useCallback(
-<<<<<<< HEAD
-    (templateId: string | null, onSpinnerStateChange?: (state: spinner.SpinnerState) => void) => {
-=======
     (
       templateId: string | null = null,
       templateName: string | null = null,
       onSpinnerStateChange: ((state: spinner.SpinnerState) => void) | null = null
     ) => {
->>>>>>> dfe867a9
       dispatchAssetListEvent({
         type: AssetListEventType.newProject,
         parentKey: rootDirectoryId,
         parentId: rootDirectoryId,
-<<<<<<< HEAD
-        templateId: templateId ?? null,
-        onSpinnerStateChange: onSpinnerStateChange ?? null,
-=======
         templateId: templateId,
         templateName: templateName,
         onSpinnerStateChange: onSpinnerStateChange,
->>>>>>> dfe867a9
       })
     },
     [rootDirectoryId, /* should never change */ dispatchAssetListEvent]
@@ -532,15 +433,9 @@
             setQuery={setQuery}
             labels={labels}
             suggestions={suggestions}
-<<<<<<< HEAD
             canToggleAssetPanel={assetPanelProps != null}
             isAssetPanelVisible={isAssetPanelVisible && assetPanelProps != null}
             setIsAssetPanelVisible={setIsAssetPanelVisible}
-=======
-            canToggleSettingsPanel={assetSettingsPanelProps != null}
-            isSettingsPanelVisible={isAssetSettingsPanelVisible && assetSettingsPanelProps != null}
-            setIsSettingsPanelVisible={setIsAssetSettingsPanelVisible}
->>>>>>> dfe867a9
             doRemoveSelf={doRemoveSelf}
             onSignOut={() => {
               if (page === pageSwitcher.Page.editor) {
@@ -549,11 +444,7 @@
               setProjectStartupInfo(null)
             }}
           />
-<<<<<<< HEAD
-          <Home hidden={page !== pageSwitcher.Page.home} onTemplateClick={doCreateProject} />
-=======
           <Home hidden={page !== pageSwitcher.Page.home} createProject={doCreateProject} />
->>>>>>> dfe867a9
           <Drive
             supportsLocalBackend={supportsLocalBackend}
             hidden={page !== pageSwitcher.Page.drive}
@@ -570,21 +461,10 @@
             dispatchAssetListEvent={dispatchAssetListEvent}
             assetEvents={assetEvents}
             dispatchAssetEvent={dispatchAssetEvent}
-<<<<<<< HEAD
             setAssetPanelProps={setAssetPanelProps}
             doCreateProject={doCreateProject}
             doOpenEditor={openEditor}
             doCloseEditor={closeEditor}
-            loadingProjectManagerDidFail={loadingProjectManagerDidFail}
-            isListingRemoteDirectoryWhileOffline={isListingRemoteDirectoryWhileOffline}
-            isListingLocalDirectoryAndWillFail={isListingLocalDirectoryAndWillFail}
-            isListingRemoteDirectoryAndWillFail={isListingRemoteDirectoryAndWillFail}
-=======
-            setAssetSettingsPanelProps={setAssetSettingsPanelProps}
-            doCreateProject={doCreateProject}
-            doOpenEditor={openEditor}
-            doCloseEditor={closeEditor}
->>>>>>> dfe867a9
           />
           <Editor
             hidden={page !== pageSwitcher.Page.editor}
@@ -613,7 +493,6 @@
         </div>
         <div
           className={`flex flex-col duration-500 transition-min-width ease-in-out overflow-hidden ${
-<<<<<<< HEAD
             isAssetPanelVisible && assetPanelProps != null ? 'min-w-120' : 'min-w-0'
           }`}
         >
@@ -622,25 +501,11 @@
               supportsLocalBackend={supportsLocalBackend}
               key={assetPanelProps.item.item.id}
               {...assetPanelProps}
-=======
-            isAssetSettingsPanelVisible && assetSettingsPanelProps != null ? 'min-w-120' : 'min-w-0'
-          }`}
-        >
-          {assetSettingsPanelProps && (
-            <AssetSettingsPanel
-              supportsLocalBackend={supportsLocalBackend}
-              key={assetSettingsPanelProps.item.item.id}
-              {...assetSettingsPanelProps}
->>>>>>> dfe867a9
               page={page}
               category={Category.home}
               isHelpChatOpen={isHelpChatOpen}
               setIsHelpChatOpen={setIsHelpChatOpen}
-<<<<<<< HEAD
               setVisibility={setIsAssetPanelVisible}
-=======
-              setIsSettingsPanelVisible={setIsAssetSettingsPanelVisible}
->>>>>>> dfe867a9
               dispatchAssetEvent={dispatchAssetEvent}
               projectAsset={projectStartupInfo?.projectAsset ?? null}
               setProjectAsset={projectStartupInfo?.setProjectAsset ?? null}
