--- conflicted
+++ resolved
@@ -331,7 +331,84 @@
     onMutate: ({ id }) => {
       const queryKey = createGetProjectDetailsQuery.getQueryKey(id)
 
-<<<<<<< HEAD
+      client.setQueryData(queryKey, { state: { type: backendModule.ProjectState.openInProgress } })
+
+      void client.cancelQueries({ queryKey })
+      void client.invalidateQueries({ queryKey })
+    },
+    onError: async (_, { id }) => {
+      await client.invalidateQueries({ queryKey: createGetProjectDetailsQuery.getQueryKey(id) })
+    },
+  })
+
+  const closeProjectMutation = reactQuery.useMutation({
+    mutationKey: ['closeProject'],
+    mutationFn: async ({ type, id, title }: Project) => {
+      const backend = type === backendModule.BackendType.remote ? remoteBackend : localBackend
+
+      invariant(backend != null, 'Backend is null')
+
+      return backend.closeProject(id, title)
+    },
+    onMutate: ({ id }) => {
+      const queryKey = createGetProjectDetailsQuery.getQueryKey(id)
+
+      client.setQueryData(queryKey, { state: { type: backendModule.ProjectState.closing } })
+
+      void client.cancelQueries({ queryKey })
+      void client.invalidateQueries({ queryKey })
+    },
+    onSuccess: (_, { id }) =>
+      client.resetQueries({ queryKey: createGetProjectDetailsQuery.getQueryKey(id) }),
+    onError: (_, { id }) =>
+      client.invalidateQueries({ queryKey: createGetProjectDetailsQuery.getQueryKey(id) }),
+  })
+
+  const client = reactQuery.useQueryClient()
+
+  const renameProjectMutation = reactQuery.useMutation({
+    mutationFn: ({ newName, project }: { newName: string; project: Project }) => {
+      const { parentId, type, id, title } = project
+      const backend = type === backendModule.BackendType.remote ? remoteBackend : localBackend
+
+      invariant(backend != null, 'Backend is null')
+
+      return backend.updateProject(
+        id,
+        { projectName: newName, ami: null, ideVersion: null, parentId },
+        title
+      )
+    },
+    onSuccess: (_, { project }) =>
+      client.invalidateQueries({
+        queryKey: createGetProjectDetailsQuery.getQueryKey(project.id),
+      }),
+  })
+
+  eventHooks.useEventHandler(assetEvents, event => {
+    switch (event.type) {
+      case AssetEventType.openProject: {
+        const { title, parentId, backendType, id, runInBackground } = event
+        doOpenProject(
+          { title, parentId, type: backendType, id },
+          { openInBackground: runInBackground }
+        )
+        break
+      }
+      case AssetEventType.closeProject: {
+        const { title, parentId, backendType, id } = event
+        doCloseProject({ title, parentId, type: backendType, id })
+        break
+      }
+      default: {
+        // Ignored. Any missing project-related events should be handled by `ProjectNameColumn`.
+        // `delete`, `deleteForever`, `restore`, `download`, and `downloadSelected`
+        // are handled by`AssetRow`.
+        break
+      }
+    }
+  })
+
   React.useEffect(() => {
     window.projectManagementApi?.setOpenProjectHandler(id => {
       setCategory(Category.local)
@@ -344,159 +421,6 @@
       window.projectManagementApi?.setOpenProjectHandler(() => {})
     }
   }, [dispatchAssetListEvent, setCategory])
-
-  React.useEffect(() => {
-    const savedProjectStartupInfo = localStorage.get('projectStartupInfo')
-    if (initialProjectName != null) {
-      if (page === TabType.editor) {
-        setPage(TabType.drive)
-      }
-    } else if (savedProjectStartupInfo != null) {
-      switch (savedProjectStartupInfo.backendType) {
-        case backendModule.BackendType.remote: {
-          if (remoteBackend != null) {
-            setPage(TabType.drive)
-            void (async () => {
-              const abortController = new AbortController()
-              openProjectAbortControllerRef.current = abortController
-              try {
-                const oldProject = await remoteBackend.getProjectDetails(
-                  savedProjectStartupInfo.projectAsset.id,
-                  savedProjectStartupInfo.projectAsset.parentId,
-                  savedProjectStartupInfo.projectAsset.title
-                )
-                if (backendModule.IS_OPENING_OR_OPENED[oldProject.state.type]) {
-                  const project = remoteBackend.waitUntilProjectIsReady(
-                    savedProjectStartupInfo.projectAsset.id,
-                    savedProjectStartupInfo.projectAsset.parentId,
-                    savedProjectStartupInfo.projectAsset.title,
-                    abortController.signal
-                  )
-                  setProjectStartupInfo({ ...savedProjectStartupInfo, project })
-                  if (page === TabType.editor) {
-                    setPage(page)
-                  }
-                }
-              } catch {
-                setProjectStartupInfo(null)
-              }
-            })()
-          }
-          break
-        }
-        case backendModule.BackendType.local: {
-          if (localBackend != null) {
-            const project = localBackend
-              .openProject(
-                savedProjectStartupInfo.projectAsset.id,
-                {
-                  executeAsync: false,
-                  cognitoCredentials: null,
-                  parentId: savedProjectStartupInfo.projectAsset.parentId,
-                },
-                savedProjectStartupInfo.projectAsset.title
-              )
-              .then(() =>
-                localBackend.getProjectDetails(
-                  savedProjectStartupInfo.projectAsset.id,
-                  savedProjectStartupInfo.projectAsset.parentId,
-                  savedProjectStartupInfo.projectAsset.title
-                )
-              )
-              .catch(error => {
-                setProjectStartupInfo(null)
-                throw error
-              })
-            setProjectStartupInfo({ ...savedProjectStartupInfo, project })
-            if (page === TabType.editor) {
-              setPage(page)
-            }
-          }
-        }
-      }
-    }
-    // This MUST only run when the component is mounted.
-    // eslint-disable-next-line react-hooks/exhaustive-deps
-  }, [])
-=======
-      client.setQueryData(queryKey, { state: { type: backendModule.ProjectState.openInProgress } })
-
-      void client.cancelQueries({ queryKey })
-      void client.invalidateQueries({ queryKey })
-    },
-    onError: async (_, { id }) => {
-      await client.invalidateQueries({ queryKey: createGetProjectDetailsQuery.getQueryKey(id) })
-    },
-  })
-
-  const closeProjectMutation = reactQuery.useMutation({
-    mutationKey: ['closeProject'],
-    mutationFn: async ({ type, id, title }: Project) => {
-      const backend = type === backendModule.BackendType.remote ? remoteBackend : localBackend
-
-      invariant(backend != null, 'Backend is null')
-
-      return backend.closeProject(id, title)
-    },
-    onMutate: ({ id }) => {
-      const queryKey = createGetProjectDetailsQuery.getQueryKey(id)
-
-      client.setQueryData(queryKey, { state: { type: backendModule.ProjectState.closing } })
-
-      void client.cancelQueries({ queryKey })
-      void client.invalidateQueries({ queryKey })
-    },
-    onSuccess: (_, { id }) =>
-      client.resetQueries({ queryKey: createGetProjectDetailsQuery.getQueryKey(id) }),
-    onError: (_, { id }) =>
-      client.invalidateQueries({ queryKey: createGetProjectDetailsQuery.getQueryKey(id) }),
-  })
-
-  const client = reactQuery.useQueryClient()
-
-  const renameProjectMutation = reactQuery.useMutation({
-    mutationFn: ({ newName, project }: { newName: string; project: Project }) => {
-      const { parentId, type, id, title } = project
-      const backend = type === backendModule.BackendType.remote ? remoteBackend : localBackend
-
-      invariant(backend != null, 'Backend is null')
-
-      return backend.updateProject(
-        id,
-        { projectName: newName, ami: null, ideVersion: null, parentId },
-        title
-      )
-    },
-    onSuccess: (_, { project }) =>
-      client.invalidateQueries({
-        queryKey: createGetProjectDetailsQuery.getQueryKey(project.id),
-      }),
-  })
->>>>>>> bfb1d8e6
-
-  eventHooks.useEventHandler(assetEvents, event => {
-    switch (event.type) {
-      case AssetEventType.openProject: {
-        const { title, parentId, backendType, id, runInBackground } = event
-        doOpenProject(
-          { title, parentId, type: backendType, id },
-          { openInBackground: runInBackground }
-        )
-        break
-      }
-      case AssetEventType.closeProject: {
-        const { title, parentId, backendType, id } = event
-        doCloseProject({ title, parentId, type: backendType, id })
-        break
-      }
-      default: {
-        // Ignored. Any missing project-related events should be handled by `ProjectNameColumn`.
-        // `delete`, `deleteForever`, `restore`, `download`, and `downloadSelected`
-        // are handled by`AssetRow`.
-        break
-      }
-    }
-  })
 
   React.useEffect(
     () =>
