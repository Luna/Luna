/** @file Main dashboard component, responsible for listing user's projects as well as other
 * interactive components. */
import * as React from 'react'

import * as validator from 'validator'
import * as z from 'zod'

import DriveIcon from 'enso-assets/drive.svg'
import EditorIcon from 'enso-assets/network.svg'
import SettingsIcon from 'enso-assets/settings.svg'
import * as detect from 'enso-common/src/detect'
import type * as types from 'enso-common/src/types'

import * as eventCallbacks from '#/hooks/eventCallbackHooks'
import * as projectHooks from '#/hooks/projectHooks'
import * as searchParamsState from '#/hooks/searchParamsStateHooks'

import * as authProvider from '#/providers/AuthProvider'
import * as backendProvider from '#/providers/BackendProvider'
import * as inputBindingsProvider from '#/providers/InputBindingsProvider'
import * as localStorageProvider from '#/providers/LocalStorageProvider'
import * as modalProvider from '#/providers/ModalProvider'
import ProjectsProvider, * as projectsProvider from '#/providers/ProjectsProvider'
import * as textProvider from '#/providers/TextProvider'

import AssetEventType from '#/events/AssetEventType'
import AssetListEventType from '#/events/AssetListEventType'

import type * as assetTable from '#/layouts/AssetsTable'
import EventListProvider, * as eventListProvider from '#/layouts/AssetsTable/EventListProvider'
import Category, * as categoryModule from '#/layouts/CategorySwitcher/Category'
import Chat from '#/layouts/Chat'
import ChatPlaceholder from '#/layouts/ChatPlaceholder'
import Drive from '#/layouts/Drive'
import Editor from '#/layouts/Editor'
import Settings from '#/layouts/Settings'
import * as tabBar from '#/layouts/TabBar'
import TabBar from '#/layouts/TabBar'
import UserBar from '#/layouts/UserBar'

import * as aria from '#/components/aria'
import Page from '#/components/Page'

import ManagePermissionsModal from '#/modals/ManagePermissionsModal'

import * as backendModule from '#/services/Backend'
import * as localBackendModule from '#/services/LocalBackend'
import * as projectManager from '#/services/ProjectManager'

import * as array from '#/utilities/array'
import LocalStorage from '#/utilities/LocalStorage'
import * as object from '#/utilities/object'
import * as sanitizedEventTargets from '#/utilities/sanitizedEventTargets'

// ============================
// === Global configuration ===
// ============================

declare module '#/utilities/LocalStorage' {
  /** */
  interface LocalStorageData {
    readonly isAssetPanelVisible: boolean
  }
}

LocalStorage.registerKey('isAssetPanelVisible', { schema: z.boolean() })

// =================
// === Dashboard ===
// =================

/** Props for {@link Dashboard}s that are common to all platforms. */
export interface DashboardProps {
  /** Whether the application may have the local backend running. */
  readonly supportsLocalBackend: boolean
  readonly appRunner: types.EditorRunner | null
  readonly initialProjectName: string | null
  readonly ydocUrl: string | null
}

/** The component that contains the entire UI. */
export default function Dashboard(props: DashboardProps) {
  return (
    <EventListProvider>
      <ProjectsProvider>
        <DashboardInner {...props} />
      </ProjectsProvider>
    </EventListProvider>
  )
}

/** The component that contains the entire UI. */
function DashboardInner(props: DashboardProps) {
  const { appRunner, initialProjectName: initialProjectNameRaw, ydocUrl } = props
  const { user } = authProvider.useFullUserSession()
  const localBackend = backendProvider.useLocalBackend()
  const { getText } = textProvider.useText()
  const { modalRef } = modalProvider.useModalRef()
  const { updateModal, unsetModal, setModal } = modalProvider.useSetModal()
  const { localStorage } = localStorageProvider.useLocalStorage()
  const inputBindings = inputBindingsProvider.useInputBindings()
  const [isHelpChatOpen, setIsHelpChatOpen] = React.useState(false)

  const dispatchAssetEvent = eventListProvider.useDispatchAssetEvent()
  const dispatchAssetListEvent = eventListProvider.useDispatchAssetListEvent()
  const assetManagementApiRef = React.useRef<assetTable.AssetManagementApi | null>(null)

  const initialLocalProjectId =
    initialProjectNameRaw != null && validator.isUUID(initialProjectNameRaw)
      ? localBackendModule.newProjectId(projectManager.UUID(initialProjectNameRaw))
      : null
  const initialProjectName = initialLocalProjectId ?? initialProjectNameRaw

  const [category, setCategory] = searchParamsState.useSearchParamsState(
    'driveCategory',
    () => {
      const shouldDefaultToCloud =
        initialLocalProjectId == null && (user.isEnabled || localBackend == null)
      return shouldDefaultToCloud ? Category.cloud : Category.local
    },
    (value): value is Category => {
      if (array.includes(Object.values(Category), value)) {
        return categoryModule.isLocal(value) ? localBackend != null : true
      } else {
        return false
      }
    }
  )

  const page = projectsProvider.usePage()
  const launchedProjects = projectsProvider.useLaunchedProjects()
  const selectedProject = launchedProjects.find(p => p.id === page) ?? null

  const setPage = projectsProvider.useSetPage()
  const openEditor = projectHooks.useOpenEditor()
  const openProject = projectHooks.useOpenProject()
  const closeProject = projectHooks.useCloseProject()
  const closeAllProjects = projectHooks.useCloseAllProjects()
  const clearLaunchedProjects = projectsProvider.useClearLaunchedProjects()
  const openProjectMutation = projectHooks.useOpenProjectMutation()
  const renameProjectMutation = projectHooks.useRenameProjectMutation()

  eventListProvider.useAssetEventListener(event => {
    switch (event.type) {
      case AssetEventType.openProject: {
        const { title, parentId, backendType, id, runInBackground } = event
        openProject(
          { title, parentId, type: backendType, id },
          { openInBackground: runInBackground }
        )
        break
      }
      case AssetEventType.closeProject: {
        const { title, parentId, backendType, id } = event
        closeProject({ title, parentId, type: backendType, id })
        break
      }
      default: {
        // Ignored. Any missing project-related events should be handled by `ProjectNameColumn`.
        // `delete`, `deleteForever`, `restore`, `download`, and `downloadSelected`
        // are handled by`AssetRow`.
        break
      }
    }
  })

  React.useEffect(() => {
    window.projectManagementApi?.setOpenProjectHandler(project => {
      setCategory(Category.local)
      dispatchAssetListEvent({
        type: AssetListEventType.openProject,
        backendType: backendModule.BackendType.local,
        id: localBackendModule.newProjectId(projectManager.UUID(project.id)),
        title: project.name,
        parentId: localBackendModule.newDirectoryId(backendModule.Path(project.parentDirectory)),
      })
    })
    return () => {
      window.projectManagementApi?.setOpenProjectHandler(() => {})
    }
  }, [dispatchAssetListEvent, setCategory])

  React.useEffect(
    () =>
      inputBindings.attach(sanitizedEventTargets.document.body, 'keydown', {
        closeModal: () => {
          updateModal(oldModal => {
            if (oldModal == null) {
              queueMicrotask(() => {
                setPage(localStorage.get('page') ?? projectsProvider.TabType.drive)
              })
              return oldModal
            } else {
              return null
            }
          })
          if (modalRef.current == null) {
            // eslint-disable-next-line no-restricted-syntax
            return false
          }
        },
      }),
    [inputBindings, modalRef, localStorage, updateModal, setPage]
  )

  React.useEffect(() => {
    if (detect.isOnElectron()) {
      // We want to handle the back and forward buttons in electron the same way as in the browser.
      // eslint-disable-next-line no-restricted-syntax
      return inputBindings.attach(sanitizedEventTargets.document.body, 'keydown', {
        goBack: () => {
          window.navigationApi.goBack()
        },
        goForward: () => {
          window.navigationApi.goForward()
        },
      })
    }
  }, [inputBindings])

  const doRemoveSelf = eventCallbacks.useEventCallback((project: projectHooks.Project) => {
    dispatchAssetListEvent({ type: AssetListEventType.removeSelf, id: project.id })
    closeProject(project)
  })

  const onSignOut = eventCallbacks.useEventCallback(() => {
    setPage(projectsProvider.TabType.drive)
    closeAllProjects()
    clearLaunchedProjects()
  })

  const doOpenShareModal = eventCallbacks.useEventCallback(() => {
    if (assetManagementApiRef.current != null && selectedProject != null) {
      const asset = assetManagementApiRef.current.getAsset(selectedProject.id)
      const self =
        asset?.permissions?.find(
          backendModule.isUserPermissionAnd(permissions => permissions.user.userId === user.userId)
        ) ?? null

      if (asset != null && self != null) {
        setModal(
          <ManagePermissionsModal
            item={asset}
            setItem={updater => {
              const nextAsset = updater instanceof Function ? updater(asset) : updater
              assetManagementApiRef.current?.setAsset(asset.id, nextAsset)
            }}
            self={self}
            doRemoveSelf={() => {
              doRemoveSelf(selectedProject)
            }}
            eventTarget={null}
          />
        )
      }
    }
  })

  return (
    <Page hideInfoBar hideChat>
      <div
        className="flex text-xs text-primary"
        onContextMenu={event => {
          event.preventDefault()
          unsetModal()
        }}
      >
        <aria.Tabs
          className="relative flex h-screen grow select-none flex-col container-size"
          selectedKey={page}
          onSelectionChange={newPage => {
            const validated = projectsProvider.PAGES_SCHEMA.safeParse(newPage)
            if (validated.success) {
              setPage(validated.data)
            }
          }}
        >
          <div className="flex">
            <TabBar>
              <tabBar.Tab
                id={projectsProvider.TabType.drive}
                isActive={page === projectsProvider.TabType.drive}
                icon={DriveIcon}
                labelId="drivePageName"
              >
                {getText('drivePageName')}
              </tabBar.Tab>

              {launchedProjects.map(project => (
                <tabBar.Tab
                  data-testid="editor-tab-button"
                  id={project.id}
                  project={project}
                  key={project.id}
                  isActive={page === project.id}
                  icon={EditorIcon}
                  labelId="editorPageName"
                  onClose={() => {
                    closeProject(project)
                  }}
                  onLoadEnd={() => {
                    openEditor(project.id)
                  }}
                >
                  {project.title}
                </tabBar.Tab>
              ))}

              <tabBar.Tab
                isActive
                id={projectsProvider.TabType.settings}
                isHidden={page !== projectsProvider.TabType.settings}
                icon={SettingsIcon}
                labelId="settingsPageName"
                onClose={() => {
                  setPage(projectsProvider.TabType.drive)
                }}
              >
                {getText('settingsPageName')}
              </tabBar.Tab>
            </TabBar>

            <UserBar
              onShareClick={selectedProject ? doOpenShareModal : undefined}
              setIsHelpChatOpen={setIsHelpChatOpen}
              goToSettingsPage={() => {
                setPage(projectsProvider.TabType.settings)
              }}
              onSignOut={onSignOut}
            />
          </div>
<<<<<<< HEAD

          <Drive
            assetsManagementApiRef={assetManagementApiRef}
            category={category}
            setCategory={setCategory}
            hidden={page !== projectsProvider.TabType.drive}
            initialProjectName={initialProjectName}
          />

          {launchedProjects.map(project => (
            <Editor
              key={project.id}
              hidden={page !== project.id}
              ydocUrl={ydocUrl}
              project={project}
              projectId={project.id}
              appRunner={appRunner}
              isOpening={openProjectMutation.isPending}
              isOpeningFailed={openProjectMutation.isError}
              openingError={openProjectMutation.error}
              startProject={openProjectMutation.mutate}
              renameProject={async newName => {
                try {
                  await renameProjectMutation.mutateAsync({ newName, project })
                  dispatchAssetEvent({
                    type: AssetEventType.setItem,
                    id: project.id,
                    valueOrUpdater: object.merger({ title: newName }),
                  })
                } catch {
                  dispatchAssetEvent({
                    type: AssetEventType.setItem,
                    id: project.id,
                    valueOrUpdater: object.merger({ title: project.title }),
                  })
                }
              }}
            />
          ))}

          {page === projectsProvider.TabType.settings && <Settings />}
          {process.env.ENSO_CLOUD_CHAT_URL != null ? (
            <Chat
              isOpen={isHelpChatOpen}
              doClose={() => {
                setIsHelpChatOpen(false)
              }}
              endpoint={process.env.ENSO_CLOUD_CHAT_URL}
=======
          <aria.TabPanel
            shouldForceMount
            id={projectsProvider.TabType.drive}
            className="flex grow [&[data-inert]]:hidden"
          >
            <Drive
              assetsManagementApiRef={assetManagementApiRef}
              category={category}
              setCategory={setCategory}
              hidden={page !== projectsProvider.TabType.drive}
              initialProjectName={initialProjectName}
>>>>>>> 2d6c8639
            />
          </aria.TabPanel>
          {appRunner != null &&
            launchedProjects.map(project => (
              <aria.TabPanel
                shouldForceMount
                id={project.id}
                className="flex grow [&[data-inert]]:hidden"
              >
                <Editor
                  key={project.id}
                  hidden={page !== project.id}
                  ydocUrl={ydocUrl}
                  project={project}
                  projectId={project.id}
                  appRunner={appRunner}
                  isOpening={openProjectMutation.isPending}
                  isOpeningFailed={openProjectMutation.isError}
                  openingError={openProjectMutation.error}
                  startProject={openProjectMutation.mutate}
                  renameProject={newName => {
                    renameProjectMutation.mutate({ newName, project })
                  }}
                />
              </aria.TabPanel>
            ))}
          <aria.TabPanel id={projectsProvider.TabType.settings} className="flex grow">
            <Settings />
          </aria.TabPanel>
        </aria.Tabs>
        {process.env.ENSO_CLOUD_CHAT_URL != null ? (
          <Chat
            isOpen={isHelpChatOpen}
            doClose={() => {
              setIsHelpChatOpen(false)
            }}
            endpoint={process.env.ENSO_CLOUD_CHAT_URL}
          />
        ) : (
          <ChatPlaceholder
            isOpen={isHelpChatOpen}
            doClose={() => {
              setIsHelpChatOpen(false)
            }}
          />
        )}
      </div>
    </Page>
  )
}<|MERGE_RESOLUTION|>--- conflicted
+++ resolved
@@ -329,56 +329,6 @@
               onSignOut={onSignOut}
             />
           </div>
-<<<<<<< HEAD
-
-          <Drive
-            assetsManagementApiRef={assetManagementApiRef}
-            category={category}
-            setCategory={setCategory}
-            hidden={page !== projectsProvider.TabType.drive}
-            initialProjectName={initialProjectName}
-          />
-
-          {launchedProjects.map(project => (
-            <Editor
-              key={project.id}
-              hidden={page !== project.id}
-              ydocUrl={ydocUrl}
-              project={project}
-              projectId={project.id}
-              appRunner={appRunner}
-              isOpening={openProjectMutation.isPending}
-              isOpeningFailed={openProjectMutation.isError}
-              openingError={openProjectMutation.error}
-              startProject={openProjectMutation.mutate}
-              renameProject={async newName => {
-                try {
-                  await renameProjectMutation.mutateAsync({ newName, project })
-                  dispatchAssetEvent({
-                    type: AssetEventType.setItem,
-                    id: project.id,
-                    valueOrUpdater: object.merger({ title: newName }),
-                  })
-                } catch {
-                  dispatchAssetEvent({
-                    type: AssetEventType.setItem,
-                    id: project.id,
-                    valueOrUpdater: object.merger({ title: project.title }),
-                  })
-                }
-              }}
-            />
-          ))}
-
-          {page === projectsProvider.TabType.settings && <Settings />}
-          {process.env.ENSO_CLOUD_CHAT_URL != null ? (
-            <Chat
-              isOpen={isHelpChatOpen}
-              doClose={() => {
-                setIsHelpChatOpen(false)
-              }}
-              endpoint={process.env.ENSO_CLOUD_CHAT_URL}
-=======
           <aria.TabPanel
             shouldForceMount
             id={projectsProvider.TabType.drive}
@@ -390,7 +340,6 @@
               setCategory={setCategory}
               hidden={page !== projectsProvider.TabType.drive}
               initialProjectName={initialProjectName}
->>>>>>> 2d6c8639
             />
           </aria.TabPanel>
           {appRunner != null &&
@@ -411,8 +360,21 @@
                   isOpeningFailed={openProjectMutation.isError}
                   openingError={openProjectMutation.error}
                   startProject={openProjectMutation.mutate}
-                  renameProject={newName => {
-                    renameProjectMutation.mutate({ newName, project })
+                  renameProject={async newName => {
+                    try {
+                      await renameProjectMutation.mutateAsync({ newName, project })
+                      dispatchAssetEvent({
+                        type: AssetEventType.setItem,
+                        id: project.id,
+                        valueOrUpdater: object.merger({ title: newName }),
+                      })
+                    } catch {
+                      dispatchAssetEvent({
+                        type: AssetEventType.setItem,
+                        id: project.id,
+                        valueOrUpdater: object.merger({ title: project.title }),
+                      })
+                    }
                   }}
                 />
               </aria.TabPanel>
