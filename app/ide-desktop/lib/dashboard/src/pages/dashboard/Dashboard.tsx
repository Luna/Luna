--- conflicted
+++ resolved
@@ -63,37 +63,6 @@
 
 LocalStorage.registerKey('isAssetPanelVisible', { schema: z.boolean() })
 
-<<<<<<< HEAD
-const PROJECT_SCHEMA = z.object({
-  id: z.custom<backendModule.ProjectId>(),
-  parentId: z.custom<backendModule.DirectoryId>(),
-  title: z.string(),
-  type: z.nativeEnum(backendModule.BackendType),
-})
-const LAUNCHED_PROJECT_SCHEMA = z.array(PROJECT_SCHEMA).readonly()
-
-/**
- * Launched project information.
- */
-export interface Project extends z.infer<typeof PROJECT_SCHEMA> {}
-/**
- * Launched project ID.
- */
-export type ProjectId = Project['id']
-
-LocalStorage.registerKey('launchedProjects', {
-  isUserSpecific: true,
-  schema: LAUNCHED_PROJECT_SCHEMA,
-})
-
-const PAGES_SCHEMA = z.nativeEnum(TabType).or(z.custom<backendModule.ProjectId>())
-
-LocalStorage.registerKey('page', {
-  schema: PAGES_SCHEMA,
-})
-
-=======
->>>>>>> cf9d7574
 // =================
 // === Dashboard ===
 // =================
@@ -155,59 +124,10 @@
   )
   const isCloud = categoryModule.isCloud(category)
 
-<<<<<<< HEAD
-  const [launchedProjects, privateSetLaunchedProjects] = React.useState<readonly Project[]>(
-    () => localStorage.get('launchedProjects') ?? []
-  )
-
-  // These pages MUST be ROUTER PAGES.
-  const [page, privateSetPage] = searchParamsState.useSearchParamsState(
-    'page',
-    () => localStorage.get('page') ?? TabType.drive,
-    (value: unknown): value is Project['id'] | TabType => {
-      return (
-        array.includes(Object.values(TabType), value) || launchedProjects.some(p => p.id === value)
-      )
-    }
-  )
-
-  const selectedProject = launchedProjects.find(p => p.id === page) ?? null
-
-  const setLaunchedProjects = eventCallbacks.useEventCallback(
-    (fn: (currentState: readonly Project[]) => readonly Project[]) => {
-      React.startTransition(() => {
-        privateSetLaunchedProjects(currentState => {
-          const nextState = fn(currentState)
-          localStorage.set('launchedProjects', nextState)
-          return nextState
-        })
-      })
-    }
-  )
-
-  const addLaunchedProject = eventCallbacks.useEventCallback((project: Project) => {
-    setLaunchedProjects(currentState => [...currentState, project])
-  })
-
-  const removeLaunchedProject = eventCallbacks.useEventCallback((projectId: ProjectId) => {
-    setLaunchedProjects(currentState => currentState.filter(({ id }) => id !== projectId))
-  })
-
-  const clearLaunchedProjects = eventCallbacks.useEventCallback(() => {
-    setLaunchedProjects(() => [])
-  })
-
-  const setPage = eventCallbacks.useEventCallback((nextPage: ProjectId | TabType) => {
-    privateSetPage(nextPage)
-    localStorage.set('page', nextPage)
-  })
-
-=======
   const page = projectsProvider.usePage()
   const launchedProjects = projectsProvider.useLaunchedProjects()
   const selectedProject = launchedProjects.find(p => p.id === page) ?? null
 
->>>>>>> cf9d7574
   if (isCloud && !isUserEnabled && localBackend != null) {
     setTimeout(() => {
       // This sets `BrowserRouter`, so it must not be set synchronously.
@@ -402,15 +322,6 @@
             setCategory={setCategory}
             hidden={page !== projectsProvider.TabType.drive}
             initialProjectName={initialProjectName}
-<<<<<<< HEAD
-            doOpenProject={doOpenProject}
-            doOpenEditor={doOpenEditor}
-            doCloseProject={doCloseProject}
-            renameProject={async (newName, project) => {
-              await renameProjectMutation.mutateAsync({ newName, project })
-            }}
-=======
->>>>>>> cf9d7574
           />
 
           {launchedProjects.map(project => (
