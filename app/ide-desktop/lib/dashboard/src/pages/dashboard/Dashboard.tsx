--- conflicted
+++ resolved
@@ -64,39 +64,6 @@
 
 LocalStorage.registerKey('isAssetPanelVisible', { schema: z.boolean() })
 
-<<<<<<< HEAD
-const PROJECT_SCHEMA = z.object({
-  id: z.custom<backendModule.ProjectId>(),
-  parentId: z.custom<backendModule.DirectoryId>(),
-  title: z.string(),
-  type: z.nativeEnum(backendModule.BackendType),
-})
-const LAUNCHED_PROJECT_SCHEMA = z.array(PROJECT_SCHEMA)
-
-/**
- * Launched project information.
- */
-export type Project = z.infer<typeof PROJECT_SCHEMA>
-/**
- * Launched project ID.
- */
-export type ProjectId = Project['id']
-
-LocalStorage.registerKey('launchedProjects', {
-  isUserSpecific: true,
-  schema: LAUNCHED_PROJECT_SCHEMA,
-})
-
-const PAGES_SCHEMA = z
-  .nativeEnum(TabType)
-  .or(z.custom<backendModule.ProjectId>(value => typeof value === 'string'))
-
-LocalStorage.registerKey('page', {
-  schema: PAGES_SCHEMA,
-})
-
-=======
->>>>>>> cf9d7574
 // =================
 // === Dashboard ===
 // =================
@@ -163,124 +130,6 @@
   const launchedProjects = projectsProvider.useLaunchedProjects()
   const selectedProject = launchedProjects.find(p => p.id === page) ?? null
 
-<<<<<<< HEAD
-  const setLaunchedProjects = eventCallbacks.useEventCallback(
-    (fn: (currentState: Project[]) => Project[]) => {
-      React.startTransition(() => {
-        privateSetLaunchedProjects(currentState => {
-          const nextState = fn(currentState)
-          localStorage.set('launchedProjects', nextState)
-          return nextState
-        })
-      })
-    }
-  )
-
-  const addLaunchedProject = eventCallbacks.useEventCallback((project: Project) => {
-    setLaunchedProjects(currentState => [...currentState, project])
-  })
-
-  const removeLaunchedProject = eventCallbacks.useEventCallback((projectId: Project['id']) => {
-    setLaunchedProjects(currentState => currentState.filter(({ id }) => id !== projectId))
-  })
-
-  const clearLaunchedProjects = eventCallbacks.useEventCallback(() => {
-    setLaunchedProjects(() => [])
-  })
-
-  const setPage = eventCallbacks.useEventCallback((nextPage: Project['id'] | TabType) => {
-    privateSetPage(nextPage)
-    localStorage.set('page', nextPage)
-  })
-
-  const openProjectMutation = reactQuery.useMutation({
-    mutationKey: ['openProject'],
-    networkMode: 'always',
-    mutationFn: ({ title, id, type, parentId }: Project) => {
-      const backend = type === backendModule.BackendType.remote ? remoteBackend : localBackend
-
-      invariant(backend != null, 'Backend is null')
-
-      return backend.openProject(
-        id,
-        {
-          executeAsync: false,
-          cognitoCredentials: {
-            accessToken: session.accessToken,
-            refreshToken: session.accessToken,
-            clientId: session.clientId,
-            expireAt: session.expireAt,
-            refreshUrl: session.refreshUrl,
-          },
-          parentId,
-        },
-        title
-      )
-    },
-    onMutate: ({ id }) => {
-      const queryKey = createGetProjectDetailsQuery.getQueryKey(id)
-
-      client.setQueryData(queryKey, { state: { type: backendModule.ProjectState.openInProgress } })
-
-      void client.cancelQueries({ queryKey })
-      void client.invalidateQueries({ queryKey })
-    },
-    onError: async (_, { id }) => {
-      await client.invalidateQueries({ queryKey: createGetProjectDetailsQuery.getQueryKey(id) })
-    },
-  })
-
-  const closeProjectMutation = reactQuery.useMutation({
-    mutationKey: ['closeProject'],
-    mutationFn: async ({ type, id, title }: Project) => {
-      const backend = type === backendModule.BackendType.remote ? remoteBackend : localBackend
-
-      invariant(backend != null, 'Backend is null')
-
-      return backend.closeProject(id, title)
-    },
-    onMutate: ({ id }) => {
-      const queryKey = createGetProjectDetailsQuery.getQueryKey(id)
-
-      client.setQueryData(queryKey, { state: { type: backendModule.ProjectState.closing } })
-
-      void client.cancelQueries({ queryKey })
-      void client.invalidateQueries({ queryKey })
-    },
-    onSuccess: (_, { id }) =>
-      client.resetQueries({ queryKey: createGetProjectDetailsQuery.getQueryKey(id) }),
-    onError: (_, { id }) =>
-      client.invalidateQueries({ queryKey: createGetProjectDetailsQuery.getQueryKey(id) }),
-  })
-
-  const client = reactQuery.useQueryClient()
-
-  const renameProjectMutation = reactQuery.useMutation({
-    mutationFn: ({ newName, project }: { newName: string; project: Project }) => {
-      const { parentId, type, id, title } = project
-      const backend = type === backendModule.BackendType.remote ? remoteBackend : localBackend
-
-      invariant(backend != null, 'Backend is null')
-
-      return backend.updateProject(
-        id,
-        { projectName: newName, ami: null, ideVersion: null, parentId },
-        title
-      )
-    },
-    onSuccess: (_, { project }) =>
-      client.invalidateQueries({
-        queryKey: createGetProjectDetailsQuery.getQueryKey(project.id),
-      }),
-  })
-=======
-  if (isCloud && !isUserEnabled && localBackend != null) {
-    setTimeout(() => {
-      // This sets `BrowserRouter`, so it must not be set synchronously.
-      setCategory(Category.local)
-    })
-  }
-
   const setPage = projectsProvider.useSetPage()
   const openEditor = projectHooks.useOpenEditor()
   const openProject = projectHooks.useOpenProject()
@@ -289,7 +138,6 @@
   const clearLaunchedProjects = projectsProvider.useClearLaunchedProjects()
   const openProjectMutation = projectHooks.useOpenProjectMutation()
   const renameProjectMutation = projectHooks.useRenameProjectMutation()
->>>>>>> cf9d7574
 
   eventListProvider.useAssetEventListener(event => {
     switch (event.type) {
@@ -404,7 +252,7 @@
           className="relative flex h-screen grow select-none flex-col container-size"
           selectedKey={page}
           onSelectionChange={newPage => {
-            const validated = PAGES_SCHEMA.safeParse(newPage)
+            const validated = projectsProvider.PAGES_SCHEMA.safeParse(newPage)
             if (validated.success) {
               setPage(validated.data)
             }
@@ -413,30 +261,18 @@
           <div className="flex">
             <TabBar>
               <tabBar.Tab
-<<<<<<< HEAD
-                id={TabType.drive}
-                isActive={page === TabType.drive}
-                icon={DriveIcon}
-                labelId="drivePageName"
-=======
+                id={projectsProvider.TabType.drive}
                 isActive={page === projectsProvider.TabType.drive}
                 icon={DriveIcon}
                 labelId="drivePageName"
-                onPress={() => {
-                  setPage(projectsProvider.TabType.drive)
-                }}
->>>>>>> cf9d7574
               >
                 {getText('drivePageName')}
               </tabBar.Tab>
 
               {launchedProjects.map(project => (
                 <tabBar.Tab
-<<<<<<< HEAD
+                  data-testid="editor-tab-button"
                   id={project.id}
-=======
-                  data-testid="editor-tab-button"
->>>>>>> cf9d7574
                   project={project}
                   key={project.id}
                   isActive={page === project.id}
@@ -453,36 +289,18 @@
                 </tabBar.Tab>
               ))}
 
-<<<<<<< HEAD
               <tabBar.Tab
                 isActive
-                id={TabType.settings}
-                isHidden={page !== TabType.settings}
+                id={projectsProvider.TabType.settings}
+                isHidden={page !== projectsProvider.TabType.settings}
                 icon={SettingsIcon}
                 labelId="settingsPageName"
                 onClose={() => {
-                  setPage(TabType.drive)
+                  setPage(projectsProvider.TabType.drive)
                 }}
               >
                 {getText('settingsPageName')}
               </tabBar.Tab>
-=======
-              {page === projectsProvider.TabType.settings && (
-                <tabBar.Tab
-                  isActive
-                  icon={SettingsIcon}
-                  labelId="settingsPageName"
-                  onPress={() => {
-                    setPage(projectsProvider.TabType.settings)
-                  }}
-                  onClose={() => {
-                    setPage(projectsProvider.TabType.drive)
-                  }}
-                >
-                  {getText('settingsPageName')}
-                </tabBar.Tab>
-              )}
->>>>>>> cf9d7574
             </TabBar>
 
             <UserBar
@@ -494,66 +312,17 @@
               onSignOut={onSignOut}
             />
           </div>
-<<<<<<< HEAD
           <aria.TabPanel
             shouldForceMount
-            id={TabType.drive}
+            id={projectsProvider.TabType.drive}
             className="flex grow [&[data-inert]]:hidden"
           >
             <Drive
               assetsManagementApiRef={assetManagementApiRef}
-              openedProjects={launchedProjects}
               category={category}
               setCategory={setCategory}
-              hidden={page !== TabType.drive}
+              hidden={page !== projectsProvider.TabType.drive}
               initialProjectName={initialProjectName}
-              doOpenProject={doOpenProject}
-              doOpenEditor={doOpenEditor}
-              doCloseProject={doCloseProject}
-=======
-
-          <Drive
-            assetsManagementApiRef={assetManagementApiRef}
-            category={category}
-            setCategory={setCategory}
-            hidden={page !== projectsProvider.TabType.drive}
-            initialProjectName={initialProjectName}
-          />
-
-          {launchedProjects.map(project => (
-            <Editor
-              key={project.id}
-              hidden={page !== project.id}
-              ydocUrl={ydocUrl}
-              project={project}
-              projectId={project.id}
-              appRunner={appRunner}
-              isOpening={openProjectMutation.isPending}
-              isOpeningFailed={openProjectMutation.isError}
-              openingError={openProjectMutation.error}
-              startProject={openProjectMutation.mutate}
-              renameProject={newName => {
-                renameProjectMutation.mutate({ newName, project })
-              }}
-            />
-          ))}
-
-          {page === projectsProvider.TabType.settings && <Settings />}
-          {process.env.ENSO_CLOUD_CHAT_URL != null ? (
-            <Chat
-              isOpen={isHelpChatOpen}
-              doClose={() => {
-                setIsHelpChatOpen(false)
-              }}
-              endpoint={process.env.ENSO_CLOUD_CHAT_URL}
-            />
-          ) : (
-            <ChatPlaceholder
-              isOpen={isHelpChatOpen}
-              doClose={() => {
-                setIsHelpChatOpen(false)
-              }}
->>>>>>> cf9d7574
             />
           </aria.TabPanel>
           {appRunner != null &&
@@ -580,7 +349,7 @@
                 />
               </aria.TabPanel>
             ))}
-          <aria.TabPanel id={TabType.settings} className="flex grow">
+          <aria.TabPanel id={projectsProvider.TabType.settings} className="flex grow">
             <Settings />
           </aria.TabPanel>
         </aria.Tabs>
