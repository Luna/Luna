/** @file Main dashboard component, responsible for listing user's projects as well as other
 * interactive components. */
import * as React from 'react'

import type * as assetEvent from '#/events/assetEvent'
import AssetEventType from '#/events/AssetEventType'
import type * as assetListEvent from '#/events/assetListEvent'
import AssetListEventType from '#/events/AssetListEventType'
import * as eventHooks from '#/hooks/eventHooks'
import type * as assetSearchBar from '#/layouts/dashboard/assetSearchBar'
import type * as assetSettingsPanel from '#/layouts/dashboard/AssetSettingsPanel'
import AssetSettingsPanel from '#/layouts/dashboard/AssetSettingsPanel'
import Category from '#/layouts/dashboard/CategorySwitcher/Category'
import Chat, * as chat from '#/layouts/dashboard/Chat'
import ChatPlaceholder from '#/layouts/dashboard/ChatPlaceholder'
import Drive from '#/layouts/dashboard/Drive'
import Editor from '#/layouts/dashboard/Editor'
import Home from '#/layouts/dashboard/Home'
import * as pageSwitcher from '#/layouts/dashboard/PageSwitcher'
import TopBar from '#/layouts/dashboard/TopBar'
import * as authProvider from '#/providers/AuthProvider'
import * as backendProvider from '#/providers/BackendProvider'
import * as localStorageProvider from '#/providers/LocalStorageProvider'
import * as loggerProvider from '#/providers/LoggerProvider'
import * as modalProvider from '#/providers/ModalProvider'
import * as shortcutsProvider from '#/providers/ShortcutsProvider'
import * as backendModule from '#/services/backend'
import * as localBackendModule from '#/services/localBackend'
import * as remoteBackendModule from '#/services/remoteBackend'
import * as assetQuery from '#/utilities/assetQuery'
import * as http from '#/utilities/http'
import * as localStorageModule from '#/utilities/localStorage'
import * as object from '#/utilities/object'
import * as shortcutsModule from '#/utilities/shortcuts'

import TheModal from '#/components/dashboard/TheModal'
import type * as spinner from '#/components/Spinner'

// =================
// === Dashboard ===
// =================

/** Props for {@link Dashboard}s that are common to all platforms. */
export interface DashboardProps {
  /** Whether the application may have the local backend running. */
<<<<<<< HEAD
  readonly supportsLocalBackend: boolean
  readonly appRunner: AppRunner
  readonly initialProjectName: string | null
  readonly projectManagerUrl: string | null
=======
  supportsLocalBackend: boolean
  appRunner: AppRunner
  initialProjectName: string | null
  projectManagerUrl: string | null
>>>>>>> dfe867a9
}

/** The component that contains the entire UI. */
export default function Dashboard(props: DashboardProps) {
  const { supportsLocalBackend, appRunner, initialProjectName: rawInitialProjectName } = props
  const { projectManagerUrl } = props
  const logger = loggerProvider.useLogger()
  const session = authProvider.useNonPartialUserSession()
  const { backend } = backendProvider.useBackend()
  const { setBackend } = backendProvider.useSetBackend()
  const { modalRef } = modalProvider.useModalRef()
  const { unsetModal } = modalProvider.useSetModal()
  const { localStorage } = localStorageProvider.useLocalStorage()
  const { shortcuts } = shortcutsProvider.useShortcuts()
  const [initialized, setInitialized] = React.useState(false)
  const [isHelpChatOpen, setIsHelpChatOpen] = React.useState(false)
  const [isHelpChatVisible, setIsHelpChatVisible] = React.useState(false)
<<<<<<< HEAD
  const [loadingProjectManagerDidFail, setLoadingProjectManagerDidFail] = React.useState(false)
=======
>>>>>>> dfe867a9
  const [page, setPage] = React.useState(
    () => localStorage.get(localStorageModule.LocalStorageKey.page) ?? pageSwitcher.Page.drive
  )
  const [queuedAssetEvents, setQueuedAssetEvents] = React.useState<assetEvent.AssetEvent[]>([])
  const [query, setQuery] = React.useState(() => assetQuery.AssetQuery.fromString(''))
  const [labels, setLabels] = React.useState<backendModule.Label[]>([])
  const [suggestions, setSuggestions] = React.useState<assetSearchBar.Suggestion[]>([])
  const [projectStartupInfo, setProjectStartupInfo] =
    React.useState<backendModule.ProjectStartupInfo | null>(null)
  const [openProjectAbortController, setOpenProjectAbortController] =
    React.useState<AbortController | null>(null)
  const [assetListEvents, dispatchAssetListEvent] =
    eventHooks.useEvent<assetListEvent.AssetListEvent>()
  const [assetEvents, dispatchAssetEvent] = eventHooks.useEvent<assetEvent.AssetEvent>()
  const [assetSettingsPanelProps, setAssetSettingsPanelProps] =
    React.useState<assetSettingsPanel.AssetSettingsPanelRequiredProps | null>(null)
  const [isAssetSettingsPanelVisible, setIsAssetSettingsPanelVisible] = React.useState(
    () => localStorage.get(localStorageModule.LocalStorageKey.isAssetSettingsPanelVisible) ?? false
  )
  const [initialProjectName, setInitialProjectName] = React.useState(rawInitialProjectName)
  const rootDirectoryId = React.useMemo(
    () => session.organization?.rootDirectoryId ?? backendModule.DirectoryId(''),
    [session.organization]
  )

<<<<<<< HEAD
  const isListingLocalDirectoryAndWillFail =
    backend.type === backendModule.BackendType.local && loadingProjectManagerDidFail
  const isListingRemoteDirectoryAndWillFail =
    backend.type === backendModule.BackendType.remote && session.organization?.isEnabled !== true
  const isListingRemoteDirectoryWhileOffline =
    session.type === authProvider.UserSessionType.offline &&
    backend.type === backendModule.BackendType.remote

  React.useEffect(() => {
    setInitialized(true)
  }, [])

  React.useEffect(() => {
    unsetModal()
    // FIXME [sb]: https://github.com/enso-org/cloud-v2/issues/777
    // Workarounds for GUI1 should be removed when they are no longer necessary.
    document.body.style.cursor = page === pageSwitcher.Page.editor ? 'none' : 'auto'
  }, [page, /* should never change */ unsetModal])

  React.useEffect(() => {
    if (query.query !== '') {
      setPage(pageSwitcher.Page.drive)
    }
  }, [query])

  React.useEffect(() => {
=======
  React.useEffect(() => {
    setInitialized(true)
  }, [])

  React.useEffect(() => {
    unsetModal()
    // FIXME [sb]: https://github.com/enso-org/cloud-v2/issues/777
    // Workarounds for GUI1 should be removed when they are no longer necessary.
    document.body.style.cursor = page === pageSwitcher.Page.editor ? 'none' : 'auto'
  }, [page, /* should never change */ unsetModal])

  React.useEffect(() => {
    if (query.query !== '') {
      setPage(pageSwitcher.Page.drive)
    }
  }, [query])

  React.useEffect(() => {
>>>>>>> dfe867a9
    let currentBackend = backend
    if (
      supportsLocalBackend &&
      localStorage.get(localStorageModule.LocalStorageKey.backendType) ===
        backendModule.BackendType.local
    ) {
      currentBackend = new localBackendModule.LocalBackend(projectManagerUrl)
      setBackend(currentBackend)
    }
    const savedProjectStartupInfo = localStorage.get(
      localStorageModule.LocalStorageKey.projectStartupInfo
    )
    if (rawInitialProjectName != null) {
      if (page === pageSwitcher.Page.editor) {
        setPage(pageSwitcher.Page.drive)
      }
    } else if (savedProjectStartupInfo != null) {
      if (savedProjectStartupInfo.backendType === backendModule.BackendType.remote) {
        if (session.accessToken != null) {
          if (
            currentBackend.type === backendModule.BackendType.remote &&
            savedProjectStartupInfo.projectAsset.parentId === session.organization.rootDirectoryId
          ) {
            // `projectStartupInfo` is still `null`, so the `editor` page will be empty.
            setPage(pageSwitcher.Page.drive)
            setQueuedAssetEvents([
              {
                type: AssetEventType.openProject,
                id: savedProjectStartupInfo.project.projectId,
                shouldAutomaticallySwitchPage: page === pageSwitcher.Page.editor,
                runInBackground: false,
              },
            ])
          } else {
            setPage(pageSwitcher.Page.drive)
            const httpClient = new http.Client(
              new Headers([['Authorization', `Bearer ${session.accessToken}`]])
            )
            const remoteBackend = new remoteBackendModule.RemoteBackend(httpClient, logger)
            void (async () => {
              const abortController = new AbortController()
              setOpenProjectAbortController(abortController)
              const oldProject = await backend.getProjectDetails(
                savedProjectStartupInfo.projectAsset.id,
                savedProjectStartupInfo.projectAsset.title
              )
              if (backendModule.DOES_PROJECT_STATE_INDICATE_VM_EXISTS[oldProject.state.type]) {
                await remoteBackendModule.waitUntilProjectIsReady(
                  remoteBackend,
                  savedProjectStartupInfo.projectAsset,
                  abortController
                )
                if (!abortController.signal.aborted) {
                  const project = await remoteBackend.getProjectDetails(
                    savedProjectStartupInfo.projectAsset.id,
                    savedProjectStartupInfo.projectAsset.title
                  )
                  setProjectStartupInfo(object.merge(savedProjectStartupInfo, { project }))
                  if (page === pageSwitcher.Page.editor) {
                    setPage(page)
                  }
                }
              }
            })()
          }
        }
      } else {
        if (currentBackend.type === backendModule.BackendType.local) {
          setInitialProjectName(savedProjectStartupInfo.projectAsset.id)
        } else {
          const localBackend = new localBackendModule.LocalBackend(projectManagerUrl)
          void (async () => {
            await localBackend.openProject(
              savedProjectStartupInfo.projectAsset.id,
              null,
              savedProjectStartupInfo.projectAsset.title
            )
            const project = await localBackend.getProjectDetails(
              savedProjectStartupInfo.projectAsset.id,
              savedProjectStartupInfo.projectAsset.title
            )
            setProjectStartupInfo(object.merge(savedProjectStartupInfo, { project }))
          })()
        }
      }
    }
    // This MUST only run when the component is mounted.
    // eslint-disable-next-line react-hooks/exhaustive-deps
  }, [])

  eventHooks.useEventHandler(assetEvents, event => {
    switch (event.type) {
      case AssetEventType.openProject: {
        openProjectAbortController?.abort()
        setOpenProjectAbortController(null)
        break
      }
      default: {
        // Ignored.
        break
      }
    }
  })

  React.useEffect(() => {
    if (initialized) {
      if (projectStartupInfo != null) {
        localStorage.set(localStorageModule.LocalStorageKey.projectStartupInfo, projectStartupInfo)
      } else {
        localStorage.delete(localStorageModule.LocalStorageKey.projectStartupInfo)
      }
    }
    // `initialized` is NOT a dependency.
    // eslint-disable-next-line react-hooks/exhaustive-deps
  }, [projectStartupInfo, /* should never change */ localStorage])

  React.useEffect(() => {
    localStorage.set(
      localStorageModule.LocalStorageKey.isAssetSettingsPanelVisible,
      isAssetSettingsPanelVisible
    )
  }, [isAssetSettingsPanelVisible, /* should never change */ localStorage])

  React.useEffect(() => {
    localStorage.set(localStorageModule.LocalStorageKey.page, page)
  }, [page, /* should never change */ localStorage])

  React.useEffect(() => {
    const onClick = () => {
      if (getSelection()?.type !== 'Range') {
        unsetModal()
      }
    }
    document.addEventListener('click', onClick)
    return () => {
      document.removeEventListener('click', onClick)
    }
  }, [/* should never change */ unsetModal])

  React.useEffect(() => {
    // The types come from a third-party API and cannot be changed.
    // eslint-disable-next-line no-restricted-syntax
    let handle: number | undefined
    if (isHelpChatOpen) {
      setIsHelpChatVisible(true)
    } else {
      handle = window.setTimeout(() => {
        setIsHelpChatVisible(false)
      }, chat.ANIMATION_DURATION_MS)
    }
    return () => {
      clearTimeout(handle)
    }
  }, [isHelpChatOpen])

  React.useEffect(() => {
<<<<<<< HEAD
    const onProjectManagerLoadingFailed = () => {
      setLoadingProjectManagerDidFail(true)
    }
    document.addEventListener(
      projectManager.ProjectManagerEvents.loadingFailed,
      onProjectManagerLoadingFailed
    )
    return () => {
      document.removeEventListener(
        projectManager.ProjectManagerEvents.loadingFailed,
        onProjectManagerLoadingFailed
      )
    }
  }, [])

  React.useEffect(() => {
=======
>>>>>>> dfe867a9
    return shortcuts.registerKeyboardHandlers({
      [shortcutsModule.KeyboardAction.closeModal]: () => {
        unsetModal()
        if (modalRef.current == null) {
          // eslint-disable-next-line no-restricted-syntax
          return false
        }
      },
    })
  }, [shortcuts, /* should never change */ modalRef, /* should never change */ unsetModal])

  const setBackendType = React.useCallback(
    (newBackendType: backendModule.BackendType) => {
      if (newBackendType !== backend.type) {
        switch (newBackendType) {
          case backendModule.BackendType.local:
            setBackend(new localBackendModule.LocalBackend(projectManagerUrl))
            break
          case backendModule.BackendType.remote: {
            const client = new http.Client([
              ['Authorization', `Bearer ${session.accessToken ?? ''}`],
            ])
            setBackend(new remoteBackendModule.RemoteBackend(client, logger))
            break
          }
        }
      }
    },
    [
      backend.type,
      session.accessToken,
      logger,
      /* should never change */ projectManagerUrl,
      /* should never change */ setBackend,
    ]
  )

  const doCreateProject = React.useCallback(
<<<<<<< HEAD
    (templateId: string | null, onSpinnerStateChange?: (state: spinner.SpinnerState) => void) => {
=======
    (
      templateId: string | null = null,
      templateName: string | null = null,
      onSpinnerStateChange: ((state: spinner.SpinnerState) => void) | null = null
    ) => {
>>>>>>> dfe867a9
      dispatchAssetListEvent({
        type: AssetListEventType.newProject,
        parentKey: rootDirectoryId,
        parentId: rootDirectoryId,
<<<<<<< HEAD
        templateId: templateId ?? null,
        onSpinnerStateChange: onSpinnerStateChange ?? null,
=======
        templateId: templateId,
        templateName: templateName,
        onSpinnerStateChange: onSpinnerStateChange,
>>>>>>> dfe867a9
      })
    },
    [rootDirectoryId, /* should never change */ dispatchAssetListEvent]
  )

  const openEditor = React.useCallback(
    async (
      newProject: backendModule.ProjectAsset,
      setProjectAsset: React.Dispatch<React.SetStateAction<backendModule.ProjectAsset>>,
      switchPage: boolean
    ) => {
      if (switchPage) {
        setPage(pageSwitcher.Page.editor)
      }
      if (projectStartupInfo?.project.projectId !== newProject.id) {
        setProjectStartupInfo({
          project: await backend.getProjectDetails(newProject.id, newProject.title),
          projectAsset: newProject,
          setProjectAsset: setProjectAsset,
          backendType: backend.type,
          accessToken: session.accessToken,
        })
      }
    },
    [backend, projectStartupInfo?.project.projectId, session.accessToken]
  )

  const closeEditor = React.useCallback((closingProject: backendModule.ProjectAsset) => {
    setProjectStartupInfo(oldInfo =>
      oldInfo?.projectAsset.id === closingProject.id ? null : oldInfo
    )
  }, [])

  const doRemoveSelf = React.useCallback(() => {
    if (projectStartupInfo?.projectAsset != null) {
      dispatchAssetListEvent({
        type: AssetListEventType.removeSelf,
        id: projectStartupInfo.projectAsset.id,
      })
      setProjectStartupInfo(null)
    }
  }, [projectStartupInfo?.projectAsset, /* should never change */ dispatchAssetListEvent])

  const onSignOut = React.useCallback(() => {
    if (page === pageSwitcher.Page.editor) {
      setPage(pageSwitcher.Page.drive)
    }
    setProjectStartupInfo(null)
  }, [page])

  return (
    <>
      <div
        className={`flex text-primary text-xs ${
          page === pageSwitcher.Page.editor ? 'cursor-none pointer-events-none' : ''
        }`}
      >
        <div
          className="flex flex-col grow container-size gap-2 overflow-hidden relative select-none h-screen pb-2"
          onContextMenu={event => {
            event.preventDefault()
            unsetModal()
          }}
        >
          <TopBar
            supportsLocalBackend={supportsLocalBackend}
            projectAsset={projectStartupInfo?.projectAsset ?? null}
            setProjectAsset={projectStartupInfo?.setProjectAsset ?? null}
            page={page}
            setPage={setPage}
            isEditorDisabled={projectStartupInfo == null}
            isHelpChatOpen={isHelpChatOpen}
            setIsHelpChatOpen={setIsHelpChatOpen}
            setBackendType={setBackendType}
            query={query}
            setQuery={setQuery}
            labels={labels}
            suggestions={suggestions}
            canToggleSettingsPanel={assetSettingsPanelProps != null}
            isSettingsPanelVisible={isAssetSettingsPanelVisible && assetSettingsPanelProps != null}
            setIsSettingsPanelVisible={setIsAssetSettingsPanelVisible}
            doRemoveSelf={doRemoveSelf}
            onSignOut={() => {
              if (page === pageSwitcher.Page.editor) {
                setPage(pageSwitcher.Page.drive)
              }
              setProjectStartupInfo(null)
            }}
          />
<<<<<<< HEAD
          <Home hidden={page !== pageSwitcher.Page.home} onTemplateClick={doCreateProject} />
=======
          <Home hidden={page !== pageSwitcher.Page.home} createProject={doCreateProject} />
>>>>>>> dfe867a9
          <Drive
            supportsLocalBackend={supportsLocalBackend}
            hidden={page !== pageSwitcher.Page.drive}
            page={page}
            initialProjectName={initialProjectName}
            query={query}
            setQuery={setQuery}
            labels={labels}
            setLabels={setLabels}
            setSuggestions={setSuggestions}
            projectStartupInfo={projectStartupInfo}
            queuedAssetEvents={queuedAssetEvents}
            assetListEvents={assetListEvents}
            dispatchAssetListEvent={dispatchAssetListEvent}
            assetEvents={assetEvents}
            dispatchAssetEvent={dispatchAssetEvent}
            setAssetSettingsPanelProps={setAssetSettingsPanelProps}
            doCreateProject={doCreateProject}
            doOpenEditor={openEditor}
            doCloseEditor={closeEditor}
<<<<<<< HEAD
            loadingProjectManagerDidFail={loadingProjectManagerDidFail}
            isListingRemoteDirectoryWhileOffline={isListingRemoteDirectoryWhileOffline}
            isListingLocalDirectoryAndWillFail={isListingLocalDirectoryAndWillFail}
            isListingRemoteDirectoryAndWillFail={isListingRemoteDirectoryAndWillFail}
=======
>>>>>>> dfe867a9
          />
          <Editor
            hidden={page !== pageSwitcher.Page.editor}
            supportsLocalBackend={supportsLocalBackend}
            projectStartupInfo={projectStartupInfo}
            appRunner={appRunner}
          />
          {/* `session.accessToken` MUST be present in order for the `Chat` component to work. */}
          {isHelpChatVisible && session.accessToken != null ? (
            <Chat
              page={page}
              isOpen={isHelpChatOpen}
              doClose={() => {
                setIsHelpChatOpen(false)
              }}
            />
          ) : (
            <ChatPlaceholder
              page={page}
              isOpen={isHelpChatOpen}
              doClose={() => {
                setIsHelpChatOpen(false)
              }}
            />
          )}
        </div>
        <div
          className={`flex flex-col duration-500 transition-min-width ease-in-out overflow-hidden ${
            isAssetSettingsPanelVisible && assetSettingsPanelProps != null ? 'min-w-120' : 'min-w-0'
          }`}
        >
          {assetSettingsPanelProps && (
            <AssetSettingsPanel
              supportsLocalBackend={supportsLocalBackend}
              key={assetSettingsPanelProps.item.item.id}
              {...assetSettingsPanelProps}
              page={page}
              category={Category.home}
              isHelpChatOpen={isHelpChatOpen}
              setIsHelpChatOpen={setIsHelpChatOpen}
              setIsSettingsPanelVisible={setIsAssetSettingsPanelVisible}
              dispatchAssetEvent={dispatchAssetEvent}
              projectAsset={projectStartupInfo?.projectAsset ?? null}
              setProjectAsset={projectStartupInfo?.setProjectAsset ?? null}
              doRemoveSelf={doRemoveSelf}
              onSignOut={onSignOut}
            />
          )}
        </div>
      </div>
      <div className="text-xs text-primary select-none">
        <TheModal />
      </div>
    </>
  )
}<|MERGE_RESOLUTION|>--- conflicted
+++ resolved
@@ -43,17 +43,10 @@
 /** Props for {@link Dashboard}s that are common to all platforms. */
 export interface DashboardProps {
   /** Whether the application may have the local backend running. */
-<<<<<<< HEAD
   readonly supportsLocalBackend: boolean
   readonly appRunner: AppRunner
   readonly initialProjectName: string | null
   readonly projectManagerUrl: string | null
-=======
-  supportsLocalBackend: boolean
-  appRunner: AppRunner
-  initialProjectName: string | null
-  projectManagerUrl: string | null
->>>>>>> dfe867a9
 }
 
 /** The component that contains the entire UI. */
@@ -71,10 +64,6 @@
   const [initialized, setInitialized] = React.useState(false)
   const [isHelpChatOpen, setIsHelpChatOpen] = React.useState(false)
   const [isHelpChatVisible, setIsHelpChatVisible] = React.useState(false)
-<<<<<<< HEAD
-  const [loadingProjectManagerDidFail, setLoadingProjectManagerDidFail] = React.useState(false)
-=======
->>>>>>> dfe867a9
   const [page, setPage] = React.useState(
     () => localStorage.get(localStorageModule.LocalStorageKey.page) ?? pageSwitcher.Page.drive
   )
@@ -100,15 +89,6 @@
     [session.organization]
   )
 
-<<<<<<< HEAD
-  const isListingLocalDirectoryAndWillFail =
-    backend.type === backendModule.BackendType.local && loadingProjectManagerDidFail
-  const isListingRemoteDirectoryAndWillFail =
-    backend.type === backendModule.BackendType.remote && session.organization?.isEnabled !== true
-  const isListingRemoteDirectoryWhileOffline =
-    session.type === authProvider.UserSessionType.offline &&
-    backend.type === backendModule.BackendType.remote
-
   React.useEffect(() => {
     setInitialized(true)
   }, [])
@@ -127,26 +107,6 @@
   }, [query])
 
   React.useEffect(() => {
-=======
-  React.useEffect(() => {
-    setInitialized(true)
-  }, [])
-
-  React.useEffect(() => {
-    unsetModal()
-    // FIXME [sb]: https://github.com/enso-org/cloud-v2/issues/777
-    // Workarounds for GUI1 should be removed when they are no longer necessary.
-    document.body.style.cursor = page === pageSwitcher.Page.editor ? 'none' : 'auto'
-  }, [page, /* should never change */ unsetModal])
-
-  React.useEffect(() => {
-    if (query.query !== '') {
-      setPage(pageSwitcher.Page.drive)
-    }
-  }, [query])
-
-  React.useEffect(() => {
->>>>>>> dfe867a9
     let currentBackend = backend
     if (
       supportsLocalBackend &&
@@ -303,25 +263,6 @@
   }, [isHelpChatOpen])
 
   React.useEffect(() => {
-<<<<<<< HEAD
-    const onProjectManagerLoadingFailed = () => {
-      setLoadingProjectManagerDidFail(true)
-    }
-    document.addEventListener(
-      projectManager.ProjectManagerEvents.loadingFailed,
-      onProjectManagerLoadingFailed
-    )
-    return () => {
-      document.removeEventListener(
-        projectManager.ProjectManagerEvents.loadingFailed,
-        onProjectManagerLoadingFailed
-      )
-    }
-  }, [])
-
-  React.useEffect(() => {
-=======
->>>>>>> dfe867a9
     return shortcuts.registerKeyboardHandlers({
       [shortcutsModule.KeyboardAction.closeModal]: () => {
         unsetModal()
@@ -360,27 +301,18 @@
   )
 
   const doCreateProject = React.useCallback(
-<<<<<<< HEAD
-    (templateId: string | null, onSpinnerStateChange?: (state: spinner.SpinnerState) => void) => {
-=======
     (
       templateId: string | null = null,
       templateName: string | null = null,
       onSpinnerStateChange: ((state: spinner.SpinnerState) => void) | null = null
     ) => {
->>>>>>> dfe867a9
       dispatchAssetListEvent({
         type: AssetListEventType.newProject,
         parentKey: rootDirectoryId,
         parentId: rootDirectoryId,
-<<<<<<< HEAD
-        templateId: templateId ?? null,
-        onSpinnerStateChange: onSpinnerStateChange ?? null,
-=======
         templateId: templateId,
         templateName: templateName,
         onSpinnerStateChange: onSpinnerStateChange,
->>>>>>> dfe867a9
       })
     },
     [rootDirectoryId, /* should never change */ dispatchAssetListEvent]
@@ -470,11 +402,7 @@
               setProjectStartupInfo(null)
             }}
           />
-<<<<<<< HEAD
-          <Home hidden={page !== pageSwitcher.Page.home} onTemplateClick={doCreateProject} />
-=======
           <Home hidden={page !== pageSwitcher.Page.home} createProject={doCreateProject} />
->>>>>>> dfe867a9
           <Drive
             supportsLocalBackend={supportsLocalBackend}
             hidden={page !== pageSwitcher.Page.drive}
@@ -495,13 +423,6 @@
             doCreateProject={doCreateProject}
             doOpenEditor={openEditor}
             doCloseEditor={closeEditor}
-<<<<<<< HEAD
-            loadingProjectManagerDidFail={loadingProjectManagerDidFail}
-            isListingRemoteDirectoryWhileOffline={isListingRemoteDirectoryWhileOffline}
-            isListingLocalDirectoryAndWillFail={isListingLocalDirectoryAndWillFail}
-            isListingRemoteDirectoryAndWillFail={isListingRemoteDirectoryAndWillFail}
-=======
->>>>>>> dfe867a9
           />
           <Editor
             hidden={page !== pageSwitcher.Page.editor}
