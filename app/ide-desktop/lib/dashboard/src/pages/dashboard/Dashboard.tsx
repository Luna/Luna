/** @file Main dashboard component, responsible for listing user's projects as well as other
 * interactive components. */
import * as React from 'react'

import * as detect from 'enso-common/src/detect'

import * as eventHooks from '#/hooks/eventHooks'
import * as searchParamsState from '#/hooks/searchParamsStateHooks'

import * as authProvider from '#/providers/AuthProvider'
import * as backendProvider from '#/providers/BackendProvider'
import * as inputBindingsProvider from '#/providers/InputBindingsProvider'
import * as localStorageProvider from '#/providers/LocalStorageProvider'
import * as modalProvider from '#/providers/ModalProvider'

import type * as assetEvent from '#/events/assetEvent'
import AssetEventType from '#/events/AssetEventType'
import type * as assetListEvent from '#/events/assetListEvent'
import AssetListEventType from '#/events/AssetListEventType'

<<<<<<< HEAD
import type * as assetPanel from '#/layouts/AssetPanel'
import AssetPanel from '#/layouts/AssetPanel'
=======
>>>>>>> e1aeebd5
import Category, * as categoryModule from '#/layouts/CategorySwitcher/Category'
import Chat from '#/layouts/Chat'
import ChatPlaceholder from '#/layouts/ChatPlaceholder'
import Drive from '#/layouts/Drive'
import Editor from '#/layouts/Editor'
import * as pageSwitcher from '#/layouts/PageSwitcher'
import Settings from '#/layouts/Settings'
import TopBar from '#/layouts/TopBar'

import Page from '#/components/Page'

import * as backendModule from '#/services/Backend'
import type Backend from '#/services/Backend'
import type * as projectManager from '#/services/ProjectManager'

import * as array from '#/utilities/array'
import LocalStorage from '#/utilities/LocalStorage'
import * as object from '#/utilities/object'
import * as sanitizedEventTargets from '#/utilities/sanitizedEventTargets'

import type * as types from '../../../../types/types'

// ============================
// === Global configuration ===
// ============================

declare module '#/utilities/LocalStorage' {
  /** */
  interface LocalStorageData {
    readonly driveCategory: Category
    readonly isAssetPanelVisible: boolean
    readonly page: pageSwitcher.Page
    readonly projectStartupInfo: backendModule.ProjectStartupInfo
  }
}

LocalStorage.registerKey('isAssetPanelVisible', {
  tryParse: value => (value === true ? value : null),
})

const PAGES = Object.values(pageSwitcher.Page)
LocalStorage.registerKey('page', {
  tryParse: value => (array.includes(PAGES, value) ? value : null),
})

const CATEGORIES = Object.values(Category)
LocalStorage.registerKey('driveCategory', {
  tryParse: value => (array.includes(CATEGORIES, value) ? value : null),
})

const BACKEND_TYPES = Object.values(backendModule.BackendType)
LocalStorage.registerKey('projectStartupInfo', {
  isUserSpecific: true,
  tryParse: value => {
    if (typeof value !== 'object' || value == null) {
      return null
    } else if (
      !('accessToken' in value) ||
      (typeof value.accessToken !== 'string' && value.accessToken != null)
    ) {
      return null
    } else if (!('backendType' in value) || !array.includes(BACKEND_TYPES, value.backendType)) {
      return null
    } else if (!('project' in value) || !('projectAsset' in value)) {
      return null
    } else {
      return {
        // These type assertions are UNSAFE, however correctly type-checking these
        // would be very complicated.
        // eslint-disable-next-line no-restricted-syntax
        project: value.project as backendModule.Project,
        // eslint-disable-next-line no-restricted-syntax
        projectAsset: value.projectAsset as backendModule.ProjectAsset,
        backendType: value.backendType,
        accessToken: value.accessToken ?? null,
      }
    }
  },
})

// =================
// === Dashboard ===
// =================

/** Props for {@link Dashboard}s that are common to all platforms. */
export interface DashboardProps {
  /** Whether the application may have the local backend running. */
  readonly supportsLocalBackend: boolean
  readonly appRunner: types.EditorRunner | null
  readonly initialProjectName: string | null
  readonly projectManagerUrl: string | null
  readonly ydocUrl: string | null
  readonly projectManagerRootDirectory: projectManager.Path | null
}

/** The component that contains the entire UI. */
export default function Dashboard(props: DashboardProps) {
  const { appRunner, initialProjectName } = props
  const { ydocUrl, projectManagerUrl, projectManagerRootDirectory } = props
  const session = authProvider.useNonPartialUserSession()
  const remoteBackend = backendProvider.useRemoteBackend()
  const localBackend = backendProvider.useLocalBackend()
  const { modalRef } = modalProvider.useModalRef()
  const { updateModal, unsetModal } = modalProvider.useSetModal()
  const { localStorage } = localStorageProvider.useLocalStorage()
  const inputBindings = inputBindingsProvider.useInputBindings()
  const [initialized, setInitialized] = React.useState(false)
  const [isHelpChatOpen, setIsHelpChatOpen] = React.useState(false)

  // These pages MUST be ROUTER PAGES.
  const [page, setPage] = searchParamsState.useSearchParamsState(
    'page',
    () => localStorage.get('page') ?? pageSwitcher.Page.drive,
    (value: unknown): value is pageSwitcher.Page =>
      array.includes(Object.values(pageSwitcher.Page), value)
  )
  const [projectStartupInfo, setProjectStartupInfo] =
    React.useState<backendModule.ProjectStartupInfo | null>(null)
  const [openProjectAbortController, setOpenProjectAbortController] =
    React.useState<AbortController | null>(null)
  const [assetListEvents, dispatchAssetListEvent] =
    eventHooks.useEvent<assetListEvent.AssetListEvent>()
  const [assetEvents, dispatchAssetEvent] = eventHooks.useEvent<assetEvent.AssetEvent>()
  const defaultCategory = remoteBackend != null ? Category.cloud : Category.local
  const [category, setCategory] = searchParamsState.useSearchParamsState(
    'driveCategory',
    () =>
      remoteBackend == null ? Category.local : localStorage.get('driveCategory') ?? defaultCategory,
    (value): value is Category => array.includes(Object.values(Category), value)
  )

  const isCloud = categoryModule.isCloud(category)
  const isUserEnabled = session.user?.isEnabled === true

  if (isCloud && !isUserEnabled && localBackend != null) {
    setTimeout(() => {
      // This sets `BrowserRouter`, so it must not be set synchronously.
      setCategory(Category.local)
    })
  }

  React.useEffect(() => {
    setInitialized(true)
  }, [])

  React.useEffect(() => {
    const savedProjectStartupInfo = localStorage.get('projectStartupInfo')
    if (initialProjectName != null) {
      if (page === pageSwitcher.Page.editor) {
        setPage(pageSwitcher.Page.drive)
      }
    } else if (savedProjectStartupInfo != null) {
      if (savedProjectStartupInfo.backendType === backendModule.BackendType.remote) {
        if (remoteBackend != null) {
          setPage(pageSwitcher.Page.drive)
          void (async () => {
            const abortController = new AbortController()
            setOpenProjectAbortController(abortController)
            try {
              const oldProject = await remoteBackend.getProjectDetails(
                savedProjectStartupInfo.projectAsset.id,
                savedProjectStartupInfo.projectAsset.parentId,
                savedProjectStartupInfo.projectAsset.title
              )
              if (backendModule.IS_OPENING_OR_OPENED[oldProject.state.type]) {
                const project = await remoteBackend.waitUntilProjectIsReady(
                  savedProjectStartupInfo.projectAsset.id,
                  savedProjectStartupInfo.projectAsset.parentId,
                  savedProjectStartupInfo.projectAsset.title,
                  abortController
                )
                if (!abortController.signal.aborted) {
                  setProjectStartupInfo(object.merge(savedProjectStartupInfo, { project }))
                  if (page === pageSwitcher.Page.editor) {
                    setPage(page)
                  }
                }
              }
            } catch {
              setProjectStartupInfo(null)
            }
          })()
        }
      } else if (projectManagerUrl != null && projectManagerRootDirectory != null) {
        if (localBackend != null) {
          void (async () => {
            await localBackend.openProject(
              savedProjectStartupInfo.projectAsset.id,
              {
                executeAsync: false,
                cognitoCredentials: null,
                parentId: savedProjectStartupInfo.projectAsset.parentId,
              },
              savedProjectStartupInfo.projectAsset.title
            )
            const project = await localBackend.getProjectDetails(
              savedProjectStartupInfo.projectAsset.id,
              savedProjectStartupInfo.projectAsset.parentId,
              savedProjectStartupInfo.projectAsset.title
            )
            setProjectStartupInfo(object.merge(savedProjectStartupInfo, { project }))
            if (page === pageSwitcher.Page.editor) {
              setPage(page)
            }
          })()
        }
      }
    }
    // This MUST only run when the component is mounted.
    // eslint-disable-next-line react-hooks/exhaustive-deps
  }, [])

  eventHooks.useEventHandler(assetEvents, event => {
    switch (event.type) {
      case AssetEventType.openProject: {
        openProjectAbortController?.abort()
        setOpenProjectAbortController(null)
        break
      }
      default: {
        // Ignored.
        break
      }
    }
  })

  React.useEffect(() => {
    if (initialized) {
      if (projectStartupInfo != null) {
        localStorage.set('projectStartupInfo', projectStartupInfo)
      } else {
        localStorage.delete('projectStartupInfo')
      }
    }
    // `initialized` is NOT a dependency.
    // eslint-disable-next-line react-hooks/exhaustive-deps
  }, [projectStartupInfo, /* should never change */ localStorage])

  React.useEffect(() => {
    if (page !== pageSwitcher.Page.settings) {
      localStorage.set('page', page)
    }
  }, [page, /* should never change */ localStorage])

  React.useEffect(
    () =>
      inputBindings.attach(sanitizedEventTargets.document.body, 'keydown', {
        closeModal: () => {
          updateModal(oldModal => {
            if (oldModal == null) {
              queueMicrotask(() => {
                setPage(oldPage => {
                  if (oldPage !== pageSwitcher.Page.settings) {
                    return oldPage
                  } else {
                    return localStorage.get('page') ?? pageSwitcher.Page.drive
                  }
                })
              })
              return oldModal
            } else {
              return null
            }
          })
          if (modalRef.current == null) {
            // eslint-disable-next-line no-restricted-syntax
            return false
          }
        },
      }),
    [inputBindings, modalRef, localStorage, updateModal, setPage]
  )

  React.useEffect(() => {
    if (detect.isOnElectron()) {
      // We want to handle the back and forward buttons in electron the same way as in the browser.
      // eslint-disable-next-line no-restricted-syntax
      return inputBindings.attach(sanitizedEventTargets.document.body, 'keydown', {
        goBack: () => {
          window.navigationApi.goBack()
        },
        goForward: () => {
          window.navigationApi.goForward()
        },
      })
    }
  }, [inputBindings])

  const doOpenEditor = React.useCallback(
    async (
      backend: Backend,
      newProject: backendModule.ProjectAsset,
      setProjectAsset: React.Dispatch<React.SetStateAction<backendModule.ProjectAsset>>,
      switchPage: boolean
    ) => {
      if (switchPage) {
        setPage(pageSwitcher.Page.editor)
      }
      if (projectStartupInfo?.project.projectId !== newProject.id) {
        setProjectStartupInfo({
          project: await backend.getProjectDetails(
            newProject.id,
            newProject.parentId,
            newProject.title
          ),
          projectAsset: newProject,
          setProjectAsset: setProjectAsset,
          backendType: backend.type,
          accessToken: session.accessToken,
        })
      }
    },
    [projectStartupInfo?.project.projectId, session.accessToken, setPage]
  )

  const doCloseEditor = React.useCallback((closingProject: backendModule.ProjectAsset) => {
    setProjectStartupInfo(oldInfo =>
      oldInfo?.projectAsset.id === closingProject.id ? null : oldInfo
    )
  }, [])

  const doRemoveSelf = React.useCallback(() => {
    if (projectStartupInfo?.projectAsset != null) {
      const id = projectStartupInfo.projectAsset.id
      dispatchAssetListEvent({ type: AssetListEventType.removeSelf, id })
      setProjectStartupInfo(null)
    }
  }, [projectStartupInfo?.projectAsset, /* should never change */ dispatchAssetListEvent])

  const onSignOut = React.useCallback(() => {
    if (page === pageSwitcher.Page.editor) {
      setPage(pageSwitcher.Page.drive)
    }
    setProjectStartupInfo(null)
  }, [page, setPage])

  return (
    <Page hideInfoBar hideChat>
      <div className="flex text-xs text-primary">
        <div
          className="relative flex h-screen grow select-none flex-col container-size"
          onContextMenu={event => {
            event.preventDefault()
            unsetModal()
          }}
        >
          <TopBar
<<<<<<< HEAD
            isCloud={isCloud}
=======
>>>>>>> e1aeebd5
            projectAsset={projectStartupInfo?.projectAsset ?? null}
            setProjectAsset={projectStartupInfo?.setProjectAsset ?? null}
            page={page}
            setPage={setPage}
            isEditorDisabled={projectStartupInfo == null}
            setIsHelpChatOpen={setIsHelpChatOpen}
<<<<<<< HEAD
            isAssetPanelVisible={isAssetPanelVisible}
            isAssetPanelEnabled={isAssetPanelEnabled}
            setIsAssetPanelEnabled={setIsAssetPanelEnabled}
=======
>>>>>>> e1aeebd5
            doRemoveSelf={doRemoveSelf}
            onSignOut={onSignOut}
          />
          <Drive
            category={category}
            setCategory={setCategory}
            hidden={page !== pageSwitcher.Page.drive}
            initialProjectName={initialProjectName}
            projectStartupInfo={projectStartupInfo}
            setProjectStartupInfo={setProjectStartupInfo}
            assetListEvents={assetListEvents}
            dispatchAssetListEvent={dispatchAssetListEvent}
            assetEvents={assetEvents}
            dispatchAssetEvent={dispatchAssetEvent}
            doOpenEditor={doOpenEditor}
            doCloseEditor={doCloseEditor}
          />
          <Editor
            hidden={page !== pageSwitcher.Page.editor}
            ydocUrl={ydocUrl}
            projectStartupInfo={projectStartupInfo}
            appRunner={appRunner}
          />
          {page === pageSwitcher.Page.settings && <Settings />}
          {/* `session.accessToken` MUST be present in order for the `Chat` component to work. */}
          {session.accessToken != null && process.env.ENSO_CLOUD_CHAT_URL != null ? (
            <Chat
              isOpen={isHelpChatOpen}
              doClose={() => {
                setIsHelpChatOpen(false)
              }}
              endpoint={process.env.ENSO_CLOUD_CHAT_URL}
            />
          ) : (
            <ChatPlaceholder
              isOpen={isHelpChatOpen}
              doClose={() => {
                setIsHelpChatOpen(false)
              }}
            />
          )}
        </div>
<<<<<<< HEAD
        <div
          className={tailwindMerge.twMerge(
            'flex flex-col overflow-hidden transition-min-width duration-side-panel ease-in-out',
            isAssetPanelVisible ? 'min-w-side-panel' : 'invisible min-w'
          )}
        >
          {isAssetPanelVisible && (
            <AssetPanel
              key={assetPanelProps?.item?.item.id}
              backend={assetPanelProps?.backend ?? null}
              item={assetPanelProps?.item ?? null}
              setItem={assetPanelProps?.setItem ?? null}
              category={category}
              dispatchAssetEvent={dispatchAssetEvent}
              dispatchAssetListEvent={dispatchAssetListEvent}
              isReadonly={category === Category.trash}
            />
          )}
        </div>
=======
>>>>>>> e1aeebd5
      </div>
    </Page>
  )
}<|MERGE_RESOLUTION|>--- conflicted
+++ resolved
@@ -18,11 +18,6 @@
 import type * as assetListEvent from '#/events/assetListEvent'
 import AssetListEventType from '#/events/AssetListEventType'
 
-<<<<<<< HEAD
-import type * as assetPanel from '#/layouts/AssetPanel'
-import AssetPanel from '#/layouts/AssetPanel'
-=======
->>>>>>> e1aeebd5
 import Category, * as categoryModule from '#/layouts/CategorySwitcher/Category'
 import Chat from '#/layouts/Chat'
 import ChatPlaceholder from '#/layouts/ChatPlaceholder'
@@ -370,22 +365,12 @@
           }}
         >
           <TopBar
-<<<<<<< HEAD
-            isCloud={isCloud}
-=======
->>>>>>> e1aeebd5
             projectAsset={projectStartupInfo?.projectAsset ?? null}
             setProjectAsset={projectStartupInfo?.setProjectAsset ?? null}
             page={page}
             setPage={setPage}
             isEditorDisabled={projectStartupInfo == null}
             setIsHelpChatOpen={setIsHelpChatOpen}
-<<<<<<< HEAD
-            isAssetPanelVisible={isAssetPanelVisible}
-            isAssetPanelEnabled={isAssetPanelEnabled}
-            setIsAssetPanelEnabled={setIsAssetPanelEnabled}
-=======
->>>>>>> e1aeebd5
             doRemoveSelf={doRemoveSelf}
             onSignOut={onSignOut}
           />
@@ -428,28 +413,6 @@
             />
           )}
         </div>
-<<<<<<< HEAD
-        <div
-          className={tailwindMerge.twMerge(
-            'flex flex-col overflow-hidden transition-min-width duration-side-panel ease-in-out',
-            isAssetPanelVisible ? 'min-w-side-panel' : 'invisible min-w'
-          )}
-        >
-          {isAssetPanelVisible && (
-            <AssetPanel
-              key={assetPanelProps?.item?.item.id}
-              backend={assetPanelProps?.backend ?? null}
-              item={assetPanelProps?.item ?? null}
-              setItem={assetPanelProps?.setItem ?? null}
-              category={category}
-              dispatchAssetEvent={dispatchAssetEvent}
-              dispatchAssetListEvent={dispatchAssetListEvent}
-              isReadonly={category === Category.trash}
-            />
-          )}
-        </div>
-=======
->>>>>>> e1aeebd5
       </div>
     </Page>
   )
