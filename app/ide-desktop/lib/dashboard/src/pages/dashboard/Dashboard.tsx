--- conflicted
+++ resolved
@@ -109,21 +109,16 @@
       ? localBackendModule.newProjectId(projectManager.UUID(initialProjectNameRaw))
       : null
   const initialProjectName = initialLocalProjectId ?? initialProjectNameRaw
-<<<<<<< HEAD
-  const defaultCategory: Category =
-    initialLocalProjectId == null
-      ? { type: categoryModule.CategoryType.cloud }
-      : { type: categoryModule.CategoryType.local }
-  const isUserEnabled = user.isEnabled
-=======
->>>>>>> 2d6c8639
-
-  const [category, setCategory] = searchParamsState.useSearchParamsState(
+
+  const [category, setCategory] = searchParamsState.useSearchParamsState<Category>(
     'driveCategory',
     () => {
       const shouldDefaultToCloud =
         initialLocalProjectId == null && (user.isEnabled || localBackend == null)
-      return shouldDefaultToCloud ? Category.cloud : Category.local
+      const type = shouldDefaultToCloud
+        ? categoryModule.CategoryType.cloud
+        : categoryModule.CategoryType.local
+      return { type }
     },
     (value): value is Category => {
       if (typeof value !== 'object' || value == null) {
@@ -157,25 +152,11 @@
       }
     }
   )
-<<<<<<< HEAD
-  const isCloud = categoryModule.isCloudCategory(category)
-=======
->>>>>>> 2d6c8639
 
   const page = projectsProvider.usePage()
   const launchedProjects = projectsProvider.useLaunchedProjects()
   const selectedProject = launchedProjects.find(p => p.id === page) ?? null
 
-<<<<<<< HEAD
-  if (isCloud && !isUserEnabled && localBackend != null) {
-    setTimeout(() => {
-      // This sets `BrowserRouter`, so it must not be set synchronously.
-      setCategory({ type: categoryModule.CategoryType.local })
-    })
-  }
-
-=======
->>>>>>> 2d6c8639
   const setPage = projectsProvider.useSetPage()
   const openEditor = projectHooks.useOpenEditor()
   const openProject = projectHooks.useOpenProject()
@@ -211,7 +192,7 @@
 
   React.useEffect(() => {
     window.projectManagementApi?.setOpenProjectHandler(project => {
-      setCategory(Category.local)
+      setCategory({ type: categoryModule.CategoryType.local })
       dispatchAssetListEvent({
         type: AssetListEventType.openProject,
         backendType: backendModule.BackendType.local,
