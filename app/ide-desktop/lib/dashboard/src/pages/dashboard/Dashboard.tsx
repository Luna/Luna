--- conflicted
+++ resolved
@@ -22,12 +22,7 @@
 
 import type * as assetPanel from '#/layouts/AssetPanel'
 import AssetPanel from '#/layouts/AssetPanel'
-<<<<<<< HEAD
-import Category from '#/layouts/CategorySwitcher/Category'
-=======
-import type * as assetSearchBar from '#/layouts/AssetSearchBar'
 import Category, * as categoryModule from '#/layouts/CategorySwitcher/Category'
->>>>>>> 46f6b4f6
 import Chat from '#/layouts/Chat'
 import ChatPlaceholder from '#/layouts/ChatPlaceholder'
 import Drive from '#/layouts/Drive'
@@ -43,11 +38,6 @@
 import type * as projectManager from '#/services/ProjectManager'
 
 import * as array from '#/utilities/array'
-<<<<<<< HEAD
-import HttpClient from '#/utilities/HttpClient'
-=======
-import AssetQuery from '#/utilities/AssetQuery'
->>>>>>> 46f6b4f6
 import LocalStorage from '#/utilities/LocalStorage'
 import * as object from '#/utilities/object'
 import * as sanitizedEventTargets from '#/utilities/sanitizedEventTargets'
@@ -148,13 +138,6 @@
     (value: unknown): value is pageSwitcher.Page =>
       array.includes(Object.values(pageSwitcher.Page), value)
   )
-<<<<<<< HEAD
-  const [queuedAssetEvents, setQueuedAssetEvents] = React.useState<assetEvent.AssetEvent[]>([])
-  const [labels, setLabels] = React.useState<backendModule.Label[]>([])
-=======
-  const [query, setQuery] = React.useState(() => AssetQuery.fromString(''))
-  const [suggestions, setSuggestions] = React.useState<assetSearchBar.Suggestion[]>([])
->>>>>>> 46f6b4f6
   const [projectStartupInfo, setProjectStartupInfo] =
     React.useState<backendModule.ProjectStartupInfo | null>(null)
   const [openProjectAbortController, setOpenProjectAbortController] =
@@ -176,14 +159,7 @@
     (value): value is Category => array.includes(Object.values(Category), value)
   )
 
-<<<<<<< HEAD
-  const rootDirectoryId = React.useMemo(
-    () => session.user?.rootDirectoryId ?? backendModule.DirectoryId(''),
-    [session.user]
-  )
-=======
   const isCloud = categoryModule.isCloud(category)
->>>>>>> 46f6b4f6
   const isAssetPanelVisible =
     page === pageSwitcher.Page.drive && (isAssetPanelEnabled || isAssetPanelTemporarilyVisible)
 
@@ -192,25 +168,6 @@
   }, [])
 
   React.useEffect(() => {
-<<<<<<< HEAD
-    let currentBackend = backend
-    if (
-      supportsLocalBackend &&
-      projectManagerUrl != null &&
-      projectManagerRootDirectory != null &&
-      localStorage.get('backendType') === backendModule.BackendType.local
-    ) {
-      currentBackend = new LocalBackend(projectManagerUrl, projectManagerRootDirectory)
-      setBackend(currentBackend)
-    }
-=======
-    if (query.query !== '') {
-      setPage(pageSwitcher.Page.drive)
-    }
-  }, [query, setPage])
-
-  React.useEffect(() => {
->>>>>>> 46f6b4f6
     const savedProjectStartupInfo = localStorage.get('projectStartupInfo')
     if (initialProjectName != null) {
       if (page === pageSwitcher.Page.editor) {
@@ -414,32 +371,20 @@
         )}
       >
         <div
-          className="relative flex h-screen grow select-none flex-col gap-top-level container-size"
+          className="gap-top-level relative flex h-screen grow select-none flex-col container-size"
           onContextMenu={event => {
             event.preventDefault()
             unsetModal()
           }}
         >
           <TopBar
-<<<<<<< HEAD
-            supportsLocalBackend={supportsLocalBackend}
-=======
-            backend={remoteBackend}
             isCloud={isCloud}
->>>>>>> 46f6b4f6
             projectAsset={projectStartupInfo?.projectAsset ?? null}
             setProjectAsset={projectStartupInfo?.setProjectAsset ?? null}
             page={page}
             setPage={setPage}
             isEditorDisabled={projectStartupInfo == null}
             setIsHelpChatOpen={setIsHelpChatOpen}
-<<<<<<< HEAD
-            setBackendType={setBackendType}
-=======
-            query={query}
-            setQuery={setQuery}
-            suggestions={suggestions}
->>>>>>> 46f6b4f6
             isAssetPanelVisible={isAssetPanelVisible}
             isAssetPanelEnabled={isAssetPanelEnabled}
             setIsAssetPanelEnabled={setIsAssetPanelEnabled}
@@ -449,22 +394,8 @@
           <Drive
             category={category}
             setCategory={setCategory}
-<<<<<<< HEAD
-            labels={labels}
-            setLabels={setLabels}
-            page={page}
-            setPage={setPage}
-            supportsLocalBackend={supportsLocalBackend}
-=======
->>>>>>> 46f6b4f6
             hidden={page !== pageSwitcher.Page.drive}
             initialProjectName={initialProjectName}
-<<<<<<< HEAD
-=======
-            query={query}
-            setQuery={setQuery}
-            setSuggestions={setSuggestions}
->>>>>>> 46f6b4f6
             projectStartupInfo={projectStartupInfo}
             setProjectStartupInfo={setProjectStartupInfo}
             assetListEvents={assetListEvents}
@@ -482,7 +413,7 @@
             projectStartupInfo={projectStartupInfo}
             appRunner={appRunner}
           />
-          {page === pageSwitcher.Page.settings && <Settings backend={remoteBackend} />}
+          {page === pageSwitcher.Page.settings && <Settings />}
           {/* `session.accessToken` MUST be present in order for the `Chat` component to work. */}
           {session.accessToken != null && process.env.ENSO_CLOUD_CHAT_URL != null ? (
             <Chat
@@ -513,13 +444,7 @@
               backend={assetPanelProps?.backend ?? null}
               item={assetPanelProps?.item ?? null}
               setItem={assetPanelProps?.setItem ?? null}
-<<<<<<< HEAD
-              category={Category.home}
-              labels={labels}
-=======
-              setQuery={setQuery}
-              category={defaultCategory}
->>>>>>> 46f6b4f6
+              category={category}
               dispatchAssetEvent={dispatchAssetEvent}
               dispatchAssetListEvent={dispatchAssetListEvent}
               isReadonly={category === Category.trash}
