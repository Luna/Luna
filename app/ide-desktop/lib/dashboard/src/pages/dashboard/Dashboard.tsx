/** @file Main dashboard component, responsible for listing user's projects as well as other
 * interactive components. */
import * as React from 'react'

import * as detect from 'enso-common/src/detect'

import * as eventHooks from '#/hooks/eventHooks'
import * as projectManagerHooks from '#/hooks/projectManagerHooks'
import * as searchParamsState from '#/hooks/searchParamsStateHooks'

import * as authProvider from '#/providers/AuthProvider'
import * as backendProvider from '#/providers/BackendProvider'
import * as inputBindingsProvider from '#/providers/InputBindingsProvider'
import * as localStorageProvider from '#/providers/LocalStorageProvider'
import * as loggerProvider from '#/providers/LoggerProvider'
import * as modalProvider from '#/providers/ModalProvider'
import * as remoteBackendProvider from '#/providers/RemoteBackendProvider'
import * as textProvider from '#/providers/TextProvider'

import type * as assetEvent from '#/events/assetEvent'
import AssetEventType from '#/events/AssetEventType'
import type * as assetListEvent from '#/events/assetListEvent'
import AssetListEventType from '#/events/AssetListEventType'

import type * as assetPanel from '#/layouts/AssetPanel'
import AssetPanel from '#/layouts/AssetPanel'
import type * as assetSearchBar from '#/layouts/AssetSearchBar'
import Category from '#/layouts/CategorySwitcher/Category'
import Chat from '#/layouts/Chat'
import ChatPlaceholder from '#/layouts/ChatPlaceholder'
import Drive from '#/layouts/Drive'
import Editor from '#/layouts/Editor'
import Home from '#/layouts/Home'
import * as pageSwitcher from '#/layouts/PageSwitcher'
import Settings from '#/layouts/Settings'
import TopBar from '#/layouts/TopBar'

import Page from '#/components/Page'
import type * as spinner from '#/components/Spinner'

import * as backendModule from '#/services/Backend'
import LocalBackend, * as localBackendModule from '#/services/LocalBackend'
import RemoteBackend, * as remoteBackendModule from '#/services/RemoteBackend'

import * as array from '#/utilities/array'
import AssetQuery from '#/utilities/AssetQuery'
import HttpClient from '#/utilities/HttpClient'
import LocalStorage from '#/utilities/LocalStorage'
import * as object from '#/utilities/object'
import * as sanitizedEventTargets from '#/utilities/sanitizedEventTargets'

import type * as types from '../../../../types/types'

// ============================
// === Global configuration ===
// ============================

declare module '#/utilities/LocalStorage' {
  /** */
  interface LocalStorageData {
    readonly driveCategory: Category
    readonly isAssetPanelVisible: boolean
    readonly page: pageSwitcher.Page
    readonly projectStartupInfo: backendModule.ProjectStartupInfo
  }
}

LocalStorage.registerKey('isAssetPanelVisible', {
  tryParse: value => (value === true ? value : null),
})

const PAGES = Object.values(pageSwitcher.Page)
LocalStorage.registerKey('page', {
  tryParse: value => (array.includes(PAGES, value) ? value : null),
})

const CATEGORIES = Object.values(Category)
LocalStorage.registerKey('driveCategory', {
  tryParse: value => (array.includes(CATEGORIES, value) ? value : null),
})

const BACKEND_TYPES = Object.values(backendModule.BackendType)
LocalStorage.registerKey('projectStartupInfo', {
  isUserSpecific: true,
  tryParse: value => {
    if (typeof value !== 'object' || value == null) {
      return null
    } else if (
      !('accessToken' in value) ||
      (typeof value.accessToken !== 'string' && value.accessToken != null)
    ) {
      return null
    } else if (!('backendType' in value) || !array.includes(BACKEND_TYPES, value.backendType)) {
      return null
    } else if (!('project' in value) || !('projectAsset' in value)) {
      return null
    } else {
      return {
        // These type assertions are UNSAFE, however correctly type-checking these
        // would be very complicated.
        // eslint-disable-next-line no-restricted-syntax
        project: value.project as backendModule.Project,
        // eslint-disable-next-line no-restricted-syntax
        projectAsset: value.projectAsset as backendModule.ProjectAsset,
        backendType: value.backendType,
        accessToken: value.accessToken ?? null,
      }
    }
  },
})

// =================
// === Dashboard ===
// =================

/** Props for {@link Dashboard}s that are common to all platforms. */
export interface DashboardProps {
  /** Whether the application may have the local backend running. */
  readonly supportsLocalBackend: boolean
  readonly appRunner: types.EditorRunner | null
  readonly initialProjectName: string | null
  readonly projectManagerUrl: string | null
  readonly ydocUrl: string | null
}

/** The component that contains the entire UI. */
export default function Dashboard(props: DashboardProps) {
  const { supportsLocalBackend, appRunner, initialProjectName, projectManagerUrl, ydocUrl } = props
  const logger = loggerProvider.useLogger()
  const session = authProvider.useNonPartialUserSession()
  const { backend } = backendProvider.useStrictBackend()
  const { setBackend } = backendProvider.useStrictSetBackend()
  const { modalRef } = modalProvider.useModalRef()
  const { updateModal, unsetModal } = modalProvider.useSetModal()
  const { localStorage } = localStorageProvider.useLocalStorage()
  const { getText } = textProvider.useText()
  const inputBindings = inputBindingsProvider.useInputBindings()
  const projectManager = projectManagerHooks.useProjectManager(projectManagerUrl).data
  const [initialized, setInitialized] = React.useState(false)
  const [isHelpChatOpen, setIsHelpChatOpen] = React.useState(false)

  // These pages MUST be ROUTER PAGES.
  const [page, setPage] = searchParamsState.useSearchParamsState(
    'page',
    () => localStorage.get('page') ?? pageSwitcher.Page.drive,
    (value: unknown): value is pageSwitcher.Page =>
      array.includes(Object.values(pageSwitcher.Page), value)
  )
  const [queuedAssetEvents, setQueuedAssetEvents] = React.useState<assetEvent.AssetEvent[]>([])
  const [query, setQuery] = React.useState(() => AssetQuery.fromString(''))
  const [labels, setLabels] = React.useState<backendModule.Label[]>([])
  const [suggestions, setSuggestions] = React.useState<assetSearchBar.Suggestion[]>([])
  const [projectStartupInfo, setProjectStartupInfo] =
    React.useState<backendModule.ProjectStartupInfo | null>(null)
  const [openProjectAbortController, setOpenProjectAbortController] =
    React.useState<AbortController | null>(null)
  const [assetListEvents, dispatchAssetListEvent] =
    eventHooks.useEvent<assetListEvent.AssetListEvent>()
  const [assetEvents, dispatchAssetEvent] = eventHooks.useEvent<assetEvent.AssetEvent>()
  const [assetPanelProps, setAssetPanelProps] =
    React.useState<assetPanel.AssetPanelRequiredProps | null>(null)
  const [isAssetPanelEnabled, setIsAssetPanelEnabled] = React.useState(
    () => localStorage.get('isAssetPanelVisible') ?? false
  )
  const [isAssetPanelTemporarilyVisible, setIsAssetPanelTemporarilyVisible] = React.useState(false)
  const [category, setCategory] = searchParamsState.useSearchParamsState(
    'driveCategory',
    () => localStorage.get('driveCategory') ?? Category.home,
    (value): value is Category => array.includes(Object.values(Category), value)
  )

  const isCloud = backend.type === backendModule.BackendType.remote
  const rootDirectoryId = React.useMemo(
    () => session.user?.rootDirectoryId ?? backendModule.DirectoryId(''),
    [session.user]
  )
  const isAssetPanelVisible =
    page === pageSwitcher.Page.drive && (isAssetPanelEnabled || isAssetPanelTemporarilyVisible)

  React.useEffect(() => {
    setInitialized(true)
  }, [])

  React.useEffect(() => {
    if (query.query !== '') {
      setPage(pageSwitcher.Page.drive)
    }
  }, [query, setPage])

  React.useEffect(() => {
    let currentBackend = backend
    if (
      supportsLocalBackend &&
      projectManager != null &&
      localStorage.get('backendType') === backendModule.BackendType.local
    ) {
      currentBackend = new LocalBackend(projectManager)
      setBackend(currentBackend)
    }
    const savedProjectStartupInfo = localStorage.get('projectStartupInfo')
    if (initialProjectName != null) {
      if (page === pageSwitcher.Page.editor) {
        setPage(pageSwitcher.Page.drive)
      }
    } else if (savedProjectStartupInfo != null) {
      if (savedProjectStartupInfo.backendType === backendModule.BackendType.remote) {
        if (session.accessToken != null) {
          if (
            currentBackend.type === backendModule.BackendType.remote &&
            savedProjectStartupInfo.projectAsset.parentId === session.user.rootDirectoryId
          ) {
            // `projectStartupInfo` is still `null`, so the `editor` page will be empty.
            setPage(pageSwitcher.Page.drive)
            setQueuedAssetEvents([
              {
                type: AssetEventType.openProject,
                id: savedProjectStartupInfo.project.projectId,
                shouldAutomaticallySwitchPage: page === pageSwitcher.Page.editor,
                runInBackground: false,
              },
            ])
          } else {
            setPage(pageSwitcher.Page.drive)
            const httpClient = new HttpClient(
              new Headers([['Authorization', `Bearer ${session.accessToken}`]])
            )
            const remoteBackend = new RemoteBackend(httpClient, logger, getText)
            void (async () => {
              const abortController = new AbortController()
              setOpenProjectAbortController(abortController)
              try {
                const oldProject = await backend.getProjectDetails(
                  savedProjectStartupInfo.projectAsset.id,
                  savedProjectStartupInfo.projectAsset.parentId,
                  savedProjectStartupInfo.projectAsset.title
                )
                if (backendModule.IS_OPENING_OR_OPENED[oldProject.state.type]) {
                  const project = await remoteBackendModule.waitUntilProjectIsReady(
                    remoteBackend,
                    savedProjectStartupInfo.projectAsset,
                    abortController
                  )
                  if (!abortController.signal.aborted) {
                    setProjectStartupInfo(
                      object.merge(savedProjectStartupInfo, {
                        project,
                        accessToken: session.accessToken,
                      })
                    )
                    if (page === pageSwitcher.Page.editor) {
                      setPage(page)
                    }
                  }
                }
              } catch {
                setProjectStartupInfo(null)
              }
            })()
          }
        }
      } else if (projectManager != null) {
        const localBackend =
          currentBackend instanceof LocalBackend ? currentBackend : new LocalBackend(projectManager)
        void (async () => {
          await localBackend.openProject(
            savedProjectStartupInfo.projectAsset.id,
            {
              executeAsync: false,
              cognitoCredentials: null,
              parentId: savedProjectStartupInfo.projectAsset.parentId,
            },
            savedProjectStartupInfo.projectAsset.title
          )
          const project = await localBackend.getProjectDetails(
            savedProjectStartupInfo.projectAsset.id,
            savedProjectStartupInfo.projectAsset.parentId,
            savedProjectStartupInfo.projectAsset.title
          )
          setProjectStartupInfo(object.merge(savedProjectStartupInfo, { project }))
          if (page === pageSwitcher.Page.editor) {
            setPage(page)
          }
        })()
      }
    }
    // This MUST only run when the component is mounted.
    // eslint-disable-next-line react-hooks/exhaustive-deps
  }, [])

  eventHooks.useEventHandler(assetEvents, event => {
    switch (event.type) {
      case AssetEventType.openProject: {
        openProjectAbortController?.abort()
        setOpenProjectAbortController(null)
        break
      }
      default: {
        // Ignored.
        break
      }
    }
  })

  React.useEffect(() => {
    if (initialized) {
      if (projectStartupInfo != null) {
        localStorage.set('projectStartupInfo', projectStartupInfo)
      } else {
        localStorage.delete('projectStartupInfo')
      }
    }
    // `initialized` is NOT a dependency.
    // eslint-disable-next-line react-hooks/exhaustive-deps
  }, [projectStartupInfo, /* should never change */ localStorage])

  React.useEffect(() => {
    localStorage.set('isAssetPanelVisible', isAssetPanelEnabled)
  }, [isAssetPanelEnabled, /* should never change */ localStorage])

  React.useEffect(() => {
    if (page !== pageSwitcher.Page.settings) {
      localStorage.set('page', page)
    }
  }, [page, /* should never change */ localStorage])

  React.useEffect(
    () =>
      inputBindings.attach(sanitizedEventTargets.document.body, 'keydown', {
        closeModal: () => {
          updateModal(oldModal => {
            if (oldModal == null) {
              queueMicrotask(() => {
                setPage(oldPage => {
                  if (oldPage !== pageSwitcher.Page.settings) {
                    return oldPage
                  } else {
                    return localStorage.get('page') ?? pageSwitcher.Page.drive
                  }
                })
              })
              return oldModal
            } else {
              return null
            }
          })
          if (modalRef.current == null) {
            // eslint-disable-next-line no-restricted-syntax
            return false
          }
        },
      }),
    [inputBindings, modalRef, localStorage, updateModal, setPage]
  )

  React.useEffect(() => {
    if (detect.isOnElectron()) {
      // We want to handle the back and forward buttons in electron the same way as in the browser.
      // eslint-disable-next-line no-restricted-syntax
      return inputBindings.attach(sanitizedEventTargets.document.body, 'keydown', {
        goBack: () => {
          window.navigationApi.goBack()
        },
        goForward: () => {
          window.navigationApi.goForward()
        },
      })
    }
  }, [inputBindings])

  const remoteBackend = remoteBackendProvider.useStrictRemoteBackend()
  const setBackendType = React.useCallback(
    (newBackendType: backendModule.BackendType) => {
      if (newBackendType !== backend.type) {
        switch (newBackendType) {
          case backendModule.BackendType.local: {
            if (projectManager != null) {
              setBackend(new LocalBackend(projectManager))
            }
            break
          }
          case backendModule.BackendType.remote: {
            setBackend(remoteBackend)
            break
          }
        }
      }
    },
    [
      backend.type,
<<<<<<< HEAD
      session.accessToken,
      logger,
      getText,
      /* should never change */ projectManager,
=======
      remoteBackend,
      /* should never change */ projectManagerUrl,
      /* should never change */ projectManagerRootDirectory,
>>>>>>> ca8d715d
      /* should never change */ setBackend,
    ]
  )

  const doCreateProject = React.useCallback(
    (
      templateId: string | null = null,
      templateName: string | null = null,
      onSpinnerStateChange: ((state: spinner.SpinnerState) => void) | null = null
    ) => {
      const parentId =
        backend.type === backendModule.BackendType.remote
          ? rootDirectoryId
          : localBackendModule.newDirectoryId(
              projectManager?.rootDirectory ?? backendModule.Path('')
            )
      dispatchAssetListEvent({
        type: AssetListEventType.newProject,
        parentKey: parentId,
        parentId,
        templateId,
        datalinkId: null,
        preferredName: templateName,
        onSpinnerStateChange,
      })
    },
    [
      backend.type,
      rootDirectoryId,
      projectManager,
      /* should never change */ dispatchAssetListEvent,
    ]
  )

  const doOpenEditor = React.useCallback(
    async (
      newProject: backendModule.ProjectAsset,
      setProjectAsset: React.Dispatch<React.SetStateAction<backendModule.ProjectAsset>>,
      switchPage: boolean
    ) => {
      if (switchPage) {
        setPage(pageSwitcher.Page.editor)
      }
      if (projectStartupInfo?.project.projectId !== newProject.id) {
        setProjectStartupInfo({
          project: await backend.getProjectDetails(
            newProject.id,
            newProject.parentId,
            newProject.title
          ),
          projectAsset: newProject,
          setProjectAsset: setProjectAsset,
          backendType: backend.type,
          accessToken: session.accessToken,
        })
      }
    },
    [backend, projectStartupInfo?.project.projectId, session.accessToken, setPage]
  )

  const doCloseEditor = React.useCallback((closingProject: backendModule.ProjectAsset) => {
    setProjectStartupInfo(oldInfo =>
      oldInfo?.projectAsset.id === closingProject.id ? null : oldInfo
    )
  }, [])

  const doRemoveSelf = React.useCallback(() => {
    if (projectStartupInfo?.projectAsset != null) {
      const id = projectStartupInfo.projectAsset.id
      dispatchAssetListEvent({ type: AssetListEventType.removeSelf, id })
      setProjectStartupInfo(null)
    }
  }, [projectStartupInfo?.projectAsset, /* should never change */ dispatchAssetListEvent])

  const onSignOut = React.useCallback(() => {
    if (page === pageSwitcher.Page.editor) {
      setPage(pageSwitcher.Page.drive)
    }
    setProjectStartupInfo(null)
  }, [page, setPage])

  return (
    <Page hideInfoBar>
      <div
        className={`flex text-xs text-primary ${
          page === pageSwitcher.Page.editor ? 'pointer-events-none cursor-none' : ''
        }`}
      >
        <div
          className={`relative flex h-screen grow select-none flex-col container-size ${
            page === pageSwitcher.Page.home ? 'pb-home-page-b' : 'gap-top-level'
          }`}
          onContextMenu={event => {
            event.preventDefault()
            unsetModal()
          }}
        >
          <TopBar
            supportsLocalBackend={supportsLocalBackend}
            isCloud={isCloud}
            projectAsset={projectStartupInfo?.projectAsset ?? null}
            setProjectAsset={projectStartupInfo?.setProjectAsset ?? null}
            page={page}
            setPage={setPage}
            isEditorDisabled={projectStartupInfo == null}
            setIsHelpChatOpen={setIsHelpChatOpen}
            setBackendType={setBackendType}
            query={query}
            setQuery={setQuery}
            labels={labels}
            suggestions={suggestions}
            isAssetPanelVisible={isAssetPanelVisible}
            isAssetPanelEnabled={isAssetPanelEnabled}
            setIsAssetPanelEnabled={setIsAssetPanelEnabled}
            doRemoveSelf={doRemoveSelf}
            onSignOut={onSignOut}
          />
          <Home hidden={page !== pageSwitcher.Page.home} createProject={doCreateProject} />
          <Drive
            category={category}
            setCategory={setCategory}
            supportsLocalBackend={supportsLocalBackend}
            hidden={page !== pageSwitcher.Page.drive}
            hideRows={page !== pageSwitcher.Page.drive && page !== pageSwitcher.Page.home}
            initialProjectName={initialProjectName}
            query={query}
            setQuery={setQuery}
            labels={labels}
            setLabels={setLabels}
            setSuggestions={setSuggestions}
            projectStartupInfo={projectStartupInfo}
            queuedAssetEvents={queuedAssetEvents}
            assetListEvents={assetListEvents}
            dispatchAssetListEvent={dispatchAssetListEvent}
            assetEvents={assetEvents}
            dispatchAssetEvent={dispatchAssetEvent}
            setAssetPanelProps={setAssetPanelProps}
            setIsAssetPanelTemporarilyVisible={setIsAssetPanelTemporarilyVisible}
            doCreateProject={doCreateProject}
            doOpenEditor={doOpenEditor}
            doCloseEditor={doCloseEditor}
          />
          <Editor
            hidden={page !== pageSwitcher.Page.editor}
            ydocUrl={ydocUrl}
            projectStartupInfo={projectStartupInfo}
            appRunner={appRunner}
          />
          {page === pageSwitcher.Page.settings && <Settings />}
          {/* `session.accessToken` MUST be present in order for the `Chat` component to work. */}
          {session.accessToken != null && process.env.ENSO_CLOUD_CHAT_URL != null ? (
            <Chat
              isOpen={isHelpChatOpen}
              doClose={() => {
                setIsHelpChatOpen(false)
              }}
              endpoint={process.env.ENSO_CLOUD_CHAT_URL}
            />
          ) : (
            <ChatPlaceholder
              isOpen={isHelpChatOpen}
              doClose={() => {
                setIsHelpChatOpen(false)
              }}
            />
          )}
        </div>
        <div
          className={`flex flex-col overflow-hidden transition-min-width duration-side-panel ease-in-out ${
            isAssetPanelVisible ? 'min-w-side-panel' : 'invisible min-w'
          }`}
        >
          {isAssetPanelVisible && (
            <AssetPanel
              key={assetPanelProps?.item?.item.id}
              item={assetPanelProps?.item ?? null}
              setItem={assetPanelProps?.setItem ?? null}
              setQuery={setQuery}
              category={Category.home}
              labels={labels}
              dispatchAssetEvent={dispatchAssetEvent}
              isReadonly={category === Category.trash}
            />
          )}
        </div>
      </div>
    </Page>
  )
}<|MERGE_RESOLUTION|>--- conflicted
+++ resolved
@@ -387,16 +387,8 @@
     },
     [
       backend.type,
-<<<<<<< HEAD
-      session.accessToken,
-      logger,
-      getText,
+      remoteBackend,
       /* should never change */ projectManager,
-=======
-      remoteBackend,
-      /* should never change */ projectManagerUrl,
-      /* should never change */ projectManagerRootDirectory,
->>>>>>> ca8d715d
       /* should never change */ setBackend,
     ]
   )
