/** @file A page in which the currently active payment plan can be changed. */
import * as React from 'react'

import * as stripeReact from '@stripe/react-stripe-js'
import * as stripe from '@stripe/stripe-js/pure'
import * as reactQuery from '@tanstack/react-query'
import * as router from 'react-router-dom'

import Back from 'enso-assets/arrow_left.svg'
import * as load from 'enso-common/src/load'

import * as appUtils from '#/appUtils'

import * as navigateHooks from '#/hooks/navigateHooks'

import * as backendProvider from '#/providers/BackendProvider'
import * as textProvider from '#/providers/TextProvider'

import * as components from '#/pages/subscribe/Subscribe/components'
import * as componentForPlan from '#/pages/subscribe/Subscribe/getComponentForPlan'

import * as aria from '#/components/aria'
import * as ariaComponents from '#/components/AriaComponents'

import * as backendModule from '#/services/Backend'

// =====================================
// === CreateCheckoutSessionMutation ===
// =====================================

/** Mutation data for the `onCompleteMutation` mutation. */
interface CreateCheckoutSessionMutation {
  readonly plan: backendModule.Plan
  readonly paymentMethodId: string
}

// =================
// === Subscribe ===
// =================

/** A page in which the currently active payment plan can be changed.
 *
 * This page can be in one of several states:
 *
 * 1. Initial (i.e. `plan = null, clientSecret = '', sessionStatus = null`),
 * 2. Plan selected (e.g. `plan = 'solo', clientSecret = '', sessionStatus = null`),
 * 3. Session created (e.g. `plan = 'solo', clientSecret = 'cs_foo',
 * sessionStatus.status = { status: 'open' || 'complete' || 'expired',
 * paymentStatus: 'no_payment_required' || 'paid' || 'unpaid' }`),
 * 4. Session complete (e.g. `plan = 'solo', clientSecret = 'cs_foo',
 * sessionStatus.status = { status: 'complete',
 * paymentStatus: 'no_payment_required' || 'paid' || 'unpaid' }`).
 */
export function Subscribe() {
  const navigate = navigateHooks.useNavigate()
  const { getText } = textProvider.useText()

  const [searchParams] = router.useSearchParams()
<<<<<<< HEAD
  const backend = backendProvider.useRemoteBackendStrict()
=======
  const { backend } = backendProvider.useStrictBackend()
>>>>>>> 8edf4934

  const plan = searchParams.get('plan')

  const { data: stripeInstance } = reactQuery.useSuspenseQuery({
    queryKey: ['stripe', process.env.ENSO_CLOUD_STRIPE_KEY],
    staleTime: Infinity,
    queryFn: async () => {
      const stripeKey = process.env.ENSO_CLOUD_STRIPE_KEY

      if (stripeKey == null) {
        throw new Error('Stripe key not found')
      } else {
        return load
          .loadScript('https://js.stripe.com/v3/')
          .then(script =>
            stripe.loadStripe(stripeKey).finally(() => {
              script.remove()
            })
          )
          .then(maybeStripeInstance => {
            if (maybeStripeInstance == null) {
              throw new Error('Stripe instance not found')
            } else {
              return maybeStripeInstance
            }
          })
      }
    },
  })

  const onCompleteMutation = reactQuery.useMutation({
    mutationFn: async (mutationData: CreateCheckoutSessionMutation) => {
      const { id } = await backend.createCheckoutSession({
        plan: mutationData.plan,
        paymentMethodId: mutationData.paymentMethodId,
      })
      return backend.getCheckoutSession(id)
    },
    onSuccess: (data, mutationData) => {
      if (data.status === 'complete') {
        navigate({ pathname: appUtils.SUBSCRIBE_SUCCESS_PATH, search: `plan=${mutationData.plan}` })
        return
      } else {
        throw new Error(
          'Session not complete, please contact the support team or try with another payment method.'
        )
      }
    },
  })

  return (
    <div className="flex h-full w-full flex-col overflow-y-auto bg-hover-bg text-xs text-primary">
      <stripeReact.Elements stripe={stripeInstance}>
        <stripeReact.ElementsConsumer>
          {({ elements }) => {
            if (elements == null) {
              return null
            } else {
              return (
                <div className="mx-auto mt-16 flex w-full min-w-96 max-w-[1400px] flex-col items-start justify-center p-12">
                  <div className="flex flex-col items-start">
                    <ariaComponents.Button
                      variant="icon"
                      icon={Back}
                      href={appUtils.DASHBOARD_PATH}
                      className="-ml-2"
                    >
                      {getText('returnToDashboard')}
                    </ariaComponents.Button>
                    <aria.Heading level={1} className="mb-5 self-start text-start text-4xl">
                      {getText('subscribeTitle')}
                    </aria.Heading>
                  </div>

                  <div className="w-full rounded-default bg-selected-frame p-8">
                    <div className="flex gap-6 overflow-auto scroll-hidden">
                      {backendModule.PLANS.map(newPlan => {
                        const planProps = componentForPlan.getComponentForPlan(newPlan, getText)

                        return (
                          <components.Card
                            key={newPlan}
                            className="min-w-64 flex-1"
                            features={planProps.features}
                            subtitle={planProps.subtitle}
                            title={planProps.title}
                            submitButton={
                              <planProps.submitButton
                                onSubmit={async paymentMethodId => {
                                  await onCompleteMutation.mutateAsync({
                                    plan: newPlan,
                                    paymentMethodId,
                                  })
                                }}
                                elements={elements}
                                stripe={stripeInstance}
                                plan={newPlan}
                                defaultOpen={newPlan === plan}
                              />
                            }
                            learnMore={<planProps.learnMore />}
                            pricing={planProps.pricing}
                          />
                        )
                      })}
                    </div>
                  </div>
                </div>
              )
            }
          }}
        </stripeReact.ElementsConsumer>
      </stripeReact.Elements>
    </div>
  )
}<|MERGE_RESOLUTION|>--- conflicted
+++ resolved
@@ -54,14 +54,8 @@
 export function Subscribe() {
   const navigate = navigateHooks.useNavigate()
   const { getText } = textProvider.useText()
-
   const [searchParams] = router.useSearchParams()
-<<<<<<< HEAD
   const backend = backendProvider.useRemoteBackendStrict()
-=======
-  const { backend } = backendProvider.useStrictBackend()
->>>>>>> 8edf4934
-
   const plan = searchParams.get('plan')
 
   const { data: stripeInstance } = reactQuery.useSuspenseQuery({
