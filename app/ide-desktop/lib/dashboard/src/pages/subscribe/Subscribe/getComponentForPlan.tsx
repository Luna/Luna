--- conflicted
+++ resolved
@@ -1,19 +1,15 @@
-/** @file Logic to get the component for a given plan. */
+/**
+ * @file
+ *
+ * This file contains the logic to get the component for a given plan.
+ */
 import * as React from 'react'
 
-<<<<<<< HEAD
-import type * as stripe from '@stripe/stripe-js'
-
-=======
->>>>>>> b5969cf3
 import OpenInNewTabIcon from 'enso-assets/open.svg'
 
 import type * as text from '#/text'
 
 import * as textProvider from '#/providers/TextProvider'
-
-import * as constants from '#/pages/subscribe/constants'
-import * as components from '#/pages/subscribe/Subscribe/components'
 
 import * as ariaComponents from '#/components/AriaComponents'
 
@@ -21,31 +17,20 @@
 
 import * as backendModule from '#/services/Backend'
 
-<<<<<<< HEAD
-// =========================
-// === SubmitButtonProps ===
-// =========================
-=======
 import * as constants from '../constants'
->>>>>>> b5969cf3
 
-/** The props for the submit button. */
+/**
+ * The props for the submit button.
+ */
 interface SubmitButtonProps {
   readonly onSubmit: (paymentMethodId: string) => Promise<void>
-<<<<<<< HEAD
-  readonly elements: stripe.StripeElements
-  readonly stripe: stripe.Stripe
-=======
->>>>>>> b5969cf3
   readonly plan: backendModule.Plan
   readonly defaultOpen?: boolean
 }
 
-// ========================
-// === ComponentForPlan ===
-// ========================
-
-/** The component for a plan. */
+/**
+ * The component for a plan.
+ */
 export interface ComponentForPlan {
   readonly pricing: text.TextId
   readonly features: text.TextId
@@ -55,11 +40,27 @@
   readonly submitButton: (props: SubmitButtonProps) => React.ReactNode
 }
 
-// ===========================
-// === getComponentForPlan ===
-// ===========================
+/**
+ * Get the component for a given plan.
+ * @throws Error if the plan is invalid.
+ */
+export function getComponentPerPlan(plan: backendModule.Plan, getText: textProvider.GetText) {
+  // we double check that the plan is valid
+  // eslint-disable-next-line no-restricted-syntax
+  const result = COMPONENT_PER_PLAN[plan]
 
-const COMPONENT_FOR_PLAN: Record<backendModule.Plan, ComponentForPlan> = {
+  // eslint-disable-next-line @typescript-eslint/no-unnecessary-condition
+  if (result == null) {
+    throw new Error(`Invalid plan: ${plan}`)
+  } else {
+    return {
+      ...result,
+      features: getText(result.features).split(';'),
+    }
+  }
+}
+
+const COMPONENT_PER_PLAN: Record<backendModule.Plan, ComponentForPlan> = {
   [backendModule.Plan.solo]: {
     learnMore: () => {
       const { getText } = textProvider.useText()
@@ -174,19 +175,4 @@
       )
     },
   },
-}
-
-/** Get the component for a given plan.
- * @throws {Error} if the plan is invalid. */
-export function getComponentForPlan(plan: backendModule.Plan, getText: textProvider.GetText) {
-  const result = COMPONENT_FOR_PLAN[plan]
-  // eslint-disable-next-line @typescript-eslint/no-unnecessary-condition
-  if (result == null) {
-    throw new Error(`Invalid plan: ${plan}`)
-  } else {
-    return {
-      ...result,
-      features: getText(result.features).split(';'),
-    }
-  }
 }