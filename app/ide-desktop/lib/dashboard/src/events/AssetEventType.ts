--- conflicted
+++ resolved
@@ -9,12 +9,8 @@
   newProject = 'new-project',
   newFolder = 'new-folder',
   uploadFiles = 'upload-files',
-<<<<<<< HEAD
-  newDataConnector = 'new-data-connector',
-=======
   updateFiles = 'update-files',
   newSecret = 'new-secret',
->>>>>>> 899f7e4e
   openProject = 'open-project',
   closeProject = 'close-project',
   cancelOpeningAllProjects = 'cancel-opening-all-projects',
