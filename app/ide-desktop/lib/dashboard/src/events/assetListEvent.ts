--- conflicted
+++ resolved
@@ -27,12 +27,8 @@
   newFolder: AssetListNewFolderEvent
   newProject: AssetListNewProjectEvent
   uploadFiles: AssetListUploadFilesEvent
-<<<<<<< HEAD
-  newDataConnector: AssetListNewDataConnectorEvent
-=======
   newSecret: AssetListNewSecretEvent
   insertAssets: AssetListInsertAssetsEvent
->>>>>>> 899f7e4e
   closeFolder: AssetListCloseFolderEvent
   copy: AssetListCopyEvent
   move: AssetListMoveEvent
@@ -48,12 +44,7 @@
   T extends {
     [Type in keyof typeof AssetListEventType]: AssetListBaseEvent<(typeof AssetListEventType)[Type]>
   } = AssetListEvents,
-<<<<<<< HEAD
-  // eslint-disable-next-line no-restricted-syntax
-> = T
-=======
 > = [T]
->>>>>>> 899f7e4e
 
 /** A signal to create a new directory. */
 interface AssetListNewFolderEvent extends AssetListBaseEvent<AssetListEventType.newFolder> {
@@ -66,10 +57,7 @@
   parentKey: backend.DirectoryId
   parentId: backend.DirectoryId
   templateId: string | null
-<<<<<<< HEAD
-=======
   templateName: string | null
->>>>>>> 899f7e4e
   onSpinnerStateChange: ((state: spinner.SpinnerState) => void) | null
 }
 
@@ -80,20 +68,12 @@
   files: File[]
 }
 
-<<<<<<< HEAD
-/** A signal to create a new data connector. */
-interface AssetListNewDataConnectorEvent
-  extends AssetListBaseEvent<AssetListEventType.newDataConnector> {
-=======
 /** A signal to create a new secret. */
 interface AssetListNewSecretEvent extends AssetListBaseEvent<AssetListEventType.newSecret> {
->>>>>>> 899f7e4e
   parentKey: backend.DirectoryId
   parentId: backend.DirectoryId
   name: string
   value: string
-<<<<<<< HEAD
-=======
 }
 
 /** A signal to insert new assets. The assets themselves need to be created by the caller. */
@@ -101,7 +81,6 @@
   parentKey: backend.DirectoryId
   parentId: backend.DirectoryId
   assets: backend.AnyAsset[]
->>>>>>> 899f7e4e
 }
 
 /** A signal to close (collapse) a folder. */
