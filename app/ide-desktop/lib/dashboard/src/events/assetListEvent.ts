/** @file Events related to changes in the asset list. */
import type AssetListEventType from '#/events/AssetListEventType'
import type * as backend from '#/services/backend'

import type * as spinner from '#/components/Spinner'

// This is required, to whitelist this event.
// eslint-disable-next-line no-restricted-syntax
declare module '#/hooks/eventHooks' {
  /** A map containing all known event types. */
  export interface KnownEventsMap {
<<<<<<< HEAD
    readonly assetListEvent: AssetListEvent
=======
    assetListEvent: AssetListEvent
>>>>>>> dfe867a9
  }
}

// ======================
// === AssetListEvent ===
// ======================

/** Properties common to all asset list events. */
interface AssetListBaseEvent<Type extends AssetListEventType> {
<<<<<<< HEAD
  readonly type: Type
=======
  type: Type
>>>>>>> dfe867a9
}

/** All possible events. */
interface AssetListEvents {
<<<<<<< HEAD
  readonly newFolder: AssetListNewFolderEvent
  readonly newProject: AssetListNewProjectEvent
  readonly uploadFiles: AssetListUploadFilesEvent
  readonly newDataConnector: AssetListNewDataConnectorEvent
  readonly closeFolder: AssetListCloseFolderEvent
  readonly copy: AssetListCopyEvent
  readonly move: AssetListMoveEvent
  readonly willDelete: AssetListWillDeleteEvent
  readonly delete: AssetListDeleteEvent
  readonly removeSelf: AssetListRemoveSelfEvent
=======
  newFolder: AssetListNewFolderEvent
  newProject: AssetListNewProjectEvent
  uploadFiles: AssetListUploadFilesEvent
  newDataConnector: AssetListNewDataConnectorEvent
  closeFolder: AssetListCloseFolderEvent
  copy: AssetListCopyEvent
  move: AssetListMoveEvent
  willDelete: AssetListWillDeleteEvent
  delete: AssetListDeleteEvent
  removeSelf: AssetListRemoveSelfEvent
>>>>>>> dfe867a9
}

/** A type to ensure that {@link AssetListEvents} contains every {@link AssetListEventType}. */
// This is meant only as a sanity check, so it is allowed to break lint rules.
// eslint-disable-next-line @typescript-eslint/no-unused-vars
type SanityCheck<
  T extends {
<<<<<<< HEAD
    readonly [Type in keyof typeof AssetListEventType]: AssetListBaseEvent<
      (typeof AssetListEventType)[Type]
    >
=======
    [Type in keyof typeof AssetListEventType]: AssetListBaseEvent<(typeof AssetListEventType)[Type]>
>>>>>>> dfe867a9
  } = AssetListEvents,
  // eslint-disable-next-line no-restricted-syntax
> = T

/** A signal to create a new directory. */
interface AssetListNewFolderEvent extends AssetListBaseEvent<AssetListEventType.newFolder> {
<<<<<<< HEAD
  readonly parentKey: backend.DirectoryId
  readonly parentId: backend.DirectoryId
=======
  parentKey: backend.DirectoryId
  parentId: backend.DirectoryId
>>>>>>> dfe867a9
}

/** A signal to create a new project. */
interface AssetListNewProjectEvent extends AssetListBaseEvent<AssetListEventType.newProject> {
<<<<<<< HEAD
  readonly parentKey: backend.DirectoryId
  readonly parentId: backend.DirectoryId
  readonly templateId: string | null
  readonly onSpinnerStateChange: ((state: spinner.SpinnerState) => void) | null
=======
  parentKey: backend.DirectoryId
  parentId: backend.DirectoryId
  templateId: string | null
  templateName: string | null
  onSpinnerStateChange: ((state: spinner.SpinnerState) => void) | null
>>>>>>> dfe867a9
}

/** A signal to upload files. */
interface AssetListUploadFilesEvent extends AssetListBaseEvent<AssetListEventType.uploadFiles> {
<<<<<<< HEAD
  readonly parentKey: backend.DirectoryId
  readonly parentId: backend.DirectoryId
  readonly files: File[]
=======
  parentKey: backend.DirectoryId
  parentId: backend.DirectoryId
  files: File[]
>>>>>>> dfe867a9
}

/** A signal to create a new data connector. */
interface AssetListNewDataConnectorEvent
  extends AssetListBaseEvent<AssetListEventType.newDataConnector> {
<<<<<<< HEAD
  readonly parentKey: backend.DirectoryId
  readonly parentId: backend.DirectoryId
  readonly name: string
  readonly value: string
=======
  parentKey: backend.DirectoryId
  parentId: backend.DirectoryId
  name: string
  value: string
>>>>>>> dfe867a9
}

/** A signal to close (collapse) a folder. */
interface AssetListCloseFolderEvent extends AssetListBaseEvent<AssetListEventType.closeFolder> {
<<<<<<< HEAD
  readonly id: backend.DirectoryId
  readonly key: backend.DirectoryId
=======
  id: backend.DirectoryId
  key: backend.DirectoryId
>>>>>>> dfe867a9
}

/** A signal that files should be copied. */
interface AssetListCopyEvent extends AssetListBaseEvent<AssetListEventType.copy> {
<<<<<<< HEAD
  readonly newParentKey: backend.AssetId
  readonly newParentId: backend.DirectoryId
  readonly items: backend.AnyAsset[]
=======
  newParentKey: backend.AssetId
  newParentId: backend.DirectoryId
  items: backend.AnyAsset[]
>>>>>>> dfe867a9
}

/** A signal that a file has been moved. */
interface AssetListMoveEvent extends AssetListBaseEvent<AssetListEventType.move> {
<<<<<<< HEAD
  readonly key: backend.AssetId
  readonly newParentKey: backend.AssetId
  readonly newParentId: backend.DirectoryId
  readonly item: backend.AnyAsset
=======
  key: backend.AssetId
  newParentKey: backend.AssetId
  newParentId: backend.DirectoryId
  item: backend.AnyAsset
>>>>>>> dfe867a9
}

/** A signal that a file has been deleted. */
interface AssetListWillDeleteEvent extends AssetListBaseEvent<AssetListEventType.willDelete> {
<<<<<<< HEAD
  readonly key: backend.AssetId
=======
  key: backend.AssetId
>>>>>>> dfe867a9
}

/** A signal that a file has been deleted. This must not be called before the request is
 * finished. */
interface AssetListDeleteEvent extends AssetListBaseEvent<AssetListEventType.delete> {
<<<<<<< HEAD
  readonly key: backend.AssetId
=======
  key: backend.AssetId
>>>>>>> dfe867a9
}

/** A signal for a file to remove itself from the asset list, without being deleted. */
interface AssetListRemoveSelfEvent extends AssetListBaseEvent<AssetListEventType.removeSelf> {
<<<<<<< HEAD
  readonly id: backend.AssetId
=======
  id: backend.AssetId
>>>>>>> dfe867a9
}

/** Every possible type of asset list event. */
export type AssetListEvent = AssetListEvents[keyof AssetListEvents]<|MERGE_RESOLUTION|>--- conflicted
+++ resolved
@@ -9,11 +9,7 @@
 declare module '#/hooks/eventHooks' {
   /** A map containing all known event types. */
   export interface KnownEventsMap {
-<<<<<<< HEAD
     readonly assetListEvent: AssetListEvent
-=======
-    assetListEvent: AssetListEvent
->>>>>>> dfe867a9
   }
 }
 
@@ -23,16 +19,11 @@
 
 /** Properties common to all asset list events. */
 interface AssetListBaseEvent<Type extends AssetListEventType> {
-<<<<<<< HEAD
   readonly type: Type
-=======
-  type: Type
->>>>>>> dfe867a9
 }
 
 /** All possible events. */
 interface AssetListEvents {
-<<<<<<< HEAD
   readonly newFolder: AssetListNewFolderEvent
   readonly newProject: AssetListNewProjectEvent
   readonly uploadFiles: AssetListUploadFilesEvent
@@ -43,18 +34,6 @@
   readonly willDelete: AssetListWillDeleteEvent
   readonly delete: AssetListDeleteEvent
   readonly removeSelf: AssetListRemoveSelfEvent
-=======
-  newFolder: AssetListNewFolderEvent
-  newProject: AssetListNewProjectEvent
-  uploadFiles: AssetListUploadFilesEvent
-  newDataConnector: AssetListNewDataConnectorEvent
-  closeFolder: AssetListCloseFolderEvent
-  copy: AssetListCopyEvent
-  move: AssetListMoveEvent
-  willDelete: AssetListWillDeleteEvent
-  delete: AssetListDeleteEvent
-  removeSelf: AssetListRemoveSelfEvent
->>>>>>> dfe867a9
 }
 
 /** A type to ensure that {@link AssetListEvents} contains every {@link AssetListEventType}. */
@@ -62,138 +41,79 @@
 // eslint-disable-next-line @typescript-eslint/no-unused-vars
 type SanityCheck<
   T extends {
-<<<<<<< HEAD
     readonly [Type in keyof typeof AssetListEventType]: AssetListBaseEvent<
       (typeof AssetListEventType)[Type]
     >
-=======
-    [Type in keyof typeof AssetListEventType]: AssetListBaseEvent<(typeof AssetListEventType)[Type]>
->>>>>>> dfe867a9
   } = AssetListEvents,
   // eslint-disable-next-line no-restricted-syntax
 > = T
 
 /** A signal to create a new directory. */
 interface AssetListNewFolderEvent extends AssetListBaseEvent<AssetListEventType.newFolder> {
-<<<<<<< HEAD
   readonly parentKey: backend.DirectoryId
   readonly parentId: backend.DirectoryId
-=======
-  parentKey: backend.DirectoryId
-  parentId: backend.DirectoryId
->>>>>>> dfe867a9
 }
 
 /** A signal to create a new project. */
 interface AssetListNewProjectEvent extends AssetListBaseEvent<AssetListEventType.newProject> {
-<<<<<<< HEAD
   readonly parentKey: backend.DirectoryId
   readonly parentId: backend.DirectoryId
   readonly templateId: string | null
+  readonly templateName: string | null
   readonly onSpinnerStateChange: ((state: spinner.SpinnerState) => void) | null
-=======
-  parentKey: backend.DirectoryId
-  parentId: backend.DirectoryId
-  templateId: string | null
-  templateName: string | null
-  onSpinnerStateChange: ((state: spinner.SpinnerState) => void) | null
->>>>>>> dfe867a9
 }
 
 /** A signal to upload files. */
 interface AssetListUploadFilesEvent extends AssetListBaseEvent<AssetListEventType.uploadFiles> {
-<<<<<<< HEAD
   readonly parentKey: backend.DirectoryId
   readonly parentId: backend.DirectoryId
   readonly files: File[]
-=======
-  parentKey: backend.DirectoryId
-  parentId: backend.DirectoryId
-  files: File[]
->>>>>>> dfe867a9
 }
 
 /** A signal to create a new data connector. */
 interface AssetListNewDataConnectorEvent
   extends AssetListBaseEvent<AssetListEventType.newDataConnector> {
-<<<<<<< HEAD
   readonly parentKey: backend.DirectoryId
   readonly parentId: backend.DirectoryId
   readonly name: string
   readonly value: string
-=======
-  parentKey: backend.DirectoryId
-  parentId: backend.DirectoryId
-  name: string
-  value: string
->>>>>>> dfe867a9
 }
 
 /** A signal to close (collapse) a folder. */
 interface AssetListCloseFolderEvent extends AssetListBaseEvent<AssetListEventType.closeFolder> {
-<<<<<<< HEAD
   readonly id: backend.DirectoryId
   readonly key: backend.DirectoryId
-=======
-  id: backend.DirectoryId
-  key: backend.DirectoryId
->>>>>>> dfe867a9
 }
 
 /** A signal that files should be copied. */
 interface AssetListCopyEvent extends AssetListBaseEvent<AssetListEventType.copy> {
-<<<<<<< HEAD
   readonly newParentKey: backend.AssetId
   readonly newParentId: backend.DirectoryId
   readonly items: backend.AnyAsset[]
-=======
-  newParentKey: backend.AssetId
-  newParentId: backend.DirectoryId
-  items: backend.AnyAsset[]
->>>>>>> dfe867a9
 }
 
 /** A signal that a file has been moved. */
 interface AssetListMoveEvent extends AssetListBaseEvent<AssetListEventType.move> {
-<<<<<<< HEAD
   readonly key: backend.AssetId
   readonly newParentKey: backend.AssetId
   readonly newParentId: backend.DirectoryId
   readonly item: backend.AnyAsset
-=======
-  key: backend.AssetId
-  newParentKey: backend.AssetId
-  newParentId: backend.DirectoryId
-  item: backend.AnyAsset
->>>>>>> dfe867a9
 }
 
 /** A signal that a file has been deleted. */
 interface AssetListWillDeleteEvent extends AssetListBaseEvent<AssetListEventType.willDelete> {
-<<<<<<< HEAD
   readonly key: backend.AssetId
-=======
-  key: backend.AssetId
->>>>>>> dfe867a9
 }
 
 /** A signal that a file has been deleted. This must not be called before the request is
  * finished. */
 interface AssetListDeleteEvent extends AssetListBaseEvent<AssetListEventType.delete> {
-<<<<<<< HEAD
   readonly key: backend.AssetId
-=======
-  key: backend.AssetId
->>>>>>> dfe867a9
 }
 
 /** A signal for a file to remove itself from the asset list, without being deleted. */
 interface AssetListRemoveSelfEvent extends AssetListBaseEvent<AssetListEventType.removeSelf> {
-<<<<<<< HEAD
   readonly id: backend.AssetId
-=======
-  id: backend.AssetId
->>>>>>> dfe867a9
 }
 
 /** Every possible type of asset list event. */
