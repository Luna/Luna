--- conflicted
+++ resolved
@@ -25,24 +25,11 @@
 
 /** All possible events. */
 interface AssetListEvents {
-<<<<<<< HEAD
-  newFolder: AssetListNewFolderEvent
-  newProject: AssetListNewProjectEvent
-  uploadFiles: AssetListUploadFilesEvent
-  newSecret: AssetListNewSecretEvent
-  newDataLink: AssetListNewDataLinkEvent
-  insertAssets: AssetListInsertAssetsEvent
-  closeFolder: AssetListCloseFolderEvent
-  copy: AssetListCopyEvent
-  move: AssetListMoveEvent
-  willDelete: AssetListWillDeleteEvent
-  delete: AssetListDeleteEvent
-  removeSelf: AssetListRemoveSelfEvent
-=======
   readonly newFolder: AssetListNewFolderEvent
   readonly newProject: AssetListNewProjectEvent
   readonly uploadFiles: AssetListUploadFilesEvent
   readonly newSecret: AssetListNewSecretEvent
+  readonly newDataLink: AssetListNewDataLinkEvent
   readonly insertAssets: AssetListInsertAssetsEvent
   readonly closeFolder: AssetListCloseFolderEvent
   readonly copy: AssetListCopyEvent
@@ -50,7 +37,6 @@
   readonly willDelete: AssetListWillDeleteEvent
   readonly delete: AssetListDeleteEvent
   readonly removeSelf: AssetListRemoveSelfEvent
->>>>>>> 784d0691
 }
 
 /** A type to ensure that {@link AssetListEvents} contains every {@link AssetListEventType}. */
@@ -88,10 +74,10 @@
 
 /** A signal to create a new secret. */
 interface AssetListNewDataLinkEvent extends AssetListBaseEvent<AssetListEventType.newDataLink> {
-  parentKey: backend.DirectoryId
-  parentId: backend.DirectoryId
-  name: string
-  value: unknown
+  readonly parentKey: backend.DirectoryId
+  readonly parentId: backend.DirectoryId
+  readonly name: string
+  readonly value: unknown
 }
 
 /** A signal to create a new secret. */
