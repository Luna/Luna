/** @file Events related to changes in the asset list. */
import type AssetListEventType from '#/events/AssetListEventType'

import type * as spinner from '#/components/Spinner'

import type * as backend from '#/services/Backend'

// This is required, to whitelist this event.
// eslint-disable-next-line no-restricted-syntax
declare module '#/hooks/eventHooks' {
  /** A map containing all known event types. */
  export interface KnownEventsMap {
    readonly assetListEvent: AssetListEvent
  }
}

// ======================
// === AssetListEvent ===
// ======================

/** Properties common to all asset list events. */
interface AssetListBaseEvent<Type extends AssetListEventType> {
  readonly type: Type
}

/** All possible events. */
interface AssetListEvents {
  readonly newFolder: AssetListNewFolderEvent
  readonly newProject: AssetListNewProjectEvent
  readonly uploadFiles: AssetListUploadFilesEvent
  readonly newSecret: AssetListNewSecretEvent
  readonly insertAssets: AssetListInsertAssetsEvent
  readonly closeFolder: AssetListCloseFolderEvent
  readonly copy: AssetListCopyEvent
  readonly move: AssetListMoveEvent
  readonly willDelete: AssetListWillDeleteEvent
  readonly delete: AssetListDeleteEvent
  readonly removeSelf: AssetListRemoveSelfEvent
}

/** A type to ensure that {@link AssetListEvents} contains every {@link AssetListEventType}. */
// This is meant only as a sanity check, so it is allowed to break lint rules.
// eslint-disable-next-line @typescript-eslint/no-unused-vars
type SanityCheck<
  T extends {
    readonly [Type in keyof typeof AssetListEventType]: AssetListBaseEvent<
      (typeof AssetListEventType)[Type]
    >
  } = AssetListEvents,
> = [T]

/** A signal to create a new directory. */
interface AssetListNewFolderEvent extends AssetListBaseEvent<AssetListEventType.newFolder> {
<<<<<<< HEAD
  parentKey: backend.DirectoryId
  parent: backend.SmartDirectory
=======
  readonly parentKey: backend.DirectoryId
  readonly parentId: backend.DirectoryId
>>>>>>> b5a9ec1f
}

/** A signal to create a new project. */
interface AssetListNewProjectEvent extends AssetListBaseEvent<AssetListEventType.newProject> {
<<<<<<< HEAD
  parentKey: backend.DirectoryId
  parent: backend.SmartDirectory
  templateId: string | null
  templateName: string | null
  onSpinnerStateChange: ((state: spinner.SpinnerState) => void) | null
=======
  readonly parentKey: backend.DirectoryId
  readonly parentId: backend.DirectoryId
  readonly templateId: string | null
  readonly templateName: string | null
  readonly onSpinnerStateChange: ((state: spinner.SpinnerState) => void) | null
>>>>>>> b5a9ec1f
}

/** A signal to upload files. */
interface AssetListUploadFilesEvent extends AssetListBaseEvent<AssetListEventType.uploadFiles> {
<<<<<<< HEAD
  parentKey: backend.DirectoryId
  parent: backend.SmartDirectory
  files: File[]
=======
  readonly parentKey: backend.DirectoryId
  readonly parentId: backend.DirectoryId
  readonly files: File[]
>>>>>>> b5a9ec1f
}

/** A signal to create a new secret. */
interface AssetListNewSecretEvent extends AssetListBaseEvent<AssetListEventType.newSecret> {
<<<<<<< HEAD
  parentKey: backend.DirectoryId
  parent: backend.SmartDirectory
  name: string
  value: string
=======
  readonly parentKey: backend.DirectoryId
  readonly parentId: backend.DirectoryId
  readonly name: string
  readonly value: string
>>>>>>> b5a9ec1f
}

/** A signal to insert new assets. The assets themselves need to be created by the caller. */
interface AssetListInsertAssetsEvent extends AssetListBaseEvent<AssetListEventType.insertAssets> {
<<<<<<< HEAD
  parentKey: backend.DirectoryId
  parent: backend.SmartDirectory
  assets: backend.AnySmartAsset[]
=======
  readonly parentKey: backend.DirectoryId
  readonly parentId: backend.DirectoryId
  readonly assets: backend.AnyAsset[]
>>>>>>> b5a9ec1f
}

/** A signal to close (collapse) a folder. */
interface AssetListCloseFolderEvent extends AssetListBaseEvent<AssetListEventType.closeFolder> {
<<<<<<< HEAD
  folder: backend.SmartDirectory
  key: backend.DirectoryId
=======
  readonly id: backend.DirectoryId
  readonly key: backend.DirectoryId
>>>>>>> b5a9ec1f
}

/** A signal that files should be copied. */
interface AssetListCopyEvent extends AssetListBaseEvent<AssetListEventType.copy> {
<<<<<<< HEAD
  newParentKey: backend.AssetId
  newParent: backend.SmartDirectory
  items: backend.AnySmartAsset[]
=======
  readonly newParentKey: backend.AssetId
  readonly newParentId: backend.DirectoryId
  readonly items: backend.AnyAsset[]
>>>>>>> b5a9ec1f
}

/** A signal that a file has been moved. */
interface AssetListMoveEvent extends AssetListBaseEvent<AssetListEventType.move> {
<<<<<<< HEAD
  key: backend.AssetId
  newParentKey: backend.AssetId
  newParent: backend.SmartDirectory
  item: backend.AnySmartAsset
=======
  readonly key: backend.AssetId
  readonly newParentKey: backend.AssetId
  readonly newParentId: backend.DirectoryId
  readonly item: backend.AnyAsset
>>>>>>> b5a9ec1f
}

/** A signal that a file has been deleted. */
interface AssetListWillDeleteEvent extends AssetListBaseEvent<AssetListEventType.willDelete> {
  readonly key: backend.AssetId
}

/** A signal that a file has been deleted. This must not be called before the request is
 * finished. */
interface AssetListDeleteEvent extends AssetListBaseEvent<AssetListEventType.delete> {
  readonly key: backend.AssetId
}

/** A signal for a file to remove itself from the asset list, without being deleted. */
interface AssetListRemoveSelfEvent extends AssetListBaseEvent<AssetListEventType.removeSelf> {
  readonly id: backend.AssetId
}

/** Every possible type of asset list event. */
export type AssetListEvent = AssetListEvents[keyof AssetListEvents]<|MERGE_RESOLUTION|>--- conflicted
+++ resolved
@@ -51,110 +51,60 @@
 
 /** A signal to create a new directory. */
 interface AssetListNewFolderEvent extends AssetListBaseEvent<AssetListEventType.newFolder> {
-<<<<<<< HEAD
-  parentKey: backend.DirectoryId
-  parent: backend.SmartDirectory
-=======
   readonly parentKey: backend.DirectoryId
-  readonly parentId: backend.DirectoryId
->>>>>>> b5a9ec1f
+  readonly parent: backend.SmartDirectory
 }
 
 /** A signal to create a new project. */
 interface AssetListNewProjectEvent extends AssetListBaseEvent<AssetListEventType.newProject> {
-<<<<<<< HEAD
-  parentKey: backend.DirectoryId
-  parent: backend.SmartDirectory
-  templateId: string | null
-  templateName: string | null
-  onSpinnerStateChange: ((state: spinner.SpinnerState) => void) | null
-=======
   readonly parentKey: backend.DirectoryId
-  readonly parentId: backend.DirectoryId
+  readonly parent: backend.SmartDirectory
   readonly templateId: string | null
   readonly templateName: string | null
   readonly onSpinnerStateChange: ((state: spinner.SpinnerState) => void) | null
->>>>>>> b5a9ec1f
 }
 
 /** A signal to upload files. */
 interface AssetListUploadFilesEvent extends AssetListBaseEvent<AssetListEventType.uploadFiles> {
-<<<<<<< HEAD
-  parentKey: backend.DirectoryId
-  parent: backend.SmartDirectory
-  files: File[]
-=======
   readonly parentKey: backend.DirectoryId
-  readonly parentId: backend.DirectoryId
+  readonly parent: backend.SmartDirectory
   readonly files: File[]
->>>>>>> b5a9ec1f
 }
 
 /** A signal to create a new secret. */
 interface AssetListNewSecretEvent extends AssetListBaseEvent<AssetListEventType.newSecret> {
-<<<<<<< HEAD
-  parentKey: backend.DirectoryId
-  parent: backend.SmartDirectory
-  name: string
-  value: string
-=======
   readonly parentKey: backend.DirectoryId
-  readonly parentId: backend.DirectoryId
+  readonly parent: backend.SmartDirectory
   readonly name: string
   readonly value: string
->>>>>>> b5a9ec1f
 }
 
 /** A signal to insert new assets. The assets themselves need to be created by the caller. */
 interface AssetListInsertAssetsEvent extends AssetListBaseEvent<AssetListEventType.insertAssets> {
-<<<<<<< HEAD
-  parentKey: backend.DirectoryId
-  parent: backend.SmartDirectory
-  assets: backend.AnySmartAsset[]
-=======
   readonly parentKey: backend.DirectoryId
-  readonly parentId: backend.DirectoryId
-  readonly assets: backend.AnyAsset[]
->>>>>>> b5a9ec1f
+  readonly parent: backend.SmartDirectory
+  readonly assets: backend.AnySmartAsset[]
 }
 
 /** A signal to close (collapse) a folder. */
 interface AssetListCloseFolderEvent extends AssetListBaseEvent<AssetListEventType.closeFolder> {
-<<<<<<< HEAD
-  folder: backend.SmartDirectory
-  key: backend.DirectoryId
-=======
-  readonly id: backend.DirectoryId
+  readonly folder: backend.SmartDirectory
   readonly key: backend.DirectoryId
->>>>>>> b5a9ec1f
 }
 
 /** A signal that files should be copied. */
 interface AssetListCopyEvent extends AssetListBaseEvent<AssetListEventType.copy> {
-<<<<<<< HEAD
-  newParentKey: backend.AssetId
-  newParent: backend.SmartDirectory
-  items: backend.AnySmartAsset[]
-=======
   readonly newParentKey: backend.AssetId
-  readonly newParentId: backend.DirectoryId
-  readonly items: backend.AnyAsset[]
->>>>>>> b5a9ec1f
+  readonly newParent: backend.SmartDirectory
+  readonly items: backend.AnySmartAsset[]
 }
 
 /** A signal that a file has been moved. */
 interface AssetListMoveEvent extends AssetListBaseEvent<AssetListEventType.move> {
-<<<<<<< HEAD
-  key: backend.AssetId
-  newParentKey: backend.AssetId
-  newParent: backend.SmartDirectory
-  item: backend.AnySmartAsset
-=======
   readonly key: backend.AssetId
   readonly newParentKey: backend.AssetId
-  readonly newParentId: backend.DirectoryId
-  readonly item: backend.AnyAsset
->>>>>>> b5a9ec1f
+  readonly newParent: backend.SmartDirectory
+  readonly item: backend.AnySmartAsset
 }
 
 /** A signal that a file has been deleted. */
