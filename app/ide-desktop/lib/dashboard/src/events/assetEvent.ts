--- conflicted
+++ resolved
@@ -63,13 +63,9 @@
 export interface AssetNewProjectEvent extends AssetBaseEvent<AssetEventType.newProject> {
   readonly placeholderId: backend.ProjectId
   readonly templateId: string | null
-<<<<<<< HEAD
-  readonly datalinkId: backend.ConnectorId | null
+  readonly datalinkId: backend.DatalinkId | null
   readonly originalId: backend.ProjectId | null
   readonly versionId: backend.S3ObjectVersionId | null
-=======
-  readonly datalinkId: backend.DatalinkId | null
->>>>>>> c3976f72
   readonly onSpinnerStateChange: ((state: spinner.SpinnerState) => void) | null
 }
 
