/** @file Events related to changes in asset state. */
import type AssetEventType from '#/events/AssetEventType'

import type * as spinner from '#/components/Spinner'

import type * as backendModule from '#/services/Backend'

// This is required, to whitelist this event.
// eslint-disable-next-line no-restricted-syntax
declare module '#/hooks/eventHooks' {
  /** A map containing all known event types. */
  export interface KnownEventsMap {
    readonly assetEvent: AssetEvent
  }
}

// ==================
// === AssetEvent ===
// ==================

/** Properties common to all asset state change events. */
interface AssetBaseEvent<Type extends AssetEventType> {
  readonly type: Type
}

/** All possible events. */
interface AssetEvents {
<<<<<<< HEAD
  newProject: AssetNewProjectEvent
  newFolder: AssetNewFolderEvent
  uploadFiles: AssetUploadFilesEvent
  updateFiles: AssetUpdateFilesEvent
  newDataLink: AssetNewDataLinkEvent
  newSecret: AssetNewSecretEvent
  openProject: AssetOpenProjectEvent
  closeProject: AssetCloseProjectEvent
  cancelOpeningAllProjects: AssetCancelOpeningAllProjectsEvent
  copy: AssetCopyEvent
  cut: AssetCutEvent
  cancelCut: AssetCancelCutEvent
  move: AssetMoveEvent
  delete: AssetDeleteEvent
  restore: AssetRestoreEvent
  download: AssetDownloadEvent
  downloadSelected: AssetDownloadSelectedEvent
  removeSelf: AssetRemoveSelfEvent
  temporarilyAddLabels: AssetTemporarilyAddLabelsEvent
  temporarilyRemoveLabels: AssetTemporarilyRemoveLabelsEvent
  addLabels: AssetAddLabelsEvent
  removeLabels: AssetRemoveLabelsEvent
  deleteLabel: AssetDeleteLabelEvent
=======
  readonly newProject: AssetNewProjectEvent
  readonly newFolder: AssetNewFolderEvent
  readonly uploadFiles: AssetUploadFilesEvent
  readonly updateFiles: AssetUpdateFilesEvent
  readonly newSecret: AssetNewSecretEvent
  readonly openProject: AssetOpenProjectEvent
  readonly closeProject: AssetCloseProjectEvent
  readonly cancelOpeningAllProjects: AssetCancelOpeningAllProjectsEvent
  readonly copy: AssetCopyEvent
  readonly cut: AssetCutEvent
  readonly cancelCut: AssetCancelCutEvent
  readonly move: AssetMoveEvent
  readonly delete: AssetDeleteEvent
  readonly restore: AssetRestoreEvent
  readonly download: AssetDownloadEvent
  readonly downloadSelected: AssetDownloadSelectedEvent
  readonly removeSelf: AssetRemoveSelfEvent
  readonly temporarilyAddLabels: AssetTemporarilyAddLabelsEvent
  readonly temporarilyRemoveLabels: AssetTemporarilyRemoveLabelsEvent
  readonly addLabels: AssetAddLabelsEvent
  readonly removeLabels: AssetRemoveLabelsEvent
  readonly deleteLabel: AssetDeleteLabelEvent
>>>>>>> 784d0691
}

/** A type to ensure that {@link AssetEvents} contains every {@link AssetEventType}. */
// This is meant only as a sanity check, so it is allowed to break lint rules.
// eslint-disable-next-line @typescript-eslint/no-unused-vars
type SanityCheck<
  T extends {
    readonly [Type in keyof typeof AssetEventType]: AssetBaseEvent<(typeof AssetEventType)[Type]>
  } = AssetEvents,
> = [T]

/** A signal to create a project. */
export interface AssetNewProjectEvent extends AssetBaseEvent<AssetEventType.newProject> {
  readonly placeholderId: backendModule.ProjectId
  readonly templateId: string | null
  readonly onSpinnerStateChange: ((state: spinner.SpinnerState) => void) | null
}

/** A signal to create a directory. */
export interface AssetNewFolderEvent extends AssetBaseEvent<AssetEventType.newFolder> {
  readonly placeholderId: backendModule.DirectoryId
}

/** A signal to upload files. */
export interface AssetUploadFilesEvent extends AssetBaseEvent<AssetEventType.uploadFiles> {
  readonly files: Map<backendModule.AssetId, File>
}

/** A signal to update files with new versions. */
export interface AssetUpdateFilesEvent extends AssetBaseEvent<AssetEventType.updateFiles> {
  readonly files: Map<backendModule.AssetId, File>
}

/** A signal to create a Data Link. */
export interface AssetNewDataLinkEvent extends AssetBaseEvent<AssetEventType.newDataLink> {
  placeholderId: backendModule.ConnectorId
  value: unknown
}

/** A signal to create a secret. */
export interface AssetNewSecretEvent extends AssetBaseEvent<AssetEventType.newSecret> {
  readonly placeholderId: backendModule.SecretId
  readonly value: string
}

/** A signal to open the specified project. */
export interface AssetOpenProjectEvent extends AssetBaseEvent<AssetEventType.openProject> {
  readonly id: backendModule.ProjectId
  readonly shouldAutomaticallySwitchPage: boolean
  readonly runInBackground: boolean
}

/** A signal to close the specified project. */
export interface AssetCloseProjectEvent extends AssetBaseEvent<AssetEventType.closeProject> {
  readonly id: backendModule.ProjectId
}

/** A signal to cancel automatically opening any project that is currently opening. */
export interface AssetCancelOpeningAllProjectsEvent
  extends AssetBaseEvent<AssetEventType.cancelOpeningAllProjects> {}

/** A signal that multiple assets should be copied. `ids` are the `Id`s of the newly created
 * placeholder items. */
export interface AssetCopyEvent extends AssetBaseEvent<AssetEventType.copy> {
  readonly ids: Set<backendModule.AssetId>
  readonly newParentKey: backendModule.AssetId
  readonly newParentId: backendModule.DirectoryId
}

/** A signal to cut multiple assets. */
export interface AssetCutEvent extends AssetBaseEvent<AssetEventType.cut> {
  readonly ids: Set<backendModule.AssetId>
}

/** A signal that a cut operation has been cancelled. */
export interface AssetCancelCutEvent extends AssetBaseEvent<AssetEventType.cancelCut> {
  readonly ids: Set<backendModule.AssetId>
}

/** A signal to move multiple assets. */
export interface AssetMoveEvent extends AssetBaseEvent<AssetEventType.move> {
  readonly ids: Set<backendModule.AssetId>
  readonly newParentKey: backendModule.AssetId
  readonly newParentId: backendModule.DirectoryId
}

/** A signal to delete assets. */
export interface AssetDeleteEvent extends AssetBaseEvent<AssetEventType.delete> {
  readonly ids: Set<backendModule.AssetId>
}

/** A signal to restore assets from trash. */
export interface AssetRestoreEvent extends AssetBaseEvent<AssetEventType.restore> {
  readonly ids: Set<backendModule.AssetId>
}

/** A signal to download assets. */
export interface AssetDownloadEvent extends AssetBaseEvent<AssetEventType.download> {
  readonly ids: Set<backendModule.AssetId>
}

/** A signal to download the currently selected assets. */
export interface AssetDownloadSelectedEvent
  extends AssetBaseEvent<AssetEventType.downloadSelected> {}

/** A signal to remove the current user's permissions for an asset. */
export interface AssetRemoveSelfEvent extends AssetBaseEvent<AssetEventType.removeSelf> {
  readonly id: backendModule.AssetId
}

/** A signal to temporarily add labels to the selected assetss. */
export interface AssetTemporarilyAddLabelsEvent
  extends AssetBaseEvent<AssetEventType.temporarilyAddLabels> {
  readonly ids: Set<backendModule.AssetId>
  readonly labelNames: ReadonlySet<backendModule.LabelName>
}

/** A signal to temporarily remove labels from the selected assetss. */
export interface AssetTemporarilyRemoveLabelsEvent
  extends AssetBaseEvent<AssetEventType.temporarilyRemoveLabels> {
  readonly ids: Set<backendModule.AssetId>
  readonly labelNames: ReadonlySet<backendModule.LabelName>
}

/** A signal to add labels to the selected assetss. */
export interface AssetAddLabelsEvent extends AssetBaseEvent<AssetEventType.addLabels> {
  readonly ids: Set<backendModule.AssetId>
  readonly labelNames: ReadonlySet<backendModule.LabelName>
}

/** A signal to remove labels from the selected assetss. */
export interface AssetRemoveLabelsEvent extends AssetBaseEvent<AssetEventType.removeLabels> {
  readonly ids: Set<backendModule.AssetId>
  readonly labelNames: ReadonlySet<backendModule.LabelName>
}

/** A signal to remove a label from all assets. */
export interface AssetDeleteLabelEvent extends AssetBaseEvent<AssetEventType.deleteLabel> {
  readonly labelName: backendModule.LabelName
}

/** Every possible type of asset event. */
export type AssetEvent = AssetEvents[keyof AssetEvents]<|MERGE_RESOLUTION|>--- conflicted
+++ resolved
@@ -25,35 +25,11 @@
 
 /** All possible events. */
 interface AssetEvents {
-<<<<<<< HEAD
-  newProject: AssetNewProjectEvent
-  newFolder: AssetNewFolderEvent
-  uploadFiles: AssetUploadFilesEvent
-  updateFiles: AssetUpdateFilesEvent
-  newDataLink: AssetNewDataLinkEvent
-  newSecret: AssetNewSecretEvent
-  openProject: AssetOpenProjectEvent
-  closeProject: AssetCloseProjectEvent
-  cancelOpeningAllProjects: AssetCancelOpeningAllProjectsEvent
-  copy: AssetCopyEvent
-  cut: AssetCutEvent
-  cancelCut: AssetCancelCutEvent
-  move: AssetMoveEvent
-  delete: AssetDeleteEvent
-  restore: AssetRestoreEvent
-  download: AssetDownloadEvent
-  downloadSelected: AssetDownloadSelectedEvent
-  removeSelf: AssetRemoveSelfEvent
-  temporarilyAddLabels: AssetTemporarilyAddLabelsEvent
-  temporarilyRemoveLabels: AssetTemporarilyRemoveLabelsEvent
-  addLabels: AssetAddLabelsEvent
-  removeLabels: AssetRemoveLabelsEvent
-  deleteLabel: AssetDeleteLabelEvent
-=======
   readonly newProject: AssetNewProjectEvent
   readonly newFolder: AssetNewFolderEvent
   readonly uploadFiles: AssetUploadFilesEvent
   readonly updateFiles: AssetUpdateFilesEvent
+  readonly newDataLink: AssetNewDataLinkEvent
   readonly newSecret: AssetNewSecretEvent
   readonly openProject: AssetOpenProjectEvent
   readonly closeProject: AssetCloseProjectEvent
@@ -72,7 +48,6 @@
   readonly addLabels: AssetAddLabelsEvent
   readonly removeLabels: AssetRemoveLabelsEvent
   readonly deleteLabel: AssetDeleteLabelEvent
->>>>>>> 784d0691
 }
 
 /** A type to ensure that {@link AssetEvents} contains every {@link AssetEventType}. */
@@ -108,8 +83,8 @@
 
 /** A signal to create a Data Link. */
 export interface AssetNewDataLinkEvent extends AssetBaseEvent<AssetEventType.newDataLink> {
-  placeholderId: backendModule.ConnectorId
-  value: unknown
+  readonly placeholderId: backendModule.ConnectorId
+  readonly value: unknown
 }
 
 /** A signal to create a secret. */
