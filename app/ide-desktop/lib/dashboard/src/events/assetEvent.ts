--- conflicted
+++ resolved
@@ -61,12 +61,7 @@
 export interface AssetNewProjectEvent extends AssetBaseEvent<AssetEventType.newProject> {
   readonly placeholderId: backend.ProjectId
   readonly templateId: string | null
-<<<<<<< HEAD
-  readonly datalinkId: backend.ConnectorId | null
-=======
   readonly datalinkId: backend.DatalinkId | null
-  readonly onSpinnerStateChange: ((state: spinner.SpinnerState) => void) | null
->>>>>>> 1991aab1
 }
 
 /** A signal to create a directory. */
