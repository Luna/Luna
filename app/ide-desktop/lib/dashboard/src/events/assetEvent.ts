/** @file Events related to changes in asset state. */
import type AssetEventType from '#/events/AssetEventType'
import type * as backendModule from '#/services/backend'

import type * as spinner from '#/components/Spinner'

// This is required, to whitelist this event.
// eslint-disable-next-line no-restricted-syntax
declare module '#/hooks/eventHooks' {
  /** A map containing all known event types. */
  export interface KnownEventsMap {
    readonly assetEvent: AssetEvent
  }
}

// ==================
// === AssetEvent ===
// ==================

/** Properties common to all asset state change events. */
interface AssetBaseEvent<Type extends AssetEventType> {
  readonly type: Type
}

/** All possible events. */
interface AssetEvents {
<<<<<<< HEAD
  readonly newProject: AssetNewProjectEvent
  readonly newFolder: AssetNewFolderEvent
  readonly uploadFiles: AssetUploadFilesEvent
  readonly newDataConnector: AssetNewDataConnectorEvent
  readonly openProject: AssetOpenProjectEvent
  readonly closeProject: AssetCloseProjectEvent
  readonly cancelOpeningAllProjects: AssetCancelOpeningAllProjectsEvent
  readonly copy: AssetCopyEvent
  readonly cut: AssetCutEvent
  readonly cancelCut: AssetCancelCutEvent
  readonly move: AssetMoveEvent
  readonly delete: AssetDeleteEvent
  readonly restore: AssetRestoreEvent
  readonly download: AssetDownloadEvent
  readonly downloadSelected: AssetDownloadSelectedEvent
  readonly removeSelf: AssetRemoveSelfEvent
  readonly temporarilyAddLabels: AssetTemporarilyAddLabelsEvent
  readonly temporarilyRemoveLabels: AssetTemporarilyRemoveLabelsEvent
  readonly addLabels: AssetAddLabelsEvent
  readonly removeLabels: AssetRemoveLabelsEvent
  readonly deleteLabel: AssetDeleteLabelEvent
=======
  newProject: AssetNewProjectEvent
  newFolder: AssetNewFolderEvent
  uploadFiles: AssetUploadFilesEvent
  updateFiles: AssetUpdateFilesEvent
  newSecret: AssetNewSecretEvent
  openProject: AssetOpenProjectEvent
  closeProject: AssetCloseProjectEvent
  cancelOpeningAllProjects: AssetCancelOpeningAllProjectsEvent
  copy: AssetCopyEvent
  cut: AssetCutEvent
  cancelCut: AssetCancelCutEvent
  move: AssetMoveEvent
  delete: AssetDeleteEvent
  restore: AssetRestoreEvent
  download: AssetDownloadEvent
  downloadSelected: AssetDownloadSelectedEvent
  removeSelf: AssetRemoveSelfEvent
  temporarilyAddLabels: AssetTemporarilyAddLabelsEvent
  temporarilyRemoveLabels: AssetTemporarilyRemoveLabelsEvent
  addLabels: AssetAddLabelsEvent
  removeLabels: AssetRemoveLabelsEvent
  deleteLabel: AssetDeleteLabelEvent
>>>>>>> 6f518942
}

/** A type to ensure that {@link AssetEvents} contains every {@link AssetEventType}. */
// This is meant only as a sanity check, so it is allowed to break lint rules.
// eslint-disable-next-line @typescript-eslint/no-unused-vars
type SanityCheck<
  T extends {
    readonly [Type in keyof typeof AssetEventType]: AssetBaseEvent<(typeof AssetEventType)[Type]>
  } = AssetEvents,
> = [T]

/** A signal to create a project. */
export interface AssetNewProjectEvent extends AssetBaseEvent<AssetEventType.newProject> {
  readonly placeholderId: backendModule.ProjectId
  readonly templateId: string | null
  readonly onSpinnerStateChange: ((state: spinner.SpinnerState) => void) | null
}

/** A signal to create a directory. */
export interface AssetNewFolderEvent extends AssetBaseEvent<AssetEventType.newFolder> {
  readonly placeholderId: backendModule.DirectoryId
}

/** A signal to upload files. */
export interface AssetUploadFilesEvent extends AssetBaseEvent<AssetEventType.uploadFiles> {
  readonly files: Map<backendModule.AssetId, File>
}

<<<<<<< HEAD
/** A signal to create a data connector. */
export interface AssetNewDataConnectorEvent
  extends AssetBaseEvent<AssetEventType.newDataConnector> {
  readonly placeholderId: backendModule.SecretId
  readonly value: string
=======
/** A signal to update files with new versions. */
export interface AssetUpdateFilesEvent extends AssetBaseEvent<AssetEventType.updateFiles> {
  files: Map<backendModule.AssetId, File>
}

/** A signal to create a secret. */
export interface AssetNewSecretEvent extends AssetBaseEvent<AssetEventType.newSecret> {
  placeholderId: backendModule.SecretId
  value: string
>>>>>>> 6f518942
}

/** A signal to open the specified project. */
export interface AssetOpenProjectEvent extends AssetBaseEvent<AssetEventType.openProject> {
  readonly id: backendModule.ProjectId
  readonly shouldAutomaticallySwitchPage: boolean
  readonly runInBackground: boolean
}

/** A signal to close the specified project. */
export interface AssetCloseProjectEvent extends AssetBaseEvent<AssetEventType.closeProject> {
  readonly id: backendModule.ProjectId
}

/** A signal to cancel automatically opening any project that is currently opening. */
export interface AssetCancelOpeningAllProjectsEvent
  extends AssetBaseEvent<AssetEventType.cancelOpeningAllProjects> {}

/** A signal that multiple assets should be copied. `ids` are the `Id`s of the newly created
 * placeholder items. */
export interface AssetCopyEvent extends AssetBaseEvent<AssetEventType.copy> {
  readonly ids: Set<backendModule.AssetId>
  readonly newParentKey: backendModule.AssetId
  readonly newParentId: backendModule.DirectoryId
}

/** A signal to cut multiple assets. */
export interface AssetCutEvent extends AssetBaseEvent<AssetEventType.cut> {
  readonly ids: Set<backendModule.AssetId>
}

/** A signal that a cut operation has been cancelled. */
export interface AssetCancelCutEvent extends AssetBaseEvent<AssetEventType.cancelCut> {
  readonly ids: Set<backendModule.AssetId>
}

/** A signal to move multiple assets. */
export interface AssetMoveEvent extends AssetBaseEvent<AssetEventType.move> {
  readonly ids: Set<backendModule.AssetId>
  readonly newParentKey: backendModule.AssetId
  readonly newParentId: backendModule.DirectoryId
}

/** A signal to delete assets. */
export interface AssetDeleteEvent extends AssetBaseEvent<AssetEventType.delete> {
  readonly ids: Set<backendModule.AssetId>
}

/** A signal to restore assets from trash. */
export interface AssetRestoreEvent extends AssetBaseEvent<AssetEventType.restore> {
  readonly ids: Set<backendModule.AssetId>
}

/** A signal to download assets. */
export interface AssetDownloadEvent extends AssetBaseEvent<AssetEventType.download> {
  readonly ids: Set<backendModule.AssetId>
}

/** A signal to download the currently selected assets. */
export interface AssetDownloadSelectedEvent
  extends AssetBaseEvent<AssetEventType.downloadSelected> {}

/** A signal to remove the current user's permissions for an asset. */
export interface AssetRemoveSelfEvent extends AssetBaseEvent<AssetEventType.removeSelf> {
  readonly id: backendModule.AssetId
}

/** A signal to temporarily add labels to the selected assetss. */
export interface AssetTemporarilyAddLabelsEvent
  extends AssetBaseEvent<AssetEventType.temporarilyAddLabels> {
  readonly ids: Set<backendModule.AssetId>
  readonly labelNames: ReadonlySet<backendModule.LabelName>
}

/** A signal to temporarily remove labels from the selected assetss. */
export interface AssetTemporarilyRemoveLabelsEvent
  extends AssetBaseEvent<AssetEventType.temporarilyRemoveLabels> {
  readonly ids: Set<backendModule.AssetId>
  readonly labelNames: ReadonlySet<backendModule.LabelName>
}

/** A signal to add labels to the selected assetss. */
export interface AssetAddLabelsEvent extends AssetBaseEvent<AssetEventType.addLabels> {
  readonly ids: Set<backendModule.AssetId>
  readonly labelNames: ReadonlySet<backendModule.LabelName>
}

/** A signal to remove labels from the selected assetss. */
export interface AssetRemoveLabelsEvent extends AssetBaseEvent<AssetEventType.removeLabels> {
  readonly ids: Set<backendModule.AssetId>
  readonly labelNames: ReadonlySet<backendModule.LabelName>
}

/** A signal to remove a label from all assets. */
export interface AssetDeleteLabelEvent extends AssetBaseEvent<AssetEventType.deleteLabel> {
  readonly labelName: backendModule.LabelName
}

/** Every possible type of asset event. */
export type AssetEvent = AssetEvents[keyof AssetEvents]<|MERGE_RESOLUTION|>--- conflicted
+++ resolved
@@ -24,11 +24,11 @@
 
 /** All possible events. */
 interface AssetEvents {
-<<<<<<< HEAD
   readonly newProject: AssetNewProjectEvent
   readonly newFolder: AssetNewFolderEvent
   readonly uploadFiles: AssetUploadFilesEvent
-  readonly newDataConnector: AssetNewDataConnectorEvent
+  readonly updateFiles: AssetUpdateFilesEvent
+  readonly newSecret: AssetNewSecretEvent
   readonly openProject: AssetOpenProjectEvent
   readonly closeProject: AssetCloseProjectEvent
   readonly cancelOpeningAllProjects: AssetCancelOpeningAllProjectsEvent
@@ -46,30 +46,6 @@
   readonly addLabels: AssetAddLabelsEvent
   readonly removeLabels: AssetRemoveLabelsEvent
   readonly deleteLabel: AssetDeleteLabelEvent
-=======
-  newProject: AssetNewProjectEvent
-  newFolder: AssetNewFolderEvent
-  uploadFiles: AssetUploadFilesEvent
-  updateFiles: AssetUpdateFilesEvent
-  newSecret: AssetNewSecretEvent
-  openProject: AssetOpenProjectEvent
-  closeProject: AssetCloseProjectEvent
-  cancelOpeningAllProjects: AssetCancelOpeningAllProjectsEvent
-  copy: AssetCopyEvent
-  cut: AssetCutEvent
-  cancelCut: AssetCancelCutEvent
-  move: AssetMoveEvent
-  delete: AssetDeleteEvent
-  restore: AssetRestoreEvent
-  download: AssetDownloadEvent
-  downloadSelected: AssetDownloadSelectedEvent
-  removeSelf: AssetRemoveSelfEvent
-  temporarilyAddLabels: AssetTemporarilyAddLabelsEvent
-  temporarilyRemoveLabels: AssetTemporarilyRemoveLabelsEvent
-  addLabels: AssetAddLabelsEvent
-  removeLabels: AssetRemoveLabelsEvent
-  deleteLabel: AssetDeleteLabelEvent
->>>>>>> 6f518942
 }
 
 /** A type to ensure that {@link AssetEvents} contains every {@link AssetEventType}. */
@@ -98,23 +74,15 @@
   readonly files: Map<backendModule.AssetId, File>
 }
 
-<<<<<<< HEAD
-/** A signal to create a data connector. */
-export interface AssetNewDataConnectorEvent
-  extends AssetBaseEvent<AssetEventType.newDataConnector> {
-  readonly placeholderId: backendModule.SecretId
-  readonly value: string
-=======
 /** A signal to update files with new versions. */
 export interface AssetUpdateFilesEvent extends AssetBaseEvent<AssetEventType.updateFiles> {
-  files: Map<backendModule.AssetId, File>
+  readonly files: Map<backendModule.AssetId, File>
 }
 
 /** A signal to create a secret. */
 export interface AssetNewSecretEvent extends AssetBaseEvent<AssetEventType.newSecret> {
-  placeholderId: backendModule.SecretId
-  value: string
->>>>>>> 6f518942
+  readonly placeholderId: backendModule.SecretId
+  readonly value: string
 }
 
 /** A signal to open the specified project. */
