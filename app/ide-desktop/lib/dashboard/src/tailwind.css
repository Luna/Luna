@import url("https://fonts.googleapis.com/css2?family=M+PLUS+1:wght@400;500;600;700&display=swap");
@import "react-toastify/dist/ReactToastify.css";

body {
  overflow: hidden;
  height: 100vh;
  margin: 0;
  background:
    url("enso-assets/background.png") 0 0,
    linear-gradient(rgba(255 255 255 / 80%), rgba(255 255 255 / 80%));
  background-blend-mode: lighten;
}

.Toastify--animate {
  animation-duration: 200ms;
}

.enso-dashboard {
  position: absolute;
  pointer-events: none;
  width: 100%;
  height: 100%;
  overflow: hidden;
}

.enso-dashboard > * {
  pointer-events: auto;
}

/* These styles MUST still be copied
 * as `.enso-dashboard body` and `.enso-dashboard html` make no sense. */
.enso-dashboard,
.enso-chat {
  line-height: 1.5;
  -webkit-text-size-adjust: 100%;
  -moz-tab-size: 4;
  tab-size: 4;
  font-family: "M PLUS 1";
  font-weight: 500;
  font-feature-settings: normal;
}

.enso-dashboard *:focus,
.enso-chat *:focus {
  outline: none !important;
}

/* Must be kept in sync with app/gui/view/graph-editor/src/builtin/visualization/java_script/helpers/scrollable.js. */

::-webkit-scrollbar {
  -webkit-appearance: none;
}

::-webkit-scrollbar-track {
  -webkit-box-shadow: none;
}

::-webkit-scrollbar:vertical {
  width: 11px;
}

::-webkit-scrollbar:horizontal {
  height: 11px;
}

::-webkit-scrollbar-thumb {
  border-radius: 8px;
  background-color: rgba(0, 0, 0, 0.1);
}

::-webkit-scrollbar-corner {
  background: rgba(0, 0, 0, 0);
}

/* Scoped to `.enso-dashboard .enso-chat` in tailwind config. */
@tailwind base;
@tailwind components;
@tailwind utilities;

.enso-dashboard,
.enso-chat {
  @layer components {
    .clip-path-top {
      clip-path: polygon(0 0, 100% 0, 100% calc(50% - 1px), 0 calc(50% - 1px));
    }

    .clip-path-bottom {
      clip-path: polygon(
        0 calc(50% + 1px),
        100% calc(50% + 1px),
        100% 100%,
        0 100%
      );
    }

    .clip-path-bottom-shadow {
      clip-path: polygon(
        0 0,
        100% 0,
        100% calc(100% + 100vh),
        0 calc(100% + 100vh)
      );
    }

    .dasharray-5 {
      stroke-dasharray: calc(12 * 0.05 * 6.2832) calc(12 * 6.2832);
    }

    .dasharray-75 {
      stroke-dasharray: calc(12 * 0.75 * 6.2832) calc(12 * 6.2832);
      transition-duration: 90s;
    }

    .dasharray-100 {
      stroke-dasharray: calc(12 * 6.2832) 0;
    }

    .scroll-hidden {
      -ms-overflow-style: none; /* Internet Explorer 10+ */
      scrollbar-width: none; /* Firefox */
    }

    .scroll-hidden::-webkit-scrollbar {
      display: none; /* Safari and Chrome */
    }

    :where(
        .rounded-rows
          > tbody
          > tr:nth-child(odd)
          > td:not(.rounded-rows-skip-level),
        .rounded-rows
          > tbody
          > tr:nth-child(odd)
          > td.rounded-rows-skip-level
          > *
      ) {
      background-color: rgba(0, 0, 0, 0.03);
    }

    :where(
        .rounded-rows > tbody > tr.selected > td:not(.rounded-rows-skip-level),
        .rounded-rows > tbody > tr.selected > td.rounded-rows-skip-level > *
      ) {
      background-color: rgba(255, 255, 255, 0.4);
    }

<<<<<<< HEAD
    .rounded-rows > tbody > tr.selected {
      > td {
        background-color: rgba(255, 255, 255, 0.4);
      }
    }

    .h-templates-custom {
      height: 21rem;

      @container (min-width: 110.6875rem) {
        height: 10.5rem;
      }
    }

    .search-bar.search-bar {
      @container (max-width: 59rem) {
        position: unset;
        transform: unset;
        left: unset;
=======
    .whatsnew-span-2.whatsnew-span-2 {
      @media screen and (max-width: 40.5625rem) {
        grid-column: span 1 / span 1;
>>>>>>> 13969abc
      }
    }

    .container-size {
      container-type: size;
    }
  }

  .pointer-events-none-recursive,
  .pointer-events-none-recursive * {
    pointer-events: none;
  }
}

.enso-dashboard .search-bar.search-bar {
  @media screen and (max-width: 59rem) {
    position: unset;
    transform: unset;
  }

  @media screen and (min-width: 74rem) {
    width: 33vw;

    > input::placeholder {
      text-align: center;
    }
  }
}<|MERGE_RESOLUTION|>--- conflicted
+++ resolved
@@ -145,31 +145,9 @@
       background-color: rgba(255, 255, 255, 0.4);
     }
 
-<<<<<<< HEAD
-    .rounded-rows > tbody > tr.selected {
-      > td {
-        background-color: rgba(255, 255, 255, 0.4);
-      }
-    }
-
-    .h-templates-custom {
-      height: 21rem;
-
-      @container (min-width: 110.6875rem) {
-        height: 10.5rem;
-      }
-    }
-
-    .search-bar.search-bar {
-      @container (max-width: 59rem) {
-        position: unset;
-        transform: unset;
-        left: unset;
-=======
     .whatsnew-span-2.whatsnew-span-2 {
       @media screen and (max-width: 40.5625rem) {
         grid-column: span 1 / span 1;
->>>>>>> 13969abc
       }
     }
 
