--- conflicted
+++ resolved
@@ -468,18 +468,13 @@
   font-feature-settings: normal;
 }
 
-<<<<<<< HEAD
 .enso-dashboard pre,
 .enso-chat pre {
   font-family: "M PLUS 1 Code", monospace;
 }
 
-.enso-dashboard *:focus,
-.enso-chat *:focus {
-=======
 .enso-dashboard :focus,
 .enso-chat :focus {
->>>>>>> e1893b65
   outline: none;
 }
 
