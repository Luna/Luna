--- conflicted
+++ resolved
@@ -18,16 +18,7 @@
  */
 export const PASSWORD_PATTERN =
   '(?=.*[0-9])(?=.*[A-Z])(?=.*[a-z])(?=.*[ ^$*.\\[\\]\\{\\}\\(\\)?"!@#%&\\/,><\':;\\|_~`=+\\-]).{6,256}'
-<<<<<<< HEAD
-=======
-/** Human readable explanation of password requirements. */
-export const PASSWORD_ERROR =
-  'Your password must include numbers, letters (both lowercase and uppercase) and symbols, ' +
-  'and must be between 6 and 256 characters long.'
 export const PASSWORD_REGEX = new RegExp('^' + PASSWORD_PATTERN + '$')
-
-export const CONFIRM_PASSWORD_ERROR = 'Passwords must match.'
->>>>>>> 97033a2f
 
 // The Project Manager has restrictions on names of projects.
 /** Regex pattern for valid names for local projects.
