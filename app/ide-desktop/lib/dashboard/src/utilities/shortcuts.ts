--- conflicted
+++ resolved
@@ -465,7 +465,7 @@
 
 /** The default UI data for every keyboard shortcut. */
 const DEFAULT_KEYBOARD_SHORTCUT_INFO: Record<KeyboardAction, ShortcutInfo> = {
-<<<<<<< HEAD
+  [KeyboardAction.settings]: { icon: SettingsIcon },
   [KeyboardAction.open]: { icon: OpenIcon },
   [KeyboardAction.run]: { icon: Play2Icon },
   [KeyboardAction.close]: { icon: CloseIcon },
@@ -494,65 +494,6 @@
   [KeyboardAction.newProject]: { icon: AddNetworkIcon },
   [KeyboardAction.newFolder]: { icon: AddFolderIcon },
   [KeyboardAction.newDataConnector]: { icon: AddConnectorIcon },
-=======
-  [KeyboardAction.settings]: { name: 'Settings', icon: SettingsIcon },
-  [KeyboardAction.open]: { name: 'Open', icon: OpenIcon },
-  [KeyboardAction.run]: { name: 'Run', icon: Play2Icon },
-  [KeyboardAction.close]: { name: 'Close', icon: CloseIcon },
-  [KeyboardAction.uploadToCloud]: {
-    name: 'Upload To Cloud',
-    icon: CloudToIcon,
-  },
-  [KeyboardAction.rename]: { name: 'Rename', icon: PenIcon },
-  [KeyboardAction.edit]: { name: 'Edit', icon: PenIcon },
-  [KeyboardAction.snapshot]: { name: 'Snapshot', icon: CameraIcon },
-  [KeyboardAction.moveToTrash]: {
-    name: 'Move To Trash',
-    icon: TrashIcon,
-    colorClass: 'text-delete',
-  },
-  [KeyboardAction.moveAllToTrash]: {
-    name: 'Move All To Trash',
-    icon: TrashIcon,
-    colorClass: 'text-delete',
-  },
-  [KeyboardAction.delete]: {
-    name: 'Delete',
-    icon: TrashIcon,
-    colorClass: 'text-delete',
-  },
-  [KeyboardAction.deleteAll]: {
-    name: 'Delete All',
-    icon: TrashIcon,
-    colorClass: 'text-delete',
-  },
-  [KeyboardAction.restoreFromTrash]: {
-    name: 'Restore From Trash',
-    icon: UntrashIcon,
-  },
-  [KeyboardAction.restoreAllFromTrash]: {
-    name: 'Restore All From Trash',
-    icon: UntrashIcon,
-  },
-  [KeyboardAction.share]: { name: 'Share', icon: PeopleIcon },
-  [KeyboardAction.label]: { name: 'Label', icon: TagIcon },
-  [KeyboardAction.duplicate]: { name: 'Duplicate', icon: DuplicateIcon },
-  [KeyboardAction.copy]: { name: 'Copy', icon: CopyIcon },
-  [KeyboardAction.copyAll]: { name: 'Copy All', icon: CopyIcon },
-  [KeyboardAction.cut]: { name: 'Cut', icon: ScissorsIcon },
-  [KeyboardAction.cutAll]: { name: 'Cut All', icon: ScissorsIcon },
-  [KeyboardAction.paste]: { name: 'Paste', icon: PasteIcon },
-  [KeyboardAction.pasteAll]: { name: 'Paste All', icon: PasteIcon },
-  [KeyboardAction.download]: { name: 'Download', icon: DataDownloadIcon },
-  [KeyboardAction.uploadFiles]: { name: 'Upload Files', icon: DataUploadIcon },
-  [KeyboardAction.uploadProjects]: {
-    name: 'Upload Projects',
-    icon: DataUploadIcon,
-  },
-  [KeyboardAction.newProject]: { name: 'New Project', icon: AddNetworkIcon },
-  [KeyboardAction.newFolder]: { name: 'New Folder', icon: AddFolderIcon },
-  [KeyboardAction.newDataConnector]: { name: 'New Secret', icon: AddConnectorIcon },
->>>>>>> 6f518942
   // These should not appear in any context menus.
   [KeyboardAction.closeModal]: { icon: BlankIcon },
   [KeyboardAction.cancelEditName]: { icon: BlankIcon },
