--- conflicted
+++ resolved
@@ -98,13 +98,12 @@
   }
 
   /** Send an HTTP DELETE request to the specified URL. */
-<<<<<<< HEAD
-  delete<T = void>(url: string) {
-    return this.request<T>({ method: HttpMethod.delete, url })
-=======
   delete<T = void>(url: string, payload?: Record<string, unknown>) {
-    return this.request<T>(HttpMethod.delete, url, JSON.stringify(payload))
->>>>>>> 39098e2c
+    return this.request<T>({
+      method: HttpMethod.delete,
+      url,
+      payload: payload ? JSON.stringify(payload) : undefined,
+    })
   }
 
   /** Execute an HTTP request to the specified URL, with the given HTTP method.
@@ -112,7 +111,7 @@
   private async request<T = void>(options: {
     method: HttpMethod
     url: string
-    payload?: BodyInit
+    payload?: BodyInit | undefined
     mimetype?: string
     keepalive?: boolean
   }) {
