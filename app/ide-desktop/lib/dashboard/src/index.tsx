/** @file Entry point into the cloud dashboard. */
import * as authentication from 'enso-authentication'

import * as platform from 'enso-authentication/src/platform'

// =================
// === Constants ===
// =================

/** Path to the SSE endpoint over which esbuild sends events. */
const ESBUILD_PATH = '/esbuild'
/** SSE event indicating a build has finished. */
const ESBUILD_EVENT_NAME = 'change'

// ===================
// === Live reload ===
// ===================

if (IS_DEV_MODE) {
    new EventSource(ESBUILD_PATH).addEventListener(ESBUILD_EVENT_NAME, () => {
        location.reload()
    })
    void navigator.serviceWorker.register('/serviceWorker.js')
}

// ===================
// === Entry point ===
// ===================

authentication.run({
    logger: console,
    // This file is only included when building for the cloud,
    // so it is safe to set `platform` to `cloud`.
    platform: platform.Platform.cloud,
<<<<<<< HEAD
    enableDashboard: true,
=======
    showDashboard: true,
>>>>>>> 467d3df4
    // The `onAuthenticated` parameter is required but we don't need it, so we pass an empty function.
    // eslint-disable-next-line @typescript-eslint/no-empty-function
    onAuthenticated() {},
})<|MERGE_RESOLUTION|>--- conflicted
+++ resolved
@@ -32,11 +32,7 @@
     // This file is only included when building for the cloud,
     // so it is safe to set `platform` to `cloud`.
     platform: platform.Platform.cloud,
-<<<<<<< HEAD
-    enableDashboard: true,
-=======
     showDashboard: true,
->>>>>>> 467d3df4
     // The `onAuthenticated` parameter is required but we don't need it, so we pass an empty function.
     // eslint-disable-next-line @typescript-eslint/no-empty-function
     onAuthenticated() {},
