/** @file Entry point into the cloud dashboard. */
import * as authentication from 'enso-authentication'

<<<<<<< HEAD
import * as authentication from 'enso-authentication'

import * as platform from './authentication/src/platform'

if (IS_DEV_MODE) {
    new EventSource('/esbuild').addEventListener('change', () => {
        location.reload()
    })
    void navigator.serviceWorker.register('/serviceWorker.js')
}

=======
import * as platform from 'enso-authentication/src/platform'

// =================
// === Constants ===
// =================

/** Path to the SSE endpoint over which esbuild sends events. */
const ESBUILD_PATH = '/esbuild'
/** SSE event indicating a build has finished. */
const ESBUILD_EVENT_NAME = 'change'

// ===================
// === Live reload ===
// ===================

if (IS_DEV_MODE) {
    new EventSource(ESBUILD_PATH).addEventListener(ESBUILD_EVENT_NAME, () => {
        location.reload()
    })
    void navigator.serviceWorker.register('/serviceWorker.js')
}

// ===================
// === Entry point ===
// ===================

>>>>>>> 467d3df4
authentication.run({
    logger: console,
    // This file is only included when building for the cloud,
    // so it is safe to set `platform` to `cloud`.
    platform: platform.Platform.cloud,
<<<<<<< HEAD
=======
    showDashboard: true,
>>>>>>> 467d3df4
    // The `onAuthenticated` parameter is required but we don't need it, so we pass an empty function.
    // eslint-disable-next-line @typescript-eslint/no-empty-function
    onAuthenticated() {},
})<|MERGE_RESOLUTION|>--- conflicted
+++ resolved
@@ -1,19 +1,6 @@
 /** @file Entry point into the cloud dashboard. */
 import * as authentication from 'enso-authentication'
 
-<<<<<<< HEAD
-import * as authentication from 'enso-authentication'
-
-import * as platform from './authentication/src/platform'
-
-if (IS_DEV_MODE) {
-    new EventSource('/esbuild').addEventListener('change', () => {
-        location.reload()
-    })
-    void navigator.serviceWorker.register('/serviceWorker.js')
-}
-
-=======
 import * as platform from 'enso-authentication/src/platform'
 
 // =================
@@ -40,16 +27,12 @@
 // === Entry point ===
 // ===================
 
->>>>>>> 467d3df4
 authentication.run({
     logger: console,
     // This file is only included when building for the cloud,
     // so it is safe to set `platform` to `cloud`.
     platform: platform.Platform.cloud,
-<<<<<<< HEAD
-=======
     showDashboard: true,
->>>>>>> 467d3df4
     // The `onAuthenticated` parameter is required but we don't need it, so we pass an empty function.
     // eslint-disable-next-line @typescript-eslint/no-empty-function
     onAuthenticated() {},
