/** @file Provides {@link Cognito} class which is the entrypoint into the AWS Amplify library.
 *
 * All of the functions used for authentication are provided by the AWS Amplify library, but we
 * provide a thin wrapper around them to make them easier to use. Mainly, we perform some error
 * handling and conditional logic to vary behavior between desktop & cloud.
 *
 * # Error Handling
 *
 * The AWS Amplify library throws errors when authentication fails. We catch these errors and
 * convert them to typed responses. This allows us to exhaustively handle errors by providing
 * information on the types of errors returned, in function return types.
 *
 * Not all errors are caught and handled. Any errors not relevant to business logic or control flow
 * are allowed to propagate up.
 *
 * Errors are grouped by the AWS Amplify function that throws the error (e.g., `signUp`). This is
 * because the Amplify library reuses some error codes for multiple kinds of errors. For example,
 * the `UsernameExistsException` error code is used for both the `signUp` and `confirmSignUp`
 * functions. This would be fine if the same error code didn't meet different conditions for each
 *
 * Each error must provide a way to disambiguate from other errors. Typically, our error definitions
 * include an `internalCode` field, which is the code that the Amplify library uses to identify the
 * error.
 *
 * Some errors also include an `internalMessage` field, which is the message that the Amplify
 * library associates with the error. This field is used to distinguish between errors that have the
 * same `internalCode`.
 *
 * Amplify reuses some codes for multiple kinds of errors. In the case of ambiguous errors, the
 * `kind` field provides a unique string that can be used to brand the error in place of the
 * `internalCode`, when rethrowing the error. */
import * as amplify from '@aws-amplify/auth'
import type * as cognito from 'amazon-cognito-identity-js'
import * as results from 'ts-results'

import * as detect from 'enso-common/src/detect'

import type * as loggerProvider from '#/providers/LoggerProvider'

import * as config from '#/authentication/config'

// =================
// === Constants ===
// =================

/** String used to identify the GitHub federated identity provider in AWS Amplify.
 *
 * This provider alone requires a string because it is not a standard provider, and thus has no
 * constant defined in the AWS Amplify library. */
const GITHUB_PROVIDER = 'Github'

<<<<<<< HEAD
const MESSAGES = {
  signInWithPassword: {
    userNotFound: 'Please sign up first.',
    userNotConfirmed: 'Please check your email for a confirmation link.',
    incorrectUsernameOrPassword: 'Incorrect username or password.',
  },
  forgotPassword: {
    userNotFound: 'Could not find user to reset password for. Are you signed out?',
    userNotConfirmed: `Please verify your email before resetting your password.`,
  },
}

=======
>>>>>>> cbf6d41e
// ================
// === UserInfo ===
// ================

// The names come from a third-party API and cannot be changed.
/* eslint-disable @typescript-eslint/naming-convention */
/** Attributes returned from {@link amplify.Auth.currentUserInfo}. */
interface UserAttributes {
  readonly email: string
  readonly email_verified: boolean
  readonly sub: string
  readonly 'custom:fromDesktop'?: string
  readonly 'custom:organizationId'?: string
}
/* eslint-enable @typescript-eslint/naming-convention */

/** User information returned from {@link amplify.Auth.currentUserInfo}. */
interface UserInfo {
  readonly username: string
  // The type comes from a third-party API and cannot be changed.
  // eslint-disable-next-line no-restricted-syntax
  readonly id: undefined
  readonly attributes: UserAttributes
}

// ====================
// === AmplifyError ===
// ====================

/** Error thrown by the AWS Amplify library when an Amplify error occurs.
 *
 * Some Amplify errors (e.g., network connectivity errors) can not be resolved within the
 * application. Un-resolvable errors are allowed to flow up to the top-level error handler. Errors
 * that can be resolved must be caught and handled as early as possible.
 *
 * # Handling Amplify Errors
 *
 * Use the {@link isAmplifyError} function to check if an `unknown` error is an
 * {@link AmplifyError}. If it is, use the {@link intoAmplifyErrorOrThrow} function to convert it
 * from `unknown` to a typed object. Then, use one of the response error handling functions  (e.g.
 * {@link intoSignUpErrorOrThrow}) to see if the error is one that must be handled by the
 * application (i.e., it is an error that is relevant to our business logic). */
export interface AmplifyError extends Error {
  /** Error code for disambiguating the error. */
  readonly code: string
}

/** Hint to TypeScript if we can safely cast an `unknown` error to an {@link AmplifyError}. */
function isAmplifyError(error: unknown): error is AmplifyError {
  if (error != null && typeof error === 'object') {
    return 'code' in error && 'message' in error && 'name' in error
  } else {
    return false
  }
}

/** Convert the `unknown` error into an {@link AmplifyError} and returns it, or re-throws it if
 * conversion is not possible.
 * @throws If the error is not an amplify error. */
export function intoAmplifyErrorOrThrow(error: unknown): AmplifyError {
  if (isAmplifyError(error)) {
    return error
  } else {
    throw error
  }
}

// =================
// === AuthError ===
// =================

/** Object returned by the AWS Amplify library when an auth error occurs. */
interface AuthError {
  readonly name: string
  readonly log: string
}

/** Hint to TypeScript if we can safely cast an `unknown` error to an `AuthError`. */
function isAuthError(error: unknown): error is AuthError {
  if (error != null && typeof error === 'object') {
    return 'name' in error && 'log' in error
  } else {
    return false
  }
}

// ====================
// === CognitoError ===
// ====================

/** Internal IDs of Cognito errors that may occur when requesting a password reset. */
export enum CognitoErrorType {
  userAlreadyConfirmed = 'UserAlreadyConfirmed',
  usernameExists = 'UsernameExists',
  invalidParameter = 'InvalidParameter',
  invalidPassword = 'InvalidPassword',
  notAuthorized = 'NotAuthorized',
  userNotConfirmed = 'UserNotConfirmed',
  userNotFound = 'UserNotFound',
  amplifyError = 'AmplifyError',
  authError = 'AuthError',
  noCurrentUser = 'NoCurrentUser',
}

/** Base interface for all errors output from this module.
 * Every user-facing error MUST extend this interface. */
interface CognitoError {
<<<<<<< HEAD
  readonly kind: string
  readonly message: string
=======
  type: CognitoErrorType
  message: string
>>>>>>> cbf6d41e
}

// ===============
// === Cognito ===
// ===============

/** Thin wrapper around Cognito endpoints from the AWS Amplify library with error handling added.
 * This way, the methods don't throw all errors, but define exactly which errors they return.
 * The caller can then handle them via pattern matching on the {@link results.Result} type. */
export class Cognito {
  /** Create a new Cognito wrapper. */
  constructor(
    private readonly logger: loggerProvider.Logger,
    private readonly supportsDeepLinks: boolean,
    private readonly amplifyConfig: config.AmplifyConfig
  ) {
    /** Amplify expects `Auth.configure` to be called before any other `Auth` methods are
     * called. By wrapping all the `Auth` methods we care about and returning an `Cognito` API
     * object containing them, we ensure that `Auth.configure` is called before any other `Auth`
     * methods are called. */
    const nestedAmplifyConfig = config.toNestedAmplifyConfig(amplifyConfig)
    amplify.Auth.configure(nestedAmplifyConfig)
  }

  /** Save the access token to a file for further reuse. */
  saveAccessToken(accessToken: string | null) {
    this.amplifyConfig.saveAccessToken?.(accessToken)
  }

  /** Return the current {@link UserSession}, or `None` if the user is not logged in.
   *
   * Will refresh the {@link UserSession} if it has expired. */
  async userSession() {
    const currentSession = await results.Result.wrapAsync(() => amplify.Auth.currentSession())
    const amplifySession = currentSession.mapErr(intoCurrentSessionErrorType)
    return amplifySession.map(parseUserSession).unwrapOr(null)
  }

  /** Returns the associated organization ID of the current user, which is passed during signup,
   * or `null` if the user is not associated with an existing organization. */
  async organizationId() {
    // This `any` comes from a third-party API and cannot be avoided.
    // eslint-disable-next-line @typescript-eslint/no-unsafe-assignment
    const userInfo: UserInfo = await amplify.Auth.currentUserInfo()
    return userInfo.attributes['custom:organizationId'] ?? null
  }

  /** Sign up with username and password.
   *
   * Does not rely on federated identity providers (e.g., Google or GitHub). */
  async signUp(username: string, password: string, organizationId: string | null) {
    const result = await results.Result.wrapAsync(async () => {
      const params = intoSignUpParams(this.supportsDeepLinks, username, password, organizationId)
      await amplify.Auth.signUp(params)
    })
    return result.mapErr(intoAmplifyErrorOrThrow).mapErr(intoSignUpErrorOrThrow)
  }

  /** Send the email address verification code.
   *
   * The user will receive a link in their email. The user must click the link to go to the email
   * verification page. The email verification page will parse the verification code from the URL.
   * If the verification code matches, the email address is marked as verified. Once the email
   * address is verified, the user can sign in. */
  async confirmSignUp(email: string, code: string) {
    const result = await results.Result.wrapAsync(async () => {
      await amplify.Auth.confirmSignUp(email, code)
    })
    return result.mapErr(intoAmplifyErrorOrThrow).mapErr(intoConfirmSignUpErrorOrThrow)
  }

  /** Sign in via the Google federated identity provider.
   *
   * This function will open the Google authentication page in the user's browser. The user will
   * be asked to log in to their Google account, and then to grant access to the application.
   * After the user has granted access, the browser will be redirected to the application. */
  async signInWithGoogle() {
    const customState = this.customState()
    const provider = amplify.CognitoHostedUIIdentityProvider.Google
    await amplify.Auth.federatedSignIn({
      provider,
      ...(customState != null ? { customState } : {}),
    })
  }

  /** Sign in via the GitHub federated identity provider.
   *
   * This function will open the GitHub authentication page in the user's browser. The user will
   * be asked to log in to their GitHub account, and then to grant access to the application.
   * After the user has granted access, the browser will be redirected to the application. */
  async signInWithGitHub() {
    await amplify.Auth.federatedSignIn({
      customProvider: GITHUB_PROVIDER,
    })
  }

  /** Sign in with the given username and password.
   *
   * Does not rely on external identity providers (e.g., Google or GitHub). */
  async signInWithPassword(username: string, password: string) {
    const result = await results.Result.wrapAsync(async () => {
      await amplify.Auth.signIn(username, password)
    })
    return result.mapErr(intoAmplifyErrorOrThrow).mapErr(intoSignInWithPasswordErrorOrThrow)
  }

  /** Sign out the current user. */
  async signOut() {
    // FIXME [NP]: https://github.com/enso-org/cloud-v2/issues/341
    // For some reason, the redirect back to the IDE from the browser doesn't work correctly so this
    // `await` throws a timeout error. As a workaround, we catch this error and force a refresh of
    // the session manually by running the `signOut` again. This works because Amplify will see that
    // we've already signed out and clear the cache accordingly. Ideally we should figure out how
    // to fix the redirect and remove this `catch`. This has the unintended consequence of catching
    // any other errors that might occur during sign out, that we really shouldn't be catching. This
    // also has the unintended consequence of delaying the sign out process by a few seconds (until
    // the timeout occurs).
    try {
      await amplify.Auth.signOut()
    } catch (error) {
      this.logger.error('Sign out failed', error)
    } finally {
      await amplify.Auth.signOut()
    }
  }

  /** Send a password reset email.
   *
   * The user will be able to reset their password by following the link in the email, which takes
   * them to the "reset password" page of the application. The verification code will be filled in
   * automatically. */
  async forgotPassword(email: string) {
    const result = await results.Result.wrapAsync(async () => {
      await amplify.Auth.forgotPassword(email)
    })
    return result.mapErr(intoAmplifyErrorOrThrow).mapErr(intoForgotPasswordErrorOrThrow)
  }

  /** Submit a new password for the given email address.
   *
   * The user will have received a verification code in an email, which they will have entered on
   * the "reset password" page of the application. This function will submit the new password
   * along with the verification code, changing the user's password. */
  async forgotPasswordSubmit(email: string, code: string, password: string) {
    const result = await results.Result.wrapAsync(async () => {
      await amplify.Auth.forgotPasswordSubmit(email, code, password)
    })
    return result.mapErr(intoForgotPasswordSubmitErrorOrThrow)
  }

  /** Change a password for current authenticated user.
   *
   * Allow users to independently modify their passwords. The user needs to provide the old
   * password, new password, and repeat new password to change their old password to the new
   * one. The validation of the repeated new password is handled by the `changePasswordModel`
   * component. */
  async changePassword(oldPassword: string, newPassword: string) {
    const cognitoUserResult = await currentAuthenticatedUser()
    if (cognitoUserResult.ok) {
      const cognitoUser = cognitoUserResult.unwrap()
      const result = await results.Result.wrapAsync(async () => {
        await amplify.Auth.changePassword(cognitoUser, oldPassword, newPassword)
      })
      return result.mapErr(intoAmplifyErrorOrThrow)
    } else {
      return results.Err(cognitoUserResult.val)
    }
  }

  /** We want to signal to Amplify to fire a "custom state change" event when the user is
   * redirected back to the application after signing in via an external identity provider. This
   * is done so we get a chance to fix the location history. The location history is the history
   * of the pages visited within the application. Amplify messes up the history when it redirects
   * the user to the identity provider's authentication page. This is because Amplify believes
   * that we are in the browser, so the location needs to be modified to account for leaving the
   * page and coming back. However, in the Electron app we never leave the page. The rest of the
   * flow is handled in the system browser instead. So we must undo the changes that Amplify
   * makes.
   *
   * In order to do so, we need to pass custom state along for the entire OAuth flow, which is
   * obtained by calling this function. This function will return the current location path if
   * the user is signing in from the desktop application, and `null` otherwise.
   *
   * We use `null` outside of the desktop application because Amplify only messes up the
   * location history in the desktop application.
   *
   * See: https://github.com/aws-amplify/amplify-js/issues/3391#issuecomment-756473970 */
  private customState() {
    return detect.isOnElectron() ? window.location.pathname : null
  }
}

// ===================
// === UserSession ===
// ===================

/** User's session, provides information for identifying and authenticating the user. */
export interface UserSession {
  /** User's email address, used to uniquely identify the user.
   *
   * Provided by the identity provider the user used to log in. One of:
   *
   * - GitHub,
   * - Google, or
   * - Email. */
  readonly email: string
  /** User's access token, used to authenticate the user (e.g., when making API calls). */
  readonly accessToken: string
}

/** Parse a `CognitoUserSession` into a {@link UserSession}.
 * @throws If the `email` field of the payload is not a string. */
function parseUserSession(session: cognito.CognitoUserSession): UserSession {
  const payload: Readonly<Record<string, unknown>> = session.getIdToken().payload
  const email = payload.email
  /** The `email` field is mandatory, so we assert that it exists and is a string. */
  if (typeof email !== 'string') {
    throw new Error('Payload does not have an email field.')
  } else {
    const accessToken = session.getAccessToken().getJwtToken()
    return { email, accessToken }
  }
}

/** Convert an {@link AmplifyError} into a {@link CognitoErrorType} if it is a known error,
 * else re-throws the error.
 * @throws {Error} If the error is not recognized. */
export function intoCurrentSessionErrorType(error: unknown): CognitoErrorType.noCurrentUser {
  if (error === 'No current user') {
    return CognitoErrorType.noCurrentUser
  } else {
    throw error
  }
}

// ==============
// === SignUp ===
// ==============

/** Format a username and password as an {@link amplify.SignUpParams}. */
function intoSignUpParams(
  supportsDeepLinks: boolean,
  username: string,
  password: string,
  organizationId: string | null
): amplify.SignUpParams {
  return {
    username,
    password,
    attributes: {
      email: username,
      /** Add a custom attribute indicating whether the user is signing up from the desktop.
       * This is used to determine the schema used in the callback links sent in the
       * verification emails. For example, `http://` for the Cloud, and `enso://` for the
       * desktop.
       *
       * # Naming Convention
       *
       * It is necessary to disable the naming convention rule here, because the key is
       * expected to appear exactly as-is in Cognito, so we must match it. */
      // eslint-disable-next-line @typescript-eslint/naming-convention
      ...(supportsDeepLinks ? { 'custom:fromDesktop': JSON.stringify(true) } : {}),
      // eslint-disable-next-line @typescript-eslint/naming-convention
      ...(organizationId != null ? { 'custom:organizationId': organizationId } : {}),
    },
  }
}

/** An error that may occur when signing up. */
export interface SignUpError extends CognitoError {
<<<<<<< HEAD
  readonly kind: SignUpErrorKind
  readonly message: string
=======
  type:
    | CognitoErrorType.invalidParameter
    | CognitoErrorType.invalidPassword
    | CognitoErrorType.usernameExists
  message: string
>>>>>>> cbf6d41e
}

/**
 * Convert an {@link AmplifyError} into a {@link SignUpError} if it is a known error,
 * else re-throws the error.
 * @throws {Error} If the error is not recognized.
 */
export function intoSignUpErrorOrThrow(error: AmplifyError): SignUpError {
  if (error.code === 'UsernameExistsException') {
    return {
      type: CognitoErrorType.usernameExists,
      message: error.message,
    }
  } else if (error.code === 'InvalidParameterException') {
    return {
      type: CognitoErrorType.invalidParameter,
      message: error.message,
    }
  } else if (error.code === 'InvalidPasswordException') {
    return {
      type: CognitoErrorType.invalidPassword,
      message: error.message,
    }
  } else {
    throw error
  }
}

// =====================
// === ConfirmSignUp ===
// =====================

/** An error that may occur when confirming registration. */
export interface ConfirmSignUpError extends CognitoError {
<<<<<<< HEAD
  readonly kind: ConfirmSignUpErrorKind
  readonly message: string
=======
  type: CognitoErrorType.userAlreadyConfirmed | CognitoErrorType.userNotFound
  message: string
>>>>>>> cbf6d41e
}

/** Convert an {@link AmplifyError} into a {@link ConfirmSignUpError} if it is a known error,
 * else re-throws the error.
 * @throws {Error} If the error is not recognized. */
export function intoConfirmSignUpErrorOrThrow(error: AmplifyError): ConfirmSignUpError {
  if (
    error.code === 'NotAuthorizedException' &&
    error.message === 'User cannot be confirmed. Current status is CONFIRMED'
  ) {
    return {
      /** Don't re-use the original `error.code` here because Amplify overloads the same code
       * for multiple kinds of errors. We replace it with a custom code that has no
       * ambiguity. */
      type: CognitoErrorType.userAlreadyConfirmed,
      message: error.message,
    }
  } else if (
    error.code === 'UserNotFoundException' &&
    error.message === 'Username/client id combination not found.'
  ) {
    return {
      /** Don't re-use the original `error.code` here because Amplify overloads the same code
       * for multiple kinds of errors. We replace it with a custom code that has no
       * ambiguity. */
      type: CognitoErrorType.userNotFound,
      message: 'Incorrect email or confirmation code.',
    }
  } else {
    throw error
  }
}

// ==========================
// === SignInWithPassword ===
// ==========================

/** An error that may occur when signing in with a password. */
export interface SignInWithPasswordError extends CognitoError {
<<<<<<< HEAD
  readonly kind: SignInWithPasswordErrorKind
  readonly message: string
=======
  type:
    | CognitoErrorType.notAuthorized
    | CognitoErrorType.userNotConfirmed
    | CognitoErrorType.userNotFound
  message: string
>>>>>>> cbf6d41e
}

/** Convert an {@link AmplifyError} into a {@link SignInWithPasswordError} if it is a known error,
 * else re-throws the error.
 * @throws {Error} If the error is not recognized. */
export function intoSignInWithPasswordErrorOrThrow(error: AmplifyError): SignInWithPasswordError {
  switch (error.code) {
    case 'UserNotFoundException':
      return {
        type: CognitoErrorType.userNotFound,
        message: 'User not found. Please sign up first.',
      }
    case 'UserNotConfirmedException':
      return {
        type: CognitoErrorType.userNotConfirmed,
        message: 'User not confirmed. Please check your email for a confirmation link.',
      }
    case 'NotAuthorizedException':
      return {
        type: CognitoErrorType.notAuthorized,
        message: 'Incorrect username or password.',
      }
    default:
      throw error
  }
}

// ======================
// === ForgotPassword ===
// ======================

/** An error that may occur when requesting a password reset. */
export interface ForgotPasswordError extends CognitoError {
<<<<<<< HEAD
  readonly kind: ForgotPasswordErrorKind
  readonly message: string
=======
  type: CognitoErrorType.userNotConfirmed | CognitoErrorType.userNotFound
  message: string
>>>>>>> cbf6d41e
}

/** Convert an {@link AmplifyError} into a {@link ForgotPasswordError} if it is a known error,
 * else re-throws the error.
 * @throws {Error} If the error is not recognized. */
export function intoForgotPasswordErrorOrThrow(error: AmplifyError): ForgotPasswordError {
  if (error.code === 'UserNotFoundException') {
    return {
      type: CognitoErrorType.userNotFound,
      message: 'Cannot reset password as user not found.',
    }
  } else if (
    error.code === 'InvalidParameterException' &&
    error.message ===
      'Cannot reset password for the user as there is no registered/verified email or ' +
        'phone_number'
  ) {
    return {
      type: CognitoErrorType.userNotConfirmed,
      message:
        'Cannot reset password for user with an unverified email. ' +
        'Please verify your email first.',
    }
  } else {
    throw error
  }
}

// ============================
// === ForgotPasswordSubmit ===
// ============================

/** An error that may occur when resetting a password. */
export interface ForgotPasswordSubmitError extends CognitoError {
<<<<<<< HEAD
  readonly kind: ForgotPasswordSubmitErrorKind
  readonly message: string
=======
  type: CognitoErrorType.amplifyError | CognitoErrorType.authError
  message: string
>>>>>>> cbf6d41e
}

/** Convert an {@link AmplifyError} into a {@link ForgotPasswordSubmitError}
 * if it is a known error, else re-throws the error.
 * @throws {Error} If the error is not recognized. */
export function intoForgotPasswordSubmitErrorOrThrow(error: unknown): ForgotPasswordSubmitError {
  if (isAuthError(error)) {
    return {
      type: CognitoErrorType.authError,
      message: error.log,
    }
  } else if (isAmplifyError(error)) {
    return {
      type: CognitoErrorType.amplifyError,
      message: error.message,
    }
  } else {
    throw error
  }
}

// ======================
// === ChangePassword ===
// ======================

/** A wrapper around the Amplify "current authenticated user" endpoint that converts known errors
 * to {@link AmplifyError}s. */
async function currentAuthenticatedUser() {
  const result = await results.Result.wrapAsync(
    /** The interface provided by Amplify declares that the return type is
     * `Promise<CognitoUser | any>`, but TypeScript automatically converts it to `Promise<any>`.
     * Therefore, it is necessary to use `as` to narrow down the type to
     * `Promise<CognitoUser>`. */
    // eslint-disable-next-line no-restricted-syntax
    () => amplify.Auth.currentAuthenticatedUser() as Promise<amplify.CognitoUser>
  )
  return result.mapErr(intoAmplifyErrorOrThrow)
}<|MERGE_RESOLUTION|>--- conflicted
+++ resolved
@@ -49,21 +49,6 @@
  * constant defined in the AWS Amplify library. */
 const GITHUB_PROVIDER = 'Github'
 
-<<<<<<< HEAD
-const MESSAGES = {
-  signInWithPassword: {
-    userNotFound: 'Please sign up first.',
-    userNotConfirmed: 'Please check your email for a confirmation link.',
-    incorrectUsernameOrPassword: 'Incorrect username or password.',
-  },
-  forgotPassword: {
-    userNotFound: 'Could not find user to reset password for. Are you signed out?',
-    userNotConfirmed: `Please verify your email before resetting your password.`,
-  },
-}
-
-=======
->>>>>>> cbf6d41e
 // ================
 // === UserInfo ===
 // ================
@@ -171,13 +156,8 @@
 /** Base interface for all errors output from this module.
  * Every user-facing error MUST extend this interface. */
 interface CognitoError {
-<<<<<<< HEAD
-  readonly kind: string
+  readonly type: CognitoErrorType
   readonly message: string
-=======
-  type: CognitoErrorType
-  message: string
->>>>>>> cbf6d41e
 }
 
 // ===============
@@ -448,16 +428,11 @@
 
 /** An error that may occur when signing up. */
 export interface SignUpError extends CognitoError {
-<<<<<<< HEAD
-  readonly kind: SignUpErrorKind
-  readonly message: string
-=======
-  type:
+  readonly type:
     | CognitoErrorType.invalidParameter
     | CognitoErrorType.invalidPassword
     | CognitoErrorType.usernameExists
-  message: string
->>>>>>> cbf6d41e
+  readonly message: string
 }
 
 /**
@@ -492,13 +467,8 @@
 
 /** An error that may occur when confirming registration. */
 export interface ConfirmSignUpError extends CognitoError {
-<<<<<<< HEAD
-  readonly kind: ConfirmSignUpErrorKind
+  readonly type: CognitoErrorType.userAlreadyConfirmed | CognitoErrorType.userNotFound
   readonly message: string
-=======
-  type: CognitoErrorType.userAlreadyConfirmed | CognitoErrorType.userNotFound
-  message: string
->>>>>>> cbf6d41e
 }
 
 /** Convert an {@link AmplifyError} into a {@link ConfirmSignUpError} if it is a known error,
@@ -538,16 +508,11 @@
 
 /** An error that may occur when signing in with a password. */
 export interface SignInWithPasswordError extends CognitoError {
-<<<<<<< HEAD
-  readonly kind: SignInWithPasswordErrorKind
-  readonly message: string
-=======
-  type:
+  readonly type:
     | CognitoErrorType.notAuthorized
     | CognitoErrorType.userNotConfirmed
     | CognitoErrorType.userNotFound
-  message: string
->>>>>>> cbf6d41e
+  readonly message: string
 }
 
 /** Convert an {@link AmplifyError} into a {@link SignInWithPasswordError} if it is a known error,
@@ -581,13 +546,8 @@
 
 /** An error that may occur when requesting a password reset. */
 export interface ForgotPasswordError extends CognitoError {
-<<<<<<< HEAD
-  readonly kind: ForgotPasswordErrorKind
+  readonly type: CognitoErrorType.userNotConfirmed | CognitoErrorType.userNotFound
   readonly message: string
-=======
-  type: CognitoErrorType.userNotConfirmed | CognitoErrorType.userNotFound
-  message: string
->>>>>>> cbf6d41e
 }
 
 /** Convert an {@link AmplifyError} into a {@link ForgotPasswordError} if it is a known error,
@@ -622,13 +582,8 @@
 
 /** An error that may occur when resetting a password. */
 export interface ForgotPasswordSubmitError extends CognitoError {
-<<<<<<< HEAD
-  readonly kind: ForgotPasswordSubmitErrorKind
+  readonly type: CognitoErrorType.amplifyError | CognitoErrorType.authError
   readonly message: string
-=======
-  type: CognitoErrorType.amplifyError | CognitoErrorType.authError
-  message: string
->>>>>>> cbf6d41e
 }
 
 /** Convert an {@link AmplifyError} into a {@link ForgotPasswordSubmitError}
