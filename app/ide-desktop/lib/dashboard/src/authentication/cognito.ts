--- conflicted
+++ resolved
@@ -35,13 +35,9 @@
 
 import * as detect from 'enso-common/src/detect'
 
-<<<<<<< HEAD
+import type * as loggerProvider from '#/providers/LoggerProvider'
+
 import * as service from '#/authentication/service'
-=======
->>>>>>> cbf6d41e
-import type * as loggerProvider from '#/providers/LoggerProvider'
-
-import * as config from '#/authentication/config'
 
 // =================
 // === Constants ===
