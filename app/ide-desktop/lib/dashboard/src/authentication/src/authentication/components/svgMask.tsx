/** @file File containing SVG icon definitions. */
import * as React from 'react'

// ===============
// === SvgMask ===
// ===============

/** Props for a {@link SvgMask}. */
export interface SvgMaskProps {
    /** The URL of the SVG to use as the mask. */
    src: string
    title?: string
    style?: React.CSSProperties
    // Allowing `undefined` is fine here as this prop is being transparently passed through to the
    // underlying `div`.
    // eslint-disable-next-line no-restricted-syntax
    className?: string | undefined
    onClick?: (event: React.MouseEvent) => void
}

/** Use an SVG as a mask. This lets the SVG use the text color (`currentColor`). */
export default function SvgMask(props: SvgMaskProps) {
    const { src, title, style, className, onClick } = props
    const urlSrc = `url(${JSON.stringify(src)})`

    return (
        <div
            title={title}
            style={{
                ...(style ?? {}),
                backgroundColor: 'currentcolor',
                mask: urlSrc,
                // The names come from a third-party API and cannot be changed.
                // eslint-disable-next-line @typescript-eslint/naming-convention
                WebkitMask: urlSrc,
            }}
<<<<<<< HEAD
            className="w-max h-max"
=======
            className={`inline-block w-max h-max ${className ?? ''}`}
            onClick={onClick}
>>>>>>> f1c224e6
        >
            {/* This is required for this component to have the right size. */}
            <img src={src} className="opacity-0" />
        </div>
    )
}<|MERGE_RESOLUTION|>--- conflicted
+++ resolved
@@ -34,12 +34,8 @@
                 // eslint-disable-next-line @typescript-eslint/naming-convention
                 WebkitMask: urlSrc,
             }}
-<<<<<<< HEAD
-            className="w-max h-max"
-=======
             className={`inline-block w-max h-max ${className ?? ''}`}
             onClick={onClick}
->>>>>>> f1c224e6
         >
             {/* This is required for this component to have the right size. */}
             <img src={src} className="opacity-0" />
