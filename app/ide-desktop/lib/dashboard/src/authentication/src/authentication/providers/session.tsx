--- conflicted
+++ resolved
@@ -18,13 +18,8 @@
     session: results.Option<cognito.UserSession>
 }
 
-<<<<<<< HEAD
 /** See {@link AuthContext} for safety details. */
 const SessionContext = React.createContext<SessionContextType>(
-=======
-/** See `AuthContext` for safety details. */
-const SessionContext = react.createContext<SessionContextType>(
->>>>>>> 62fecfa4
     // eslint-disable-next-line no-restricted-syntax
     {} as SessionContextType
 )
@@ -81,13 +76,7 @@
      *
      * For example, if a user clicks the signout button, this will clear the user's session, which
      * means we want the login screen to render (which is a child of this provider). */
-<<<<<<< HEAD
     React.useEffect(() => {
-=======
-    react.useEffect(() => {
-        /** Handle Cognito authentication events
-         * @throws {error.UnreachableCaseError} Never. */
->>>>>>> 62fecfa4
         const listener: listen.ListenerCallback = event => {
             switch (event) {
                 case listen.AuthEvent.signIn:
