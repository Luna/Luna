/** @file Provider for the {@link SessionContextType}, which contains information about the
 * currently authenticated user's session. */
import react from "react";
import * as results from "ts-results";

import * as hooks from "../../hooks";
import * as cognito from "../cognito";
import * as listen from "../listen";

// =================
// === Constants ===
// =================

/** URL that the Electron main page is hosted on.
 *
 * This **must** be the actual page that the Electron app is hosted on, otherwise the OAuth flow
 * will not work and will redirect the user to a blank page. If this is the correct URL, no redirect
 * will occur (which is the desired behaviour). */
const MAIN_PAGE_URL = "http://localhost:8080";

/** Initial value of the session refresh counter. This value itself is meaningless. The only point
 * of the session refresh counter is to trigger a re-fetch of the user's credentials and a re-render
 * of the `AuthProvider` component when the counter is incremented. */
const INITIAL_REFRESH_COUNT = 0;

// ======================
// === SessionContext ===
// ======================

interface SessionContextType {
  session: results.Option<cognito.UserSession>;
}

/** See {@link AuthContext} for safety details. */
// eslint-disable-next-line @typescript-eslint/naming-convention
const SessionContext = react.createContext<SessionContextType>(
  {} as SessionContextType
);

// =======================
// === SessionProvider ===
// =======================

interface SessionProviderProps {
  registerAuthEventListener: (callback: listen.ListenerCallback) => void;
  userSession: () => Promise<results.Option<cognito.UserSession>>;
  children: react.ReactNode;
}

// eslint-disable-next-line @typescript-eslint/naming-convention
export const SessionProvider = (props: SessionProviderProps) => {
<<<<<<< HEAD
    const { children, userSession, registerAuthEventListener } = props;

    /** Flag used to avoid rendering child components until we've fetched the user's session at
     * least once. Avoids flash of the login screen when the user is already logged in. */
    const [initialized, setInitialized] = react.useState(false);

    // State that, when incremented, forces a refresh of the user session. This is useful when a
    // user has just logged in (so their cached credentials are out of date). Should be used via the
    // `refreshSession` function.
    const [refresh, setRefresh] = react.useState(INITIAL_REFRESH_COUNT);

    // Function that forces a refresh of the user session.
    //
    // Should be called after any operation that **will** (not **might**) change the user's session.
    // For example, this should be called after signing out. Calling this will result in a re-render
    // of the whole page, which is why it should only be done when necessary.
    const refreshSession = () => setRefresh((refresh) => refresh + 1);

    /** Register an async effect that will fetch the user's session whenever the `refresh` state is
     * incremented. This is useful when a user has just logged in (as their cached credentials are
     * out of date, so this will update them). */
    const [session] = hooks.useAsyncEffect(
        results.None,
        async () => {
            const session = await userSession();
            setInitialized(true);
            return session;
        },
        [refresh, userSession]
    );

    // Register an effect that will listen for authentication events. When the event occurs, we will
    // refresh or clear the user's session, forcing a re-render of the page with the new session.
    //
    // For example, if a user clicks the signout button, this will clear the user's session, which
    // means we want the login screen to render (which is a child of this provider).
    react.useEffect(() => {
        const listener: listen.ListenerCallback = (event) => {
            if (event === "signIn") {
                refreshSession();
            } else if (event === "customOAuthState" || event === "cognitoHostedUI") {
                // AWS Amplify doesn't provide a way to set the redirect URL for the OAuth flow, so we
                // have to hack it by replacing the URL in the browser's history. This is done because
                // otherwise the user will be redirected to a URL like `enso://auth`, which will not
                // work.
                //
                // See: https://github.com/aws-amplify/amplify-js/issues/3391#issuecomment-756473970
                window.history.replaceState({}, "", MAIN_PAGE_URL);
                refreshSession();
                // Typescript tells us we don't need the final condition because this is an exhaustive
                // match, but we don't want to turn this into an `else` in case we add more event types we
                // care about in the future. If we did so, then TypeScript wouldn't notify us about missing
                // cases.
                // eslint-disable-next-line @typescript-eslint/no-unnecessary-condition
            } else if (event === "signOut") {
                refreshSession();
            }
        };

        const cancel = registerAuthEventListener(listener);
        // Return the `cancel` function from the `useEffect`, which ensures that the listener is cleaned
        // up between renders. This must be done because the `useEffect` will be called multiple times
        // during the lifetime of the component.
        return cancel;
    }, [registerAuthEventListener]);

    const value = { session };

    return (
        <SessionContext.Provider value={value}>
            {initialized && children}
        </SessionContext.Provider>
    );
=======
  const { children, userSession, registerAuthEventListener } = props;

  /** Flag used to avoid rendering child components until we've fetched the user's session at least
   * once. Avoids flash of the login screen when the user is already logged in. */
  const [initialized, setInitialized] = react.useState(false);

  /** State that, when incremented, forces a refresh of the user session. This is useful when a
   * user has just logged in (so their cached credentials are out of date). Should be used via the
   * `refreshSession` function. */
  const [refresh, setRefresh] = react.useState(INITIAL_REFRESH_COUNT);

  /** Function that forces a refresh of the user session.
   *
   * Should be called after any operation that **will** (not **might**) change the user's session.
   * For example, this should be called after signing out. Calling this will result in a re-render
   * of the whole page, which is why it should only be done when necessary. */
  const refreshSession = () => setRefresh((refresh) => refresh + 1);

  /** Register an async effect that will fetch the user's session whenever the `refresh` state is
   * incremented. This is useful when a user has just logged in (as their cached credentials are
   * out of date, so this will update them). */
  const session = hooks.useAsyncEffect(
    results.None,
    async () => {
      const session = await userSession();
      setInitialized(true);
      return session;
    },
    [refresh, userSession]
  );

  /** Register an effect that will listen for authentication events. When the event occurs, we
   * will refresh or clear the user's session, forcing a re-render of the page with the new
   * session.
   *
   * For example, if a user clicks the signout button, this will clear the user's session, which
   * means we want the login screen to render (which is a child of this provider). */
  react.useEffect(() => {
    const listener: listen.ListenerCallback = (event) => {
      if (event === "signIn") {
        refreshSession();
      } else if (event === "customOAuthState" || event === "cognitoHostedUI") {
        /** AWS Amplify doesn't provide a way to set the redirect URL for the OAuth flow, so
         * we have to hack it by replacing the URL in the browser's history. This is done
         * because otherwise the user will be redirected to a URL like `enso://auth`, which
         * will not work.
         *
         * See:
         * https://github.com/aws-amplify/amplify-js/issues/3391#issuecomment-756473970 */
        window.history.replaceState({}, "", MAIN_PAGE_URL);
        refreshSession();
      }
    };

    const cancel = registerAuthEventListener(listener);
    /** Return the `cancel` function from the `useEffect`, which ensures that the listener is
     * cleaned up between renders. This must be done because the `useEffect` will be called
     * multiple times during the lifetime of the component. */
    return cancel;
  }, [registerAuthEventListener]);

  const value = { session };

  return (
    <SessionContext.Provider value={value}>
      {initialized && children}
    </SessionContext.Provider>
  );
>>>>>>> d4923650
};

// ==================
// === useSession ===
// ==================

export const useSession = () => react.useContext(SessionContext);<|MERGE_RESOLUTION|>--- conflicted
+++ resolved
@@ -49,81 +49,6 @@
 
 // eslint-disable-next-line @typescript-eslint/naming-convention
 export const SessionProvider = (props: SessionProviderProps) => {
-<<<<<<< HEAD
-    const { children, userSession, registerAuthEventListener } = props;
-
-    /** Flag used to avoid rendering child components until we've fetched the user's session at
-     * least once. Avoids flash of the login screen when the user is already logged in. */
-    const [initialized, setInitialized] = react.useState(false);
-
-    // State that, when incremented, forces a refresh of the user session. This is useful when a
-    // user has just logged in (so their cached credentials are out of date). Should be used via the
-    // `refreshSession` function.
-    const [refresh, setRefresh] = react.useState(INITIAL_REFRESH_COUNT);
-
-    // Function that forces a refresh of the user session.
-    //
-    // Should be called after any operation that **will** (not **might**) change the user's session.
-    // For example, this should be called after signing out. Calling this will result in a re-render
-    // of the whole page, which is why it should only be done when necessary.
-    const refreshSession = () => setRefresh((refresh) => refresh + 1);
-
-    /** Register an async effect that will fetch the user's session whenever the `refresh` state is
-     * incremented. This is useful when a user has just logged in (as their cached credentials are
-     * out of date, so this will update them). */
-    const [session] = hooks.useAsyncEffect(
-        results.None,
-        async () => {
-            const session = await userSession();
-            setInitialized(true);
-            return session;
-        },
-        [refresh, userSession]
-    );
-
-    // Register an effect that will listen for authentication events. When the event occurs, we will
-    // refresh or clear the user's session, forcing a re-render of the page with the new session.
-    //
-    // For example, if a user clicks the signout button, this will clear the user's session, which
-    // means we want the login screen to render (which is a child of this provider).
-    react.useEffect(() => {
-        const listener: listen.ListenerCallback = (event) => {
-            if (event === "signIn") {
-                refreshSession();
-            } else if (event === "customOAuthState" || event === "cognitoHostedUI") {
-                // AWS Amplify doesn't provide a way to set the redirect URL for the OAuth flow, so we
-                // have to hack it by replacing the URL in the browser's history. This is done because
-                // otherwise the user will be redirected to a URL like `enso://auth`, which will not
-                // work.
-                //
-                // See: https://github.com/aws-amplify/amplify-js/issues/3391#issuecomment-756473970
-                window.history.replaceState({}, "", MAIN_PAGE_URL);
-                refreshSession();
-                // Typescript tells us we don't need the final condition because this is an exhaustive
-                // match, but we don't want to turn this into an `else` in case we add more event types we
-                // care about in the future. If we did so, then TypeScript wouldn't notify us about missing
-                // cases.
-                // eslint-disable-next-line @typescript-eslint/no-unnecessary-condition
-            } else if (event === "signOut") {
-                refreshSession();
-            }
-        };
-
-        const cancel = registerAuthEventListener(listener);
-        // Return the `cancel` function from the `useEffect`, which ensures that the listener is cleaned
-        // up between renders. This must be done because the `useEffect` will be called multiple times
-        // during the lifetime of the component.
-        return cancel;
-    }, [registerAuthEventListener]);
-
-    const value = { session };
-
-    return (
-        <SessionContext.Provider value={value}>
-            {initialized && children}
-        </SessionContext.Provider>
-    );
-=======
   const { children, userSession, registerAuthEventListener } = props;
 
   /** Flag used to avoid rendering child components until we've fetched the user's session at least
@@ -175,6 +100,13 @@
          * https://github.com/aws-amplify/amplify-js/issues/3391#issuecomment-756473970 */
         window.history.replaceState({}, "", MAIN_PAGE_URL);
         refreshSession();
+      /** Typescript tells us we don't need the final condition because this is an exhaustive
+       * match, but we don't want to turn this into an `else` in case we add more event types we
+       * care about in the future. If we did so, then TypeScript wouldn't notify us about missing
+       * cases. */
+      // eslint-disable-next-line @typescript-eslint/no-unnecessary-condition
+      } else if (event === "signOut") {
+        refreshSession();
       }
     };
 
@@ -192,7 +124,6 @@
       {initialized && children}
     </SessionContext.Provider>
   );
->>>>>>> d4923650
 };
 
 // ==================
