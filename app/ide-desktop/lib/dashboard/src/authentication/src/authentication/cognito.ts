/** @file Provides {@link Cognito} class which is the entrypoint into the AWS Amplify library.
 *
 * All of the functions used for authentication are provided by the AWS Amplify library, but we
 * provide a thin wrapper around them to make them easier to use. Mainly, we perform some error
 * handling and conditional logic to vary behaviour between desktop & cloud. */
import * as amplify from '@aws-amplify/auth'
import * as cognito from 'amazon-cognito-identity-js'
import * as results from 'ts-results'

import * as config from './config'
import * as loggerProvider from '../providers/logger'
import * as platformModule from '../platform'

// =================
// === Constants ===
// =================

/** String used to identify the GitHub federated identity provider in AWS Amplify.
 *
 * This provider alone requires a string because it is not a standard provider, and thus has no
 * constant defined in the AWS Amplify library. */
const GITHUB_PROVIDER = 'Github'

const MESSAGES = {
    signInWithPassword: {
        userNotFound: 'User not found. Please register first.',
        userNotConfirmed: 'User is not confirmed. Please check your email for a confirmation link.',
        incorrectUsernameOrPassword: 'Incorrect username or password.',
    },
}

// ====================
// === AmplifyError ===
// ====================

/** Error thrown by the AWS Amplify library when an Amplify error occurs.
 *
 * Some Amplify errors (e.g., network connectivity errors) can not be resolved within the
 * application. Un-resolvable errors are allowed to flow up to the top-level error handler. Errors
 * that can be resolved must be caught and handled as early as possible. The {@link KNOWN_ERRORS}
 * map lists the Amplify errors that we want to catch and convert to typed responses.
 *
 * # Handling Amplify Errors
 *
 * Use the {@link isAmplifyError} function to check if an `unknown` error is an
 * {@link AmplifyError}. If it is, use the {@link intoAmplifyErrorOrThrow} function to convert it
 * from `unknown` to a typed object. Then, use the {@link KNOWN_ERRORS} to see if the error is one
 * that must be handled by the application (i.e., it is an error that is relevant to our business
 * logic). */
interface AmplifyError extends Error {
    /** Error code for disambiguating the error. */
    code: string
}

/** Hints to TypeScript if we can safely cast an `unknown` error to an {@link AmplifyError}. */
function isAmplifyError(error: unknown): error is AmplifyError {
    if (error && typeof error === 'object') {
        return 'code' in error && 'message' in error && 'name' in error;
    } else {
        return false;
    }
}

/** Converts the `unknown` error into an {@link AmplifyError} and returns it,
 * or re-throws it if conversion is not possible.
 * @throws If the error is not an amplify error. */
function intoAmplifyErrorOrThrow(error: unknown): AmplifyError {
    if (isAmplifyError(error)) {
        return error;
    } else {
        throw error;
    }
}

// ===============
// === Cognito ===
// ===============

/** Thin wrapper around Cognito endpoints from the AWS Amplify library with error handling added.
 * This way, the methods don't throw all errors, but define exactly which errors they return.
 * The caller can then handle them via pattern matching on the {@link results.Result} type. */
export class Cognito {
    constructor(
        private readonly logger: loggerProvider.Logger,
        private readonly platform: platformModule.Platform,
        amplifyConfig: config.AmplifyConfig
    ) {
        /** Amplify expects `Auth.configure` to be called before any other `Auth` methods are
         * called. By wrapping all the `Auth` methods we care about and returning an `Cognito` API
         * object containing them, we ensure that `Auth.configure` is called before any other `Auth`
         * methods are called. */
        const nestedAmplifyConfig = config.toNestedAmplifyConfig(amplifyConfig)
        amplify.Auth.configure(nestedAmplifyConfig)
    }

    /** Returns the current {@link UserSession}, or `None` if the user is not logged in.
     *
     * Will refresh the {@link UserSession} if it has expired. */
    userSession() { return userSession(); }

    /** Sign up with with username and password.
     *
     * Does not rely on federated identity providers (e.g., Google or GitHub). */
    signUp(username: string, password: string) {
        return signUp(username, password, this.platform)
    }

    /** Sends the email address verification code.
     *
     * The user will receive a link in their email. The user must click the link to go to the email
     * verification page. The email verification page will parse the verification code from the URL.
     * If the verification code matches, the email address is marked as verified. Once the email
     * address is verified, the user can sign in. */
    confirmSignUp(email: string, code: string) {
        return confirmSignUp(email, code)
    }

    /** Signs in via the Google federated identity provider.
     *
     * This function will open the Google authentication page in the user's browser. The user will
     * be asked to log in to their Google account, and then to grant access to the application.
     * After the user has granted access, the browser will be redirected to the application. */
    signInWithGoogle() {
        return signInWithGoogle(this.customState());
    }

    /** Signs in via the GitHub federated identity provider.
     *
     * This function will open the GitHub authentication page in the user's browser. The user will
     * be asked to log in to their GitHub account, and then to grant access to the application.
     * After the user has granted access, the browser will be redirected to the application. */
    signInWithGitHub() {
        return signInWithGitHub();
    }

    /** Signs in with the given username and password.
     *
<<<<<<< HEAD
     * Does not rely on external identity providers (e.g., Google or GitHub).
     *
     * @param username - Username of the user to sign in.
     * @param password - Password of the user to sign in.
     * @returns A promise that resolves to either success or known error.
     * @throws An error if failed due to an unknown error. */
    signInWithPassword: (
        username: string,
        password: string
    ) => Promise<results.Result<null, SignInWithPasswordError>>
    /** Signs out the current user.
     *
     * @returns A promise that resolves if successful. */
    signOut: () => Promise<void>
}

// ===================
// === CognitoImpl ===
// ===================

/** A class implementing the {@link Cognito} API by wrapping AWS Amplify functions. */
export class CognitoImpl implements Cognito {
    private readonly logger: loggerProvider.Logger
    private readonly platform: app.Platform

    constructor(
        logger: loggerProvider.Logger,
        platform: app.Platform,
        amplifyConfig: config.AmplifyConfig
    ) {
        this.logger = logger
        this.platform = platform

        /** Amplify expects `Auth.configure` to be called before any other `Auth` methods are
         * called. By wrapping all the `Auth` methods we care about and returning an `Cognito` API
         * object containing them, we ensure that `Auth.configure` is called before any other `Auth`
         * methods are called. */
        const nestedAmplifyConfig = config.toNestedAmplifyConfig(amplifyConfig)
        amplify.Auth.configure(nestedAmplifyConfig)
=======
     * Does not rely on external identity providers (e.g., Google or GitHub). */
    signInWithPassword(username: string, password: string) {
        return signInWithPassword(username, password)
>>>>>>> bd97f86e
    }

    /** We want to signal to Amplify to fire a "custom state change" event when the user is
     * redirected back to the application after signing in via an external identity provider. This
     * is done so we get a chance to fix the location history that Amplify messes up when it
     * redirects the user to the identity provider's authentication page.
     *
     * In order to do so, we need to pass custom state along for the entire OAuth flow, which is
     * obtained by calling this function. This function will return the current location path if
     * the user is signing in from the desktop application, and `null` otherwise.
     *
     * We use `null` outside of the desktop application because Amplify only messes up the
     * location history in the desktop application.
     *
     * See: https://github.com/aws-amplify/amplify-js/issues/3391#issuecomment-756473970 */
<<<<<<< HEAD
    customState = () =>
        this.platform === app.Platform.desktop ? window.location.pathname : undefined
    userSession = userSession
    signUp = (username: string, password: string) => signUp(username, password, this.platform)
    confirmSignUp = confirmSignUp
    signInWithGoogle = () => signInWithGoogle(this.customState())
    signInWithGitHub = signInWithGitHub
    signInWithPassword = signInWithPassword
    signOut = () => signOut(this.logger)
}

// ====================
// === AssertString ===
// ====================

/** Type signature for a function that asserts that a parameter is a string. */
type AssertString = (param: any, message: string) => asserts param is string

/** Asserts that a parameter is a string; throws an error `message` if the assertion fails.
 *
 * Used both to assert that a parameter is a string at runtime, and to inform TypeScript that a
 * parameter is a string. */
const assertString: AssertString = (param, message) => {
    if (typeof param !== 'string') {
        throw new Error(message)
=======
    private customState() {
        return this.platform === platformModule.Platform.desktop ? window.location.pathname : null
>>>>>>> bd97f86e
    }
}

// ===================
// === UserSession ===
// ===================

/** User's session, provides information for identifying and authenticating the user. */
export interface UserSession {
    /** User's email address, used to uniquely identify the user.
     *
     * Provided by the identity provider the user used to log in. One of:
     *
     * - GitHub,
     * - Google, or
     * - Email. */
    email: string
    /** User's access token, used to authenticate the user (e.g., when making API calls). */
    accessToken: string
}

async function userSession() {
    const amplifySession = await getAmplifyCurrentSession();
    return amplifySession.map(parseUserSession).toOption();
}

/** Returns the current `CognitoUserSession` if the user is logged in, or `CurrentSessionErrorKind`
 * otherwise.
 *
 * Will refresh the session if it has expired. */
async function getAmplifyCurrentSession() {
    const currentSession = await results.Result.wrapAsync(() => amplify.Auth.currentSession())
    return currentSession.mapErr(intoCurrentSessionErrorKind)
}

/** Parses a `CognitoUserSession` into a `UserSession`.
 * @throws If the `email` field of the payload is not a string. */
function parseUserSession(session: cognito.CognitoUserSession): UserSession {
    const payload: Record<string, unknown> = session.getIdToken().payload
    const email = payload.email
    /** The `email` field is mandatory, so we assert that it exists and is a string. */
    if (typeof email !== 'string') {
        throw new Error('Payload does not have an email field.')
    }
    const accessToken = session.getAccessToken().getJwtToken()
    return { email, accessToken }
}

const CURRENT_SESSION_NO_CURRENT_USER_ERROR = {
    internalMessage: 'No current user',
    kind: 'NoCurrentUser',
} as const

type CurrentSessionErrorKind = (typeof CURRENT_SESSION_NO_CURRENT_USER_ERROR)['kind']

function intoCurrentSessionErrorKind(error: unknown): CurrentSessionErrorKind {
    if (error === CURRENT_SESSION_NO_CURRENT_USER_ERROR.internalMessage) {
        return CURRENT_SESSION_NO_CURRENT_USER_ERROR.kind;
    } else {
        throw error;
    }
}

// ==============
// === SignUp ===
// ==============

function signUp(username: string, password: string, platform: platformModule.Platform) {
    return results.Result.wrapAsync(async () => {
        const params = intoSignUpParams(username, password, platform);
        await amplify.Auth.signUp(params);
    })
        .then(result => result
            .mapErr(intoAmplifyErrorOrThrow)
            .mapErr(intoSignUpErrorOrThrow)
        );
}

function intoSignUpParams(username: string,
    password: string,
    platform: platformModule.Platform): amplify.SignUpParams {
    return ({
        username,
        password,
        attributes: {
            email: username,
            /** Add a custom attribute indicating whether the user is signing up from the desktop. This
             * is used to determine the schema used in the callback links sent in the verification
             * emails. For example, `http://` for the Cloud, and `enso://` for the desktop.
             *
             * # Naming Convention
             *
             * It is necessary to disable the naming convention rule here, because the key is expected
             * to appear exactly as-is in Cognito, so we must match it. */
            // eslint-disable-next-line @typescript-eslint/naming-convention
            'custom:fromDesktop': platform === platformModule.Platform.desktop ? 'true' : 'false',
        },
    });
}

const SIGN_UP_USERNAME_EXISTS_ERROR = {
    internalCode: 'UsernameExistsException',
    kind: 'UsernameExists',
} as const

const SIGN_UP_INVALID_PARAMETER_ERROR = {
    internalCode: 'InvalidParameterEx[ception',
    kind: 'InvalidParameter',
} as const

type SignUpErrorKind =
    | (typeof SIGN_UP_INVALID_PARAMETER_ERROR)['kind']
    | (typeof SIGN_UP_USERNAME_EXISTS_ERROR)['kind']

export interface SignUpError {
    kind: SignUpErrorKind
    message: string
}

function intoSignUpErrorOrThrow(error: AmplifyError): SignUpError {
    if (error.code === SIGN_UP_USERNAME_EXISTS_ERROR.internalCode) {
        return {
            kind: SIGN_UP_USERNAME_EXISTS_ERROR.kind,
            message: error.message,
        };
    } else if (error.code === SIGN_UP_INVALID_PARAMETER_ERROR.internalCode) {
        return {
            kind: SIGN_UP_INVALID_PARAMETER_ERROR.kind,
            message: error.message,
        };
    } else {
        throw error;
    }
}

// =====================
// === ConfirmSignUp ===
// =====================

async function confirmSignUp(email: string, code: string) {
    return results.Result.wrapAsync(async () => { await amplify.Auth.confirmSignUp(email, code); })
        .then(result => result.mapErr(intoAmplifyErrorOrThrow))
        .then(result => result.mapErr(intoConfirmSignUpErrorOrThrow));
}

const CONFIRM_SIGN_UP_USER_ALREADY_CONFIRMED_ERROR = {
    internalCode: 'NotAuthorizedException',
    internalMessage: 'User cannot be confirmed. Current status is CONFIRMED',
    kind: 'UserAlreadyConfirmed',
} as const

type ConfirmSignUpErrorKind = (typeof CONFIRM_SIGN_UP_USER_ALREADY_CONFIRMED_ERROR)['kind']

export interface ConfirmSignUpError {
    kind: ConfirmSignUpErrorKind
    message: string
}

function intoConfirmSignUpErrorOrThrow(error: AmplifyError): ConfirmSignUpError {
    if (
        error.code === CONFIRM_SIGN_UP_USER_ALREADY_CONFIRMED_ERROR.internalCode &&
        error.message === CONFIRM_SIGN_UP_USER_ALREADY_CONFIRMED_ERROR.internalMessage
    ) {
        return {
            /** Don't re-use the original `error.code` here because Amplify overloads the same
             * code for multiple kinds of errors. We replace it with a custom code that has no
             * ambiguity. */
            kind: CONFIRM_SIGN_UP_USER_ALREADY_CONFIRMED_ERROR.kind,
            message: error.message,
        };
    } else {
        throw error;
    }
}

// ========================
// === SignInWithGoogle ===
// ========================

async function signInWithGoogle(customState: string | null) {
    await amplify.Auth.federatedSignIn({
        provider: amplify.CognitoHostedUIIdentityProvider.Google,
        ...(customState ? { customState }: {}),
    })
}

// ========================
// === SignInWithGoogle ===
// ========================

async function signInWithGitHub() {
    await amplify.Auth.federatedSignIn({
        customProvider: GITHUB_PROVIDER,
    })
}

// ==========================
// === SignInWithPassword ===
// ==========================

async function signInWithPassword(username: string, password: string) {
    return results.Result.wrapAsync(async () => { await amplify.Auth.signIn(username, password); })
        .then(result => result.mapErr(intoAmplifyErrorOrThrow))
        .then(result => result.mapErr(intoSignInWithPasswordErrorOrThrow));
}

type SignInWithPasswordErrorKind = 'NotAuthorized' | 'UserNotConfirmed' | 'UserNotFound'

export interface SignInWithPasswordError {
    kind: SignInWithPasswordErrorKind
    message: string
}

function intoSignInWithPasswordErrorOrThrow(error: AmplifyError): SignInWithPasswordError {
    switch (error.code) {
        case 'UserNotFoundException':
            return {
                kind: 'UserNotFound',
                message: MESSAGES.signInWithPassword.userNotFound,
            };
        case 'UserNotConfirmedException':
            return {
                kind: 'UserNotConfirmed',
                message: MESSAGES.signInWithPassword.userNotConfirmed,
            };
        case 'NotAuthorizedException':
            return {
                kind: 'NotAuthorized',
                message: MESSAGES.signInWithPassword.incorrectUsernameOrPassword,
            };
        default:
            throw error;
    }
<<<<<<< HEAD

    throw error
}

// ===============
// === SignOut ===
// ===============

const signOut = async (logger: loggerProvider.Logger) => {
    // TODO [NP]: https://github.com/enso-org/cloud-v2/issues/341
    // For some reason, the redirect back to the IDE from the browser doesn't work correctly so this
    // `await` throws a timeout error. As a workaround, we catch this error and force a refresh of
    // the session manually by running the `signOut` again. This works because Amplify will see that
    // we've already signed out and clear the cache accordingly.  Ideally we should figure out how
    // to fix the redirect and remove this `catch`. This has the unintended consequence of catching
    // any other errors that might occur during sign out, that we really shouldn't be catching. This
    // also has the unintended consequence of delaying the sign out process by a few seconds (until
    // the timeout occurs).
    try {
        await amplify.Auth.signOut()
    } catch (error) {
        logger.error('Sign out failed', error)
    } finally {
        await amplify.Auth.signOut()
    }
=======
>>>>>>> bd97f86e
}<|MERGE_RESOLUTION|>--- conflicted
+++ resolved
@@ -135,51 +135,16 @@
 
     /** Signs in with the given username and password.
      *
-<<<<<<< HEAD
-     * Does not rely on external identity providers (e.g., Google or GitHub).
-     *
-     * @param username - Username of the user to sign in.
-     * @param password - Password of the user to sign in.
-     * @returns A promise that resolves to either success or known error.
-     * @throws An error if failed due to an unknown error. */
-    signInWithPassword: (
-        username: string,
-        password: string
-    ) => Promise<results.Result<null, SignInWithPasswordError>>
-    /** Signs out the current user.
-     *
-     * @returns A promise that resolves if successful. */
-    signOut: () => Promise<void>
-}
-
-// ===================
-// === CognitoImpl ===
-// ===================
-
-/** A class implementing the {@link Cognito} API by wrapping AWS Amplify functions. */
-export class CognitoImpl implements Cognito {
-    private readonly logger: loggerProvider.Logger
-    private readonly platform: app.Platform
-
-    constructor(
-        logger: loggerProvider.Logger,
-        platform: app.Platform,
-        amplifyConfig: config.AmplifyConfig
-    ) {
-        this.logger = logger
-        this.platform = platform
-
-        /** Amplify expects `Auth.configure` to be called before any other `Auth` methods are
-         * called. By wrapping all the `Auth` methods we care about and returning an `Cognito` API
-         * object containing them, we ensure that `Auth.configure` is called before any other `Auth`
-         * methods are called. */
-        const nestedAmplifyConfig = config.toNestedAmplifyConfig(amplifyConfig)
-        amplify.Auth.configure(nestedAmplifyConfig)
-=======
      * Does not rely on external identity providers (e.g., Google or GitHub). */
     signInWithPassword(username: string, password: string) {
         return signInWithPassword(username, password)
->>>>>>> bd97f86e
+    }
+
+    /** Signs out the current user.
+     *
+     * @returns A promise that resolves if successful. */
+    signOut() {
+        return signOut(this.logger);
     }
 
     /** We want to signal to Amplify to fire a "custom state change" event when the user is
@@ -195,36 +160,8 @@
      * location history in the desktop application.
      *
      * See: https://github.com/aws-amplify/amplify-js/issues/3391#issuecomment-756473970 */
-<<<<<<< HEAD
-    customState = () =>
-        this.platform === app.Platform.desktop ? window.location.pathname : undefined
-    userSession = userSession
-    signUp = (username: string, password: string) => signUp(username, password, this.platform)
-    confirmSignUp = confirmSignUp
-    signInWithGoogle = () => signInWithGoogle(this.customState())
-    signInWithGitHub = signInWithGitHub
-    signInWithPassword = signInWithPassword
-    signOut = () => signOut(this.logger)
-}
-
-// ====================
-// === AssertString ===
-// ====================
-
-/** Type signature for a function that asserts that a parameter is a string. */
-type AssertString = (param: any, message: string) => asserts param is string
-
-/** Asserts that a parameter is a string; throws an error `message` if the assertion fails.
- *
- * Used both to assert that a parameter is a string at runtime, and to inform TypeScript that a
- * parameter is a string. */
-const assertString: AssertString = (param, message) => {
-    if (typeof param !== 'string') {
-        throw new Error(message)
-=======
     private customState() {
         return this.platform === platformModule.Platform.desktop ? window.location.pathname : null
->>>>>>> bd97f86e
     }
 }
 
@@ -458,9 +395,6 @@
         default:
             throw error;
     }
-<<<<<<< HEAD
-
-    throw error
 }
 
 // ===============
@@ -484,6 +418,4 @@
     } finally {
         await amplify.Auth.signOut()
     }
-=======
->>>>>>> bd97f86e
 }