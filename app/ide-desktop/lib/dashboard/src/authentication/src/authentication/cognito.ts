/** @file Provides {@link Cognito} class which is the entrypoint into the AWS Amplify library.
 *
 * All of the functions used for authentication are provided by the AWS Amplify library, but we
 * provide a thin wrapper around them to make them easier to use. Mainly, we perform some error
 * handling and conditional logic to vary behavior between desktop & cloud.
 *
 * # Error Handling
 *
 * The AWS Amplify library throws errors when authentication fails. We catch these errors and
 * convert them to typed responses. This allows us to exhaustively handle errors by providing
 * information on the types of errors returned, in function return types.
 *
 * Not all errors are caught and handled. Any errors not relevant to business logic or control flow
 * are allowed to propagate up.
 *
 * Errors are grouped by the AWS Amplify function that throws the error (e.g., `signUp`). This is
 * because the Amplify library reuses some error codes for multiple kinds of errors. For example,
 * the `UsernameExistsException` error code is used for both the `signUp` and `confirmSignUp`
 * functions. This would be fine if the same error code didn't meet different conditions for each
 *
 * Each error must provide a way to disambiguate from other errors. Typically, our error definitions
 * include an `internalCode` field, which is the code that the Amplify library uses to identify the
 * error.
 *
 * Some errors also include an `internalMessage` field, which is the message that the Amplify
 * library associates with the error. This field is used to distinguish between errors that have the
 * same `internalCode`.
 *
 * Amplify reuses some codes for multiple kinds of errors. In the case of ambiguous errors, the
 * `kind` field provides a unique string that can be used to brand the error in place of the
 * `internalCode`, when rethrowing the error. */
import * as amplify from '@aws-amplify/auth'
import * as cognito from 'amazon-cognito-identity-js'
import * as results from 'ts-results'

import * as config from './config'
import * as detect from '../detect'
import * as loggerProvider from '../providers/logger'

// =================
// === Constants ===
// =================

/** String used to identify the GitHub federated identity provider in AWS Amplify.
 *
 * This provider alone requires a string because it is not a standard provider, and thus has no
 * constant defined in the AWS Amplify library. */
const GITHUB_PROVIDER = 'Github'

const MESSAGES = {
    signInWithPassword: {
        userNotFound: 'Username not found. Please register first.',
        userNotConfirmed: 'User is not confirmed. Please check your email for a confirmation link.',
        incorrectUsernameOrPassword: 'Incorrect username or password.',
    },
    forgotPassword: {
        userNotFound: 'Username not found. Please register first.',
        userNotConfirmed: `Cannot reset password for user with an unverified email. \
Please verify your email first.`,
    },
}

// ====================
// === AmplifyError ===
// ====================

/** Error thrown by the AWS Amplify library when an Amplify error occurs.
 *
 * Some Amplify errors (e.g., network connectivity errors) can not be resolved within the
 * application. Un-resolvable errors are allowed to flow up to the top-level error handler. Errors
 * that can be resolved must be caught and handled as early as possible. The {@link KNOWN_ERRORS}
 * map lists the Amplify errors that we want to catch and convert to typed responses.
 *
 * # Handling Amplify Errors
 *
 * Use the {@link isAmplifyError} function to check if an `unknown` error is an
 * {@link AmplifyError}. If it is, use the {@link intoAmplifyErrorOrThrow} function to convert it
 * from `unknown` to a typed object. Then, use the {@link KNOWN_ERRORS} to see if the error is one
 * that must be handled by the application (i.e., it is an error that is relevant to our business
 * logic). */
interface AmplifyError extends Error {
    /** Error code for disambiguating the error. */
    code: string
}

/** Hint to TypeScript if we can safely cast an `unknown` error to an {@link AmplifyError}. */
function isAmplifyError(error: unknown): error is AmplifyError {
    if (error && typeof error === 'object') {
        return 'code' in error && 'message' in error && 'name' in error
    } else {
        return false
    }
}

/** Convert the `unknown` error into an {@link AmplifyError} and returns it, or re-throws it if
 * conversion is not possible.
 * @throws If the error is not an amplify error. */
function intoAmplifyErrorOrThrow(error: unknown): AmplifyError {
    if (isAmplifyError(error)) {
        return error
    } else {
        throw error
    }
}

// =================
// === AuthError ===
// =================

/** Object returned by the AWS Amplify library when an auth error occurs. */
interface AuthError {
    name: string
    log: string
}

/** Hint to TypeScript if we can safely cast an `unknown` error to an `AuthError`. */
function isAuthError(error: unknown): error is AuthError {
    if (error && typeof error === 'object') {
        return 'name' in error && 'log' in error
    } else {
        return false
    }
}

// ====================
// === CognitoError ===
// ====================

/** Base interface for all errors output from this module.
 * Every user-facing error MUST extend this interface. */
interface CognitoError {
    kind: string
    message: string
}

// ===============
// === Cognito ===
// ===============

/** Thin wrapper around Cognito endpoints from the AWS Amplify library with error handling added.
 * This way, the methods don't throw all errors, but define exactly which errors they return.
 * The caller can then handle them via pattern matching on the {@link results.Result} type. */
export class Cognito {
    /** Create a new Cognito wrapper. */
    constructor(
        private readonly logger: loggerProvider.Logger,
        private readonly supportsDeepLinks: boolean,
        private readonly amplifyConfig: config.AmplifyConfig
    ) {
        /** Amplify expects `Auth.configure` to be called before any other `Auth` methods are
         * called. By wrapping all the `Auth` methods we care about and returning an `Cognito` API
         * object containing them, we ensure that `Auth.configure` is called before any other `Auth`
         * methods are called. */
        const nestedAmplifyConfig = config.toNestedAmplifyConfig(amplifyConfig)
        amplify.Auth.configure(nestedAmplifyConfig)
    }

<<<<<<< HEAD
    /** Saves the access token to a file for further reuse. */
=======
    /** Save the access token to a file for further reuse. */
>>>>>>> 62fecfa4
    saveAccessToken(accessToken: string) {
        if (this.amplifyConfig.accessTokenSaver) {
            this.amplifyConfig.accessTokenSaver(accessToken)
        }
    }

    /** Return the current {@link UserSession}, or `None` if the user is not logged in.
     *
     * Will refresh the {@link UserSession} if it has expired. */
    userSession() {
        return userSession()
    }

    /** Sign up with username and password.
     *
     * Does not rely on federated identity providers (e.g., Google or GitHub). */
    signUp(username: string, password: string) {
        return signUp(this.supportsDeepLinks, username, password)
    }

    /** Send the email address verification code.
     *
     * The user will receive a link in their email. The user must click the link to go to the email
     * verification page. The email verification page will parse the verification code from the URL.
     * If the verification code matches, the email address is marked as verified. Once the email
     * address is verified, the user can sign in. */
    confirmSignUp(email: string, code: string) {
        return confirmSignUp(email, code)
    }

    /** Sign in via the Google federated identity provider.
     *
     * This function will open the Google authentication page in the user's browser. The user will
     * be asked to log in to their Google account, and then to grant access to the application.
     * After the user has granted access, the browser will be redirected to the application. */
    signInWithGoogle() {
        return signInWithGoogle(this.customState())
    }

    /** Sign in via the GitHub federated identity provider.
     *
     * This function will open the GitHub authentication page in the user's browser. The user will
     * be asked to log in to their GitHub account, and then to grant access to the application.
     * After the user has granted access, the browser will be redirected to the application. */
    signInWithGitHub() {
        return signInWithGitHub()
    }

    /** Sign in with the given username and password.
     *
     * Does not rely on external identity providers (e.g., Google or GitHub). */
    signInWithPassword(username: string, password: string) {
        return signInWithPassword(username, password)
    }

    /** Sign out the current user. */
    signOut() {
        return signOut(this.logger)
    }

    /** Send a password reset email.
     *
     * The user will be able to reset their password by following the link in the email, which takes
     * them to the "reset password" page of the application. The verification code will be filled in
     * automatically. */
    forgotPassword(email: string) {
        return forgotPassword(email)
    }

    /** Submit a new password for the given email address.
     *
     * The user will have received a verification code in an email, which they will have entered on
     * the "reset password" page of the application. This function will submit the new password
     * along with the verification code, changing the user's password. */
    forgotPasswordSubmit(email: string, code: string, password: string) {
        return forgotPasswordSubmit(email, code, password)
    }

    /** Change a password for current authenticated user.
     *
     * Allow users to independently modify their passwords. The user needs to provide the old
     * password, new password, and repeat new password to change their old password to the new
     * one. The validation of the repeated new password is handled by the `changePasswordModel`
     * component. */
    changePassword(oldPassword: string, newPassword: string) {
        return changePassword(oldPassword, newPassword)
    }

    /** We want to signal to Amplify to fire a "custom state change" event when the user is
     * redirected back to the application after signing in via an external identity provider. This
     * is done so we get a chance to fix the location history. The location history is the history
     * of the pages visited within the application. Amplify messes up the history when it redirects
     * the user to the identity provider's authentication page. This is because Amplify believes
     * that we are in the browser, so the location needs to be modified to account for leaving the
     * page and coming back. However, in the Electron app we never leave the page. The rest of the
     * flow is handled in the system browser instead. So we must undo the changes that Amplify
     * makes.
     *
     * In order to do so, we need to pass custom state along for the entire OAuth flow, which is
     * obtained by calling this function. This function will return the current location path if
     * the user is signing in from the desktop application, and `null` otherwise.
     *
     * We use `null` outside of the desktop application because Amplify only messes up the
     * location history in the desktop application.
     *
     * See: https://github.com/aws-amplify/amplify-js/issues/3391#issuecomment-756473970 */
    private customState() {
        return detect.isRunningInElectron() ? window.location.pathname : null
    }
}

// ===================
// === UserSession ===
// ===================

/** User's session, provides information for identifying and authenticating the user. */
export interface UserSession {
    /** User's email address, used to uniquely identify the user.
     *
     * Provided by the identity provider the user used to log in. One of:
     *
     * - GitHub,
     * - Google, or
     * - Email. */
    email: string
    /** User's access token, used to authenticate the user (e.g., when making API calls). */
    accessToken: string
}

/** Return the current `CognitoUserSession`, if one exists. */
async function userSession() {
    const amplifySession = await getAmplifyCurrentSession()
    return amplifySession.map(parseUserSession).toOption()
}

/** Return the current `CognitoUserSession` if the user is logged in, or `CurrentSessionErrorKind`
 * otherwise.
 *
 * Will refresh the session if it has expired. */
async function getAmplifyCurrentSession() {
    const currentSession = await results.Result.wrapAsync(() => amplify.Auth.currentSession())
    return currentSession.mapErr(intoCurrentSessionErrorKind)
}

/** Parse a `CognitoUserSession` into a {@link UserSession}.
 * @throws If the `email` field of the payload is not a string. */
function parseUserSession(session: cognito.CognitoUserSession): UserSession {
    const payload: Record<string, unknown> = session.getIdToken().payload
    const email = payload.email
    /** The `email` field is mandatory, so we assert that it exists and is a string. */
    if (typeof email !== 'string') {
        throw new Error('Payload does not have an email field.')
    } else {
        const accessToken = session.getAccessToken().getJwtToken()
        return { email, accessToken }
    }
}

const CURRENT_SESSION_NO_CURRENT_USER_ERROR = {
    internalMessage: 'No current user',
    kind: 'NoCurrentUser',
} as const

/** Internal IDs of errors that may occur when getting the current session. */
type CurrentSessionErrorKind = (typeof CURRENT_SESSION_NO_CURRENT_USER_ERROR)['kind']

/** Convert an {@link AmplifyError} into a {@link CurrentSessionErrorKind} if it is a known error,
 * else re-throws the error.
 * @throws {Error} If the error is not recognized. */
function intoCurrentSessionErrorKind(error: unknown): CurrentSessionErrorKind {
    if (error === CURRENT_SESSION_NO_CURRENT_USER_ERROR.internalMessage) {
        return CURRENT_SESSION_NO_CURRENT_USER_ERROR.kind
    } else {
        throw error
    }
}

// ==============
// === SignUp ===
// ==============

<<<<<<< HEAD
function signUp(supportsDeepLinks: boolean, username: string, password: string) {
    return results.Result.wrapAsync(async () => {
        const params = intoSignUpParams(supportsDeepLinks, username, password)
=======
/** A wrapper around the Amplify "sign up" endpoint that converts known errors
 * to {@link SignUpError}s. */
async function signUp(username: string, password: string, platform: platformModule.Platform) {
    const result = await results.Result.wrapAsync(async () => {
        const params = intoSignUpParams(username, password, platform)
>>>>>>> 62fecfa4
        await amplify.Auth.signUp(params)
    })
    return result.mapErr(intoAmplifyErrorOrThrow).mapErr(intoSignUpErrorOrThrow)
}

/** Format a username and password as an {@link amplify.SignUpParams}. */
function intoSignUpParams(
    supportsDeepLinks: boolean,
    username: string,
    password: string
): amplify.SignUpParams {
    return {
        username,
        password,
        attributes: {
            email: username,
            /** Add a custom attribute indicating whether the user is signing up from the desktop.
             * This is used to determine the schema used in the callback links sent in the
             * verification emails. For example, `http://` for the Cloud, and `enso://` for the
             * desktop.
             *
             * # Naming Convention
             *
             * It is necessary to disable the naming convention rule here, because the key is
             * expected to appear exactly as-is in Cognito, so we must match it. */
            // eslint-disable-next-line @typescript-eslint/naming-convention
            'custom:fromDesktop': JSON.stringify(supportsDeepLinks),
        },
    }
}

const SIGN_UP_USERNAME_EXISTS_ERROR = {
    internalCode: 'UsernameExistsException',
    kind: 'UsernameExists',
} as const

const SIGN_UP_INVALID_PARAMETER_ERROR = {
    internalCode: 'InvalidParameterException',
    kind: 'InvalidParameter',
} as const

const SIGN_UP_INVALID_PASSWORD_ERROR = {
    internalCode: 'InvalidPasswordException',
    kind: 'InvalidPassword',
} as const

/** Internal IDs of errors that may occur when signing up. */
type SignUpErrorKind =
    | (typeof SIGN_UP_INVALID_PARAMETER_ERROR)['kind']
    | (typeof SIGN_UP_INVALID_PASSWORD_ERROR)['kind']
    | (typeof SIGN_UP_USERNAME_EXISTS_ERROR)['kind']

/** An error that may occur when signing up. */
export interface SignUpError extends CognitoError {
    kind: SignUpErrorKind
    message: string
}

/** Convert an {@link AmplifyError} into a {@link SignUpError} if it is a known error,
 * else re-throws the error.
 * @throws {Error} If the error is not recognized. */
function intoSignUpErrorOrThrow(error: AmplifyError): SignUpError {
    if (error.code === SIGN_UP_USERNAME_EXISTS_ERROR.internalCode) {
        return {
            kind: SIGN_UP_USERNAME_EXISTS_ERROR.kind,
            message: error.message,
        }
    } else if (error.code === SIGN_UP_INVALID_PARAMETER_ERROR.internalCode) {
        return {
            kind: SIGN_UP_INVALID_PARAMETER_ERROR.kind,
            message: error.message,
        }
    } else if (error.code === SIGN_UP_INVALID_PASSWORD_ERROR.internalCode) {
        return {
            kind: SIGN_UP_INVALID_PASSWORD_ERROR.kind,
            message: error.message,
        }
    } else {
        throw error
    }
}

// =====================
// === ConfirmSignUp ===
// =====================

/** A wrapper around the Amplify "confirm sign up" endpoint that converts known errors
 * to {@link ConfirmSignUpError}s. */
async function confirmSignUp(email: string, code: string) {
    return results.Result.wrapAsync(async () => {
        await amplify.Auth.confirmSignUp(email, code)
    }).then(result => result.mapErr(intoAmplifyErrorOrThrow).mapErr(intoConfirmSignUpErrorOrThrow))
}

const CONFIRM_SIGN_UP_USER_ALREADY_CONFIRMED_ERROR = {
    internalCode: 'NotAuthorizedException',
    internalMessage: 'User cannot be confirmed. Current status is CONFIRMED',
    kind: 'UserAlreadyConfirmed',
} as const

/** Internal IDs of errors that may occur when confirming registration. */
type ConfirmSignUpErrorKind = (typeof CONFIRM_SIGN_UP_USER_ALREADY_CONFIRMED_ERROR)['kind']

/** An error that may occur when confirming registration. */
export interface ConfirmSignUpError extends CognitoError {
    kind: ConfirmSignUpErrorKind
    message: string
}

/** Convert an {@link AmplifyError} into a {@link ConfirmSignUpError} if it is a known error,
 * else re-throws the error.
 * @throws {Error} If the error is not recognized. */
function intoConfirmSignUpErrorOrThrow(error: AmplifyError): ConfirmSignUpError {
    if (
        error.code === CONFIRM_SIGN_UP_USER_ALREADY_CONFIRMED_ERROR.internalCode &&
        error.message === CONFIRM_SIGN_UP_USER_ALREADY_CONFIRMED_ERROR.internalMessage
    ) {
        return {
            /** Don't re-use the original `error.code` here because Amplify overloads the same code
             * for multiple kinds of errors. We replace it with a custom code that has no
             * ambiguity. */
            kind: CONFIRM_SIGN_UP_USER_ALREADY_CONFIRMED_ERROR.kind,
            message: error.message,
        }
    } else {
        throw error
    }
}

// ========================
// === SignInWithGoogle ===
// ========================

/** A wrapper around the Amplify "sign in with Google" endpoint. */
async function signInWithGoogle(customState: string | null) {
    const provider = amplify.CognitoHostedUIIdentityProvider.Google
    const options = {
        provider,
        ...(customState ? { customState } : {}),
    }
    await amplify.Auth.federatedSignIn(options)
}

// ========================
// === SignInWithGoogle ===
// ========================

/** A wrapper around the Amplify confirm "sign in with GitHub" endpoint. */
async function signInWithGitHub() {
    await amplify.Auth.federatedSignIn({
        customProvider: GITHUB_PROVIDER,
    })
}

// ==========================
// === SignInWithPassword ===
// ==========================

/** A wrapper around the Amplify "sign in with password" endpoint that converts known errors
 * to {@link SignInWithPasswordError}s. */
async function signInWithPassword(username: string, password: string) {
    const result = await results.Result.wrapAsync(async () => {
        await amplify.Auth.signIn(username, password)
    })
    return result.mapErr(intoAmplifyErrorOrThrow).mapErr(intoSignInWithPasswordErrorOrThrow)
}

/** Internal IDs of errors that may occur when signing in with a password. */
type SignInWithPasswordErrorKind = 'NotAuthorized' | 'UserNotConfirmed' | 'UserNotFound'

/** An error that may occur when signing in with a password. */
export interface SignInWithPasswordError extends CognitoError {
    kind: SignInWithPasswordErrorKind
    message: string
}

/** Convert an {@link AmplifyError} into a {@link SignInWithPasswordError} if it is a known error,
 * else re-throws the error.
 * @throws {Error} If the error is not recognized. */
function intoSignInWithPasswordErrorOrThrow(error: AmplifyError): SignInWithPasswordError {
    switch (error.code) {
        case 'UserNotFoundException':
            return {
                kind: 'UserNotFound',
                message: MESSAGES.signInWithPassword.userNotFound,
            }
        case 'UserNotConfirmedException':
            return {
                kind: 'UserNotConfirmed',
                message: MESSAGES.signInWithPassword.userNotConfirmed,
            }
        case 'NotAuthorizedException':
            return {
                kind: 'NotAuthorized',
                message: MESSAGES.signInWithPassword.incorrectUsernameOrPassword,
            }
        default:
            throw error
    }
}

// ======================
// === ForgotPassword ===
// ======================
const FORGOT_PASSWORD_USER_NOT_CONFIRMED_ERROR = {
    internalCode: 'InvalidParameterException',
    kind: 'UserNotConfirmed',
    message: `Cannot reset password for the user as there is no registered/verified email or \
phone_number`,
} as const

const FORGOT_PASSWORD_USER_NOT_FOUND_ERROR = {
    internalCode: 'UserNotFoundException',
    kind: 'UserNotFound',
} as const

/** A wrapper around the Amplify "forgot password" endpoint that converts known errors
 * to {@link ForgotPasswordError}s. */
async function forgotPassword(email: string) {
    return results.Result.wrapAsync(async () => {
        await amplify.Auth.forgotPassword(email)
    }).then(result => result.mapErr(intoAmplifyErrorOrThrow).mapErr(intoForgotPasswordErrorOrThrow))
}

/** Internal IDs of errors that may occur when requesting a password reset. */
type ForgotPasswordErrorKind =
    | (typeof FORGOT_PASSWORD_USER_NOT_CONFIRMED_ERROR)['kind']
    | (typeof FORGOT_PASSWORD_USER_NOT_FOUND_ERROR)['kind']

/** An error that may occur when requesting a password reset. */
export interface ForgotPasswordError extends CognitoError {
    kind: ForgotPasswordErrorKind
    message: string
}

/** Convert an {@link AmplifyError} into a {@link ForgotPasswordError} if it is a known error,
 * else re-throws the error.
 * @throws {Error} If the error is not recognized. */
function intoForgotPasswordErrorOrThrow(error: AmplifyError): ForgotPasswordError {
    if (error.code === FORGOT_PASSWORD_USER_NOT_FOUND_ERROR.internalCode) {
        return {
            kind: FORGOT_PASSWORD_USER_NOT_FOUND_ERROR.kind,
            message: MESSAGES.forgotPassword.userNotFound,
        }
    } else if (
        error.code === FORGOT_PASSWORD_USER_NOT_CONFIRMED_ERROR.internalCode &&
        error.message === FORGOT_PASSWORD_USER_NOT_CONFIRMED_ERROR.message
    ) {
        return {
            kind: FORGOT_PASSWORD_USER_NOT_CONFIRMED_ERROR.kind,
            message: MESSAGES.forgotPassword.userNotConfirmed,
        }
    } else {
        throw error
    }
}

// ============================
// === ForgotPasswordSubmit ===
// ============================

/** A wrapper around the Amplify "forgot password submit" endpoint that converts known errors
 * to {@link ForgotPasswordSubmitError}s. */
async function forgotPasswordSubmit(email: string, code: string, password: string) {
    const result = await results.Result.wrapAsync(async () => {
        await amplify.Auth.forgotPasswordSubmit(email, code, password)
    })
    return result.mapErr(intoForgotPasswordSubmitErrorOrThrow)
}

/** Internal IDs of errors that may occur when resetting a password. */
type ForgotPasswordSubmitErrorKind = 'AmplifyError' | 'AuthError'

/** An error that may occur when resetting a password. */
export interface ForgotPasswordSubmitError extends CognitoError {
    kind: ForgotPasswordSubmitErrorKind
    message: string
}

/** Convert an {@link AmplifyError} into a {@link ForgotPasswordSubmitError}
 * if it is a known error, else re-throws the error.
 * @throws {Error} If the error is not recognized. */
function intoForgotPasswordSubmitErrorOrThrow(error: unknown): ForgotPasswordSubmitError {
    if (isAuthError(error)) {
        return {
            kind: 'AuthError',
            message: error.log,
        }
    } else if (isAmplifyError(error)) {
        return {
            kind: 'AmplifyError',
            message: error.message,
        }
    } else {
        throw error
    }
}

// ===============
// === SignOut ===
// ===============

/** A wrapper around the Amplify "sign out" endpoint. */
async function signOut(logger: loggerProvider.Logger) {
    // FIXME [NP]: https://github.com/enso-org/cloud-v2/issues/341
    // For some reason, the redirect back to the IDE from the browser doesn't work correctly so this
    // `await` throws a timeout error. As a workaround, we catch this error and force a refresh of
    // the session manually by running the `signOut` again. This works because Amplify will see that
    // we've already signed out and clear the cache accordingly. Ideally we should figure out how
    // to fix the redirect and remove this `catch`. This has the unintended consequence of catching
    // any other errors that might occur during sign out, that we really shouldn't be catching. This
    // also has the unintended consequence of delaying the sign out process by a few seconds (until
    // the timeout occurs).
    try {
        await amplify.Auth.signOut()
    } catch (error) {
        logger.error('Sign out failed', error)
    } finally {
        await amplify.Auth.signOut()
    }
}

// ======================
// === ChangePassword ===
// ======================

/** A wrapper around the Amplify "current authenticated user" endpoint that converts known errors
 * to {@link AmplifyError}s. */
async function currentAuthenticatedUser() {
    const result = await results.Result.wrapAsync(
        /** The interface provided by Amplify declares that the return type is
         * `Promise<CognitoUser | any>`, but TypeScript automatically converts it to `Promise<any>`.
         * Therefore, it is necessary to use `as` to narrow down the type to
         * `Promise<CognitoUser>`. */
        // eslint-disable-next-line no-restricted-syntax
        () => amplify.Auth.currentAuthenticatedUser() as Promise<amplify.CognitoUser>
    )
    return result.mapErr(intoAmplifyErrorOrThrow)
}

/** A wrapper around the Amplify "change password submit" endpoint that converts known errors
 * to {@link AmplifyError}s. */
async function changePassword(oldPassword: string, newPassword: string) {
    const cognitoUserResult = await currentAuthenticatedUser()
    if (cognitoUserResult.ok) {
        const cognitoUser = cognitoUserResult.unwrap()
        const result = await results.Result.wrapAsync(async () => {
            await amplify.Auth.changePassword(cognitoUser, oldPassword, newPassword)
        })
        return result.mapErr(intoAmplifyErrorOrThrow)
    } else {
        return results.Err(cognitoUserResult.val)
    }
}<|MERGE_RESOLUTION|>--- conflicted
+++ resolved
@@ -155,11 +155,7 @@
         amplify.Auth.configure(nestedAmplifyConfig)
     }
 
-<<<<<<< HEAD
-    /** Saves the access token to a file for further reuse. */
-=======
     /** Save the access token to a file for further reuse. */
->>>>>>> 62fecfa4
     saveAccessToken(accessToken: string) {
         if (this.amplifyConfig.accessTokenSaver) {
             this.amplifyConfig.accessTokenSaver(accessToken)
@@ -341,17 +337,11 @@
 // === SignUp ===
 // ==============
 
-<<<<<<< HEAD
-function signUp(supportsDeepLinks: boolean, username: string, password: string) {
-    return results.Result.wrapAsync(async () => {
-        const params = intoSignUpParams(supportsDeepLinks, username, password)
-=======
 /** A wrapper around the Amplify "sign up" endpoint that converts known errors
  * to {@link SignUpError}s. */
-async function signUp(username: string, password: string, platform: platformModule.Platform) {
+async function signUp(supportsDeepLinks: boolean, username: string, password: string) {
     const result = await results.Result.wrapAsync(async () => {
-        const params = intoSignUpParams(username, password, platform)
->>>>>>> 62fecfa4
+        const params = intoSignUpParams(supportsDeepLinks, username, password)
         await amplify.Auth.signUp(params)
     })
     return result.mapErr(intoAmplifyErrorOrThrow).mapErr(intoSignUpErrorOrThrow)
