--- conflicted
+++ resolved
@@ -103,7 +103,7 @@
  * from `unknown` to a typed object. Then, use one of the response error handling functions  (e.g.
  * {@link intoSignUpErrorOrThrow}) to see if the error is one that must be handled by the
  * application (i.e., it is an error that is relevant to our business logic). */
-interface AmplifyError extends Error {
+export interface AmplifyError extends Error {
     /** Error code for disambiguating the error. */
     code: string
 }
@@ -398,15 +398,10 @@
 /**
  * Convert an {@link AmplifyError} into a {@link CurrentSessionErrorKind} if it is a known error,
  * else re-throws the error.
-<<<<<<< HEAD
- * @throws {Error} If the error is not recognized. */
-export function intoCurrentSessionErrorKind(error: unknown): CurrentSessionErrorKind {
-=======
  *
  * @throws {Error} If the error is not recognized.
  */
-function intoCurrentSessionErrorKind(error: unknown): CurrentSessionErrorKind {
->>>>>>> 2ad19a53
+export function intoCurrentSessionErrorKind(error: unknown): CurrentSessionErrorKind {
     if (error === CURRENT_SESSION_NO_CURRENT_USER_ERROR.internalMessage) {
         return CURRENT_SESSION_NO_CURRENT_USER_ERROR.kind
     } else {
@@ -478,15 +473,10 @@
 /**
  * Convert an {@link AmplifyError} into a {@link SignUpError} if it is a known error,
  * else re-throws the error.
-<<<<<<< HEAD
- * @throws {Error} If the error is not recognized. */
-export function intoSignUpErrorOrThrow(error: AmplifyError): SignUpError {
-=======
  *
  * @throws {Error} If the error is not recognized.
  */
-function intoSignUpErrorOrThrow(error: AmplifyError): SignUpError {
->>>>>>> 2ad19a53
+export function intoSignUpErrorOrThrow(error: AmplifyError): SignUpError {
     if (error.code === SIGN_UP_USERNAME_EXISTS_ERROR.internalCode) {
         return {
             kind: SIGN_UP_USERNAME_EXISTS_ERROR.kind,
