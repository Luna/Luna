--- conflicted
+++ resolved
@@ -19,16 +19,10 @@
 // =================
 
 const MESSAGES = {
-<<<<<<< HEAD
-    signUpSuccess: "We have sent you an email with further instructions!",
-    confirmSignUpSuccess: "Your account has been confirmed! Please log in.",
-    signInWithPasswordSuccess: "Successfully logged in!",
-    pleaseWait: "Please wait...",
-=======
   signUpSuccess: "We have sent you an email with further instructions!",
   confirmSignUpSuccess: "Your account has been confirmed! Please log in.",
+  signInWithPasswordSuccess: "Successfully logged in!",
   pleaseWait: "Please wait...",
->>>>>>> ecb17ca1
 };
 
 // =============
@@ -80,24 +74,15 @@
  *
  * See {@link Cognito} for details on each of the authentication functions. */
 interface AuthContextType {
-<<<<<<< HEAD
-    signUp: (email: string, password: string) => Promise<void>;
-    confirmSignUp: (email: string, code: string) => Promise<void>;
-    signInWithGoogle: () => Promise<null>;
-    signInWithGitHub: () => Promise<null>;
-    signInWithPassword: (email: string, password: string) => Promise<void>;
-    /** Session containing the currently authenticated user's authentication information.
-     *
-     * If the user has not signed in, the session will be `undefined`. */
-    session: UserSession | undefined;
-=======
   signUp: (email: string, password: string) => Promise<void>;
   confirmSignUp: (email: string, code: string) => Promise<void>;
+  signInWithGoogle: () => Promise<null>;
+  signInWithGitHub: () => Promise<null>;
+  signInWithPassword: (email: string, password: string) => Promise<void>;
   /** Session containing the currently authenticated user's authentication information.
    *
    * If the user has not signed in, the session will be `undefined`. */
   session: UserSession | undefined;
->>>>>>> ecb17ca1
 }
 
 /** Create a global instance of the `AuthContextType`, that will be re-used between all React
@@ -182,73 +167,6 @@
           organization,
         };
 
-<<<<<<< HEAD
-        fetchSession().catch((error) => {
-            if (isUserFacingError(error)) {
-                toast.error(error.message);
-            } else {
-                logger.error(error);
-            }
-        });
-    }, [session]);
-
-    const withLoadingToast =
-        <T extends any[]>(action: (...args: T) => Promise<void>) =>
-            async (...args: T) => {
-                const loadingToast = toast.loading(MESSAGES.pleaseWait);
-                try {
-                    await action(...args);
-                } finally {
-                    toast.dismiss(loadingToast);
-                }
-            };
-
-    const signUp = (username: string, password: string) =>
-        cognito.signUp(username, password).then((result) => {
-            if (result.ok) {
-                toast.success(MESSAGES.signUpSuccess);
-            } else {
-                toast.error(result.val.message);
-            }
-        });
-
-    const confirmSignUp = async (email: string, code: string) =>
-        cognito.confirmSignUp(email, code).then((result) => {
-            if (result.err) {
-                switch (result.val.kind) {
-                    case "UserAlreadyConfirmed":
-                        break;
-                    default:
-                        throw new error.UnreachableCaseError(result.val.kind);
-                }
-            }
-
-            toast.success(MESSAGES.confirmSignUpSuccess);
-            navigate(app.LOGIN_PATH);
-        });
-
-    const signInWithPassword = async (email: string, password: string) =>
-        cognito.signInWithPassword(email, password).then((result) => {
-            if (result.ok) {
-                toast.success(MESSAGES.signInWithPasswordSuccess);
-                return;
-            }
-
-            if (result.val.kind === "UserNotFound") {
-                navigate(app.REGISTRATION_PATH);
-            }
-
-            toast.error(result.val.message);
-        });
-
-    const value = {
-        signUp: withLoadingToast(signUp),
-        confirmSignUp: withLoadingToast(confirmSignUp),
-        signInWithGoogle: cognito.signInWithGoogle,
-        signInWithGitHub: cognito.signInWithGitHub,
-        signInWithPassword: withLoadingToast(signInWithPassword),
-        session: userSession,
-=======
         /** Execute the callback that should inform the Electron app that the user has
          * logged in. This is done to transition the app from the authentication/dashboard
          * view to the IDE. */
@@ -256,7 +174,6 @@
       }
       setUserSession(userSession);
       setInitialized(true);
->>>>>>> ecb17ca1
     };
 
     fetchSession().catch((error) => {
@@ -303,9 +220,26 @@
       navigate(app.LOGIN_PATH);
     });
 
+  const signInWithPassword = async (email: string, password: string) =>
+    cognito.signInWithPassword(email, password).then((result) => {
+      if (result.ok) {
+        toast.success(MESSAGES.signInWithPasswordSuccess);
+        return;
+      }
+
+      if (result.val.kind === "UserNotFound") {
+        navigate(app.REGISTRATION_PATH);
+      }
+
+      toast.error(result.val.message);
+    });
+
   const value = {
     signUp: withLoadingToast(signUp),
     confirmSignUp: withLoadingToast(confirmSignUp),
+    signInWithGoogle: cognito.signInWithGoogle,
+    signInWithGitHub: cognito.signInWithGitHub,
+    signInWithPassword: withLoadingToast(signInWithPassword),
     session: userSession,
   };
 
