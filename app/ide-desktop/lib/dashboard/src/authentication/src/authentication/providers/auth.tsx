/** @file Module for authenticating users with AWS Cognito.
 *
 * Provides an `AuthProvider` component that wraps the entire application, and a `useAuth` hook that
 * can be used from any React component to access the currently logged-in user's session data. The
 * hook also provides methods for registering a user, logging in, logging out, etc. */
import * as React from 'react'
import * as router from 'react-router-dom'
import toast from 'react-hot-toast'

import * as app from '../../components/app'
import * as authServiceModule from '../service'
import * as backendModule from '../../dashboard/backend'
import * as backendProvider from '../../providers/backend'
import * as errorModule from '../../error'
import * as http from '../../http'
import * as localBackend from '../../dashboard/localBackend'
import * as loggerProvider from '../../providers/logger'
import * as newtype from '../../newtype'
import * as remoteBackend from '../../dashboard/remoteBackend'
import * as sessionProvider from './session'

// =================
// === Constants ===
// =================

/** The minimum delay between two requests. */
const REQUEST_DELAY_MS = 200
const MESSAGES = {
    signUpSuccess: 'We have sent you an email with further instructions!',
    confirmSignUpSuccess: 'Your account has been confirmed! Please log in.',
    setUsernameLoading: 'Setting username...',
    setUsernameSuccess: 'Your username has been set!',
    setUsernameFailure: 'Could not set your username.',
    signInWithPasswordSuccess: 'Successfully logged in!',
    forgotPasswordSuccess: 'We have sent you an email with further instructions!',
    changePasswordSuccess: 'Successfully changed password!',
    resetPasswordSuccess: 'Successfully reset password!',
    signOutLoading: 'Logging out...',
    signOutSuccess: 'Successfully logged out!',
    signOutError: 'Error logging out, please try again.',
    pleaseWait: 'Please wait...',
} as const

// ===================
// === UserSession ===
// ===================

/** Possible types of {@link BaseUserSession}. */
export enum UserSessionType {
    offline = 'offline',
    partial = 'partial',
    full = 'full',
}

/** Properties common to all {@link UserSession}s. */
interface BaseUserSession<Type extends UserSessionType> {
    /** A discriminator for TypeScript to be able to disambiguate between `UserSession` variants. */
    type: Type
    /** User's JSON Web Token (JWT), used for authenticating and authorizing requests to the API. */
    accessToken: string
    /** User's email address. */
    email: string
}

// Extends `BaseUserSession` in order to inherit the documentation.
/** Empty object of an offline user session.
 * Contains some fields from {@link FullUserSession} to allow destructuring. */
export interface OfflineUserSession extends Pick<BaseUserSession<UserSessionType.offline>, 'type'> {
    accessToken: null
    organization: null
}

/** The singleton instance of {@link OfflineUserSession}.
 * Minimizes React re-renders. */
const OFFLINE_USER_SESSION: OfflineUserSession = {
    type: UserSessionType.offline,
    accessToken: null,
    organization: null,
}

/** Object containing the currently signed-in user's session data, if the user has not yet set their
 * username.
 *
 * If a user has not yet set their username, they do not yet have an organization associated with
 * their account. Otherwise, this type is identical to the `Session` type. This type should ONLY be
 * used by the `SetUsername` component. */
export interface PartialUserSession extends BaseUserSession<UserSessionType.partial> {}

/** Object containing the currently signed-in user's session data. */
export interface FullUserSession extends BaseUserSession<UserSessionType.full> {
    /** User's organization information. */
    organization: backendModule.UserOrOrganization
}

/** A user session for a user that may be either fully registered,
 * or in the process of registering. */
export type UserSession = FullUserSession | OfflineUserSession | PartialUserSession

// ===================
// === AuthContext ===
// ===================

/** Interface returned by the `useAuth` hook.
 *
 * Contains the currently authenticated user's session data, as well as methods for signing in,
 * signing out, etc. All interactions with the authentication API should be done through this
 * interface.
 *
 * See {@link Cognito} for details on each of the authentication functions. */
interface AuthContextType {
    goOffline: () => Promise<boolean>
    signUp: (email: string, password: string, organizationId: string | null) => Promise<boolean>
    confirmSignUp: (email: string, code: string) => Promise<boolean>
    setUsername: (
        backend: backendProvider.AnyBackendAPI,
        username: string,
        email: string
    ) => Promise<boolean>
    signInWithGoogle: () => Promise<boolean>
    signInWithGitHub: () => Promise<boolean>
    signInWithPassword: (email: string, password: string) => Promise<boolean>
    forgotPassword: (email: string) => Promise<boolean>
    changePassword: (oldPassword: string, newPassword: string) => Promise<boolean>
    resetPassword: (email: string, code: string, password: string) => Promise<boolean>
    signOut: () => Promise<boolean>
    /** Session containing the currently authenticated user's authentication information.
     *
     * If the user has not signed in, the session will be `null`. */
    session: UserSession | null
}

// Eslint doesn't like headings.
/** Create a global instance of the `AuthContextType`, that will be re-used between all React
 * components that use the `useAuth` hook.
 *
 * # Safety of Context Initialization
 *
 * An `as ...` cast is unsafe. We use this cast when creating the context. So it appears that the
 * `AuthContextType` can be unsafely (i.e., only partially) initialized as a result of this.
 *
 * So it appears that we should remove the cast and initialize the context as `null` instead.
 *
 * **However**, initializing a context the existing way is the recommended way to initialize a
 * context in React.  It is safe, for non-obvious reasons. It is safe because the `AuthContext` is
 * only accessible through the `useAuth` hook.
 *
 * 1. If the `useAuth` hook is called in a component that is a child of an `AuthProvider`, then the
 * context is guaranteed to be initialized, because the `AuthProvider` constructor is what
 * initializes it. So the cast is safe.
 * 2. If the `useAuth` hook is called in a component that is not a child of an `AuthProvider`, then
 * the hook will throw an error regardless, because React does not support using hooks outside of
 * their supporting providers.
 *
 * So changing the cast would provide no safety guarantees, and would require us to introduce null
 * checks everywhere we use the context. */
// eslint-disable-next-line no-restricted-syntax
const AuthContext = React.createContext<AuthContextType>({} as AuthContextType)

// ====================
// === AuthProvider ===
// ====================

/** Props for an {@link AuthProvider}. */
export interface AuthProviderProps {
    shouldStartInOfflineMode: boolean
    supportsLocalBackend: boolean
    authService: authServiceModule.AuthService
    /** Callback to execute once the user has authenticated successfully. */
    onAuthenticated: () => void
    children: React.ReactNode
}

/** A React provider for the Cognito API. */
export function AuthProvider(props: AuthProviderProps) {
    const {
        shouldStartInOfflineMode,
        supportsLocalBackend,
        authService,
        onAuthenticated,
        children,
    } = props
    const { cognito } = authService
    const { session, deinitializeSession } = sessionProvider.useSession()
    const { setBackendWithoutSavingType } = backendProvider.useSetBackend()
    const logger = loggerProvider.useLogger()
    // This must not be `hooks.useNavigate` as `goOffline` would be inaccessible,
    // and the function call would error.
    // eslint-disable-next-line no-restricted-properties
    const navigate = router.useNavigate()
    const [forceOfflineMode, setForceOfflineMode] = React.useState(shouldStartInOfflineMode)
    const [initialized, setInitialized] = React.useState(false)
    const [userSession, setUserSession] = React.useState<UserSession | null>(null)

    const goOfflineInternal = React.useCallback(() => {
        setInitialized(true)
        setUserSession(OFFLINE_USER_SESSION)
        setBackendWithoutSavingType(new localBackend.LocalBackend())
    }, [/* should never change */ setBackendWithoutSavingType])

    const goOffline = React.useCallback(() => {
        toast.error('You are offline, switching to offline mode.')
        goOfflineInternal()
        navigate(app.DASHBOARD_PATH)
        return Promise.resolve(true)
    }, [/* should never change */ goOfflineInternal, /* should never change */ navigate])

    // This is identical to `hooks.useOnlineCheck`, however it is inline here to avoid any possible
    // circular dependency.
    React.useEffect(() => {
        // `navigator.onLine` is not a dependency so that the app doesn't make the remote backend
        // completely unusable on unreliable connections.
        if (!navigator.onLine) {
            void goOffline()
        }
    }, [goOffline])

    /** Fetch the JWT access token from the session via the AWS Amplify library.
     *
     * When invoked, retrieves the access token (if available) from the storage method chosen when
     * Amplify was configured (e.g. local storage). If the token is not available, return `undefined`.
     * If the token has expired, automatically refreshes the token and returns the new token. */
    React.useEffect(() => {
        const fetchSession = async () => {
            if (!navigator.onLine || forceOfflineMode) {
                goOfflineInternal()
                setForceOfflineMode(false)
            } else if (session.none) {
                setInitialized(true)
                setUserSession(null)
            } else {
                const { accessToken, email } = session.val
                const headers = new Headers([['Authorization', `Bearer ${accessToken}`]])
                const client = new http.Client(headers)
                const backend = new remoteBackend.RemoteBackend(client, logger)
                // The backend MUST be the remote backend before login is finished.
                // This is because the "set username" flow requires the remote backend.
                if (
                    !initialized ||
                    userSession == null ||
                    userSession.type === UserSessionType.offline
                ) {
                    setBackendWithoutSavingType(backend)
                }
                let organization
                // eslint-disable-next-line no-restricted-syntax
                while (organization === undefined) {
                    try {
                        organization = await backend.usersMe()
                    } catch {
                        // The value may have changed after the `await`.
                        // eslint-disable-next-line @typescript-eslint/no-unnecessary-condition
                        if (!navigator.onLine) {
                            goOfflineInternal()
                            // eslint-disable-next-line no-restricted-syntax
                            return
                        }
                        // This prevents a busy loop when request blocking is enabled in DevTools.
                        // The UI will be blank indefinitely. This is intentional, since for real
                        // network outages, `navigator.onLine` will be false.
                        await new Promise(resolve => setTimeout(resolve, REQUEST_DELAY_MS))
                    }
                }
                let newUserSession: UserSession
                const sharedSessionData = { email, accessToken }
                if (!organization) {
                    newUserSession = {
                        type: UserSessionType.partial,
                        ...sharedSessionData,
                    }
                } else {
                    newUserSession = {
                        type: UserSessionType.full,
                        ...sharedSessionData,
                        organization,
                    }

                    /** Save access token so can be reused by Enso backend. */
                    cognito.saveAccessToken(accessToken)

                    /** Execute the callback that should inform the Electron app that the user has logged in.
                     * This is done to transition the app from the authentication/dashboard view to the IDE. */
                    onAuthenticated()
                }

                setUserSession(newUserSession)
                setInitialized(true)
            }
        }

        fetchSession().catch(error => {
            if (isUserFacingError(error)) {
                toast.error(error.message)
            } else {
                logger.error(error)
            }
        })
        // `userSession` MUST NOT be a dependency as this effect always does a `setUserSession`,
        // which would result in an infinite loop.
        // eslint-disable-next-line react-hooks/exhaustive-deps
    }, [
        cognito,
        initialized,
        logger,
        onAuthenticated,
        session,
        /* should never change */ goOfflineInternal,
        /* should never change */ setBackendWithoutSavingType,
    ])

    /** Wrap a function returning a {@link Promise} to displays a loading toast notification
     * until the returned {@link Promise} finishes loading. */
    const withLoadingToast =
        <T extends unknown[], R>(action: (...args: T) => Promise<R>) =>
        async (...args: T) => {
            const loadingToast = toast.loading(MESSAGES.pleaseWait)
            let result
            try {
                result = await action(...args)
            } finally {
                toast.dismiss(loadingToast)
            }
            return result
        }

<<<<<<< HEAD
    const signUp = async (username: string, password: string) => {
        const result = await cognito.signUp(username, password)
=======
    const goOfflineInternal = () => {
        setInitialized(true)
        setUserSession(OFFLINE_USER_SESSION)
        if (supportsLocalBackend) {
            setBackendWithoutSavingType(new localBackend.LocalBackend())
        } else {
            // Provide dummy headers to avoid errors. This `Backend` will never be called as
            // the entire UI will be disabled.
            const client = new http.Client(new Headers([['Authorization', '']]))
            setBackendWithoutSavingType(new remoteBackend.RemoteBackend(client, logger))
        }
    }

    const goOffline = () => {
        toast.error('You are offline, switching to offline mode.')
        goOfflineInternal()
        navigate(app.DASHBOARD_PATH)
        return Promise.resolve(true)
    }

    const signUp = async (username: string, password: string, organizationId: string | null) => {
        const result = await cognito.signUp(username, password, organizationId)
>>>>>>> b243a5f5
        if (result.ok) {
            toast.success(MESSAGES.signUpSuccess)
            navigate(app.LOGIN_PATH)
        } else {
            toast.error(result.val.message)
        }
        return result.ok
    }

    const confirmSignUp = async (email: string, code: string) => {
        const result = await cognito.confirmSignUp(email, code)
        if (result.err) {
            switch (result.val.kind) {
                case 'UserAlreadyConfirmed':
                    break
                default:
                    throw new errorModule.UnreachableCaseError(result.val.kind)
            }
        }

        toast.success(MESSAGES.confirmSignUpSuccess)
        navigate(app.LOGIN_PATH)
        return result.ok
    }

    const signInWithPassword = async (email: string, password: string) => {
        const result = await cognito.signInWithPassword(email, password)
        if (result.ok) {
            toast.success(MESSAGES.signInWithPasswordSuccess)
        } else {
            if (result.val.kind === 'UserNotFound') {
                navigate(app.REGISTRATION_PATH)
            }

            toast.error(result.val.message)
        }
        return result.ok
    }

    const setUsername = async (
        backend: backendProvider.AnyBackendAPI,
        username: string,
        email: string
    ) => {
        if (backend.type === backendModule.BackendType.local) {
            toast.error('You cannot set your username on the local backend.')
            return false
        } else {
            try {
                const organizationId = await authService.cognito.organizationId()
                await toast.promise(
                    backend.createUser({
                        userName: username,
                        userEmail: newtype.asNewtype<backendModule.EmailAddress>(email),
                        organizationId:
                            organizationId != null
                                ? newtype.asNewtype<backendModule.UserOrOrganizationId>(
                                      organizationId
                                  )
                                : null,
                    }),
                    {
                        success: MESSAGES.setUsernameSuccess,
                        error: MESSAGES.setUsernameFailure,
                        loading: MESSAGES.setUsernameLoading,
                    }
                )
                navigate(app.DASHBOARD_PATH)
                return true
            } catch (e) {
                return false
            }
        }
    }

    const forgotPassword = async (email: string) => {
        const result = await cognito.forgotPassword(email)
        if (result.ok) {
            toast.success(MESSAGES.forgotPasswordSuccess)
            navigate(app.RESET_PASSWORD_PATH)
        } else {
            toast.error(result.val.message)
        }
        return result.ok
    }

    const resetPassword = async (email: string, code: string, password: string) => {
        const result = await cognito.forgotPasswordSubmit(email, code, password)
        if (result.ok) {
            toast.success(MESSAGES.resetPasswordSuccess)
            navigate(app.LOGIN_PATH)
        } else {
            toast.error(result.val.message)
        }
        return result.ok
    }

    const changePassword = async (oldPassword: string, newPassword: string) => {
        const result = await cognito.changePassword(oldPassword, newPassword)
        if (result.ok) {
            toast.success(MESSAGES.changePasswordSuccess)
        } else {
            toast.error(result.val.message)
        }
        return result.ok
    }

    const signOut = async () => {
        deinitializeSession()
        setInitialized(false)
        setUserSession(null)
        await toast.promise(cognito.signOut(), {
            success: MESSAGES.signOutSuccess,
            error: MESSAGES.signOutError,
            loading: MESSAGES.signOutLoading,
        })
        return true
    }

    const value = {
        goOffline: goOffline,
        signUp: withLoadingToast(signUp),
        confirmSignUp: withLoadingToast(confirmSignUp),
        setUsername,
        signInWithGoogle: () =>
            cognito.signInWithGoogle().then(
                () => true,
                () => false
            ),
        signInWithGitHub: () =>
            cognito.signInWithGitHub().then(
                () => true,
                () => false
            ),
        signInWithPassword: withLoadingToast(signInWithPassword),
        forgotPassword: withLoadingToast(forgotPassword),
        resetPassword: withLoadingToast(resetPassword),
        changePassword: withLoadingToast(changePassword),
        signOut,
        session: userSession,
    }

    return (
        <AuthContext.Provider value={value}>
            {/* Only render the underlying app after we assert for the presence of a current user. */}
            {initialized && children}
        </AuthContext.Provider>
    )
}

/** Type of an error containing a `string`-typed `message` field.
 *
 * Many types of errors fall into this category. We use this type to check if an error can be safely
 * displayed to the user. */
interface UserFacingError {
    /** The user-facing error message. */
    message: string
}

/** Return `true` if the value is a {@link UserFacingError}. */
function isUserFacingError(value: unknown): value is UserFacingError {
    return typeof value === 'object' && value != null && 'message' in value
}

// ===============
// === useAuth ===
// ===============

/** A React hook that provides access to the authentication context.
 *
 * Only the hook is exported, and not the context, because we only want to use the hook directly and
 * never the context component. */
export function useAuth() {
    return React.useContext(AuthContext)
}

// ===============================
// === shouldPreventNavigation ===
// ===============================

/** True if navigation should be prevented, for debugging purposes. */
function getShouldPreventNavigation() {
    const location = router.useLocation()
    return new URLSearchParams(location.search).get('prevent-navigation') === 'true'
}

// =======================
// === ProtectedLayout ===
// =======================

/** A React Router layout route containing routes only accessible by users that are logged in. */
export function ProtectedLayout() {
    const { session } = useAuth()
    const shouldPreventNavigation = getShouldPreventNavigation()

    if (!shouldPreventNavigation && !session) {
        return <router.Navigate to={app.LOGIN_PATH} />
    } else if (!shouldPreventNavigation && session?.type === UserSessionType.partial) {
        return <router.Navigate to={app.SET_USERNAME_PATH} />
    } else {
        return <router.Outlet context={session} />
    }
}

// ===========================
// === SemiProtectedLayout ===
// ===========================

/** A React Router layout route containing routes only accessible by users that are
 * in the process of registering. */
export function SemiProtectedLayout() {
    const { session } = useAuth()
    const shouldPreventNavigation = getShouldPreventNavigation()

    if (!shouldPreventNavigation && session?.type === UserSessionType.full) {
        return <router.Navigate to={app.DASHBOARD_PATH} />
    } else {
        return <router.Outlet context={session} />
    }
}

// ===================
// === GuestLayout ===
// ===================

/** A React Router layout route containing routes only accessible by users that are
 * not logged in. */
export function GuestLayout() {
    const { session } = useAuth()
    const shouldPreventNavigation = getShouldPreventNavigation()

    if (!shouldPreventNavigation && session?.type === UserSessionType.partial) {
        return <router.Navigate to={app.SET_USERNAME_PATH} />
    } else if (!shouldPreventNavigation && session?.type === UserSessionType.full) {
        return <router.Navigate to={app.DASHBOARD_PATH} />
    } else {
        return <router.Outlet />
    }
}

// =============================
// === usePartialUserSession ===
// =============================

/** A React context hook returning the user session
 * for a user that has not yet completed registration. */
export function usePartialUserSession() {
    return router.useOutletContext<PartialUserSession>()
}

// ================================
// === useNonPartialUserSession ===
// ================================

/** A React context hook returning the user session for a user that can perform actions. */
export function useNonPartialUserSession() {
    return router.useOutletContext<Exclude<UserSession, PartialUserSession>>()
}<|MERGE_RESOLUTION|>--- conflicted
+++ resolved
@@ -194,8 +194,19 @@
     const goOfflineInternal = React.useCallback(() => {
         setInitialized(true)
         setUserSession(OFFLINE_USER_SESSION)
-        setBackendWithoutSavingType(new localBackend.LocalBackend())
-    }, [/* should never change */ setBackendWithoutSavingType])
+        if (supportsLocalBackend) {
+            setBackendWithoutSavingType(new localBackend.LocalBackend())
+        } else {
+            // Provide dummy headers to avoid errors. This `Backend` will never be called as
+            // the entire UI will be disabled.
+            const client = new http.Client(new Headers([['Authorization', '']]))
+            setBackendWithoutSavingType(new remoteBackend.RemoteBackend(client, logger))
+        }
+    }, [
+        /* should never change */ supportsLocalBackend,
+        /* should never change */ logger,
+        /* should never change */ setBackendWithoutSavingType,
+    ])
 
     const goOffline = React.useCallback(() => {
         toast.error('You are offline, switching to offline mode.')
@@ -322,33 +333,8 @@
             return result
         }
 
-<<<<<<< HEAD
-    const signUp = async (username: string, password: string) => {
-        const result = await cognito.signUp(username, password)
-=======
-    const goOfflineInternal = () => {
-        setInitialized(true)
-        setUserSession(OFFLINE_USER_SESSION)
-        if (supportsLocalBackend) {
-            setBackendWithoutSavingType(new localBackend.LocalBackend())
-        } else {
-            // Provide dummy headers to avoid errors. This `Backend` will never be called as
-            // the entire UI will be disabled.
-            const client = new http.Client(new Headers([['Authorization', '']]))
-            setBackendWithoutSavingType(new remoteBackend.RemoteBackend(client, logger))
-        }
-    }
-
-    const goOffline = () => {
-        toast.error('You are offline, switching to offline mode.')
-        goOfflineInternal()
-        navigate(app.DASHBOARD_PATH)
-        return Promise.resolve(true)
-    }
-
     const signUp = async (username: string, password: string, organizationId: string | null) => {
         const result = await cognito.signUp(username, password, organizationId)
->>>>>>> b243a5f5
         if (result.ok) {
             toast.success(MESSAGES.signUpSuccess)
             navigate(app.LOGIN_PATH)
