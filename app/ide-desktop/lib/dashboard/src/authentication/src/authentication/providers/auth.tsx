--- conflicted
+++ resolved
@@ -208,18 +208,10 @@
         /* should never change */ setBackendWithoutSavingType,
     ])
 
-<<<<<<< HEAD
-    const goOffline = React.useCallback(() => {
-        toastify.toast.error('You are offline, switching to offline mode.')
-        goOfflineInternal()
-        navigate(app.DASHBOARD_PATH)
-        return Promise.resolve(true)
-    }, [/* should never change */ goOfflineInternal, /* should never change */ navigate])
-=======
     const goOffline = React.useCallback(
         (shouldShowToast = true) => {
             if (shouldShowToast) {
-                toast.error('You are offline, switching to offline mode.')
+                toastify.toast.error('You are offline, switching to offline mode.')
             }
             goOfflineInternal()
             navigate(app.DASHBOARD_PATH)
@@ -227,7 +219,6 @@
         },
         [/* should never change */ goOfflineInternal, /* should never change */ navigate]
     )
->>>>>>> 509f8a5e
 
     // This is identical to `hooks.useOnlineCheck`, however it is inline here to avoid any possible
     // circular dependency.
