--- conflicted
+++ resolved
@@ -81,18 +81,6 @@
  *
  * See {@link Cognito} for details on each of the authentication functions. */
 interface AuthContextType {
-<<<<<<< HEAD
-    signUp: (email: string, password: string) => Promise<void>
-    confirmSignUp: (email: string, code: string) => Promise<void>
-    setUsername: (accessToken: string, username: string, email: string) => Promise<void>
-    signInWithGoogle: () => Promise<void>
-    signInWithGitHub: () => Promise<void>
-    signInWithPassword: (email: string, password: string) => Promise<void>
-    forgotPassword: (email: string) => Promise<void>
-    changePassword: (oldPassword: string, newPassword: string) => Promise<void>
-    resetPassword: (email: string, code: string, password: string) => Promise<void>
-    signOut: () => Promise<void>
-=======
     signUp: (email: string, password: string) => Promise<boolean>
     confirmSignUp: (email: string, code: string) => Promise<boolean>
     setUsername: (accessToken: string, username: string, email: string) => Promise<boolean>
@@ -103,7 +91,6 @@
     changePassword: (oldPassword: string, newPassword: string) => Promise<boolean>
     resetPassword: (email: string, code: string, password: string) => Promise<boolean>
     signOut: () => Promise<boolean>
->>>>>>> 413661b3
     /** Session containing the currently authenticated user's authentication information.
      *
      * If the user has not signed in, the session will be `null`. */
@@ -310,17 +297,6 @@
             }
             return result.ok
         })
-<<<<<<< HEAD
-    const changePassword = async (oldPassword: string, newPassword: string) =>
-        cognito.changePassword(oldPassword, newPassword).then(result => {
-            if (result.ok) {
-                toast.success(MESSAGES.changePasswordSuccess)
-            } else {
-                toast.error(result.val.message)
-            }
-        })
-=======
->>>>>>> 413661b3
     const signOut = () =>
         cognito.signOut().then(() => {
             toast.success(MESSAGES.signOutSuccess)
