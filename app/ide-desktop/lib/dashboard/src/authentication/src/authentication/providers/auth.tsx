--- conflicted
+++ resolved
@@ -193,9 +193,20 @@
     const goOfflineInternal = React.useCallback(() => {
         setInitialized(true)
         setUserSession(OFFLINE_USER_SESSION)
-<<<<<<< HEAD
         setBackendWithoutSavingType(new localBackend.LocalBackend())
-    }, [/* should never change */ setBackendWithoutSavingType])
+        if (supportsLocalBackend) {
+            setBackendWithoutSavingType(new localBackend.LocalBackend())
+        } else {
+            // Provide dummy headers to avoid errors. This `Backend` will never be called as
+            // the entire UI will be disabled.
+            const client = new http.Client(new Headers([['Authorization', '']]))
+            setBackendWithoutSavingType(new remoteBackend.RemoteBackend(client, logger))
+        }
+    }, [
+        /* should never change */ supportsLocalBackend,
+        /* should never change */ logger,
+        /* should never change */ setBackendWithoutSavingType,
+    ])
 
     const goOffline = React.useCallback(() => {
         toast.error('You are offline, switching to offline mode.')
@@ -204,40 +215,12 @@
         return Promise.resolve(true)
     }, [/* should never change */ goOfflineInternal, /* should never change */ navigate])
 
-    // This is identical to `hooks.useOnlineCheck`, however it is inline here to avoid a circular
-    // import.
-    React.useEffect(() => {
-        // `navigator.onLine` is not a dependency of this `useEffect` (so this effect is not called
-        // when `navigator.onLine` changes) - the internet being down for e.g. 5 seconds should not
-        // completely disable the remote backend.
-=======
-        if (supportsLocalBackend) {
-            setBackendWithoutSavingType(new localBackend.LocalBackend())
-        } else {
-            // Provide dummy headers to avoid errors. This `Backend` will never be called as
-            // the entire UI will be disabled.
-            const client = new http.Client(new Headers([['Authorization', '']]))
-            setBackendWithoutSavingType(new remoteBackend.RemoteBackend(client, logger))
-        }
-    }, [
-        /* should never change */ supportsLocalBackend,
-        /* should never change */ logger,
-        /* should never change */ setBackendWithoutSavingType,
-    ])
-
-    const goOffline = React.useCallback(() => {
-        toast.error('You are offline, switching to offline mode.')
-        goOfflineInternal()
-        navigate(app.DASHBOARD_PATH)
-        return Promise.resolve(true)
-    }, [/* should never change */ goOfflineInternal, /* should never change */ navigate])
-
     // This is identical to `hooks.useOnlineCheck`, however it is inline here to avoid any possible
     // circular dependency.
     React.useEffect(() => {
-        // `navigator.onLine` is not a dependency so that the app doesn't make the remote backend
-        // completely unusable on unreliable connections.
->>>>>>> e7a03122
+        // `navigator.onLine` is not a dependency of this `useEffect` (so this effect is not called
+        // when `navigator.onLine` changes) - the internet being down should not immediately disable
+        // the remote backend.
         if (!navigator.onLine) {
             void goOffline()
         }
@@ -257,13 +240,7 @@
                 setInitialized(true)
                 setUserSession(null)
             } else {
-<<<<<<< HEAD
-                const headers = new Headers()
-                headers.append('Authorization', `Bearer ${session.accessToken}`)
-=======
-                const { accessToken, email } = session.val
-                const headers = new Headers([['Authorization', `Bearer ${accessToken}`]])
->>>>>>> e7a03122
+                const headers = new Headers([['Authorization', `Bearer ${session.accessToken}`]])
                 const client = new http.Client(headers)
                 const backend = new remoteBackend.RemoteBackend(client, logger)
                 // The backend MUST be the remote backend before login is finished.
@@ -328,14 +305,9 @@
                 logger.error(error)
             }
         })
-<<<<<<< HEAD
         // `userSession` MUST NOT be a dependency as `setUserSession` is called every time
         // by this effect. Because it is an object literal, it will never be equal to the previous
         // value.
-=======
-        // `userSession` MUST NOT be a dependency as this effect always does a `setUserSession`,
-        // which would result in an infinite loop.
->>>>>>> e7a03122
         // eslint-disable-next-line react-hooks/exhaustive-deps
     }, [
         cognito,
@@ -362,13 +334,8 @@
             return result
         }
 
-<<<<<<< HEAD
-    const signUp = async (username: string, password: string) => {
-        const result = await cognito.signUp(username, password)
-=======
     const signUp = async (username: string, password: string, organizationId: string | null) => {
         const result = await cognito.signUp(username, password, organizationId)
->>>>>>> e7a03122
         if (result.ok) {
             toast.success(MESSAGES.signUpSuccess)
             navigate(app.LOGIN_PATH)
@@ -418,26 +385,17 @@
             return false
         } else {
             try {
-<<<<<<< HEAD
+                const organizationId = await authService.cognito.organizationId()
                 // This should not omit success and error toasts as it is not possible
                 // to render this optimistically.
                 await toast.promise(
                     backend.createUser({
                         userName: username,
                         userEmail: backendModule.EmailAddress(email),
-=======
-                const organizationId = await authService.cognito.organizationId()
-                await toast.promise(
-                    backend.createUser({
-                        userName: username,
-                        userEmail: newtype.asNewtype<backendModule.EmailAddress>(email),
                         organizationId:
                             organizationId != null
-                                ? newtype.asNewtype<backendModule.UserOrOrganizationId>(
-                                      organizationId
-                                  )
+                                ? backendModule.UserOrOrganizationId(organizationId)
                                 : null,
->>>>>>> e7a03122
                     }),
                     {
                         success: MESSAGES.setUsernameSuccess,
