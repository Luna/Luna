/** @file Module for authenticating users with AWS Cognito.
 *
 * Provides an `AuthProvider` component that wraps the entire application, and a `useAuth` hook that
 * can be used from any React component to access the currently logged-in user's session data. The
 * hook also provides methods for registering a user, logging in, logging out, etc. */
import * as React from 'react'
import * as router from 'react-router-dom'
import toast from 'react-hot-toast'

import * as app from '../../components/app'
import * as authServiceModule from '../service'
import * as backendModule from '../../dashboard/backend'
import * as backendProvider from '../../providers/backend'
import * as errorModule from '../../error'
import * as http from '../../http'
import * as localBackend from '../../dashboard/localBackend'
import * as loggerProvider from '../../providers/logger'
import * as remoteBackend from '../../dashboard/remoteBackend'
import * as sessionProvider from './session'

// =================
// === Constants ===
// =================

/** The minimum delay between two requests. */
const REQUEST_DELAY_MS = 200
const MESSAGES = {
    signUpSuccess: 'We have sent you an email with further instructions!',
    confirmSignUpSuccess: 'Your account has been confirmed! Please log in.',
    setUsernameLoading: 'Setting username...',
    setUsernameSuccess: 'Your username has been set!',
    setUsernameFailure: 'Could not set your username.',
    signInWithPasswordSuccess: 'Successfully logged in!',
    forgotPasswordSuccess: 'We have sent you an email with further instructions!',
    changePasswordSuccess: 'Successfully changed password!',
    resetPasswordSuccess: 'Successfully reset password!',
    signOutLoading: 'Logging out...',
    signOutSuccess: 'Successfully logged out!',
    signOutError: 'Could not log out, please try again.',
    pleaseWait: 'Please wait...',
} as const

// ===================
// === UserSession ===
// ===================

/** Possible types of {@link BaseUserSession}. */
export enum UserSessionType {
    offline = 'offline',
    partial = 'partial',
    full = 'full',
}

/** Properties common to all {@link UserSession}s. */
interface BaseUserSession<Type extends UserSessionType> {
    /** A discriminator for TypeScript to be able to disambiguate between `UserSession` variants. */
    type: Type
    /** User's JSON Web Token (JWT), used for authenticating and authorizing requests to the API. */
    accessToken: string
    /** User's email address. */
    email: string
}

// Extends `BaseUserSession` in order to inherit the documentation.
/** Empty object of an offline user session.
 * Contains some fields from {@link FullUserSession} to allow destructuring. */
export interface OfflineUserSession extends Pick<BaseUserSession<UserSessionType.offline>, 'type'> {
    accessToken: null
    organization: null
}

/** The singleton instance of {@link OfflineUserSession}.
 * Minimizes React re-renders. */
const OFFLINE_USER_SESSION: OfflineUserSession = {
    type: UserSessionType.offline,
    accessToken: null,
    organization: null,
}

/** Object containing the currently signed-in user's session data, if the user has not yet set their
 * username.
 *
 * If a user has not yet set their username, they do not yet have an organization associated with
 * their account. Otherwise, this type is identical to the `Session` type. This type should ONLY be
 * used by the `SetUsername` component. */
export interface PartialUserSession extends BaseUserSession<UserSessionType.partial> {}

/** Object containing the currently signed-in user's session data. */
export interface FullUserSession extends BaseUserSession<UserSessionType.full> {
    /** User's organization information. */
    organization: backendModule.UserOrOrganization
}

/** A user session for a user that may be either fully registered,
 * or in the process of registering. */
export type UserSession = FullUserSession | OfflineUserSession | PartialUserSession

// ===================
// === AuthContext ===
// ===================

/** Interface returned by the `useAuth` hook.
 *
 * Contains the currently authenticated user's session data, as well as methods for signing in,
 * signing out, etc. All interactions with the authentication API should be done through this
 * interface.
 *
 * See {@link Cognito} for details on each of the authentication functions. */
interface AuthContextType {
    goOffline: () => Promise<boolean>
    signUp: (email: string, password: string, organizationId: string | null) => Promise<boolean>
    confirmSignUp: (email: string, code: string) => Promise<boolean>
    setUsername: (
        backend: backendProvider.AnyBackendAPI,
        username: string,
        email: string
    ) => Promise<boolean>
    signInWithGoogle: () => Promise<boolean>
    signInWithGitHub: () => Promise<boolean>
    signInWithPassword: (email: string, password: string) => Promise<boolean>
    forgotPassword: (email: string) => Promise<boolean>
    changePassword: (oldPassword: string, newPassword: string) => Promise<boolean>
    resetPassword: (email: string, code: string, password: string) => Promise<boolean>
    signOut: () => Promise<boolean>
    /** Session containing the currently authenticated user's authentication information.
     *
     * If the user has not signed in, the session will be `null`. */
    session: UserSession | null
}

// Eslint doesn't like headings.
/** Create a global instance of the `AuthContextType`, that will be re-used between all React
 * components that use the `useAuth` hook.
 *
 * # Safety of Context Initialization
 *
 * An `as ...` cast is unsafe. We use this cast when creating the context. So it appears that the
 * `AuthContextType` can be unsafely (i.e., only partially) initialized as a result of this.
 *
 * So it appears that we should remove the cast and initialize the context as `null` instead.
 *
 * **However**, initializing a context the existing way is the recommended way to initialize a
 * context in React.  It is safe, for non-obvious reasons. It is safe because the `AuthContext` is
 * only accessible through the `useAuth` hook.
 *
 * 1. If the `useAuth` hook is called in a component that is a child of an `AuthProvider`, then the
 * context is guaranteed to be initialized, because the `AuthProvider` constructor is what
 * initializes it. So the cast is safe.
 * 2. If the `useAuth` hook is called in a component that is not a child of an `AuthProvider`, then
 * the hook will throw an error regardless, because React does not support using hooks outside of
 * their supporting providers.
 *
 * So changing the cast would provide no safety guarantees, and would require us to introduce null
 * checks everywhere we use the context. */
// eslint-disable-next-line no-restricted-syntax
const AuthContext = React.createContext<AuthContextType>({} as AuthContextType)

// ====================
// === AuthProvider ===
// ====================

/** Props for an {@link AuthProvider}. */
export interface AuthProviderProps {
    shouldStartInOfflineMode: boolean
    supportsLocalBackend: boolean
    authService: authServiceModule.AuthService
    /** Callback to execute once the user has authenticated successfully. */
    onAuthenticated: (accessToken?: string) => void
    children: React.ReactNode
}

/** A React provider for the Cognito API. */
export function AuthProvider(props: AuthProviderProps) {
    const {
        shouldStartInOfflineMode,
        supportsLocalBackend,
        authService,
        onAuthenticated,
        children,
    } = props
    const { cognito } = authService
    const { session, deinitializeSession } = sessionProvider.useSession()
    const { setBackendWithoutSavingType } = backendProvider.useSetBackend()
    const logger = loggerProvider.useLogger()
    // This must not be `hooks.useNavigate` as `goOffline` would be inaccessible,
    // and the function call would error.
    // eslint-disable-next-line no-restricted-properties
    const navigate = router.useNavigate()
    const [forceOfflineMode, setForceOfflineMode] = React.useState(shouldStartInOfflineMode)
    const [initialized, setInitialized] = React.useState(false)
    const [userSession, setUserSession] = React.useState<UserSession | null>(null)

    const goOfflineInternal = React.useCallback(() => {
        setInitialized(true)
        setUserSession(OFFLINE_USER_SESSION)
        setBackendWithoutSavingType(new localBackend.LocalBackend())
        if (supportsLocalBackend) {
            setBackendWithoutSavingType(new localBackend.LocalBackend())
        } else {
            // Provide dummy headers to avoid errors. This `Backend` will never be called as
            // the entire UI will be disabled.
            const client = new http.Client(new Headers([['Authorization', '']]))
            setBackendWithoutSavingType(new remoteBackend.RemoteBackend(client, logger))
        }
    }, [
        /* should never change */ supportsLocalBackend,
        /* should never change */ logger,
        /* should never change */ setBackendWithoutSavingType,
    ])

    const goOffline = React.useCallback(() => {
        toast.error('You are offline, switching to offline mode.')
        goOfflineInternal()
        navigate(app.DASHBOARD_PATH)
        return Promise.resolve(true)
    }, [/* should never change */ goOfflineInternal, /* should never change */ navigate])

    // This is identical to `hooks.useOnlineCheck`, however it is inline here to avoid any possible
    // circular dependency.
    React.useEffect(() => {
        // `navigator.onLine` is not a dependency of this `useEffect` (so this effect is not called
        // when `navigator.onLine` changes) - the internet being down should not immediately disable
        // the remote backend.
        if (!navigator.onLine) {
            void goOffline()
        }
    }, [goOffline])

    /** Fetch the JWT access token from the session via the AWS Amplify library.
     *
     * When invoked, retrieves the access token (if available) from the storage method chosen when
     * Amplify was configured (e.g. local storage). If the token is not available, return `undefined`.
     * If the token has expired, automatically refreshes the token and returns the new token. */
    React.useEffect(() => {
        const fetchSession = async () => {
            if (!navigator.onLine || forceOfflineMode) {
                goOfflineInternal()
                setForceOfflineMode(false)
            } else if (session == null) {
                setInitialized(true)
                setUserSession(null)
            } else {
                const headers = new Headers([['Authorization', `Bearer ${session.accessToken}`]])
                const client = new http.Client(headers)
                const backend = new remoteBackend.RemoteBackend(client, logger)
                // The backend MUST be the remote backend before login is finished.
                // This is because the "set username" flow requires the remote backend.
                if (
                    !initialized ||
                    userSession == null ||
                    userSession.type === UserSessionType.offline
                ) {
                    setBackendWithoutSavingType(backend)
                }
                let organization: backendModule.UserOrOrganization | null
                while (true) {
                    try {
                        organization = await backend.usersMe()
                        break
                    } catch {
                        // The value may have changed after the `await`.
                        // eslint-disable-next-line @typescript-eslint/no-unnecessary-condition
                        if (!navigator.onLine) {
                            goOfflineInternal()
                            // eslint-disable-next-line no-restricted-syntax
                            return
                        }
                        // This prevents a busy loop when request blocking is enabled in DevTools.
                        // The UI will be blank indefinitely. This is intentional, since for real
                        // network outages, `navigator.onLine` will be false.
                        await new Promise(resolve => setTimeout(resolve, REQUEST_DELAY_MS))
                    }
                }
                const url = new URL(location.href)
                if (url.searchParams.get('authentication') === 'false') {
                    url.searchParams.delete('authentication')
                    history.replaceState(null, '', url.toString())
                }
                let newUserSession: UserSession
                if (organization == null) {
                    newUserSession = {
                        type: UserSessionType.partial,
                        ...session,
                    }
                } else {
                    newUserSession = {
                        type: UserSessionType.full,
                        ...session,
                        organization,
                    }

                    /** Save access token so can be reused by Enso backend. */
                    cognito.saveAccessToken(session.accessToken)

                    /** Execute the callback that should inform the Electron app that the user has logged in.
                     * This is done to transition the app from the authentication/dashboard view to the IDE. */
                    onAuthenticated(session.accessToken)
                }

                setUserSession(newUserSession)
                setInitialized(true)
            }
        }

        fetchSession().catch(error => {
            if (isUserFacingError(error)) {
                toast.error(error.message)
                logger.error(error.message)
            } else {
                logger.error(error)
            }
        })
<<<<<<< HEAD
        // `userSession` MUST NOT be a dependency as `setUserSession` is called every time
        // by this effect. Because it is an object literal, it will never be equal to the previous
        // value.
=======
        // `userSession` MUST NOT be a dependency as this effect always does a `setUserSession`,
        // which would result in an infinite loop.
        // `initialized` MUST NOT be a dependency as it breaks offline mode.
>>>>>>> b0428077
        // eslint-disable-next-line react-hooks/exhaustive-deps
    }, [
        cognito,
        logger,
        onAuthenticated,
        session,
        /* should never change */ goOfflineInternal,
        /* should never change */ setBackendWithoutSavingType,
    ])

    /** Wrap a function returning a {@link Promise} to displays a loading toast notification
     * until the returned {@link Promise} finishes loading. */
    const withLoadingToast =
        <T extends unknown[], R>(action: (...args: T) => Promise<R>) =>
        async (...args: T) => {
            const loadingToast = toast.loading(MESSAGES.pleaseWait)
            let result
            try {
                result = await action(...args)
            } finally {
                toast.dismiss(loadingToast)
            }
            return result
        }

    const signUp = async (username: string, password: string, organizationId: string | null) => {
        const result = await cognito.signUp(username, password, organizationId)
        if (result.ok) {
            toast.success(MESSAGES.signUpSuccess)
            navigate(app.LOGIN_PATH)
        } else {
            toast.error(result.val.message)
        }
        return result.ok
    }

    const confirmSignUp = async (email: string, code: string) => {
        const result = await cognito.confirmSignUp(email, code)
        if (result.err) {
            switch (result.val.kind) {
                case 'UserAlreadyConfirmed':
                    break
                default:
                    throw new errorModule.UnreachableCaseError(result.val.kind)
            }
        }

        toast.success(MESSAGES.confirmSignUpSuccess)
        navigate(app.LOGIN_PATH)
        return result.ok
    }

    const signInWithPassword = async (email: string, password: string) => {
        const result = await cognito.signInWithPassword(email, password)
        if (result.ok) {
            toast.success(MESSAGES.signInWithPasswordSuccess)
        } else {
            if (result.val.kind === 'UserNotFound') {
                navigate(app.REGISTRATION_PATH)
            }

            toast.error(result.val.message)
        }
        return result.ok
    }

    const setUsername = async (
        backend: backendProvider.AnyBackendAPI,
        username: string,
        email: string
    ) => {
        if (backend.type === backendModule.BackendType.local) {
            toast.error('You cannot set your username on the local backend.')
            return false
        } else {
            try {
                const organizationId = await authService.cognito.organizationId()
                // This should not omit success and error toasts as it is not possible
                // to render this optimistically.
                await toast.promise(
                    backend.createUser({
                        userName: username,
                        userEmail: backendModule.EmailAddress(email),
                        organizationId:
                            organizationId != null
                                ? backendModule.UserOrOrganizationId(organizationId)
                                : null,
                    }),
                    {
                        success: MESSAGES.setUsernameSuccess,
                        error: MESSAGES.setUsernameFailure,
                        loading: MESSAGES.setUsernameLoading,
                    }
                )
                navigate(app.DASHBOARD_PATH)
                return true
            } catch (e) {
                return false
            }
        }
    }

    const forgotPassword = async (email: string) => {
        const result = await cognito.forgotPassword(email)
        if (result.ok) {
            toast.success(MESSAGES.forgotPasswordSuccess)
            navigate(app.RESET_PASSWORD_PATH)
        } else {
            toast.error(result.val.message)
        }
        return result.ok
    }

    const resetPassword = async (email: string, code: string, password: string) => {
        const result = await cognito.forgotPasswordSubmit(email, code, password)
        if (result.ok) {
            toast.success(MESSAGES.resetPasswordSuccess)
            navigate(app.LOGIN_PATH)
        } else {
            toast.error(result.val.message)
        }
        return result.ok
    }

    const changePassword = async (oldPassword: string, newPassword: string) => {
        const result = await cognito.changePassword(oldPassword, newPassword)
        if (result.ok) {
            toast.success(MESSAGES.changePasswordSuccess)
        } else {
            toast.error(result.val.message)
        }
        return result.ok
    }

    const signOut = async () => {
        deinitializeSession()
        setInitialized(false)
        setUserSession(null)
        // This should not omit success and error toasts as it is not possible
        // to render this optimistically.
        await toast.promise(cognito.signOut(), {
            success: MESSAGES.signOutSuccess,
            error: MESSAGES.signOutError,
            loading: MESSAGES.signOutLoading,
        })
        return true
    }

    const value = {
        goOffline: goOffline,
        signUp: withLoadingToast(signUp),
        confirmSignUp: withLoadingToast(confirmSignUp),
        setUsername,
        signInWithGoogle: () =>
            cognito.signInWithGoogle().then(
                () => true,
                () => false
            ),
        signInWithGitHub: () =>
            cognito.signInWithGitHub().then(
                () => true,
                () => false
            ),
        signInWithPassword: withLoadingToast(signInWithPassword),
        forgotPassword: withLoadingToast(forgotPassword),
        resetPassword: withLoadingToast(resetPassword),
        changePassword: withLoadingToast(changePassword),
        signOut,
        session: userSession,
    }

    return (
        <AuthContext.Provider value={value}>
            {/* Only render the underlying app after we assert for the presence of a current user. */}
            {initialized && children}
        </AuthContext.Provider>
    )
}

/** Type of an error containing a `string`-typed `message` field.
 *
 * Many types of errors fall into this category. We use this type to check if an error can be safely
 * displayed to the user. */
interface UserFacingError {
    /** The user-facing error message. */
    message: string
}

/** Return `true` if the value is a {@link UserFacingError}. */
function isUserFacingError(value: unknown): value is UserFacingError {
    return typeof value === 'object' && value != null && 'message' in value
}

// ===============
// === useAuth ===
// ===============

/** A React hook that provides access to the authentication context.
 *
 * Only the hook is exported, and not the context, because we only want to use the hook directly and
 * never the context component. */
export function useAuth() {
    return React.useContext(AuthContext)
}

// ===============================
// === shouldPreventNavigation ===
// ===============================

/** True if navigation should be prevented, for debugging purposes. */
function getShouldPreventNavigation() {
    const location = router.useLocation()
    return new URLSearchParams(location.search).get('prevent-navigation') === 'true'
}

// =======================
// === ProtectedLayout ===
// =======================

/** A React Router layout route containing routes only accessible by users that are logged in. */
export function ProtectedLayout() {
    const { session } = useAuth()
    const shouldPreventNavigation = getShouldPreventNavigation()

    if (!shouldPreventNavigation && session == null) {
        return <router.Navigate to={app.LOGIN_PATH} />
    } else if (!shouldPreventNavigation && session?.type === UserSessionType.partial) {
        return <router.Navigate to={app.SET_USERNAME_PATH} />
    } else {
        return <router.Outlet context={session} />
    }
}

// ===========================
// === SemiProtectedLayout ===
// ===========================

/** A React Router layout route containing routes only accessible by users that are
 * in the process of registering. */
export function SemiProtectedLayout() {
    const { session } = useAuth()
    const shouldPreventNavigation = getShouldPreventNavigation()

    if (!shouldPreventNavigation && session?.type === UserSessionType.full) {
        return <router.Navigate to={app.DASHBOARD_PATH} />
    } else {
        return <router.Outlet context={session} />
    }
}

// ===================
// === GuestLayout ===
// ===================

/** A React Router layout route containing routes only accessible by users that are
 * not logged in. */
export function GuestLayout() {
    const { session } = useAuth()
    const shouldPreventNavigation = getShouldPreventNavigation()

    if (!shouldPreventNavigation && session?.type === UserSessionType.partial) {
        return <router.Navigate to={app.SET_USERNAME_PATH} />
    } else if (!shouldPreventNavigation && session?.type === UserSessionType.full) {
        return <router.Navigate to={app.DASHBOARD_PATH} />
    } else {
        return <router.Outlet />
    }
}

// =============================
// === usePartialUserSession ===
// =============================

/** A React context hook returning the user session
 * for a user that has not yet completed registration. */
export function usePartialUserSession() {
    return router.useOutletContext<PartialUserSession>()
}

// ================================
// === useNonPartialUserSession ===
// ================================

/** A React context hook returning the user session for a user that can perform actions. */
export function useNonPartialUserSession() {
    return router.useOutletContext<Exclude<UserSession, PartialUserSession>>()
}<|MERGE_RESOLUTION|>--- conflicted
+++ resolved
@@ -310,15 +310,10 @@
                 logger.error(error)
             }
         })
-<<<<<<< HEAD
         // `userSession` MUST NOT be a dependency as `setUserSession` is called every time
         // by this effect. Because it is an object literal, it will never be equal to the previous
         // value.
-=======
-        // `userSession` MUST NOT be a dependency as this effect always does a `setUserSession`,
-        // which would result in an infinite loop.
         // `initialized` MUST NOT be a dependency as it breaks offline mode.
->>>>>>> b0428077
         // eslint-disable-next-line react-hooks/exhaustive-deps
     }, [
         cognito,
