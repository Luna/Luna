--- conflicted
+++ resolved
@@ -166,13 +166,8 @@
     supportsLocalBackend: boolean
     authService: authServiceModule.AuthService
     /** Callback to execute once the user has authenticated successfully. */
-<<<<<<< HEAD
     onAuthenticated: (accessToken?: string) => void
     children: react.ReactNode
-=======
-    onAuthenticated: () => void
-    children: React.ReactNode
->>>>>>> 57b9f59f
 }
 
 /** A React provider for the Cognito API. */
