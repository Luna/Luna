/** @file Provides an {@link AuthService} which consists of an underyling {@link Cognito} API
 * wrapper, along with some convenience callbacks to make URL redirects for the authentication flows
 * work with Electron. */
import * as amplify from '@aws-amplify/auth'

import * as common from 'enso-common'

import * as app from '../components/app'
import * as auth from './config'
import * as cognito from './cognito'
import * as config from '../config'
import * as listen from './listen'
import * as loggerProvider from '../providers/logger'

// =============
// === Types ===
// =============

/** The subset of Amplify configuration related to sign in and sign out redirects. */
interface AmplifyRedirects extends Pick<auth.AmplifyConfig, 'redirectSignIn' | 'redirectSignOut'> {}

// =================
// === Constants ===
// =================

/** Pathname of the {@link URL} for deep links to the sign-in page, after a redirect from a
 * federated identity provider. */
const SIGN_IN_PATHNAME = '//auth'
/** Pathname of the {@link URL} for deep links to the sign-out page, after a redirect from a
 * federated identity provider. */
const SIGN_OUT_PATHNAME = '//auth'
/** Pathname of the {@link URL} for deep links to the registration confirmation page, after a
 * redirect from an account verification email. */
const CONFIRM_REGISTRATION_PATHNAME = '//auth/confirmation'
/** Pathname of the {@link URL} for deep links to the login page, after a redirect from a reset
 * password email. */
const LOGIN_PATHNAME = '//auth/login'
/** Pathname of the {@link URL} for deep links to the registration page. */
const REGISTRATION_PATHNAME = '//auth/registration'

/** URI used as the OAuth redirect when deep links are supported. */
const DEEP_LINK_REDIRECT = auth.OAuthRedirect(`${common.DEEP_LINK_SCHEME}://auth`)
/** OAuth redirect URLs for the electron app. */
const DEEP_LINK_REDIRECTS: AmplifyRedirects = {
    redirectSignIn: DEEP_LINK_REDIRECT,
    redirectSignOut: DEEP_LINK_REDIRECT,
}
/** OAuth redirect URLs for the browser. */
const CLOUD_REDIRECTS: AmplifyRedirects = {
    redirectSignIn: config.ACTIVE_CONFIG.cloudRedirect,
    redirectSignOut: config.ACTIVE_CONFIG.cloudRedirect,
}

const BASE_AMPLIFY_CONFIG = {
    region: auth.AWS_REGION,
    scope: auth.OAUTH_SCOPES,
    responseType: auth.OAUTH_RESPONSE_TYPE,
} satisfies Partial<auth.AmplifyConfig>

/** Collection of configuration details for Amplify user pools, sorted by deployment environment. */
const AMPLIFY_CONFIGS = {
    /** Configuration for @indiv0's Cognito user pool. */
    npekin: {
<<<<<<< HEAD
        userPoolId: newtype.asNewtype<auth.UserPoolId>('eu-west-1_7yB1Lr0fS'),
        userPoolWebClientId: newtype.asNewtype<auth.UserPoolWebClientId>(
            'ulc9knbbf0anduetrq9nnrlg2'
        ),
        domain: newtype.asNewtype<auth.OAuthDomain>(
            'npekin-enso-domain.auth.eu-west-1.amazoncognito.com'
        ),
=======
        userPoolId: auth.UserPoolId('eu-west-1_AXX1gMvpx'),
        userPoolWebClientId: auth.UserPoolWebClientId('1rpnb2n1ijn6o5529a7ob017o'),
        domain: auth.OAuthDomain('npekin-enso-domain.auth.eu-west-1.amazoncognito.com'),
>>>>>>> 2dc565b3
        ...BASE_AMPLIFY_CONFIG,
    } satisfies Partial<auth.AmplifyConfig>,
    /** Configuration for @pbuchu's Cognito user pool. */
    pbuchu: {
        userPoolId: auth.UserPoolId('eu-west-1_jSF1RbgPK'),
        userPoolWebClientId: auth.UserPoolWebClientId('1bnib0jfon3aqc5g3lkia2infr'),
        domain: auth.OAuthDomain('pb-enso-domain.auth.eu-west-1.amazoncognito.com'),
        ...BASE_AMPLIFY_CONFIG,
    } satisfies Partial<auth.AmplifyConfig>,
    /** Configuration for the production Cognito user pool. */
    production: {
        userPoolId: auth.UserPoolId('eu-west-1_9Kycu2SbD'),
        userPoolWebClientId: auth.UserPoolWebClientId('4j9bfs8e7415erf82l129v0qhe'),
        domain: auth.OAuthDomain('production-enso-domain.auth.eu-west-1.amazoncognito.com'),
        ...BASE_AMPLIFY_CONFIG,
    } satisfies Partial<auth.AmplifyConfig>,
}

// ==================
// === AuthConfig ===
// ==================

/** Configuration for the authentication service. */
export interface AuthConfig {
    /** Logger for the authentication service. */
    logger: loggerProvider.Logger
    /** Whether the application supports deep links. This is only true when using
     * the installed app on macOS and Windows. */
    supportsDeepLinks: boolean
    /** Function to navigate to a given (relative) URL.
     *
     * Used to redirect to pages like the password reset page with the query parameters set in the
     * URL (e.g., `?verification_code=...`). */
    navigate: (url: string) => void
}

// ===================
// === AuthService ===
// ===================

/** API for the authentication service. */
export interface AuthService {
    /** @see {@link cognito.Cognito}. */
    cognito: cognito.Cognito
    /** @see {@link listen.ListenFunction} */
    registerAuthEventListener: listen.ListenFunction
}

/** Create an instance of the authentication service.
 *
 * # Warning
 *
 * This function should only be called once, and the returned service should be used throughout the
 * application. This is because it performs global configuration of the Amplify library. */
export function initAuthService(authConfig: AuthConfig): AuthService {
    const { logger, supportsDeepLinks, navigate } = authConfig
    const amplifyConfig = loadAmplifyConfig(logger, supportsDeepLinks, navigate)
    const cognitoClient = new cognito.Cognito(logger, supportsDeepLinks, amplifyConfig)
    return {
        cognito: cognitoClient,
        registerAuthEventListener: listen.registerAuthEventListener,
    }
}

/** Return the appropriate Amplify configuration for the current platform. */
function loadAmplifyConfig(
    logger: loggerProvider.Logger,
    supportsDeepLinks: boolean,
    navigate: (url: string) => void
): auth.AmplifyConfig {
    /** Load the environment-specific Amplify configuration. */
    const baseConfig = AMPLIFY_CONFIGS[config.ENVIRONMENT]
    let urlOpener: ((url: string) => void) | null = null
    let accessTokenSaver: ((accessToken: string) => void) | null = null
    if ('authenticationApi' in window) {
        /** When running on destop we want to have option to save access token to a file,
         * so it can be later reuse when issuing requests to Cloud API. */
        accessTokenSaver = saveAccessToken
    }
    if (supportsDeepLinks) {
        /** If we support redirecting back here via deep links, we want to override the default
         * URL opener for OAuth flows.  This is because the default URL opener opens the URL
         * in the desktop app itself, but we want the user to be sent to their system browser
         * instead. The user should be sent to their system browser because:
         *
         * - users trust their system browser with their credentials more than they trust our app;
         * - our app can keep itself on the relevant page until the user is sent back to it (i.e.,
         * we avoid unnecessary reloads/refreshes caused by redirects. */
        urlOpener = openUrlWithExternalBrowser

        /** To handle redirects back to the application from the system browser, we also need to
         * register a custom URL handler. */
        setDeepLinkHandler(logger, navigate)
    }
    /** Load the platform-specific Amplify configuration. */
    const platformConfig = supportsDeepLinks ? DEEP_LINK_REDIRECTS : CLOUD_REDIRECTS
    return {
        ...baseConfig,
        ...platformConfig,
        urlOpener,
        accessTokenSaver,
    }
}

/** Open a URL with the user's default browser. */
function openUrlWithExternalBrowser(url: string) {
    window.authenticationApi.openUrlInSystemBrowser(url)
}

/** Save the access token to a file. */
function saveAccessToken(accessToken: string) {
    window.authenticationApi.saveAccessToken(accessToken)
}

/** Set the callback that will be invoked when a deep link to the application is opened.
 *
 * Typically this callback is invoked when the user is redirected back to the app after:
 *
 * 1. Authenticating with a federated identity provider; or
 * 2. Clicking a "reset password" link in a password reset email.
 *
 * For example, when the user completes an OAuth sign in flow (e.g., through Google), they are
 * redirected to a URL like `enso://authentication/register?code=...`. This listener will intercept
 * that URL and open the page `register?code=...` in the application window.
 *
 * This is only used when running on the desktop, as the browser version of the app lets Amplify
 * handle the redirect for us. On the desktop however, we need to handle the redirect ourselves,
 * because it's a deep link into the app, and Amplify doesn't handle deep links.
 *
 * All URLs that don't have a pathname that starts with {@link AUTHENTICATION_PATHNAME_BASE} will be
 * ignored by this handler. */
function setDeepLinkHandler(logger: loggerProvider.Logger, navigate: (url: string) => void) {
    const onDeepLink = (url: string) => {
        const parsedUrl = new URL(url)
        logger.log(`Parsed pathname: ${parsedUrl.pathname}`)
        // We need to get rid of the trailing slash in the pathname, because it is inconsistent
        // between the platforms. On Windows it is present, on macOS it is not.
        const pathname = parsedUrl.pathname.replace(/\/$/, '')
        switch (pathname) {
            /** If the user is being redirected after clicking the registration confirmation link in their
             * email, then the URL will be for the confirmation page path. */
            case CONFIRM_REGISTRATION_PATHNAME: {
                const redirectUrl = `${app.CONFIRM_REGISTRATION_PATH}${parsedUrl.search}`
                navigate(redirectUrl)
                break
            }
            /** TODO [NP]: https://github.com/enso-org/cloud-v2/issues/339
             * Don't use `enso://auth` for both authentication redirect & signout redirect so we don't
             * have to disambiguate between the two on the `DASHBOARD_PATH`. */
            case SIGN_OUT_PATHNAME:
            case SIGN_IN_PATHNAME:
                /** If the user is being redirected after a sign-out, then no query args will be present. */
                if (parsedUrl.search === '') {
                    navigate(app.LOGIN_PATH)
                } else {
                    handleAuthResponse(url)
                }
                break
            /** If the user is being redirected after finishing the password reset flow, then the URL will
             * be for the login page. */
            case LOGIN_PATHNAME:
                navigate(app.LOGIN_PATH)
                break
            case REGISTRATION_PATHNAME:
                navigate(app.REGISTRATION_PATH + parsedUrl.search)
                break
            /** If the user is being redirected from a password reset email, then we need to navigate to
             * the password reset page, with the verification code and email passed in the URL s-o they can
             * be filled in automatically. */
            case app.RESET_PASSWORD_PATH: {
                const resetPasswordRedirectUrl = `${app.RESET_PASSWORD_PATH}${parsedUrl.search}`
                navigate(resetPasswordRedirectUrl)
                break
            }
            default:
                logger.error(`${url} is an unrecognized deep link. Ignoring.`)
        }
    }

    window.authenticationApi.setDeepLinkHandler(onDeepLink)
}

/** When the user is being redirected from a federated identity provider, then we need to pass the
 * URL to the Amplify library, which will parse the URL and complete the OAuth flow. */
function handleAuthResponse(url: string) {
    void (async () => {
        /** Temporarily override the `history` object so that Amplify doesn't try to call
         * `history.replaceState` (which doesn't work in the renderer process because of
         * Electron's `webSecurity`). This is a hack, but it's the only way to get Amplify to work
         * with a custom URL protocol in Electron.
         *
         * # Safety
         *
         * It is safe to disable the `unbound-method` lint here because we intentionally want to use
         * the original `history.replaceState` function, which is not bound to the
         * `history` object. */
        // eslint-disable-next-line @typescript-eslint/unbound-method
        const replaceState = history.replaceState
        history.replaceState = () => false
        try {
            /** # Safety
             *
             * It is safe to disable the `no-unsafe-call` lint here because we know that the `Auth` object
             * has the `_handleAuthResponse` method, and we know that it is safe to call it with the `url`
             * argument. There is no way to prove this to the TypeScript compiler, because these methods
             * are intentionally not part of the public AWS Amplify API. */
            // @ts-expect-error `_handleAuthResponse` is a private method without typings.
            // eslint-disable-next-line @typescript-eslint/no-unsafe-call
            await amplify.Auth._handleAuthResponse(url)
        } finally {
            /** Restore the original `history.replaceState` function. */
            history.replaceState = replaceState
        }
    })()
}<|MERGE_RESOLUTION|>--- conflicted
+++ resolved
@@ -61,19 +61,9 @@
 const AMPLIFY_CONFIGS = {
     /** Configuration for @indiv0's Cognito user pool. */
     npekin: {
-<<<<<<< HEAD
-        userPoolId: newtype.asNewtype<auth.UserPoolId>('eu-west-1_7yB1Lr0fS'),
-        userPoolWebClientId: newtype.asNewtype<auth.UserPoolWebClientId>(
-            'ulc9knbbf0anduetrq9nnrlg2'
-        ),
-        domain: newtype.asNewtype<auth.OAuthDomain>(
-            'npekin-enso-domain.auth.eu-west-1.amazoncognito.com'
-        ),
-=======
-        userPoolId: auth.UserPoolId('eu-west-1_AXX1gMvpx'),
-        userPoolWebClientId: auth.UserPoolWebClientId('1rpnb2n1ijn6o5529a7ob017o'),
+        userPoolId: auth.UserPoolId('eu-west-1_7yB1Lr0fS'),
+        userPoolWebClientId: auth.UserPoolWebClientId('ulc9knbbf0anduetrq9nnrlg2'),
         domain: auth.OAuthDomain('npekin-enso-domain.auth.eu-west-1.amazoncognito.com'),
->>>>>>> 2dc565b3
         ...BASE_AMPLIFY_CONFIG,
     } satisfies Partial<auth.AmplifyConfig>,
     /** Configuration for @pbuchu's Cognito user pool. */
