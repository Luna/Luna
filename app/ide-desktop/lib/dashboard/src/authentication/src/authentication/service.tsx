--- conflicted
+++ resolved
@@ -1,17 +1,10 @@
-<<<<<<< HEAD
-/** @file Provides an {@link AuthService} which consists of an underyling {@link Cognito} API
- * wrapper, along with some convenience callbacks to make URL redirects for the authentication flows
- * work with Electron. */
-
-import * as loggerProvider from "../providers/logger";
-=======
 /** @file Provides an {@link AuthService} which consists of an underyling {@link cognito.Cognito}
  * API wrapper, along with some convenience callbacks to make URL redirects for the authentication
  * flows work with Electron. */
 
 import * as common from "enso-studio-common";
 
->>>>>>> de6f806e
+import * as loggerProvider from "../providers/logger";
 import * as cognito from "./cognito";
 import * as authConfig from "./config";
 import * as config from "../config";
@@ -21,11 +14,9 @@
 // === Constants ===
 // =================
 
-<<<<<<< HEAD
 /** Pathname of the {@link URL} for deep links to the registration confirmation page, after a
  * redirect from an account verification email. */
 const CONFIRM_REGISTRATION_PATHNAME = "//auth/confirmation";
-=======
 /** URL used as the OAuth redirect when running in the desktop app. */
 const DESKTOP_REDIRECT =
   `${common.DEEP_LINK_SCHEME}://auth` as authConfig.OAuthRedirect;
@@ -43,7 +34,6 @@
     redirectSignOut: config.ACTIVE_CONFIG.cloudRedirect,
   },
 };
->>>>>>> de6f806e
 
 const BASE_AMPLIFY_CONFIG: Partial<authConfig.AmplifyConfig> = {
   region: authConfig.AWS_REGION,
@@ -124,15 +114,9 @@
  * This function should only be called once, and the returned service should be used throughout the
  * application. This is because it performs global configuration of the Amplify library. */
 export const initAuthService = (authConfig: AuthConfig): AuthService => {
-<<<<<<< HEAD
   const { logger, platform, navigate } = authConfig;
   const amplifyConfig = loadAmplifyConfig(logger, platform, navigate);
-  const cognitoClient = new cognito.CognitoImpl(platform, amplifyConfig);
-=======
-  const { platform } = authConfig;
-  const amplifyConfig = loadAmplifyConfig(platform);
-  const cognitoClient = new cognito.Cognito(amplifyConfig);
->>>>>>> de6f806e
+  const cognitoClient = new cognito.Cognito(platform, amplifyConfig);
   return { cognito: cognitoClient };
 };
 
@@ -143,7 +127,6 @@
 ): authConfig.AmplifyConfig => {
   /** Load the environment-specific Amplify configuration. */
   const baseConfig = AMPLIFY_CONFIGS[config.ENVIRONMENT];
-<<<<<<< HEAD
 
   if (platform === app.Platform.desktop) {
     /** If we're running on the desktop, we want to override the default URL opener for OAuth
@@ -161,17 +144,9 @@
     setDeepLinkHandler(logger, navigate);
   }
 
-  /** Set the redirect URLs for the OAuth flows, depending on our environment. */
-  baseConfig.redirectSignIn =
-    platform === app.Platform.desktop
-      ? (authConfig.DESKTOP_REDIRECT as authConfig.OAuthRedirect)
-      : config.ACTIVE_CONFIG.cloudRedirect;
-  baseConfig.redirectSignOut =
-    platform === app.Platform.desktop
-      ? (authConfig.DESKTOP_REDIRECT as authConfig.OAuthRedirect)
-      : config.ACTIVE_CONFIG.cloudRedirect;
-
-  return baseConfig as authConfig.AmplifyConfig;
+  /** Load the platform-specific Amplify configuration. */
+  const platformConfig = PLATFORM_TO_CONFIG[platform];
+  return { ...baseConfig, ...platformConfig } as authConfig.AmplifyConfig;
 };
 
 const openUrlWithExternalBrowser = (url: string) => {
@@ -225,10 +200,4 @@
 /** If the user is being redirected after clicking the registration confirmation link in their
  * email, then the URL will be for the confirmation page path. */
 const isConfirmRegistrationRedirect = (url: URL) =>
-  url.pathname === CONFIRM_REGISTRATION_PATHNAME;
-=======
-  /** Load the platform-specific Amplify configuration. */
-  const platformConfig = PLATFORM_TO_CONFIG[platform];
-  return { ...baseConfig, ...platformConfig } as authConfig.AmplifyConfig;
-};
->>>>>>> de6f806e
+  url.pathname === CONFIRM_REGISTRATION_PATHNAME;