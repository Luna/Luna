--- conflicted
+++ resolved
@@ -187,30 +187,6 @@
   logger: loggerProvider.Logger,
   navigate: (url: string) => void
 ) => {
-<<<<<<< HEAD
-    const onDeepLink = (url: string) => {
-        const parsedUrl = new URL(url);
-
-        if (isConfirmRegistrationRedirect(parsedUrl)) {
-            // Navigate to a relative URL to handle the confirmation link.
-            const redirectUrl = `${app.CONFIRM_REGISTRATION_PATH}${parsedUrl.search}`;
-            navigate(redirectUrl);
-        } else if (isSignOutRedirect(parsedUrl) || isLoginRedirect(parsedUrl)) {
-            navigate(app.LOGIN_PATH);
-        } else if (isSignInRedirect(parsedUrl)) {
-            handleAuthResponse(url);
-            // If the user is being redirected from a password reset email, then we need to navigate to
-            // the password reset page, with the verification code and email passed in the URL so they
-            // can be filled in automatically.
-        } else if (isResetPasswordRedirect(parsedUrl)) {
-            // Navigate to a relative URL to handle the password reset.
-            const redirectUrl = `${app.RESET_PASSWORD_PATH}${parsedUrl.search}`;
-            navigate(redirectUrl);
-        } else {
-            logger.error(`${url} is an unrecognized deep link. Ignoring.`)
-        }
-    };
-=======
   const onDeepLink = (url: string) => {
     const parsedUrl = new URL(url);
 
@@ -218,15 +194,21 @@
       /** Navigate to a relative URL to handle the confirmation link. */
       const redirectUrl = `${app.CONFIRM_REGISTRATION_PATH}${parsedUrl.search}`;
       navigate(redirectUrl);
-    } else if (isSignOutRedirect(parsedUrl)) {
+    } else if (isSignOutRedirect(parsedUrl) || isLoginRedirect(parsedUrl)) {
       navigate(app.LOGIN_PATH);
     } else if (isSignInRedirect(parsedUrl)) {
       handleAuthResponse(url);
+    /** If the user is being redirected from a password reset email, then we need to navigate to
+     * the password reset page, with the verification code and email passed in the URL so they
+     * can be filled in automatically. */
+    } else if (isResetPasswordRedirect(parsedUrl)) {
+      /** Navigate to a relative URL to handle the password reset. */
+      const redirectUrl = `${app.RESET_PASSWORD_PATH}${parsedUrl.search}`;
+      navigate(redirectUrl);
     } else {
       logger.error(`${url} is an unrecognized deep link. Ignoring.`);
     }
   };
->>>>>>> 1cd2acae
 
   /** See {@link AuthenticationApi} for safety details. */
   // @ts-expect-error
