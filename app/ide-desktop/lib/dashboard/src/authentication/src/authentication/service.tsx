/** @file Provides an {@link AuthService} which consists of an underyling {@link Cognito} API
 * wrapper, along with some convenience callbacks to make URL redirects for the authentication flows
 * work with Electron. */
import * as amplify from '@aws-amplify/auth'

import * as common from 'enso-common'

import * as app from '../components/app'
import * as auth from './config'
import * as cognito from './cognito'
import * as config from '../config'
import * as listen from './listen'
import * as loggerProvider from '../providers/logger'
import * as newtype from '../newtype'
import * as platformModule from '../platform'

// =================
// === Constants ===
// =================

/** Pathname of the {@link URL} for deep links to the sign in page, after a redirect from a
 * federated identity provider. */
const SIGN_IN_PATHNAME = '//auth'
/** Pathname of the {@link URL} for deep links to the sign out page, after a redirect from a
 * federated identity provider. */
const SIGN_OUT_PATHNAME = '//auth'
/** Pathname of the {@link URL} for deep links to the registration confirmation page, after a
 * redirect from an account verification email. */
const CONFIRM_REGISTRATION_PATHNAME = '//auth/confirmation'
/** Pathname of the {@link URL} for deep links to the login page, after a redirect from a reset
 * password email. */
const LOGIN_PATHNAME = '//auth/login'

/** URL used as the OAuth redirect when running in the desktop app. */
const DESKTOP_REDIRECT = newtype.asNewtype<auth.OAuthRedirect>(`${common.DEEP_LINK_SCHEME}://auth`)
/** Map from platform to the OAuth redirect URL that should be used for that platform. */
const PLATFORM_TO_CONFIG: Record<
    platformModule.Platform,
    Pick<auth.AmplifyConfig, 'redirectSignIn' | 'redirectSignOut'>
> = {
    [platformModule.Platform.desktop]: {
        redirectSignIn: DESKTOP_REDIRECT,
        redirectSignOut: DESKTOP_REDIRECT,
    },
    [platformModule.Platform.cloud]: {
        redirectSignIn: config.ACTIVE_CONFIG.cloudRedirect,
        redirectSignOut: config.ACTIVE_CONFIG.cloudRedirect,
    },
}

const BASE_AMPLIFY_CONFIG = {
    region: auth.AWS_REGION,
    scope: auth.OAUTH_SCOPES,
    responseType: auth.OAUTH_RESPONSE_TYPE,
} satisfies Partial<auth.AmplifyConfig>

/** Collection of configuration details for Amplify user pools, sorted by deployment environment. */
const AMPLIFY_CONFIGS = {
    /** Configuration for @pbuchu's Cognito user pool. */
    pbuchu: {
        userPoolId: newtype.asNewtype<auth.UserPoolId>('eu-west-1_jSF1RbgPK'),
        userPoolWebClientId: newtype.asNewtype<auth.UserPoolWebClientId>(
            '1bnib0jfon3aqc5g3lkia2infr'
        ),
        domain: newtype.asNewtype<auth.OAuthDomain>(
            'pb-enso-domain.auth.eu-west-1.amazoncognito.com'
        ),
        ...BASE_AMPLIFY_CONFIG,
    } satisfies Partial<auth.AmplifyConfig>,
    /** Configuration for the production Cognito user pool. */
    production: {
        userPoolId: newtype.asNewtype<auth.UserPoolId>('eu-west-1_9Kycu2SbD'),
        userPoolWebClientId: newtype.asNewtype<auth.UserPoolWebClientId>(
            '4j9bfs8e7415erf82l129v0qhe'
        ),
        domain: newtype.asNewtype<auth.OAuthDomain>(
            'production-enso-domain.auth.eu-west-1.amazoncognito.com'
        ),
        ...BASE_AMPLIFY_CONFIG,
    } satisfies Partial<auth.AmplifyConfig>,
}

// ==================
// === AuthConfig ===
// ==================

/** Configuration for the authentication service. */
export interface AuthConfig {
    /** Logger for the authentication service. */
    logger: loggerProvider.Logger
    /** Whether the application is running on a desktop (i.e., versus in the Cloud). */
    platform: platformModule.Platform
    /** Function to navigate to a given (relative) URL.
     *
     * Used to redirect to pages like the password reset page with the query parameters set in the
     * URL (e.g., `?verification_code=...`). */
    navigate: (url: string) => void
}

// ===================
// === AuthService ===
// ===================

/** API for the authentication service. */
export interface AuthService {
    /** @see {@link cognito.Cognito}. */
    cognito: cognito.Cognito
    /** @see {@link listen.ListenFunction} */
    registerAuthEventListener: listen.ListenFunction
}

/** Creates an instance of the authentication service.
 *
 * # Warning
 *
 * This function should only be called once, and the returned service should be used throughout the
 * application. This is because it performs global configuration of the Amplify library. */
export function initAuthService(authConfig: AuthConfig): AuthService {
    const { logger, platform, navigate } = authConfig
    const amplifyConfig = loadAmplifyConfig(logger, platform, navigate)
    const cognitoClient = new cognito.Cognito(logger, platform, amplifyConfig)
    return {
        cognito: cognitoClient,
        registerAuthEventListener: listen.registerAuthEventListener,
    }
}

function loadAmplifyConfig(
    logger: loggerProvider.Logger,
    platform: platformModule.Platform,
    navigate: (url: string) => void
): auth.AmplifyConfig {
    /** Load the environment-specific Amplify configuration. */
    const baseConfig = AMPLIFY_CONFIGS[config.ENVIRONMENT]
    let urlOpener = null
<<<<<<< HEAD
=======
    let accessTokenSaver = null
>>>>>>> 467d3df4
    if (platform === platformModule.Platform.desktop) {
        /** If we're running on the desktop, we want to override the default URL opener for OAuth
         * flows.  This is because the default URL opener opens the URL in the desktop app itself,
         * but we want the user to be sent to their system browser instead. The user should be sent
         * to their system browser because:
         *
         * - users trust their system browser with their credentials more than they trust our app;
         * - our app can keep itself on the relevant page until the user is sent back to it (i.e.,
         * we avoid unnecessary reloads/refreshes caused by redirects. */
        urlOpener = openUrlWithExternalBrowser
<<<<<<< HEAD
=======

        /** When running on destop we want to have option to save access token to a file,
         * so it can be later reuse when issuing requests to Cloud API. */
        accessTokenSaver = saveAccessToken
>>>>>>> 467d3df4

        /** To handle redirects back to the application from the system browser, we also need to
         * register a custom URL handler. */
        setDeepLinkHandler(logger, navigate)
    }
    /** Load the platform-specific Amplify configuration. */
    const platformConfig = PLATFORM_TO_CONFIG[platform]
    return {
        ...baseConfig,
        ...platformConfig,
        urlOpener,
<<<<<<< HEAD
=======
        accessTokenSaver,
>>>>>>> 467d3df4
    }
}

function openUrlWithExternalBrowser(url: string) {
    window.authenticationApi.openUrlInSystemBrowser(url)
<<<<<<< HEAD
=======
}

function saveAccessToken(accessToken: string) {
    window.authenticationApi.saveAccessToken(accessToken)
>>>>>>> 467d3df4
}

/** Set the callback that will be invoked when a deep link to the application is opened.
 *
 * Typically this callback is invoked when the user is redirected back to the app after:
 *
 * 1. Authenticating with a federated identity provider; or
 * 2. Clicking a "reset password" link in a password reset email.
 *
 * For example, when the user completes an OAuth sign in flow (e.g., through Google), they are
 * redirected to a URL like `enso://authentication/register?code=...`. This listener will intercept
 * that URL and open the page `register?code=...` in the application window.
 *
 * This is only used when running on the desktop, as the browser version of the app lets Amplify
 * handle the redirect for us. On the desktop however, we need to handle the redirect ourselves,
 * because it's a deep link into the app, and Amplify doesn't handle deep links.
 *
 * All URLs that don't have a pathname that starts with {@link AUTHENTICATION_PATHNAME_BASE} will be
 * ignored by this handler. */
function setDeepLinkHandler(logger: loggerProvider.Logger, navigate: (url: string) => void) {
    const onDeepLink = (url: string) => {
        const parsedUrl = new URL(url)

        switch (parsedUrl.pathname) {
            /** If the user is being redirected after clicking the registration confirmation link in their
             * email, then the URL will be for the confirmation page path. */
            case CONFIRM_REGISTRATION_PATHNAME: {
                const redirectUrl = `${app.CONFIRM_REGISTRATION_PATH}${parsedUrl.search}`
                navigate(redirectUrl)
                break
            }
            /** TODO [NP]: https://github.com/enso-org/cloud-v2/issues/339
             * Don't use `enso://auth` for both authentication redirect & signout redirect so we don't
             * have to disambiguate between the two on the `DASHBOARD_PATH`. */
            case SIGN_OUT_PATHNAME:
            case SIGN_IN_PATHNAME:
                /** If the user is being redirected after a sign-out, then no query args will be present. */
                if (parsedUrl.search === '') {
                    navigate(app.LOGIN_PATH)
                } else {
                    handleAuthResponse(url)
                }
                break
            /** If the user is being redirected after finishing the password reset flow, then the URL will
             * be for the login page. */
            case LOGIN_PATHNAME:
                navigate(app.LOGIN_PATH)
                break
            /** If the user is being redirected from a password reset email, then we need to navigate to
<<<<<<< HEAD
             * the password reset page, with the verification code and email passed in the URL so they can
=======
             * the password reset page, with the verification code and email passed in the URL s-o they can
>>>>>>> 467d3df4
             * be filled in automatically. */
            case app.RESET_PASSWORD_PATH: {
                const resetPasswordRedirectUrl = `${app.RESET_PASSWORD_PATH}${parsedUrl.search}`
                navigate(resetPasswordRedirectUrl)
                break
            }
            default:
                logger.error(`${url} is an unrecognized deep link. Ignoring.`)
        }
    }

    window.authenticationApi.setDeepLinkHandler(onDeepLink)
}

/** When the user is being redirected from a federated identity provider, then we need to pass the
 * URL to the Amplify library, which will parse the URL and complete the OAuth flow. */
function handleAuthResponse(url: string) {
    void (async () => {
        /** Temporarily override the `window.location` object so that Amplify doesn't try to call
         * `window.location.replaceState` (which doesn't work in the renderer process because of
         * Electron's `webSecurity`). This is a hack, but it's the only way to get Amplify to work
         * with a custom URL protocol in Electron.
         *
         * # Safety
         *
         * It is safe to disable the `unbound-method` lint here because we intentionally want to use
         * the original `window.history.replaceState` function, which is not bound to the
         * `window.history` object. */
        // eslint-disable-next-line @typescript-eslint/unbound-method
        const replaceState = window.history.replaceState
        window.history.replaceState = () => false
        try {
            /** # Safety
             *
             * It is safe to disable the `no-unsafe-call` lint here because we know that the `Auth` object
             * has the `_handleAuthResponse` method, and we know that it is safe to call it with the `url`
             * argument. There is no way to prove this to the TypeScript compiler, because these methods
             * are intentionally not part of the public AWS Amplify API. */
            // @ts-expect-error `_handleAuthResponse` is a private method without typings.
            // eslint-disable-next-line @typescript-eslint/no-unsafe-call
            await amplify.Auth._handleAuthResponse(url)
        } finally {
            /** Restore the original `window.location.replaceState` function. */
            window.history.replaceState = replaceState
        }
    })()
}<|MERGE_RESOLUTION|>--- conflicted
+++ resolved
@@ -133,10 +133,7 @@
     /** Load the environment-specific Amplify configuration. */
     const baseConfig = AMPLIFY_CONFIGS[config.ENVIRONMENT]
     let urlOpener = null
-<<<<<<< HEAD
-=======
     let accessTokenSaver = null
->>>>>>> 467d3df4
     if (platform === platformModule.Platform.desktop) {
         /** If we're running on the desktop, we want to override the default URL opener for OAuth
          * flows.  This is because the default URL opener opens the URL in the desktop app itself,
@@ -147,13 +144,10 @@
          * - our app can keep itself on the relevant page until the user is sent back to it (i.e.,
          * we avoid unnecessary reloads/refreshes caused by redirects. */
         urlOpener = openUrlWithExternalBrowser
-<<<<<<< HEAD
-=======
 
         /** When running on destop we want to have option to save access token to a file,
          * so it can be later reuse when issuing requests to Cloud API. */
         accessTokenSaver = saveAccessToken
->>>>>>> 467d3df4
 
         /** To handle redirects back to the application from the system browser, we also need to
          * register a custom URL handler. */
@@ -165,22 +159,16 @@
         ...baseConfig,
         ...platformConfig,
         urlOpener,
-<<<<<<< HEAD
-=======
         accessTokenSaver,
->>>>>>> 467d3df4
     }
 }
 
 function openUrlWithExternalBrowser(url: string) {
     window.authenticationApi.openUrlInSystemBrowser(url)
-<<<<<<< HEAD
-=======
 }
 
 function saveAccessToken(accessToken: string) {
     window.authenticationApi.saveAccessToken(accessToken)
->>>>>>> 467d3df4
 }
 
 /** Set the callback that will be invoked when a deep link to the application is opened.
@@ -230,11 +218,7 @@
                 navigate(app.LOGIN_PATH)
                 break
             /** If the user is being redirected from a password reset email, then we need to navigate to
-<<<<<<< HEAD
-             * the password reset page, with the verification code and email passed in the URL so they can
-=======
              * the password reset page, with the verification code and email passed in the URL s-o they can
->>>>>>> 467d3df4
              * be filled in automatically. */
             case app.RESET_PASSWORD_PATH: {
                 const resetPasswordRedirectUrl = `${app.RESET_PASSWORD_PATH}${parsedUrl.search}`
