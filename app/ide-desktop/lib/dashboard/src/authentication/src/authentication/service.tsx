/** @file Provides an {@link AuthService} which consists of an underyling {@link Cognito} API
 * wrapper, along with some convenience callbacks to make URL redirects for the authentication flows
 * work with Electron. */
import * as app from "../components/app";

import * as loggerProvider from "../providers/logger";
import * as cognito from "./cognito";
import * as authConfig from "./config";
import * as config from "../config";
import * as app from "../components/app";

// =================
// === Constants ===
// =================

/** Pathname of the {@link URL} for deep links to the registration confirmation page, after a
 * redirect from an account verification email. */
const CONFIRM_REGISTRATION_PATHNAME = "//auth/confirmation";

const BASE_AMPLIFY_CONFIG: Partial<authConfig.AmplifyConfig> = {
  region: authConfig.AWS_REGION,
  scope: authConfig.OAUTH_SCOPES,
  responseType: authConfig.OAUTH_RESPONSE_TYPE,
};

/** Collection of configuration details for Amplify user pools, sorted by deployment environment. */
const AMPLIFY_CONFIGS = {
  /** Configuration for @pbuchu's Cognito user pool. */
  pbuchu: {
    userPoolId: "eu-west-1_jSF1RbgPK",
    userPoolWebClientId: "1bnib0jfon3aqc5g3lkia2infr",
    domain: "pb-enso-domain.auth.eu-west-1.amazoncognito.com",
    ...BASE_AMPLIFY_CONFIG,
  },
  /** Configuration for the production Cognito user pool. */
  production: {
    userPoolId: "eu-west-1_9Kycu2SbD",
    userPoolWebClientId: "4j9bfs8e7415erf82l129v0qhe",
    domain: "production-enso-domain.auth.eu-west-1.amazoncognito.com",
    ...BASE_AMPLIFY_CONFIG,
  },
};

<<<<<<< HEAD


// ==========================
// === Authentication API ===
// ==========================

/** `window.authenticationApi` is a context bridge to the main process, when we're running in an
 * Electron context.
 *
 * # Safety
 *
 * We're assuming that the main process has exposed the `authenticationApi` context bridge (see
 * `lib/client/src/preload.ts` for details), and that it contains the functions defined in this
 * interface. Our app can't function if these assumptions are not met, so we're disabling the
 * TypeScript checks for this interface when we use it. */
interface AuthenticationApi {
    /** Open a URL in the system browser. */
    openUrlInSystemBrowser: (url: string) => void;
    /** Set the callback to be called when the system browser redirects back to a URL in the app,
     * via a deep link. See {@link setDeepLinkHandler} for details. */
    setDeepLinkHandler: (callback: (url: string) => void) => void;
}



=======
>>>>>>> ccd43176
// ==================
// === AuthConfig ===
// ==================

/** Configuration for the authentication service. */
export interface AuthConfig {
<<<<<<< HEAD
    /** Logger for the authentication service. */
    logger: loggerProvider.Logger;
    /** Whether the application is running on a desktop (i.e., versus in the Cloud). */
    runningOnDesktop: boolean;
    /** Function to navigate to a given (relative) URL.
     *
     * Used to redirect to pages like the password reset page with the query parameters set in the
     * URL (e.g., `?verification_code=...`). */
    navigate: (url: string) => void;
=======
  platform: app.Platform;
>>>>>>> ccd43176
}

// ===================
// === AuthService ===
// ===================

/** API for the authentication service. */
export interface AuthService {
  /** @see {@link Cognito} */
  cognito: cognito.Cognito;
}

/** Creates an instance of the authentication service.
 *
 * # Warning
 *
 * This function should only be called once, and the returned service should be used throughout the
 * application. This is because it performs global configuration of the Amplify library. */
export const initAuthService = (authConfig: AuthConfig): AuthService => {
<<<<<<< HEAD
    const { logger, runningOnDesktop, navigate } = authConfig;

    const amplifyConfig = loadAmplifyConfig(logger, runningOnDesktop, navigate);
    const cognitoClient = new cognito.CognitoImpl(
        runningOnDesktop,
        amplifyConfig
    );

    return {
        cognito: cognitoClient,
    };
};

const loadAmplifyConfig = (
    logger: loggerProvider.Logger,
    runningOnDesktop: boolean,
    navigate: (url: string) => void
): authConfig.AmplifyConfig => {
    /** Load the environment-specific Amplify configuration. */
    const baseConfig = AMPLIFY_CONFIGS[config.ENVIRONMENT];

    if (runningOnDesktop) {
        /** If we're running on the desktop, we want to override the default URL opener for OAuth
         * flows.  This is because the default URL opener opens the URL in the desktop app itself,
         * but we want the user to be sent to their system browser instead. The user should be sent
         * to their system browser because:
         *
         * - users trust their system browser with their credentials more than they trust our app;
         * - our app can keep itself on the relevant page until the user is sent back to it (i.e.,
         *   we avoid unnecessary reloads/refreshes caused by redirects. */
        baseConfig.urlOpener = openUrlWithExternalBrowser;

        /** To handle redirects back to the application from the system browser, we also need to
         * register a custom URL handler. */
        setDeepLinkHandler(logger, navigate);
    }

    /** Set the redirect URLs for the OAuth flows, depending on our environment. */
    baseConfig.redirectSignIn = runningOnDesktop
        ? authConfig.DESKTOP_REDIRECT
        : config.ACTIVE_CONFIG.cloudRedirect;
    baseConfig.redirectSignOut = runningOnDesktop
        ? authConfig.DESKTOP_REDIRECT
        : config.ACTIVE_CONFIG.cloudRedirect;

    return baseConfig as authConfig.AmplifyConfig;
};

const openUrlWithExternalBrowser = (url: string) => {
    /** See {@link AuthenticationApi} for safety details. */
    // @ts-expect-error
    // eslint-disable-next-line @typescript-eslint/no-unsafe-assignment
    const authenticationApi: AuthenticationApi = window.authenticationApi;
    authenticationApi.openUrlInSystemBrowser(url);
};

/** Set the callback that will be invoked when a deep link to the application is opened.
 *
 * Typically this callback is invoked when the user is redirected back to the app after:
 *
 * 1. authenticating with a federated identity provider; or
 * 2. clicking a "reset password" link in a password reset email.
 *
 * For example, when the user completes an OAuth sign in flow (e.g., through Google), they are
 * redirected to a URL like `enso://authentication/register?code=...`. This listener will intercept
 * that URL and open the page `register?code=...` in the application window.
 *
 * This is only used when running on the desktop, as the browser version of the app lets Amplify
 * handle the redirect for us. On the desktop however, we need to handle the redirect ourselves,
 * because it's a deep link into the app, and Amplify doesn't handle deep links.
 *
 * All URLs that don't have a pathname that starts with {@link AUTHENTICATION_PATHNAME_BASE} will be
 * ignored by this handler. */
const setDeepLinkHandler = (
    logger: loggerProvider.Logger,
    navigate: (url: string) => void
) => {
    const onDeepLink = (url: string) => {
        const parsedUrl = new URL(url);

        if (isConfirmRegistrationRedirect(parsedUrl)) {
            /** Navigate to a relative URL to handle the confirmation link. */
            const redirectUrl = `${app.CONFIRM_REGISTRATION_PATH}${parsedUrl.search}`;
            navigate(redirectUrl);
        } else {
            logger.error(`${url} is an unrecognized deep link. Ignoring.`)
        }
    };

    /** See {@link AuthenticationApi} for safety details. */
    // @ts-expect-error
    // eslint-disable-next-line @typescript-eslint/no-unsafe-assignment
    const authenticationApi: AuthenticationApi = window.authenticationApi;
    authenticationApi.setDeepLinkHandler(onDeepLink);
};

/** If the user is being redirected after clicking the registration confirmation link in their
 * email, then the URL will be for the confirmation page path. */
const isConfirmRegistrationRedirect = (url: URL) =>
    url.pathname === CONFIRM_REGISTRATION_PATHNAME;
=======
  const { platform } = authConfig;
  const amplifyConfig = loadAmplifyConfig(platform);
  const cognitoClient = new cognito.CognitoImpl(amplifyConfig);
  return { cognito: cognitoClient };
};

const loadAmplifyConfig = (
  platform: app.Platform
): authConfig.AmplifyConfig => {
  /** Load the environment-specific Amplify configuration. */
  const baseConfig = AMPLIFY_CONFIGS[config.ENVIRONMENT];

  /** Set the redirect URLs for the OAuth flows, depending on our environment. */
  baseConfig.redirectSignIn =
    platform === app.Platform.desktop
      ? (authConfig.DESKTOP_REDIRECT as authConfig.OAuthRedirect)
      : config.ACTIVE_CONFIG.cloudRedirect;
  baseConfig.redirectSignOut =
    platform === app.Platform.desktop
      ? (authConfig.DESKTOP_REDIRECT as authConfig.OAuthRedirect)
      : config.ACTIVE_CONFIG.cloudRedirect;

  return baseConfig as authConfig.AmplifyConfig;
};
>>>>>>> ccd43176
<|MERGE_RESOLUTION|>--- conflicted
+++ resolved
@@ -1,7 +1,6 @@
 /** @file Provides an {@link AuthService} which consists of an underyling {@link Cognito} API
  * wrapper, along with some convenience callbacks to make URL redirects for the authentication flows
  * work with Electron. */
-import * as app from "../components/app";
 
 import * as loggerProvider from "../providers/logger";
 import * as cognito from "./cognito";
@@ -41,9 +40,6 @@
   },
 };
 
-<<<<<<< HEAD
-
-
 // ==========================
 // === Authentication API ===
 // ==========================
@@ -58,36 +54,28 @@
  * interface. Our app can't function if these assumptions are not met, so we're disabling the
  * TypeScript checks for this interface when we use it. */
 interface AuthenticationApi {
-    /** Open a URL in the system browser. */
-    openUrlInSystemBrowser: (url: string) => void;
-    /** Set the callback to be called when the system browser redirects back to a URL in the app,
-     * via a deep link. See {@link setDeepLinkHandler} for details. */
-    setDeepLinkHandler: (callback: (url: string) => void) => void;
+  /** Open a URL in the system browser. */
+  openUrlInSystemBrowser: (url: string) => void;
+  /** Set the callback to be called when the system browser redirects back to a URL in the app,
+   * via a deep link. See {@link setDeepLinkHandler} for details. */
+  setDeepLinkHandler: (callback: (url: string) => void) => void;
 }
 
-
-
-=======
->>>>>>> ccd43176
 // ==================
 // === AuthConfig ===
 // ==================
 
 /** Configuration for the authentication service. */
 export interface AuthConfig {
-<<<<<<< HEAD
-    /** Logger for the authentication service. */
-    logger: loggerProvider.Logger;
-    /** Whether the application is running on a desktop (i.e., versus in the Cloud). */
-    runningOnDesktop: boolean;
-    /** Function to navigate to a given (relative) URL.
-     *
-     * Used to redirect to pages like the password reset page with the query parameters set in the
-     * URL (e.g., `?verification_code=...`). */
-    navigate: (url: string) => void;
-=======
+  /** Logger for the authentication service. */
+  logger: loggerProvider.Logger;
+  /** Whether the application is running on a desktop (i.e., versus in the Cloud). */
   platform: app.Platform;
->>>>>>> ccd43176
+  /** Function to navigate to a given (relative) URL.
+   *
+   * Used to redirect to pages like the password reset page with the query parameters set in the
+   * URL (e.g., `?verification_code=...`). */
+  navigate: (url: string) => void;
 }
 
 // ===================
@@ -107,53 +95,47 @@
  * This function should only be called once, and the returned service should be used throughout the
  * application. This is because it performs global configuration of the Amplify library. */
 export const initAuthService = (authConfig: AuthConfig): AuthService => {
-<<<<<<< HEAD
-    const { logger, runningOnDesktop, navigate } = authConfig;
-
-    const amplifyConfig = loadAmplifyConfig(logger, runningOnDesktop, navigate);
-    const cognitoClient = new cognito.CognitoImpl(
-        runningOnDesktop,
-        amplifyConfig
-    );
-
-    return {
-        cognito: cognitoClient,
-    };
+    const { logger, platform, navigate } = authConfig;
+    const amplifyConfig = loadAmplifyConfig(logger, platform, navigate);
+    const cognitoClient = new cognito.CognitoImpl(platform, amplifyConfig);
+    return { cognito: cognitoClient };
 };
 
 const loadAmplifyConfig = (
     logger: loggerProvider.Logger,
-    runningOnDesktop: boolean,
+    platform: app.Platform,
     navigate: (url: string) => void
 ): authConfig.AmplifyConfig => {
-    /** Load the environment-specific Amplify configuration. */
-    const baseConfig = AMPLIFY_CONFIGS[config.ENVIRONMENT];
+  /** Load the environment-specific Amplify configuration. */
+  const baseConfig = AMPLIFY_CONFIGS[config.ENVIRONMENT];
 
-    if (runningOnDesktop) {
-        /** If we're running on the desktop, we want to override the default URL opener for OAuth
-         * flows.  This is because the default URL opener opens the URL in the desktop app itself,
-         * but we want the user to be sent to their system browser instead. The user should be sent
-         * to their system browser because:
-         *
-         * - users trust their system browser with their credentials more than they trust our app;
-         * - our app can keep itself on the relevant page until the user is sent back to it (i.e.,
-         *   we avoid unnecessary reloads/refreshes caused by redirects. */
-        baseConfig.urlOpener = openUrlWithExternalBrowser;
+  if (platform === app.Platform.desktop) {
+    /** If we're running on the desktop, we want to override the default URL opener for OAuth
+     * flows.  This is because the default URL opener opens the URL in the desktop app itself,
+     * but we want the user to be sent to their system browser instead. The user should be sent
+     * to their system browser because:
+     *
+     * - users trust their system browser with their credentials more than they trust our app;
+     * - our app can keep itself on the relevant page until the user is sent back to it (i.e.,
+     *   we avoid unnecessary reloads/refreshes caused by redirects. */
+    baseConfig.urlOpener = openUrlWithExternalBrowser;
 
-        /** To handle redirects back to the application from the system browser, we also need to
-         * register a custom URL handler. */
-        setDeepLinkHandler(logger, navigate);
-    }
+    /** To handle redirects back to the application from the system browser, we also need to
+     * register a custom URL handler. */
+    setDeepLinkHandler(logger, navigate);
+  }
 
-    /** Set the redirect URLs for the OAuth flows, depending on our environment. */
-    baseConfig.redirectSignIn = runningOnDesktop
-        ? authConfig.DESKTOP_REDIRECT
-        : config.ACTIVE_CONFIG.cloudRedirect;
-    baseConfig.redirectSignOut = runningOnDesktop
-        ? authConfig.DESKTOP_REDIRECT
-        : config.ACTIVE_CONFIG.cloudRedirect;
+  /** Set the redirect URLs for the OAuth flows, depending on our environment. */
+  baseConfig.redirectSignIn =
+    platform === app.Platform.desktop
+      ? (authConfig.DESKTOP_REDIRECT as authConfig.OAuthRedirect)
+      : config.ACTIVE_CONFIG.cloudRedirect;
+  baseConfig.redirectSignOut =
+    platform === app.Platform.desktop
+      ? (authConfig.DESKTOP_REDIRECT as authConfig.OAuthRedirect)
+      : config.ACTIVE_CONFIG.cloudRedirect;
 
-    return baseConfig as authConfig.AmplifyConfig;
+  return baseConfig as authConfig.AmplifyConfig;
 };
 
 const openUrlWithExternalBrowser = (url: string) => {
@@ -207,30 +189,4 @@
 /** If the user is being redirected after clicking the registration confirmation link in their
  * email, then the URL will be for the confirmation page path. */
 const isConfirmRegistrationRedirect = (url: URL) =>
-    url.pathname === CONFIRM_REGISTRATION_PATHNAME;
-=======
-  const { platform } = authConfig;
-  const amplifyConfig = loadAmplifyConfig(platform);
-  const cognitoClient = new cognito.CognitoImpl(amplifyConfig);
-  return { cognito: cognitoClient };
-};
-
-const loadAmplifyConfig = (
-  platform: app.Platform
-): authConfig.AmplifyConfig => {
-  /** Load the environment-specific Amplify configuration. */
-  const baseConfig = AMPLIFY_CONFIGS[config.ENVIRONMENT];
-
-  /** Set the redirect URLs for the OAuth flows, depending on our environment. */
-  baseConfig.redirectSignIn =
-    platform === app.Platform.desktop
-      ? (authConfig.DESKTOP_REDIRECT as authConfig.OAuthRedirect)
-      : config.ACTIVE_CONFIG.cloudRedirect;
-  baseConfig.redirectSignOut =
-    platform === app.Platform.desktop
-      ? (authConfig.DESKTOP_REDIRECT as authConfig.OAuthRedirect)
-      : config.ACTIVE_CONFIG.cloudRedirect;
-
-  return baseConfig as authConfig.AmplifyConfig;
-};
->>>>>>> ccd43176
+    url.pathname === CONFIRM_REGISTRATION_PATHNAME;