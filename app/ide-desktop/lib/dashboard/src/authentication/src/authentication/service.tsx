/** @file Provides an {@link AuthService} which consists of an underyling {@link Cognito} API
 * wrapper, along with some convenience callbacks to make URL redirects for the authentication flows
 * work with Electron. */
import * as amplify from "@aws-amplify/auth";

import * as common from "enso-common";

import * as app from "../components/app";
import * as auth from "./config";
import * as cognito from "./cognito";
import * as config from "../config";
import * as listen from "./listen";
import * as loggerProvider from "../providers/logger";
import * as platformModule from "../platform";
import * as utils from "../utils";

// =================
// === Constants ===
// =================

/** Pathname of the {@link URL} for deep links to the sign in page, after a redirect from a
 * federated identity provider. */
const SIGN_IN_PATHNAME = "//auth";
<<<<<<< HEAD
/** Pathname of the {@link URL} for deep links to the sign out page, after a redirect from a
 * federated identity provider. */
const SIGN_OUT_PATHNAME = "//auth";
=======
>>>>>>> 38861d91
/** Pathname of the {@link URL} for deep links to the registration confirmation page, after a
 * redirect from an account verification email. */
const CONFIRM_REGISTRATION_PATHNAME = "//auth/confirmation";
/** URL used as the OAuth redirect when running in the desktop app. */
const DESKTOP_REDIRECT = utils.brand<auth.OAuthRedirect>(
  `${common.DEEP_LINK_SCHEME}://auth`
);
/** Map from platform to the OAuth redirect URL that should be used for that platform. */
const PLATFORM_TO_CONFIG: Record<
  platformModule.Platform,
  Pick<auth.AmplifyConfig, "redirectSignIn" | "redirectSignOut">
> = {
  [platformModule.Platform.desktop]: {
    redirectSignIn: DESKTOP_REDIRECT,
    redirectSignOut: DESKTOP_REDIRECT,
  },
  [platformModule.Platform.cloud]: {
    redirectSignIn: config.ACTIVE_CONFIG.cloudRedirect,
    redirectSignOut: config.ACTIVE_CONFIG.cloudRedirect,
  },
};

const BASE_AMPLIFY_CONFIG = {
  region: auth.AWS_REGION,
  scope: auth.OAUTH_SCOPES,
  responseType: auth.OAUTH_RESPONSE_TYPE,
} satisfies Partial<auth.AmplifyConfig>;

/** Collection of configuration details for Amplify user pools, sorted by deployment environment. */
const AMPLIFY_CONFIGS = {
  /** Configuration for @pbuchu's Cognito user pool. */
  pbuchu: {
    userPoolId: utils.brand<auth.UserPoolId>("eu-west-1_jSF1RbgPK"),
    userPoolWebClientId: utils.brand<auth.UserPoolWebClientId>(
      "1bnib0jfon3aqc5g3lkia2infr"
    ),
    domain: utils.brand<auth.OAuthDomain>(
      "pb-enso-domain.auth.eu-west-1.amazoncognito.com"
    ),
    ...BASE_AMPLIFY_CONFIG,
  } satisfies Partial<auth.AmplifyConfig>,
  /** Configuration for the production Cognito user pool. */
  production: {
    userPoolId: utils.brand<auth.UserPoolId>("eu-west-1_9Kycu2SbD"),
    userPoolWebClientId: utils.brand<auth.UserPoolWebClientId>(
      "4j9bfs8e7415erf82l129v0qhe"
    ),
    domain: utils.brand<auth.OAuthDomain>(
      "production-enso-domain.auth.eu-west-1.amazoncognito.com"
    ),
    ...BASE_AMPLIFY_CONFIG,
  } satisfies Partial<auth.AmplifyConfig>,
};

// ==================
// === AuthConfig ===
// ==================

/** Configuration for the authentication service. */
export interface AuthConfig {
  /** Logger for the authentication service. */
  logger: loggerProvider.Logger;
  /** Whether the application is running on a desktop (i.e., versus in the Cloud). */
  platform: platformModule.Platform;
  /** Function to navigate to a given (relative) URL.
   *
   * Used to redirect to pages like the password reset page with the query parameters set in the
   * URL (e.g., `?verification_code=...`). */
  navigate: (url: string) => void;
}

// ===================
// === AuthService ===
// ===================

/** API for the authentication service. */
export interface AuthService {
  /** @see {@link cognito.Cognito}. */
  cognito: cognito.Cognito;
  /** @see {@link listen.ListenFunction} */
  registerAuthEventListener: listen.ListenFunction;
}

/** Creates an instance of the authentication service.
 *
 * # Warning
 *
 * This function should only be called once, and the returned service should be used throughout the
 * application. This is because it performs global configuration of the Amplify library. */
export function initAuthService(authConfig: AuthConfig): AuthService {
  const { logger, platform, navigate } = authConfig;
  const amplifyConfig = loadAmplifyConfig(logger, platform, navigate);
  const cognitoClient = new cognito.Cognito(logger, platform, amplifyConfig);
  return {
    cognito: cognitoClient,
    registerAuthEventListener: listen.registerAuthEventListener,
  };
}

function loadAmplifyConfig(
  logger: loggerProvider.Logger,
  platform: platformModule.Platform,
  navigate: (url: string) => void
): auth.AmplifyConfig {
  /** Load the environment-specific Amplify configuration. */
  const baseConfig = AMPLIFY_CONFIGS[config.ENVIRONMENT];
  let urlOpener;
  if (platform === platformModule.Platform.desktop) {
    /** If we're running on the desktop, we want to override the default URL opener for OAuth
     * flows.  This is because the default URL opener opens the URL in the desktop app itself,
     * but we want the user to be sent to their system browser instead. The user should be sent
     * to their system browser because:
     *
     * - users trust their system browser with their credentials more than they trust our app;
     * - our app can keep itself on the relevant page until the user is sent back to it (i.e.,
     * we avoid unnecessary reloads/refreshes caused by redirects. */
    urlOpener = openUrlWithExternalBrowser;

    /** To handle redirects back to the application from the system browser, we also need to
     * register a custom URL handler. */
    setDeepLinkHandler(logger, navigate);
  }
  /** Load the platform-specific Amplify configuration. */
  const platformConfig = PLATFORM_TO_CONFIG[platform];
  return {
    ...baseConfig,
    ...platformConfig,
<<<<<<< HEAD
    urlOpener,
=======
    ...(urlOpener ? { urlOpener } : {}),
>>>>>>> 38861d91
  };
}

function openUrlWithExternalBrowser(url: string) {
  window.authenticationApi.openUrlInSystemBrowser(url);
}

/** Set the callback that will be invoked when a deep link to the application is opened.
 *
 * Typically this callback is invoked when the user is redirected back to the app after:
 *
 * 1. Authenticating with a federated identity provider; or
 * 2. Clicking a "reset password" link in a password reset email.
 *
 * For example, when the user completes an OAuth sign in flow (e.g., through Google), they are
 * redirected to a URL like `enso://authentication/register?code=...`. This listener will intercept
 * that URL and open the page `register?code=...` in the application window.
 *
 * This is only used when running on the desktop, as the browser version of the app lets Amplify
 * handle the redirect for us. On the desktop however, we need to handle the redirect ourselves,
 * because it's a deep link into the app, and Amplify doesn't handle deep links.
 *
 * All URLs that don't have a pathname that starts with {@link AUTHENTICATION_PATHNAME_BASE} will be
 * ignored by this handler. */
function setDeepLinkHandler(
  logger: loggerProvider.Logger,
  navigate: (url: string) => void
) {
  const onDeepLink = (url: string) => {
    const parsedUrl = new URL(url);

    if (isConfirmRegistrationRedirect(parsedUrl)) {
      /** Navigate to a relative URL to handle the confirmation link. */
      const redirectUrl = `${app.CONFIRM_REGISTRATION_PATH}${parsedUrl.search}`;
      navigate(redirectUrl);
<<<<<<< HEAD
    } else if (isSignOutRedirect(parsedUrl)) {
      navigate(app.LOGIN_PATH);
=======
>>>>>>> 38861d91
    } else if (isSignInRedirect(parsedUrl)) {
      handleAuthResponse(url);
    } else {
      logger.error(`${url} is an unrecognized deep link. Ignoring.`);
    }
  };

  window.authenticationApi.setDeepLinkHandler(onDeepLink);
}

/** If the user is being redirected after clicking the registration confirmation link in their
 * email, then the URL will be for the confirmation page path. */
function isConfirmRegistrationRedirect(url: URL) {
  return url.pathname === CONFIRM_REGISTRATION_PATHNAME;
}

<<<<<<< HEAD
/** If the user is being redirected after a sign-out, then no query args will be present. */
/** TODO [NP]: https://github.com/enso-org/cloud-v2/issues/339
 * Don't use `enso://auth` for both authentication redirect & signout redirect so we don't have to
 * disambiguate between the two on the `DASHBOARD_PATH`. */
function isSignOutRedirect(url: URL) {
  return url.pathname === SIGN_OUT_PATHNAME && url.search === "";
}

=======
>>>>>>> 38861d91
/** If the user is being redirected after a sign-out, then query args will be present. */
function isSignInRedirect(url: URL) {
  return url.pathname === SIGN_IN_PATHNAME && url.search !== "";
}

/** When the user is being redirected from a federated identity provider, then we need to pass the
 * URL to the Amplify library, which will parse the URL and complete the OAuth flow. */
function handleAuthResponse(url: string) {
  void (async () => {
    /** Temporarily override the `window.location` object so that Amplify doesn't try to call
     * `window.location.replaceState` (which doesn't work in the renderer process because of
     * Electron's `webSecurity`). This is a hack, but it's the only way to get Amplify to work
     * with a custom URL protocol in Electron.
     *
     * # Safety
     *
     * It is safe to disable the `unbound-method` lint here because we intentionally want to use
     * the original `window.history.replaceState` function, which is not bound to the
     * `window.history` object. */
    // eslint-disable-next-line @typescript-eslint/unbound-method
    const replaceState = window.history.replaceState;
    window.history.replaceState = () => false;
    try {
      /** # Safety
       *
<<<<<<< HEAD
       * It is safe to disable the `no-unsafe-member-access` and `no-unsafe-call` lints here
=======
       * It is safe to disable the `no-unsafe-call` lint here
>>>>>>> 38861d91
       * because we know that the `Auth` object has the `_handleAuthResponse` method, and we
       * know that it is safe to call it with the `url` argument. There is no way to prove
       * this to the TypeScript compiler, because these methods are intentionally not part of
       * the public AWS Amplify API. */
<<<<<<< HEAD
      // eslint-disable-next-line @typescript-eslint/no-unsafe-member-access, @typescript-eslint/no-unsafe-call, @typescript-eslint/no-explicit-any
      await (amplify.Auth as any)._handleAuthResponse(url);
=======
      // @ts-expect-error `_handleAuthResponse` is a private method without typings.
      // eslint-disable-next-line @typescript-eslint/no-unsafe-call
      await amplify.Auth._handleAuthResponse(url);
>>>>>>> 38861d91
    } finally {
      /** Restore the original `window.location.replaceState` function. */
      window.history.replaceState = replaceState;
    }
  })();
}<|MERGE_RESOLUTION|>--- conflicted
+++ resolved
@@ -21,12 +21,9 @@
 /** Pathname of the {@link URL} for deep links to the sign in page, after a redirect from a
  * federated identity provider. */
 const SIGN_IN_PATHNAME = "//auth";
-<<<<<<< HEAD
 /** Pathname of the {@link URL} for deep links to the sign out page, after a redirect from a
  * federated identity provider. */
 const SIGN_OUT_PATHNAME = "//auth";
-=======
->>>>>>> 38861d91
 /** Pathname of the {@link URL} for deep links to the registration confirmation page, after a
  * redirect from an account verification email. */
 const CONFIRM_REGISTRATION_PATHNAME = "//auth/confirmation";
@@ -154,11 +151,7 @@
   return {
     ...baseConfig,
     ...platformConfig,
-<<<<<<< HEAD
     urlOpener,
-=======
-    ...(urlOpener ? { urlOpener } : {}),
->>>>>>> 38861d91
   };
 }
 
@@ -194,11 +187,8 @@
       /** Navigate to a relative URL to handle the confirmation link. */
       const redirectUrl = `${app.CONFIRM_REGISTRATION_PATH}${parsedUrl.search}`;
       navigate(redirectUrl);
-<<<<<<< HEAD
     } else if (isSignOutRedirect(parsedUrl)) {
       navigate(app.LOGIN_PATH);
-=======
->>>>>>> 38861d91
     } else if (isSignInRedirect(parsedUrl)) {
       handleAuthResponse(url);
     } else {
@@ -215,7 +205,6 @@
   return url.pathname === CONFIRM_REGISTRATION_PATHNAME;
 }
 
-<<<<<<< HEAD
 /** If the user is being redirected after a sign-out, then no query args will be present. */
 /** TODO [NP]: https://github.com/enso-org/cloud-v2/issues/339
  * Don't use `enso://auth` for both authentication redirect & signout redirect so we don't have to
@@ -224,8 +213,6 @@
   return url.pathname === SIGN_OUT_PATHNAME && url.search === "";
 }
 
-=======
->>>>>>> 38861d91
 /** If the user is being redirected after a sign-out, then query args will be present. */
 function isSignInRedirect(url: URL) {
   return url.pathname === SIGN_IN_PATHNAME && url.search !== "";
@@ -251,23 +238,13 @@
     try {
       /** # Safety
        *
-<<<<<<< HEAD
-       * It is safe to disable the `no-unsafe-member-access` and `no-unsafe-call` lints here
-=======
-       * It is safe to disable the `no-unsafe-call` lint here
->>>>>>> 38861d91
-       * because we know that the `Auth` object has the `_handleAuthResponse` method, and we
-       * know that it is safe to call it with the `url` argument. There is no way to prove
-       * this to the TypeScript compiler, because these methods are intentionally not part of
-       * the public AWS Amplify API. */
-<<<<<<< HEAD
-      // eslint-disable-next-line @typescript-eslint/no-unsafe-member-access, @typescript-eslint/no-unsafe-call, @typescript-eslint/no-explicit-any
-      await (amplify.Auth as any)._handleAuthResponse(url);
-=======
+       * It is safe to disable the `no-unsafe-call` lint here because we know that the `Auth` object
+       * has the `_handleAuthResponse` method, and we know that it is safe to call it with the `url`
+       * argument. There is no way to prove this to the TypeScript compiler, because these methods
+       * are intentionally not part of the public AWS Amplify API. */
       // @ts-expect-error `_handleAuthResponse` is a private method without typings.
       // eslint-disable-next-line @typescript-eslint/no-unsafe-call
       await amplify.Auth._handleAuthResponse(url);
->>>>>>> 38861d91
     } finally {
       /** Restore the original `window.location.replaceState` function. */
       window.history.replaceState = replaceState;
