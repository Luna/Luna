--- conflicted
+++ resolved
@@ -1,41 +1,35 @@
 /** @file Login component responsible for rendering and interactions in sign in flow. */
-import * as router from "react-router-dom";
 import * as fontawesome from "@fortawesome/react-fontawesome";
 import * as fontawesomeIcons from "@fortawesome/free-brands-svg-icons";
+import * as router from "react-router-dom";
 
-<<<<<<< HEAD
+import * as app from "../../components/app";
 import * as auth from "../providers/auth";
 import * as hooks from "../../hooks";
-import withRouter from "../../navigation";
+import * as icons from "../../components/svg";
 import * as utils from "../../utils";
-=======
->>>>>>> dce2fb45
-import * as app from "../../components/app";
-import * as icons from "../../components/svg";
 import withRouter from "../../navigation";
 
-<<<<<<< HEAD
 // =================
 // === Constants ===
 // =================
 
 const LOGIN_QUERY_PARAMS = {
   email: "email",
-};
+} as const;
 
-// ======================
-// === loginContainer ===
-// ======================
+// =============
+// === Login ===
+// =============
 
-const loginContainer = () => {
+function Login() {
   const { search } = router.useLocation();
-  const { signInWithGoogle, signInWithGitHub, signInWithPassword } =
-    auth.useAuth();
+  const { signInWithGoogle, signInWithGitHub, signInWithPassword } = auth.useAuth();
 
   const initialEmail = parseUrlSearchParams(search);
 
-  const { value: email, bind: bindEmail } = hooks.useInput(initialEmail ?? "");
-  const { value: password, bind: bindPassword } = hooks.useInput("");
+  const [email, bindEmail] = hooks.useInput(initialEmail ?? "");
+  const [password, bindPassword] = hooks.useInput("");
 
   return (
     <div className="min-h-screen flex flex-col items-center justify-center bg-gray-300">
@@ -70,8 +64,7 @@
         </div>
         <div className="mt-10">
           <form
-            onSubmit={utils.handleEvent(async () =>
-              signInWithPassword(email, password)
+            onSubmit={utils.handleEvent(async () => signInWithPassword(email, password)
             )}
           >
             <div className="flex flex-col mb-6">
@@ -95,8 +88,7 @@
                   type="email"
                   name="email"
                   className="text-sm sm:text-base placeholder-gray-500 pl-10 pr-4 rounded-lg border border-gray-400 w-full py-2 focus:outline-none focus:border-blue-400"
-                  placeholder="E-Mail Address"
-                />
+                  placeholder="E-Mail Address" />
               </div>
             </div>
             <div className="flex flex-col mb-6">
@@ -120,8 +112,7 @@
                   type="password"
                   name="password"
                   className="text-sm sm:text-base placeholder-gray-500 pl-10 pr-4 rounded-lg border border-gray-400 w-full py-2 focus:outline-none focus:border-blue-400"
-                  placeholder="Password"
-                />
+                  placeholder="Password" />
               </div>
             </div>
 
@@ -138,19 +129,6 @@
             </div>
           </form>
         </div>
-=======
-// =============
-// === Login ===
-// =============
-
-function Login() {
-  return (
-    <div className="min-h-screen flex flex-col items-center justify-center bg-gray-300">
-      <div
-        className={"flex flex-col bg-white shadow-md px-4 sm:px-6 md:px-8 lg:px-10 py-8 rounded-md w-full " +
-          "max-w-md"}
-      >
->>>>>>> dce2fb45
         <div className="flex justify-center items-center mt-6">
           <router.Link
             to={app.REGISTRATION_PATH}
@@ -168,14 +146,10 @@
   );
 }
 
-<<<<<<< HEAD
-const parseUrlSearchParams = (search: string) => {
+function parseUrlSearchParams(search: string) {
   const query = new URLSearchParams(search);
   const email = query.get(LOGIN_QUERY_PARAMS.email);
   return email;
-};
+}
 
-export default withRouter(loginContainer);
-=======
-export default withRouter(Login);
->>>>>>> dce2fb45
+export default withRouter(Login);