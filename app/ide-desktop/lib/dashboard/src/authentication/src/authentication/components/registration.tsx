/** @file Registration container responsible for rendering and interactions in sign up flow. */
import * as React from 'react'
import * as router from 'react-router-dom'
import toast from 'react-hot-toast'

import AtIcon from 'enso-assets/at.svg'
import CreateAccountIcon from 'enso-assets/create_account.svg'
import GoBackIcon from 'enso-assets/go_back.svg'
import LockIcon from 'enso-assets/lock.svg'

import * as app from '../../components/app'
import * as authModule from '../providers/auth'
import * as svg from '../../components/svg'
import * as validation from '../../dashboard/validation'

import Input from './input'
import SvgIcon from './svgIcon'

// =================
// === Constants ===
// =================

const REGISTRATION_QUERY_PARAMS = {
    organizationId: 'organization_id',
} as const

// ====================
// === Registration ===
// ====================

/** A form for users to register an account. */
function Registration() {
<<<<<<< HEAD
    const { signUp } = auth.useAuth()
    const [email, setEmail] = React.useState('')
    const [password, setPassword] = React.useState('')
    const [confirmPassword, setConfirmPassword] = React.useState('')
=======
    const auth = authModule.useAuth()
    const location = router.useLocation()
    const [email, setEmail] = react.useState('')
    const [password, setPassword] = react.useState('')
    const [confirmPassword, setConfirmPassword] = react.useState('')
>>>>>>> b243a5f5

    const { organizationId } = parseUrlSearchParams(location.search)

    const onSubmit = () => {
        /** The password & confirm password fields must match. */
        if (password !== confirmPassword) {
            toast.error('Passwords do not match.')
            return Promise.resolve()
        } else {
            return auth.signUp(email, password, organizationId)
        }
    }

    return (
        <div className="flex flex-col items-center justify-center min-h-screen bg-gray-300 px-4 py-8">
            <div
                className={
                    'rounded-md bg-white w-full max-w-sm sm:max-w-md border border-gray-200 ' +
                    'shadow-md px-4 py-6 sm:p-8'
                }
            >
                <div className="font-medium self-center text-xl sm:text-2xl uppercase text-gray-800">
                    Create new account
                </div>

                <form
                    onSubmit={async event => {
                        event.preventDefault()
                        await onSubmit()
                    }}
                >
                    <div className="flex flex-col mb-4">
                        <label
                            htmlFor="email"
                            className="mb-1 text-xs sm:text-sm tracking-wide text-gray-600"
                        >
                            E-Mail Address:
                        </label>
                        <div className="relative">
                            <SvgIcon>
                                <svg.SvgMask src={AtIcon} />
                            </SvgIcon>
                            <Input
                                id="email"
                                type="email"
                                name="email"
                                placeholder="E-Mail Address"
                                value={email}
                                setValue={setEmail}
                            />
                        </div>
                    </div>
                    <div className="flex flex-col mb-4">
                        <label
                            htmlFor="password"
                            className="mb-1 text-xs sm:text-sm tracking-wide text-gray-600"
                        >
                            Password:
                        </label>
                        <div className="relative">
                            <SvgIcon>
                                <svg.SvgMask src={LockIcon} />
                            </SvgIcon>
                            <Input
                                required
                                id="password"
                                type="password"
                                name="password"
                                placeholder="Password"
                                pattern={validation.PASSWORD_PATTERN}
                                title={validation.PASSWORD_TITLE}
                                value={password}
                                setValue={setPassword}
                            />
                        </div>
                    </div>
                    <div className="flex flex-col mb-4">
                        <label
                            htmlFor="password_confirmation"
                            className="mb-1 text-xs sm:text-sm tracking-wide text-gray-600"
                        >
                            Confirm Password:
                        </label>
                        <div className="relative">
                            <SvgIcon>
                                <svg.SvgMask src={LockIcon} />
                            </SvgIcon>
                            <Input
                                required
                                id="password_confirmation"
                                type="password"
                                name="password_confirmation"
                                placeholder="Confirm Password"
                                value={confirmPassword}
                                setValue={setConfirmPassword}
                            />
                        </div>
                    </div>

                    <div className="flex w-full mt-6">
                        <button
                            type="submit"
                            className={
                                'flex items-center justify-center focus:outline-none text-white text-sm ' +
                                'sm:text-base bg-indigo-600 hover:bg-indigo-700 rounded py-2 w-full transition ' +
                                'duration-150 ease-in'
                            }
                        >
                            <span className="mr-2 uppercase">Register</span>
                            <span>
                                <svg.SvgMask src={CreateAccountIcon} />
                            </span>
                        </button>
                    </div>
                </form>
            </div>
            <div className="flex justify-center items-center mt-6">
                <router.Link
                    to={app.LOGIN_PATH}
                    className={
                        'inline-flex items-center font-bold text-indigo-500 hover:text-indigo-700 ' +
                        'text-sm text-center'
                    }
                >
                    <span>
                        <svg.SvgMask src={GoBackIcon} />
                    </span>
                    <span className="ml-2">Already have an account?</span>
                </router.Link>
            </div>
        </div>
    )
}

/** Return an object containing the query parameters, with keys renamed to `camelCase`. */
function parseUrlSearchParams(search: string) {
    const query = new URLSearchParams(search)
    const organizationId = query.get(REGISTRATION_QUERY_PARAMS.organizationId)
    return { organizationId }
}

export default Registration<|MERGE_RESOLUTION|>--- conflicted
+++ resolved
@@ -30,18 +30,11 @@
 
 /** A form for users to register an account. */
 function Registration() {
-<<<<<<< HEAD
-    const { signUp } = auth.useAuth()
+    const auth = authModule.useAuth()
+    const location = router.useLocation()
     const [email, setEmail] = React.useState('')
     const [password, setPassword] = React.useState('')
     const [confirmPassword, setConfirmPassword] = React.useState('')
-=======
-    const auth = authModule.useAuth()
-    const location = router.useLocation()
-    const [email, setEmail] = react.useState('')
-    const [password, setPassword] = react.useState('')
-    const [confirmPassword, setConfirmPassword] = react.useState('')
->>>>>>> b243a5f5
 
     const { organizationId } = parseUrlSearchParams(location.search)
 
