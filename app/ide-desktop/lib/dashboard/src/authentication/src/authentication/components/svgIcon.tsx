<<<<<<< HEAD
/** @file Styled wrapper around {@link Svg} icons. */
import * as React from 'react'
=======
/** @file Styled wrapper around SVG images. */
>>>>>>> 62fecfa4

// ===============
// === SvgIcon ===
// ===============

/** Props for a {@link SvgIcon}. */
export interface SvgIconProps {
    svg: JSX.Element
}

/** A fixed-size container for a SVG image. */
function SvgIcon(props: SvgIconProps) {
    return (
        <div
            className={
                'inline-flex items-center justify-center absolute left-0 top-0 h-full w-10 ' +
                'text-gray-400'
            }
        >
            <span>{props.svg}</span>
        </div>
    )
}

export default SvgIcon<|MERGE_RESOLUTION|>--- conflicted
+++ resolved
@@ -1,9 +1,5 @@
-<<<<<<< HEAD
-/** @file Styled wrapper around {@link Svg} icons. */
+/** @file Styled wrapper around SVG images. */
 import * as React from 'react'
-=======
-/** @file Styled wrapper around SVG images. */
->>>>>>> 62fecfa4
 
 // ===============
 // === SvgIcon ===
