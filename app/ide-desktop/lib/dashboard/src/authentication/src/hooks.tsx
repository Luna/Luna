/** @file Module containing common custom React hooks used throughout out Dashboard. */
import * as React from 'react'
import * as router from 'react-router'

import * as app from './components/app'
import * as auth from './authentication/providers/auth'
import * as loggerProvider from './providers/logger'

// ==================
// === useRefresh ===
// ==================

/** An alias to make the purpose of the returned empty object clearer. */
export interface RefreshState {}

/** A hook that contains no state, and is used only to tell React when to re-render. */
export function useRefresh() {
    // Uses an empty object literal because every distinct literal
    // is a new reference and therefore is not equal to any other object literal.
    return React.useReducer((): RefreshState => ({}), {})
}

// ======================
// === useAsyncEffect ===
// ======================

/** A React hook for re-rendering a component once an asynchronous call is over.
 *
 * This hook will take care of setting an initial value for the component state (so that it can
 * render immediately), updating the state once the asynchronous call is over (to re-render the
 * component), and cancelling any in-progress asynchronous calls when the component is unmounted (to
 * avoid race conditions where "update 1" starts, "update 2" starts and finishes, then "update 1"
 * finishes and sets the state).
 *
 * For further details, see: https://devtrium.com/posts/async-functions-useeffect.
 * Also see: https://stackoverflow.com/questions/61751728/asynchronous-calls-with-React-usememo.
 *
 * @param initialValue - The initial value of the state controlled by this hook.
 * @param asyncEffect - The asynchronous function used to load the state controlled by this hook.
<<<<<<< HEAD
 * @param deps - The list of dependencies that, when updated, trigger the asynchronous fetch.
=======
 * @param deps - The list of dependencies that, when updated, trigger the asynchronous effect.
>>>>>>> 11a26b1c
 * @returns The current value of the state controlled by this hook. */
export function useAsyncEffect<T>(
    initialValue: T,
    asyncEffect: (signal: AbortSignal) => Promise<T>,
    deps?: React.DependencyList
): T {
    const logger = loggerProvider.useLogger()
    const [value, setValue] = React.useState<T>(initialValue)

    React.useEffect(() => {
        const controller = new AbortController()
        void asyncEffect(controller.signal).then(
            result => {
                if (!controller.signal.aborted) {
                    setValue(result)
                }
            },
            error => {
                logger.error('Error while fetching data:', error)
            }
        )
        /** Cancel any future `setValue` calls. */
        return () => {
            controller.abort()
        }
        // This is a wrapper function around `useEffect`, so it has its own `deps` array.
<<<<<<< HEAD
        // `fetch` is omitted as it always changes - this is intentional.
        // `logger` is omitted as it should not trigger a re-fetch.
=======
        // `asyncEffect` is omitted as it always changes - this is intentional.
        // `logger` is omitted as it should not trigger the effect.
>>>>>>> 11a26b1c
        // eslint-disable-next-line react-hooks/exhaustive-deps
    }, deps ?? [])

    return value
}

// ===================
// === useNavigate ===
// ===================

/** A wrapper around {@link router.useNavigate} that goes into offline mode when
 * offline. */
export function useNavigate() {
    const { goOffline } = auth.useAuth()
    // This function is a wrapper around `router.useNavigate`. It shouldbe the only place where
    // `router.useNavigate` is used.
    // eslint-disable-next-line no-restricted-properties
    const originalNavigate = router.useNavigate()

    const navigate: router.NavigateFunction = (...args: [unknown, unknown?]) => {
        const isOnline = navigator.onLine
        if (!isOnline) {
            void goOffline()
            originalNavigate(app.DASHBOARD_PATH)
        } else {
            // This is safe, because the arguments are being passed through transparently.
            // eslint-disable-next-line no-restricted-syntax
            originalNavigate(...(args as [never, never?]))
        }
    }

    return navigate
}

// ================
// === useEvent ===
// ================

/** A wrapper around `useState` that sets its value to `null` after the current render. */
export function useEvent<T>(): [event: T | null, dispatchEvent: (value: T | null) => void] {
    const [event, setEvent] = React.useState<T | null>(null)

    React.useEffect(() => {
        if (event != null) {
            setEvent(null)
        }
    }, [event])

    return [event, setEvent]
}

// =========================================
// === Debug wrappers for built-in hooks ===
// =========================================

// `console.*` is allowed because these are for debugging purposes only.
/* eslint-disable no-restricted-properties */

// === useDebugState ===

/** A modified `useState` that logs the old and new values when `setState` is called. */
export function useDebugState<T>(
    initialState: T | (() => T),
    name?: string
): [state: T, setState: (valueOrUpdater: React.SetStateAction<T>, source?: string) => void] {
    const [state, rawSetState] = React.useState(initialState)

    const description = name != null ? `state for '${name}'` : 'state'

    const setState = React.useCallback(
        (valueOrUpdater: React.SetStateAction<T>, source?: string) => {
            const fullDescription = `${description}${source != null ? ` from '${source}'` : ''}`
            if (typeof valueOrUpdater === 'function') {
                // This is UNSAFE, however React makes the same assumption.
                // eslint-disable-next-line no-restricted-syntax
                const updater = valueOrUpdater as (prevState: T) => T
                rawSetState(oldState => {
                    const newState = updater(oldState)
                    // This will not nest logs if states are nested.
                    // However, this eliminates a lot of unnecessary noise.
                    if (!Object.is(oldState, newState)) {
                        console.group(description)
                        console.log(`Old ${fullDescription}:`, oldState)
                        console.log(`New ${fullDescription}:`, newState)
                        console.groupEnd()
                    }
                    return newState
                })
            } else {
                const value = valueOrUpdater
                rawSetState(oldState => {
                    if (!Object.is(oldState, value)) {
                        console.group(description)
                        console.log(`Old ${fullDescription}:`, oldState)
                        console.log(`New ${fullDescription}:`, value)
                        console.log(
                            oldState,
                            value,
                            oldState === value,
                            Object.is(oldState, value),
                            typeof oldState,
                            typeof value
                        )
                        console.groupEnd()
                    }
                    return valueOrUpdater
                })
            }
        },
        [description]
    )

    return [state, setState]
}

// === useMonitorDependencies ===

/** A helper function to log the old and new values of changed dependencies. */
function useMonitorDependencies(
    dependencies: React.DependencyList,
    description?: string,
    dependencyDescriptions?: readonly string[]
) {
    const oldDependenciesRef = React.useRef(dependencies)
    const indicesOfChangedDependencies = dependencies.flatMap((dep, i) =>
        Object.is(dep, oldDependenciesRef.current[i]) ? [] : [i]
    )
    if (indicesOfChangedDependencies.length !== 0) {
        const descriptionText = description == null ? '' : `for '${description}'`
        console.group(`dependencies changed${descriptionText}`)
        for (const i of indicesOfChangedDependencies) {
            console.group(dependencyDescriptions?.[i] ?? `dependency #${i + 1}`)
            console.log('old value:', oldDependenciesRef.current[i])
            console.log('new value:', dependencies[i])
            console.groupEnd()
        }
        console.groupEnd()
    }
    oldDependenciesRef.current = dependencies
}

// === useDebugEffect ===

/** A modified `useEffect` that logs the old and new values of changed dependencies. */
export function useDebugEffect(
    effect: React.EffectCallback,
    deps: React.DependencyList,
    description?: string,
    dependencyDescriptions?: readonly string[]
) {
    useMonitorDependencies(deps, description, dependencyDescriptions)
    // eslint-disable-next-line react-hooks/exhaustive-deps
    React.useEffect(effect, deps)
}

// === useDebugMemo ===

/** A modified `useMemo` that logs the old and new values of changed dependencies. */
export function useDebugMemo<T>(
    factory: () => T,
    deps: React.DependencyList,
    description?: string,
    dependencyDescriptions?: readonly string[]
) {
    useMonitorDependencies(deps, description, dependencyDescriptions)
    // eslint-disable-next-line react-hooks/exhaustive-deps
    return React.useMemo<T>(factory, deps)
}

// === useDebugCallback ===

/** A modified `useCallback` that logs the old and new values of changed dependencies. */
export function useDebugCallback<T extends (...args: never[]) => unknown>(
    callback: T,
    deps: React.DependencyList,
    description?: string,
    dependencyDescriptions?: readonly string[]
) {
    useMonitorDependencies(deps, description, dependencyDescriptions)
    // eslint-disable-next-line react-hooks/exhaustive-deps
    return React.useCallback<T>(callback, deps)
}

/* eslint-enable no-restricted-properties */<|MERGE_RESOLUTION|>--- conflicted
+++ resolved
@@ -33,15 +33,11 @@
  * finishes and sets the state).
  *
  * For further details, see: https://devtrium.com/posts/async-functions-useeffect.
- * Also see: https://stackoverflow.com/questions/61751728/asynchronous-calls-with-React-usememo.
+ * Also see: https://stackoverflow.com/questions/61751728/asynchronous-calls-with-react-usememo.
  *
  * @param initialValue - The initial value of the state controlled by this hook.
  * @param asyncEffect - The asynchronous function used to load the state controlled by this hook.
-<<<<<<< HEAD
- * @param deps - The list of dependencies that, when updated, trigger the asynchronous fetch.
-=======
  * @param deps - The list of dependencies that, when updated, trigger the asynchronous effect.
->>>>>>> 11a26b1c
  * @returns The current value of the state controlled by this hook. */
 export function useAsyncEffect<T>(
     initialValue: T,
@@ -68,13 +64,8 @@
             controller.abort()
         }
         // This is a wrapper function around `useEffect`, so it has its own `deps` array.
-<<<<<<< HEAD
-        // `fetch` is omitted as it always changes - this is intentional.
-        // `logger` is omitted as it should not trigger a re-fetch.
-=======
         // `asyncEffect` is omitted as it always changes - this is intentional.
         // `logger` is omitted as it should not trigger the effect.
->>>>>>> 11a26b1c
         // eslint-disable-next-line react-hooks/exhaustive-deps
     }, deps ?? [])
 
