--- conflicted
+++ resolved
@@ -2,29 +2,6 @@
 import * as react from 'react'
 
 import * as loggerProvider from './providers/logger'
-<<<<<<< HEAD
-
-// ============
-// === Bind ===
-// ============
-
-/** Type of the second parameter returned by the {@link useInput} hook.
- *
- * # Example
- *
- * This type is used to bind the `value` and `onChange` props to an input field. That is, the object
- * can be passed as the props to an input field, and the input field will be updated when the value
- * changes.
- *
- * ```tsx
- * const [value, bind] = useInput("");
- *
- * <input {...bind} />
- * ``` */
-interface Bind {
-    value: string
-    onChange: (value: react.ChangeEvent<HTMLInputElement>) => void
-}
 
 // ==================
 // === useRefresh ===
@@ -36,28 +13,6 @@
     // is a new reference and therefore is not equal to any other object literal.
     return react.useReducer(() => ({}), {})
 }
-
-// ================
-// === useInput ===
-// ================
-
-/** A custom hook to handle input fields.
- *
- * In React, managing state (e.g., user input values) must be done via the `useState` hook, which
- * returns a prop (e.g., `value`) containing the current value of the state, and a function (e.g.,
- * `setValue`) to update the state. Because of this, to bind a `value` to an input field, we must
- * use the `value` prop and the `onChange` event handler. However, this can be tedious to do for
- * every input field, so we can use a custom hook to handle this for us. */
-export function useInput(initialValue: string): [string, Bind] {
-    const [value, setValue] = react.useState(initialValue)
-    const onChange = (event: react.ChangeEvent<HTMLInputElement>) => {
-        setValue(event.target.value)
-    }
-    const bind = { value, onChange }
-    return [value, bind]
-}
-=======
->>>>>>> 467d3df4
 
 // ======================
 // === useAsyncEffect ===
