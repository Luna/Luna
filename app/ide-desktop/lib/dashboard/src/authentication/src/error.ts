/** @file Contains useful error types common across the module. */

// =====================
// === tryGetMessage ===
// =====================

import * as toastify from 'react-toastify'

/** Evaluates the given type only if it the exact same type as {@link Expected}. */
type MustBe<T, Expected> = (<U>() => U extends T ? 1 : 2) extends <U>() => U extends Expected
    ? 1
    : 2
    ? T
    : never

/** Used to enforce a parameter must be `any`. This is useful to verify that the value comes
 * from an API that returns `any`. */
type MustBeAny<T> = never extends T ? (0 extends T & 1 ? T : never) : never

export function tryGetMessage<T>(
    error: MustBe<T, object> | MustBe<T, unknown> | MustBeAny<T>
): string | null
/** Extracts the `message` property of a value if it is a string. Intended to be used on
 * {@link Error}s. */
export function tryGetMessage(error: unknown): string | null {
    return error != null &&
        typeof error === 'object' &&
        'message' in error &&
        typeof error.message === 'string'
        ? error.message
        : null
}

<<<<<<< HEAD
/** Like {@link tryGetMessage} but returns the string representation of the value if it is not an
 * error.
 *
 * @param error - an {@link Error} or any other value.
 * @returns - the error message or a string representation. */
export function getMessageOrToString(error: unknown) {
    return tryGetMessage(error) ?? String(error)
}

/** Returns a toastify option that renders an error message. */
// eslint-disable-next-line no-restricted-syntax
export function render(f: (message: string) => string): toastify.UpdateOptions {
    return { render: ({ data }) => f(getMessageOrToString(data)) }
}

// ================================
// === Type assertions (unsafe) ===
// ================================

/** Assumes an unknown value is an {@link Error}. */
export function unsafeAsError<T>(error: MustBeAny<T>) {
    // This is UNSAFE - errors can be any value.
    // Usually they *do* extend `Error`,
    // however great care must be taken when deciding to use this.
    // eslint-disable-next-line no-restricted-syntax
    return error as Error
}

/** Extracts the `message` property of a value, by first assuming it is an {@link Error}. */
export function unsafeIntoErrorMessage<T>(error: MustBeAny<T>) {
    return unsafeAsError(error).message
}

=======
>>>>>>> 251f00ec
// ============================
// === UnreachableCaseError ===
// ============================

/** An error used to indicate when an unreachable case is hit in a `switch` or `if` statement.
 *
 * TypeScript is sometimes unable to determine if we're exhaustively matching in a `switch` or `if`
 * statement, so we introduce this error in the `default` case (or equivalent) to ensure that we at
 * least find out at runtime if we've missed a case, or forgotten to update the code when we add a
 * new case. */
export class UnreachableCaseError extends Error {
    /** Creates an `UnreachableCaseError`.
     * The parameter should be `never` since it is unreachable assuming all logic is sound. */
    constructor(value: never) {
        super(`Unreachable case: ${JSON.stringify(value)}`)
    }
}

/** A function that throws an {@link UnreachableCaseError} so that it can be used
 * in an expresison.
 * @throws {UnreachableCaseError} Always. */
export function unreachable(value: never): never {
    throw new UnreachableCaseError(value)
}<|MERGE_RESOLUTION|>--- conflicted
+++ resolved
@@ -31,7 +31,6 @@
         : null
 }
 
-<<<<<<< HEAD
 /** Like {@link tryGetMessage} but returns the string representation of the value if it is not an
  * error.
  *
@@ -47,26 +46,6 @@
     return { render: ({ data }) => f(getMessageOrToString(data)) }
 }
 
-// ================================
-// === Type assertions (unsafe) ===
-// ================================
-
-/** Assumes an unknown value is an {@link Error}. */
-export function unsafeAsError<T>(error: MustBeAny<T>) {
-    // This is UNSAFE - errors can be any value.
-    // Usually they *do* extend `Error`,
-    // however great care must be taken when deciding to use this.
-    // eslint-disable-next-line no-restricted-syntax
-    return error as Error
-}
-
-/** Extracts the `message` property of a value, by first assuming it is an {@link Error}. */
-export function unsafeIntoErrorMessage<T>(error: MustBeAny<T>) {
-    return unsafeAsError(error).message
-}
-
-=======
->>>>>>> 251f00ec
 // ============================
 // === UnreachableCaseError ===
 // ============================
