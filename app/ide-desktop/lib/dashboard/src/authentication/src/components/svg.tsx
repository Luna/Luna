/** @file File containing SVG icon definitions. */
/** TODO [NP]: https://github.com/enso-org/cloud-v2/issues/342
 * These should all be regular `.svg` files rather than React components, but React doesn't include
 * the `svg` files when building for Electron. Once the build scripts have been adapted to allow for
 * for this, the contents of this file should be moved back to standalone SVG files. */

// =================
// === Constants ===
// =================

export const AT = (
    <Svg path="M16 12a4 4 0 10-8 0 4 4 0 008 0zm0 0v1.5a2.5 2.5 0 005 0V12a9 9 0 10-9 9m4.5-1.206a8.959 8.959 0 01-4.5 1.207" />
)

export const LOCK = (
    <Svg path="M12 15v2m-6 4h12a2 2 0 002-2v-6a2 2 0 00-2-2H6a2 2 0 00-2 2v6a2 2 0 002 2zm10-10V7a4 4 0 00-8 0v4h8z" />
)

export const RIGHT_ARROW = <Svg path="M13 9l3 3m0 0l-3 3m3-3H8m13 0a9 9 0 11-18 0 9 9 0 0118 0z" />

export const CREATE_ACCOUNT = (
    <Svg path="M18 9v3m0 0v3m0-3h3m-3 0h-3m-2-5a4 4 0 11-8 0 4 4 0 018 0zM3 20a6 6 0 0112 0v1H3v-1z" />
)

export const GO_BACK = (
    <Svg path="M11 16l-4-4m0 0l4-4m-4 4h14m-5 4v1a3 3 0 01-3 3H6a3 3 0 01-3-3V7a3 3 0 013-3h7a3 3 0 013 3v1" />
)

// ===================================
// === SVGs with custom formatting ===
// ===================================

/** Icon used to indicate a warning. */
export const EXCLAMATION_ICON = (
    <svg width={18} height={18} viewBox="0 0 18 18" fill="none" xmlns="http://www.w3.org/2000/svg">
        <path
            fill="#f9fafb"
            fillOpacity={0.7}
            fillRule="evenodd"
            d="M9 0A9 9 0 1 1 9 18 9 9 0 1 1 9 0M7.5 3.5H10.5L10 10.5H8L7.5 3.5ZM8 12L10 12 10 14 8 14"
        />
    </svg>
)

/** Icon representing a file being uploaded. */
export const UPLOAD_ICON = (
    <svg width={24} height={24} viewBox="0 0 24 24" fill="none" xmlns="http://www.w3.org/2000/svg">
        <rect
            x={3}
            y={14}
            width={12}
            height={17}
            rx={2}
            transform="rotate(-90 3 14)"
            fill="currentColor"
            fillOpacity={0.2}
        />
        <path
            d="M11.5 21C10.6716 21 10 20.3284 10 19.5L10 11L13 11L13 19.5C13 20.33 12.33 21 11.5 21Z"
            fill="currentColor"
        />
        <path d="M7 11L11.5 5L16 11L7 11Z" fill="currentColor" />
    </svg>
)

/** Icon representing a file being downloaded. */
export const DOWNLOAD_ICON = (
    <svg width={24} height={24} viewBox="0 0 24 24" fill="none" xmlns="http://www.w3.org/2000/svg">
        <rect
            x={3}
            y={12}
            width={10}
            height={18}
            rx={2}
            transform="rotate(-90 3 12)"
            fill="currentColor"
            fillOpacity={0.2}
        />
        <path
            d="M11.5 7C12.33 7 13 7.67 13 8.5L13 15L10 15L10 8.5C10 7.67 10.67 7 11.5 7Z"
            fill="currentColor"
        />
        <path d="M16 15L11.5 21L7.00003 15L16 15Z" fill="currentColor" />
    </svg>
)

/** Icon representing a directory. */
export const DIRECTORY_ICON = (
    <svg width={24} height={24} viewBox="-2 -2 20 20">
        <path
            d="M0 7h16v6a2 2 0 0 1-2 2H2a2 2 0 0 1-2-2V7Zm0-4h14a2 2 0 0 1 2 2v1H0V3Zm0 0c0-1.1.9-2 2-2h4a2 2 0 0 1 2 2H0Z"
            fill="currentColor"
            fillOpacity={0.4}
        />
    </svg>
)

/** Icon representing a secret. */
export const SECRET_ICON = (
    <svg width={24} height={24} viewBox="0 0 24 24">
        <path
            d="M10.3 13a4 4 0 1 1 0-2h10a1 1 0 0 1 1 1v3a1 1 0 0 1-2 0v-2h-2v2a1 1 0 0 1-2 0v-2ZM3.5 12a1 1 0 1 1 2 0a1 1 0 1 1-2 0"
            fill="currentColor"
            fillRule="evenodd"
        />
    </svg>
)

/** Icon representing a file whose filetype does not have an associated icon. */
export const FILE_ICON = (
    <svg width={24} height={24} viewBox="0 0 24 24" xmlns="http://www.w3.org/2000/svg">
        <path
            d="M6.5 3h8v2a2 2 0 0 0 2 2h2v13a1 1 0 0 1 -1 1h-11a1 1 0 0 1 -1 -1v-16a1 1 0 0 1 1 -1ZM15 3v2a1.5 1.5 0 0 0 1.5 1.5h2"
            fill="currentColor"
        />
    </svg>
)

/** Icon typically indicating that the item on the right is a child of the item on the left. */
export const SMALL_RIGHT_ARROW_ICON = (
    <svg width={8} height={8} viewBox="-1 0 8 8" fill="none" xmlns="http://www.w3.org/2000/svg">
        <path d="m0 0 6 4-6 4V0Z" fill="currentColor" fillOpacity={0.7} />
    </svg>
)

/** Displayed when a project is ready to start. */
export const PLAY_ICON = (
    <svg width={24} height={24} viewBox="0 0 24 24" fill="none" xmlns="http://www.w3.org/2000/svg">
        <path
            d="m10.04 7.34 6 3.85a1 1 0 0 1 0 1.68l-6 3.85a1 1 0 0 1-1.54-.84v-7.7a1 1 0 0 1 1.54-.84Z"
            fill="currentColor"
        />
        <rect
            x={1.5}
            y={1.5}
            width={21}
            height={21}
            rx={10.5}
            stroke="currentColor"
            strokeOpacity={0.1}
            strokeWidth={3}
        />
    </svg>
)

/** Displayed when a project is ready for opening an IDE. */
export const ARROW_UP_ICON = (
    <svg width={24} height={24} viewBox="0 0 24 24" fill="none" xmlns="http://www.w3.org/2000/svg">
        <rect
            width={21}
            height={21}
            x={1.5}
            y={1.5}
            rx={10.5}
            stroke="currentColor"
            strokeOpacity={0.1}
            strokeWidth={3}
        />
        <path d="M12 17a1.5 1.5 0 0 1-1.5-1.5V12h3v3.5A1.5 1.5 0 0 1 12 17Z" fill="currentColor" />
        <path
            d="M8.943 12a1 1 0 0 1-.814-1.581l3.057-4.28a1 1 0 0 1 1.628 0l3.056 4.28A1 1 0 0 1 15.057 12H8.943Z"
            fill="currentColor"
        />
    </svg>
)

/** `+`-shaped icon representing creation of an item. */
export const ADD_ICON = (
    <svg width={18} height={18} viewBox="0 0 24 24" fill="none" xmlns="http://www.w3.org/2000/svg">
        <circle cx={12} cy={12} r={12} fill="currentColor" fillOpacity={0.1} />
        <g opacity={0.66}>
            <rect x={11} y={6} width={2} height={12} fill="currentColor" />
            <rect x={6} y={11} width={12} height={2} fill="currentColor" />
        </g>
    </svg>
)

/** An icon representing creation of an item. */
export const CIRCLED_PLUS_ICON = (
    <svg
        xmlns="http://www.w3.org/2000/svg"
        width={80}
        height={80}
        viewBox="0 0 24 24"
        fill="none"
        strokeWidth={0.5}
        stroke="currentColor"
    >
        <path
            strokeLinecap="round"
            strokeLinejoin="round"
            d="M12 9v6m3-3H9m12 0a9 9 0 11-18 0 9 9 0 0118 0z"
        />
    </svg>
)

/** Icon with three bars. */
export const BARS_ICON = (
    <svg width={16} height={16} viewBox="0 0 16 16" fill="none" xmlns="http://www.w3.org/2000/svg">
        <rect x={2} y={1} width={12} height={3} fill="#767676" />
        <rect x={2} y={6} width={12} height={3} fill="#767676" />
        <rect x={2} y={11} width={12} height={3} fill="#767676" />
    </svg>
)

/** Icon indicating a search input. */
export const MAGNIFYING_GLASS_ICON = (
    <svg width={16} height={16} viewBox="0 0 16 16" fill="none" xmlns="http://www.w3.org/2000/svg">
        <g opacity={0.5}>
            <path
                d="M11.4142 10L15.6569 14.2426L14.2426 15.6569L10 11.4142L11.4142 10Z"
                fill="currentColor"
            />
            <circle cx={7} cy={7} r={5} stroke="currentColor" strokeWidth={2} />
        </g>
    </svg>
)

/** Icon indicating a chat dialog. */
export const SPEECH_BUBBLE_ICON = (
    <svg width={16} height={17} viewBox="0 0 16 17" fill="none" xmlns="http://www.w3.org/2000/svg">
        <ellipse cx={8} cy={8} rx={8} ry={7.5} fill="white" />
        <path d="M4.17269e-05 16.5L2 10.5L5.50006 14L4.17269e-05 16.5Z" fill="white" />
    </svg>
)

/** `x`-shaped icon representing the closing of a window. */
export const CLOSE_ICON = (
    <svg width={18} height={18} viewBox="0 0 24 24" fill="none" xmlns="http://www.w3.org/2000/svg">
        <circle cx={12} cy={12} r={12} fill="currentColor" fillOpacity={0.1} />
        <g opacity={0.66} transform="rotate(45 12 12)">
            <rect x={11} y={6} width={2} height={12} fill="currentColor" />
            <rect x={6} y={11} width={12} height={2} fill="currentColor" />
        </g>
    </svg>
)

export const CLOUD_ICON = (
    <svg width={18} height={18} viewBox="0 0 24 24" fill="none" xmlns="http://www.w3.org/2000/svg">
        <path
            d="M6.5 16A2.9 2.9 0 1 1 8 10.5 4 4 0 0 1 15.5 11 2 2 0 0 1 17.5 12 1.9 1.9 0 1 1 18.5 16"
            fill="currentColor"
        />
    </svg>
)

export const COMPUTER_ICON = (
    <svg width={18} height={18} viewBox="0 0 24 24" fill="none" xmlns="http://www.w3.org/2000/svg">
        <path
            d="M3.5 18.5a1 1 0 0 1 0-2h3.5v-1.5h-3.5a1 1 0 0 1-1-1v-7a1 1 0 0 1 1-1h10a1 1 0 0 1 1 1v7a1 1 0 0 1-1 1h-3.5v1.5h3.5a1 1 0 0 1 0 2ZM4 14a.5.5 0 0 1-.5-.5v-6a.5.5 0 0 1 .5-.5h9a.5.5 0 0 1 .5.5v6a.5.5 0 0 1-.5.5ZM17.3 18.5a1 1 0 0 1-1-1v-10.5a1 1 0 0 1 1-1h3a1 1 0 0 1 1 1v10.5a1 1 0 0 1-1 1ZM17.3 9a.3.3 0 1 1 0-.6h3a.3.3 0 1 1 0 .6ZM18.8 16a.7.7 0 1 1 0-1.4.7.7 0 1 1 0 1.4Z"
            fill="currentColor"
            fillRule="evenodd"
        />
    </svg>
)

/** An icon representing a user without a profile picture. */
export const DEFAULT_USER_ICON = (
    <svg height={32} width={32} viewBox="2 2 20 20" xmlns="http://www.w3.org/2000/svg">
        <path
            d="M6 20a10 10 0 0 1 6 -18 10 10 0 0 1 6 18 6 6 0 0 0 -4 -5 4.3 4.3 0 0 0 -2 -8 4.3 4.3 0 0 0 -2 8 6 6 0 0 0 -4 5"
            fill="#888888"
        />
    </svg>
)

<<<<<<< HEAD
/** An arrow icon pointing to the right, representing an element that can expand and collapse. */
export const ROTATING_ARROW_ICON = (
    <svg height={16} width={16} xmlns="http://www.w3.org/2000/svg" viewBox="0 0 16 16">
        <path d="M5 4.93L5 11.07A.5.5 0 0 0 5.77 11.5L10.4 8.4A.5.5 0 0 0 10.4 7.6L5.77 4.5A.5.5 0 0 0 5 4.93" fill="currentColor" />
=======
/** An icon representing a menu that can be expanded downwards. */
export const DOWN_CARET_ICON = (
    <svg height={16} width={16} viewBox="-1-1 12 12" xmlns="http://www.w3.org/2000/svg">
        <path d="M1 3l4 4 4-4" fill="transparent" stroke="currentColor" strokeLinecap="round" />
>>>>>>> 3731c9c7
    </svg>
)

/** Props for a {@link Spinner}. */
export interface SpinnerProps {
    size: number
    className: string
}

/** A spinning arc that animates using the `dasharray-<percentage>` custom Tailwind classes. */
export function Spinner(props: SpinnerProps) {
    const { size, className } = props
    return (
        <svg
            width={size}
            height={size}
            viewBox="0 0 24 24"
            fill="none"
            xmlns="http://www.w3.org/2000/svg"
        >
            <rect
                x={1.5}
                y={1.5}
                width={21}
                height={21}
                rx={10.5}
                stroke="currentColor"
                strokeLinecap="round"
                strokeWidth={3}
                className={
                    'animate-spin-ease origin-center transition-stroke-dasharray ' + className
                }
            />
        </svg>
    )
}

/** Props for a {@link StopIcon}. */
export interface StopIconProps {
    className?: string
}

/** Icon displayed when a project is ready to stop. */
export function StopIcon(props: StopIconProps) {
    const { className } = props
    return (
        <svg
            width={24}
            height={24}
            viewBox="0 0 24 24"
            fill="none"
            xmlns="http://www.w3.org/2000/svg"
        >
            <path
                d="m9 8L15 8a1 1 0 0 1 1 1L16 15a1 1 0 0 1 -1 1L9 16a1 1 0 0 1 -1 -1L8 9a1 1 0 0 1 1 -1"
                fill="currentColor"
            />
            <rect
                x={1.5}
                y={1.5}
                width={21}
                height={21}
                rx={10.5}
                stroke="currentColor"
                strokeOpacity={0.1}
                strokeWidth={3}
            />
            <rect
                x={1.5}
                y={1.5}
                width={21}
                height={21}
                rx={10.5}
                stroke="currentColor"
                strokeLinecap="round"
                strokeWidth={3}
                className={`animate-spin-ease origin-center transition-stroke-dasharray ${
                    className ?? ''
                }`}
            />
        </svg>
    )
}

// ===========
// === Svg ===
// ===========

/** Props for a {@link Svg}. */
export interface SvgProps {
    path: string
}

/** Component for rendering SVG icons.
 *
 * @param props - Extra props for the SVG path. The `props.data` field in particular contains the
 * SVG path data. */
function Svg(props: SvgProps) {
    return (
        <svg
            className="h-6 w-6"
            fill="none"
            strokeLinecap="round"
            strokeLinejoin="round"
            strokeWidth="2"
            viewBox="0 0 24 24"
            stroke="currentColor"
        >
            <path d={props.path} />
        </svg>
    )
}<|MERGE_RESOLUTION|>--- conflicted
+++ resolved
@@ -264,17 +264,20 @@
     </svg>
 )
 
-<<<<<<< HEAD
-/** An arrow icon pointing to the right, representing an element that can expand and collapse. */
-export const ROTATING_ARROW_ICON = (
-    <svg height={16} width={16} xmlns="http://www.w3.org/2000/svg" viewBox="0 0 16 16">
-        <path d="M5 4.93L5 11.07A.5.5 0 0 0 5.77 11.5L10.4 8.4A.5.5 0 0 0 10.4 7.6L5.77 4.5A.5.5 0 0 0 5 4.93" fill="currentColor" />
-=======
 /** An icon representing a menu that can be expanded downwards. */
 export const DOWN_CARET_ICON = (
     <svg height={16} width={16} viewBox="-1-1 12 12" xmlns="http://www.w3.org/2000/svg">
         <path d="M1 3l4 4 4-4" fill="transparent" stroke="currentColor" strokeLinecap="round" />
->>>>>>> 3731c9c7
+    </svg>
+)
+
+/** An arrow icon pointing to the right, representing an element that can expand and collapse. */
+export const ROTATING_ARROW_ICON = (
+    <svg height={16} width={16} xmlns="http://www.w3.org/2000/svg" viewBox="0 0 16 16">
+        <path
+            d="M5 4.93L5 11.07A.5.5 0 0 0 5.77 11.5L10.4 8.4A.5.5 0 0 0 10.4 7.6L5.77 4.5A.5.5 0 0 0 5 4.93"
+            fill="currentColor"
+        />
     </svg>
 )
 
