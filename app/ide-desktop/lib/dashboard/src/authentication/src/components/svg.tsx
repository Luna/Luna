/** @file File containing SVG icon definitions. */
/** TODO [NP]: https://github.com/enso-org/cloud-v2/issues/342
 * These should all be regular `.svg` files rather than React components, but React doesn't include
 * the `svg` files when building for Electron. Once the build scripts have been adapted to allow for
 * for this, the contents of this file should be moved back to standalone SVG files. */

// =================
// === Constants ===
// =================

export const AT = (
    <Svg path="M16 12a4 4 0 10-8 0 4 4 0 008 0zm0 0v1.5a2.5 2.5 0 005 0V12a9 9 0 10-9 9m4.5-1.206a8.959 8.959 0 01-4.5 1.207" />
)

export const LOCK = (
    <Svg path="M12 15v2m-6 4h12a2 2 0 002-2v-6a2 2 0 00-2-2H6a2 2 0 00-2 2v6a2 2 0 002 2zm10-10V7a4 4 0 00-8 0v4h8z" />
)

export const RIGHT_ARROW = <Svg path="M13 9l3 3m0 0l-3 3m3-3H8m13 0a9 9 0 11-18 0 9 9 0 0118 0z" />

export const CREATE_ACCOUNT = (
    <Svg path="M18 9v3m0 0v3m0-3h3m-3 0h-3m-2-5a4 4 0 11-8 0 4 4 0 018 0zM3 20a6 6 0 0112 0v1H3v-1z" />
)

export const GO_BACK = (
    <Svg path="M11 16l-4-4m0 0l4-4m-4 4h14m-5 4v1a3 3 0 01-3 3H6a3 3 0 01-3-3V7a3 3 0 013-3h7a3 3 0 013 3v1" />
)

// ===================================
// === SVGs with custom formatting ===
// ===================================

/** Icon used to indicate a warning. */
export const EXCLAMATION_ICON = (
    <svg width={18} height={18} viewBox="0 0 18 18" fill="none" xmlns="http://www.w3.org/2000/svg">
        <path
            fill="#f9fafb"
            fillOpacity={0.7}
            fillRule="evenodd"
            d="M9 0A9 9 0 1 1 9 18 9 9 0 1 1 9 0M7.5 3.5H10.5L10 10.5H8L7.5 3.5ZM8 12L10 12 10 14 8 14"
        />
    </svg>
)

/** Icon representing a file being uploaded. */
export const UPLOAD_ICON = (
    <svg width={24} height={24} viewBox="0 0 24 24" fill="none" xmlns="http://www.w3.org/2000/svg">
        <rect
            x={3}
            y={14}
            width={12}
            height={17}
            rx={2}
            transform="rotate(-90 3 14)"
            fill="currentColor"
            fillOpacity={0.2}
        />
        <path
            d="M11.5 21C10.6716 21 10 20.3284 10 19.5L10 11L13 11L13 19.5C13 20.33 12.33 21 11.5 21Z"
            fill="currentColor"
        />
        <path d="M7 11L11.5 5L16 11L7 11Z" fill="currentColor" />
    </svg>
)

/** Icon representing a file being downloaded. */
export const DOWNLOAD_ICON = (
    <svg width={24} height={24} viewBox="0 0 24 24" fill="none" xmlns="http://www.w3.org/2000/svg">
        <rect
            x={3}
            y={12}
            width={10}
            height={18}
            rx={2}
            transform="rotate(-90 3 12)"
            fill="currentColor"
            fillOpacity={0.2}
        />
        <path
            d="M11.5 7C12.33 7 13 7.67 13 8.5L13 15L10 15L10 8.5C10 7.67 10.67 7 11.5 7Z"
            fill="currentColor"
        />
        <path d="M16 15L11.5 21L7.00003 15L16 15Z" fill="currentColor" />
    </svg>
)

/** Icon representing a directory. */
export const DIRECTORY_ICON = (
    <svg width={24} height={24} viewBox="-2 -2 20 20">
        <path
            d="M0 7h16v6a2 2 0 0 1-2 2H2a2 2 0 0 1-2-2V7Zm0-4h14a2 2 0 0 1 2 2v1H0V3Zm0 0c0-1.1.9-2 2-2h4a2 2 0 0 1 2 2H0Z"
            fill="currentColor"
            fillOpacity={0.4}
        />
    </svg>
)

/** Icon representing a secret. */
export const SECRET_ICON = (
    <svg width={24} height={24} viewBox="0 0 24 24">
        <path
            d="M10.3 13a4 4 0 1 1 0-2h10a1 1 0 0 1 1 1v3a1 1 0 0 1-2 0v-2h-2v2a1 1 0 0 1-2 0v-2ZM3.5 12a1 1 0 1 1 2 0a1 1 0 1 1-2 0"
            fill="currentColor"
            fillRule="evenodd"
        />
    </svg>
)

/** Icon representing a file whose filetype does not have an associated icon. */
export const FILE_ICON = (
    <svg width={24} height={24} viewBox="0 0 24 24" xmlns="http://www.w3.org/2000/svg">
        <path
            d="M6.5 3h8v2a2 2 0 0 0 2 2h2v13a1 1 0 0 1 -1 1h-11a1 1 0 0 1 -1 -1v-16a1 1 0 0 1 1 -1ZM15 3v2a1.5 1.5 0 0 0 1.5 1.5h2"
            fill="currentColor"
        />
    </svg>
)

/** Icon typically indicating that the item on the right is a child of the item on the left. */
export const SMALL_RIGHT_ARROW_ICON = (
    <svg width={8} height={8} viewBox="-1 0 8 8" fill="none" xmlns="http://www.w3.org/2000/svg">
        <path d="m0 0 6 4-6 4V0Z" fill="currentColor" fillOpacity={0.7} />
    </svg>
)

/** Displayed when a project is ready to start. */
export const PLAY_ICON = (
    <svg width={24} height={24} viewBox="0 0 24 24" fill="none" xmlns="http://www.w3.org/2000/svg">
        <path
            d="m10.04 7.34 6 3.85a1 1 0 0 1 0 1.68l-6 3.85a1 1 0 0 1-1.54-.84v-7.7a1 1 0 0 1 1.54-.84Z"
            fill="currentColor"
        />
        <rect
            x={1.5}
            y={1.5}
            width={21}
            height={21}
            rx={10.5}
            stroke="#3E515F"
            strokeOpacity={0.1}
            strokeWidth={3}
        />
    </svg>
)

/** Displayed when a project is ready for opening an IDE. */
export const ARROW_UP_ICON = (
    <svg width={24} height={24} viewBox="0 0 24 24" fill="none" xmlns="http://www.w3.org/2000/svg">
        <rect
            width={21}
            height={21}
            x={1.5}
            y={1.5}
            rx={10.5}
            stroke="currentColor"
            strokeOpacity={0.1}
            strokeWidth={3}
        />
        <path d="M12 17a1.5 1.5 0 0 1-1.5-1.5V12h3v3.5A1.5 1.5 0 0 1 12 17Z" fill="currentColor" />
        <path
            d="M8.943 12a1 1 0 0 1-.814-1.581l3.057-4.28a1 1 0 0 1 1.628 0l3.056 4.28A1 1 0 0 1 15.057 12H8.943Z"
            fill="currentColor"
        />
    </svg>
)

<<<<<<< HEAD
export const ADD_ICON = (
    <svg width={18} height={18} viewBox="0 0 24 24" fill="none" xmlns="http://www.w3.org/2000/svg">
        <circle cx={12} cy={12} r={12} fill="currentColor" fillOpacity={0.1} />
        <g opacity={0.66}>
            <rect x={11} y={6} width={2} height={12} fill="currentColor" />
            <rect x={6} y={11} width={12} height={2} fill="currentColor" />
        </g>
    </svg>
)

export const CLOSE_ICON = (
    <svg width={18} height={18} viewBox="0 0 24 24" fill="none" xmlns="http://www.w3.org/2000/svg">
        <circle cx={12} cy={12} r={12} fill="currentColor" fillOpacity={0.1} />
        <g opacity={0.66} transform="rotate(45 12 12)">
            <rect x={11} y={6} width={2} height={12} fill="currentColor" />
            <rect x={6} y={11} width={12} height={2} fill="currentColor" />
=======
/** Icon with three bars. */
export const BARS_ICON = (
    <svg width={16} height={16} viewBox="0 0 16 16" fill="none" xmlns="http://www.w3.org/2000/svg">
        <rect x={2} y={1} width={12} height={3} fill="#767676" />
        <rect x={2} y={6} width={12} height={3} fill="#767676" />
        <rect x={2} y={11} width={12} height={3} fill="#767676" />
    </svg>
)

/** Icon indicating a search input. */
export const MAGNIFYING_GLASS_ICON = (
    <svg width={16} height={16} viewBox="0 0 16 16" fill="none" xmlns="http://www.w3.org/2000/svg">
        <g opacity={0.5}>
            <path
                d="M11.4142 10L15.6569 14.2426L14.2426 15.6569L10 11.4142L11.4142 10Z"
                fill="currentColor"
            />
            <circle cx={7} cy={7} r={5} stroke="currentColor" stroke-width={2} />
>>>>>>> e163353d
        </g>
    </svg>
)

<<<<<<< HEAD
=======
/** Icon indicating a chat dialog. */
export const SPEECH_BUBBLE_ICON = (
    <svg width={16} height={17} viewBox="0 0 16 17" fill="none" xmlns="http://www.w3.org/2000/svg">
        <ellipse cx={8} cy={8} rx={8} ry={7.5} fill="white" />
        <path d="M4.17269e-05 16.5L2 10.5L5.50006 14L4.17269e-05 16.5Z" fill="white" />
    </svg>
)

>>>>>>> e163353d
// ===========
// === Svg ===
// ===========

/** Props for the `Svg` component. */
interface Props {
    path: string
}

/** Component for rendering SVG icons.
 *
 * @param props - Extra props for the SVG path. The `props.data` field in particular contains the
 * SVG path data. */
function Svg(props: Props) {
    return (
        <svg
            className="h-6 w-6"
            fill="none"
            strokeLinecap="round"
            strokeLinejoin="round"
            strokeWidth="2"
            viewBox="0 0 24 24"
            stroke="currentColor"
        >
            <path d={props.path} />
        </svg>
    )
}<|MERGE_RESOLUTION|>--- conflicted
+++ resolved
@@ -164,7 +164,6 @@
     </svg>
 )
 
-<<<<<<< HEAD
 export const ADD_ICON = (
     <svg width={18} height={18} viewBox="0 0 24 24" fill="none" xmlns="http://www.w3.org/2000/svg">
         <circle cx={12} cy={12} r={12} fill="currentColor" fillOpacity={0.1} />
@@ -175,13 +174,6 @@
     </svg>
 )
 
-export const CLOSE_ICON = (
-    <svg width={18} height={18} viewBox="0 0 24 24" fill="none" xmlns="http://www.w3.org/2000/svg">
-        <circle cx={12} cy={12} r={12} fill="currentColor" fillOpacity={0.1} />
-        <g opacity={0.66} transform="rotate(45 12 12)">
-            <rect x={11} y={6} width={2} height={12} fill="currentColor" />
-            <rect x={6} y={11} width={12} height={2} fill="currentColor" />
-=======
 /** Icon with three bars. */
 export const BARS_ICON = (
     <svg width={16} height={16} viewBox="0 0 16 16" fill="none" xmlns="http://www.w3.org/2000/svg">
@@ -200,13 +192,10 @@
                 fill="currentColor"
             />
             <circle cx={7} cy={7} r={5} stroke="currentColor" stroke-width={2} />
->>>>>>> e163353d
         </g>
     </svg>
 )
 
-<<<<<<< HEAD
-=======
 /** Icon indicating a chat dialog. */
 export const SPEECH_BUBBLE_ICON = (
     <svg width={16} height={17} viewBox="0 0 16 17" fill="none" xmlns="http://www.w3.org/2000/svg">
@@ -215,7 +204,16 @@
     </svg>
 )
 
->>>>>>> e163353d
+export const CLOSE_ICON = (
+    <svg width={18} height={18} viewBox="0 0 24 24" fill="none" xmlns="http://www.w3.org/2000/svg">
+        <circle cx={12} cy={12} r={12} fill="currentColor" fillOpacity={0.1} />
+        <g opacity={0.66} transform="rotate(45 12 12)">
+            <rect x={11} y={6} width={2} height={12} fill="currentColor" />
+            <rect x={6} y={11} width={12} height={2} fill="currentColor" />
+        </g>
+    </svg>
+)
+
 // ===========
 // === Svg ===
 // ===========
