--- conflicted
+++ resolved
@@ -39,12 +39,8 @@
 import * as toast from 'react-hot-toast'
 
 import * as authService from '../authentication/service'
-<<<<<<< HEAD
 import * as detect from '../detect'
-=======
 import * as localBackend from '../dashboard/localBackend'
-import * as platformModule from '../platform'
->>>>>>> e35bc177
 
 import * as authProvider from '../authentication/providers/auth'
 import * as backendProvider from '../providers/backend'
@@ -128,7 +124,7 @@
  * because the {@link AppRouter} relies on React hooks, which can't be used in the same React
  * component as the component that defines the provider. */
 function AppRouter(props: AppProps) {
-    const { logger, platform, showDashboard, onAuthenticated } = props
+    const { logger, supportsLocalBackend, showDashboard, onAuthenticated } = props
     const navigate = router.useNavigate()
     const mainPageUrl = new URL(window.location.href)
     const memoizedAuthService = react.useMemo(() => {
@@ -172,7 +168,7 @@
             >
                 <backendProvider.BackendProvider
                     initialBackend={
-                        platform === platformModule.Platform.desktop
+                        supportsLocalBackend
                             ? new localBackend.LocalBackend()
                             : // This is UNSAFE. However, the backend will be set by the
                               // authentication flow.
@@ -182,8 +178,8 @@
                 >
                     <authProvider.AuthProvider
                         authService={memoizedAuthService}
+                        supportsLocalBackend={supportsLocalBackend}
                         onAuthenticated={onAuthenticated}
-                        platform={platform}
                     >
                         <modalProvider.ModalProvider>{routes}</modalProvider.ModalProvider>
                     </authProvider.AuthProvider>
