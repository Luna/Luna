/** @file File containing the {@link App} React component, which is the entrypoint into our React
 * application.
 *
 * # Providers
 *
 * The {@link App} component is responsible for defining the global context used by child
 * components. For example, it defines a {@link toast.Toaster}, which is used to display temporary
 * notifications to the user. These global components are defined at the top of the {@link App} so
 * that they are available to all of the child components.
 *
 * The {@link App} also defines various providers (e.g., {@link authProvider.AuthProvider}).
 * Providers are a React-specific concept that allows components to access global state without
 * having to pass it down through the component tree. For example, the
 * {@link authProvider.AuthProvider} wraps the entire application, and provides the context
 * necessary for child components to use the {@link authProvider.useAuth} hook. The
 * {@link authProvider.useAuth} hook lets child components access the user's authentication session
 * (i.e., email, username, etc.) and it also provides methods for signing the user in, etc.
 *
 * Providers consist of a provider component that wraps the application, a context object defined
 * by the provider component, and a hook that can be used by child components to access the context.
 * All of the providers are initialized here, at the {@link App} component to ensure that they are
 * available to all of the child components.
 *
 * # Routes and Authentication
 *
 * The {@link AppRouter} component defines the layout of the application, in terms of navigation. It
 * consists of a list of {@link router.Route}s, as well as the HTTP pathnames that the
 * {@link router.Route}s can be accessed by.
 *
 * The {@link router.Route}s are grouped by authorization level. Some routes are
 * accessed by unauthenticated (i.e., not signed in) users. Some routes are accessed by partially
 * authenticated users (c.f. {@link authProvider.PartialUserSession}). That is, users who have
 * signed up but who have not completed email verification or set a username. The remaining
 * {@link router.Route}s require fully authenticated users (c.f.
 * {@link authProvider.FullUserSession}). */

import * as React from 'react'
import * as router from 'react-router-dom'
import * as toast from 'react-hot-toast'

import * as detect from 'enso-common/src/detect'

import * as authServiceModule from '../authentication/service'
import * as hooks from '../hooks'
import * as localBackend from '../dashboard/localBackend'

import * as authProvider from '../authentication/providers/auth'
import * as backendProvider from '../providers/backend'
import * as loggerProvider from '../providers/logger'
import * as modalProvider from '../providers/modal'
import * as sessionProvider from '../authentication/providers/session'

import ConfirmRegistration from '../authentication/components/confirmRegistration'
import Dashboard from '../dashboard/components/dashboard'
import ForgotPassword from '../authentication/components/forgotPassword'
import Login from '../authentication/components/login'
import Registration from '../authentication/components/registration'
import ResetPassword from '../authentication/components/resetPassword'
import SetUsername from '../authentication/components/setUsername'

// =================
// === Constants ===
// =================

/** Path to the root of the app (i.e., the Cloud dashboard). */
export const DASHBOARD_PATH = '/'
/** Path to the login page. */
export const LOGIN_PATH = '/login'
/** Path to the registration page. */
export const REGISTRATION_PATH = '/registration'
/** Path to the confirm registration page. */
export const CONFIRM_REGISTRATION_PATH = '/confirmation'
/** Path to the forgot password page. */
export const FORGOT_PASSWORD_PATH = '/forgot-password'
/** Path to the reset password page. */
export const RESET_PASSWORD_PATH = '/password-reset'
/** Path to the set username page. */
export const SET_USERNAME_PATH = '/set-username'
/** A {@link RegExp} matching all paths. */
export const ALL_PATHS_REGEX = new RegExp(
    `(?:${DASHBOARD_PATH}|${LOGIN_PATH}|${REGISTRATION_PATH}|${CONFIRM_REGISTRATION_PATH}|` +
        `${FORGOT_PASSWORD_PATH}|${RESET_PASSWORD_PATH}|${SET_USERNAME_PATH})$`
)

// ======================
// === getMainPageUrl ===
// ======================

/** Returns the URL to the main page. This is the current URL, with the current route removed. */
function getMainPageUrl() {
    const mainPageUrl = new URL(window.location.href)
    mainPageUrl.pathname = mainPageUrl.pathname.replace(ALL_PATHS_REGEX, '')
    return mainPageUrl
}

// ===========
// === App ===
// ===========

/** Global configuration for the `App` component. */
export interface AppProps {
    logger: loggerProvider.Logger
    /** Whether the application may have the local backend running. */
    supportsLocalBackend: boolean
    /** If true, the app can only be used in offline mode. */
    isAuthenticationDisabled: boolean
    /** Whether the application supports deep links. This is only true when using
     * the installed app on macOS and Windows. */
    supportsDeepLinks: boolean
    /** Whether the dashboard should be rendered. */
    shouldShowDashboard: boolean
    /** The name of the project to open on startup, if any. */
    initialProjectName: string | null
    onAuthenticated: () => void
    appRunner: AppRunner
}

/** Component called by the parent module, returning the root React component for this
 * package.
 *
 * This component handles all the initialization and rendering of the app, and manages the app's
 * routes. It also initializes an `AuthProvider` that will be used by the rest of the app. */
function App(props: AppProps) {
    // This is a React component even though it does not contain JSX.
    // eslint-disable-next-line no-restricted-syntax
    const Router = detect.isRunningInElectron() ? router.MemoryRouter : router.BrowserRouter
    /** Note that the `Router` must be the parent of the `AuthProvider`, because the `AuthProvider`
     * will redirect the user between the login/register pages and the dashboard. */
    return (
        <>
            <toast.Toaster
                toastOptions={{ style: { maxWidth: '100%' } }}
                position="top-center"
                reverseOrder={false}
            />
            <Router basename={getMainPageUrl().pathname}>
                <AppRouter {...props} />
            </Router>
        </>
    )
}

// =================
// === AppRouter ===
// =================

/** Router definition for the app.
 *
 * The only reason the {@link AppRouter} component is separate from the {@link App} component is
 * because the {@link AppRouter} relies on React hooks, which can't be used in the same React
 * component as the component that defines the provider. */
function AppRouter(props: AppProps) {
    const {
        logger,
        supportsLocalBackend,
        isAuthenticationDisabled,
        shouldShowDashboard,
        onAuthenticated,
    } = props
    const navigate = hooks.useNavigate()
    // FIXME[sb]: After platform detection for Electron is merged in, `IS_DEV_MODE` should be
    // set to true on `ide watch`.
    if (IS_DEV_MODE) {
        // @ts-expect-error This is used exclusively for debugging.
        window.navigate = navigate
    }
<<<<<<< HEAD
    const mainPageUrl = getMainPageUrl()
    const authService = react.useMemo(() => {
=======
    const mainPageUrl = new URL(window.location.href)
    const authService = React.useMemo(() => {
>>>>>>> 724a7885
        const authConfig = { navigate, ...props }
        return authServiceModule.initAuthService(authConfig)
    }, [navigate, props])
    const userSession = authService.cognito.userSession.bind(authService.cognito)
    const registerAuthEventListener = authService.registerAuthEventListener
    const initialBackend: backendProvider.AnyBackendAPI = isAuthenticationDisabled
        ? new localBackend.LocalBackend()
        : // This is safe, because the backend is always set by the authentication flow.
          // eslint-disable-next-line @typescript-eslint/no-non-null-assertion
          null!
    const routes = (
        <router.Routes>
            <React.Fragment>
                {/* Login & registration pages are visible to unauthenticated users. */}
                <router.Route element={<authProvider.GuestLayout />}>
                    <router.Route path={REGISTRATION_PATH} element={<Registration />} />
                    <router.Route path={LOGIN_PATH} element={<Login />} />
                </router.Route>
                {/* Protected pages are visible to authenticated users. */}
                <router.Route element={<authProvider.ProtectedLayout />}>
                    <router.Route
                        path={DASHBOARD_PATH}
                        element={shouldShowDashboard && <Dashboard {...props} />}
                    />
                </router.Route>
                {/* Semi-protected pages are visible to users currently registering. */}
                <router.Route element={<authProvider.SemiProtectedLayout />}>
                    <router.Route path={SET_USERNAME_PATH} element={<SetUsername />} />
                </router.Route>
                {/* Other pages are visible to unauthenticated and authenticated users. */}
                <router.Route path={CONFIRM_REGISTRATION_PATH} element={<ConfirmRegistration />} />
                <router.Route path={FORGOT_PASSWORD_PATH} element={<ForgotPassword />} />
                <router.Route path={RESET_PASSWORD_PATH} element={<ResetPassword />} />
            </React.Fragment>
        </router.Routes>
    )
    return (
        <loggerProvider.LoggerProvider logger={logger}>
            <sessionProvider.SessionProvider
                mainPageUrl={mainPageUrl}
                userSession={userSession}
                registerAuthEventListener={registerAuthEventListener}
            >
                <backendProvider.BackendProvider initialBackend={initialBackend}>
                    <authProvider.AuthProvider
                        shouldStartInOfflineMode={isAuthenticationDisabled}
                        supportsLocalBackend={supportsLocalBackend}
                        authService={authService}
                        onAuthenticated={onAuthenticated}
                    >
                        <modalProvider.ModalProvider>{routes}</modalProvider.ModalProvider>
                    </authProvider.AuthProvider>
                </backendProvider.BackendProvider>
            </sessionProvider.SessionProvider>
        </loggerProvider.LoggerProvider>
    )
}

export default App<|MERGE_RESOLUTION|>--- conflicted
+++ resolved
@@ -164,13 +164,8 @@
         // @ts-expect-error This is used exclusively for debugging.
         window.navigate = navigate
     }
-<<<<<<< HEAD
     const mainPageUrl = getMainPageUrl()
-    const authService = react.useMemo(() => {
-=======
-    const mainPageUrl = new URL(window.location.href)
     const authService = React.useMemo(() => {
->>>>>>> 724a7885
         const authConfig = { navigate, ...props }
         return authServiceModule.initAuthService(authConfig)
     }, [navigate, props])
