/** @file File containing the {@link App} React component, which is the entrypoint into our React
 * application.
 *
 * # Providers
 *
 * The {@link App} component is responsible for defining the global context used by child
 * components. For example, it defines a {@link toast.Toaster}, which is used to display temporary
 * notifications to the user. These global components are defined at the top of the {@link App} so
 * that they are available to all of the child components.
 *
 * The {@link App} also defines various providers (e.g., {@link authProvider.AuthProvider}).
 * Providers are a React-specific concept that allows components to access global state without
 * having to pass it down through the component tree. For example, the
 * {@link authProvider.AuthProvider} wraps the entire application, and provides the context
 * necessary for child components to use the {@link authProvider.useAuth} hook. The
 * {@link authProvider.useAuth} hook lets child components access the user's authentication session
 * (i.e., email, username, etc.) and it also provides methods for signing the user in, etc.
 *
 * Providers consist of a provider component that wraps the application, a context object defined
 * by the provider component, and a hook that can be used by child components to access the context.
 * All of the providers are initialized here, at the {@link App} component to ensure that they are
 * available to all of the child components.
 *
 * # Routes and Authentication
 *
 * The {@link AppRouter} component defines the layout of the application, in terms of navigation. It
 * consists of a list of {@link router.Route}s, as well as the HTTP pathnames that the
 * {@link router.Route}s can be accessed by.
 *
 * The {@link router.Route}s are grouped by authorization level. Some routes are
 * accessed by unauthenticated (i.e., not signed in) users. Some routes are accessed by partially
 * authenticated users (c.f. {@link authProvider.PartialUserSession}). That is, users who have
 * signed up but who have not completed email verification or set a username. The remaining
 * {@link router.Route}s require fully authenticated users (c.f.
 * {@link authProvider.FullUserSession}). */

import * as react from "react";
import * as router from "react-router-dom";
import * as toast from "react-hot-toast";

import * as authProvider from "../authentication/providers/auth";
<<<<<<< HEAD
import DashboardContainer from "../dashboard/components/dashboard";
import LoginContainer from "../authentication/components/login";
import RegistrationContainer from "../authentication/components/registration";
import ConfirmRegistrationContainer from "../authentication/components/confirmRegistration";
import SetUsernameContainer from "../authentication/components/setUsername";
=======
>>>>>>> 0124b661
import * as authService from "../authentication/service";
import * as loggerProvider from "../providers/logger";
import * as platformModule from "../platform";
import * as session from "../authentication/providers/session";
import ConfirmRegistration from "../authentication/components/confirmRegistration";
import Dashboard from "../dashboard/components/dashboard";
import Login from "../authentication/components/login";
import Registration from "../authentication/components/registration";
import withRouter from "../navigation";

// =================
// === Constants ===
// =================

/** Path to the root of the app (i.e., the Cloud dashboard). */
export const DASHBOARD_PATH = "/";
/** Path to the login page. */
export const LOGIN_PATH = "/login";
/** Path to the registration page. */
export const REGISTRATION_PATH = "/registration";
/** Path to the confirm registration page. */
export const CONFIRM_REGISTRATION_PATH = "/confirmation";
/** Path to the set username page. */
export const SET_USERNAME_PATH = "/set-username";

// ===========
// === App ===
// ===========

/** Global configuration for the `App` component. */
export interface AppProps {
  /** Logger to use for logging. */
  logger: loggerProvider.Logger;
  platform: platformModule.Platform;
  onAuthenticated: () => void;
}

/** Component called by the parent module, returning the root React component for this
 * package.
 *
 * This component handles all the initialization and rendering of the app, and manages the app's
 * routes. It also initializes an `AuthProvider` that will be used by the rest of the app. */
function App(props: AppProps) {
  const { platform } = props;
  // This is a React component even though it does not contain JSX.
  // eslint-disable-next-line no-restricted-syntax
  const Router =
    platform === platformModule.Platform.desktop
      ? router.MemoryRouter
      : router.BrowserRouter;
  /** Note that the `Router` must be the parent of the `AuthProvider`, because the `AuthProvider`
   * will redirect the user between the login/register pages and the dashboard. */
  return (
    <>
      <toast.Toaster position="top-center" reverseOrder={false} />
      <Router>
        <AppRouterWithHistory {...props} />
      </Router>
    </>
  );
}

// =================
// === AppRouter ===
// =================

/** Router definition for the app.
 *
 * The only reason the {@link AppRouter} component is separate from the {@link App} component is
 * because the {@link AppRouter} relies on React hooks, which can't be used in the same React
 * component as the component that defines the provider. */
function AppRouter(props: AppProps) {
  const { logger, onAuthenticated } = props;
  const navigate = router.useNavigate();
  const memoizedAuthService = react.useMemo(() => {
    const authConfig = { navigate, ...props };
    return authService.initAuthService(authConfig);
  }, [navigate, props]);
  const userSession = memoizedAuthService.cognito.userSession.bind(memoizedAuthService.cognito);
  const registerAuthEventListener =
    memoizedAuthService.registerAuthEventListener;
  return (
    <loggerProvider.LoggerProvider logger={logger}>
      <session.SessionProvider
        userSession={userSession}
        registerAuthEventListener={registerAuthEventListener}
      >
        <authProvider.AuthProvider
          authService={memoizedAuthService}
          onAuthenticated={onAuthenticated}
        >
          <router.Routes>
            <react.Fragment>
              {/* Login & registration pages are visible to unauthenticated users. */}
              <router.Route element={<authProvider.GuestLayout />}>
                <router.Route
                  path={REGISTRATION_PATH}
                  element={<Registration />}
                />
                <router.Route path={LOGIN_PATH} element={<Login />} />
              </router.Route>
              {/* Protected pages are visible to authenticated users. */}
              <router.Route element={<authProvider.ProtectedLayout />}>
<<<<<<< HEAD
                <router.Route
                  path={DASHBOARD_PATH}
                  element={<DashboardContainer />}
                />
                <router.Route
                  path={SET_USERNAME_PATH}
                  element={<SetUsernameContainer />}
                />
=======
                <router.Route path={DASHBOARD_PATH} element={<Dashboard />} />
>>>>>>> 0124b661
              </router.Route>
              {/* Other pages are visible to unauthenticated and authenticated users. */}
              <router.Route
                path={CONFIRM_REGISTRATION_PATH}
                element={<ConfirmRegistration />}
              />
            </react.Fragment>
          </router.Routes>
        </authProvider.AuthProvider>
      </session.SessionProvider>
    </loggerProvider.LoggerProvider>
  );
}

const AppRouterWithHistory = withRouter(AppRouter);

export default App;<|MERGE_RESOLUTION|>--- conflicted
+++ resolved
@@ -39,14 +39,6 @@
 import * as toast from "react-hot-toast";
 
 import * as authProvider from "../authentication/providers/auth";
-<<<<<<< HEAD
-import DashboardContainer from "../dashboard/components/dashboard";
-import LoginContainer from "../authentication/components/login";
-import RegistrationContainer from "../authentication/components/registration";
-import ConfirmRegistrationContainer from "../authentication/components/confirmRegistration";
-import SetUsernameContainer from "../authentication/components/setUsername";
-=======
->>>>>>> 0124b661
 import * as authService from "../authentication/service";
 import * as loggerProvider from "../providers/logger";
 import * as platformModule from "../platform";
@@ -55,6 +47,7 @@
 import Dashboard from "../dashboard/components/dashboard";
 import Login from "../authentication/components/login";
 import Registration from "../authentication/components/registration";
+import SetUsername from "../authentication/components/setUsername";
 import withRouter from "../navigation";
 
 // =================
@@ -150,18 +143,14 @@
               </router.Route>
               {/* Protected pages are visible to authenticated users. */}
               <router.Route element={<authProvider.ProtectedLayout />}>
-<<<<<<< HEAD
                 <router.Route
                   path={DASHBOARD_PATH}
-                  element={<DashboardContainer />}
+                  element={<Dashboard />}
                 />
                 <router.Route
                   path={SET_USERNAME_PATH}
-                  element={<SetUsernameContainer />}
+                  element={<SetUsername />}
                 />
-=======
-                <router.Route path={DASHBOARD_PATH} element={<Dashboard />} />
->>>>>>> 0124b661
               </router.Route>
               {/* Other pages are visible to unauthenticated and authenticated users. */}
               <router.Route
