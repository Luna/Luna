/** @file File containing the {@link App} React component, which is the entrypoint into our React
 * application.
 *
 * # Providers
 *
 * The {@link App} component is responsible for defining the global context used by child
 * components. For example, it defines a {@link toast.Toaster}, which is used to display temporary
 * notifications to the user. These global components are defined at the top of the {@link App} so
 * that they are available to all of the child components.
 *
 * The {@link App} also defines various providers (e.g., {@link authProvider.AuthProvider}).
 * Providers are a React-specific concept that allows components to access global state without
 * having to pass it down through the component tree. For example, the
 * {@link authProvider.AuthProvider} wraps the entire application, and provides the context
 * necessary for child components to use the {@link authProvider.useAuth} hook. The
 * {@link authProvider.useAuth} hook lets child components access the user's authentication session
 * (i.e., email, username, etc.) and it also provides methods for signing the user in, etc.
 *
 * Providers consist of a provider component that wraps the application, a context object defined
 * by the provider component, and a hook that can be used by child components to access the context.
 * All of the providers are initialized here, at the {@link App} component to ensure that they are
 * available to all of the child components.
 *
 * # Routes and Authentication
 *
 * The {@link AppRouter} component defines the layout of the application, in terms of navigation. It
 * consists of a list of {@link router.Route}s, as well as the HTTP pathnames that the
 * {@link router.Route}s can be accessed by.
 *
 * The {@link router.Route}s are grouped by authorization level. Some routes are
 * accessed by unauthenticated (i.e., not signed in) users. Some routes are accessed by partially
 * authenticated users (c.f. {@link authProvider.PartialUserSession}). That is, users who have
 * signed up but who have not completed email verification or set a username. The remaining
 * {@link router.Route}s require fully authenticated users (c.f.
 * {@link authProvider.FullUserSession}). */

import * as react from 'react'
import * as router from 'react-router-dom'
import * as toast from 'react-hot-toast'

<<<<<<< HEAD
import * as app from '../../../../../../../../target/ensogl-pack/linked-dist/index'
=======
import * as projectManagerModule from 'enso-content/src/project_manager'
>>>>>>> 413661b3

import * as authService from '../authentication/service'
import * as platformModule from '../platform'

import * as authProvider from '../authentication/providers/auth'
<<<<<<< HEAD
import * as backendProvider from '../providers/backend'
=======
>>>>>>> 413661b3
import * as loggerProvider from '../providers/logger'
import * as modalProvider from '../providers/modal'
import * as sessionProvider from '../authentication/providers/session'

import ConfirmRegistration from '../authentication/components/confirmRegistration'
import Dashboard from '../dashboard/components/dashboard'
import ForgotPassword from '../authentication/components/forgotPassword'
import Login from '../authentication/components/login'
import Registration from '../authentication/components/registration'
import ResetPassword from '../authentication/components/resetPassword'
import SetUsername from '../authentication/components/setUsername'

// =================
// === Constants ===
// =================

/** Path to the root of the app (i.e., the Cloud dashboard). */
export const DASHBOARD_PATH = '/'
/** Path to the login page. */
export const LOGIN_PATH = '/login'
/** Path to the registration page. */
export const REGISTRATION_PATH = '/registration'
/** Path to the confirm registration page. */
export const CONFIRM_REGISTRATION_PATH = '/confirmation'
/** Path to the forgot password page. */
export const FORGOT_PASSWORD_PATH = '/forgot-password'
/** Path to the reset password page. */
export const RESET_PASSWORD_PATH = '/password-reset'
/** Path to the set username page. */
export const SET_USERNAME_PATH = '/set-username'

// ===========
// === App ===
// ===========

<<<<<<< HEAD
export interface AppProps {
    logger: loggerProvider.Logger
    platform: platformModule.Platform
    /** Whether the dashboard should be rendered. */
    enableDashboard: boolean
    ide?: app.App
=======
interface BaseAppProps {
    logger: loggerProvider.Logger
    platform: platformModule.Platform
    /** Whether the dashboard should be rendered. */
    showDashboard: boolean
>>>>>>> 413661b3
    onAuthenticated: () => void
}

interface DesktopAppProps extends BaseAppProps {
    platform: platformModule.Platform.desktop
    projectManager: projectManagerModule.ProjectManager
}

interface OtherAppProps extends BaseAppProps {
    platform: Exclude<platformModule.Platform, platformModule.Platform.desktop>
}

/** Global configuration for the `App` component. */
export type AppProps = DesktopAppProps | OtherAppProps

/** Component called by the parent module, returning the root React component for this
 * package.
 *
 * This component handles all the initialization and rendering of the app, and manages the app's
 * routes. It also initializes an `AuthProvider` that will be used by the rest of the app. */
function App(props: AppProps) {
    const { platform } = props
    // This is a React component even though it does not contain JSX.
    // eslint-disable-next-line no-restricted-syntax
    const Router =
        platform === platformModule.Platform.desktop ? router.MemoryRouter : router.BrowserRouter
    /** Note that the `Router` must be the parent of the `AuthProvider`, because the `AuthProvider`
     * will redirect the user between the login/register pages and the dashboard. */
    return (
        <>
            <toast.Toaster position="top-center" reverseOrder={false} />
            <Router>
                <AppRouter {...props} />
            </Router>
        </>
    )
}

// =================
// === AppRouter ===
// =================

/** Router definition for the app.
 *
 * The only reason the {@link AppRouter} component is separate from the {@link App} component is
 * because the {@link AppRouter} relies on React hooks, which can't be used in the same React
 * component as the component that defines the provider. */
function AppRouter(props: AppProps) {
<<<<<<< HEAD
    const { logger, enableDashboard, onAuthenticated } = props
=======
    const { logger, showDashboard, onAuthenticated } = props
>>>>>>> 413661b3
    const navigate = router.useNavigate()
    const mainPageUrl = new URL(window.location.href)
    const memoizedAuthService = react.useMemo(() => {
        const authConfig = { navigate, ...props }
        return authService.initAuthService(authConfig)
    }, [navigate, props])
    const userSession = memoizedAuthService.cognito.userSession.bind(memoizedAuthService.cognito)
    const registerAuthEventListener = memoizedAuthService.registerAuthEventListener
    const routes = (
        <router.Routes>
            <react.Fragment>
                {/* Login & registration pages are visible to unauthenticated users. */}
                <router.Route element={<authProvider.GuestLayout />}>
                    <router.Route path={REGISTRATION_PATH} element={<Registration />} />
                    <router.Route path={LOGIN_PATH} element={<Login />} />
                </router.Route>
                {/* Protected pages are visible to authenticated users. */}
                <router.Route element={<authProvider.ProtectedLayout />}>
<<<<<<< HEAD
                    {enableDashboard && (
                        <router.Route path={DASHBOARD_PATH} element={<Dashboard {...props} />} />
                    )}
=======
                    <router.Route
                        path={DASHBOARD_PATH}
                        element={showDashboard && <Dashboard {...props} />}
                    />
>>>>>>> 413661b3
                    <router.Route path={SET_USERNAME_PATH} element={<SetUsername />} />
                </router.Route>
                {/* Other pages are visible to unauthenticated and authenticated users. */}
                <router.Route path={CONFIRM_REGISTRATION_PATH} element={<ConfirmRegistration />} />
                <router.Route path={FORGOT_PASSWORD_PATH} element={<ForgotPassword />} />
                <router.Route path={RESET_PASSWORD_PATH} element={<ResetPassword />} />
            </react.Fragment>
        </router.Routes>
    )
    return (
        <loggerProvider.LoggerProvider logger={logger}>
            <sessionProvider.SessionProvider
                mainPageUrl={mainPageUrl}
                userSession={userSession}
                registerAuthEventListener={registerAuthEventListener}
            >
<<<<<<< HEAD
                {/* @ts-expect-error Auth will always set this before dashboard is rendered. */}
                <backendProvider.BackendProvider initialBackend={null}>
                    <authProvider.AuthProvider
                        authService={memoizedAuthService}
                        onAuthenticated={onAuthenticated}
                    >
                        <modalProvider.ModalProvider>{routes}</modalProvider.ModalProvider>
                    </authProvider.AuthProvider>
                </backendProvider.BackendProvider>
=======
                <authProvider.AuthProvider
                    authService={memoizedAuthService}
                    onAuthenticated={onAuthenticated}
                >
                    <modalProvider.ModalProvider>{routes}</modalProvider.ModalProvider>
                </authProvider.AuthProvider>
>>>>>>> 413661b3
            </sessionProvider.SessionProvider>
        </loggerProvider.LoggerProvider>
    )
}

export default App<|MERGE_RESOLUTION|>--- conflicted
+++ resolved
@@ -38,20 +38,13 @@
 import * as router from 'react-router-dom'
 import * as toast from 'react-hot-toast'
 
-<<<<<<< HEAD
 import * as app from '../../../../../../../../target/ensogl-pack/linked-dist/index'
-=======
-import * as projectManagerModule from 'enso-content/src/project_manager'
->>>>>>> 413661b3
 
 import * as authService from '../authentication/service'
 import * as platformModule from '../platform'
 
 import * as authProvider from '../authentication/providers/auth'
-<<<<<<< HEAD
 import * as backendProvider from '../providers/backend'
-=======
->>>>>>> 413661b3
 import * as loggerProvider from '../providers/logger'
 import * as modalProvider from '../providers/modal'
 import * as sessionProvider from '../authentication/providers/session'
@@ -87,34 +80,15 @@
 // === App ===
 // ===========
 
-<<<<<<< HEAD
+/** Global configuration for the `App` component. */
 export interface AppProps {
     logger: loggerProvider.Logger
     platform: platformModule.Platform
     /** Whether the dashboard should be rendered. */
-    enableDashboard: boolean
+    showDashboard: boolean
     ide?: app.App
-=======
-interface BaseAppProps {
-    logger: loggerProvider.Logger
-    platform: platformModule.Platform
-    /** Whether the dashboard should be rendered. */
-    showDashboard: boolean
->>>>>>> 413661b3
     onAuthenticated: () => void
 }
-
-interface DesktopAppProps extends BaseAppProps {
-    platform: platformModule.Platform.desktop
-    projectManager: projectManagerModule.ProjectManager
-}
-
-interface OtherAppProps extends BaseAppProps {
-    platform: Exclude<platformModule.Platform, platformModule.Platform.desktop>
-}
-
-/** Global configuration for the `App` component. */
-export type AppProps = DesktopAppProps | OtherAppProps
 
 /** Component called by the parent module, returning the root React component for this
  * package.
@@ -149,11 +123,7 @@
  * because the {@link AppRouter} relies on React hooks, which can't be used in the same React
  * component as the component that defines the provider. */
 function AppRouter(props: AppProps) {
-<<<<<<< HEAD
-    const { logger, enableDashboard, onAuthenticated } = props
-=======
     const { logger, showDashboard, onAuthenticated } = props
->>>>>>> 413661b3
     const navigate = router.useNavigate()
     const mainPageUrl = new URL(window.location.href)
     const memoizedAuthService = react.useMemo(() => {
@@ -172,16 +142,10 @@
                 </router.Route>
                 {/* Protected pages are visible to authenticated users. */}
                 <router.Route element={<authProvider.ProtectedLayout />}>
-<<<<<<< HEAD
-                    {enableDashboard && (
-                        <router.Route path={DASHBOARD_PATH} element={<Dashboard {...props} />} />
-                    )}
-=======
                     <router.Route
                         path={DASHBOARD_PATH}
                         element={showDashboard && <Dashboard {...props} />}
                     />
->>>>>>> 413661b3
                     <router.Route path={SET_USERNAME_PATH} element={<SetUsername />} />
                 </router.Route>
                 {/* Other pages are visible to unauthenticated and authenticated users. */}
@@ -198,7 +162,6 @@
                 userSession={userSession}
                 registerAuthEventListener={registerAuthEventListener}
             >
-<<<<<<< HEAD
                 {/* @ts-expect-error Auth will always set this before dashboard is rendered. */}
                 <backendProvider.BackendProvider initialBackend={null}>
                     <authProvider.AuthProvider
@@ -208,14 +171,6 @@
                         <modalProvider.ModalProvider>{routes}</modalProvider.ModalProvider>
                     </authProvider.AuthProvider>
                 </backendProvider.BackendProvider>
-=======
-                <authProvider.AuthProvider
-                    authService={memoizedAuthService}
-                    onAuthenticated={onAuthenticated}
-                >
-                    <modalProvider.ModalProvider>{routes}</modalProvider.ModalProvider>
-                </authProvider.AuthProvider>
->>>>>>> 413661b3
             </sessionProvider.SessionProvider>
         </loggerProvider.LoggerProvider>
     )
