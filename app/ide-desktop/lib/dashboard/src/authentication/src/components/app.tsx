--- conflicted
+++ resolved
@@ -39,24 +39,16 @@
 import * as toast from "react-hot-toast";
 
 import * as authProvider from "../authentication/providers/auth";
-<<<<<<< HEAD
-import DashboardContainer from "../dashboard/components/dashboard";
-import ForgotPasswordContainer from "../authentication/components/forgotPassword";
-import ResetPasswordContainer from "../authentication/components/resetPassword";
-import LoginContainer from "../authentication/components/login";
-import RegistrationContainer from "../authentication/components/registration";
-import ConfirmRegistrationContainer from "../authentication/components/confirmRegistration";
-import SetUsernameContainer from "../authentication/components/setUsername";
-=======
->>>>>>> aa92dfcb
 import * as authService from "../authentication/service";
 import * as loggerProvider from "../providers/logger";
 import * as platformModule from "../platform";
 import * as session from "../authentication/providers/session";
 import ConfirmRegistration from "../authentication/components/confirmRegistration";
 import Dashboard from "../dashboard/components/dashboard";
+import ForgotPassword from "../authentication/components/forgotPassword";
 import Login from "../authentication/components/login";
 import Registration from "../authentication/components/registration";
+import ResetPassword from "../authentication/components/resetPassword";
 import SetUsername from "../authentication/components/setUsername";
 import withRouter from "../navigation";
 
@@ -173,11 +165,11 @@
               />
               <router.Route
                 path={FORGOT_PASSWORD_PATH}
-                element={<ForgotPasswordContainer />}
+                element={<ForgotPassword />}
               />
               <router.Route
                 path={RESET_PASSWORD_PATH}
-                element={<ResetPasswordContainer />}
+                element={<ResetPassword />}
               />
             </react.Fragment>
           </router.Routes>
