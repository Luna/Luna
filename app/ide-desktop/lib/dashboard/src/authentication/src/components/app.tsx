/** @file File containing the {@link App} React component, which is the entrypoint into our React
 * application.
 *
 * # Providers
 *
 * The {@link App} component is responsible for defining the global context used by child
 * components. For example, it defines a {@link toast.Toaster}, which is used to display temporary
 * notifications to the user. These global components are defined at the top of the {@link App} so
 * that they are available to all of the child components.
 *
 * The {@link App} also defines various providers (e.g., {@link authProvider.AuthProvider}).
 * Providers are a React-specific concept that allows components to access global state without
 * having to pass it down through the component tree. For example, the
 * {@link authProvider.AuthProvider} wraps the entire application, and provides the context
 * necessary for child components to use the {@link authProvider.useAuth} hook. The
 * {@link authProvider.useAuth} hook lets child components access the user's authentication session
 * (i.e., email, username, etc.) and it also provides methods for signing the user in, etc.
 *
 * Providers consist of a provider component that wraps the application, a context object defined
 * by the provider component, and a hook that can be used by child components to access the context.
 * All of the providers are initialized here, at the {@link App} component to ensure that they are
 * available to all of the child components.
 *
 * # Routes and Authentication
 *
 * The {@link AppRouter} component defines the layout of the application, in terms of navigation. It
 * consists of a list of {@link router.Route}s, as well as the HTTP pathnames that the
 * {@link router.Route}s can be accessed by.
 *
 * The {@link router.Route}s are grouped by authorization level. Some routes are
 * accessed by unauthenticated (i.e., not signed in) users. Some routes are accessed by partially
 * authenticated users (c.f. {@link authProvider.PartialUserSession}). That is, users who have
 * signed up but who have not completed email verification or set a username. The remaining
 * {@link router.Route}s require fully authenticated users (c.f.
 * {@link authProvider.FullUserSession}). */

import * as react from 'react'
import * as router from 'react-router-dom'
import * as toast from 'react-hot-toast'

import * as authService from '../authentication/service'
import * as platformModule from '../platform'

import * as authProvider from '../authentication/providers/auth'
import * as backendProvider from '../providers/backend'
import * as loggerProvider from '../providers/logger'
import * as modalProvider from '../providers/modal'
import * as sessionProvider from '../authentication/providers/session'

import ConfirmRegistration from '../authentication/components/confirmRegistration'
import Dashboard from '../dashboard/components/dashboard'
import ForgotPassword from '../authentication/components/forgotPassword'
import Login from '../authentication/components/login'
import Registration from '../authentication/components/registration'
import ResetPassword from '../authentication/components/resetPassword'
import SetUsername from '../authentication/components/setUsername'

// =================
// === Constants ===
// =================

/** Path to the root of the app (i.e., the Cloud dashboard). */
export const DASHBOARD_PATH = '/'
/** Path to the login page. */
export const LOGIN_PATH = '/login'
/** Path to the registration page. */
export const REGISTRATION_PATH = '/registration'
/** Path to the confirm registration page. */
export const CONFIRM_REGISTRATION_PATH = '/confirmation'
/** Path to the forgot password page. */
export const FORGOT_PASSWORD_PATH = '/forgot-password'
/** Path to the reset password page. */
export const RESET_PASSWORD_PATH = '/password-reset'
/** Path to the set username page. */
export const SET_USERNAME_PATH = '/set-username'

// ===========
// === App ===
// ===========

<<<<<<< HEAD
/** Props for {@link App}s that are common to all platforms. */
interface AppPropsBase {
=======
/** Global configuration for the `App` component. */
export interface AppProps {
>>>>>>> 38212786
    logger: loggerProvider.Logger
    platform: platformModule.Platform
    /** Whether the dashboard should be rendered. */
    showDashboard: boolean
    onAuthenticated: () => void
    appRunner: AppRunner | null
}

<<<<<<< HEAD
/** Props for an {@link App}, when on the desktop platform. */
interface AppPropsDesktop extends AppPropsBase {
    platform: platformModule.Platform.desktop
    projectManager: projectManagerModule.ProjectManager
}

/** Props for an {@link App}, when on a platform that is not the desktop platform. */
interface AppPropsOther extends AppPropsBase {
    platform: Exclude<platformModule.Platform, platformModule.Platform.desktop>
}

/** Global configuration for the {@link App} component. */
export type AppProps = AppPropsDesktop | AppPropsOther

=======
>>>>>>> 38212786
/** Component called by the parent module, returning the root React component for this
 * package.
 *
 * This component handles all the initialization and rendering of the app, and manages the app's
 * routes. It also initializes an `AuthProvider` that will be used by the rest of the app. */
function App(props: AppProps) {
    const { platform } = props
    // This is a React component even though it does not contain JSX.
    // eslint-disable-next-line no-restricted-syntax
    const Router =
        platform === platformModule.Platform.desktop ? router.MemoryRouter : router.BrowserRouter
    /** Note that the `Router` must be the parent of the `AuthProvider`, because the `AuthProvider`
     * will redirect the user between the login/register pages and the dashboard. */
    return (
        <>
            <toast.Toaster position="top-center" reverseOrder={false} />
            <Router>
                <AppRouter {...props} />
            </Router>
        </>
    )
}

// =================
// === AppRouter ===
// =================

/** Router definition for the app.
 *
 * The only reason the {@link AppRouter} component is separate from the {@link App} component is
 * because the {@link AppRouter} relies on React hooks, which can't be used in the same React
 * component as the component that defines the provider. */
function AppRouter(props: AppProps) {
    const { logger, showDashboard, onAuthenticated } = props
    const navigate = router.useNavigate()
    const mainPageUrl = new URL(window.location.href)
    const memoizedAuthService = react.useMemo(() => {
        const authConfig = { navigate, ...props }
        return authService.initAuthService(authConfig)
    }, [navigate, props])
    const userSession = memoizedAuthService.cognito.userSession.bind(memoizedAuthService.cognito)
    const registerAuthEventListener = memoizedAuthService.registerAuthEventListener
    const routes = (
        <router.Routes>
            <react.Fragment>
                {/* Login & registration pages are visible to unauthenticated users. */}
                <router.Route element={<authProvider.GuestLayout />}>
                    <router.Route path={REGISTRATION_PATH} element={<Registration />} />
                    <router.Route path={LOGIN_PATH} element={<Login />} />
                </router.Route>
                {/* Protected pages are visible to authenticated users. */}
                <router.Route element={<authProvider.ProtectedLayout />}>
                    <router.Route
                        path={DASHBOARD_PATH}
                        element={showDashboard && <Dashboard {...props} />}
                    />
                    <router.Route path={SET_USERNAME_PATH} element={<SetUsername />} />
                </router.Route>
                {/* Other pages are visible to unauthenticated and authenticated users. */}
                <router.Route path={CONFIRM_REGISTRATION_PATH} element={<ConfirmRegistration />} />
                <router.Route path={FORGOT_PASSWORD_PATH} element={<ForgotPassword />} />
                <router.Route path={RESET_PASSWORD_PATH} element={<ResetPassword />} />
            </react.Fragment>
        </router.Routes>
    )
    return (
        <loggerProvider.LoggerProvider logger={logger}>
            <sessionProvider.SessionProvider
                mainPageUrl={mainPageUrl}
                userSession={userSession}
                registerAuthEventListener={registerAuthEventListener}
            >
                {/* @ts-expect-error Auth will always set this before dashboard is rendered. */}
                <backendProvider.BackendProvider initialBackend={null}>
                    <authProvider.AuthProvider
                        authService={memoizedAuthService}
                        onAuthenticated={onAuthenticated}
                    >
                        <modalProvider.ModalProvider>{routes}</modalProvider.ModalProvider>
                    </authProvider.AuthProvider>
                </backendProvider.BackendProvider>
            </sessionProvider.SessionProvider>
        </loggerProvider.LoggerProvider>
    )
}

export default App<|MERGE_RESOLUTION|>--- conflicted
+++ resolved
@@ -78,13 +78,8 @@
 // === App ===
 // ===========
 
-<<<<<<< HEAD
-/** Props for {@link App}s that are common to all platforms. */
-interface AppPropsBase {
-=======
 /** Global configuration for the `App` component. */
 export interface AppProps {
->>>>>>> 38212786
     logger: loggerProvider.Logger
     platform: platformModule.Platform
     /** Whether the dashboard should be rendered. */
@@ -93,23 +88,6 @@
     appRunner: AppRunner | null
 }
 
-<<<<<<< HEAD
-/** Props for an {@link App}, when on the desktop platform. */
-interface AppPropsDesktop extends AppPropsBase {
-    platform: platformModule.Platform.desktop
-    projectManager: projectManagerModule.ProjectManager
-}
-
-/** Props for an {@link App}, when on a platform that is not the desktop platform. */
-interface AppPropsOther extends AppPropsBase {
-    platform: Exclude<platformModule.Platform, platformModule.Platform.desktop>
-}
-
-/** Global configuration for the {@link App} component. */
-export type AppProps = AppPropsDesktop | AppPropsOther
-
-=======
->>>>>>> 38212786
 /** Component called by the parent module, returning the root React component for this
  * package.
  *
