--- conflicted
+++ resolved
@@ -143,11 +143,7 @@
         window.navigate = navigate
     }
     const mainPageUrl = new URL(window.location.href)
-<<<<<<< HEAD
-    const memoizedAuthService = React.useMemo(() => {
-=======
-    const authService = react.useMemo(() => {
->>>>>>> b4d0a40c
+    const authService = React.useMemo(() => {
         const authConfig = { navigate, ...props }
         return authServiceModule.initAuthService(authConfig)
     }, [navigate, props])
