--- conflicted
+++ resolved
@@ -41,11 +41,6 @@
 import * as projectManagerModule from 'enso-content/src/project_manager'
 
 import * as authService from '../authentication/service'
-<<<<<<< HEAD
-import * as loggerProvider from '../providers/logger'
-import * as modalProvider from '../providers/modal'
-=======
->>>>>>> e163353d
 import * as platformModule from '../platform'
 
 import * as authProvider from '../authentication/providers/auth'
@@ -146,10 +141,6 @@
     }, [navigate, props])
     const userSession = memoizedAuthService.cognito.userSession.bind(memoizedAuthService.cognito)
     const registerAuthEventListener = memoizedAuthService.registerAuthEventListener
-<<<<<<< HEAD
-
-=======
->>>>>>> e163353d
     const routes = (
         <router.Routes>
             <react.Fragment>
@@ -173,10 +164,6 @@
             </react.Fragment>
         </router.Routes>
     )
-<<<<<<< HEAD
-
-=======
->>>>>>> e163353d
     return (
         <loggerProvider.LoggerProvider logger={logger}>
             <sessionProvider.SessionProvider
