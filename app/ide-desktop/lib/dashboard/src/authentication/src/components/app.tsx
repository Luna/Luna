/** @file File containing the {@link App} React component, which is the entrypoint into our React
 * application.
 *
 * # Providers
 *
 * The {@link App} component is responsible for defining the global context used by child
 * components. For example, it defines a {@link toast.Toaster}, which is used to display temporary
 * notifications to the user. These global components are defined at the top of the {@link App} so
 * that they are available to all of the child components.
 *
 * The {@link App} also defines various providers (e.g., {@link authProvider.AuthProvider}).
 * Providers are a React-specific concept that allows components to access global state without
 * having to pass it down through the component tree. For example, the
 * {@link authProvider.AuthProvider} wraps the entire application, and provides the context
 * necessary for child components to use the {@link authProvider.useAuth} hook. The
 * {@link authProvider.useAuth} hook lets child components access the user's authentication session
 * (i.e., email, username, etc.) and it also provides methods for signing the user in, etc.
 *
 * Providers consist of a provider component that wraps the application, a context object defined
 * by the provider component, and a hook that can be used by child components to access the context.
 * All of the providers are initialized here, at the {@link App} component to ensure that they are
 * available to all of the child components.
 *
 * # Routes and Authentication
 *
 * The {@link AppRouter} component defines the layout of the application, in terms of navigation. It
 * consists of a list of {@link router.Route}s, as well as the HTTP pathnames that the
 * {@link router.Route}s can be accessed by.
 *
 * The {@link router.Route}s are grouped by authorization level. Some routes are
 * accessed by unauthenticated (i.e., not signed in) users. Some routes are accessed by partially
 * authenticated users (c.f. {@link authProvider.PartialUserSession}). That is, users who have
 * signed up but who have not completed email verification or set a username. The remaining
 * {@link router.Route}s require fully authenticated users (c.f.
 * {@link authProvider.FullUserSession}). */

import * as react from 'react'
import * as router from 'react-router-dom'
import * as toast from 'react-hot-toast'

import * as authService from '../authentication/service'
import * as detect from '../detect'

import * as authProvider from '../authentication/providers/auth'
import * as backendProvider from '../providers/backend'
import * as loggerProvider from '../providers/logger'
import * as modalProvider from '../providers/modal'
import * as sessionProvider from '../authentication/providers/session'

import ConfirmRegistration from '../authentication/components/confirmRegistration'
import Dashboard from '../dashboard/components/dashboard'
import ForgotPassword from '../authentication/components/forgotPassword'
import Login from '../authentication/components/login'
import Registration from '../authentication/components/registration'
import ResetPassword from '../authentication/components/resetPassword'
import SetUsername from '../authentication/components/setUsername'

// =================
// === Constants ===
// =================

/** Path to the root of the app (i.e., the Cloud dashboard). */
export const DASHBOARD_PATH = '/'
/** Path to the login page. */
export const LOGIN_PATH = '/login'
/** Path to the registration page. */
export const REGISTRATION_PATH = '/registration'
/** Path to the confirm registration page. */
export const CONFIRM_REGISTRATION_PATH = '/confirmation'
/** Path to the forgot password page. */
export const FORGOT_PASSWORD_PATH = '/forgot-password'
/** Path to the reset password page. */
export const RESET_PASSWORD_PATH = '/password-reset'
/** Path to the set username page. */
export const SET_USERNAME_PATH = '/set-username'

// ===========
// === App ===
// ===========

/** Global configuration for the `App` component. */
export interface AppProps {
    logger: loggerProvider.Logger
    /** Whether the application may have the local backend running. */
    supportsLocalBackend: boolean
    /** Whether the application supports deep links. This is only true when using
     * the installed app on macOS and Windows. */
    supportsDeepLinks: boolean
    /** Whether the dashboard should be rendered. */
    showDashboard: boolean
    onAuthenticated: () => void
<<<<<<< HEAD
    projectManagerUrl: string | null
    appRunner: AppRunner | null
=======
    appRunner: AppRunner
>>>>>>> 86432b5c
}

/** Component called by the parent module, returning the root React component for this
 * package.
 *
 * This component handles all the initialization and rendering of the app, and manages the app's
 * routes. It also initializes an `AuthProvider` that will be used by the rest of the app. */
function App(props: AppProps) {
    // This is a React component even though it does not contain JSX.
    // eslint-disable-next-line no-restricted-syntax
    const Router = detect.isRunningInElectron() ? router.MemoryRouter : router.BrowserRouter
    /** Note that the `Router` must be the parent of the `AuthProvider`, because the `AuthProvider`
     * will redirect the user between the login/register pages and the dashboard. */
    return (
        <>
            <toast.Toaster position="top-center" reverseOrder={false} />
            <Router>
                <AppRouter {...props} />
            </Router>
        </>
    )
}

// =================
// === AppRouter ===
// =================

/** Router definition for the app.
 *
 * The only reason the {@link AppRouter} component is separate from the {@link App} component is
 * because the {@link AppRouter} relies on React hooks, which can't be used in the same React
 * component as the component that defines the provider. */
function AppRouter(props: AppProps) {
<<<<<<< HEAD
    const { logger, platform, showDashboard, onAuthenticated, projectManagerUrl } = props
=======
    const { logger, showDashboard, onAuthenticated } = props
>>>>>>> 86432b5c
    const navigate = router.useNavigate()
    // FIXME[sb]: After platform detection for Electron is merged in, `IS_DEV_MODE` should be
    // set to true on `ide watch`.
    if (IS_DEV_MODE) {
        // @ts-expect-error This is used exclusively for debugging.
        window.navigate = navigate
    }
    const mainPageUrl = new URL(window.location.href)
    const memoizedAuthService = react.useMemo(() => {
        const authConfig = { navigate, ...props }
        return authService.initAuthService(authConfig)
    }, [navigate, props])
    const userSession = memoizedAuthService.cognito.userSession.bind(memoizedAuthService.cognito)
    const registerAuthEventListener = memoizedAuthService.registerAuthEventListener
    const routes = (
        <router.Routes>
            <react.Fragment>
                {/* Login & registration pages are visible to unauthenticated users. */}
                <router.Route element={<authProvider.GuestLayout />}>
                    <router.Route path={REGISTRATION_PATH} element={<Registration />} />
                    <router.Route path={LOGIN_PATH} element={<Login />} />
                </router.Route>
                {/* Protected pages are visible to authenticated users. */}
                <router.Route element={<authProvider.ProtectedLayout />}>
                    <router.Route
                        path={DASHBOARD_PATH}
                        element={showDashboard && <Dashboard {...props} />}
                    />
                </router.Route>
                {/* Semi-protected pages are visible to users currently registering. */}
                <router.Route element={<authProvider.SemiProtectedLayout />}>
                    <router.Route path={SET_USERNAME_PATH} element={<SetUsername />} />
                </router.Route>
                {/* Other pages are visible to unauthenticated and authenticated users. */}
                <router.Route path={CONFIRM_REGISTRATION_PATH} element={<ConfirmRegistration />} />
                <router.Route path={FORGOT_PASSWORD_PATH} element={<ForgotPassword />} />
                <router.Route path={RESET_PASSWORD_PATH} element={<ResetPassword />} />
            </react.Fragment>
        </router.Routes>
    )
    return (
        <loggerProvider.LoggerProvider logger={logger}>
            <sessionProvider.SessionProvider
                mainPageUrl={mainPageUrl}
                userSession={userSession}
                registerAuthEventListener={registerAuthEventListener}
            >
<<<<<<< HEAD
                <backendProvider.BackendProvider
                    initialBackend={
                        // FIXME[sb]: This is INCORRECT code. However, the fix is being merged
                        // in another PR, and is too big of a fix to merge in here.
                        platform === platformModule.Platform.desktop
                            ? new localBackend.LocalBackend(projectManagerUrl)
                            : // This is UNSAFE. However, the backend will be set by the
                              // authentication flow.
                              // eslint-disable-next-line @typescript-eslint/no-non-null-assertion
                              null!
                    }
                >
=======
                {/* This is safe, because the backend is always set by the authentication flow. */}
                {/* eslint-disable-next-line @typescript-eslint/no-non-null-assertion */}
                <backendProvider.BackendProvider initialBackend={null!}>
>>>>>>> 86432b5c
                    <authProvider.AuthProvider
                        authService={memoizedAuthService}
                        onAuthenticated={onAuthenticated}
                    >
                        <modalProvider.ModalProvider>{routes}</modalProvider.ModalProvider>
                    </authProvider.AuthProvider>
                </backendProvider.BackendProvider>
            </sessionProvider.SessionProvider>
        </loggerProvider.LoggerProvider>
    )
}

export default App<|MERGE_RESOLUTION|>--- conflicted
+++ resolved
@@ -89,12 +89,8 @@
     /** Whether the dashboard should be rendered. */
     showDashboard: boolean
     onAuthenticated: () => void
-<<<<<<< HEAD
     projectManagerUrl: string | null
-    appRunner: AppRunner | null
-=======
     appRunner: AppRunner
->>>>>>> 86432b5c
 }
 
 /** Component called by the parent module, returning the root React component for this
@@ -128,11 +124,7 @@
  * because the {@link AppRouter} relies on React hooks, which can't be used in the same React
  * component as the component that defines the provider. */
 function AppRouter(props: AppProps) {
-<<<<<<< HEAD
-    const { logger, platform, showDashboard, onAuthenticated, projectManagerUrl } = props
-=======
     const { logger, showDashboard, onAuthenticated } = props
->>>>>>> 86432b5c
     const navigate = router.useNavigate()
     // FIXME[sb]: After platform detection for Electron is merged in, `IS_DEV_MODE` should be
     // set to true on `ide watch`.
@@ -180,24 +172,9 @@
                 userSession={userSession}
                 registerAuthEventListener={registerAuthEventListener}
             >
-<<<<<<< HEAD
-                <backendProvider.BackendProvider
-                    initialBackend={
-                        // FIXME[sb]: This is INCORRECT code. However, the fix is being merged
-                        // in another PR, and is too big of a fix to merge in here.
-                        platform === platformModule.Platform.desktop
-                            ? new localBackend.LocalBackend(projectManagerUrl)
-                            : // This is UNSAFE. However, the backend will be set by the
-                              // authentication flow.
-                              // eslint-disable-next-line @typescript-eslint/no-non-null-assertion
-                              null!
-                    }
-                >
-=======
                 {/* This is safe, because the backend is always set by the authentication flow. */}
                 {/* eslint-disable-next-line @typescript-eslint/no-non-null-assertion */}
                 <backendProvider.BackendProvider initialBackend={null!}>
->>>>>>> 86432b5c
                     <authProvider.AuthProvider
                         authService={memoizedAuthService}
                         onAuthenticated={onAuthenticated}
