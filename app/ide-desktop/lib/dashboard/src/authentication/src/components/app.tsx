/** @file File containing the {@link App} React component, which is the entrypoint into our React
 * application.
 *
 * # Providers
 *
 * The {@link App} component is responsible for defining the global context used by child
 * components. For example, it defines a {@link toast.Toaster}, which is used to display temporary
 * notifications to the user. These global components are defined at the top of the {@link App} so
 * that they are available to all of the child components.
 *
 * The {@link App} also defines various providers (e.g., {@link authProvider.AuthProvider}).
 * Providers are a React-specific concept that allows components to access global state without
 * having to pass it down through the component tree. For example, the
 * {@link authProvider.AuthProvider} wraps the entire application, and provides the context
 * necessary for child components to use the {@link authProvider.useAuth} hook. The
 * {@link authProvider.useAuth} hook lets child components access the user's authentication session
 * (i.e., email, username, etc.) and it also provides methods for signing the user in, etc.
 *
 * Providers consist of a provider component that wraps the application, a context object defined
 * by the provider component, and a hook that can be used by child components to access the context.
 * All of the providers are initialized here, at the {@link App} component to ensure that they are
 * available to all of the child components.
 *
 * # Routes and Authentication
 *
 * The {@link AppRouter} component defines the layout of the application, in terms of navigation. It
 * consists of a list of {@link router.Route}s, as well as the HTTP pathnames that the
 * {@link router.Route}s can be accessed by.
 *
 * The {@link router.Route}s are grouped by authorization level. Some routes are
 * accessed by unauthenticated (i.e., not signed in) users. Some routes are accessed by partially
 * authenticated users (c.f. {@link authProvider.PartialUserSession}). That is, users who have
 * signed up but who have not completed email verification or set a username. The remaining
 * {@link router.Route}s require fully authenticated users (c.f.
 * {@link authProvider.FullUserSession}). */

import * as react from 'react'
import * as router from 'react-router-dom'
import * as toast from 'react-hot-toast'

import * as detect from 'enso-common/src/detect'

import * as authServiceModule from '../authentication/service'
import * as hooks from '../hooks'
import * as localBackend from '../dashboard/localBackend'

import * as authProvider from '../authentication/providers/auth'
import * as backendProvider from '../providers/backend'
import * as loggerProvider from '../providers/logger'
import * as modalProvider from '../providers/modal'
import * as sessionProvider from '../authentication/providers/session'

import ConfirmRegistration from '../authentication/components/confirmRegistration'
import Dashboard from '../dashboard/components/dashboard'
import ForgotPassword from '../authentication/components/forgotPassword'
import Login from '../authentication/components/login'
import Registration from '../authentication/components/registration'
import ResetPassword from '../authentication/components/resetPassword'
import SetUsername from '../authentication/components/setUsername'

// =================
// === Constants ===
// =================

/** Path to the root of the app (i.e., the Cloud dashboard). */
export const DASHBOARD_PATH = '/'
/** Path to the login page. */
export const LOGIN_PATH = '/login'
/** Path to the registration page. */
export const REGISTRATION_PATH = '/registration'
/** Path to the confirm registration page. */
export const CONFIRM_REGISTRATION_PATH = '/confirmation'
/** Path to the forgot password page. */
export const FORGOT_PASSWORD_PATH = '/forgot-password'
/** Path to the reset password page. */
export const RESET_PASSWORD_PATH = '/password-reset'
/** Path to the set username page. */
export const SET_USERNAME_PATH = '/set-username'

// ===========
// === App ===
// ===========

/** Global configuration for the `App` component. */
export interface AppProps {
    logger: loggerProvider.Logger
    /** Whether the application may have the local backend running. */
    supportsLocalBackend: boolean
    /** If true, the app can only be used in offline mode. */
    isAuthenticationDisabled: boolean
    /** Whether the application supports deep links. This is only true when using
     * the installed app on macOS and Windows. */
    supportsDeepLinks: boolean
    /** Whether the dashboard should be rendered. */
    shouldShowDashboard: boolean
    /** The name of the project to open on startup, if any. */
    initialProjectName: string | null
    onAuthenticated: () => void
    appRunner: AppRunner
}

/** Component called by the parent module, returning the root React component for this
 * package.
 *
 * This component handles all the initialization and rendering of the app, and manages the app's
 * routes. It also initializes an `AuthProvider` that will be used by the rest of the app. */
function App(props: AppProps) {
    // This is a React component even though it does not contain JSX.
    // eslint-disable-next-line no-restricted-syntax
    const Router = detect.isRunningInElectron() ? router.MemoryRouter : router.BrowserRouter
    /** Note that the `Router` must be the parent of the `AuthProvider`, because the `AuthProvider`
     * will redirect the user between the login/register pages and the dashboard. */
    return (
        <>
            <toast.Toaster
                toastOptions={{ style: { maxWidth: '100%' } }}
                position="top-center"
                reverseOrder={false}
            />
            <Router>
                <AppRouter {...props} />
            </Router>
        </>
    )
}

// =================
// === AppRouter ===
// =================

/** Router definition for the app.
 *
 * The only reason the {@link AppRouter} component is separate from the {@link App} component is
 * because the {@link AppRouter} relies on React hooks, which can't be used in the same React
 * component as the component that defines the provider. */
function AppRouter(props: AppProps) {
<<<<<<< HEAD
    const { supportsLocalBackend, logger, showDashboard, onAuthenticated } = props
=======
    const { logger, isAuthenticationDisabled, shouldShowDashboard, onAuthenticated } = props
>>>>>>> 8e562808
    const navigate = hooks.useNavigate()
    // FIXME[sb]: After platform detection for Electron is merged in, `IS_DEV_MODE` should be
    // set to true on `ide watch`.
    if (IS_DEV_MODE) {
        // @ts-expect-error This is used exclusively for debugging.
        window.navigate = navigate
    }
    const mainPageUrl = new URL(window.location.href)
    const authService = react.useMemo(() => {
        const authConfig = { navigate, ...props }
        return authServiceModule.initAuthService(authConfig)
    }, [navigate, props])
    const userSession = authService.cognito.userSession.bind(authService.cognito)
    const registerAuthEventListener = authService.registerAuthEventListener
    const initialBackend: backendProvider.AnyBackendAPI = isAuthenticationDisabled
        ? new localBackend.LocalBackend()
        : // This is safe, because the backend is always set by the authentication flow.
          // eslint-disable-next-line @typescript-eslint/no-non-null-assertion
          null!
    const routes = (
        <router.Routes>
            <react.Fragment>
                {/* Login & registration pages are visible to unauthenticated users. */}
                <router.Route element={<authProvider.GuestLayout />}>
                    <router.Route path={REGISTRATION_PATH} element={<Registration />} />
                    <router.Route path={LOGIN_PATH} element={<Login />} />
                </router.Route>
                {/* Protected pages are visible to authenticated users. */}
                <router.Route element={<authProvider.ProtectedLayout />}>
                    <router.Route
                        path={DASHBOARD_PATH}
                        element={shouldShowDashboard && <Dashboard {...props} />}
                    />
                </router.Route>
                {/* Semi-protected pages are visible to users currently registering. */}
                <router.Route element={<authProvider.SemiProtectedLayout />}>
                    <router.Route path={SET_USERNAME_PATH} element={<SetUsername />} />
                </router.Route>
                {/* Other pages are visible to unauthenticated and authenticated users. */}
                <router.Route path={CONFIRM_REGISTRATION_PATH} element={<ConfirmRegistration />} />
                <router.Route path={FORGOT_PASSWORD_PATH} element={<ForgotPassword />} />
                <router.Route path={RESET_PASSWORD_PATH} element={<ResetPassword />} />
            </react.Fragment>
        </router.Routes>
    )
    return (
        <loggerProvider.LoggerProvider logger={logger}>
            <sessionProvider.SessionProvider
                mainPageUrl={mainPageUrl}
                userSession={userSession}
                registerAuthEventListener={registerAuthEventListener}
            >
                <backendProvider.BackendProvider initialBackend={initialBackend}>
                    <authProvider.AuthProvider
<<<<<<< HEAD
                        supportsLocalBackend={supportsLocalBackend}
                        authService={memoizedAuthService}
=======
                        shouldStartInOfflineMode={isAuthenticationDisabled}
                        authService={authService}
>>>>>>> 8e562808
                        onAuthenticated={onAuthenticated}
                    >
                        <modalProvider.ModalProvider>{routes}</modalProvider.ModalProvider>
                    </authProvider.AuthProvider>
                </backendProvider.BackendProvider>
            </sessionProvider.SessionProvider>
        </loggerProvider.LoggerProvider>
    )
}

export default App<|MERGE_RESOLUTION|>--- conflicted
+++ resolved
@@ -134,11 +134,13 @@
  * because the {@link AppRouter} relies on React hooks, which can't be used in the same React
  * component as the component that defines the provider. */
 function AppRouter(props: AppProps) {
-<<<<<<< HEAD
-    const { supportsLocalBackend, logger, showDashboard, onAuthenticated } = props
-=======
-    const { logger, isAuthenticationDisabled, shouldShowDashboard, onAuthenticated } = props
->>>>>>> 8e562808
+    const {
+        logger,
+        supportsLocalBackend,
+        isAuthenticationDisabled,
+        shouldShowDashboard,
+        onAuthenticated,
+    } = props
     const navigate = hooks.useNavigate()
     // FIXME[sb]: After platform detection for Electron is merged in, `IS_DEV_MODE` should be
     // set to true on `ide watch`.
@@ -193,13 +195,9 @@
             >
                 <backendProvider.BackendProvider initialBackend={initialBackend}>
                     <authProvider.AuthProvider
-<<<<<<< HEAD
+                        shouldStartInOfflineMode={isAuthenticationDisabled}
                         supportsLocalBackend={supportsLocalBackend}
-                        authService={memoizedAuthService}
-=======
-                        shouldStartInOfflineMode={isAuthenticationDisabled}
                         authService={authService}
->>>>>>> 8e562808
                         onAuthenticated={onAuthenticated}
                     >
                         <modalProvider.ModalProvider>{routes}</modalProvider.ModalProvider>
