--- conflicted
+++ resolved
@@ -43,13 +43,8 @@
 
 /** All possible API URLs, sorted by environment. */
 const API_URLS = {
-<<<<<<< HEAD
-    pbuchu: newtype.asNewtype<ApiUrl>('https://xw0g8j3tsb.execute-api.eu-west-1.amazonaws.com'),
-    npekin: newtype.asNewtype<ApiUrl>('https://lkxuay3ha1.execute-api.eu-west-1.amazonaws.com'),
-    production: newtype.asNewtype<ApiUrl>('https://7aqkn3tnbc.execute-api.eu-west-1.amazonaws.com'),
-=======
     pbuchu: ApiUrl('https://xw0g8j3tsb.execute-api.eu-west-1.amazonaws.com'),
-    npekin: ApiUrl('https://s02ejyepk1.execute-api.eu-west-1.amazonaws.com'),
+    npekin: ApiUrl('https://lkxuay3ha1.execute-api.eu-west-1.amazonaws.com'),
     production: ApiUrl('https://7aqkn3tnbc.execute-api.eu-west-1.amazonaws.com'),
 }
 
@@ -61,7 +56,6 @@
 const CHAT_URLS = {
     development: ChatUrl('ws://localhost:8082'),
     production: ChatUrl('wss://chat.cloud.enso.org'),
->>>>>>> 2dc565b3
 }
 
 /** All possible configuration options, sorted by environment. */
@@ -69,10 +63,7 @@
     npekin: {
         cloudRedirect: CLOUD_REDIRECTS.development,
         apiUrl: API_URLS.npekin,
-<<<<<<< HEAD
-=======
         chatUrl: CHAT_URLS.development,
->>>>>>> 2dc565b3
     } satisfies Config,
     pbuchu: {
         cloudRedirect: CLOUD_REDIRECTS.development,
