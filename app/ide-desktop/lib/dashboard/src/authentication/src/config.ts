--- conflicted
+++ resolved
@@ -29,11 +29,7 @@
 export const CLOUD_DOMAIN = 'https://cloud.enso.org'
 
 /** The current environment that we're running in. */
-<<<<<<< HEAD
-export const ENVIRONMENT: Environment = 'production' // process.env.CLOUD_ENV ?? 'production'
-=======
 export const ENVIRONMENT: Environment = typeof CLOUD_ENV !== 'undefined' ? CLOUD_ENV : 'production'
->>>>>>> 31624b53
 
 /** All possible URLs used as the OAuth redirects when running the cloud app. */
 const CLOUD_REDIRECTS = {
