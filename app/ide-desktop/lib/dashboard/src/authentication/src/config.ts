/** @file Configuration definition for the Dashboard. */

import * as auth from './authentication/config'
import * as newtype from './newtype'

// ===========
// === API ===
// ===========

/** Base URL for requests to our Cloud API backend. */
type ApiUrl = newtype.Newtype<string, 'ApiUrl'>
/** Create an {@link ApiUrl}. */
// This is a constructor function that constructs values of the type it is named after.
// eslint-disable-next-line @typescript-eslint/no-redeclare
export const ApiUrl = newtype.newtypeConstructor<ApiUrl>()

// =================
// === Constants ===
// =================

/** The web domain of the cloud website. */
export const CLOUD_DOMAIN = 'https://cloud.enso.org'

/** The current environment that we're running in. */
export const ENVIRONMENT: Environment = 'production'

/** All possible URLs used as the OAuth redirects when running the cloud app. */
const CLOUD_REDIRECTS = {
    /** In development, a fixed port is used so that the redirect URL can be known ahead of time.
     * The redirect URL must be known ahead of time because it is registered with the OAuth provider
     * when it is created. In the native app, the port is unpredictable, but this is not a problem
     * because the native app does not use port-based redirects, but deep links. */
    development: auth.OAuthRedirect('http://localhost:8080'),
    production: auth.OAuthRedirect(REDIRECT_OVERRIDE ?? CLOUD_DOMAIN),
}

/** All possible API URLs, sorted by environment. */
const API_URLS = {
<<<<<<< HEAD
    pbuchu: ApiUrl('https://xw0g8j3tsb.execute-api.eu-west-1.amazonaws.com'),
    production: ApiUrl('https://7aqkn3tnbc.execute-api.eu-west-1.amazonaws.com'),
=======
    pbuchu: newtype.asNewtype<ApiUrl>('https://xw0g8j3tsb.execute-api.eu-west-1.amazonaws.com'),
    npekin: newtype.asNewtype<ApiUrl>('https://s02ejyepk1.execute-api.eu-west-1.amazonaws.com'),
    production: newtype.asNewtype<ApiUrl>('https://7aqkn3tnbc.execute-api.eu-west-1.amazonaws.com'),
>>>>>>> 1d77f7cd
}

/** All possible configuration options, sorted by environment. */
const CONFIGS = {
    npekin: {
        cloudRedirect: CLOUD_REDIRECTS.development,
        apiUrl: API_URLS.npekin,
    } satisfies Config,
    pbuchu: {
        cloudRedirect: CLOUD_REDIRECTS.development,
        apiUrl: API_URLS.pbuchu,
    } satisfies Config,
    production: {
        cloudRedirect: CLOUD_REDIRECTS.production,
        apiUrl: API_URLS.production,
    } satisfies Config,
}
/** Export the configuration that is currently in use. */
export const ACTIVE_CONFIG: Config = CONFIGS[ENVIRONMENT]

// ==============
// === Config ===
// ==============

/** Interface defining the configuration options that we expect to provide for the Dashboard. */
export interface Config {
    /** URL used as the OAuth redirect when running in the cloud app. */
    cloudRedirect: auth.OAuthRedirect
    /** URL used as the base URL for requests to our Cloud API backend. */
    apiUrl: ApiUrl
}

// ===================
// === Environment ===
// ===================

/** Possible values for the environment/user we're running for and whose infrastructure we're
 * testing against. */
<<<<<<< HEAD
export type Environment = 'pbuchu' | 'production'
=======
export type Environment = 'npekin' | 'pbuchu' | 'production'

// ===========
// === API ===
// ===========

/** Base URL for requests to our Cloud API backend. */
type ApiUrl = newtype.Newtype<string, 'ApiUrl'>
>>>>>>> 1d77f7cd
<|MERGE_RESOLUTION|>--- conflicted
+++ resolved
@@ -36,14 +36,9 @@
 
 /** All possible API URLs, sorted by environment. */
 const API_URLS = {
-<<<<<<< HEAD
     pbuchu: ApiUrl('https://xw0g8j3tsb.execute-api.eu-west-1.amazonaws.com'),
+    npekin: ApiUrl('https://s02ejyepk1.execute-api.eu-west-1.amazonaws.com'),
     production: ApiUrl('https://7aqkn3tnbc.execute-api.eu-west-1.amazonaws.com'),
-=======
-    pbuchu: newtype.asNewtype<ApiUrl>('https://xw0g8j3tsb.execute-api.eu-west-1.amazonaws.com'),
-    npekin: newtype.asNewtype<ApiUrl>('https://s02ejyepk1.execute-api.eu-west-1.amazonaws.com'),
-    production: newtype.asNewtype<ApiUrl>('https://7aqkn3tnbc.execute-api.eu-west-1.amazonaws.com'),
->>>>>>> 1d77f7cd
 }
 
 /** All possible configuration options, sorted by environment. */
@@ -82,15 +77,4 @@
 
 /** Possible values for the environment/user we're running for and whose infrastructure we're
  * testing against. */
-<<<<<<< HEAD
-export type Environment = 'pbuchu' | 'production'
-=======
-export type Environment = 'npekin' | 'pbuchu' | 'production'
-
-// ===========
-// === API ===
-// ===========
-
-/** Base URL for requests to our Cloud API backend. */
-type ApiUrl = newtype.Newtype<string, 'ApiUrl'>
->>>>>>> 1d77f7cd
+export type Environment = 'npekin' | 'pbuchu' | 'production'