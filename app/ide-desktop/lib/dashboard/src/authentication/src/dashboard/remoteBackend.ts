/** @file Module containing the API client for the Cloud backend API.
 *
 * Each exported function in the {@link RemoteBackend} in this module corresponds to
 * an API endpoint. The functions are asynchronous and return a {@link Promise} that resolves to
 * the response from the API. */
<<<<<<< HEAD
import * as detect from 'enso-common/src/detect'

import * as backend from './backend'
=======
import * as backendModule from './backend'
>>>>>>> b8edf6a3
import * as config from '../config'
import * as errorModule from '../error'
import type * as http from '../http'
import type * as loggerProvider from '../providers/logger'
import * as remoteBackendPaths from './remoteBackendPaths'

// =================
// === Constants ===
// =================

/** HTTP status indicating that the request was successful. */
const STATUS_SUCCESS_FIRST = 200
/** HTTP status indicating that the request was successful. */
const STATUS_SUCCESS_LAST = 299
/** HTTP status indicating that the server encountered a fatal exception. */
const STATUS_SERVER_ERROR = 500

/** Default HTTP body for an "open project" request. */
const DEFAULT_OPEN_PROJECT_BODY: backendModule.OpenProjectRequestBody = {
    forceCreate: false,
}

// ============================
// === responseIsSuccessful ===
// ============================

/** Whether a response has a success HTTP status code (200-299). */
function responseIsSuccessful(response: Response) {
    return response.status >= STATUS_SUCCESS_FIRST && response.status <= STATUS_SUCCESS_LAST
}

// ===============================
// === waitUntilProjectIsReady ===
// ===============================

/** The interval between requests checking whether the IDE is ready. */
const CHECK_STATUS_INTERVAL_MS = 5000
/** The interval between requests checking whether the VM is ready. */
const CHECK_RESOURCES_INTERVAL_MS = 1000

/** Return a {@link Promise} that resolves only when a project is ready to open. */
export async function waitUntilProjectIsReady(
    backend: backendModule.Backend,
    item: backendModule.ProjectAsset,
    abortController: AbortController = new AbortController()
) {
    let project = await backend.getProjectDetails(item.id, item.title)
    if (
        project.state.type !== backendModule.ProjectState.openInProgress &&
        project.state.type !== backendModule.ProjectState.opened
    ) {
        await backend.openProject(item.id, null, item.title)
    }
    let nextCheckTimestamp = 0
    while (
        !abortController.signal.aborted &&
        project.state.type !== backendModule.ProjectState.opened
    ) {
        await new Promise<void>(resolve => {
            const delayMs = nextCheckTimestamp - Number(new Date())
            setTimeout(resolve, Math.max(0, delayMs))
        })
        nextCheckTimestamp = Number(new Date()) + CHECK_STATUS_INTERVAL_MS
        project = await backend.getProjectDetails(item.id, item.title)
    }
    nextCheckTimestamp = 0
    while (!abortController.signal.aborted) {
        try {
            await new Promise<void>(resolve => {
                const delayMs = nextCheckTimestamp - Number(new Date())
                setTimeout(resolve, Math.max(0, delayMs))
            })
            nextCheckTimestamp = Number(new Date()) + CHECK_RESOURCES_INTERVAL_MS
            await backend.checkResources(item.id, item.title)
            break
        } catch {
            // Ignored.
        }
    }
}

// =============
<<<<<<< HEAD
=======
// === Paths ===
// =============

/** Relative HTTP path to the "list users" endpoint of the Cloud backend API. */
const LIST_USERS_PATH = 'users'
/** Relative HTTP path to the "set username" endpoint of the Cloud backend API. */
const CREATE_USER_PATH = 'users'
/** Relative HTTP path to the "invite user" endpoint of the Cloud backend API. */
const INVITE_USER_PATH = 'users/invite'
/** Relative HTTP path to the "create permission" endpoint of the Cloud backend API. */
const CREATE_PERMISSION_PATH = 'permissions'
/** Relative HTTP path to the "get user" endpoint of the Cloud backend API. */
const USERS_ME_PATH = 'users/me'
/** Relative HTTP path to the "list directory" endpoint of the Cloud backend API. */
const LIST_DIRECTORY_PATH = 'directories'
/** Relative HTTP path to the "create directory" endpoint of the Cloud backend API. */
const CREATE_DIRECTORY_PATH = 'directories'
/** Relative HTTP path to the "list projects" endpoint of the Cloud backend API. */
const LIST_PROJECTS_PATH = 'projects'
/** Relative HTTP path to the "create project" endpoint of the Cloud backend API. */
const CREATE_PROJECT_PATH = 'projects'
/** Relative HTTP path to the "list files" endpoint of the Cloud backend API. */
const LIST_FILES_PATH = 'files'
/** Relative HTTP path to the "upload file" endpoint of the Cloud backend API. */
const UPLOAD_FILE_PATH = 'files'
/** Relative HTTP path to the "create secret" endpoint of the Cloud backend API. */
const CREATE_SECRET_PATH = 'secrets'
/** Relative HTTP path to the "list secrets" endpoint of the Cloud backend API. */
const LIST_SECRETS_PATH = 'secrets'
/** Relative HTTP path to the "create tag" endpoint of the Cloud backend API. */
const CREATE_TAG_PATH = 'tags'
/** Relative HTTP path to the "list tags" endpoint of the Cloud backend API. */
const LIST_TAGS_PATH = 'tags'
/** Relative HTTP path to the "list versions" endpoint of the Cloud backend API. */
const LIST_VERSIONS_PATH = 'versions'
/** Relative HTTP path to the "update directory" endpoint of the Cloud backend API. */
function updateDirectoryPath(directoryId: backendModule.DirectoryId) {
    return `directories/${directoryId}`
}
/** Relative HTTP path to the "delete directory" endpoint of the Cloud backend API. */
function deleteDirectoryPath(directoryId: backendModule.DirectoryId) {
    return `directories/${directoryId}`
}
/** Relative HTTP path to the "close project" endpoint of the Cloud backend API. */
function closeProjectPath(projectId: backendModule.ProjectId) {
    return `projects/${projectId}/close`
}
/** Relative HTTP path to the "get project details" endpoint of the Cloud backend API. */
function getProjectDetailsPath(projectId: backendModule.ProjectId) {
    return `projects/${projectId}`
}
/** Relative HTTP path to the "open project" endpoint of the Cloud backend API. */
function openProjectPath(projectId: backendModule.ProjectId) {
    return `projects/${projectId}/open`
}
/** Relative HTTP path to the "project update" endpoint of the Cloud backend API. */
function projectUpdatePath(projectId: backendModule.ProjectId) {
    return `projects/${projectId}`
}
/** Relative HTTP path to the "delete project" endpoint of the Cloud backend API. */
function deleteProjectPath(projectId: backendModule.ProjectId) {
    return `projects/${projectId}`
}
/** Relative HTTP path to the "check resources" endpoint of the Cloud backend API. */
function checkResourcesPath(projectId: backendModule.ProjectId) {
    return `projects/${projectId}/resources`
}
/** Relative HTTP path to the "delete file" endpoint of the Cloud backend API. */
function deleteFilePath(fileId: backendModule.FileId) {
    return `files/${fileId}`
}
/** Relative HTTP path to the "get project" endpoint of the Cloud backend API. */
function getSecretPath(secretId: backendModule.SecretId) {
    return `secrets/${secretId}`
}
/** Relative HTTP path to the "delete secret" endpoint of the Cloud backend API. */
function deleteSecretPath(secretId: backendModule.SecretId) {
    return `secrets/${secretId}`
}
/** Relative HTTP path to the "delete tag" endpoint of the Cloud backend API. */
function deleteTagPath(tagId: backendModule.TagId) {
    return `secrets/${tagId}`
}

// =============
>>>>>>> b8edf6a3
// === Types ===
// =============

/** HTTP response body for the "list users" endpoint. */
<<<<<<< HEAD
export interface ListUsersResponseBody {
    users: backend.SimpleUser[]
}

/** HTTP response body for the "list projects" endpoint. */
export interface ListDirectoryResponseBody {
    assets: backend.AnyAsset[]
}

/** HTTP response body for the "list projects" endpoint. */
export interface ListProjectsResponseBody {
    projects: backend.ListedProjectRaw[]
}

/** HTTP response body for the "list files" endpoint. */
export interface ListFilesResponseBody {
    files: backend.File[]
}

/** HTTP response body for the "list secrets" endpoint. */
export interface ListSecretsResponseBody {
    secrets: backend.SecretInfo[]
}

/** HTTP response body for the "list tag" endpoint. */
export interface ListTagsResponseBody {
    tags: backend.Tag[]
}

/** HTTP response body for the "list versions" endpoint. */
export interface ListVersionsResponseBody {
    versions: [backend.Version, ...backend.Version[]]
=======
interface ListUsersResponseBody {
    users: backendModule.SimpleUser[]
}

/** HTTP response body for the "list projects" endpoint. */
interface ListDirectoryResponseBody {
    assets: backendModule.AnyAsset[]
}

/** HTTP response body for the "list projects" endpoint. */
interface ListProjectsResponseBody {
    projects: backendModule.ListedProjectRaw[]
}

/** HTTP response body for the "list files" endpoint. */
interface ListFilesResponseBody {
    files: backendModule.File[]
}

/** HTTP response body for the "list secrets" endpoint. */
interface ListSecretsResponseBody {
    secrets: backendModule.SecretInfo[]
}

/** HTTP response body for the "list tag" endpoint. */
interface ListTagsResponseBody {
    tags: backendModule.Tag[]
}

/** HTTP response body for the "list versions" endpoint. */
interface ListVersionsResponseBody {
    versions: [backendModule.Version, ...backendModule.Version[]]
>>>>>>> b8edf6a3
}

// =====================
// === RemoteBackend ===
// =====================

/** Class for sending requests to the Cloud backend API endpoints. */
export class RemoteBackend extends backendModule.Backend {
    readonly type = backendModule.BackendType.remote

    /** Create a new instance of the {@link RemoteBackend} API client.
     *
     * @throws An error if the `Authorization` header is not set on the given `client`. */
    constructor(
        private readonly client: http.Client,
        private readonly logger: loggerProvider.Logger
    ) {
        super()
        // All of our API endpoints are authenticated, so we expect the `Authorization` header to be
        // set.
        if (!this.client.defaultHeaders.has('Authorization')) {
            return this.throw('Authorization header not set.')
        } else {
            if (detect.IS_DEV_MODE) {
                // @ts-expect-error This exists only for debugging purposes. It does not have types
                // because it MUST NOT be used in this codebase.
                window.remoteBackend = this
            }
            return
        }
    }

    /** Log an error message and throws an {@link Error} with the specified message.
     * @throws {Error} Always. */
    throw(message: string): never {
        this.logger.error(message)
        throw new Error(message)
    }

    /** Return the root directory id for the given user. */
    override rootDirectoryId(
        user: backendModule.UserOrOrganization | null
    ): backendModule.DirectoryId {
        return backendModule.DirectoryId(
            // `user` is only null when the user is offline, in which case the remote backend cannot
            // be accessed anyway.
            user != null
                ? user.id.replace(/^organization-/, `${backendModule.AssetType.directory}-`)
                : ''
        )
    }

    /** Return a list of all users in the same organization. */
<<<<<<< HEAD
    async listUsers(): Promise<backend.SimpleUser[]> {
        const response = await this.get<ListUsersResponseBody>(remoteBackendPaths.LIST_USERS_PATH)
=======
    async listUsers(): Promise<backendModule.SimpleUser[]> {
        const response = await this.get<ListUsersResponseBody>(LIST_USERS_PATH)
>>>>>>> b8edf6a3
        if (!responseIsSuccessful(response)) {
            return this.throw(`Unable to list users in the organization.`)
        } else {
            return (await response.json()).users
        }
    }

    /** Set the username and parent organization of the current user. */
<<<<<<< HEAD
    async createUser(body: backend.CreateUserRequestBody): Promise<backend.UserOrOrganization> {
        const response = await this.post<backend.UserOrOrganization>(
            remoteBackendPaths.CREATE_USER_PATH,
            body
        )
=======
    async createUser(
        body: backendModule.CreateUserRequestBody
    ): Promise<backendModule.UserOrOrganization> {
        const response = await this.post<backendModule.UserOrOrganization>(CREATE_USER_PATH, body)
>>>>>>> b8edf6a3
        if (!responseIsSuccessful(response)) {
            return this.throw('Unable to create user.')
        } else {
            return await response.json()
        }
    }

    /** Invite a new user to the organization by email. */
<<<<<<< HEAD
    async inviteUser(body: backend.InviteUserRequestBody): Promise<void> {
        const response = await this.post(remoteBackendPaths.INVITE_USER_PATH, body)
=======
    async inviteUser(body: backendModule.InviteUserRequestBody): Promise<void> {
        const response = await this.post(INVITE_USER_PATH, body)
>>>>>>> b8edf6a3
        if (!responseIsSuccessful(response)) {
            return this.throw(`Unable to invite user '${body.userEmail}'.`)
        } else {
            return
        }
    }

    /** Adds a permission for a specific user on a specific asset. */
<<<<<<< HEAD
    async createPermission(body: backend.CreatePermissionRequestBody): Promise<void> {
        const response = await this.post<backend.UserOrOrganization>(
            remoteBackendPaths.CREATE_PERMISSION_PATH,
=======
    async createPermission(body: backendModule.CreatePermissionRequestBody): Promise<void> {
        const response = await this.post<backendModule.UserOrOrganization>(
            CREATE_PERMISSION_PATH,
>>>>>>> b8edf6a3
            body
        )
        if (!responseIsSuccessful(response)) {
            return this.throw(`Unable to set permissions.`)
        } else {
            return
        }
    }

    /** Return organization info for the current user.
     *
     * @returns `null` if a non-successful status code (not 200-299) was received. */
<<<<<<< HEAD
    async usersMe(): Promise<backend.UserOrOrganization | null> {
        const response = await this.get<backend.UserOrOrganization>(
            remoteBackendPaths.USERS_ME_PATH
        )
=======
    async usersMe(): Promise<backendModule.UserOrOrganization | null> {
        const response = await this.get<backendModule.UserOrOrganization>(USERS_ME_PATH)
>>>>>>> b8edf6a3
        if (!responseIsSuccessful(response)) {
            return null
        } else {
            return await response.json()
        }
    }

    /** Return a list of assets in a directory.
     *
     * @throws An error if a non-successful status code (not 200-299) was received. */
    async listDirectory(
        query: backendModule.ListDirectoryRequestParams,
        title: string | null
    ): Promise<backendModule.AnyAsset[]> {
        const response = await this.get<ListDirectoryResponseBody>(
            remoteBackendPaths.LIST_DIRECTORY_PATH +
                '?' +
                new URLSearchParams({
                    // eslint-disable-next-line @typescript-eslint/naming-convention
                    ...(query.parentId != null ? { parent_id: query.parentId } : {}),
                }).toString()
        )
        if (!responseIsSuccessful(response)) {
            if (response.status === STATUS_SERVER_ERROR) {
                // The directory is probably empty.
                return []
            } else if (query.parentId != null) {
                return this.throw(
                    `Unable to list directory ${
                        title != null ? `'${title}'` : `with ID '${query.parentId}'`
                    }.`
                )
            } else {
                return this.throw('Unable to list root directory.')
            }
        } else {
            return (await response.json()).assets
                .map(
                    asset =>
                        // This type assertion is safe; it is only needed to convert `type` to a
                        // newtype.
                        // eslint-disable-next-line no-restricted-syntax
                        ({
                            ...asset,
                            type: asset.id.match(/^(.+?)-/)?.[1],
                        } as backendModule.AnyAsset)
                )
                .map(asset =>
                    asset.type === backendModule.AssetType.project &&
                    asset.projectState.type === backendModule.ProjectState.opened
                        ? {
                              ...asset,
                              projectState: { type: backendModule.ProjectState.openInProgress },
                          }
                        : asset
                )
                .map(asset => ({
                    ...asset,
                    permissions: (asset.permissions ?? []).sort(
                        backendModule.compareUserPermissions
                    ),
                }))
        }
    }

    /** Create a directory.
     *
     * @throws An error if a non-successful status code (not 200-299) was received. */
    async createDirectory(
<<<<<<< HEAD
        body: backend.CreateDirectoryRequestBody
    ): Promise<backend.CreatedDirectory> {
        const response = await this.post<backend.CreatedDirectory>(
            remoteBackendPaths.CREATE_DIRECTORY_PATH,
=======
        body: backendModule.CreateDirectoryRequestBody
    ): Promise<backendModule.CreatedDirectory> {
        const response = await this.post<backendModule.CreatedDirectory>(
            CREATE_DIRECTORY_PATH,
>>>>>>> b8edf6a3
            body
        )
        if (!responseIsSuccessful(response)) {
            return this.throw(`Unable to create directory with name '${body.title}'.`)
        } else {
            return await response.json()
        }
    }

    /** Change the name of a directory.
     *
     * @throws An error if a non-successful status code (not 200-299) was received. */
    async updateDirectory(
        directoryId: backendModule.DirectoryId,
        body: backendModule.UpdateDirectoryRequestBody,
        title: string | null
    ) {
<<<<<<< HEAD
        const response = await this.put<backend.UpdatedDirectory>(
            remoteBackendPaths.updateDirectoryPath(directoryId),
=======
        const response = await this.put<backendModule.UpdatedDirectory>(
            updateDirectoryPath(directoryId),
>>>>>>> b8edf6a3
            body
        )
        if (!responseIsSuccessful(response)) {
            return this.throw(
                `Unable to update directory ${
                    title != null ? `'${title}'` : `with ID '${directoryId}'`
                }.`
            )
        } else {
            return await response.json()
        }
    }

    /** Change the name of a directory.
     *
     * @throws An error if a non-successful status code (not 200-299) was received. */
<<<<<<< HEAD
    async deleteDirectory(directoryId: backend.DirectoryId, title: string | null) {
        const response = await this.delete(remoteBackendPaths.deleteDirectoryPath(directoryId))
=======
    async deleteDirectory(directoryId: backendModule.DirectoryId, title: string | null) {
        const response = await this.delete(deleteDirectoryPath(directoryId))
>>>>>>> b8edf6a3
        if (!responseIsSuccessful(response)) {
            return this.throw(
                `Unable to delete directory ${
                    title != null ? `'${title}'` : `with ID '${directoryId}'`
                }.`
            )
        } else {
            return
        }
    }

    /** Return a list of projects belonging to the current user.
     *
     * @throws An error if a non-successful status code (not 200-299) was received. */
<<<<<<< HEAD
    async listProjects(): Promise<backend.ListedProject[]> {
        const response = await this.get<ListProjectsResponseBody>(
            remoteBackendPaths.LIST_PROJECTS_PATH
        )
=======
    async listProjects(): Promise<backendModule.ListedProject[]> {
        const response = await this.get<ListProjectsResponseBody>(LIST_PROJECTS_PATH)
>>>>>>> b8edf6a3
        if (!responseIsSuccessful(response)) {
            return this.throw('Unable to list projects.')
        } else {
            return (await response.json()).projects.map(project => ({
                ...project,
                jsonAddress:
                    project.address != null
                        ? backendModule.Address(`${project.address}json`)
                        : null,
                binaryAddress:
                    project.address != null
                        ? backendModule.Address(`${project.address}binary`)
                        : null,
            }))
        }
    }

    /** Create a project.
     *
     * @throws An error if a non-successful status code (not 200-299) was received. */
<<<<<<< HEAD
    async createProject(body: backend.CreateProjectRequestBody): Promise<backend.CreatedProject> {
        const response = await this.post<backend.CreatedProject>(
            remoteBackendPaths.CREATE_PROJECT_PATH,
            body
        )
=======
    async createProject(
        body: backendModule.CreateProjectRequestBody
    ): Promise<backendModule.CreatedProject> {
        const response = await this.post<backendModule.CreatedProject>(CREATE_PROJECT_PATH, body)
>>>>>>> b8edf6a3
        if (!responseIsSuccessful(response)) {
            return this.throw(`Unable to create project with name '${body.projectName}'.`)
        } else {
            return await response.json()
        }
    }

    /** Close a project.
     *
     * @throws An error if a non-successful status code (not 200-299) was received. */
<<<<<<< HEAD
    async closeProject(projectId: backend.ProjectId, title: string | null): Promise<void> {
        const response = await this.post(remoteBackendPaths.closeProjectPath(projectId), {})
=======
    async closeProject(projectId: backendModule.ProjectId, title: string | null): Promise<void> {
        const response = await this.post(closeProjectPath(projectId), {})
>>>>>>> b8edf6a3
        if (!responseIsSuccessful(response)) {
            return this.throw(
                `Unable to close project ${
                    title != null ? `'${title}'` : `with ID '${projectId}'`
                }.`
            )
        } else {
            return
        }
    }

    /** Return details for a project.
     *
     * @throws An error if a non-successful status code (not 200-299) was received. */
    async getProjectDetails(
        projectId: backendModule.ProjectId,
        title: string | null
<<<<<<< HEAD
    ): Promise<backend.Project> {
        const response = await this.get<backend.ProjectRaw>(
            remoteBackendPaths.getProjectDetailsPath(projectId)
        )
=======
    ): Promise<backendModule.Project> {
        const response = await this.get<backendModule.ProjectRaw>(getProjectDetailsPath(projectId))
>>>>>>> b8edf6a3
        if (!responseIsSuccessful(response)) {
            return this.throw(
                `Unable to get details of project ${
                    title != null ? `'${title}'` : `with ID '${projectId}'`
                }.`
            )
        } else {
            const project = await response.json()
            const ideVersion =
                project.ide_version ??
                (
                    await this.listVersions({
                        versionType: backendModule.VersionType.ide,
                        default: true,
                    })
                )[0]?.number
            if (ideVersion == null) {
                return this.throw('No IDE version found')
            } else {
                return {
                    ...project,
                    ideVersion,
                    engineVersion: project.engine_version,
                    jsonAddress:
                        project.address != null
                            ? backendModule.Address(`${project.address}json`)
                            : null,
                    binaryAddress:
                        project.address != null
                            ? backendModule.Address(`${project.address}binary`)
                            : null,
                }
            }
        }
    }

    /** Prepare a project for execution.
     *
     * @throws An error if a non-successful status code (not 200-299) was received. */
    async openProject(
        projectId: backendModule.ProjectId,
        body: backendModule.OpenProjectRequestBody | null,
        title: string | null
    ): Promise<void> {
        const response = await this.post(
            remoteBackendPaths.openProjectPath(projectId),
            body ?? DEFAULT_OPEN_PROJECT_BODY
        )
        if (!responseIsSuccessful(response)) {
            return this.throw(
                `Unable to open project ${title != null ? `'${title}'` : `with ID '${projectId}'`}.`
            )
        } else {
            return
        }
    }

    /** Update the name or AMI of a project.
     *
     * @throws An error if a non-successful status code (not 200-299) was received. */
    async projectUpdate(
        projectId: backendModule.ProjectId,
        body: backendModule.ProjectUpdateRequestBody,
        title: string | null
<<<<<<< HEAD
    ): Promise<backend.UpdatedProject> {
        const response = await this.put<backend.UpdatedProject>(
            remoteBackendPaths.projectUpdatePath(projectId),
=======
    ): Promise<backendModule.UpdatedProject> {
        const response = await this.put<backendModule.UpdatedProject>(
            projectUpdatePath(projectId),
>>>>>>> b8edf6a3
            body
        )
        if (!responseIsSuccessful(response)) {
            return this.throw(
                `Unable to update project ${
                    title != null ? `'${title}'` : `with ID '${projectId}'`
                }.`
            )
        } else {
            return await response.json()
        }
    }

    /** Delete a project.
     *
     * @throws An error if a non-successful status code (not 200-299) was received. */
<<<<<<< HEAD
    async deleteProject(projectId: backend.ProjectId, title: string | null): Promise<void> {
        const response = await this.delete(remoteBackendPaths.deleteProjectPath(projectId))
=======
    async deleteProject(projectId: backendModule.ProjectId, title: string | null): Promise<void> {
        const response = await this.delete(deleteProjectPath(projectId))
>>>>>>> b8edf6a3
        if (!responseIsSuccessful(response)) {
            return this.throw(
                `Unable to delete project ${
                    title != null ? `'${title}'` : `with ID '${projectId}'`
                }.`
            )
        } else {
            return
        }
    }

    /** Return the resource usage of a project.
     *
     * @throws An error if a non-successful status code (not 200-299) was received. */
    async checkResources(
        projectId: backendModule.ProjectId,
        title: string | null
<<<<<<< HEAD
    ): Promise<backend.ResourceUsage> {
        const response = await this.get<backend.ResourceUsage>(
            remoteBackendPaths.checkResourcesPath(projectId)
        )
=======
    ): Promise<backendModule.ResourceUsage> {
        const response = await this.get<backendModule.ResourceUsage>(checkResourcesPath(projectId))
>>>>>>> b8edf6a3
        if (!responseIsSuccessful(response)) {
            return this.throw(
                `Unable to get resource usage for project ${
                    title != null ? `'${title}'` : `with ID '${projectId}'`
                }.`
            )
        } else {
            return await response.json()
        }
    }

    /** Return a list of files accessible by the current user.
     *
     * @throws An error if a non-successful status code (not 200-299) was received. */
<<<<<<< HEAD
    async listFiles(): Promise<backend.File[]> {
        const response = await this.get<ListFilesResponseBody>(remoteBackendPaths.LIST_FILES_PATH)
=======
    async listFiles(): Promise<backendModule.File[]> {
        const response = await this.get<ListFilesResponseBody>(LIST_FILES_PATH)
>>>>>>> b8edf6a3
        if (!responseIsSuccessful(response)) {
            return this.throw('Unable to list files.')
        } else {
            return (await response.json()).files
        }
    }

    /** Upload a file.
     *
     * @throws An error if a non-successful status code (not 200-299) was received. */
    async uploadFile(
        params: backendModule.UploadFileRequestParams,
        body: Blob
<<<<<<< HEAD
    ): Promise<backend.FileInfo> {
        const response = await this.postBinary<backend.FileInfo>(
            remoteBackendPaths.UPLOAD_FILE_PATH +
=======
    ): Promise<backendModule.FileInfo> {
        const response = await this.postBinary<backendModule.FileInfo>(
            UPLOAD_FILE_PATH +
>>>>>>> b8edf6a3
                '?' +
                new URLSearchParams({
                    /* eslint-disable @typescript-eslint/naming-convention */
                    ...(params.fileName != null ? { file_name: params.fileName } : {}),
                    ...(params.fileId != null ? { file_id: params.fileId } : {}),
                    ...(params.parentDirectoryId
                        ? { parent_directory_id: params.parentDirectoryId }
                        : {}),
                    /* eslint-enable @typescript-eslint/naming-convention */
                }).toString(),
            body
        )
        if (!responseIsSuccessful(response)) {
            let suffix = '.'
            try {
                const error = errorModule.tryGetError<unknown>(await response.json())
                if (error != null) {
                    suffix = `: ${error}`
                }
            } catch {
                // Ignored.
            }
            if (params.fileName != null) {
                return this.throw(`Could not upload file with name '${params.fileName}'${suffix}`)
            } else if (params.fileId != null) {
                return this.throw(`Could not upload file with ID '${params.fileId}'${suffix}`)
            } else {
                return this.throw(`Could not upload file${suffix}`)
            }
        } else {
            return await response.json()
        }
    }

    /** Delete a file.
     *
     * @throws An error if a non-successful status code (not 200-299) was received. */
<<<<<<< HEAD
    async deleteFile(fileId: backend.FileId, title: string | null): Promise<void> {
        const response = await this.delete(remoteBackendPaths.deleteFilePath(fileId))
=======
    async deleteFile(fileId: backendModule.FileId, title: string | null): Promise<void> {
        const response = await this.delete(deleteFilePath(fileId))
>>>>>>> b8edf6a3
        if (!responseIsSuccessful(response)) {
            return this.throw(
                `Unable to delete file ${title != null ? `'${title}'` : `with ID '${fileId}'`}.`
            )
        } else {
            return
        }
    }

    /** Create a secret environment variable.
     *
     * @throws An error if a non-successful status code (not 200-299) was received. */
<<<<<<< HEAD
    async createSecret(body: backend.CreateSecretRequestBody): Promise<backend.SecretAndInfo> {
        const response = await this.post<backend.SecretAndInfo>(
            remoteBackendPaths.CREATE_SECRET_PATH,
            body
        )
=======
    async createSecret(
        body: backendModule.CreateSecretRequestBody
    ): Promise<backendModule.SecretAndInfo> {
        const response = await this.post<backendModule.SecretAndInfo>(CREATE_SECRET_PATH, body)
>>>>>>> b8edf6a3
        if (!responseIsSuccessful(response)) {
            return this.throw(`Unable to create secret with name '${body.secretName}'.`)
        } else {
            return await response.json()
        }
    }

    /** Return a secret environment variable.
     *
     * @throws An error if a non-successful status code (not 200-299) was received. */
<<<<<<< HEAD
    async getSecret(secretId: backend.SecretId, title: string | null): Promise<backend.Secret> {
        const response = await this.get<backend.Secret>(remoteBackendPaths.getSecretPath(secretId))
=======
    async getSecret(
        secretId: backendModule.SecretId,
        title: string | null
    ): Promise<backendModule.Secret> {
        const response = await this.get<backendModule.Secret>(getSecretPath(secretId))
>>>>>>> b8edf6a3
        if (!responseIsSuccessful(response)) {
            return this.throw(
                `Unable to get secret ${title != null ? `'${title}'` : `with ID '${secretId}'`}.`
            )
        } else {
            return await response.json()
        }
    }

    /** Return the secret environment variables accessible by the user.
     *
     * @throws An error if a non-successful status code (not 200-299) was received. */
<<<<<<< HEAD
    async listSecrets(): Promise<backend.SecretInfo[]> {
        const response = await this.get<ListSecretsResponseBody>(
            remoteBackendPaths.LIST_SECRETS_PATH
        )
=======
    async listSecrets(): Promise<backendModule.SecretInfo[]> {
        const response = await this.get<ListSecretsResponseBody>(LIST_SECRETS_PATH)
>>>>>>> b8edf6a3
        if (!responseIsSuccessful(response)) {
            return this.throw('Unable to list secrets.')
        } else {
            return (await response.json()).secrets
        }
    }

    /** Delete a secret environment variable.
     *
     * @throws An error if a non-successful status code (not 200-299) was received. */
<<<<<<< HEAD
    async deleteSecret(secretId: backend.SecretId, title: string | null): Promise<void> {
        const response = await this.delete(remoteBackendPaths.deleteSecretPath(secretId))
=======
    async deleteSecret(secretId: backendModule.SecretId, title: string | null): Promise<void> {
        const response = await this.delete(deleteSecretPath(secretId))
>>>>>>> b8edf6a3
        if (!responseIsSuccessful(response)) {
            return this.throw(
                `Unable to delete secret ${title != null ? `'${title}'` : `with ID '${secretId}'`}.`
            )
        } else {
            return
        }
    }

    /** Create a file tag or project tag.
     *
     * @throws An error if a non-successful status code (not 200-299) was received. */
<<<<<<< HEAD
    async createTag(body: backend.CreateTagRequestBody): Promise<backend.TagInfo> {
        const response = await this.post<backend.TagInfo>(remoteBackendPaths.CREATE_TAG_PATH, {
=======
    async createTag(body: backendModule.CreateTagRequestBody): Promise<backendModule.TagInfo> {
        const response = await this.post<backendModule.TagInfo>(CREATE_TAG_PATH, {
>>>>>>> b8edf6a3
            /* eslint-disable @typescript-eslint/naming-convention */
            tag_name: body.name,
            tag_value: body.value,
            object_type: body.objectType,
            object_id: body.objectId,
            /* eslint-enable @typescript-eslint/naming-convention */
        })
        if (!responseIsSuccessful(response)) {
            return this.throw(`Unable to create create tag with name '${body.name}'.`)
        } else {
            return await response.json()
        }
    }

    /** Return file tags or project tags accessible by the user.
     *
     * @throws An error if a non-successful status code (not 200-299) was received. */
    async listTags(params: backendModule.ListTagsRequestParams): Promise<backendModule.Tag[]> {
        const response = await this.get<ListTagsResponseBody>(
            remoteBackendPaths.LIST_TAGS_PATH +
                '?' +
                new URLSearchParams({
                    // eslint-disable-next-line @typescript-eslint/naming-convention
                    tag_type: params.tagType,
                }).toString()
        )
        if (!responseIsSuccessful(response)) {
            return this.throw(`Unable to list tags of type '${params.tagType}'.`)
        } else {
            return (await response.json()).tags
        }
    }

    /** Delete a secret environment variable.
     *
     * @throws An error if a non-successful status code (not 200-299) was received. */
<<<<<<< HEAD
    async deleteTag(tagId: backend.TagId): Promise<void> {
        const response = await this.delete(remoteBackendPaths.deleteTagPath(tagId))
=======
    async deleteTag(tagId: backendModule.TagId): Promise<void> {
        const response = await this.delete(deleteTagPath(tagId))
>>>>>>> b8edf6a3
        if (!responseIsSuccessful(response)) {
            return this.throw(`Unable to delete tag with ID '${tagId}'.`)
        } else {
            return
        }
    }

    /** Return list of backend or IDE versions.
     *
     * @throws An error if a non-successful status code (not 200-299) was received. */
    async listVersions(
        params: backendModule.ListVersionsRequestParams
    ): Promise<backendModule.Version[]> {
        const response = await this.get<ListVersionsResponseBody>(
            remoteBackendPaths.LIST_VERSIONS_PATH +
                '?' +
                new URLSearchParams({
                    // eslint-disable-next-line @typescript-eslint/naming-convention
                    version_type: params.versionType,
                    default: String(params.default),
                }).toString()
        )
        if (!responseIsSuccessful(response)) {
            return this.throw(`Unable to list versions of type '${params.versionType}'.`)
        } else {
            return (await response.json()).versions
        }
    }

    /** Send an HTTP GET request to the given path. */
    private get<T = void>(path: string) {
        return this.client.get<T>(`${config.ACTIVE_CONFIG.apiUrl}/${path}`)
    }

    /** Send a JSON HTTP POST request to the given path. */
    private post<T = void>(path: string, payload: object) {
        return this.client.post<T>(`${config.ACTIVE_CONFIG.apiUrl}/${path}`, payload)
    }

    /** Send a binary HTTP POST request to the given path. */
    private postBinary<T = void>(path: string, payload: Blob) {
        return this.client.postBinary<T>(`${config.ACTIVE_CONFIG.apiUrl}/${path}`, payload)
    }

    /** Send a JSON HTTP PUT request to the given path. */
    private put<T = void>(path: string, payload: object) {
        return this.client.put<T>(`${config.ACTIVE_CONFIG.apiUrl}/${path}`, payload)
    }

    /** Send an HTTP DELETE request to the given path. */
    private delete<T = void>(path: string) {
        return this.client.delete<T>(`${config.ACTIVE_CONFIG.apiUrl}/${path}`)
    }
}<|MERGE_RESOLUTION|>--- conflicted
+++ resolved
@@ -3,13 +3,9 @@
  * Each exported function in the {@link RemoteBackend} in this module corresponds to
  * an API endpoint. The functions are asynchronous and return a {@link Promise} that resolves to
  * the response from the API. */
-<<<<<<< HEAD
 import * as detect from 'enso-common/src/detect'
 
-import * as backend from './backend'
-=======
 import * as backendModule from './backend'
->>>>>>> b8edf6a3
 import * as config from '../config'
 import * as errorModule from '../error'
 import type * as http from '../http'
@@ -92,165 +88,42 @@
 }
 
 // =============
-<<<<<<< HEAD
-=======
-// === Paths ===
-// =============
-
-/** Relative HTTP path to the "list users" endpoint of the Cloud backend API. */
-const LIST_USERS_PATH = 'users'
-/** Relative HTTP path to the "set username" endpoint of the Cloud backend API. */
-const CREATE_USER_PATH = 'users'
-/** Relative HTTP path to the "invite user" endpoint of the Cloud backend API. */
-const INVITE_USER_PATH = 'users/invite'
-/** Relative HTTP path to the "create permission" endpoint of the Cloud backend API. */
-const CREATE_PERMISSION_PATH = 'permissions'
-/** Relative HTTP path to the "get user" endpoint of the Cloud backend API. */
-const USERS_ME_PATH = 'users/me'
-/** Relative HTTP path to the "list directory" endpoint of the Cloud backend API. */
-const LIST_DIRECTORY_PATH = 'directories'
-/** Relative HTTP path to the "create directory" endpoint of the Cloud backend API. */
-const CREATE_DIRECTORY_PATH = 'directories'
-/** Relative HTTP path to the "list projects" endpoint of the Cloud backend API. */
-const LIST_PROJECTS_PATH = 'projects'
-/** Relative HTTP path to the "create project" endpoint of the Cloud backend API. */
-const CREATE_PROJECT_PATH = 'projects'
-/** Relative HTTP path to the "list files" endpoint of the Cloud backend API. */
-const LIST_FILES_PATH = 'files'
-/** Relative HTTP path to the "upload file" endpoint of the Cloud backend API. */
-const UPLOAD_FILE_PATH = 'files'
-/** Relative HTTP path to the "create secret" endpoint of the Cloud backend API. */
-const CREATE_SECRET_PATH = 'secrets'
-/** Relative HTTP path to the "list secrets" endpoint of the Cloud backend API. */
-const LIST_SECRETS_PATH = 'secrets'
-/** Relative HTTP path to the "create tag" endpoint of the Cloud backend API. */
-const CREATE_TAG_PATH = 'tags'
-/** Relative HTTP path to the "list tags" endpoint of the Cloud backend API. */
-const LIST_TAGS_PATH = 'tags'
-/** Relative HTTP path to the "list versions" endpoint of the Cloud backend API. */
-const LIST_VERSIONS_PATH = 'versions'
-/** Relative HTTP path to the "update directory" endpoint of the Cloud backend API. */
-function updateDirectoryPath(directoryId: backendModule.DirectoryId) {
-    return `directories/${directoryId}`
-}
-/** Relative HTTP path to the "delete directory" endpoint of the Cloud backend API. */
-function deleteDirectoryPath(directoryId: backendModule.DirectoryId) {
-    return `directories/${directoryId}`
-}
-/** Relative HTTP path to the "close project" endpoint of the Cloud backend API. */
-function closeProjectPath(projectId: backendModule.ProjectId) {
-    return `projects/${projectId}/close`
-}
-/** Relative HTTP path to the "get project details" endpoint of the Cloud backend API. */
-function getProjectDetailsPath(projectId: backendModule.ProjectId) {
-    return `projects/${projectId}`
-}
-/** Relative HTTP path to the "open project" endpoint of the Cloud backend API. */
-function openProjectPath(projectId: backendModule.ProjectId) {
-    return `projects/${projectId}/open`
-}
-/** Relative HTTP path to the "project update" endpoint of the Cloud backend API. */
-function projectUpdatePath(projectId: backendModule.ProjectId) {
-    return `projects/${projectId}`
-}
-/** Relative HTTP path to the "delete project" endpoint of the Cloud backend API. */
-function deleteProjectPath(projectId: backendModule.ProjectId) {
-    return `projects/${projectId}`
-}
-/** Relative HTTP path to the "check resources" endpoint of the Cloud backend API. */
-function checkResourcesPath(projectId: backendModule.ProjectId) {
-    return `projects/${projectId}/resources`
-}
-/** Relative HTTP path to the "delete file" endpoint of the Cloud backend API. */
-function deleteFilePath(fileId: backendModule.FileId) {
-    return `files/${fileId}`
-}
-/** Relative HTTP path to the "get project" endpoint of the Cloud backend API. */
-function getSecretPath(secretId: backendModule.SecretId) {
-    return `secrets/${secretId}`
-}
-/** Relative HTTP path to the "delete secret" endpoint of the Cloud backend API. */
-function deleteSecretPath(secretId: backendModule.SecretId) {
-    return `secrets/${secretId}`
-}
-/** Relative HTTP path to the "delete tag" endpoint of the Cloud backend API. */
-function deleteTagPath(tagId: backendModule.TagId) {
-    return `secrets/${tagId}`
-}
-
-// =============
->>>>>>> b8edf6a3
 // === Types ===
 // =============
 
 /** HTTP response body for the "list users" endpoint. */
-<<<<<<< HEAD
 export interface ListUsersResponseBody {
-    users: backend.SimpleUser[]
+    users: backendModule.SimpleUser[]
 }
 
 /** HTTP response body for the "list projects" endpoint. */
 export interface ListDirectoryResponseBody {
-    assets: backend.AnyAsset[]
+    assets: backendModule.AnyAsset[]
 }
 
 /** HTTP response body for the "list projects" endpoint. */
 export interface ListProjectsResponseBody {
-    projects: backend.ListedProjectRaw[]
+    projects: backendModule.ListedProjectRaw[]
 }
 
 /** HTTP response body for the "list files" endpoint. */
 export interface ListFilesResponseBody {
-    files: backend.File[]
+    files: backendModule.File[]
 }
 
 /** HTTP response body for the "list secrets" endpoint. */
 export interface ListSecretsResponseBody {
-    secrets: backend.SecretInfo[]
+    secrets: backendModule.SecretInfo[]
 }
 
 /** HTTP response body for the "list tag" endpoint. */
 export interface ListTagsResponseBody {
-    tags: backend.Tag[]
+    tags: backendModule.Tag[]
 }
 
 /** HTTP response body for the "list versions" endpoint. */
 export interface ListVersionsResponseBody {
-    versions: [backend.Version, ...backend.Version[]]
-=======
-interface ListUsersResponseBody {
-    users: backendModule.SimpleUser[]
-}
-
-/** HTTP response body for the "list projects" endpoint. */
-interface ListDirectoryResponseBody {
-    assets: backendModule.AnyAsset[]
-}
-
-/** HTTP response body for the "list projects" endpoint. */
-interface ListProjectsResponseBody {
-    projects: backendModule.ListedProjectRaw[]
-}
-
-/** HTTP response body for the "list files" endpoint. */
-interface ListFilesResponseBody {
-    files: backendModule.File[]
-}
-
-/** HTTP response body for the "list secrets" endpoint. */
-interface ListSecretsResponseBody {
-    secrets: backendModule.SecretInfo[]
-}
-
-/** HTTP response body for the "list tag" endpoint. */
-interface ListTagsResponseBody {
-    tags: backendModule.Tag[]
-}
-
-/** HTTP response body for the "list versions" endpoint. */
-interface ListVersionsResponseBody {
     versions: [backendModule.Version, ...backendModule.Version[]]
->>>>>>> b8edf6a3
 }
 
 // =====================
@@ -304,13 +177,8 @@
     }
 
     /** Return a list of all users in the same organization. */
-<<<<<<< HEAD
-    async listUsers(): Promise<backend.SimpleUser[]> {
+    async listUsers(): Promise<backendModule.SimpleUser[]> {
         const response = await this.get<ListUsersResponseBody>(remoteBackendPaths.LIST_USERS_PATH)
-=======
-    async listUsers(): Promise<backendModule.SimpleUser[]> {
-        const response = await this.get<ListUsersResponseBody>(LIST_USERS_PATH)
->>>>>>> b8edf6a3
         if (!responseIsSuccessful(response)) {
             return this.throw(`Unable to list users in the organization.`)
         } else {
@@ -319,18 +187,13 @@
     }
 
     /** Set the username and parent organization of the current user. */
-<<<<<<< HEAD
-    async createUser(body: backend.CreateUserRequestBody): Promise<backend.UserOrOrganization> {
-        const response = await this.post<backend.UserOrOrganization>(
-            remoteBackendPaths.CREATE_USER_PATH,
-            body
-        )
-=======
     async createUser(
         body: backendModule.CreateUserRequestBody
     ): Promise<backendModule.UserOrOrganization> {
-        const response = await this.post<backendModule.UserOrOrganization>(CREATE_USER_PATH, body)
->>>>>>> b8edf6a3
+        const response = await this.post<backendModule.UserOrOrganization>(
+            remoteBackendPaths.CREATE_USER_PATH,
+            body
+        )
         if (!responseIsSuccessful(response)) {
             return this.throw('Unable to create user.')
         } else {
@@ -339,13 +202,8 @@
     }
 
     /** Invite a new user to the organization by email. */
-<<<<<<< HEAD
-    async inviteUser(body: backend.InviteUserRequestBody): Promise<void> {
+    async inviteUser(body: backendModule.InviteUserRequestBody): Promise<void> {
         const response = await this.post(remoteBackendPaths.INVITE_USER_PATH, body)
-=======
-    async inviteUser(body: backendModule.InviteUserRequestBody): Promise<void> {
-        const response = await this.post(INVITE_USER_PATH, body)
->>>>>>> b8edf6a3
         if (!responseIsSuccessful(response)) {
             return this.throw(`Unable to invite user '${body.userEmail}'.`)
         } else {
@@ -354,15 +212,9 @@
     }
 
     /** Adds a permission for a specific user on a specific asset. */
-<<<<<<< HEAD
-    async createPermission(body: backend.CreatePermissionRequestBody): Promise<void> {
-        const response = await this.post<backend.UserOrOrganization>(
-            remoteBackendPaths.CREATE_PERMISSION_PATH,
-=======
     async createPermission(body: backendModule.CreatePermissionRequestBody): Promise<void> {
         const response = await this.post<backendModule.UserOrOrganization>(
-            CREATE_PERMISSION_PATH,
->>>>>>> b8edf6a3
+            remoteBackendPaths.CREATE_PERMISSION_PATH,
             body
         )
         if (!responseIsSuccessful(response)) {
@@ -375,15 +227,10 @@
     /** Return organization info for the current user.
      *
      * @returns `null` if a non-successful status code (not 200-299) was received. */
-<<<<<<< HEAD
-    async usersMe(): Promise<backend.UserOrOrganization | null> {
-        const response = await this.get<backend.UserOrOrganization>(
+    async usersMe(): Promise<backendModule.UserOrOrganization | null> {
+        const response = await this.get<backendModule.UserOrOrganization>(
             remoteBackendPaths.USERS_ME_PATH
         )
-=======
-    async usersMe(): Promise<backendModule.UserOrOrganization | null> {
-        const response = await this.get<backendModule.UserOrOrganization>(USERS_ME_PATH)
->>>>>>> b8edf6a3
         if (!responseIsSuccessful(response)) {
             return null
         } else {
@@ -453,17 +300,10 @@
      *
      * @throws An error if a non-successful status code (not 200-299) was received. */
     async createDirectory(
-<<<<<<< HEAD
-        body: backend.CreateDirectoryRequestBody
-    ): Promise<backend.CreatedDirectory> {
-        const response = await this.post<backend.CreatedDirectory>(
-            remoteBackendPaths.CREATE_DIRECTORY_PATH,
-=======
         body: backendModule.CreateDirectoryRequestBody
     ): Promise<backendModule.CreatedDirectory> {
         const response = await this.post<backendModule.CreatedDirectory>(
-            CREATE_DIRECTORY_PATH,
->>>>>>> b8edf6a3
+            remoteBackendPaths.CREATE_DIRECTORY_PATH,
             body
         )
         if (!responseIsSuccessful(response)) {
@@ -481,13 +321,8 @@
         body: backendModule.UpdateDirectoryRequestBody,
         title: string | null
     ) {
-<<<<<<< HEAD
-        const response = await this.put<backend.UpdatedDirectory>(
+        const response = await this.put<backendModule.UpdatedDirectory>(
             remoteBackendPaths.updateDirectoryPath(directoryId),
-=======
-        const response = await this.put<backendModule.UpdatedDirectory>(
-            updateDirectoryPath(directoryId),
->>>>>>> b8edf6a3
             body
         )
         if (!responseIsSuccessful(response)) {
@@ -504,13 +339,8 @@
     /** Change the name of a directory.
      *
      * @throws An error if a non-successful status code (not 200-299) was received. */
-<<<<<<< HEAD
-    async deleteDirectory(directoryId: backend.DirectoryId, title: string | null) {
+    async deleteDirectory(directoryId: backendModule.DirectoryId, title: string | null) {
         const response = await this.delete(remoteBackendPaths.deleteDirectoryPath(directoryId))
-=======
-    async deleteDirectory(directoryId: backendModule.DirectoryId, title: string | null) {
-        const response = await this.delete(deleteDirectoryPath(directoryId))
->>>>>>> b8edf6a3
         if (!responseIsSuccessful(response)) {
             return this.throw(
                 `Unable to delete directory ${
@@ -525,15 +355,10 @@
     /** Return a list of projects belonging to the current user.
      *
      * @throws An error if a non-successful status code (not 200-299) was received. */
-<<<<<<< HEAD
-    async listProjects(): Promise<backend.ListedProject[]> {
+    async listProjects(): Promise<backendModule.ListedProject[]> {
         const response = await this.get<ListProjectsResponseBody>(
             remoteBackendPaths.LIST_PROJECTS_PATH
         )
-=======
-    async listProjects(): Promise<backendModule.ListedProject[]> {
-        const response = await this.get<ListProjectsResponseBody>(LIST_PROJECTS_PATH)
->>>>>>> b8edf6a3
         if (!responseIsSuccessful(response)) {
             return this.throw('Unable to list projects.')
         } else {
@@ -554,18 +379,13 @@
     /** Create a project.
      *
      * @throws An error if a non-successful status code (not 200-299) was received. */
-<<<<<<< HEAD
-    async createProject(body: backend.CreateProjectRequestBody): Promise<backend.CreatedProject> {
-        const response = await this.post<backend.CreatedProject>(
-            remoteBackendPaths.CREATE_PROJECT_PATH,
-            body
-        )
-=======
     async createProject(
         body: backendModule.CreateProjectRequestBody
     ): Promise<backendModule.CreatedProject> {
-        const response = await this.post<backendModule.CreatedProject>(CREATE_PROJECT_PATH, body)
->>>>>>> b8edf6a3
+        const response = await this.post<backendModule.CreatedProject>(
+            remoteBackendPaths.CREATE_PROJECT_PATH,
+            body
+        )
         if (!responseIsSuccessful(response)) {
             return this.throw(`Unable to create project with name '${body.projectName}'.`)
         } else {
@@ -576,13 +396,8 @@
     /** Close a project.
      *
      * @throws An error if a non-successful status code (not 200-299) was received. */
-<<<<<<< HEAD
-    async closeProject(projectId: backend.ProjectId, title: string | null): Promise<void> {
+    async closeProject(projectId: backendModule.ProjectId, title: string | null): Promise<void> {
         const response = await this.post(remoteBackendPaths.closeProjectPath(projectId), {})
-=======
-    async closeProject(projectId: backendModule.ProjectId, title: string | null): Promise<void> {
-        const response = await this.post(closeProjectPath(projectId), {})
->>>>>>> b8edf6a3
         if (!responseIsSuccessful(response)) {
             return this.throw(
                 `Unable to close project ${
@@ -600,15 +415,10 @@
     async getProjectDetails(
         projectId: backendModule.ProjectId,
         title: string | null
-<<<<<<< HEAD
-    ): Promise<backend.Project> {
-        const response = await this.get<backend.ProjectRaw>(
+    ): Promise<backendModule.Project> {
+        const response = await this.get<backendModule.ProjectRaw>(
             remoteBackendPaths.getProjectDetailsPath(projectId)
         )
-=======
-    ): Promise<backendModule.Project> {
-        const response = await this.get<backendModule.ProjectRaw>(getProjectDetailsPath(projectId))
->>>>>>> b8edf6a3
         if (!responseIsSuccessful(response)) {
             return this.throw(
                 `Unable to get details of project ${
@@ -673,15 +483,9 @@
         projectId: backendModule.ProjectId,
         body: backendModule.ProjectUpdateRequestBody,
         title: string | null
-<<<<<<< HEAD
-    ): Promise<backend.UpdatedProject> {
-        const response = await this.put<backend.UpdatedProject>(
-            remoteBackendPaths.projectUpdatePath(projectId),
-=======
     ): Promise<backendModule.UpdatedProject> {
         const response = await this.put<backendModule.UpdatedProject>(
-            projectUpdatePath(projectId),
->>>>>>> b8edf6a3
+            remoteBackendPaths.projectUpdatePath(projectId),
             body
         )
         if (!responseIsSuccessful(response)) {
@@ -698,13 +502,8 @@
     /** Delete a project.
      *
      * @throws An error if a non-successful status code (not 200-299) was received. */
-<<<<<<< HEAD
-    async deleteProject(projectId: backend.ProjectId, title: string | null): Promise<void> {
+    async deleteProject(projectId: backendModule.ProjectId, title: string | null): Promise<void> {
         const response = await this.delete(remoteBackendPaths.deleteProjectPath(projectId))
-=======
-    async deleteProject(projectId: backendModule.ProjectId, title: string | null): Promise<void> {
-        const response = await this.delete(deleteProjectPath(projectId))
->>>>>>> b8edf6a3
         if (!responseIsSuccessful(response)) {
             return this.throw(
                 `Unable to delete project ${
@@ -722,15 +521,10 @@
     async checkResources(
         projectId: backendModule.ProjectId,
         title: string | null
-<<<<<<< HEAD
-    ): Promise<backend.ResourceUsage> {
-        const response = await this.get<backend.ResourceUsage>(
+    ): Promise<backendModule.ResourceUsage> {
+        const response = await this.get<backendModule.ResourceUsage>(
             remoteBackendPaths.checkResourcesPath(projectId)
         )
-=======
-    ): Promise<backendModule.ResourceUsage> {
-        const response = await this.get<backendModule.ResourceUsage>(checkResourcesPath(projectId))
->>>>>>> b8edf6a3
         if (!responseIsSuccessful(response)) {
             return this.throw(
                 `Unable to get resource usage for project ${
@@ -745,13 +539,8 @@
     /** Return a list of files accessible by the current user.
      *
      * @throws An error if a non-successful status code (not 200-299) was received. */
-<<<<<<< HEAD
-    async listFiles(): Promise<backend.File[]> {
+    async listFiles(): Promise<backendModule.File[]> {
         const response = await this.get<ListFilesResponseBody>(remoteBackendPaths.LIST_FILES_PATH)
-=======
-    async listFiles(): Promise<backendModule.File[]> {
-        const response = await this.get<ListFilesResponseBody>(LIST_FILES_PATH)
->>>>>>> b8edf6a3
         if (!responseIsSuccessful(response)) {
             return this.throw('Unable to list files.')
         } else {
@@ -765,15 +554,9 @@
     async uploadFile(
         params: backendModule.UploadFileRequestParams,
         body: Blob
-<<<<<<< HEAD
-    ): Promise<backend.FileInfo> {
-        const response = await this.postBinary<backend.FileInfo>(
-            remoteBackendPaths.UPLOAD_FILE_PATH +
-=======
     ): Promise<backendModule.FileInfo> {
         const response = await this.postBinary<backendModule.FileInfo>(
-            UPLOAD_FILE_PATH +
->>>>>>> b8edf6a3
+            remoteBackendPaths.UPLOAD_FILE_PATH +
                 '?' +
                 new URLSearchParams({
                     /* eslint-disable @typescript-eslint/naming-convention */
@@ -811,13 +594,8 @@
     /** Delete a file.
      *
      * @throws An error if a non-successful status code (not 200-299) was received. */
-<<<<<<< HEAD
-    async deleteFile(fileId: backend.FileId, title: string | null): Promise<void> {
+    async deleteFile(fileId: backendModule.FileId, title: string | null): Promise<void> {
         const response = await this.delete(remoteBackendPaths.deleteFilePath(fileId))
-=======
-    async deleteFile(fileId: backendModule.FileId, title: string | null): Promise<void> {
-        const response = await this.delete(deleteFilePath(fileId))
->>>>>>> b8edf6a3
         if (!responseIsSuccessful(response)) {
             return this.throw(
                 `Unable to delete file ${title != null ? `'${title}'` : `with ID '${fileId}'`}.`
@@ -830,18 +608,13 @@
     /** Create a secret environment variable.
      *
      * @throws An error if a non-successful status code (not 200-299) was received. */
-<<<<<<< HEAD
-    async createSecret(body: backend.CreateSecretRequestBody): Promise<backend.SecretAndInfo> {
-        const response = await this.post<backend.SecretAndInfo>(
-            remoteBackendPaths.CREATE_SECRET_PATH,
-            body
-        )
-=======
     async createSecret(
         body: backendModule.CreateSecretRequestBody
     ): Promise<backendModule.SecretAndInfo> {
-        const response = await this.post<backendModule.SecretAndInfo>(CREATE_SECRET_PATH, body)
->>>>>>> b8edf6a3
+        const response = await this.post<backendModule.SecretAndInfo>(
+            remoteBackendPaths.CREATE_SECRET_PATH,
+            body
+        )
         if (!responseIsSuccessful(response)) {
             return this.throw(`Unable to create secret with name '${body.secretName}'.`)
         } else {
@@ -852,16 +625,13 @@
     /** Return a secret environment variable.
      *
      * @throws An error if a non-successful status code (not 200-299) was received. */
-<<<<<<< HEAD
-    async getSecret(secretId: backend.SecretId, title: string | null): Promise<backend.Secret> {
-        const response = await this.get<backend.Secret>(remoteBackendPaths.getSecretPath(secretId))
-=======
     async getSecret(
         secretId: backendModule.SecretId,
         title: string | null
     ): Promise<backendModule.Secret> {
-        const response = await this.get<backendModule.Secret>(getSecretPath(secretId))
->>>>>>> b8edf6a3
+        const response = await this.get<backendModule.Secret>(
+            remoteBackendPaths.getSecretPath(secretId)
+        )
         if (!responseIsSuccessful(response)) {
             return this.throw(
                 `Unable to get secret ${title != null ? `'${title}'` : `with ID '${secretId}'`}.`
@@ -874,15 +644,10 @@
     /** Return the secret environment variables accessible by the user.
      *
      * @throws An error if a non-successful status code (not 200-299) was received. */
-<<<<<<< HEAD
-    async listSecrets(): Promise<backend.SecretInfo[]> {
+    async listSecrets(): Promise<backendModule.SecretInfo[]> {
         const response = await this.get<ListSecretsResponseBody>(
             remoteBackendPaths.LIST_SECRETS_PATH
         )
-=======
-    async listSecrets(): Promise<backendModule.SecretInfo[]> {
-        const response = await this.get<ListSecretsResponseBody>(LIST_SECRETS_PATH)
->>>>>>> b8edf6a3
         if (!responseIsSuccessful(response)) {
             return this.throw('Unable to list secrets.')
         } else {
@@ -893,13 +658,8 @@
     /** Delete a secret environment variable.
      *
      * @throws An error if a non-successful status code (not 200-299) was received. */
-<<<<<<< HEAD
-    async deleteSecret(secretId: backend.SecretId, title: string | null): Promise<void> {
+    async deleteSecret(secretId: backendModule.SecretId, title: string | null): Promise<void> {
         const response = await this.delete(remoteBackendPaths.deleteSecretPath(secretId))
-=======
-    async deleteSecret(secretId: backendModule.SecretId, title: string | null): Promise<void> {
-        const response = await this.delete(deleteSecretPath(secretId))
->>>>>>> b8edf6a3
         if (!responseIsSuccessful(response)) {
             return this.throw(
                 `Unable to delete secret ${title != null ? `'${title}'` : `with ID '${secretId}'`}.`
@@ -912,20 +672,18 @@
     /** Create a file tag or project tag.
      *
      * @throws An error if a non-successful status code (not 200-299) was received. */
-<<<<<<< HEAD
-    async createTag(body: backend.CreateTagRequestBody): Promise<backend.TagInfo> {
-        const response = await this.post<backend.TagInfo>(remoteBackendPaths.CREATE_TAG_PATH, {
-=======
     async createTag(body: backendModule.CreateTagRequestBody): Promise<backendModule.TagInfo> {
-        const response = await this.post<backendModule.TagInfo>(CREATE_TAG_PATH, {
->>>>>>> b8edf6a3
-            /* eslint-disable @typescript-eslint/naming-convention */
-            tag_name: body.name,
-            tag_value: body.value,
-            object_type: body.objectType,
-            object_id: body.objectId,
-            /* eslint-enable @typescript-eslint/naming-convention */
-        })
+        const response = await this.post<backendModule.TagInfo>(
+            remoteBackendPaths.CREATE_TAG_PATH,
+            {
+                /* eslint-disable @typescript-eslint/naming-convention */
+                tag_name: body.name,
+                tag_value: body.value,
+                object_type: body.objectType,
+                object_id: body.objectId,
+                /* eslint-enable @typescript-eslint/naming-convention */
+            }
+        )
         if (!responseIsSuccessful(response)) {
             return this.throw(`Unable to create create tag with name '${body.name}'.`)
         } else {
@@ -955,13 +713,8 @@
     /** Delete a secret environment variable.
      *
      * @throws An error if a non-successful status code (not 200-299) was received. */
-<<<<<<< HEAD
-    async deleteTag(tagId: backend.TagId): Promise<void> {
+    async deleteTag(tagId: backendModule.TagId): Promise<void> {
         const response = await this.delete(remoteBackendPaths.deleteTagPath(tagId))
-=======
-    async deleteTag(tagId: backendModule.TagId): Promise<void> {
-        const response = await this.delete(deleteTagPath(tagId))
->>>>>>> b8edf6a3
         if (!responseIsSuccessful(response)) {
             return this.throw(`Unable to delete tag with ID '${tagId}'.`)
         } else {
