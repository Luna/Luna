--- conflicted
+++ resolved
@@ -87,11 +87,7 @@
 
 /** Colored border around icons and text indicating permissions. */
 function PermissionDisplay(props: PermissionDisplayProps) {
-<<<<<<< HEAD
     const { permissions, className, onClick, children } = props
-=======
-    const { permissions, children } = props
->>>>>>> b4d0a40c
     let permissionBorder
     switch (permissions.type) {
         case Permission.owner: {
@@ -136,14 +132,10 @@
     }
 
     return (
-<<<<<<< HEAD
         <div
-            className={`m-1 bg-white relative inline-block rounded-full ${className ?? ''}`}
+            className={`mx-1 bg-white relative inline-block rounded-full ${className ?? ''}`}
             onClick={onClick}
         >
-=======
-        <div className="mx-1 relative inline-block">
->>>>>>> b4d0a40c
             {permissionBorder}
             <div className="bg-label rounded-full m-1">{children}</div>
         </div>
