/** @file A styled button. */
import * as React from 'react'
import SvgMask from '../../authentication/components/svgMask'

/** Props for a {@link Button}. */
export interface ButtonProps {
    active?: boolean
    disabled?: boolean
    image: string
    /** A title that is only shown when `disabled` is true. */
    error?: string | null
    onClick: (event: React.MouseEvent) => void
}

/** A styled button. */
export default function Button(props: ButtonProps) {
    const { active = false, disabled = false, image, error, onClick } = props

    return (
<<<<<<< HEAD
        <SvgMask
            className={`${active ? '' : 'opacity-50'} ${
                disabled ? '' : 'hover:opacity-100 cursor-pointer'
=======
        <button
            disabled={disabled}
            {...(error != null ? { title: error } : {})}
            className={`cursor-pointer disabled:cursor-default disabled:opacity-50 disabled:cursor-not-allowed hover:opacity-100 ${
                active ? '' : 'opacity-50'
>>>>>>> ece18537
            }`}
            onClick={onClick}
        >
            <img src={image} />
        </button>
    )
}<|MERGE_RESOLUTION|>--- conflicted
+++ resolved
@@ -17,21 +17,13 @@
     const { active = false, disabled = false, image, error, onClick } = props
 
     return (
-<<<<<<< HEAD
         <SvgMask
-            className={`${active ? '' : 'opacity-50'} ${
-                disabled ? '' : 'hover:opacity-100 cursor-pointer'
-=======
-        <button
-            disabled={disabled}
             {...(error != null ? { title: error } : {})}
-            className={`cursor-pointer disabled:cursor-default disabled:opacity-50 disabled:cursor-not-allowed hover:opacity-100 ${
-                active ? '' : 'opacity-50'
->>>>>>> ece18537
+            src={image}
+            className={`${active && !disabled ? '' : 'opacity-50'} ${
+                disabled ? 'cursor-not-allowed' : 'cursor-pointer hover:opacity-100 cursor-pointer'
             }`}
             onClick={onClick}
-        >
-            <img src={image} />
-        </button>
+        />
     )
 }