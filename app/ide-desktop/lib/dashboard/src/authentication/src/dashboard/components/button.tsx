/** @file A styled button. */
import * as React from 'react'
import SvgMask from '../../authentication/components/svgMask'

/** Props for a {@link Button}. */
export interface ButtonProps {
    active?: boolean
    disabled?: boolean
    disabledOpacityClassName?: string
    image: string
    /** A title that is only shown when `disabled` is true. */
    error?: string | null
    className?: string
    onClick: (event: React.MouseEvent) => void
}

/** A styled button. */
export default function Button(props: ButtonProps) {
    const {
        active = false,
        disabled = false,
        disabledOpacityClassName,
        image,
        error,
        className,
        onClick,
    } = props

    return (
        <SvgMask
            src={image}
<<<<<<< HEAD
            {...(!active && disabled && error != null ? { title: error } : {})}
            className={`${active ? '' : disabledOpacityClassName ?? 'opacity-50'} ${
                !disabled ? 'cursor-pointer hover:opacity-100 cursor-pointer' : 'cursor-not-allowed'
            } ${className ?? ''}`}
=======
            {...(disabled && error != null ? { title: error } : {})}
            className={`${active ? '' : disabledOpacityClassName ?? 'opacity-50'} ${
                disabled ? '' : 'cursor-pointer hover:opacity-100'
            } ${!active && disabled ? 'cursor-not-allowed' : ''} ${className ?? ''}`}
>>>>>>> d4e69192
            {...(disabled ? {} : { onClick })}
        />
    )
}<|MERGE_RESOLUTION|>--- conflicted
+++ resolved
@@ -29,17 +29,10 @@
     return (
         <SvgMask
             src={image}
-<<<<<<< HEAD
             {...(!active && disabled && error != null ? { title: error } : {})}
-            className={`${active ? '' : disabledOpacityClassName ?? 'opacity-50'} ${
-                !disabled ? 'cursor-pointer hover:opacity-100 cursor-pointer' : 'cursor-not-allowed'
-            } ${className ?? ''}`}
-=======
-            {...(disabled && error != null ? { title: error } : {})}
             className={`${active ? '' : disabledOpacityClassName ?? 'opacity-50'} ${
                 disabled ? '' : 'cursor-pointer hover:opacity-100'
             } ${!active && disabled ? 'cursor-not-allowed' : ''} ${className ?? ''}`}
->>>>>>> d4e69192
             {...(disabled ? {} : { onClick })}
         />
     )
