--- conflicted
+++ resolved
@@ -28,13 +28,8 @@
                 disabled={backend.type === backendModule.BackendType.remote}
                 className={`rounded-l-full px-2.5 py-1 ${
                     backend.type === backendModule.BackendType.remote
-<<<<<<< HEAD
-                        ? 'bg-frame-selected-bg text-cloud'
-                        : 'bg-frame-bg text-black'
-=======
-                        ? 'bg-frame-selected'
-                        : 'bg-frame'
->>>>>>> af0e738d
+                        ? 'bg-frame-selected text-cloud'
+                        : 'bg-frame text-black'
                 }`}
                 onClick={() => {
                     setBackendType(backendModule.BackendType.remote)
@@ -53,13 +48,8 @@
                 disabled={backend.type === backendModule.BackendType.local}
                 className={`rounded-r-full px-2.5 py-1 ${
                     backend.type === backendModule.BackendType.local
-<<<<<<< HEAD
-                        ? 'bg-frame-selected-bg text-cloud'
-                        : 'bg-frame-bg text-black'
-=======
-                        ? 'bg-frame-selected'
-                        : 'bg-frame'
->>>>>>> af0e738d
+                        ? 'bg-frame-selected text-cloud'
+                        : 'bg-frame text-black'
                 }`}
                 onClick={() => {
                     setBackendType(backendModule.BackendType.local)
