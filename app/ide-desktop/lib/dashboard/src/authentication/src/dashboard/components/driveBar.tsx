/** @file Header menubar for the directory listing, containing information about
 * the current directory and some configuration options. */
import * as React from 'react'

import AddConnectorIcon from 'enso-assets/add_connector.svg'
import AddFolderIcon from 'enso-assets/add_folder.svg'
import DataDownloadIcon from 'enso-assets/data_download.svg'
import DataUploadIcon from 'enso-assets/data_upload.svg'

import * as backendModule from '../backend'
import * as backendProvider from '../../providers/backend'

// ================
// === DriveBar ===
// ================

/** Props for a {@link DriveBar}. */
export interface DriveBarProps {
    doCreateProject: (templateId: string | null) => void
    doCreateDirectory: () => void
    doUploadFiles: (files: FileList) => void
}

/** Displays the current directory path and permissions, upload and download buttons,
 * and a column display mode switcher. */
export default function DriveBar(props: DriveBarProps) {
    const { doCreateProject, doCreateDirectory, doUploadFiles: doUploadFilesRaw } = props
    const { backend } = backendProvider.useBackend()
    const uploadFilesRef = React.useRef<HTMLInputElement>(null)

    const doUploadFiles = React.useCallback(
        (event: React.FormEvent<HTMLInputElement>) => {
            if (event.currentTarget.files != null) {
                doUploadFilesRaw(event.currentTarget.files)
            }
        },
        [/* should never change */ doUploadFilesRaw]
    )

    return (
        <div className="flex py-0.5">
            <div className="flex gap-2.5">
                <button
<<<<<<< HEAD
                    className="flex items-center bg-frame rounded-full h-8 px-2.5"
                    onClick={doCreateProject}
=======
                    className="flex items-center bg-frame-bg rounded-full h-8 px-2.5"
                    onClick={() => {
                        doCreateProject(null)
                    }}
>>>>>>> fe160ac2
                >
                    <span className="font-semibold leading-5 h-6 py-px">New Project</span>
                </button>
                <div className="flex items-center bg-frame rounded-full gap-3 h-8 px-3">
                    {backend.type !== backendModule.BackendType.local && (
                        <>
                            <button onClick={doCreateDirectory}>
                                <img src={AddFolderIcon} />
                            </button>
                            <button disabled className="opacity-50">
                                <img src={AddConnectorIcon} />
                            </button>
                        </>
                    )}
                    <input
                        ref={uploadFilesRef}
                        type="file"
                        multiple
                        id="upload_files_input"
                        name="upload_files_input"
                        className="hidden"
                        onInput={doUploadFiles}
                    />
                    <button
                        disabled={backend.type === backendModule.BackendType.local}
                        className={
                            backend.type === backendModule.BackendType.local ? 'opacity-50' : ''
                        }
                        onClick={() => {
                            uploadFilesRef.current?.click()
                        }}
                    >
                        <img src={DataUploadIcon} />
                    </button>
                    <button disabled className="opacity-50">
                        <img src={DataDownloadIcon} />
                    </button>
                </div>
            </div>
        </div>
    )
}<|MERGE_RESOLUTION|>--- conflicted
+++ resolved
@@ -41,15 +41,10 @@
         <div className="flex py-0.5">
             <div className="flex gap-2.5">
                 <button
-<<<<<<< HEAD
                     className="flex items-center bg-frame rounded-full h-8 px-2.5"
-                    onClick={doCreateProject}
-=======
-                    className="flex items-center bg-frame-bg rounded-full h-8 px-2.5"
                     onClick={() => {
                         doCreateProject(null)
                     }}
->>>>>>> fe160ac2
                 >
                     <span className="font-semibold leading-5 h-6 py-px">New Project</span>
                 </button>
