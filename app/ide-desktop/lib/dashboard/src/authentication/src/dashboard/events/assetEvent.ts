/** @file Events related to changes in asset state. */
import * as backendModule from '../backend'

import * as spinner from '../components/spinner'

// This is required, to whitelist this event.
// eslint-disable-next-line no-restricted-syntax
declare module '../../hooks' {
    /** A map containing all known event types. */
    export interface KnownEventsMap {
        assetEvent: AssetEvent
    }
}

// ==================
// === AssetEvent ===
// ==================

/** Possible types of asset state change. */
export enum AssetEventType {
    newProject = 'new-project',
    newFolder = 'new-folder',
    uploadFiles = 'upload-files',
    newSecret = 'new-secret',
    openProject = 'open-project',
    cancelOpeningAllProjects = 'cancel-opening-all-projects',
    deleteMultiple = 'delete-multiple',
    downloadSelected = 'download-selected',
    removeSelf = 'remove-self',
}

/** Properties common to all asset state change events. */
interface AssetBaseEvent<Type extends AssetEventType> {
    type: Type
}

/** All possible events. */
interface AssetEvents {
    newProject: AssetNewProjectEvent
    newFolder: AssetNewFolderEvent
    uploadFiles: AssetUploadFilesEvent
    newSecret: AssetNewSecretEvent
    openProject: AssetOpenProjectEvent
    cancelOpeningAllProjects: AssetCancelOpeningAllProjectsEvent
    deleteMultiple: AssetDeleteMultipleEvent
    downloadSelected: AssetDownloadSelectedEvent
    removeSelf: AssetRemoveSelfEvent
}

/** A type to ensure that {@link AssetEvents} contains every {@link AssetLEventType}. */
// This is meant only as a sanity check, so it is allowed to break lint rules.
// eslint-disable-next-line @typescript-eslint/no-unused-vars
type SanityCheck<
    T extends {
        [Type in keyof typeof AssetEventType]: AssetBaseEvent<(typeof AssetEventType)[Type]>
    } = AssetEvents
    // eslint-disable-next-line no-restricted-syntax
> = T

/** A signal to create a project. */
export interface AssetNewProjectEvent extends AssetBaseEvent<AssetEventType.newProject> {
    placeholderId: backendModule.ProjectId
    templateId: string | null
    onSpinnerStateChange: ((state: spinner.SpinnerState) => void) | null
}

/** A signal to create a directory. */
export interface AssetNewFolderEvent extends AssetBaseEvent<AssetEventType.newFolder> {
    placeholderId: backendModule.DirectoryId
}

/** A signal to upload files. */
export interface AssetUploadFilesEvent extends AssetBaseEvent<AssetEventType.uploadFiles> {
    files: Map<backendModule.AssetId, File>
}

/** A signal to create a secret. */
export interface AssetNewSecretEvent extends AssetBaseEvent<AssetEventType.newSecret> {
    placeholderId: backendModule.SecretId
    value: string
}

/** A signal to open the specified project. */
export interface AssetOpenProjectEvent extends AssetBaseEvent<AssetEventType.openProject> {
    id: backendModule.ProjectId
<<<<<<< HEAD
    runInBackground: boolean
=======
    shouldAutomaticallySwitchPage: boolean
>>>>>>> 37c487f5
}

/** A signal to cancel automatically opening any project that is currently opening. */
export interface AssetCancelOpeningAllProjectsEvent
    extends AssetBaseEvent<AssetEventType.cancelOpeningAllProjects> {}

/** A signal to delete multiple assets. */
export interface AssetDeleteMultipleEvent extends AssetBaseEvent<AssetEventType.deleteMultiple> {
    ids: Set<backendModule.AssetId>
}

/** A signal to download the currently selected assets. */
export interface AssetDownloadSelectedEvent
    extends AssetBaseEvent<AssetEventType.downloadSelected> {}

/** A signal to remove the current user's permissions for an asset.. */
export interface AssetRemoveSelfEvent extends AssetBaseEvent<AssetEventType.removeSelf> {
    id: backendModule.AssetId
}

/** Every possible type of asset event. */
export type AssetEvent = AssetEvents[keyof AssetEvents]<|MERGE_RESOLUTION|>--- conflicted
+++ resolved
@@ -83,11 +83,8 @@
 /** A signal to open the specified project. */
 export interface AssetOpenProjectEvent extends AssetBaseEvent<AssetEventType.openProject> {
     id: backendModule.ProjectId
-<<<<<<< HEAD
+    shouldAutomaticallySwitchPage: boolean
     runInBackground: boolean
-=======
-    shouldAutomaticallySwitchPage: boolean
->>>>>>> 37c487f5
 }
 
 /** A signal to cancel automatically opening any project that is currently opening. */
