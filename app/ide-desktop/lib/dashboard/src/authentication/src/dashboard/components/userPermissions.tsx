--- conflicted
+++ resolved
@@ -48,11 +48,7 @@
             setUserPermissions(userPermissions)
             outerSetUserPermission(userPermissions)
             toastAndLog(
-<<<<<<< HEAD
-                `Unable to set permissions of '${newUserPermissions.user.userEmail}'`,
-=======
-                `Could not set permissions of '${newUserPermissions.user.user_email}'`,
->>>>>>> 68768677
+                `Could not set permissions of '${newUserPermissions.user.userEmail}'`,
                 error
             )
         }
