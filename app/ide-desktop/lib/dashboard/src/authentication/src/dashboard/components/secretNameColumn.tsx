/** @file The icon and name of a {@link backendModule.SecretAsset}. */
import * as React from 'react'

import SecretIcon from 'enso-assets/secret.svg'

import * as assetEventModule from '../events/assetEvent'
import * as assetListEventModule from '../events/assetListEvent'
import * as backendModule from '../backend'
import * as backendProvider from '../../providers/backend'
import * as eventModule from '../event'
import * as hooks from '../../hooks'
import * as indent from '../indent'
import * as presence from '../presence'
import * as shortcuts from '../shortcuts'

import * as column from '../column'
import EditableSpan from './editableSpan'

// ==================
// === SecretName ===
// ==================

/** Props for a {@link SecretNameColumn}. */
export interface SecretNameColumnProps extends column.AssetColumnProps<backendModule.SecretAsset> {}

/** The icon and name of a {@link backendModule.SecretAsset}. */
export default function SecretNameColumn(props: SecretNameColumnProps) {
    const {
        keyProp: key,
        item,
        setItem,
        selected,
        state: { assetEvents, dispatchAssetListEvent, getDepth },
        rowState,
        setRowState,
    } = props
    const toastAndLog = hooks.useToastAndLog()
    const { backend } = backendProvider.useBackend()

    // TODO[sb]: Wait for backend implementation. `editable` should also be re-enabled, and the
    // context menu entry should be re-added.
    // Backend implementation is tracked here: https://github.com/enso-org/cloud-v2/issues/505.
    const doRename = async () => {
        await Promise.resolve(null)
    }

    hooks.useEventHandler(assetEvents, async event => {
        switch (event.type) {
            case assetEventModule.AssetEventType.createProject:
            case assetEventModule.AssetEventType.createDirectory:
            case assetEventModule.AssetEventType.uploadFiles:
            case assetEventModule.AssetEventType.openProject:
            case assetEventModule.AssetEventType.cancelOpeningAllProjects:
            case assetEventModule.AssetEventType.deleteMultiple:
<<<<<<< HEAD
            case assetEventModule.AssetEventType.removeSelf: {
=======
            case assetEventModule.AssetEventType.downloadSelected: {
>>>>>>> 0e20644e
                // Ignored. These events should all be unrelated to secrets.
                // `deleteMultiple` and `downloadSelected` are handled by `AssetRow`.
                break
            }
            case assetEventModule.AssetEventType.createSecret: {
                if (key === event.placeholderId) {
                    if (backend.type !== backendModule.BackendType.remote) {
                        toastAndLog('Secrets cannot be created on the local backend')
                    } else {
                        rowState.setPresence(presence.Presence.inserting)
                        try {
                            const createdSecret = await backend.createSecret({
                                parentDirectoryId: item.parentId,
                                secretName: item.title,
                                secretValue: event.value,
                            })
                            rowState.setPresence(presence.Presence.present)
                            const newItem: backendModule.SecretAsset = {
                                ...item,
                                ...createdSecret,
                            }
                            setItem(newItem)
                        } catch (error) {
                            dispatchAssetListEvent({
                                type: assetListEventModule.AssetListEventType.delete,
                                id: key,
                            })
                            toastAndLog('Error creating new secret', error)
                        }
                    }
                }
                break
            }
        }
    })

    return (
        <div
            className={`flex text-left items-center whitespace-nowrap ${indent.indentClass(
                getDepth(key)
            )}`}
            onClick={event => {
                if (
                    eventModule.isSingleClick(event) &&
                    (selected ||
                        shortcuts.SHORTCUT_REGISTRY.matchesMouseAction(
                            shortcuts.MouseAction.editName,
                            event
                        ))
                ) {
                    setRowState(oldRowState => ({
                        ...oldRowState,
                        isEditingName: true,
                    }))
                }
            }}
        >
            <img src={SecretIcon} />{' '}
            <EditableSpan
                editable={false}
                onSubmit={async newTitle => {
                    setRowState(oldRowState => ({
                        ...oldRowState,
                        isEditingName: false,
                    }))
                    if (newTitle !== item.title) {
                        const oldTitle = item.title
                        setItem(oldItem => ({ ...oldItem, title: newTitle }))
                        try {
                            await doRename(/* newTitle */)
                        } catch {
                            setItem(oldItem => ({ ...oldItem, title: oldTitle }))
                        }
                    }
                }}
                onCancel={() => {
                    setRowState(oldRowState => ({
                        ...oldRowState,
                        isEditingName: false,
                    }))
                }}
                className="bg-transparent grow px-2"
            >
                {item.title}
            </EditableSpan>
        </div>
    )
}<|MERGE_RESOLUTION|>--- conflicted
+++ resolved
@@ -52,11 +52,8 @@
             case assetEventModule.AssetEventType.openProject:
             case assetEventModule.AssetEventType.cancelOpeningAllProjects:
             case assetEventModule.AssetEventType.deleteMultiple:
-<<<<<<< HEAD
+            case assetEventModule.AssetEventType.downloadSelected:
             case assetEventModule.AssetEventType.removeSelf: {
-=======
-            case assetEventModule.AssetEventType.downloadSelected: {
->>>>>>> 0e20644e
                 // Ignored. These events should all be unrelated to secrets.
                 // `deleteMultiple` and `downloadSelected` are handled by `AssetRow`.
                 break
