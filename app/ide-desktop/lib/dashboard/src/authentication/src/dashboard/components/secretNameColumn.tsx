--- conflicted
+++ resolved
@@ -111,11 +111,7 @@
                 }
             }}
         >
-<<<<<<< HEAD
-            <img src={SecretIcon} />
-=======
-            <SvgMask src={SecretIcon} />{' '}
->>>>>>> f1c224e6
+            <SvgMask src={SecretIcon} />
             <EditableSpan
                 editable={false}
                 onSubmit={async newTitle => {
