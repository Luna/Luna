--- conflicted
+++ resolved
@@ -1,10 +1,5 @@
 /** @file Managing the logic and displaying the UI for the password change function. */
-<<<<<<< HEAD
 import * as React from 'react'
-
-=======
-import * as react from 'react'
->>>>>>> 937651f6
 import toast from 'react-hot-toast'
 
 import ArrowRightIcon from 'enso-assets/arrow_right.svg'
