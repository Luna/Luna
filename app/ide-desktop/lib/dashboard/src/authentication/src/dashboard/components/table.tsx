/** @file A table that projects an object into each column.
 * This is intended to be specialized into components for specific item types, rather than
 * being used directly. */
import * as React from 'react'

import * as set from '../../set'
import * as shortcutsModule from '../shortcuts'
import * as shortcutsProvider from '../../providers/shortcuts'

import * as tableColumn from './tableColumn'
import Spinner, * as spinner from './spinner'
import TableRow, * as tableRow from './tableRow'

// =================
// === Constants ===
// =================

/** The size of the loading spinner. */
const LOADING_SPINNER_SIZE = 36

// =============================
// === Partial `Props` types ===
// =============================

/** `state: State`. */
interface StateProp<State> {
    state: State
}

/** `initialRowState: RowState`. */
interface InitialRowStateProp<RowState> {
    initialRowState: RowState
}

/** `selectedKeys` and `setSelectedKeys` when they are present. */
interface InternalSelectedKeysProps<Key> {
    selectedKeys: Set<Key>
    setSelectedKeys: React.Dispatch<React.SetStateAction<Set<Key>>>
}

/** The absence of `selectedKeys` and `setSelectedKeys`. */
interface InternalNoSelectedKeysProps {
    selectedKeys?: never
    setSelectedKeys?: never
}

// =============
// === Table ===
// =============

/** Props for a {@link Table}. */
interface InternalTableProps<T, State = never, RowState = never, Key extends string = string> {
<<<<<<< HEAD
    rowComponent?: (props: tableRow.TableRowProps<T, State, RowState, Key>) => JSX.Element | null
    scrollContainerRef?: React.RefObject<HTMLDivElement>
    headerRowRef?: React.RefObject<HTMLTableRowElement>
=======
    footer?: JSX.Element
    rowComponent?: (props: tableRow.TableRowProps<T, State, RowState, Key>) => JSX.Element
>>>>>>> f1c224e6
    items: T[]
    filter?: ((item: T) => boolean) | null
    state?: State
    initialRowState?: RowState
    getKey: (item: T) => Key
    selectedKeys?: Set<Key>
    setSelectedKeys?: React.Dispatch<React.SetStateAction<Set<Key>>>
    columns: tableColumn.TableColumn<T, State, RowState, Key>[]
    isLoading: boolean
    placeholder?: JSX.Element
    className?: string
    onContextMenu: (
        selectedKeys: Set<Key>,
        event: React.MouseEvent<HTMLTableElement>,
        setSelectedKeys: (items: Set<Key>) => void
    ) => void
}

/** Props for a {@link Table}. */
export type TableProps<
    T,
    State = never,
    RowState = never,
    Key extends string = string
> = InternalTableProps<T, State, RowState, Key> &
    ([RowState] extends [never] ? unknown : InitialRowStateProp<RowState>) &
    ([State] extends [never] ? unknown : StateProp<State>) &
    (InternalNoSelectedKeysProps | InternalSelectedKeysProps<Key>)

/** Table that projects an object into each column. */
export default function Table<T, State = never, RowState = never, Key extends string = string>(
    props: TableProps<T, State, RowState, Key>
) {
    const {
        footer,
        rowComponent: RowComponent = TableRow,
        scrollContainerRef,
        headerRowRef,
        items,
        filter,
        getKey,
        selectedKeys: rawSelectedKeys,
        setSelectedKeys: rawSetSelectedKeys,
        columns,
        isLoading,
        placeholder,
        onContextMenu,
        ...rowProps
    } = props
    const { shortcuts } = shortcutsProvider.useShortcuts()
    const [spinnerState, setSpinnerState] = React.useState(spinner.SpinnerState.initial)
    // This should not be made mutable for the sake of optimization, otherwise its value may
    // be different after `await`ing an I/O operation. Also, a change in its value should trigger
    // a re-render.
    const [fallbackSelectedKeys, fallbackSetSelectedKeys] = React.useState(() => new Set<Key>())
    const [selectedKeys, setSelectedKeys] =
        rawSelectedKeys != null
            ? [rawSelectedKeys, rawSetSelectedKeys]
            : [fallbackSelectedKeys, fallbackSetSelectedKeys]
    const [previouslySelectedKey, setPreviouslySelectedKey] = React.useState<Key | null>(null)
    const bodyRef = React.useRef<HTMLTableSectionElement>(null)

    // This is required to prevent the table body from overlapping the table header, because
    // the table header is transparent.
    React.useEffect(() => {
        const body = bodyRef.current
        const scrollContainer = scrollContainerRef?.current
        if (body != null && scrollContainer != null) {
            let isClipPathUpdateQueued = false
            const updateClipPath = () => {
                isClipPathUpdateQueued = false
                body.style.clipPath = `inset(${scrollContainer.scrollTop}px 0 0 0)`
            }
            const onScroll = () => {
                if (!isClipPathUpdateQueued) {
                    isClipPathUpdateQueued = true
                    requestAnimationFrame(updateClipPath)
                }
            }
            updateClipPath()
            scrollContainer.addEventListener('scroll', onScroll)
            return () => {
                scrollContainer.removeEventListener('scroll', onScroll)
            }
        } else {
            return
        }
    }, [/* should never change */ scrollContainerRef])

    React.useEffect(() => {
        const onDocumentClick = (event: MouseEvent) => {
            if (
                !shortcuts.matchesMouseAction(
                    shortcutsModule.MouseAction.selectAdditional,
                    event
                ) &&
                !shortcuts.matchesMouseAction(
                    shortcutsModule.MouseAction.selectAdditionalRange,
                    event
                ) &&
                selectedKeys.size !== 0
            ) {
                setSelectedKeys(new Set())
            }
        }
        document.addEventListener('click', onDocumentClick)
        return () => {
            document.removeEventListener('click', onDocumentClick)
        }
    }, [selectedKeys, /* should never change */ setSelectedKeys, shortcuts])

    React.useEffect(() => {
        if (isLoading) {
            // Ensure the spinner stays in the "initial" state for at least one frame,
            // to ensure the CSS animation begins at the initial state.
            requestAnimationFrame(() => {
                setSpinnerState(spinner.SpinnerState.loadingFast)
            })
        } else {
            setSpinnerState(spinner.SpinnerState.initial)
        }
    }, [isLoading])

    const onRowClick = React.useCallback(
        (
            innerRowProps: tableRow.TableRowInnerProps<T, State, RowState, Key>,
            event: React.MouseEvent
        ) => {
            const { key } = innerRowProps
            event.stopPropagation()
            const getNewlySelectedKeys = () => {
                if (previouslySelectedKey == null) {
                    return [key]
                } else {
                    const index1 = items.findIndex(
                        innerItem => getKey(innerItem) === previouslySelectedKey
                    )
                    const index2 = items.findIndex(innerItem => getKey(innerItem) === key)
                    const selectedItems =
                        index1 <= index2
                            ? items.slice(index1, index2 + 1)
                            : items.slice(index2, index1 + 1)
                    return selectedItems.map(getKey)
                }
            }
            if (shortcuts.matchesMouseAction(shortcutsModule.MouseAction.selectRange, event)) {
                setSelectedKeys(new Set(getNewlySelectedKeys()))
            } else if (
                shortcuts.matchesMouseAction(
                    shortcutsModule.MouseAction.selectAdditionalRange,
                    event
                )
            ) {
                setSelectedKeys(
                    oldSelectedItems => new Set([...oldSelectedItems, ...getNewlySelectedKeys()])
                )
            } else if (
                shortcuts.matchesMouseAction(shortcutsModule.MouseAction.selectAdditional, event)
            ) {
                setSelectedKeys(oldSelectedItems => {
                    const newItems = new Set(oldSelectedItems)
                    if (oldSelectedItems.has(key)) {
                        newItems.delete(key)
                    } else {
                        newItems.add(key)
                    }
                    return newItems
                })
            } else {
                setSelectedKeys(new Set([key]))
            }
            setPreviouslySelectedKey(key)
        },
        [
            items,
            previouslySelectedKey,
            shortcuts,
            /* should never change */ setSelectedKeys,
            /* should never change */ getKey,
        ]
    )

    const headerRow = (
        <tr ref={headerRowRef} className="sticky top-2">
            {columns.map(column => {
                // This is a React component, even though it does not contain JSX.
                // eslint-disable-next-line no-restricted-syntax
                const Heading = column.heading
                return (
                    <th
                        key={column.id}
                        className={`text-sm font-semibold ${column.className ?? ''}`}
                    >
                        <Heading
                            // @ts-expect-error The following line is safe; the type error occurs
                            // because a property with a conditional type is being destructured.
                            state={props.state}
                        />
                    </th>
                )
            })}
        </tr>
    )

    const itemRows = isLoading ? (
        <tr className="h-8">
            <td colSpan={columns.length} className="bg-transparent">
                <div className="grid justify-around w-full">
                    <Spinner size={LOADING_SPINNER_SIZE} state={spinnerState} />
                </div>
            </td>
        </tr>
    ) : (
        items.map(item => {
            const key = getKey(item)
            return (
                <RowComponent
                    {...rowProps}
                    columns={columns}
                    // The following two lines are safe; the type error occurs because a property
                    // with a conditional type is being destructured.
                    // eslint-disable-next-line no-restricted-syntax
                    state={rowProps.state as never}
                    // eslint-disable-next-line no-restricted-syntax
                    initialRowState={rowProps.initialRowState as never}
                    key={key}
                    keyProp={key}
                    item={item}
                    hidden={filter != null ? !filter(item) : false}
                    selected={selectedKeys.has(key)}
                    setSelected={selected => {
                        setSelectedKeys(oldSelectedKeys =>
                            set.withPresence(oldSelectedKeys, key, selected)
                        )
                    }}
                    allowContextMenu={
                        selectedKeys.size === 0 ||
                        !selectedKeys.has(key) ||
                        (selectedKeys.size === 1 && selectedKeys.has(key))
                    }
                    onClick={onRowClick}
                    onContextMenu={(_innerProps, event) => {
                        if (!selectedKeys.has(key)) {
                            event.preventDefault()
                            event.stopPropagation()
                            setPreviouslySelectedKey(key)
                            setSelectedKeys(new Set([key]))
                        }
                    }}
                />
            )
        })
    )

    return (
        <table
            className="grow rounded-rows self-start table-fixed border-collapse mt-2"
            onContextMenu={event => {
                onContextMenu(selectedKeys, event, setSelectedKeys)
            }}
        >
            <thead>{headerRow}</thead>
            <tbody ref={bodyRef}>
                {itemRows}
                {placeholder && (
                    <tr className="h-8 hidden first:table-row">
                        <td colSpan={columns.length} className="bg-transparent">
                            {placeholder}
                        </td>
                    </tr>
                )}
            </tbody>
            {footer}
        </table>
    )
}<|MERGE_RESOLUTION|>--- conflicted
+++ resolved
@@ -50,14 +50,10 @@
 
 /** Props for a {@link Table}. */
 interface InternalTableProps<T, State = never, RowState = never, Key extends string = string> {
-<<<<<<< HEAD
+    footer?: JSX.Element
     rowComponent?: (props: tableRow.TableRowProps<T, State, RowState, Key>) => JSX.Element | null
     scrollContainerRef?: React.RefObject<HTMLDivElement>
     headerRowRef?: React.RefObject<HTMLTableRowElement>
-=======
-    footer?: JSX.Element
-    rowComponent?: (props: tableRow.TableRowProps<T, State, RowState, Key>) => JSX.Element
->>>>>>> f1c224e6
     items: T[]
     filter?: ((item: T) => boolean) | null
     state?: State
