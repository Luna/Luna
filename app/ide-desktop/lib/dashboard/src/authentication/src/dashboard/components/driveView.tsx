--- conflicted
+++ resolved
@@ -128,23 +128,6 @@
                     dispatchAssetEvent={dispatchAssetEvent}
                 />
             </div>
-<<<<<<< HEAD
-            <AssetsTable
-                query={query}
-                appRunner={appRunner}
-                initialProjectName={initialProjectName}
-                assetEvents={assetEvents}
-                dispatchAssetEvent={dispatchAssetEvent}
-                assetListEvents={assetListEvents}
-                dispatchAssetListEvent={dispatchAssetListEvent}
-                doOpenIde={doOpenEditor}
-                doCloseIde={doCloseEditor}
-                loadingProjectManagerDidFail={loadingProjectManagerDidFail}
-                isListingRemoteDirectoryWhileOffline={isListingRemoteDirectoryWhileOffline}
-                isListingLocalDirectoryAndWillFail={isListingLocalDirectoryAndWillFail}
-                isListingRemoteDirectoryAndWillFail={isListingRemoteDirectoryAndWillFail}
-            />
-=======
             <div className="flex flex-1 gap-3 overflow-hidden">
                 {backend.type === backendModule.BackendType.remote && (
                     <div className="flex flex-col gap-4 py-1">
@@ -152,19 +135,21 @@
                     </div>
                 )}
                 <AssetsTable
-                    items={assets}
-                    filter={assetFilter}
-                    isLoading={isLoadingAssets}
+                    query={query}
                     appRunner={appRunner}
+                    initialProjectName={initialProjectName}
                     assetEvents={assetEvents}
                     dispatchAssetEvent={dispatchAssetEvent}
                     assetListEvents={assetListEvents}
                     dispatchAssetListEvent={dispatchAssetListEvent}
                     doOpenIde={doOpenEditor}
                     doCloseIde={doCloseEditor}
+                    loadingProjectManagerDidFail={loadingProjectManagerDidFail}
+                    isListingRemoteDirectoryWhileOffline={isListingRemoteDirectoryWhileOffline}
+                    isListingLocalDirectoryAndWillFail={isListingLocalDirectoryAndWillFail}
+                    isListingRemoteDirectoryAndWillFail={isListingRemoteDirectoryAndWillFail}
                 />
             </div>
->>>>>>> d4e69192
             {isFileBeingDragged &&
             organization != null &&
             backend.type === backendModule.BackendType.remote ? (
