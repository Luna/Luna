/** @file The directory header bar and directory item listing. */
import * as React from 'react'

import * as assetEventModule from '../events/assetEvent'
import * as assetListEventModule from '../events/assetListEvent'
import * as authProvider from '../../authentication/providers/auth'
import * as backendModule from '../backend'
import * as backendProvider from '../../providers/backend'
import * as hooks from '../../hooks'
import * as localStorageModule from '../localStorage'
import * as localStorageProvider from '../../providers/localStorage'

import * as pageSwitcher from './pageSwitcher'
import AssetsTable from './assetsTable'
import CategorySwitcher from './categorySwitcher'
import DriveBar from './driveBar'

// =================
// === DriveView ===
// =================

/** Props for a {@link DriveView}. */
export interface DriveViewProps {
    page: pageSwitcher.Page
    hidden: boolean
    initialProjectName: string | null
    /** These events will be dispatched the next time the assets list is refreshed, rather than
     * immediately. */
    queuedAssetEvents: assetEventModule.AssetEvent[]
    assetListEvents: assetListEventModule.AssetListEvent[]
    dispatchAssetListEvent: (directoryEvent: assetListEventModule.AssetListEvent) => void
    assetEvents: assetEventModule.AssetEvent[]
    dispatchAssetEvent: (directoryEvent: assetEventModule.AssetEvent) => void
    query: string
    doCreateProject: (templateId: string | null) => void
    doOpenEditor: (project: backendModule.ProjectAsset, switchPage: boolean) => void
    doCloseEditor: () => void
    appRunner: AppRunner | null
    loadingProjectManagerDidFail: boolean
    isListingRemoteDirectoryWhileOffline: boolean
    isListingLocalDirectoryAndWillFail: boolean
    isListingRemoteDirectoryAndWillFail: boolean
}

/** Contains directory path and directory contents (projects, folders, secrets and files). */
export default function DriveView(props: DriveViewProps) {
    const {
        page,
        hidden,
        initialProjectName,
        queuedAssetEvents,
        query,
        assetListEvents,
        dispatchAssetListEvent,
        assetEvents,
        dispatchAssetEvent,
        doCreateProject,
        doOpenEditor,
        doCloseEditor,
        appRunner,
        loadingProjectManagerDidFail,
        isListingRemoteDirectoryWhileOffline,
        isListingLocalDirectoryAndWillFail,
        isListingRemoteDirectoryAndWillFail,
    } = props
    const { organization } = authProvider.useNonPartialUserSession()
    const { backend } = backendProvider.useBackend()
    const { localStorage } = localStorageProvider.useLocalStorage()
    const toastAndLog = hooks.useToastAndLog()
    const [isFileBeingDragged, setIsFileBeingDragged] = React.useState(false)
<<<<<<< HEAD
    const [assetEvents, dispatchAssetEvent] = hooks.useEvent<assetEventModule.AssetEvent>()
    const [filterBy, setFilterBy] = React.useState(
        () =>
            localStorage.get(localStorageModule.LocalStorageKey.driveCategory) ??
            backendModule.FilterBy.active
    )
=======
>>>>>>> 704ddff6

    React.useEffect(() => {
        const onBlur = () => {
            setIsFileBeingDragged(false)
        }
        window.addEventListener('blur', onBlur)
        return () => {
            window.removeEventListener('blur', onBlur)
        }
    }, [])

    const doUploadFiles = React.useCallback(
        (files: File[]) => {
            if (backend.type !== backendModule.BackendType.local && organization == null) {
                // This should never happen, however display a nice error message in case it does.
                toastAndLog('Files cannot be uploaded while offline')
            } else {
                dispatchAssetListEvent({
                    type: assetListEventModule.AssetListEventType.uploadFiles,
                    parentKey: null,
                    parentId: null,
                    files,
                })
            }
        },
        [backend, organization, toastAndLog, /* should never change */ dispatchAssetListEvent]
    )

    const doCreateDirectory = React.useCallback(() => {
        dispatchAssetListEvent({
            type: assetListEventModule.AssetListEventType.newFolder,
            parentKey: null,
            parentId: null,
        })
    }, [/* should never change */ dispatchAssetListEvent])

    React.useEffect(() => {
        const onDragEnter = (event: DragEvent) => {
            if (
                page === pageSwitcher.Page.drive &&
                event.dataTransfer?.types.includes('Files') === true
            ) {
                setIsFileBeingDragged(true)
            }
        }
        document.body.addEventListener('dragenter', onDragEnter)
        return () => {
            document.body.removeEventListener('dragenter', onDragEnter)
        }
    }, [page])

    return (
        <div
            className={`flex flex-col flex-1 overflow-hidden gap-2.5 px-3.25 ${
                hidden ? 'hidden' : ''
            }`}
        >
            <div className="flex flex-col self-start gap-3">
                <h1 className="text-xl font-bold h-9.5 pl-1.5">
                    {backend.type === backendModule.BackendType.remote
                        ? 'Cloud Drive'
                        : 'Local Drive'}
                </h1>
                <DriveBar
                    filterBy={filterBy}
                    doCreateProject={doCreateProject}
                    doUploadFiles={doUploadFiles}
                    doCreateDirectory={doCreateDirectory}
                    dispatchAssetEvent={dispatchAssetEvent}
                />
            </div>
            <div className="flex flex-1 gap-3 overflow-hidden">
                {backend.type === backendModule.BackendType.remote && (
                    <div className="flex flex-col gap-4 py-1">
                        <CategorySwitcher filterBy={filterBy} setFilterBy={setFilterBy} />
                    </div>
                )}
                <AssetsTable
                    query={query}
                    filterBy={filterBy}
                    appRunner={appRunner}
                    initialProjectName={initialProjectName}
                    queuedAssetEvents={queuedAssetEvents}
                    assetEvents={assetEvents}
                    dispatchAssetEvent={dispatchAssetEvent}
                    assetListEvents={assetListEvents}
                    dispatchAssetListEvent={dispatchAssetListEvent}
                    doOpenIde={doOpenEditor}
                    doCloseIde={doCloseEditor}
                    loadingProjectManagerDidFail={loadingProjectManagerDidFail}
                    isListingRemoteDirectoryWhileOffline={isListingRemoteDirectoryWhileOffline}
                    isListingLocalDirectoryAndWillFail={isListingLocalDirectoryAndWillFail}
                    isListingRemoteDirectoryAndWillFail={isListingRemoteDirectoryAndWillFail}
                />
            </div>
            {isFileBeingDragged &&
            organization != null &&
            backend.type === backendModule.BackendType.remote ? (
                <div
                    className="text-white text-lg fixed w-screen h-screen inset-0 opacity-0 hover:opacity-100 bg-primary bg-opacity-75 backdrop-blur-none hover:backdrop-blur-xs transition-all grid place-items-center"
                    onDragLeave={() => {
                        setIsFileBeingDragged(false)
                    }}
                    onDragOver={event => {
                        event.preventDefault()
                    }}
                    onDrop={event => {
                        event.preventDefault()
                        setIsFileBeingDragged(false)
                        dispatchAssetListEvent({
                            type: assetListEventModule.AssetListEventType.uploadFiles,
                            parentKey: null,
                            parentId: null,
                            files: Array.from(event.dataTransfer.files),
                        })
                    }}
                >
                    Drop to upload files.
                </div>
            ) : null}
        </div>
    )
}<|MERGE_RESOLUTION|>--- conflicted
+++ resolved
@@ -68,15 +68,11 @@
     const { localStorage } = localStorageProvider.useLocalStorage()
     const toastAndLog = hooks.useToastAndLog()
     const [isFileBeingDragged, setIsFileBeingDragged] = React.useState(false)
-<<<<<<< HEAD
-    const [assetEvents, dispatchAssetEvent] = hooks.useEvent<assetEventModule.AssetEvent>()
     const [filterBy, setFilterBy] = React.useState(
         () =>
             localStorage.get(localStorageModule.LocalStorageKey.driveCategory) ??
             backendModule.FilterBy.active
     )
-=======
->>>>>>> 704ddff6
 
     React.useEffect(() => {
         const onBlur = () => {
