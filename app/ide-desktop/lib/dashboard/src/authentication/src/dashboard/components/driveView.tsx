--- conflicted
+++ resolved
@@ -24,10 +24,6 @@
     page: pageSwitcher.Page
     hidden: boolean
     initialProjectName: string | null
-<<<<<<< HEAD
-    directoryId: backendModule.DirectoryId | null
-=======
->>>>>>> f1c224e6
     assetListEvents: assetListEventModule.AssetListEvent[]
     dispatchAssetListEvent: (directoryEvent: assetListEventModule.AssetListEvent) => void
     query: string
@@ -47,10 +43,6 @@
         page,
         hidden,
         initialProjectName,
-<<<<<<< HEAD
-        directoryId,
-=======
->>>>>>> f1c224e6
         query,
         assetListEvents,
         dispatchAssetListEvent,
@@ -64,7 +56,7 @@
         isListingRemoteDirectoryAndWillFail,
     } = props
     const logger = loggerProvider.useLogger()
-    const { accessToken } = authProvider.useNonPartialUserSession()
+    const { organization, accessToken } = authProvider.useNonPartialUserSession()
     const { backend } = backendProvider.useBackend()
     const toastAndLog = hooks.useToastAndLog()
     const [initialized, setInitialized] = React.useState(false)
@@ -163,14 +155,7 @@
                         !isListingRemoteDirectoryAndWillFail &&
                         !isListingRemoteDirectoryWhileOffline
                     ) {
-<<<<<<< HEAD
-                        const newAssets = await backend.listDirectory(
-                            { parentId: directoryId },
-                            null
-                        )
-=======
                         const newAssets = await backend.listDirectory({ parentId: null }, null)
->>>>>>> f1c224e6
                         if (!signal.aborted) {
                             setIsLoadingAssets(false)
                             setAssets(newAssets)
