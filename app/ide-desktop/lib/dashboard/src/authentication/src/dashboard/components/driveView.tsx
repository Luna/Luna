--- conflicted
+++ resolved
@@ -31,17 +31,12 @@
     dispatchAssetEvent: (directoryEvent: assetEventModule.AssetEvent) => void
     query: string
     doCreateProject: (templateId: string | null) => void
-<<<<<<< HEAD
     doOpenEditor: (
         project: backendModule.ProjectAsset,
-        setProject: React.Dispatch<React.SetStateAction<backendModule.ProjectAsset>>
+        setProject: React.Dispatch<React.SetStateAction<backendModule.ProjectAsset>>,
+        switchPage: boolean
     ) => void
     doCloseEditor: (project: backendModule.ProjectAsset) => void
-=======
-    doOpenEditor: (project: backendModule.ProjectAsset, switchPage: boolean) => void
-    doCloseEditor: () => void
-    appRunner: AppRunner | null
->>>>>>> 37c487f5
     loadingProjectManagerDidFail: boolean
     isListingRemoteDirectoryWhileOffline: boolean
     isListingLocalDirectoryAndWillFail: boolean
