/** @file The directory header bar and directory item listing. */
import * as React from 'react'
import * as toastify from 'react-toastify'

import * as assetEventModule from '../events/assetEvent'
import * as assetListEventModule from '../events/assetListEvent'
import * as authProvider from '../../authentication/providers/auth'
import * as backendModule from '../backend'
import * as backendProvider from '../../providers/backend'
import * as hooks from '../../hooks'
import * as loggerProvider from '../../providers/logger'
import * as string from '../../string'

import * as pageSwitcher from './pageSwitcher'
import AssetsTable from './assetsTable'
import DriveBar from './driveBar'

// =================
// === DriveView ===
// =================

/** Props for a {@link DriveView}. */
export interface DriveViewProps {
    page: pageSwitcher.Page
    hidden: boolean
    initialProjectName: string | null
    assetListEvents: assetListEventModule.AssetListEvent[]
    dispatchAssetListEvent: (directoryEvent: assetListEventModule.AssetListEvent) => void
    query: string
    doCreateProject: (templateId: string | null) => void
    doOpenEditor: (project: backendModule.ProjectAsset) => void
    doCloseEditor: () => void
    appRunner: AppRunner | null
    loadingProjectManagerDidFail: boolean
    isListingRemoteDirectoryWhileOffline: boolean
    isListingLocalDirectoryAndWillFail: boolean
    isListingRemoteDirectoryAndWillFail: boolean
}

/** Contains directory path and directory contents (projects, folders, secrets and files). */
export default function DriveView(props: DriveViewProps) {
    const {
        page,
        hidden,
        initialProjectName,
        query,
        assetListEvents,
        dispatchAssetListEvent,
        doCreateProject,
        doOpenEditor,
        doCloseEditor,
        appRunner,
        loadingProjectManagerDidFail,
        isListingRemoteDirectoryWhileOffline,
        isListingLocalDirectoryAndWillFail,
        isListingRemoteDirectoryAndWillFail,
    } = props
    const logger = loggerProvider.useLogger()
    const { organization, accessToken } = authProvider.useNonPartialUserSession()
    const { backend } = backendProvider.useBackend()
    const toastAndLog = hooks.useToastAndLog()
    const [initialized, setInitialized] = React.useState(false)
    const [assets, rawSetAssets] = React.useState<backendModule.AnyAsset[]>([])
    const [isLoadingAssets, setIsLoadingAssets] = React.useState(true)
    const [isFileBeingDragged, setIsFileBeingDragged] = React.useState(false)
    const [assetEvents, dispatchAssetEvent] = hooks.useEvent<assetEventModule.AssetEvent>()
    const [nameOfProjectToImmediatelyOpen, setNameOfProjectToImmediatelyOpen] =
        React.useState(initialProjectName)

    const assetFilter = React.useMemo(() => {
        if (query === '') {
            return null
        } else {
            const regex = new RegExp(string.regexEscape(query), 'i')
            return (asset: backendModule.AnyAsset) => regex.test(asset.title)
        }
    }, [query])

    React.useEffect(() => {
        const onBlur = () => {
            setIsFileBeingDragged(false)
        }
        window.addEventListener('blur', onBlur)
        return () => {
            window.removeEventListener('blur', onBlur)
        }
    }, [])

    React.useEffect(() => {
        setIsLoadingAssets(true)
    }, [backend])

    React.useEffect(() => {
        if (backend.type === backendModule.BackendType.local && loadingProjectManagerDidFail) {
            setIsLoadingAssets(false)
        }
    }, [loadingProjectManagerDidFail, backend.type])

    const setAssets = React.useCallback(
        (newAssets: backendModule.AnyAsset[]) => {
            rawSetAssets(newAssets)
            // The project name here might also be a string with project id, e.g. when opening
            // a project file from explorer on Windows.
            const isInitialProject = (asset: backendModule.AnyAsset) =>
                asset.title === initialProjectName || asset.id === initialProjectName
            if (nameOfProjectToImmediatelyOpen != null) {
<<<<<<< HEAD
                const projectToLoad = newAssets.find(isInitialProject)
=======
                const projectToLoad = newAssets
                    .filter(backendModule.assetIsProject)
                    .find(projectAsset => projectAsset.title === nameOfProjectToImmediatelyOpen)
>>>>>>> f1c224e6
                if (projectToLoad != null) {
                    dispatchAssetEvent({
                        type: assetEventModule.AssetEventType.openProject,
                        id: projectToLoad.id,
                    })
                }
                setNameOfProjectToImmediatelyOpen(null)
            }
            if (!initialized) {
                setInitialized(true)
                if (initialProjectName != null) {
                    if (!newAssets.some(isInitialProject)) {
                        const errorMessage = `No project named '${initialProjectName}' was found.`
                        toastify.toast.error(errorMessage)
                        logger.error(`Error opening project on startup: ${errorMessage}`)
                    }
                }
            }
        },
        [
            initialized,
            initialProjectName,
            logger,
            nameOfProjectToImmediatelyOpen,
            /* should never change */ setNameOfProjectToImmediatelyOpen,
            /* should never change */ dispatchAssetEvent,
        ]
    )

    React.useEffect(() => {
        if (initialized) {
            setAssets([])
        }
        // `setAssets` is a callback, not a dependency. `initialized` is not a dependency either.
        // eslint-disable-next-line react-hooks/exhaustive-deps
    }, [backend])

    hooks.useAsyncEffect(
        null,
        async signal => {
            switch (backend.type) {
                case backendModule.BackendType.local: {
                    if (!isListingLocalDirectoryAndWillFail) {
                        const newAssets = await backend.listDirectory({ parentId: null }, null)
                        if (!signal.aborted) {
                            setIsLoadingAssets(false)
                            setAssets(newAssets)
                        }
                    }
                    break
                }
                case backendModule.BackendType.remote: {
                    if (
                        !isListingRemoteDirectoryAndWillFail &&
                        !isListingRemoteDirectoryWhileOffline
                    ) {
                        const newAssets = await backend.listDirectory({ parentId: null }, null)
                        if (!signal.aborted) {
                            setIsLoadingAssets(false)
                            setAssets(newAssets)
                        }
                    } else {
                        setIsLoadingAssets(false)
                    }
                    break
                }
            }
        },
        [accessToken, organization, backend]
    )

    const doUploadFiles = React.useCallback(
        (files: File[]) => {
            if (backend.type !== backendModule.BackendType.local && organization == null) {
                // This should never happen, however display a nice error message in case it does.
                toastAndLog('Files cannot be uploaded while offline')
            } else {
                dispatchAssetListEvent({
                    type: assetListEventModule.AssetListEventType.uploadFiles,
                    parentKey: null,
                    parentId: null,
                    files,
                })
            }
        },
        [backend, organization, toastAndLog, /* should never change */ dispatchAssetListEvent]
    )

    const doCreateDirectory = React.useCallback(() => {
        dispatchAssetListEvent({
            type: assetListEventModule.AssetListEventType.newFolder,
            parentKey: null,
            parentId: null,
        })
    }, [/* should never change */ dispatchAssetListEvent])

    React.useEffect(() => {
        const onDragEnter = (event: DragEvent) => {
            if (
                page === pageSwitcher.Page.drive &&
                event.dataTransfer?.types.includes('Files') === true
            ) {
                setIsFileBeingDragged(true)
            }
        }
        document.body.addEventListener('dragenter', onDragEnter)
        return () => {
            document.body.removeEventListener('dragenter', onDragEnter)
        }
    }, [page])

    return (
        <div
            className={`flex flex-col flex-1 overflow-hidden gap-2.5 px-3.25 ${
                hidden ? 'hidden' : ''
            }`}
        >
            <div className="flex flex-col self-start gap-3">
                <h1 className="text-xl font-bold h-9.5 pl-1.5">
                    {backend.type === backendModule.BackendType.remote
                        ? 'Cloud Drive'
                        : 'Local Drive'}
                </h1>
                <DriveBar
                    doCreateProject={doCreateProject}
                    doUploadFiles={doUploadFiles}
                    doCreateDirectory={doCreateDirectory}
                    dispatchAssetEvent={dispatchAssetEvent}
                />
            </div>
            <AssetsTable
                items={assets}
                filter={assetFilter}
                isLoading={isLoadingAssets}
                appRunner={appRunner}
                assetEvents={assetEvents}
                dispatchAssetEvent={dispatchAssetEvent}
                assetListEvents={assetListEvents}
                dispatchAssetListEvent={dispatchAssetListEvent}
                doOpenIde={doOpenEditor}
                doCloseIde={doCloseEditor}
            />
            {isFileBeingDragged &&
            organization != null &&
            backend.type === backendModule.BackendType.remote ? (
                <div
                    className="text-white text-lg fixed w-screen h-screen inset-0 opacity-0 hover:opacity-100 bg-primary bg-opacity-75 backdrop-blur-none hover:backdrop-blur-xs transition-all grid place-items-center"
                    onDragLeave={() => {
                        setIsFileBeingDragged(false)
                    }}
                    onDragOver={event => {
                        event.preventDefault()
                    }}
                    onDrop={event => {
                        event.preventDefault()
                        setIsFileBeingDragged(false)
                        dispatchAssetListEvent({
                            type: assetListEventModule.AssetListEventType.uploadFiles,
                            parentKey: null,
                            parentId: null,
                            files: Array.from(event.dataTransfer.files),
                        })
                    }}
                >
                    Drop to upload files.
                </div>
            ) : null}
        </div>
    )
}<|MERGE_RESOLUTION|>--- conflicted
+++ resolved
@@ -104,13 +104,9 @@
             const isInitialProject = (asset: backendModule.AnyAsset) =>
                 asset.title === initialProjectName || asset.id === initialProjectName
             if (nameOfProjectToImmediatelyOpen != null) {
-<<<<<<< HEAD
-                const projectToLoad = newAssets.find(isInitialProject)
-=======
                 const projectToLoad = newAssets
                     .filter(backendModule.assetIsProject)
-                    .find(projectAsset => projectAsset.title === nameOfProjectToImmediatelyOpen)
->>>>>>> f1c224e6
+                    .find(isInitialProject)
                 if (projectToLoad != null) {
                     dispatchAssetEvent({
                         type: assetEventModule.AssetEventType.openProject,
