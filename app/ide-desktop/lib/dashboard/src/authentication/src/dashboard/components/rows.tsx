/** @file Table that projects an object into each column. */
import * as React from 'react'

import Spinner, * as spinner from './spinner'

// =================
// === Constants ===
// =================

/** The size of the loading spinner. */
const LOADING_SPINNER_SIZE = 36

// =============
// === Types ===
// =============

/** Metadata describing how to render a column of the table. */
export interface Column<T> {
    id: string
    heading: JSX.Element
    render: (item: T, index: number) => React.ReactNode
}

// =================
// === Component ===
// =================

/** Props for a {@link Rows}. */
export interface RowsProps<T> {
    items: T[]
    getKey: (item: T) => string
    isLoading: boolean
    placeholder: JSX.Element
    columns: Column<T>[]
    onClick: (item: T, event: React.MouseEvent<HTMLTableRowElement>) => void
    onContextMenu: (item: T, event: React.MouseEvent<HTMLTableRowElement>) => void
}

/** Table that projects an object into each column. */
function Rows<T>(props: RowsProps<T>) {
    const { columns, items, isLoading, getKey, placeholder, onClick, onContextMenu } = props
<<<<<<< HEAD
    const [spinnerState, setSpinnerState] = react.useState(spinner.SpinnerState.initial)
=======
    const [spinnerClasses, setSpinnerClasses] = React.useState(SPINNER_INITIAL_CLASSES)
>>>>>>> 8c2ff5dd

    const headerRow = (
        <tr>
            {columns.map(column => (
                <th
                    key={column.id}
                    className="text-vs px-4 align-middle py-1 border-0 border-r whitespace-nowrap font-semibold text-left"
                >
                    {column.heading}
                </th>
            ))}
        </tr>
    )

    React.useEffect(() => {
        if (isLoading) {
            // Ensure the spinner stays in the "initial" state for at least one frame.
            requestAnimationFrame(() => {
                setSpinnerState(spinner.SpinnerState.loadingFast)
            })
        } else {
            setSpinnerState(spinner.SpinnerState.initial)
        }
    }, [isLoading])

    const itemRows = isLoading ? (
        <tr className="h-10">
            <td colSpan={columns.length}>
                <div className="grid justify-around w-full">
                    <Spinner size={LOADING_SPINNER_SIZE} state={spinnerState} />
                </div>
            </td>
        </tr>
    ) : items.length === 0 ? (
        <tr className="h-10">
            <td colSpan={columns.length}>{placeholder}</td>
        </tr>
    ) : (
        items.map((item, index) => (
            <tr
                key={getKey(item)}
                tabIndex={-1}
                onClick={event => {
                    onClick(item, event)
                }}
                onContextMenu={event => {
                    onContextMenu(item, event)
                }}
                className="h-10 transition duration-300 ease-in-out hover:bg-gray-100 focus:bg-gray-200"
            >
                {columns.map(column => (
                    <td key={column.id} className="px-4 border-0 border-r vertical-align-middle">
                        {column.render(item, index)}
                    </td>
                ))}
            </tr>
        ))
    )
    return (
        <>
            {headerRow}
            {itemRows}
        </>
    )
}

export default Rows<|MERGE_RESOLUTION|>--- conflicted
+++ resolved
@@ -39,11 +39,7 @@
 /** Table that projects an object into each column. */
 function Rows<T>(props: RowsProps<T>) {
     const { columns, items, isLoading, getKey, placeholder, onClick, onContextMenu } = props
-<<<<<<< HEAD
-    const [spinnerState, setSpinnerState] = react.useState(spinner.SpinnerState.initial)
-=======
-    const [spinnerClasses, setSpinnerClasses] = React.useState(SPINNER_INITIAL_CLASSES)
->>>>>>> 8c2ff5dd
+    const [spinnerState, setSpinnerState] = React.useState(spinner.SpinnerState.initial)
 
     const headerRow = (
         <tr>
