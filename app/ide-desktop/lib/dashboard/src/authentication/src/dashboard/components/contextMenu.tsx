/** @file A context menu. */

import * as react from 'react'

// =================
// === Constants ===
// =================

/** The margin around the context menu, so that it is not at the edge of the screen. */
const SCROLL_MARGIN = 12

// ===================
// === ContextMenu ===
// ===================

/** Props for a {@link ContextMenu}. */
export interface ContextMenuProps {
    // `left: number` and `top: number` may be more correct,
    // however passing an event eliminates the chance
    // of passing the wrong coordinates from the event.
    event: react.MouseEvent
}

/** A context menu that opens at the current mouse position. */
function ContextMenu(props: react.PropsWithChildren<ContextMenuProps>) {
    const { children, event } = props
<<<<<<< HEAD
    const divRef = react.useRef<HTMLDivElement>(null)
    const [top, setTop] = react.useState(event.pageY)
    // This must be the original height before the returned element affects the `scrollHeight`.
    const [bodyHeight] = react.useState(document.body.scrollHeight)

    react.useEffect(() => {
        if (divRef.current != null) {
            setTop(Math.min(top, bodyHeight - divRef.current.clientHeight))
        }
    }, [])

    return (
        <div
            ref={divRef}
            style={{ left: event.pageX, top }}
            className="absolute bg-white rounded-lg shadow-soft flex flex-col flex-nowrap"
=======
    const contextMenuRef = react.useRef<HTMLDivElement>(null)

    react.useEffect(() => {
        if (contextMenuRef.current != null) {
            const boundingBox = contextMenuRef.current.getBoundingClientRect()
            const scrollBy = boundingBox.bottom - innerHeight + SCROLL_MARGIN
            if (scrollBy > 0) {
                scroll(scrollX, scrollY + scrollBy)
            }
        }
    }, [children])

    return (
        <div
            ref={contextMenuRef}
            style={{ left: event.pageX, top: event.pageY }}
            className="absolute bg-white rounded-lg shadow-soft flex flex-col flex-nowrap m-2"
>>>>>>> aba5e0f1
        >
            {children}
        </div>
    )
}

export default ContextMenu<|MERGE_RESOLUTION|>--- conflicted
+++ resolved
@@ -24,28 +24,14 @@
 /** A context menu that opens at the current mouse position. */
 function ContextMenu(props: react.PropsWithChildren<ContextMenuProps>) {
     const { children, event } = props
-<<<<<<< HEAD
-    const divRef = react.useRef<HTMLDivElement>(null)
+    const contextMenuRef = react.useRef<HTMLDivElement>(null)
     const [top, setTop] = react.useState(event.pageY)
     // This must be the original height before the returned element affects the `scrollHeight`.
     const [bodyHeight] = react.useState(document.body.scrollHeight)
 
     react.useEffect(() => {
-        if (divRef.current != null) {
-            setTop(Math.min(top, bodyHeight - divRef.current.clientHeight))
-        }
-    }, [])
-
-    return (
-        <div
-            ref={divRef}
-            style={{ left: event.pageX, top }}
-            className="absolute bg-white rounded-lg shadow-soft flex flex-col flex-nowrap"
-=======
-    const contextMenuRef = react.useRef<HTMLDivElement>(null)
-
-    react.useEffect(() => {
         if (contextMenuRef.current != null) {
+            setTop(Math.min(top, bodyHeight - contextMenuRef.current.clientHeight))
             const boundingBox = contextMenuRef.current.getBoundingClientRect()
             const scrollBy = boundingBox.bottom - innerHeight + SCROLL_MARGIN
             if (scrollBy > 0) {
@@ -57,9 +43,8 @@
     return (
         <div
             ref={contextMenuRef}
-            style={{ left: event.pageX, top: event.pageY }}
+            style={{ left: event.pageX, top }}
             className="absolute bg-white rounded-lg shadow-soft flex flex-col flex-nowrap m-2"
->>>>>>> aba5e0f1
         >
             {children}
         </div>
