--- conflicted
+++ resolved
@@ -32,16 +32,12 @@
     return hidden ? (
         <>{children}</>
     ) : (
-<<<<<<< HEAD
-        <Modal className="absolute overflow-hidden bg-dim w-full h-full">
-=======
         <Modal
             className="absolute overflow-hidden bg-dim w-full h-full z-10"
             onContextMenu={innerEvent => {
                 innerEvent.preventDefault()
             }}
         >
->>>>>>> e0ef0a25
             <div
                 ref={contextMenuRef}
                 style={{ left, top }}
