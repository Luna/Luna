/** @file A LocalStorage data manager. */
import * as common from 'enso-common'

<<<<<<< HEAD
import type * as backend from './backend'
import type * as column from './column'
=======
import * as array from './array'
import * as backend from './backend'
import * as column from './column'
>>>>>>> 8b6e70b1

import type * as pageSwitcher from './components/pageSwitcher'

// ====================
// === LocalStorage ===
// ====================

/** All possible keys for a {@link LocalStorage}. */
export enum LocalStorageKey {
    page = 'page',
    backendType = 'backend-type',
    extraColumns = 'extra-columns',
    isTemplatesListOpen = 'is-templates-list-open',
    projectStartupInfo = 'project-startup-info',
}

/** The data that can be stored in a {@link LocalStorage}. */
interface LocalStorageData {
    [LocalStorageKey.page]: pageSwitcher.Page
    [LocalStorageKey.backendType]: backend.BackendType
    [LocalStorageKey.extraColumns]: column.ExtraColumn[]
    [LocalStorageKey.isTemplatesListOpen]: boolean
    [LocalStorageKey.projectStartupInfo]: backend.ProjectStartupInfo
}

/** A LocalStorage data manager. */
export class LocalStorage {
    localStorageKey = common.PRODUCT_NAME.toLowerCase()
    protected values: Partial<LocalStorageData>

    /** Create a {@link LocalStorage}. */
    constructor() {
        const savedValues: unknown = JSON.parse(localStorage.getItem(this.localStorageKey) ?? '{}')
        this.values = {}
        if (typeof savedValues === 'object' && savedValues != null) {
            const backendTypes = Object.values(backend.BackendType)
            if (LocalStorageKey.page in savedValues) {
                const pages = Object.values(pageSwitcher.Page)
                if (array.includesPredicate(pages)(savedValues[LocalStorageKey.page])) {
                    this.values[LocalStorageKey.page] = savedValues[LocalStorageKey.page]
                }
            }
            if (LocalStorageKey.backendType in savedValues) {
                if (
                    array.includesPredicate(backendTypes)(savedValues[LocalStorageKey.backendType])
                ) {
                    this.values[LocalStorageKey.backendType] =
                        savedValues[LocalStorageKey.backendType]
                }
            }
            if (
                LocalStorageKey.extraColumns in savedValues &&
                Array.isArray(savedValues[LocalStorageKey.extraColumns])
            ) {
                this.values[LocalStorageKey.extraColumns] = savedValues[
                    LocalStorageKey.extraColumns
                ].filter(array.includesPredicate(column.EXTRA_COLUMNS))
            }
            if (LocalStorageKey.isTemplatesListOpen in savedValues) {
                this.values[LocalStorageKey.isTemplatesListOpen] = Boolean(
                    savedValues[LocalStorageKey.isTemplatesListOpen]
                )
            }
            if (LocalStorageKey.projectStartupInfo in savedValues) {
                const savedInfo = savedValues[LocalStorageKey.projectStartupInfo]
                if (typeof savedInfo !== 'object' || savedInfo == null) {
                    // Ignored - the saved value is invalid.
                } else if (
                    !('accessToken' in savedInfo) ||
                    typeof savedInfo.accessToken !== 'string'
                ) {
                    // Ignored - the saved value is invalid.
                } else if (
                    !('backendType' in savedInfo) ||
                    !array.includesPredicate(backendTypes)(savedInfo.backendType)
                ) {
                    // Ignored - the saved value is invalid.
                } else if (!('project' in savedInfo) || !('projectAsset' in savedInfo)) {
                    // Ignored - the saved value is invalid.
                } else {
                    this.values[LocalStorageKey.projectStartupInfo] = {
                        // These type assertions are UNSAFE, however correctly type-checking these
                        // would be quite complicated.
                        // eslint-disable-next-line no-restricted-syntax
                        project: savedInfo.project as backend.Project,
                        // eslint-disable-next-line no-restricted-syntax
                        projectAsset: savedInfo.projectAsset as backend.ProjectAsset,
                        backendType: savedInfo.backendType,
                        accessToken: savedInfo.accessToken,
                    }
                }
            }
            if (
                this.values[LocalStorageKey.projectStartupInfo] == null &&
                this.values[LocalStorageKey.page] === pageSwitcher.Page.editor
            ) {
                this.values[LocalStorageKey.page] = pageSwitcher.Page.drive
            }
        }
    }

    /** Retrieve an entry from the stored data. */
    get<K extends LocalStorageKey>(key: K) {
        return this.values[key]
    }

    /** Write an entry to the stored data, and save. */
    set<K extends LocalStorageKey>(key: K, value: LocalStorageData[K]) {
        this.values[key] = value
        this.save()
    }

    /** Delete an entry from the stored data, and save. */
    delete<K extends LocalStorageKey>(key: K) {
        const oldValue = this.values[key]
        // The key being deleted is one of a statically known set of keys.
        // eslint-disable-next-line @typescript-eslint/no-dynamic-delete
        delete this.values[key]
        this.save()
        return oldValue
    }

    /** Delete all entries from the stored data, and save. */
    clear() {
        this.values = {}
        localStorage.removeItem(this.localStorageKey)
    }

    /** Save the current value of the stored data.. */
    protected save() {
        localStorage.setItem(this.localStorageKey, JSON.stringify(this.values))
    }
}<|MERGE_RESOLUTION|>--- conflicted
+++ resolved
@@ -1,16 +1,11 @@
 /** @file A LocalStorage data manager. */
 import * as common from 'enso-common'
 
-<<<<<<< HEAD
-import type * as backend from './backend'
-import type * as column from './column'
-=======
 import * as array from './array'
 import * as backend from './backend'
 import * as column from './column'
->>>>>>> 8b6e70b1
 
-import type * as pageSwitcher from './components/pageSwitcher'
+import * as pageSwitcher from './components/pageSwitcher'
 
 // ====================
 // === LocalStorage ===
