--- conflicted
+++ resolved
@@ -3,11 +3,6 @@
 
 import * as backendModule from '../backend'
 import * as backendProvider from '../../providers/backend'
-<<<<<<< HEAD
-import * as error from '../../error'
-import * as platformModule from '../../platform'
-=======
->>>>>>> 0ed78f99
 
 // =================
 // === Constants ===
@@ -38,7 +33,7 @@
         void (async () => {
             const ideVersion =
                 project.ideVersion?.value ??
-                (backend.platform === platformModule.Platform.cloud
+                (backend.type === backendModule.BackendType.remote
                     ? await backend.listVersions({
                           versionType: backendModule.VersionType.ide,
                           default: true,
@@ -46,7 +41,7 @@
                     : null)?.[0].number.value
             const engineVersion =
                 project.engineVersion?.value ??
-                (backend.platform === platformModule.Platform.cloud
+                (backend.type === backendModule.BackendType.remote
                     ? await backend.listVersions({
                           versionType: backendModule.VersionType.backend,
                           default: true,
@@ -63,27 +58,15 @@
             } else if (binaryAddress == null) {
                 throw new Error("Could not get the address of the project's binary endpoint.")
             } else {
-<<<<<<< HEAD
                 let assetsRoot: string
-                switch (backend.platform) {
-                    case platformModule.Platform.cloud: {
+                switch (backend.type) {
+                    case backendModule.BackendType.remote: {
                         assetsRoot = `${IDE_CDN_URL}/${ideVersion}/`
                         break
-=======
-                const assetsRoot = (() => {
-                    switch (backend.type) {
-                        case backendModule.BackendType.remote:
-                            return `${IDE_CDN_URL}/${ideVersion}/`
-                        case backendModule.BackendType.local:
-                            return ''
->>>>>>> 0ed78f99
                     }
-                    case platformModule.Platform.desktop: {
+                    case backendModule.BackendType.local: {
                         assetsRoot = ''
                         break
-                    }
-                    default: {
-                        throw new error.UnreachableCaseError(backend)
                     }
                 }
                 const runNewProject = async () => {
