--- conflicted
+++ resolved
@@ -1,19 +1,15 @@
 /** @file Container that launches the IDE. */
 import * as react from 'react'
 
+import * as backendProvider from '../../providers/backend'
 import * as cloudService from '../cloudService'
 import * as platformModule from '../../platform'
-import * as projectManagerService from '../localService'
 
 // =================
 // === Constants ===
 // =================
 
-<<<<<<< HEAD
 /** The `id` attribute of the element into which the IDE will be rendered. */
-=======
-/** The `id` attribute of the element that the IDE will be rendered into. */
->>>>>>> 3d045a7c
 const IDE_ELEMENT_ID = 'root'
 const IDE_CDN_URL = 'https://ensocdn.s3.us-west-1.amazonaws.com/ide'
 const JS_EXTENSION: Record<platformModule.Platform, string> = {
@@ -28,24 +24,12 @@
 interface Props {
     project: cloudService.Project
     backendPlatform: platformModule.Platform
-    backendService: cloudService.Backend | projectManagerService.Backend
 }
 
 /** Container that launches the IDE. */
 function Ide(props: Props) {
-<<<<<<< HEAD
-    const { project, backendPlatform, backendService } = props
-=======
-    const { project, backendService } = props
-    const [ideElement] = react.useState(() => document.querySelector(IDE_ELEMENT_ID))
-    const [[loaded, resolveLoaded]] = react.useState((): [Promise<void>, () => void] => {
-        let resolve!: () => void
-        const promise = new Promise<void>(innerResolve => {
-            resolve = innerResolve
-        })
-        return [promise, resolve]
-    })
->>>>>>> 3d045a7c
+    const { project, backendPlatform } = props
+    const { backend } = backendProvider.useBackend()
 
     react.useEffect(() => {
         document.getElementById(IDE_ELEMENT_ID)?.classList.remove('hidden')
@@ -56,19 +40,18 @@
 
     react.useEffect(() => {
         void (async () => {
-<<<<<<< HEAD
             const ideVersion =
                 project.ideVersion?.value ??
-                ('listVersions' in backendService
-                    ? await backendService.listVersions({
+                ('listVersions' in backend
+                    ? await backend.listVersions({
                           versionType: cloudService.VersionType.ide,
                           default: true,
                       })
                     : null)?.[0].number.value
             const engineVersion =
                 project.engineVersion?.value ??
-                ('listVersions' in backendService
-                    ? await backendService.listVersions({
+                ('listVersions' in backend
+                    ? await backend.listVersions({
                           versionType: cloudService.VersionType.backend,
                           default: true,
                       })
@@ -128,64 +111,6 @@
                 }
                 return
             }
-=======
-            const ideVersion = (
-                await backendService.listVersions({
-                    versionType: service.VersionType.ide,
-                    default: true,
-                })
-            )[0]
-            const projectIdeVersion = project.ideVersion?.value ?? ideVersion.number.value
-            const stylesheetLink = document.createElement('link')
-            stylesheetLink.rel = 'stylesheet'
-            stylesheetLink.href = `${IDE_CDN_URL}/${projectIdeVersion}/style.css`
-            const indexScript = document.createElement('script')
-            indexScript.src = `${IDE_CDN_URL}/${projectIdeVersion}/index.js.gz`
-            indexScript.addEventListener('load', () => {
-                console.log('loaded')
-                resolveLoaded()
-            })
-            document.head.append(stylesheetLink)
-            document.body.append(indexScript)
-        })()
-    }, [])
-
-    react.useEffect(() => {
-        void (async () => {
-            while (ideElement?.firstChild) {
-                ideElement.removeChild(ideElement.firstChild)
-            }
-            const ideVersion = (
-                await backendService.listVersions({
-                    versionType: service.VersionType.ide,
-                    default: true,
-                })
-            )[0]
-            const backendVersion = (
-                await backendService.listVersions({
-                    versionType: service.VersionType.backend,
-                    default: true,
-                })
-            )[0]
-            const projectIdeVersion = project.ideVersion?.value ?? ideVersion.number.value
-            const projectEngineVersion = project.engineVersion?.value ?? backendVersion.number.value
-            await loaded
-            await window.enso.main({
-                loader: {
-                    assetsUrl: `${IDE_CDN_URL}/${projectIdeVersion}/dynamic-assets`,
-                    wasmUrl: `${IDE_CDN_URL}/${projectIdeVersion}/pkg-opt.wasm`,
-                    jsUrl: `${IDE_CDN_URL}/${projectIdeVersion}/pkg.js.gz`,
-                },
-                engine: {
-                    rpcUrl: `${project.address!}json`,
-                    dataUrl: `${project.address!}binary`,
-                    preferredVersion: projectEngineVersion,
-                },
-                startup: {
-                    project: project.packageName,
-                },
-            })
->>>>>>> 3d045a7c
         })()
     }, [project])
 
