/** @file The top-bar of dashboard. */
import * as React from 'react'

import BarsIcon from 'enso-assets/bars.svg'
import CloudIcon from 'enso-assets/cloud.svg'
import ComputerIcon from 'enso-assets/computer.svg'
import DefaultUserIcon from 'enso-assets/default_user.svg'
import MagnifyingGlassIcon from 'enso-assets/magnifying_glass.svg'
import SpeechBubbleIcon from 'enso-assets/speech_bubble.svg'

import * as backendModule from '../backend'
import * as tabModule from '../tab'

import * as backendProvider from '../../providers/backend'
import * as modalProvider from '../../providers/modal'

import UserMenu from './userMenu'

// ==============
// === TopBar ===
// ==============

/** Props for a {@link TopBar}. */
export interface TopBarProps {
    /** Whether the application may have the local backend running. */
    supportsLocalBackend: boolean
    projectName: string | null
    tab: tabModule.Tab
    toggleTab: () => void
    setBackendType: (backendType: backendModule.BackendType) => void
    isHelpChatOpen: boolean
    setIsHelpChatOpen: (isHelpChatOpen: boolean) => void
    query: string
    setQuery: (value: string) => void
}

/** The {@link TopBarProps.setQuery} parameter is used to communicate with the parent component,
 * because `searchVal` may change parent component's project list. */
function TopBar(props: TopBarProps) {
<<<<<<< HEAD
    const { supportsLocalBackend, projectName, tab, toggleTab, setBackendType, query, setQuery } =
        props
    const { updateModal } = modalProvider.useSetModal()
=======
    const {
        supportsLocalBackend,
        projectName,
        tab,
        toggleTab,
        setBackendType,
        isHelpChatOpen,
        setIsHelpChatOpen,
        query,
        setQuery,
    } = props
    const [isUserMenuVisible, setIsUserMenuVisible] = React.useState(false)
    const { modal } = modalProvider.useModal()
    const { setModal, unsetModal } = modalProvider.useSetModal()
>>>>>>> fd0bdc86
    const { backend } = backendProvider.useBackend()

    return (
        <div className="flex mx-2 h-8">
            {supportsLocalBackend && (
                <div className="bg-gray-100 rounded-full flex flex-row flex-nowrap p-1.5">
                    <button
                        onClick={() => {
                            setBackendType(backendModule.BackendType.local)
                        }}
                        className={`${
                            backend.type === backendModule.BackendType.local
                                ? 'bg-white shadow-soft'
                                : 'opacity-50'
                        } rounded-full px-1.5 py-1`}
                    >
                        <img src={ComputerIcon} />
                    </button>
                    <button
                        onClick={() => {
                            setBackendType(backendModule.BackendType.remote)
                        }}
                        className={`${
                            backend.type === backendModule.BackendType.remote
                                ? 'bg-white shadow-soft'
                                : 'opacity-50'
                        } rounded-full px-1.5 py-1`}
                    >
                        <img src={CloudIcon} />
                    </button>
                </div>
            )}
            <div
                className={`flex items-center bg-label rounded-full pl-1 pr-2.5 mx-2 ${
                    projectName != null ? 'cursor-pointer' : 'opacity-50'
                }`}
                onClick={toggleTab}
            >
                <span
                    className={`opacity-50 overflow-hidden transition-width nowrap ${
                        tab === tabModule.Tab.dashboard ? 'm-2 w-16' : 'w-0'
                    }`}
                >
                    {projectName ?? 'Dashboard'}
                </span>
                <div className="bg-white shadow-soft rounded-full px-1.5 py-1">
                    <img src={BarsIcon} />
                </div>
                <span
                    className={`opacity-50 overflow-hidden transition-width nowrap ${
                        tab === tabModule.Tab.ide ? 'm-2 w-16' : 'w-0'
                    }`}
                >
                    {projectName ?? 'No project open'}
                </span>
            </div>
            <div className="grow flex items-center bg-label rounded-full px-2">
                <div>
                    <img src={MagnifyingGlassIcon} />
                </div>
                <input
                    type="text"
                    size={1}
                    placeholder="Click here or start typing to search for projects, data connectors, users, and more ..."
                    value={query}
                    onChange={event => {
                        setQuery(event.target.value)
                    }}
                    className="flex-1 mx-2 bg-transparent"
                />
            </div>
            <div className="grow" />
            {!isHelpChatOpen && (
                <div
                    className="flex cursor-pointer items-center bg-help rounded-full px-2.5 text-white mx-2"
                    onClick={() => {
                        setIsHelpChatOpen(true)
                    }}
                >
                    <span className="whitespace-nowrap">help chat</span>
                    <div className="ml-2">
                        <img src={SpeechBubbleIcon} />
                    </div>
                </div>
            )}
            {/* User profile and menu. */}
            <div className="transform w-8">
                <div
                    onClick={event => {
                        event.stopPropagation()
                        updateModal(oldModal => (oldModal?.type === UserMenu ? null : <UserMenu />))
                    }}
                    className="rounded-full w-8 h-8 bg-cover cursor-pointer"
                >
                    <img src={DefaultUserIcon} />
                </div>
            </div>
        </div>
    )
}

export default TopBar<|MERGE_RESOLUTION|>--- conflicted
+++ resolved
@@ -37,11 +37,6 @@
 /** The {@link TopBarProps.setQuery} parameter is used to communicate with the parent component,
  * because `searchVal` may change parent component's project list. */
 function TopBar(props: TopBarProps) {
-<<<<<<< HEAD
-    const { supportsLocalBackend, projectName, tab, toggleTab, setBackendType, query, setQuery } =
-        props
-    const { updateModal } = modalProvider.useSetModal()
-=======
     const {
         supportsLocalBackend,
         projectName,
@@ -53,11 +48,8 @@
         query,
         setQuery,
     } = props
-    const [isUserMenuVisible, setIsUserMenuVisible] = React.useState(false)
-    const { modal } = modalProvider.useModal()
-    const { setModal, unsetModal } = modalProvider.useSetModal()
->>>>>>> fd0bdc86
     const { backend } = backendProvider.useBackend()
+    const { updateModal } = modalProvider.useSetModal()
 
     return (
         <div className="flex mx-2 h-8">
