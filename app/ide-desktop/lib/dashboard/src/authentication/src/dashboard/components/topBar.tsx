--- conflicted
+++ resolved
@@ -28,16 +28,11 @@
     setBackendType: (backendType: backendModule.BackendType) => void
     isHelpChatOpen: boolean
     setIsHelpChatOpen: (isHelpChatOpen: boolean) => void
-<<<<<<< HEAD
-    query: string
-    setQuery: (value: string) => void
+    query: assetQuery.AssetQuery
+    setQuery: (query: assetQuery.AssetQuery) => void
     canToggleSettingsPanel: boolean
     isSettingsPanelVisible: boolean
     setIsSettingsPanelVisible: React.Dispatch<React.SetStateAction<boolean>>
-=======
-    query: assetQuery.AssetQuery
-    setQuery: (query: assetQuery.AssetQuery) => void
->>>>>>> 534bece5
     doRemoveSelf: () => void
     onSignOut: () => void
 }
