--- conflicted
+++ resolved
@@ -20,13 +20,9 @@
     projectName: string | null
     tab: dashboard.Tab
     toggleTab: () => void
-<<<<<<< HEAD
-    setBackendPlatform: (backendPlatform: platformModule.Platform) => void
+    setBackendType: (backendType: backendModule.BackendType) => void
     isHelpChatOpen: boolean
-    setIsHelpChatOpen: (isHelpChatVisible: boolean) => void
-=======
-    setBackendType: (backendType: backendModule.BackendType) => void
->>>>>>> 64204a1b
+    setIsHelpChatOpen: (isHelpChatOpen: boolean) => void
     query: string
     setQuery: (value: string) => void
 }
@@ -34,25 +30,19 @@
 /** The {@link TopBarProps.setQuery} parameter is used to communicate with the parent component,
  * because `searchVal` may change parent component's project list. */
 function TopBar(props: TopBarProps) {
-<<<<<<< HEAD
     const {
-        platform,
+        supportsLocalBackend,
         projectName,
         tab,
         toggleTab,
-        setBackendPlatform,
-        isHelpChatOpen: isHelpChatVisible,
-        setIsHelpChatOpen: setIsHelpChatVisible,
+        setBackendType,
+        isHelpChatOpen,
+        setIsHelpChatOpen,
         query,
         setQuery,
     } = props
-    const [userMenuVisible, setUserMenuVisible] = react.useState(false)
-=======
-    const { supportsLocalBackend, projectName, tab, toggleTab, setBackendType, query, setQuery } =
-        props
     const [isUserMenuVisible, setIsUserMenuVisible] = react.useState(false)
     const { modal } = modalProvider.useModal()
->>>>>>> 64204a1b
     const { setModal, unsetModal } = modalProvider.useSetModal()
     const { backend } = backendProvider.useBackend()
 
@@ -135,11 +125,11 @@
                 />
             </div>
             <div className="grow" />
-            {!isHelpChatVisible && (
+            {!isHelpChatOpen && (
                 <div
                     className="flex cursor-pointer items-center bg-help rounded-full px-2.5 text-white mx-2"
                     onClick={() => {
-                        setIsHelpChatVisible(true)
+                        setIsHelpChatOpen(true)
                     }}
                 >
                     <span>help chat</span>
