--- conflicted
+++ resolved
@@ -14,14 +14,9 @@
 // === TopBar ===
 // ==============
 
-<<<<<<< HEAD
-interface TopBarProps {
-    supportsLocalBackend: boolean
-=======
 /** Props for a {@link TopBar}. */
 export interface TopBarProps {
-    platform: platformModule.Platform
->>>>>>> 62fecfa4
+    supportsLocalBackend: boolean
     projectName: string | null
     tab: dashboard.Tab
     toggleTab: () => void
