/** @file The top-bar of dashboard. */
import * as React from 'react'

import BarsIcon from 'enso-assets/bars.svg'
import CloudIcon from 'enso-assets/cloud.svg'
import ComputerIcon from 'enso-assets/computer.svg'
import DefaultUserIcon from 'enso-assets/default_user.svg'
import MagnifyingGlassIcon from 'enso-assets/magnifying_glass.svg'
import SpeechBubbleIcon from 'enso-assets/speech_bubble.svg'

import * as backendModule from '../backend'
import * as dashboard from './dashboard'

import * as backendProvider from '../../providers/backend'
import * as modalProvider from '../../providers/modal'

import UserMenu from './userMenu'

// ==============
// === TopBar ===
// ==============

/** Props for a {@link TopBar}. */
export interface TopBarProps {
    /** Whether the application may have the local backend running. */
    supportsLocalBackend: boolean
    projectName: string | null
    tab: dashboard.Tab
    toggleTab: () => void
    setBackendType: (backendType: backendModule.BackendType) => void
    isHelpChatOpen: boolean
    setIsHelpChatOpen: (isHelpChatOpen: boolean) => void
    query: string
    setQuery: (value: string) => void
}

/** The {@link TopBarProps.setQuery} parameter is used to communicate with the parent component,
 * because `searchVal` may change parent component's project list. */
function TopBar(props: TopBarProps) {
<<<<<<< HEAD
    const {
        supportsLocalBackend,
        projectName,
        tab,
        toggleTab,
        setBackendType,
        isHelpChatOpen,
        setIsHelpChatOpen,
        query,
        setQuery,
    } = props
    const [isUserMenuVisible, setIsUserMenuVisible] = react.useState(false)
=======
    const { supportsLocalBackend, projectName, tab, toggleTab, setBackendType, query, setQuery } =
        props
    const [isUserMenuVisible, setIsUserMenuVisible] = React.useState(false)
>>>>>>> 57b9f59f
    const { modal } = modalProvider.useModal()
    const { setModal, unsetModal } = modalProvider.useSetModal()
    const { backend } = backendProvider.useBackend()

    React.useEffect(() => {
        if (!modal) {
            setIsUserMenuVisible(false)
        }
    }, [modal])

    React.useEffect(() => {
        if (isUserMenuVisible) {
            setModal(() => <UserMenu />)
        } else {
            unsetModal()
        }
    }, [isUserMenuVisible, setModal, unsetModal])

    return (
        <div className="flex mx-2 h-8">
            {supportsLocalBackend && (
                <div className="bg-gray-100 rounded-full flex flex-row flex-nowrap p-1.5">
                    <button
                        onClick={() => {
                            setBackendType(backendModule.BackendType.local)
                        }}
                        className={`${
                            backend.type === backendModule.BackendType.local
                                ? 'bg-white shadow-soft'
                                : 'opacity-50'
                        } rounded-full px-1.5 py-1`}
                    >
                        <img src={ComputerIcon} />
                    </button>
                    <button
                        onClick={() => {
                            setBackendType(backendModule.BackendType.remote)
                        }}
                        className={`${
                            backend.type === backendModule.BackendType.remote
                                ? 'bg-white shadow-soft'
                                : 'opacity-50'
                        } rounded-full px-1.5 py-1`}
                    >
                        <img src={CloudIcon} />
                    </button>
                </div>
            )}
            <div
                className={`flex items-center bg-label rounded-full pl-1 pr-2.5 mx-2 ${
                    projectName != null ? 'cursor-pointer' : 'opacity-50'
                }`}
                onClick={toggleTab}
            >
                <span
                    className={`opacity-50 overflow-hidden transition-width nowrap ${
                        tab === dashboard.Tab.dashboard ? 'm-2 w-16' : 'w-0'
                    }`}
                >
                    {projectName ?? 'Dashboard'}
                </span>
                <div className="bg-white shadow-soft rounded-full px-1.5 py-1">
                    <img src={BarsIcon} />
                </div>
                <span
                    className={`opacity-50 overflow-hidden transition-width nowrap ${
                        tab === dashboard.Tab.ide ? 'm-2 w-16' : 'w-0'
                    }`}
                >
                    {projectName ?? 'No project open'}
                </span>
            </div>
            <div className="grow flex items-center bg-label rounded-full px-2">
                <div>
                    <img src={MagnifyingGlassIcon} />
                </div>
                <input
                    type="text"
                    size={1}
                    placeholder="Click here or start typing to search for projects, data connectors, users, and more ..."
                    value={query}
                    onChange={event => {
                        setQuery(event.target.value)
                    }}
                    className="flex-1 mx-2 bg-transparent"
                />
            </div>
<<<<<<< HEAD
            <div className="grow" />
            {!isHelpChatOpen && (
                <div
                    className="flex cursor-pointer items-center bg-help rounded-full px-2.5 text-white mx-2"
                    onClick={() => {
                        setIsHelpChatOpen(true)
                    }}
                >
                    <span>help chat</span>
                    <div className="ml-2">
                        <img src={SpeechBubbleIcon} />
                    </div>
=======
            <a
                href="https://discord.gg/enso"
                target="_blank"
                rel="noreferrer"
                className="flex items-center bg-help rounded-full px-2.5 text-white mx-2"
            >
                <span className="whitespace-nowrap">help chat</span>
                <div className="ml-2">
                    <img src={SpeechBubbleIcon} />
>>>>>>> 57b9f59f
                </div>
            )}
            {/* User profile and menu. */}
            <div className="transform w-8">
                <div
                    onClick={event => {
                        event.stopPropagation()
                        setIsUserMenuVisible(!isUserMenuVisible)
                    }}
                    className="rounded-full w-8 h-8 bg-cover cursor-pointer"
                >
                    <img src={DefaultUserIcon} />
                </div>
            </div>
        </div>
    )
}

export default TopBar<|MERGE_RESOLUTION|>--- conflicted
+++ resolved
@@ -37,7 +37,6 @@
 /** The {@link TopBarProps.setQuery} parameter is used to communicate with the parent component,
  * because `searchVal` may change parent component's project list. */
 function TopBar(props: TopBarProps) {
-<<<<<<< HEAD
     const {
         supportsLocalBackend,
         projectName,
@@ -49,12 +48,7 @@
         query,
         setQuery,
     } = props
-    const [isUserMenuVisible, setIsUserMenuVisible] = react.useState(false)
-=======
-    const { supportsLocalBackend, projectName, tab, toggleTab, setBackendType, query, setQuery } =
-        props
     const [isUserMenuVisible, setIsUserMenuVisible] = React.useState(false)
->>>>>>> 57b9f59f
     const { modal } = modalProvider.useModal()
     const { setModal, unsetModal } = modalProvider.useSetModal()
     const { backend } = backendProvider.useBackend()
@@ -142,7 +136,6 @@
                     className="flex-1 mx-2 bg-transparent"
                 />
             </div>
-<<<<<<< HEAD
             <div className="grow" />
             {!isHelpChatOpen && (
                 <div
@@ -151,21 +144,10 @@
                         setIsHelpChatOpen(true)
                     }}
                 >
-                    <span>help chat</span>
+                    <span className="whitespace-nowrap">help chat</span>
                     <div className="ml-2">
                         <img src={SpeechBubbleIcon} />
                     </div>
-=======
-            <a
-                href="https://discord.gg/enso"
-                target="_blank"
-                rel="noreferrer"
-                className="flex items-center bg-help rounded-full px-2.5 text-white mx-2"
-            >
-                <span className="whitespace-nowrap">help chat</span>
-                <div className="ml-2">
-                    <img src={SpeechBubbleIcon} />
->>>>>>> 57b9f59f
                 </div>
             )}
             {/* User profile and menu. */}
