/** @file The top-bar of dashboard. */
import * as react from 'react'

import BarsIcon from 'enso-assets/bars.svg'
import CloudIcon from 'enso-assets/cloud.svg'
import ComputerIcon from 'enso-assets/computer.svg'
import DefaultUserIcon from 'enso-assets/default_user.svg'
import MagnifyingGlassIcon from 'enso-assets/magnifying_glass.svg'
import SpeechBubbleIcon from 'enso-assets/speech_bubble.svg'

import * as backendModule from '../backend'
import * as dashboard from './dashboard'

import * as backendProvider from '../../providers/backend'
import * as modalProvider from '../../providers/modal'

import UserMenu from './userMenu'

// ==============
// === TopBar ===
// ==============

/** Props for a {@link TopBar}. */
export interface TopBarProps {
    supportsLocalBackend: boolean
    projectName: string | null
    tab: dashboard.Tab
    toggleTab: () => void
    setBackendType: (backendType: backendModule.BackendType) => void
    isHelpChatOpen: boolean
    setIsHelpChatOpen: (isHelpChatOpen: boolean) => void
    query: string
    setQuery: (value: string) => void
}

/** The {@link TopBarProps.setQuery} parameter is used to communicate with the parent component,
 * because `searchVal` may change parent component's project list. */
function TopBar(props: TopBarProps) {
    const {
        supportsLocalBackend,
        projectName,
        tab,
        toggleTab,
        setBackendType,
        isHelpChatOpen,
        setIsHelpChatOpen,
        query,
        setQuery,
    } = props
    const [isUserMenuVisible, setIsUserMenuVisible] = react.useState(false)
    const { modal } = modalProvider.useModal()
    const { setModal, unsetModal } = modalProvider.useSetModal()
    const { backend } = backendProvider.useBackend()

    react.useEffect(() => {
        if (!modal) {
            setIsUserMenuVisible(false)
        }
    }, [modal])

    react.useEffect(() => {
        if (isUserMenuVisible) {
            setModal(() => <UserMenu />)
        } else {
            unsetModal()
        }
    }, [isUserMenuVisible])

    return (
        <div className="flex mb-2 h-8">
            {supportsLocalBackend && (
                <div className="bg-gray-100 rounded-full flex flex-row flex-nowrap p-1.5">
                    <button
                        onClick={() => {
                            setBackendType(backendModule.BackendType.local)
                        }}
                        className={`${
                            backend.type === backendModule.BackendType.local
                                ? 'bg-white shadow-soft'
                                : 'opacity-50'
                        } rounded-full px-1.5 py-1`}
                    >
                        <img src={ComputerIcon} />
                    </button>
                    <button
                        onClick={() => {
                            setBackendType(backendModule.BackendType.remote)
                        }}
                        className={`${
                            backend.type === backendModule.BackendType.remote
                                ? 'bg-white shadow-soft'
                                : 'opacity-50'
                        } rounded-full px-1.5 py-1`}
                    >
                        <img src={CloudIcon} />
                    </button>
                </div>
            )}
            <div
                className={`flex items-center bg-label rounded-full pl-1
                                pr-2.5 mx-2 ${projectName ? 'cursor-pointer' : 'opacity-50'}`}
                onClick={toggleTab}
            >
                <span
                    className={`opacity-50 overflow-hidden transition-width nowrap ${
                        tab === dashboard.Tab.dashboard ? 'm-2 w-16' : 'w-0'
                    }`}
                >
                    {projectName ?? 'Dashboard'}
                </span>
                <div className="bg-white shadow-soft rounded-full px-1.5 py-1">
                    <img src={BarsIcon} />
                </div>
                <span
                    className={`opacity-50 overflow-hidden transition-width nowrap ${
                        tab === dashboard.Tab.ide ? 'm-2 w-16' : 'w-0'
                    }`}
                >
                    {projectName ?? 'No project open'}
                </span>
            </div>
            <div className="grow flex items-center bg-label rounded-full px-2">
                <div>
                    <img src={MagnifyingGlassIcon} />
                </div>
                <input
                    type="text"
                    size={1}
                    placeholder="Click here or start typing to search for projects, data connectors, users, and more ..."
                    value={query}
                    onChange={event => {
                        setQuery(event.target.value)
                    }}
                    className="flex-1 mx-2 bg-transparent"
                />
            </div>
<<<<<<< HEAD
            <div className="grow" />
            {!isHelpChatOpen && (
                <div
                    className="flex cursor-pointer items-center bg-help rounded-full px-2.5 text-white mx-2"
                    onClick={() => {
                        setIsHelpChatOpen(true)
                    }}
                >
                    <span>help chat</span>
                    <div className="ml-2">{svg.SPEECH_BUBBLE_ICON}</div>
                </div>
            )}
=======
            <a
                href="https://discord.gg/enso"
                target="_blank"
                className="flex items-center bg-help rounded-full px-2.5 text-white mx-2"
            >
                <span className="whitespace-nowrap">help chat</span>
                <div className="ml-2">
                    <img src={SpeechBubbleIcon} />
                </div>
            </a>
>>>>>>> 937651f6
            {/* User profile and menu. */}
            <div className="transform w-8">
                <div
                    onClick={event => {
                        event.stopPropagation()
                        setIsUserMenuVisible(!isUserMenuVisible)
                    }}
                    className="rounded-full w-8 h-8 bg-cover cursor-pointer"
                >
                    <img src={DefaultUserIcon} />
                </div>
            </div>
        </div>
    )
}

export default TopBar<|MERGE_RESOLUTION|>--- conflicted
+++ resolved
@@ -134,7 +134,6 @@
                     className="flex-1 mx-2 bg-transparent"
                 />
             </div>
-<<<<<<< HEAD
             <div className="grow" />
             {!isHelpChatOpen && (
                 <div
@@ -144,21 +143,11 @@
                     }}
                 >
                     <span>help chat</span>
-                    <div className="ml-2">{svg.SPEECH_BUBBLE_ICON}</div>
+                    <div className="ml-2">
+                        <img src={SpeechBubbleIcon} />
+                    </div>
                 </div>
             )}
-=======
-            <a
-                href="https://discord.gg/enso"
-                target="_blank"
-                className="flex items-center bg-help rounded-full px-2.5 text-white mx-2"
-            >
-                <span className="whitespace-nowrap">help chat</span>
-                <div className="ml-2">
-                    <img src={SpeechBubbleIcon} />
-                </div>
-            </a>
->>>>>>> 937651f6
             {/* User profile and menu. */}
             <div className="transform w-8">
                 <div
