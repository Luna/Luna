--- conflicted
+++ resolved
@@ -30,37 +30,24 @@
 function TopBar(props: TopBarProps) {
     const { supportsLocalBackend, projectName, tab, toggleTab, setBackendType, query, setQuery } =
         props
-<<<<<<< HEAD
-    const [userMenuVisible, setUserMenuVisible] = React.useState(false)
+    const [isUserMenuVisible, setIsUserMenuVisible] = React.useState(false)
+    const { modal } = modalProvider.useModal()
     const { setModal, unsetModal } = modalProvider.useSetModal()
     const { backend } = backendProvider.useBackend()
 
     React.useEffect(() => {
-        if (userMenuVisible) {
-=======
-    const [isUserMenuVisible, setIsUserMenuVisible] = react.useState(false)
-    const { modal } = modalProvider.useModal()
-    const { setModal, unsetModal } = modalProvider.useSetModal()
-    const { backend } = backendProvider.useBackend()
-
-    react.useEffect(() => {
         if (!modal) {
             setIsUserMenuVisible(false)
         }
     }, [modal])
 
-    react.useEffect(() => {
+    React.useEffect(() => {
         if (isUserMenuVisible) {
->>>>>>> 86724cb7
             setModal(() => <UserMenu />)
         } else {
             unsetModal()
         }
-<<<<<<< HEAD
-    }, [userMenuVisible, setModal, unsetModal])
-=======
     }, [isUserMenuVisible])
->>>>>>> 86724cb7
 
     return (
         <div className="flex mb-2 h-8">
