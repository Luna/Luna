--- conflicted
+++ resolved
@@ -53,23 +53,16 @@
                 }}
                 className="relative bg-white shadow-soft rounded-lg w-96 p-2"
             >
-<<<<<<< HEAD
                 <div className="flex">
                     {/* Padding. */}
                     <div className="grow" />
                     <button type="button" onClick={unsetModal}>
-                        {svg.CLOSE_ICON}
+                        <img src={CloseIcon} />
                     </button>
                 </div>
                 <div className="m-2">
                     Are you sure you want to delete the {assetType} '{name}'?
                 </div>
-=======
-                <button type="button" className="absolute right-0 top-0 m-2" onClick={unsetModal}>
-                    <img src={CloseIcon} />
-                </button>
-                Are you sure you want to delete the {assetType} '{name}'?
->>>>>>> 937651f6
                 <div className="m-1">
                     <button
                         type="submit"
