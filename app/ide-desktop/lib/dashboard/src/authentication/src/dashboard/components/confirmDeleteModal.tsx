--- conflicted
+++ resolved
@@ -1,16 +1,11 @@
 /** @file Modal for confirming delete of any type of asset. */
 import * as React from 'react'
 
-<<<<<<< HEAD
+import CloseIcon from 'enso-assets/close.svg'
+
 import * as errorModule from '../../error'
 import * as modalProvider from '../../providers/modal'
-import * as svg from '../../components/svg'
 import * as toastPromise from '../toastPromise'
-=======
-import CloseIcon from 'enso-assets/close.svg'
-
-import * as modalProvider from '../../providers/modal'
->>>>>>> b9cd1df4
 
 import Modal from './modal'
 
