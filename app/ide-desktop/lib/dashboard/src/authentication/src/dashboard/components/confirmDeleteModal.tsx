/** @file Modal for confirming delete of any type of asset. */
import * as React from 'react'
import toast from 'react-hot-toast'

import CloseIcon from 'enso-assets/close.svg'

import * as errorModule from '../../error'
import * as loggerProvider from '../../providers/logger'
import * as modalProvider from '../../providers/modal'

import Modal from './modal'

// =================
// === Component ===
// =================

/** Props for a {@link ConfirmDeleteModal}. */
export interface ConfirmDeleteModalProps {
    assetType: string
<<<<<<< HEAD
    /** Must fit in the sentence "Are you sure you want to delete <description>"? */
    description: string
    doDelete: () => void
=======
    name: string
    doDelete: () => Promise<void>
    onComplete: () => void
>>>>>>> 7930a3c6
}

/** A modal for confirming the deletion of an asset. */
function ConfirmDeleteModal(props: ConfirmDeleteModalProps) {
<<<<<<< HEAD
    const { assetType, description, doDelete } = props
    const logger = loggerProvider.useLogger()
    const { unsetModal } = modalProvider.useSetModal()

    const onSubmit = () => {
        unsetModal()
        try {
            doDelete()
        } catch (error) {
            const message = `Could not delete ${assetType}: ${
                errorModule.tryGetMessage(error) ?? 'unknown error.'
            }`
            toast.error(message)
            logger.error(message)
=======
    const { assetType, name, doDelete, onComplete } = props
    const { unsetModal } = modalProvider.useSetModal()

    const onSubmit = async () => {
        unsetModal()
        try {
            await toast.promise(doDelete(), {
                loading: `Deleting ${assetType} '${name}'...`,
                success: `Deleted ${assetType} '${name}'.`,
                // This is UNSAFE, as the original function's parameter is of type `any`.
                error: (promiseError: Error) =>
                    `Error deleting ${assetType} '${name}': ${promiseError.message}`,
            })
        } finally {
            onComplete()
>>>>>>> 7930a3c6
        }
    }

    return (
        <Modal centered className="bg-opacity-90">
            <form
                onClick={event => {
                    event.stopPropagation()
                }}
                onSubmit={event => {
                    event.preventDefault()
                    // Consider not calling `onSubmit()` here to make it harder to accidentally
                    // delete an important asset.
                    onSubmit()
                }}
                className="relative bg-white shadow-soft rounded-lg w-96 p-2"
            >
<<<<<<< HEAD
                <button type="button" className="absolute right-0 top-0 m-2" onClick={unsetModal}>
                    <img src={CloseIcon} />
                </button>
                Are you sure you want to delete {description}?
=======
                <div className="flex">
                    {/* Padding. */}
                    <div className="grow" />
                    <button type="button" onClick={unsetModal}>
                        <img src={CloseIcon} />
                    </button>
                </div>
                <div className="m-2">
                    Are you sure you want to delete the {assetType} &lsquo;{name}&rsquo;?
                </div>
>>>>>>> 7930a3c6
                <div className="m-1">
                    <button
                        type="submit"
                        className="hover:cursor-pointer inline-block text-white bg-red-500 rounded-full px-4 py-1 m-1"
                    >
                        Delete
                    </button>
                    <button
                        type="button"
                        className="hover:cursor-pointer inline-block bg-gray-200 rounded-full px-4 py-1 m-1"
                        onClick={unsetModal}
                    >
                        Cancel
                    </button>
                </div>
            </form>
        </Modal>
    )
}

export default ConfirmDeleteModal<|MERGE_RESOLUTION|>--- conflicted
+++ resolved
@@ -17,20 +17,14 @@
 /** Props for a {@link ConfirmDeleteModal}. */
 export interface ConfirmDeleteModalProps {
     assetType: string
-<<<<<<< HEAD
+    name: string
     /** Must fit in the sentence "Are you sure you want to delete <description>"? */
     description: string
     doDelete: () => void
-=======
-    name: string
-    doDelete: () => Promise<void>
-    onComplete: () => void
->>>>>>> 7930a3c6
 }
 
 /** A modal for confirming the deletion of an asset. */
 function ConfirmDeleteModal(props: ConfirmDeleteModalProps) {
-<<<<<<< HEAD
     const { assetType, description, doDelete } = props
     const logger = loggerProvider.useLogger()
     const { unsetModal } = modalProvider.useSetModal()
@@ -45,23 +39,6 @@
             }`
             toast.error(message)
             logger.error(message)
-=======
-    const { assetType, name, doDelete, onComplete } = props
-    const { unsetModal } = modalProvider.useSetModal()
-
-    const onSubmit = async () => {
-        unsetModal()
-        try {
-            await toast.promise(doDelete(), {
-                loading: `Deleting ${assetType} '${name}'...`,
-                success: `Deleted ${assetType} '${name}'.`,
-                // This is UNSAFE, as the original function's parameter is of type `any`.
-                error: (promiseError: Error) =>
-                    `Error deleting ${assetType} '${name}': ${promiseError.message}`,
-            })
-        } finally {
-            onComplete()
->>>>>>> 7930a3c6
         }
     }
 
@@ -79,23 +56,18 @@
                 }}
                 className="relative bg-white shadow-soft rounded-lg w-96 p-2"
             >
-<<<<<<< HEAD
-                <button type="button" className="absolute right-0 top-0 m-2" onClick={unsetModal}>
-                    <img src={CloseIcon} />
-                </button>
-                Are you sure you want to delete {description}?
-=======
                 <div className="flex">
                     {/* Padding. */}
                     <div className="grow" />
-                    <button type="button" onClick={unsetModal}>
+                    <button
+                        type="button"
+                        className="absolute right-0 top-0 m-2"
+                        onClick={unsetModal}
+                    >
                         <img src={CloseIcon} />
                     </button>
                 </div>
-                <div className="m-2">
-                    Are you sure you want to delete the {assetType} &lsquo;{name}&rsquo;?
-                </div>
->>>>>>> 7930a3c6
+                Are you sure you want to delete {description}?
                 <div className="m-1">
                     <button
                         type="submit"
