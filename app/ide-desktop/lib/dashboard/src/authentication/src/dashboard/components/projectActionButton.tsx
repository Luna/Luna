/** @file An interactive button displaying the status of a project. */
import * as react from 'react'

import * as backendProvider from '../../providers/backend'
import * as cloudService from '../cloudService'
import * as svg from '../../components/svg'

// =============
// === Types ===
// =============

/** The state of the spinner. It should go from initial, to loading, to done. */
enum SpinnerState {
    initial = 'initial',
    loading = 'loading',
    done = 'done',
}

// =================
// === Constants ===
// =================

/** The interval between requests checking whether the IDE is ready. */
const CHECK_STATUS_INTERVAL = 10000

const SPINNER_CSS_CLASSES: Record<SpinnerState, string> = {
    [SpinnerState.initial]: 'dasharray-5 ease-linear',
    [SpinnerState.loading]: 'dasharray-75 duration-90000 ease-linear',
    [SpinnerState.done]: 'dasharray-100 duration-1000 ease-in',
} as const

// =================
// === Component ===
// =================

export interface ProjectActionButtonProps {
    project: cloudService.Asset<cloudService.AssetType.project>
    openIde: () => void
}

/** An interactive button displaying the status of a project. */
function ProjectActionButton(props: ProjectActionButtonProps) {
    const { project, openIde } = props
    const { backend } = backendProvider.useBackend()

<<<<<<< HEAD
    const [state, setStateRaw] = react.useState(cloudService.ProjectState.created)
    const [checkStatusInterval, setCheckStatusInterval] = react.useState<number | null>(null)
=======
    const [state, setState] = react.useState(cloudService.ProjectState.created)
    const [isCheckingStatus, setIsCheckingStatus] = react.useState(false)
>>>>>>> f1a62076
    const [spinnerState, setSpinnerState] = react.useState(SpinnerState.done)

    function setState(newState: cloudService.ProjectState) {
        if (newState !== cloudService.ProjectState.opened || !('checkResources' in backend)) {
            setStateRaw(newState)
        } else {
            // Only change state if `checkResources` endpoint returns a value,
            // indicating that the project is ready to be opened.
            void backend.checkResources(project.id).then(() => {
                setStateRaw(newState)
            })
        }
    }

    react.useEffect(() => {
        async function checkProjectStatus() {
            const response = await backend.getProjectDetails(project.id)

            setState(response.state.type)

            if (response.state.type === cloudService.ProjectState.opened) {
                setSpinnerState(SpinnerState.done)
                setIsCheckingStatus(false)
            }
        }
        if (!isCheckingStatus) {
            return
        } else {
            const handle = window.setInterval(
                () => void checkProjectStatus(),
                CHECK_STATUS_INTERVAL
            )
            return () => {
                clearInterval(handle)
            }
        }
    }, [isCheckingStatus])

    react.useEffect(() => {
        void (async () => {
            const projectDetails = await backend.getProjectDetails(project.id)
            setState(projectDetails.state.type)
            if (projectDetails.state.type === cloudService.ProjectState.openInProgress) {
                setSpinnerState(SpinnerState.initial)
                setIsCheckingStatus(true)
            }
        })()
    }, [])

    function closeProject() {
        setState(cloudService.ProjectState.closed)
        void backend.closeProject(project.id)
        setIsCheckingStatus(false)
    }

    function openProject() {
        setState(cloudService.ProjectState.openInProgress)
        setSpinnerState(SpinnerState.initial)
        // The `setTimeout` is required so that the completion percentage goes from
        // the `initial` fraction to the `loading` fraction,
        // rather than starting at the `loading` fraction.
        setTimeout(() => {
            setSpinnerState(SpinnerState.loading)
        }, 0)
        void backend.openProject(project.id)
        setIsCheckingStatus(true)
    }

    switch (state) {
        case cloudService.ProjectState.created:
        case cloudService.ProjectState.new:
        case cloudService.ProjectState.closed:
            return <button onClick={openProject}>{svg.PLAY_ICON}</button>
        case cloudService.ProjectState.openInProgress:
            return (
                <button onClick={closeProject}>
                    <svg.StopIcon className={SPINNER_CSS_CLASSES[spinnerState]} />
                </button>
            )
        case cloudService.ProjectState.opened:
            return (
                <>
                    <button onClick={closeProject}>
                        <svg.StopIcon className={SPINNER_CSS_CLASSES[spinnerState]} />
                    </button>
                    <button onClick={openIde}>{svg.ARROW_UP_ICON}</button>
                </>
            )
    }
}

export default ProjectActionButton<|MERGE_RESOLUTION|>--- conflicted
+++ resolved
@@ -43,13 +43,8 @@
     const { project, openIde } = props
     const { backend } = backendProvider.useBackend()
 
-<<<<<<< HEAD
     const [state, setStateRaw] = react.useState(cloudService.ProjectState.created)
-    const [checkStatusInterval, setCheckStatusInterval] = react.useState<number | null>(null)
-=======
-    const [state, setState] = react.useState(cloudService.ProjectState.created)
     const [isCheckingStatus, setIsCheckingStatus] = react.useState(false)
->>>>>>> f1a62076
     const [spinnerState, setSpinnerState] = react.useState(SpinnerState.done)
 
     function setState(newState: cloudService.ProjectState) {
