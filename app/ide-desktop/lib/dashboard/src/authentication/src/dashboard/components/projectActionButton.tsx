--- conflicted
+++ resolved
@@ -59,34 +59,27 @@
     const { project, onClose, appRunner, openIde } = props
     const { backend } = backendProvider.useBackend()
 
-<<<<<<< HEAD
     const [state, setState] = React.useState(backendModule.ProjectState.closed)
     const [checkState, setCheckState] = React.useState(CheckState.notChecking)
     const [spinnerState, setSpinnerState] = React.useState(SpinnerState.done)
-=======
-    const [state, setState] = react.useState(backendModule.ProjectState.created)
-    const [isCheckingStatus, setIsCheckingStatus] = react.useState(false)
-    const [isCheckingResources, setIsCheckingResources] = react.useState(false)
-    const [spinnerState, setSpinnerState] = react.useState(SpinnerState.done)
-
-    react.useEffect(() => {
+
+    React.useEffect(() => {
         switch (project.projectState.type) {
             case backendModule.ProjectState.opened:
                 setState(backendModule.ProjectState.openInProgress)
                 setSpinnerState(SpinnerState.initial)
-                setIsCheckingResources(true)
+                setCheckState(CheckState.checkingResources)
                 break
             case backendModule.ProjectState.openInProgress:
                 setState(backendModule.ProjectState.openInProgress)
                 setSpinnerState(SpinnerState.initial)
-                setIsCheckingStatus(true)
+                setCheckState(CheckState.checkingStatus)
                 break
             default:
                 setState(project.projectState.type)
                 break
         }
-    }, [])
->>>>>>> 4cbd5f45
+    }, [project.projectState.type])
 
     React.useEffect(() => {
         if (backend.platform === platform.Platform.desktop) {
@@ -158,12 +151,7 @@
         setState(backendModule.ProjectState.closed)
         appRunner?.stopApp()
         void backend.closeProject(project.id)
-<<<<<<< HEAD
         setCheckState(CheckState.notChecking)
-=======
-        setIsCheckingStatus(false)
-        setIsCheckingResources(false)
->>>>>>> 4cbd5f45
         onClose()
     }
 
