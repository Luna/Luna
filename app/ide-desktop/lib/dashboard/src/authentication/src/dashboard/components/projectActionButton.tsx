/** @file An interactive button displaying the status of a project. */
<<<<<<< HEAD
import * as React from 'react'
=======
import * as react from 'react'
import toast from 'react-hot-toast'
>>>>>>> 86724cb7

import * as backendModule from '../backend'
import * as backendProvider from '../../providers/backend'
import * as localBackend from '../localBackend'
import * as modalProvider from '../../providers/modal'
import * as svg from '../../components/svg'

// =============
// === Types ===
// =============

/** Data associated with a project, used for rendering.
 * FIXME[sb]: This is a hack that is required because each row does not carry its own extra state.
 * It will be obsoleted by the implementation in https://github.com/enso-org/enso/pull/6546. */
export interface ProjectData {
    isRunning: boolean
}

/** Possible types of project state change. */
export enum ProjectEventType {
    open = 'open',
    cancelOpeningAll = 'cancelOpeningAll',
}

/** Properties common to all project state change events. */
interface ProjectBaseEvent<Type extends ProjectEventType> {
    type: Type
}

/** Requests the specified project to be opened. */
export interface ProjectOpenEvent extends ProjectBaseEvent<ProjectEventType.open> {
    // FIXME: provide projectId instead
    /** This must be a name because it may be specified by name on the command line.
     * Note that this will not work properly with the cloud backend if there are multiple projects
     * with the same name. */
    projectId: backendModule.ProjectId
}

/** Requests the specified project to be opened. */
export interface ProjectCancelOpeningAllEvent
    extends ProjectBaseEvent<ProjectEventType.cancelOpeningAll> {}

/** Every possible type of project event. */
export type ProjectEvent = ProjectCancelOpeningAllEvent | ProjectOpenEvent

/** The state of the spinner. It should go from initial, to loading, to done. */
enum SpinnerState {
    initial = 'initial',
    loading = 'loading',
    done = 'done',
}

/** The state of checking whether a project is ready. It should go from not checking, to checking
 * status, to checking resources, to done. */
enum CheckState {
    notChecking = 'not-checking',
    checkingStatus = 'checking-status',
    checkingResources = 'checking-resources',
    done = 'done',
}

// =================
// === Constants ===
// =================

/** The default {@link ProjectData} associated with a {@link backendModule.Project}. */
export const DEFAULT_PROJECT_DATA: ProjectData = Object.freeze({
    isRunning: false,
})
const LOADING_MESSAGE =
    'Your environment is being created. It will take some time, please be patient.'
/** The interval between requests checking whether the IDE is ready. */
const CHECK_STATUS_INTERVAL_MS = 5000
/** The interval between requests checking whether the VM is ready. */
const CHECK_RESOURCES_INTERVAL_MS = 1000
/** The fallback project state, when it is set to `null` before it is first set. */
const DEFAULT_PROJECT_STATE = backendModule.ProjectState.created
/** The corresponding {@link SpinnerState} for each {@link backendModule.ProjectState}. */
const SPINNER_STATE: Record<backendModule.ProjectState, SpinnerState> = {
    [backendModule.ProjectState.closed]: SpinnerState.initial,
    [backendModule.ProjectState.created]: SpinnerState.initial,
    [backendModule.ProjectState.new]: SpinnerState.initial,
    [backendModule.ProjectState.openInProgress]: SpinnerState.loading,
    [backendModule.ProjectState.opened]: SpinnerState.done,
}

const SPINNER_CSS_CLASSES: Record<SpinnerState, string> = {
    [SpinnerState.initial]: 'dasharray-5 ease-linear',
    [SpinnerState.loading]: 'dasharray-75 duration-90000 ease-linear',
    [SpinnerState.done]: 'dasharray-100 duration-1000 ease-in',
} as const

// =================
// === Component ===
// =================

/** Props for a {@link ProjectActionButton}. */
export interface ProjectActionButtonProps {
<<<<<<< HEAD
    project: backendModule.ProjectAsset
=======
    project: backendModule.Asset<backendModule.AssetType.project>
    projectData: ProjectData
    setProjectData: react.Dispatch<react.SetStateAction<ProjectData>>
    appRunner: AppRunner | null
    event: ProjectEvent | null
    /** Called when the project is opened via the {@link ProjectActionButton}. */
    doOpenManually: () => void
>>>>>>> 86724cb7
    onClose: () => void
    appRunner: AppRunner | null
    openIde: () => void
    doRefresh: () => void
}

/** An interactive button displaying the status of a project. */
function ProjectActionButton(props: ProjectActionButtonProps) {
    const {
        project,
        setProjectData,
        event,
        appRunner,
        doOpenManually,
        onClose,
        openIde,
        doRefresh,
    } = props
    const { backend } = backendProvider.useBackend()
    const { unsetModal } = modalProvider.useSetModal()

<<<<<<< HEAD
    const [state, setState] = React.useState(backendModule.ProjectState.closed)
    const [checkState, setCheckState] = React.useState(CheckState.notChecking)
    const [spinnerState, setSpinnerState] = React.useState(SpinnerState.done)
=======
    const [state, setState] = react.useState<backendModule.ProjectState | null>(null)
    const [isCheckingStatus, setIsCheckingStatus] = react.useState(false)
    const [isCheckingResources, setIsCheckingResources] = react.useState(false)
    const [spinnerState, setSpinnerState] = react.useState(SpinnerState.initial)
    const [shouldOpenWhenReady, setShouldOpenWhenReady] = react.useState(false)
    const [toastId, setToastId] = react.useState<string | null>(null)

    react.useEffect(() => {
        if (toastId != null) {
            return () => {
                toast.dismiss(toastId)
            }
        } else {
            return
        }
    }, [toastId])

    react.useEffect(() => {
        // Ensure that the previous spinner state is visible for at least one frame.
        requestAnimationFrame(() => {
            setSpinnerState(SPINNER_STATE[state ?? DEFAULT_PROJECT_STATE])
        })
    }, [state])

    react.useEffect(() => {
        if (toastId != null && state !== backendModule.ProjectState.openInProgress) {
            toast.dismiss(toastId)
        }
    }, [state])
>>>>>>> 86724cb7

    React.useEffect(() => {
        switch (project.projectState.type) {
            case backendModule.ProjectState.opened:
                setState(backendModule.ProjectState.openInProgress)
<<<<<<< HEAD
                setSpinnerState(SpinnerState.initial)
                setCheckState(CheckState.checkingResources)
                break
            case backendModule.ProjectState.openInProgress:
                setState(backendModule.ProjectState.openInProgress)
                setSpinnerState(SpinnerState.initial)
                setCheckState(CheckState.checkingStatus)
=======
                setIsCheckingResources(true)
                break
            case backendModule.ProjectState.openInProgress:
                setState(backendModule.ProjectState.openInProgress)
                setIsCheckingStatus(true)
>>>>>>> 86724cb7
                break
            default:
                // Some functions below set the state to something different to
                // the backend state. In that case, the state should not be overridden.
                setState(oldState => oldState ?? project.projectState.type)
                break
        }
    }, [project.projectState.type])

<<<<<<< HEAD
    React.useEffect(() => {
        if (backend.type === backendModule.BackendType.local) {
            if (project.id !== localBackend.LocalBackend.currentlyOpeningProjectId) {
                setCheckState(CheckState.notChecking)
                setState(backendModule.ProjectState.closed)
                setSpinnerState(SpinnerState.done)
            }
        }
        // `localBackend.LocalBackend.currentlyOpeningProjectId` is a mutable outer scope value.
        // eslint-disable-next-line react-hooks/exhaustive-deps
    }, [project, state, backend.type, localBackend.LocalBackend.currentlyOpeningProjectId])

    React.useEffect(() => {
        switch (checkState) {
            case CheckState.notChecking: {
                return
            }
            case CheckState.checkingStatus: {
                const checkProjectStatus = async () => {
                    const response = await backend.getProjectDetails(project.id)
                    if (response.state.type === backendModule.ProjectState.opened) {
                        setCheckState(CheckState.checkingResources)
                    } else {
                        setState(response.state.type)
                    }
                }
                const handle = window.setInterval(
                    () => void checkProjectStatus(),
                    CHECK_STATUS_INTERVAL_MS
                )
                void checkProjectStatus()
                return () => {
                    clearInterval(handle)
                }
            }
            case CheckState.checkingResources: {
                const checkProjectResources = async () => {
                    if (backend.type === backendModule.BackendType.local) {
                        setState(backendModule.ProjectState.opened)
                        setCheckState(CheckState.done)
                        setSpinnerState(SpinnerState.done)
                    } else {
                        try {
                            // This call will error if the VM is not ready yet.
                            await backend.checkResources(project.id)
                            setState(backendModule.ProjectState.opened)
                            setCheckState(CheckState.done)
                            setSpinnerState(SpinnerState.done)
                        } catch {
                            // Ignored.
=======
    react.useEffect(() => {
        if (event != null) {
            switch (event.type) {
                case ProjectEventType.open: {
                    if (event.projectId !== project.id) {
                        setShouldOpenWhenReady(false)
                    } else {
                        setShouldOpenWhenReady(true)
                        void openProject()
                    }
                    break
                }
                case ProjectEventType.cancelOpeningAll: {
                    setShouldOpenWhenReady(false)
                }
            }
        }
    }, [event])

    react.useEffect(() => {
        if (shouldOpenWhenReady && state === backendModule.ProjectState.opened) {
            openIde()
            setShouldOpenWhenReady(false)
        }
    }, [shouldOpenWhenReady, state])

    react.useEffect(() => {
        if (
            backend.type === backendModule.BackendType.local &&
            project.id !== localBackend.LocalBackend.currentlyOpeningProjectId
        ) {
            setState(backendModule.ProjectState.closed)
        }
    }, [project, state, localBackend.LocalBackend.currentlyOpeningProjectId])

    react.useEffect(() => {
        if (!isCheckingStatus) {
            return
        } else {
            let handle: number | null = null
            let continuePolling = true
            let previousTimestamp = 0
            const checkProjectStatus = async () => {
                try {
                    const response = await backend.getProjectDetails(project.id)
                    handle = null
                    if (
                        continuePolling &&
                        response.state.type === backendModule.ProjectState.opened
                    ) {
                        continuePolling = false
                        setIsCheckingStatus(false)
                        setIsCheckingResources(true)
                    }
                } finally {
                    if (continuePolling) {
                        const nowTimestamp = Number(new Date())
                        const delay = CHECK_STATUS_INTERVAL_MS - (nowTimestamp - previousTimestamp)
                        previousTimestamp = nowTimestamp
                        handle = window.setTimeout(
                            () => void checkProjectStatus(),
                            Math.max(0, delay)
                        )
                    }
                }
            }
            void checkProjectStatus()
            return () => {
                continuePolling = false
                if (handle != null) {
                    clearTimeout(handle)
                }
            }
        }
    }, [isCheckingStatus])

    react.useEffect(() => {
        if (!isCheckingResources) {
            return
        } else {
            let handle: number | null = null
            let continuePolling = true
            let previousTimestamp = 0
            const checkProjectResources = async () => {
                if (backend.type === backendModule.BackendType.local) {
                    setState(backendModule.ProjectState.opened)
                    setIsCheckingResources(false)
                } else {
                    try {
                        // This call will error if the VM is not ready yet.
                        await backend.checkResources(project.id)
                        handle = null
                        if (continuePolling) {
                            continuePolling = false
                            setState(backendModule.ProjectState.opened)
                            setIsCheckingResources(false)
                        }
                    } catch {
                        if (continuePolling) {
                            const nowTimestamp = Number(new Date())
                            const delay =
                                CHECK_RESOURCES_INTERVAL_MS - (nowTimestamp - previousTimestamp)
                            previousTimestamp = nowTimestamp
                            handle = window.setTimeout(
                                () => void checkProjectResources(),
                                Math.max(0, delay)
                            )
>>>>>>> 86724cb7
                        }
                    }
                }
                const handle = window.setInterval(
                    () => void checkProjectResources(),
                    CHECK_RESOURCES_INTERVAL_MS
                )
                void checkProjectResources()
                return () => {
                    clearInterval(handle)
                }
            }
<<<<<<< HEAD
            case CheckState.done: {
                return
=======
            void checkProjectResources()
            return () => {
                continuePolling = false
                if (handle != null) {
                    clearTimeout(handle)
                }
>>>>>>> 86724cb7
            }
        }
    }, [checkState, project.id, backend])

    const closeProject = async () => {
        onClose()
        setShouldOpenWhenReady(false)
        setState(backendModule.ProjectState.closed)
        appRunner?.stopApp()
<<<<<<< HEAD
        void backend.closeProject(project.id)
        setCheckState(CheckState.notChecking)
        onClose()
=======
        setIsCheckingStatus(false)
        setIsCheckingResources(false)
        try {
            await backend.closeProject(project.id)
        } finally {
            // This is not 100% correct, but it is better than never setting `isRunning` to `false`,
            // which would prevent the project from ever being deleted.
            setProjectData(oldProjectData => ({ ...oldProjectData, isRunning: false }))
        }
>>>>>>> 86724cb7
    }

    const openProject = async () => {
        setState(backendModule.ProjectState.openInProgress)
<<<<<<< HEAD
        setSpinnerState(SpinnerState.initial)
        // The `setTimeout` is required so that the completion percentage goes from
        // the `initial` fraction to the `loading` fraction, rather than starting
        // at the `loading` fraction.
        setTimeout(() => {
            setSpinnerState(SpinnerState.loading)
        }, 0)
        switch (backend.type) {
            case backendModule.BackendType.remote:
                await backend.openProject(project.id)
                doRefresh()
                setCheckState(CheckState.checkingStatus)
                break
            case backendModule.BackendType.local:
                await backend.openProject(project.id)
                doRefresh()
                setState(backendModule.ProjectState.opened)
                setSpinnerState(SpinnerState.done)
                setCheckState(CheckState.done)
                break
=======
        try {
            switch (backend.type) {
                case backendModule.BackendType.remote:
                    setToastId(toast.loading(LOADING_MESSAGE))
                    await backend.openProject(project.id)
                    setProjectData(oldProjectData => ({ ...oldProjectData, isRunning: true }))
                    doRefresh()
                    setIsCheckingStatus(true)
                    break
                case backendModule.BackendType.local:
                    await backend.openProject(project.id)
                    setProjectData(oldProjectData => ({ ...oldProjectData, isRunning: true }))
                    setState(oldState => {
                        if (oldState === backendModule.ProjectState.openInProgress) {
                            doRefresh()
                            return backendModule.ProjectState.opened
                        } else {
                            return oldState
                        }
                    })
                    break
            }
        } catch {
            setIsCheckingStatus(false)
            setIsCheckingResources(false)
            toast.error(`Error opening project '${project.title}'.`)
            setState(backendModule.ProjectState.closed)
>>>>>>> 86724cb7
        }
    }

    switch (state) {
        case null:
        case backendModule.ProjectState.created:
        case backendModule.ProjectState.new:
        case backendModule.ProjectState.closed:
            return (
                <button
                    onClick={clickEvent => {
                        clickEvent.stopPropagation()
                        unsetModal()
                        doOpenManually()
                    }}
                >
                    {svg.PLAY_ICON}
                </button>
            )
        case backendModule.ProjectState.openInProgress:
            return (
                <button
                    onClick={async clickEvent => {
                        clickEvent.stopPropagation()
                        unsetModal()
                        await closeProject()
                    }}
                >
                    <svg.StopIcon className={SPINNER_CSS_CLASSES[spinnerState]} />
                </button>
            )
        case backendModule.ProjectState.opened:
            return (
                <>
                    <button
                        onClick={async clickEvent => {
                            clickEvent.stopPropagation()
                            unsetModal()
                            await closeProject()
                        }}
                    >
                        <svg.StopIcon className={SPINNER_CSS_CLASSES[spinnerState]} />
                    </button>
                    <button
                        onClick={clickEvent => {
                            clickEvent.stopPropagation()
                            unsetModal()
                            openIde()
                        }}
                    >
                        {svg.ARROW_UP_ICON}
                    </button>
                </>
            )
    }
}

export default ProjectActionButton<|MERGE_RESOLUTION|>--- conflicted
+++ resolved
@@ -1,54 +1,19 @@
 /** @file An interactive button displaying the status of a project. */
-<<<<<<< HEAD
 import * as React from 'react'
-=======
-import * as react from 'react'
 import toast from 'react-hot-toast'
->>>>>>> 86724cb7
 
 import * as backendModule from '../backend'
 import * as backendProvider from '../../providers/backend'
 import * as localBackend from '../localBackend'
 import * as modalProvider from '../../providers/modal'
 import * as svg from '../../components/svg'
+// Warning: This is a circular import.
+import * as projectsTable from './projectsTable'
+import * as reactiveEvents from '../reactiveEvents'
 
 // =============
 // === Types ===
 // =============
-
-/** Data associated with a project, used for rendering.
- * FIXME[sb]: This is a hack that is required because each row does not carry its own extra state.
- * It will be obsoleted by the implementation in https://github.com/enso-org/enso/pull/6546. */
-export interface ProjectData {
-    isRunning: boolean
-}
-
-/** Possible types of project state change. */
-export enum ProjectEventType {
-    open = 'open',
-    cancelOpeningAll = 'cancelOpeningAll',
-}
-
-/** Properties common to all project state change events. */
-interface ProjectBaseEvent<Type extends ProjectEventType> {
-    type: Type
-}
-
-/** Requests the specified project to be opened. */
-export interface ProjectOpenEvent extends ProjectBaseEvent<ProjectEventType.open> {
-    // FIXME: provide projectId instead
-    /** This must be a name because it may be specified by name on the command line.
-     * Note that this will not work properly with the cloud backend if there are multiple projects
-     * with the same name. */
-    projectId: backendModule.ProjectId
-}
-
-/** Requests the specified project to be opened. */
-export interface ProjectCancelOpeningAllEvent
-    extends ProjectBaseEvent<ProjectEventType.cancelOpeningAll> {}
-
-/** Every possible type of project event. */
-export type ProjectEvent = ProjectCancelOpeningAllEvent | ProjectOpenEvent
 
 /** The state of the spinner. It should go from initial, to loading, to done. */
 enum SpinnerState {
@@ -70,10 +35,6 @@
 // === Constants ===
 // =================
 
-/** The default {@link ProjectData} associated with a {@link backendModule.Project}. */
-export const DEFAULT_PROJECT_DATA: ProjectData = Object.freeze({
-    isRunning: false,
-})
 const LOADING_MESSAGE =
     'Your environment is being created. It will take some time, please be patient.'
 /** The interval between requests checking whether the IDE is ready. */
@@ -103,17 +64,16 @@
 
 /** Props for a {@link ProjectActionButton}. */
 export interface ProjectActionButtonProps {
-<<<<<<< HEAD
     project: backendModule.ProjectAsset
-=======
-    project: backendModule.Asset<backendModule.AssetType.project>
-    projectData: ProjectData
-    setProjectData: react.Dispatch<react.SetStateAction<ProjectData>>
-    appRunner: AppRunner | null
-    event: ProjectEvent | null
+    getExtraData: (projectId: backendModule.ProjectId) => projectsTable.ProjectExtraData
+    setExtraData: (
+        projectId: backendModule.ProjectId,
+        newExtraData: projectsTable.ProjectExtraData
+    ) => void
+    deleteExtraData: (projectId: backendModule.ProjectId) => void
+    event: reactiveEvents.ProjectEvent | null
     /** Called when the project is opened via the {@link ProjectActionButton}. */
-    doOpenManually: () => void
->>>>>>> 86724cb7
+    doOpenManually: (projectId: backendModule.ProjectId) => void
     onClose: () => void
     appRunner: AppRunner | null
     openIde: () => void
@@ -124,7 +84,9 @@
 function ProjectActionButton(props: ProjectActionButtonProps) {
     const {
         project,
-        setProjectData,
+        getExtraData,
+        setExtraData,
+        deleteExtraData,
         event,
         appRunner,
         doOpenManually,
@@ -135,315 +97,27 @@
     const { backend } = backendProvider.useBackend()
     const { unsetModal } = modalProvider.useSetModal()
 
-<<<<<<< HEAD
-    const [state, setState] = React.useState(backendModule.ProjectState.closed)
+    const [state, setState] = React.useState<backendModule.ProjectState | null>(null)
     const [checkState, setCheckState] = React.useState(CheckState.notChecking)
-    const [spinnerState, setSpinnerState] = React.useState(SpinnerState.done)
-=======
-    const [state, setState] = react.useState<backendModule.ProjectState | null>(null)
-    const [isCheckingStatus, setIsCheckingStatus] = react.useState(false)
-    const [isCheckingResources, setIsCheckingResources] = react.useState(false)
-    const [spinnerState, setSpinnerState] = react.useState(SpinnerState.initial)
-    const [shouldOpenWhenReady, setShouldOpenWhenReady] = react.useState(false)
-    const [toastId, setToastId] = react.useState<string | null>(null)
-
-    react.useEffect(() => {
-        if (toastId != null) {
-            return () => {
-                toast.dismiss(toastId)
-            }
-        } else {
-            return
-        }
-    }, [toastId])
-
-    react.useEffect(() => {
-        // Ensure that the previous spinner state is visible for at least one frame.
-        requestAnimationFrame(() => {
-            setSpinnerState(SPINNER_STATE[state ?? DEFAULT_PROJECT_STATE])
-        })
-    }, [state])
-
-    react.useEffect(() => {
-        if (toastId != null && state !== backendModule.ProjectState.openInProgress) {
-            toast.dismiss(toastId)
-        }
-    }, [state])
->>>>>>> 86724cb7
-
-    React.useEffect(() => {
-        switch (project.projectState.type) {
-            case backendModule.ProjectState.opened:
-                setState(backendModule.ProjectState.openInProgress)
-<<<<<<< HEAD
-                setSpinnerState(SpinnerState.initial)
-                setCheckState(CheckState.checkingResources)
-                break
-            case backendModule.ProjectState.openInProgress:
-                setState(backendModule.ProjectState.openInProgress)
-                setSpinnerState(SpinnerState.initial)
-                setCheckState(CheckState.checkingStatus)
-=======
-                setIsCheckingResources(true)
-                break
-            case backendModule.ProjectState.openInProgress:
-                setState(backendModule.ProjectState.openInProgress)
-                setIsCheckingStatus(true)
->>>>>>> 86724cb7
-                break
-            default:
-                // Some functions below set the state to something different to
-                // the backend state. In that case, the state should not be overridden.
-                setState(oldState => oldState ?? project.projectState.type)
-                break
-        }
-    }, [project.projectState.type])
-
-<<<<<<< HEAD
-    React.useEffect(() => {
-        if (backend.type === backendModule.BackendType.local) {
-            if (project.id !== localBackend.LocalBackend.currentlyOpeningProjectId) {
-                setCheckState(CheckState.notChecking)
-                setState(backendModule.ProjectState.closed)
-                setSpinnerState(SpinnerState.done)
-            }
-        }
-        // `localBackend.LocalBackend.currentlyOpeningProjectId` is a mutable outer scope value.
-        // eslint-disable-next-line react-hooks/exhaustive-deps
-    }, [project, state, backend.type, localBackend.LocalBackend.currentlyOpeningProjectId])
-
-    React.useEffect(() => {
-        switch (checkState) {
-            case CheckState.notChecking: {
-                return
-            }
-            case CheckState.checkingStatus: {
-                const checkProjectStatus = async () => {
-                    const response = await backend.getProjectDetails(project.id)
-                    if (response.state.type === backendModule.ProjectState.opened) {
-                        setCheckState(CheckState.checkingResources)
-                    } else {
-                        setState(response.state.type)
-                    }
-                }
-                const handle = window.setInterval(
-                    () => void checkProjectStatus(),
-                    CHECK_STATUS_INTERVAL_MS
-                )
-                void checkProjectStatus()
-                return () => {
-                    clearInterval(handle)
-                }
-            }
-            case CheckState.checkingResources: {
-                const checkProjectResources = async () => {
-                    if (backend.type === backendModule.BackendType.local) {
-                        setState(backendModule.ProjectState.opened)
-                        setCheckState(CheckState.done)
-                        setSpinnerState(SpinnerState.done)
-                    } else {
-                        try {
-                            // This call will error if the VM is not ready yet.
-                            await backend.checkResources(project.id)
-                            setState(backendModule.ProjectState.opened)
-                            setCheckState(CheckState.done)
-                            setSpinnerState(SpinnerState.done)
-                        } catch {
-                            // Ignored.
-=======
-    react.useEffect(() => {
-        if (event != null) {
-            switch (event.type) {
-                case ProjectEventType.open: {
-                    if (event.projectId !== project.id) {
-                        setShouldOpenWhenReady(false)
-                    } else {
-                        setShouldOpenWhenReady(true)
-                        void openProject()
-                    }
-                    break
-                }
-                case ProjectEventType.cancelOpeningAll: {
-                    setShouldOpenWhenReady(false)
-                }
-            }
-        }
-    }, [event])
-
-    react.useEffect(() => {
-        if (shouldOpenWhenReady && state === backendModule.ProjectState.opened) {
-            openIde()
-            setShouldOpenWhenReady(false)
-        }
-    }, [shouldOpenWhenReady, state])
-
-    react.useEffect(() => {
-        if (
-            backend.type === backendModule.BackendType.local &&
-            project.id !== localBackend.LocalBackend.currentlyOpeningProjectId
-        ) {
-            setState(backendModule.ProjectState.closed)
-        }
-    }, [project, state, localBackend.LocalBackend.currentlyOpeningProjectId])
-
-    react.useEffect(() => {
-        if (!isCheckingStatus) {
-            return
-        } else {
-            let handle: number | null = null
-            let continuePolling = true
-            let previousTimestamp = 0
-            const checkProjectStatus = async () => {
-                try {
-                    const response = await backend.getProjectDetails(project.id)
-                    handle = null
-                    if (
-                        continuePolling &&
-                        response.state.type === backendModule.ProjectState.opened
-                    ) {
-                        continuePolling = false
-                        setIsCheckingStatus(false)
-                        setIsCheckingResources(true)
-                    }
-                } finally {
-                    if (continuePolling) {
-                        const nowTimestamp = Number(new Date())
-                        const delay = CHECK_STATUS_INTERVAL_MS - (nowTimestamp - previousTimestamp)
-                        previousTimestamp = nowTimestamp
-                        handle = window.setTimeout(
-                            () => void checkProjectStatus(),
-                            Math.max(0, delay)
-                        )
-                    }
-                }
-            }
-            void checkProjectStatus()
-            return () => {
-                continuePolling = false
-                if (handle != null) {
-                    clearTimeout(handle)
-                }
-            }
-        }
-    }, [isCheckingStatus])
-
-    react.useEffect(() => {
-        if (!isCheckingResources) {
-            return
-        } else {
-            let handle: number | null = null
-            let continuePolling = true
-            let previousTimestamp = 0
-            const checkProjectResources = async () => {
-                if (backend.type === backendModule.BackendType.local) {
-                    setState(backendModule.ProjectState.opened)
-                    setIsCheckingResources(false)
-                } else {
-                    try {
-                        // This call will error if the VM is not ready yet.
-                        await backend.checkResources(project.id)
-                        handle = null
-                        if (continuePolling) {
-                            continuePolling = false
-                            setState(backendModule.ProjectState.opened)
-                            setIsCheckingResources(false)
-                        }
-                    } catch {
-                        if (continuePolling) {
-                            const nowTimestamp = Number(new Date())
-                            const delay =
-                                CHECK_RESOURCES_INTERVAL_MS - (nowTimestamp - previousTimestamp)
-                            previousTimestamp = nowTimestamp
-                            handle = window.setTimeout(
-                                () => void checkProjectResources(),
-                                Math.max(0, delay)
-                            )
->>>>>>> 86724cb7
-                        }
-                    }
-                }
-                const handle = window.setInterval(
-                    () => void checkProjectResources(),
-                    CHECK_RESOURCES_INTERVAL_MS
-                )
-                void checkProjectResources()
-                return () => {
-                    clearInterval(handle)
-                }
-            }
-<<<<<<< HEAD
-            case CheckState.done: {
-                return
-=======
-            void checkProjectResources()
-            return () => {
-                continuePolling = false
-                if (handle != null) {
-                    clearTimeout(handle)
-                }
->>>>>>> 86724cb7
-            }
-        }
-    }, [checkState, project.id, backend])
-
-    const closeProject = async () => {
-        onClose()
-        setShouldOpenWhenReady(false)
-        setState(backendModule.ProjectState.closed)
-        appRunner?.stopApp()
-<<<<<<< HEAD
-        void backend.closeProject(project.id)
-        setCheckState(CheckState.notChecking)
-        onClose()
-=======
-        setIsCheckingStatus(false)
-        setIsCheckingResources(false)
-        try {
-            await backend.closeProject(project.id)
-        } finally {
-            // This is not 100% correct, but it is better than never setting `isRunning` to `false`,
-            // which would prevent the project from ever being deleted.
-            setProjectData(oldProjectData => ({ ...oldProjectData, isRunning: false }))
-        }
->>>>>>> 86724cb7
-    }
-
-    const openProject = async () => {
+    const [spinnerState, setSpinnerState] = React.useState(SpinnerState.initial)
+    const [shouldOpenWhenReady, setShouldOpenWhenReady] = React.useState(false)
+    const [toastId, setToastId] = React.useState<string | null>(null)
+
+    const openProject = React.useCallback(async () => {
         setState(backendModule.ProjectState.openInProgress)
-<<<<<<< HEAD
-        setSpinnerState(SpinnerState.initial)
-        // The `setTimeout` is required so that the completion percentage goes from
-        // the `initial` fraction to the `loading` fraction, rather than starting
-        // at the `loading` fraction.
-        setTimeout(() => {
-            setSpinnerState(SpinnerState.loading)
-        }, 0)
-        switch (backend.type) {
-            case backendModule.BackendType.remote:
-                await backend.openProject(project.id)
-                doRefresh()
-                setCheckState(CheckState.checkingStatus)
-                break
-            case backendModule.BackendType.local:
-                await backend.openProject(project.id)
-                doRefresh()
-                setState(backendModule.ProjectState.opened)
-                setSpinnerState(SpinnerState.done)
-                setCheckState(CheckState.done)
-                break
-=======
         try {
             switch (backend.type) {
                 case backendModule.BackendType.remote:
                     setToastId(toast.loading(LOADING_MESSAGE))
                     await backend.openProject(project.id)
-                    setProjectData(oldProjectData => ({ ...oldProjectData, isRunning: true }))
+                    setExtraData(project.id, { ...getExtraData(project.id), isRunning: true })
                     doRefresh()
-                    setIsCheckingStatus(true)
+                    setCheckState(CheckState.checkingStatus)
                     break
                 case backendModule.BackendType.local:
                     await backend.openProject(project.id)
-                    setProjectData(oldProjectData => ({ ...oldProjectData, isRunning: true }))
+                    setExtraData(project.id, { ...getExtraData(project.id), isRunning: true })
+                    setCheckState(CheckState.done)
                     setState(oldState => {
                         if (oldState === backendModule.ProjectState.openInProgress) {
                             doRefresh()
@@ -455,11 +129,199 @@
                     break
             }
         } catch {
-            setIsCheckingStatus(false)
-            setIsCheckingResources(false)
+            setCheckState(CheckState.notChecking)
             toast.error(`Error opening project '${project.title}'.`)
             setState(backendModule.ProjectState.closed)
->>>>>>> 86724cb7
+        }
+    }, [backend, doRefresh, project.id, project.title, getExtraData, setExtraData])
+
+    React.useEffect(() => {
+        return () => {
+            deleteExtraData(project.id)
+        }
+        // The above callback MUST only run on unmount.
+        // eslint-disable-next-line react-hooks/exhaustive-deps
+    }, [])
+
+    React.useEffect(() => {
+        if (toastId != null) {
+            return () => {
+                toast.dismiss(toastId)
+            }
+        } else {
+            return
+        }
+    }, [toastId])
+
+    React.useEffect(() => {
+        // Ensure that the previous spinner state is visible for at least one frame.
+        requestAnimationFrame(() => {
+            setSpinnerState(SPINNER_STATE[state ?? DEFAULT_PROJECT_STATE])
+        })
+    }, [state])
+
+    React.useEffect(() => {
+        if (toastId != null && state !== backendModule.ProjectState.openInProgress) {
+            toast.dismiss(toastId)
+        }
+    }, [state, toastId])
+
+    React.useEffect(() => {
+        switch (project.projectState.type) {
+            case backendModule.ProjectState.opened:
+                setState(backendModule.ProjectState.openInProgress)
+                setCheckState(CheckState.checkingResources)
+                break
+            case backendModule.ProjectState.openInProgress:
+                setState(backendModule.ProjectState.openInProgress)
+                setCheckState(CheckState.checkingStatus)
+                break
+            default:
+                // Some functions below set the state to something different to
+                // the backend state. In that case, the state should not be overridden.
+                setState(oldState => oldState ?? project.projectState.type)
+                break
+        }
+    }, [project.projectState.type])
+
+    React.useEffect(() => {
+        if (event != null) {
+            switch (event.type) {
+                case reactiveEvents.ProjectEventType.open: {
+                    if (event.projectId !== project.id) {
+                        setShouldOpenWhenReady(false)
+                    } else {
+                        setShouldOpenWhenReady(true)
+                        void openProject()
+                    }
+                    break
+                }
+                case reactiveEvents.ProjectEventType.cancelOpeningAll: {
+                    setShouldOpenWhenReady(false)
+                }
+            }
+        }
+    }, [event, openProject, project.id])
+
+    React.useEffect(() => {
+        if (shouldOpenWhenReady && state === backendModule.ProjectState.opened) {
+            openIde()
+            setShouldOpenWhenReady(false)
+        }
+    }, [shouldOpenWhenReady, state, openIde])
+
+    React.useEffect(() => {
+        if (
+            backend.type === backendModule.BackendType.local &&
+            project.id !== localBackend.LocalBackend.currentlyOpeningProjectId
+        ) {
+            setState(backendModule.ProjectState.closed)
+            setCheckState(CheckState.notChecking)
+        }
+        // `localBackend.LocalBackend.currentlyOpeningProjectId` is a mutable outer scope value.
+        // eslint-disable-next-line react-hooks/exhaustive-deps
+    }, [project, state, localBackend.LocalBackend.currentlyOpeningProjectId])
+
+    React.useEffect(() => {
+        switch (checkState) {
+            case CheckState.notChecking: {
+                return
+            }
+            case CheckState.done: {
+                return
+            }
+            case CheckState.checkingStatus: {
+                let handle: number | null = null
+                let continuePolling = true
+                let previousTimestamp = 0
+                const checkProjectStatus = async () => {
+                    try {
+                        const response = await backend.getProjectDetails(project.id)
+                        handle = null
+                        if (
+                            continuePolling &&
+                            response.state.type === backendModule.ProjectState.opened
+                        ) {
+                            continuePolling = false
+                            setCheckState(CheckState.checkingResources)
+                        }
+                    } finally {
+                        if (continuePolling) {
+                            const nowTimestamp = Number(new Date())
+                            const delay =
+                                CHECK_STATUS_INTERVAL_MS - (nowTimestamp - previousTimestamp)
+                            previousTimestamp = nowTimestamp
+                            handle = window.setTimeout(
+                                () => void checkProjectStatus(),
+                                Math.max(0, delay)
+                            )
+                        }
+                    }
+                }
+                void checkProjectStatus()
+                return () => {
+                    continuePolling = false
+                    if (handle != null) {
+                        clearTimeout(handle)
+                    }
+                }
+            }
+            case CheckState.checkingResources: {
+                let handle: number | null = null
+                let continuePolling = true
+                let previousTimestamp = 0
+                const checkProjectResources = async () => {
+                    if (backend.type === backendModule.BackendType.local) {
+                        // This should never happen, but still should be handled
+                        setState(backendModule.ProjectState.opened)
+                        setCheckState(CheckState.done)
+                    } else {
+                        try {
+                            // This call will error if the VM is not ready yet.
+                            await backend.checkResources(project.id)
+                            handle = null
+                            if (continuePolling) {
+                                continuePolling = false
+                                setState(backendModule.ProjectState.opened)
+                                setCheckState(CheckState.done)
+                            }
+                        } catch {
+                            if (continuePolling) {
+                                const nowTimestamp = Number(new Date())
+                                const delay =
+                                    CHECK_RESOURCES_INTERVAL_MS - (nowTimestamp - previousTimestamp)
+                                previousTimestamp = nowTimestamp
+                                handle = window.setTimeout(
+                                    () => void checkProjectResources(),
+                                    Math.max(0, delay)
+                                )
+                            }
+                        }
+                    }
+                }
+                void checkProjectResources()
+                return () => {
+                    continuePolling = false
+                    if (handle != null) {
+                        clearTimeout(handle)
+                    }
+                }
+            }
+        }
+    }, [checkState, project.id, backend])
+
+    const closeProject = async () => {
+        onClose()
+        setShouldOpenWhenReady(false)
+        setState(backendModule.ProjectState.closed)
+        appRunner?.stopApp()
+        setCheckState(CheckState.notChecking)
+        try {
+            await backend.closeProject(project.id)
+        } finally {
+            // This is not 100% correct, but it is better than never setting `isRunning` to `false`,
+            // which would prevent the project from ever being deleted.
+            setExtraData(project.id, { ...getExtraData(project.id), isRunning: false })
         }
     }
 
@@ -473,7 +335,7 @@
                     onClick={clickEvent => {
                         clickEvent.stopPropagation()
                         unsetModal()
-                        doOpenManually()
+                        doOpenManually(project.id)
                     }}
                 >
                     {svg.PLAY_ICON}
