--- conflicted
+++ resolved
@@ -70,19 +70,6 @@
                     size={1}
                     defaultValue={children}
                     onBlur={event => event.currentTarget.form?.requestSubmit()}
-<<<<<<< HEAD
-                    onKeyDown={event => {
-                        if (
-                            shortcuts.SHORTCUT_REGISTRY.matchesKeyboardAction(
-                                shortcuts.KeyboardAction.cancelEditName,
-                                event
-                            )
-                        ) {
-                            onCancel()
-                        }
-                    }}
-=======
->>>>>>> f1c224e6
                     {...(inputPattern != null ? { pattern: inputPattern } : {})}
                     {...(inputTitle != null ? { title: inputTitle } : {})}
                     {...passthroughProps}
