--- conflicted
+++ resolved
@@ -67,14 +67,9 @@
         permission => permission.user.user_email === organization?.email
     )
     const managesThisAsset =
-<<<<<<< HEAD
+        backend.type === backendModule.BackendType.local ||
         self?.permission === permissionsModule.PermissionAction.own ||
         self?.permission === permissionsModule.PermissionAction.admin
-=======
-        backend.type === backendModule.BackendType.local ||
-        self?.permission === backendModule.PermissionAction.own ||
-        self?.permission === backendModule.PermissionAction.admin
->>>>>>> b69fa516
     const isRunningProject =
         asset.type === backendModule.AssetType.project &&
         backendModule.DOES_PROJECT_STATE_INDICATE_VM_EXISTS[asset.projectState.type]
