/** @file The context menu for an arbitrary {@link backendModule.Asset}. */
import * as React from 'react'
import * as toast from 'react-toastify'

import * as assetEventModule from '../events/assetEvent'
import * as assetTreeNode from '../assetTreeNode'
import * as backendModule from '../backend'
import * as hooks from '../../hooks'
import * as http from '../../http'
import * as remoteBackendModule from '../remoteBackend'
import * as shortcuts from '../shortcuts'

import * as authProvider from '../../authentication/providers/auth'
import * as backendProvider from '../../providers/backend'
import * as loggerProvider from '../../providers/logger'
import * as modalProvider from '../../providers/modal'

import * as assetsTable from './assetsTable'
import * as tableRow from './tableRow'
import ConfirmDeleteModal from './confirmDeleteModal'
import ContextMenu from './contextMenu'
import ContextMenuSeparator from './contextMenuSeparator'
import ContextMenus from './contextMenus'
import GlobalContextMenu from './globalContextMenu'
import ManagePermissionsModal from './managePermissionsModal'
import MenuEntry from './menuEntry'

// ========================
// === AssetContextMenu ===
// ========================

/** Props for a {@link AssetContextMenu}. */
export interface AssetContextMenuProps {
    hidden?: boolean
    innerProps: tableRow.TableRowInnerProps<
        assetTreeNode.AssetTreeNode,
        assetsTable.AssetsTableState,
        assetsTable.AssetRowState
    >
    event: Pick<React.MouseEvent, 'pageX' | 'pageY'>
    eventTarget: HTMLElement | null
    doDelete: () => Promise<void>
}

/** The context menu for an arbitrary {@link backendModule.Asset}. */
export default function AssetContextMenu(props: AssetContextMenuProps) {
    const {
        hidden = false,
        innerProps: {
            item,
            setItem,
            state: { dispatchAssetEvent, dispatchAssetListEvent },
            setRowState,
        },
        event,
        eventTarget,
        doDelete,
    } = props
    const logger = loggerProvider.useLogger()
    const { organization, accessToken } = authProvider.useNonPartialUserSession()
    const { setModal, unsetModal } = modalProvider.useSetModal()
    const { backend } = backendProvider.useBackend()
    const toastAndLog = hooks.useToastAndLog()
    const asset = item.item
    const self = asset.permissions?.find(
        permission => permission.user.user_email === organization?.email
    )
    const managesThisAsset =
        self?.permission === backendModule.PermissionAction.own ||
        self?.permission === backendModule.PermissionAction.admin
    const canExecute =
        self?.permission != null && backendModule.PERMISSION_ACTION_CAN_EXECUTE[self.permission]
    const isOtherUserUsingProject =
        backendModule.assetIsProject(asset) &&
        organization != null &&
        asset.projectState.opened_by !== organization.email
    const setAsset = React.useCallback(
        (valueOrUpdater: React.SetStateAction<backendModule.AnyAsset>) => {
            if (typeof valueOrUpdater === 'function') {
                setItem(oldItem => ({
                    ...oldItem,
                    item: valueOrUpdater(oldItem.item),
                }))
            } else {
                setItem(oldItem => ({ ...oldItem, item: valueOrUpdater }))
            }
        },
        [/* should never change */ setItem]
    )
    return (
        <ContextMenus hidden={hidden} key={asset.id} event={event}>
            <ContextMenu hidden={hidden}>
<<<<<<< HEAD
                {asset.type === backendModule.AssetType.project && (
                    <MenuEntry
                        hidden={hidden}
                        action={shortcuts.KeyboardAction.open}
                        doAction={() => {
                            unsetModal()
                            dispatchAssetEvent({
                                type: assetEventModule.AssetEventType.openProject,
                                id: asset.id,
                                shouldAutomaticallySwitchPage: true,
                                runInBackground: false,
                            })
                        }}
                    />
                )}
=======
                {asset.type === backendModule.AssetType.project &&
                    canExecute &&
                    !isOtherUserUsingProject && (
                        <MenuEntry
                            hidden={hidden}
                            action={shortcuts.KeyboardAction.open}
                            doAction={() => {
                                unsetModal()
                                dispatchAssetEvent({
                                    type: assetEventModule.AssetEventType.openProject,
                                    id: asset.id,
                                    shouldAutomaticallySwitchPage: true,
                                })
                            }}
                        />
                    )}
>>>>>>> 704ddff6
                {asset.type === backendModule.AssetType.project &&
                    backend.type === backendModule.BackendType.remote && (
                        <MenuEntry
                            hidden={hidden}
                            action={shortcuts.KeyboardAction.run}
                            doAction={() => {
                                unsetModal()
                                dispatchAssetEvent({
                                    type: assetEventModule.AssetEventType.openProject,
                                    id: asset.id,
                                    shouldAutomaticallySwitchPage: false,
                                    runInBackground: true,
                                })
                            }}
                        />
                    )}
                {asset.type === backendModule.AssetType.project &&
                    backend.type === backendModule.BackendType.local && (
                        <MenuEntry
                            hidden={hidden}
                            action={shortcuts.KeyboardAction.uploadToCloud}
                            doAction={async () => {
                                unsetModal()
                                if (accessToken == null) {
                                    toastAndLog('Cannot upload to cloud in offline mode')
                                } else {
                                    try {
                                        const headers = new Headers([
                                            ['Authorization', `Bearer ${accessToken}`],
                                        ])
                                        const client = new http.Client(headers)
                                        const remoteBackend = new remoteBackendModule.RemoteBackend(
                                            client,
                                            logger
                                        )
                                        const projectResponse = await fetch(
                                            `./api/project-manager/projects/${asset.id}/enso-project`
                                        )
                                        // This DOES NOT update the cloud assets list when it
                                        // completes, as the current backend is not the remote
                                        // (cloud) backend. The user may change to the cloud backend
                                        // while this request is in progress, however this is
                                        // uncommon enough that it is not worth the added complexity.
                                        await remoteBackend.uploadFile(
                                            {
                                                fileName: `${asset.title}.enso-project`,
                                                fileId: null,
                                                parentDirectoryId: null,
                                            },
                                            await projectResponse.blob()
                                        )
                                        toast.toast.success(
                                            'Successfully uploaded local project to cloud!'
                                        )
                                    } catch (error) {
                                        toastAndLog(
                                            'Could not upload local project to cloud',
                                            error
                                        )
                                    }
                                }
                            }}
                        />
                    )}
                {canExecute && !isOtherUserUsingProject && (
                    <MenuEntry
                        hidden={hidden}
                        disabled={
                            asset.type !== backendModule.AssetType.project &&
                            asset.type !== backendModule.AssetType.directory
                        }
                        action={shortcuts.KeyboardAction.rename}
                        doAction={() => {
                            setRowState(oldRowState => ({
                                ...oldRowState,
                                isEditingName: true,
                            }))
                            unsetModal()
                        }}
                    />
                )}
                <MenuEntry
                    hidden={hidden}
                    disabled
                    action={shortcuts.KeyboardAction.snapshot}
                    doAction={() => {
                        // No backend support yet.
                    }}
                />
                {managesThisAsset && !isOtherUserUsingProject && (
                    <MenuEntry
                        hidden={hidden}
                        action={shortcuts.KeyboardAction.moveToTrash}
                        doAction={() => {
                            setModal(
                                <ConfirmDeleteModal
                                    description={`the ${asset.type} '${asset.title}'`}
                                    doDelete={doDelete}
                                />
                            )
                        }}
                    />
                )}
                <ContextMenuSeparator hidden={hidden} />
                {managesThisAsset && (
                    <MenuEntry
                        hidden={hidden}
                        action={shortcuts.KeyboardAction.share}
                        doAction={() => {
                            setModal(
                                <ManagePermissionsModal
                                    item={asset}
                                    setItem={setAsset}
                                    self={self}
                                    eventTarget={eventTarget}
                                    doRemoveSelf={() => {
                                        dispatchAssetEvent({
                                            type: assetEventModule.AssetEventType.removeSelf,
                                            id: asset.id,
                                        })
                                    }}
                                />
                            )
                        }}
                    />
                )}
                <MenuEntry
                    hidden={hidden}
                    disabled
                    action={shortcuts.KeyboardAction.label}
                    doAction={() => {
                        // No backend support yet.
                    }}
                />
                <ContextMenuSeparator hidden={hidden} />
                <MenuEntry
                    hidden={hidden}
                    disabled
                    action={shortcuts.KeyboardAction.duplicate}
                    doAction={() => {
                        // No backend support yet.
                    }}
                />
                <MenuEntry
                    hidden={hidden}
                    disabled
                    action={shortcuts.KeyboardAction.copy}
                    doAction={() => {
                        // No backend support yet.
                    }}
                />
                {!isOtherUserUsingProject && (
                    <MenuEntry
                        hidden={hidden}
                        disabled
                        action={shortcuts.KeyboardAction.cut}
                        doAction={() => {
                            // No backend support yet.
                        }}
                    />
                )}
                <MenuEntry
                    hidden={hidden}
                    disabled
                    action={shortcuts.KeyboardAction.download}
                    doAction={() => {
                        // No backend support yet.
                    }}
                />
            </ContextMenu>
            {asset.type === backendModule.AssetType.directory ? (
                <GlobalContextMenu
                    hidden={hidden}
                    // This is SAFE, as this only exists when the item is a directory.
                    // eslint-disable-next-line no-restricted-syntax
                    directoryKey={item.key as backendModule.DirectoryId}
                    directoryId={asset.id}
                    dispatchAssetListEvent={dispatchAssetListEvent}
                />
            ) : null}
        </ContextMenus>
    )
}<|MERGE_RESOLUTION|>--- conflicted
+++ resolved
@@ -90,23 +90,6 @@
     return (
         <ContextMenus hidden={hidden} key={asset.id} event={event}>
             <ContextMenu hidden={hidden}>
-<<<<<<< HEAD
-                {asset.type === backendModule.AssetType.project && (
-                    <MenuEntry
-                        hidden={hidden}
-                        action={shortcuts.KeyboardAction.open}
-                        doAction={() => {
-                            unsetModal()
-                            dispatchAssetEvent({
-                                type: assetEventModule.AssetEventType.openProject,
-                                id: asset.id,
-                                shouldAutomaticallySwitchPage: true,
-                                runInBackground: false,
-                            })
-                        }}
-                    />
-                )}
-=======
                 {asset.type === backendModule.AssetType.project &&
                     canExecute &&
                     !isOtherUserUsingProject && (
@@ -119,11 +102,11 @@
                                     type: assetEventModule.AssetEventType.openProject,
                                     id: asset.id,
                                     shouldAutomaticallySwitchPage: true,
+                                    runInBackground: false,
                                 })
                             }}
                         />
                     )}
->>>>>>> 704ddff6
                 {asset.type === backendModule.AssetType.project &&
                     backend.type === backendModule.BackendType.remote && (
                         <MenuEntry
