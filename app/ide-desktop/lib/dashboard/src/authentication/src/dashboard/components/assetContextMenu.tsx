/** @file The context menu for an arbitrary {@link backendModule.Asset}. */
import * as React from 'react'
import * as toast from 'react-toastify'

import * as assetEventModule from '../events/assetEvent'
import * as assetTreeNode from '../assetTreeNode'
import * as backendModule from '../backend'
import * as hooks from '../../hooks'
import * as http from '../../http'
import * as remoteBackendModule from '../remoteBackend'
import * as shortcuts from '../shortcuts'

import * as authProvider from '../../authentication/providers/auth'
import * as backendProvider from '../../providers/backend'
import * as loggerProvider from '../../providers/logger'
import * as modalProvider from '../../providers/modal'

import * as assetsTable from './assetsTable'
import * as tableRow from './tableRow'
import ConfirmDeleteModal from './confirmDeleteModal'
import ContextMenu from './contextMenu'
import ContextMenuSeparator from './contextMenuSeparator'
import ContextMenus from './contextMenus'
import GlobalContextMenu from './globalContextMenu'
import ManagePermissionsModal from './managePermissionsModal'
import MenuEntry from './menuEntry'

// ========================
// === AssetContextMenu ===
// ========================

/** Props for a {@link AssetContextMenu}. */
export interface AssetContextMenuProps {
    hidden?: boolean
    innerProps: tableRow.TableRowInnerProps<
        assetTreeNode.AssetTreeNode,
        assetsTable.AssetsTableState,
        assetsTable.AssetRowState
    >
    event: Pick<React.MouseEvent, 'pageX' | 'pageY'>
    eventTarget: HTMLElement | null
    doDelete: () => Promise<void>
}

/** The context menu for an arbitrary {@link backendModule.Asset}. */
export default function AssetContextMenu(props: AssetContextMenuProps) {
    const {
        hidden = false,
        innerProps: {
            item,
            setItem,
            state: { dispatchAssetEvent, dispatchAssetListEvent },
            setRowState,
        },
        event,
        eventTarget,
        doDelete,
    } = props
    const logger = loggerProvider.useLogger()
    const { organization, accessToken } = authProvider.useNonPartialUserSession()
    const { setModal, unsetModal } = modalProvider.useSetModal()
    const { backend } = backendProvider.useBackend()
    const toastAndLog = hooks.useToastAndLog()
    const asset = item.item
    const self = asset.permissions?.find(
        permission => permission.user.user_email === organization?.email
    )
    const managesThisAsset =
        self?.permission === backendModule.PermissionAction.own ||
        self?.permission === backendModule.PermissionAction.admin
    const isRunningProject =
        asset.type === backendModule.AssetType.project &&
        (asset.projectState.type === backendModule.ProjectState.openInProgress ||
            asset.projectState.type === backendModule.ProjectState.opened)
    const setAsset = React.useCallback(
        (valueOrUpdater: React.SetStateAction<backendModule.AnyAsset>) => {
            if (typeof valueOrUpdater === 'function') {
                setItem(oldItem => ({
                    ...oldItem,
                    item: valueOrUpdater(oldItem.item),
                }))
            } else {
                setItem(oldItem => ({ ...oldItem, item: valueOrUpdater }))
            }
        },
        [/* should never change */ setItem]
    )

    return (
        <ContextMenus hidden={hidden} key={asset.id} event={event}>
            <ContextMenu hidden={hidden}>
<<<<<<< HEAD
                {asset.type === backendModule.AssetType.project && !isRunningProject && (
                    <ContextMenuEntry
=======
                {asset.type === backendModule.AssetType.project && (
                    <MenuEntry
>>>>>>> a2946d2d
                        hidden={hidden}
                        action={shortcuts.KeyboardAction.open}
                        doAction={() => {
                            unsetModal()
                            dispatchAssetEvent({
                                type: assetEventModule.AssetEventType.openProject,
                                id: asset.id,
                            })
                        }}
                    />
                )}
                {asset.type === backendModule.AssetType.project && isRunningProject && (
                    <ContextMenuEntry
                        hidden={hidden}
                        action={shortcuts.KeyboardAction.close}
                        doAction={() => {
                            unsetModal()
                            dispatchAssetEvent({
                                type: assetEventModule.AssetEventType.closeProject,
                                id: asset.id,
                            })
                        }}
                    />
                )}
                {asset.type === backendModule.AssetType.project &&
                    backend.type === backendModule.BackendType.local && (
                        <MenuEntry
                            hidden={hidden}
                            action={shortcuts.KeyboardAction.uploadToCloud}
                            doAction={async () => {
                                unsetModal()
                                if (accessToken == null) {
                                    toastAndLog('Cannot upload to cloud in offline mode')
                                } else {
                                    try {
                                        const headers = new Headers([
                                            ['Authorization', `Bearer ${accessToken}`],
                                        ])
                                        const client = new http.Client(headers)
                                        const remoteBackend = new remoteBackendModule.RemoteBackend(
                                            client,
                                            logger
                                        )
                                        const projectResponse = await fetch(
                                            `./api/project-manager/projects/${asset.id}/enso-project`
                                        )
                                        // This DOES NOT update the cloud assets list when it
                                        // completes, as the current backend is not the remote
                                        // (cloud) backend. The user may change to the cloud backend
                                        // while this request is in progress, however this is
                                        // uncommon enough that it is not worth the added complexity.
                                        await remoteBackend.uploadFile(
                                            {
                                                fileName: `${asset.title}.enso-project`,
                                                fileId: null,
                                                parentDirectoryId: null,
                                            },
                                            await projectResponse.blob()
                                        )
                                        toast.toast.success(
                                            'Successfully uploaded local project to cloud!'
                                        )
                                    } catch (error) {
                                        toastAndLog(
                                            'Could not upload local project to cloud',
                                            error
                                        )
                                    }
                                }
                            }}
                        />
                    )}
                <MenuEntry
                    hidden={hidden}
                    disabled={
                        asset.type !== backendModule.AssetType.project &&
                        asset.type !== backendModule.AssetType.directory
                    }
                    action={shortcuts.KeyboardAction.rename}
                    doAction={() => {
                        setRowState(oldRowState => ({
                            ...oldRowState,
                            isEditingName: true,
                        }))
                        unsetModal()
                    }}
                />
                <MenuEntry
                    hidden={hidden}
                    disabled
                    action={shortcuts.KeyboardAction.snapshot}
                    doAction={() => {
                        // No backend support yet.
                    }}
                />
                <MenuEntry
                    hidden={hidden}
                    action={shortcuts.KeyboardAction.moveToTrash}
                    doAction={() => {
                        setModal(
                            <ConfirmDeleteModal
                                description={`the ${asset.type} '${asset.title}'`}
                                doDelete={doDelete}
                            />
                        )
                    }}
                />
                <ContextMenuSeparator hidden={hidden} />
                {managesThisAsset && (
                    <MenuEntry
                        hidden={hidden}
                        action={shortcuts.KeyboardAction.share}
                        doAction={() => {
                            setModal(
                                <ManagePermissionsModal
                                    item={asset}
                                    setItem={setAsset}
                                    self={self}
                                    eventTarget={eventTarget}
                                    doRemoveSelf={() => {
                                        dispatchAssetEvent({
                                            type: assetEventModule.AssetEventType.removeSelf,
                                            id: asset.id,
                                        })
                                    }}
                                />
                            )
                        }}
                    />
                )}
                <MenuEntry
                    hidden={hidden}
                    disabled
                    action={shortcuts.KeyboardAction.label}
                    doAction={() => {
                        // No backend support yet.
                    }}
                />
                <ContextMenuSeparator hidden={hidden} />
                <MenuEntry
                    hidden={hidden}
                    disabled
                    action={shortcuts.KeyboardAction.duplicate}
                    doAction={() => {
                        // No backend support yet.
                    }}
                />
                <MenuEntry
                    hidden={hidden}
                    disabled
                    action={shortcuts.KeyboardAction.copy}
                    doAction={() => {
                        // No backend support yet.
                    }}
                />
                <MenuEntry
                    hidden={hidden}
                    disabled
                    action={shortcuts.KeyboardAction.cut}
                    doAction={() => {
                        // No backend support yet.
                    }}
                />
                <MenuEntry
                    hidden={hidden}
                    disabled
                    action={shortcuts.KeyboardAction.download}
                    doAction={() => {
                        // No backend support yet.
                    }}
                />
            </ContextMenu>
            {asset.type === backendModule.AssetType.directory ? (
                <GlobalContextMenu
                    hidden={hidden}
                    // This is SAFE, as this only exists when the item is a directory.
                    // eslint-disable-next-line no-restricted-syntax
                    directoryKey={item.key as backendModule.DirectoryId}
                    directoryId={asset.id}
                    dispatchAssetListEvent={dispatchAssetListEvent}
                />
            ) : null}
        </ContextMenus>
    )
}<|MERGE_RESOLUTION|>--- conflicted
+++ resolved
@@ -89,13 +89,8 @@
     return (
         <ContextMenus hidden={hidden} key={asset.id} event={event}>
             <ContextMenu hidden={hidden}>
-<<<<<<< HEAD
                 {asset.type === backendModule.AssetType.project && !isRunningProject && (
-                    <ContextMenuEntry
-=======
-                {asset.type === backendModule.AssetType.project && (
                     <MenuEntry
->>>>>>> a2946d2d
                         hidden={hidden}
                         action={shortcuts.KeyboardAction.open}
                         doAction={() => {
@@ -108,7 +103,7 @@
                     />
                 )}
                 {asset.type === backendModule.AssetType.project && isRunningProject && (
-                    <ContextMenuEntry
+                    <MenuEntry
                         hidden={hidden}
                         action={shortcuts.KeyboardAction.close}
                         doAction={() => {
