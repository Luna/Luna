/** @file The context menu for an arbitrary {@link backendModule.Asset}. */
import * as React from 'react'
import * as toast from 'react-toastify'

import * as assetEventModule from '../events/assetEvent'
import * as assetListEvent from '../events/assetListEvent'
import type * as assetTreeNode from '../assetTreeNode'
import * as backendModule from '../backend'
import * as hooks from '../../hooks'
import * as http from '../../http'
import * as object from '../../object'
import * as permissions from '../permissions'
import * as remoteBackendModule from '../remoteBackend'
import * as shortcuts from '../shortcuts'

import * as authProvider from '../../authentication/providers/auth'
import * as backendProvider from '../../providers/backend'
import * as loggerProvider from '../../providers/logger'
import * as modalProvider from '../../providers/modal'

import type * as assetsTable from './assetsTable'
import * as categorySwitcher from './categorySwitcher'
import type * as tableRow from './tableRow'
import ConfirmDeleteModal from './confirmDeleteModal'
import ContextMenu from './contextMenu'
import ContextMenuSeparator from './contextMenuSeparator'
import ContextMenus from './contextMenus'
import GlobalContextMenu from './globalContextMenu'
import ManageLabelsModal from './manageLabelsModal'
import ManagePermissionsModal from './managePermissionsModal'
import MenuEntry from './menuEntry'
import UpsertSecretModal from './upsertSecretModal'

// ========================
// === AssetContextMenu ===
// ========================

/** Props for a {@link AssetContextMenu}. */
export interface AssetContextMenuProps {
    hidden?: boolean
    innerProps: tableRow.TableRowInnerProps<
        assetTreeNode.AssetTreeNode,
        assetsTable.AssetsTableState,
        assetsTable.AssetRowState
    >
    event: Pick<React.MouseEvent, 'pageX' | 'pageY'>
    eventTarget: HTMLElement | null
    doDelete: () => void
    doCopy: () => void
    doCut: () => void
    doPaste: (newParentKey: backendModule.AssetId, newParentId: backendModule.DirectoryId) => void
}

/** The context menu for an arbitrary {@link backendModule.Asset}. */
export default function AssetContextMenu(props: AssetContextMenuProps) {
<<<<<<< HEAD
    const { hidden = false, innerProps, event, eventTarget, doCut, doPaste, doDelete } = props
    const { item, setItem, state, setRowState } = innerProps
    const { category, hasCopyData, labels, dispatchAssetEvent, dispatchAssetListEvent } = state
    const { doCreateLabel } = state

=======
    const {
        hidden = false,
        innerProps: {
            item,
            setItem,
            state: { category, hasPasteData, dispatchAssetEvent, dispatchAssetListEvent },
            setRowState,
        },
        event,
        eventTarget,
        doCopy,
        doCut,
        doPaste,
        doDelete,
    } = props
>>>>>>> b8f4dc32
    const logger = loggerProvider.useLogger()
    const { organization, accessToken } = authProvider.useNonPartialUserSession()
    const { setModal, unsetModal } = modalProvider.useSetModal()
    const { backend } = backendProvider.useBackend()
    const toastAndLog = hooks.useToastAndLog()
    const asset = item.item
    const self = asset.permissions?.find(
        permission => permission.user.user_email === organization?.email
    )
    const isCloud = backend.type === backendModule.BackendType.remote
    const ownsThisAsset = !isCloud || self?.permission === permissions.PermissionAction.own
    const managesThisAsset =
        ownsThisAsset || self?.permission === permissions.PermissionAction.admin
    const canEditThisAsset =
        managesThisAsset || self?.permission === permissions.PermissionAction.edit
    const isRunningProject =
        asset.type === backendModule.AssetType.project &&
        backendModule.DOES_PROJECT_STATE_INDICATE_VM_EXISTS[asset.projectState.type]
    const canExecute =
        backend.type === backendModule.BackendType.local ||
        (self?.permission != null && permissions.PERMISSION_ACTION_CAN_EXECUTE[self.permission])
    const isOtherUserUsingProject =
        backend.type !== backendModule.BackendType.local &&
        backendModule.assetIsProject(asset) &&
        asset.projectState.opened_by != null &&
        asset.projectState.opened_by !== organization?.email
    const setAsset = React.useCallback(
        (valueOrUpdater: React.SetStateAction<backendModule.AnyAsset>) => {
            if (typeof valueOrUpdater === 'function') {
                setItem(oldItem =>
                    oldItem.with({
                        item: valueOrUpdater(oldItem.item),
                    })
                )
            } else {
                setItem(oldItem => oldItem.with({ item: valueOrUpdater }))
            }
        },
        [/* should never change */ setItem]
    )
    return category === categorySwitcher.Category.trash ? (
        !ownsThisAsset ? null : (
            <ContextMenus hidden={hidden} key={asset.id} event={event}>
                <ContextMenu hidden={hidden}>
                    <MenuEntry
                        hidden={hidden}
                        action={shortcuts.KeyboardAction.restoreFromTrash}
                        doAction={() => {
                            unsetModal()
                            dispatchAssetEvent({
                                type: assetEventModule.AssetEventType.restore,
                                ids: new Set([asset.id]),
                            })
                        }}
                    />
                </ContextMenu>
            </ContextMenus>
        )
    ) : (
        <ContextMenus hidden={hidden} key={asset.id} event={event}>
            <ContextMenu hidden={hidden}>
                {asset.type === backendModule.AssetType.project &&
                    canExecute &&
                    !isRunningProject &&
                    !isOtherUserUsingProject && (
                        <MenuEntry
                            hidden={hidden}
                            action={shortcuts.KeyboardAction.open}
                            doAction={() => {
                                unsetModal()
                                dispatchAssetEvent({
                                    type: assetEventModule.AssetEventType.openProject,
                                    id: asset.id,
                                    shouldAutomaticallySwitchPage: true,
                                    runInBackground: false,
                                })
                            }}
                        />
                    )}
                {asset.type === backendModule.AssetType.project && isCloud && (
                    <MenuEntry
                        hidden={hidden}
                        action={shortcuts.KeyboardAction.run}
                        doAction={() => {
                            unsetModal()
                            dispatchAssetEvent({
                                type: assetEventModule.AssetEventType.openProject,
                                id: asset.id,
                                shouldAutomaticallySwitchPage: false,
                                runInBackground: true,
                            })
                        }}
                    />
                )}
                {asset.type === backendModule.AssetType.project &&
                    canExecute &&
                    isRunningProject &&
                    !isOtherUserUsingProject && (
                        <MenuEntry
                            hidden={hidden}
                            action={shortcuts.KeyboardAction.close}
                            doAction={() => {
                                unsetModal()
                                dispatchAssetEvent({
                                    type: assetEventModule.AssetEventType.closeProject,
                                    id: asset.id,
                                })
                            }}
                        />
                    )}
                {asset.type === backendModule.AssetType.project && !isCloud && (
                    <MenuEntry
                        hidden={hidden}
                        action={shortcuts.KeyboardAction.uploadToCloud}
                        doAction={async () => {
                            unsetModal()
                            if (accessToken == null) {
                                toastAndLog('Cannot upload to cloud in offline mode')
                            } else {
                                try {
                                    const headers = new Headers([
                                        ['Authorization', `Bearer ${accessToken}`],
                                    ])
                                    const client = new http.Client(headers)
                                    const remoteBackend = new remoteBackendModule.RemoteBackend(
                                        client,
                                        logger
                                    )
                                    const projectResponse = await fetch(
                                        `./api/project-manager/projects/${asset.id}/enso-project`
                                    )
                                    // This DOES NOT update the cloud assets list when it
                                    // completes, as the current backend is not the remote
                                    // (cloud) backend. The user may change to the cloud backend
                                    // while this request is in progress, however this is
                                    // uncommon enough that it is not worth the added complexity.
                                    await remoteBackend.uploadFile(
                                        {
                                            fileName: `${asset.title}.enso-project`,
                                            fileId: null,
                                            parentDirectoryId: null,
                                        },
                                        await projectResponse.blob()
                                    )
                                    toast.toast.success(
                                        'Successfully uploaded local project to cloud!'
                                    )
                                } catch (error) {
                                    toastAndLog('Could not upload local project to cloud', error)
                                }
                            }
                        }}
                    />
                )}
                {canExecute && !isRunningProject && !isOtherUserUsingProject && (
                    <MenuEntry
                        hidden={hidden}
                        disabled={
                            asset.type !== backendModule.AssetType.project &&
                            asset.type !== backendModule.AssetType.directory
                        }
                        action={shortcuts.KeyboardAction.rename}
                        doAction={() => {
                            setRowState(object.merger({ isEditingName: true }))
                            unsetModal()
                        }}
                    />
                )}
                {asset.type === backendModule.AssetType.secret && canEditThisAsset && (
                    <MenuEntry
                        hidden={hidden}
                        action={shortcuts.KeyboardAction.edit}
                        doAction={() => {
                            setModal(
                                <UpsertSecretModal
                                    id={asset.id}
                                    name={asset.title}
                                    doCreate={async (_name, value) => {
                                        try {
                                            await backend.updateSecret(
                                                asset.id,
                                                { value },
                                                asset.title
                                            )
                                        } catch (error) {
                                            toastAndLog(null, error)
                                        }
                                    }}
                                />
                            )
                        }}
                    />
                )}
                {isCloud && (
                    <MenuEntry
                        hidden={hidden}
                        disabled
                        action={shortcuts.KeyboardAction.snapshot}
                        doAction={() => {
                            // No backend support yet.
                        }}
                    />
                )}
                {ownsThisAsset && !isRunningProject && !isOtherUserUsingProject && (
                    <MenuEntry
                        hidden={hidden}
                        action={
                            backend.type === backendModule.BackendType.local
                                ? shortcuts.KeyboardAction.delete
                                : shortcuts.KeyboardAction.moveToTrash
                        }
                        doAction={() => {
                            if (backend.type === backendModule.BackendType.remote) {
                                unsetModal()
                                doDelete()
                            } else {
                                setModal(
                                    <ConfirmDeleteModal
                                        description={`the ${asset.type} '${asset.title}'`}
                                        doDelete={doDelete}
                                    />
                                )
                            }
                        }}
                    />
                )}
                {isCloud && <ContextMenuSeparator hidden={hidden} />}
                {isCloud && managesThisAsset && self != null && (
                    <MenuEntry
                        hidden={hidden}
                        action={shortcuts.KeyboardAction.share}
                        doAction={() => {
                            setModal(
                                <ManagePermissionsModal
                                    item={asset}
                                    setItem={setAsset}
                                    self={self}
                                    eventTarget={eventTarget}
                                    doRemoveSelf={() => {
                                        dispatchAssetEvent({
                                            type: assetEventModule.AssetEventType.removeSelf,
                                            id: asset.id,
                                        })
                                    }}
                                />
                            )
                        }}
                    />
                )}
                {isCloud && (
                    <MenuEntry
                        hidden={hidden}
                        action={shortcuts.KeyboardAction.label}
                        doAction={() => {
                            setModal(
                                <ManageLabelsModal
                                    item={asset}
                                    setItem={setAsset}
                                    allLabels={labels}
                                    doCreateLabel={doCreateLabel}
                                    eventTarget={eventTarget}
                                />
                            )
                        }}
                    />
                )}
                {isCloud && managesThisAsset && self != null && (
                    <ContextMenuSeparator hidden={hidden} />
                )}
                <MenuEntry
                    hidden={hidden}
                    disabled={!isCloud}
                    action={shortcuts.KeyboardAction.duplicate}
                    doAction={() => {
                        unsetModal()
                        dispatchAssetListEvent({
                            type: assetListEvent.AssetListEventType.copy,
                            newParentId: item.directoryId,
                            newParentKey: item.directoryKey,
                            items: [asset],
                        })
                    }}
                />
                {isCloud && (
                    <MenuEntry
                        hidden={hidden}
                        action={shortcuts.KeyboardAction.copy}
                        doAction={doCopy}
                    />
                )}
                {isCloud && !isOtherUserUsingProject && (
                    <MenuEntry
                        hidden={hidden}
                        action={shortcuts.KeyboardAction.cut}
                        doAction={doCut}
                    />
                )}
                <MenuEntry
                    hidden={hidden}
                    disabled={isCloud}
                    action={shortcuts.KeyboardAction.download}
                    doAction={() => {
                        dispatchAssetEvent({
                            type: assetEventModule.AssetEventType.download,
                            ids: new Set([asset.id]),
                        })
                    }}
                />
                {hasPasteData && (
                    <MenuEntry
                        hidden={hidden}
                        action={shortcuts.KeyboardAction.paste}
                        doAction={() => {
                            const [directoryKey, directoryId] =
                                item.item.type === backendModule.AssetType.directory
                                    ? [item.key, item.item.id]
                                    : [item.directoryKey, item.directoryId]
                            doPaste(directoryKey, directoryId)
                        }}
                    />
                )}
            </ContextMenu>
            {category === categorySwitcher.Category.home && (
                <GlobalContextMenu
                    hidden={hidden}
                    hasCopyData={hasPasteData}
                    directoryKey={
                        // This is SAFE, as both branches are guaranteed to be `DirectoryId`s
                        // eslint-disable-next-line no-restricted-syntax
                        (asset.type === backendModule.AssetType.directory
                            ? item.key
                            : item.directoryKey) as backendModule.DirectoryId
                    }
                    directoryId={
                        asset.type === backendModule.AssetType.directory
                            ? asset.id
                            : item.directoryId
                    }
                    dispatchAssetListEvent={dispatchAssetListEvent}
                    doPaste={doPaste}
                />
            )}
        </ContextMenus>
    )
}<|MERGE_RESOLUTION|>--- conflicted
+++ resolved
@@ -53,29 +53,12 @@
 
 /** The context menu for an arbitrary {@link backendModule.Asset}. */
 export default function AssetContextMenu(props: AssetContextMenuProps) {
-<<<<<<< HEAD
-    const { hidden = false, innerProps, event, eventTarget, doCut, doPaste, doDelete } = props
+    const { innerProps, event, eventTarget, doCopy, doCut, doPaste, doDelete } = props
+    const { hidden = false  } = props
     const { item, setItem, state, setRowState } = innerProps
-    const { category, hasCopyData, labels, dispatchAssetEvent, dispatchAssetListEvent } = state
+    const { category, hasPasteData, labels, dispatchAssetEvent, dispatchAssetListEvent } = state
     const { doCreateLabel } = state
 
-=======
-    const {
-        hidden = false,
-        innerProps: {
-            item,
-            setItem,
-            state: { category, hasPasteData, dispatchAssetEvent, dispatchAssetListEvent },
-            setRowState,
-        },
-        event,
-        eventTarget,
-        doCopy,
-        doCut,
-        doPaste,
-        doDelete,
-    } = props
->>>>>>> b8f4dc32
     const logger = loggerProvider.useLogger()
     const { organization, accessToken } = authProvider.useNonPartialUserSession()
     const { setModal, unsetModal } = modalProvider.useSetModal()
