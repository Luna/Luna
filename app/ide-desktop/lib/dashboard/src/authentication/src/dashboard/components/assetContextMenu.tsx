--- conflicted
+++ resolved
@@ -92,12 +92,8 @@
                             unsetModal()
                             dispatchAssetEvent({
                                 type: assetEventModule.AssetEventType.openProject,
-<<<<<<< HEAD
-                                id: item.id,
+                                id: asset.id,
                                 shouldAutomaticallySwitchPage: true,
-=======
-                                id: asset.id,
->>>>>>> f3f2f06b
                             })
                         }}
                     />
