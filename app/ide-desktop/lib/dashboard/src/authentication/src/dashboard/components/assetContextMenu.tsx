/** @file The context menu for an arbitrary {@link backendModule.Asset}. */
import * as React from 'react'
import * as toast from 'react-toastify'

import * as assetEventModule from '../events/assetEvent'
import type * as assetTreeNode from '../assetTreeNode'
import * as backendModule from '../backend'
import * as hooks from '../../hooks'
import * as http from '../../http'
<<<<<<< HEAD
import * as permissionsModule from '../permissions'
=======
import * as permissions from '../permissions'
>>>>>>> 2ad19a53
import * as remoteBackendModule from '../remoteBackend'
import * as shortcuts from '../shortcuts'

import * as authProvider from '../../authentication/providers/auth'
import * as backendProvider from '../../providers/backend'
import * as loggerProvider from '../../providers/logger'
import * as modalProvider from '../../providers/modal'

import type * as assetsTable from './assetsTable'
import type * as tableRow from './tableRow'
import ConfirmDeleteModal from './confirmDeleteModal'
import ContextMenu from './contextMenu'
import ContextMenuSeparator from './contextMenuSeparator'
import ContextMenus from './contextMenus'
import GlobalContextMenu from './globalContextMenu'
import ManagePermissionsModal from './managePermissionsModal'
import MenuEntry from './menuEntry'

// ========================
// === AssetContextMenu ===
// ========================

/** Props for a {@link AssetContextMenu}. */
export interface AssetContextMenuProps {
    hidden?: boolean
    innerProps: tableRow.TableRowInnerProps<
        assetTreeNode.AssetTreeNode,
        assetsTable.AssetsTableState,
        assetsTable.AssetRowState
    >
    event: Pick<React.MouseEvent, 'pageX' | 'pageY'>
    eventTarget: HTMLElement | null
    doDelete: () => Promise<void>
}

/** The context menu for an arbitrary {@link backendModule.Asset}. */
export default function AssetContextMenu(props: AssetContextMenuProps) {
    const {
        hidden = false,
        innerProps: {
            item,
            setItem,
            state: { dispatchAssetEvent, dispatchAssetListEvent },
            setRowState,
        },
        event,
        eventTarget,
        doDelete,
    } = props
    const logger = loggerProvider.useLogger()
    const { organization, accessToken } = authProvider.useNonPartialUserSession()
    const { setModal, unsetModal } = modalProvider.useSetModal()
    const { backend } = backendProvider.useBackend()
    const toastAndLog = hooks.useToastAndLog()
    const asset = item.item
    const self = asset.permissions?.find(
        permission => permission.user.user_email === organization?.email
    )
    const managesThisAsset =
        backend.type === backendModule.BackendType.local ||
<<<<<<< HEAD
        self?.permission === permissionsModule.PermissionAction.own ||
        self?.permission === permissionsModule.PermissionAction.admin
=======
        self?.permission === permissions.PermissionAction.own ||
        self?.permission === permissions.PermissionAction.admin
>>>>>>> 2ad19a53
    const isRunningProject =
        asset.type === backendModule.AssetType.project &&
        backendModule.DOES_PROJECT_STATE_INDICATE_VM_EXISTS[asset.projectState.type]
    const canExecute =
        backend.type === backendModule.BackendType.local ||
        (self?.permission != null && permissions.PERMISSION_ACTION_CAN_EXECUTE[self.permission])
    const isOtherUserUsingProject =
        backend.type !== backendModule.BackendType.local &&
        backendModule.assetIsProject(asset) &&
        asset.projectState.opened_by != null &&
        asset.projectState.opened_by !== organization?.email
    const setAsset = React.useCallback(
        (valueOrUpdater: React.SetStateAction<backendModule.AnyAsset>) => {
            if (typeof valueOrUpdater === 'function') {
                setItem(oldItem => ({
                    ...oldItem,
                    item: valueOrUpdater(oldItem.item),
                }))
            } else {
                setItem(oldItem => ({ ...oldItem, item: valueOrUpdater }))
            }
        },
        [/* should never change */ setItem]
    )

    return (
        <ContextMenus hidden={hidden} key={asset.id} event={event}>
            <ContextMenu hidden={hidden}>
                {asset.type === backendModule.AssetType.project &&
                    canExecute &&
                    !isRunningProject &&
                    !isOtherUserUsingProject && (
                        <MenuEntry
                            hidden={hidden}
                            action={shortcuts.KeyboardAction.open}
                            doAction={() => {
                                unsetModal()
                                dispatchAssetEvent({
                                    type: assetEventModule.AssetEventType.openProject,
                                    id: asset.id,
                                    shouldAutomaticallySwitchPage: true,
                                    runInBackground: false,
                                })
                            }}
                        />
                    )}
                {asset.type === backendModule.AssetType.project &&
                    backend.type === backendModule.BackendType.remote && (
                        <MenuEntry
                            hidden={hidden}
                            action={shortcuts.KeyboardAction.run}
                            doAction={() => {
                                unsetModal()
                                dispatchAssetEvent({
                                    type: assetEventModule.AssetEventType.openProject,
                                    id: asset.id,
                                    shouldAutomaticallySwitchPage: false,
                                    runInBackground: true,
                                })
                            }}
                        />
                    )}
                {asset.type === backendModule.AssetType.project &&
                    canExecute &&
                    isRunningProject &&
                    !isOtherUserUsingProject && (
                        <MenuEntry
                            hidden={hidden}
                            action={shortcuts.KeyboardAction.close}
                            doAction={() => {
                                unsetModal()
                                dispatchAssetEvent({
                                    type: assetEventModule.AssetEventType.closeProject,
                                    id: asset.id,
                                })
                            }}
                        />
                    )}
                {asset.type === backendModule.AssetType.project &&
                    backend.type === backendModule.BackendType.local && (
                        <MenuEntry
                            hidden={hidden}
                            action={shortcuts.KeyboardAction.uploadToCloud}
                            doAction={async () => {
                                unsetModal()
                                if (accessToken == null) {
                                    toastAndLog('Cannot upload to cloud in offline mode')
                                } else {
                                    try {
                                        const headers = new Headers([
                                            ['Authorization', `Bearer ${accessToken}`],
                                        ])
                                        const client = new http.Client(headers)
                                        const remoteBackend = new remoteBackendModule.RemoteBackend(
                                            client,
                                            logger
                                        )
                                        const projectResponse = await fetch(
                                            `./api/project-manager/projects/${asset.id}/enso-project`
                                        )
                                        // This DOES NOT update the cloud assets list when it
                                        // completes, as the current backend is not the remote
                                        // (cloud) backend. The user may change to the cloud backend
                                        // while this request is in progress, however this is
                                        // uncommon enough that it is not worth the added complexity.
                                        await remoteBackend.uploadFile(
                                            {
                                                fileName: `${asset.title}.enso-project`,
                                                fileId: null,
                                                parentDirectoryId: null,
                                            },
                                            await projectResponse.blob()
                                        )
                                        toast.toast.success(
                                            'Successfully uploaded local project to cloud!'
                                        )
                                    } catch (error) {
                                        toastAndLog(
                                            'Could not upload local project to cloud',
                                            error
                                        )
                                    }
                                }
                            }}
                        />
                    )}
                {canExecute && !isRunningProject && !isOtherUserUsingProject && (
                    <MenuEntry
                        hidden={hidden}
                        disabled={
                            asset.type !== backendModule.AssetType.project &&
                            asset.type !== backendModule.AssetType.directory
                        }
                        action={shortcuts.KeyboardAction.rename}
                        doAction={() => {
                            setRowState(oldRowState => ({
                                ...oldRowState,
                                isEditingName: true,
                            }))
                            unsetModal()
                        }}
                    />
                )}
                <MenuEntry
                    hidden={hidden}
                    disabled
                    action={shortcuts.KeyboardAction.snapshot}
                    doAction={() => {
                        // No backend support yet.
                    }}
                />
                {managesThisAsset && !isRunningProject && !isOtherUserUsingProject && (
                    <MenuEntry
                        hidden={hidden}
                        action={
                            backend.type === backendModule.BackendType.local
                                ? shortcuts.KeyboardAction.delete
                                : shortcuts.KeyboardAction.moveToTrash
                        }
                        doAction={() => {
                            setModal(
                                <ConfirmDeleteModal
                                    description={`the ${asset.type} '${asset.title}'`}
                                    doDelete={doDelete}
                                />
                            )
                        }}
                    />
                )}
                <ContextMenuSeparator hidden={hidden} />
                {managesThisAsset && self != null && (
                    <MenuEntry
                        hidden={hidden}
                        action={shortcuts.KeyboardAction.share}
                        doAction={() => {
                            setModal(
                                <ManagePermissionsModal
                                    item={asset}
                                    setItem={setAsset}
                                    self={self}
                                    eventTarget={eventTarget}
                                    doRemoveSelf={() => {
                                        dispatchAssetEvent({
                                            type: assetEventModule.AssetEventType.removeSelf,
                                            id: asset.id,
                                        })
                                    }}
                                />
                            )
                        }}
                    />
                )}
                {backend.type !== backendModule.BackendType.local && (
                    <MenuEntry
                        hidden={hidden}
                        disabled
                        action={shortcuts.KeyboardAction.label}
                        doAction={() => {
                            // No backend support yet.
                        }}
                    />
                )}
                {((managesThisAsset && self != null) ||
                    backend.type !== backendModule.BackendType.local) && (
                    <ContextMenuSeparator hidden={hidden} />
                )}
                <MenuEntry
                    hidden={hidden}
                    disabled
                    action={shortcuts.KeyboardAction.duplicate}
                    doAction={() => {
                        // No backend support yet.
                    }}
                />
                <MenuEntry
                    hidden={hidden}
                    disabled
                    action={shortcuts.KeyboardAction.copy}
                    doAction={() => {
                        // No backend support yet.
                    }}
                />
                {!isOtherUserUsingProject && (
                    <MenuEntry
                        hidden={hidden}
                        disabled
                        action={shortcuts.KeyboardAction.cut}
                        doAction={() => {
                            // No backend support yet.
                        }}
                    />
                )}
                <MenuEntry
                    hidden={hidden}
                    disabled
                    action={shortcuts.KeyboardAction.download}
                    doAction={() => {
                        // No backend support yet.
                    }}
                />
            </ContextMenu>
            {asset.type === backendModule.AssetType.directory ? (
                <GlobalContextMenu
                    hidden={hidden}
                    // This is SAFE, as this only exists when the item is a directory.
                    // eslint-disable-next-line no-restricted-syntax
                    directoryKey={item.key as backendModule.DirectoryId}
                    directoryId={asset.id}
                    dispatchAssetListEvent={dispatchAssetListEvent}
                />
            ) : null}
        </ContextMenus>
    )
}<|MERGE_RESOLUTION|>--- conflicted
+++ resolved
@@ -7,11 +7,7 @@
 import * as backendModule from '../backend'
 import * as hooks from '../../hooks'
 import * as http from '../../http'
-<<<<<<< HEAD
-import * as permissionsModule from '../permissions'
-=======
 import * as permissions from '../permissions'
->>>>>>> 2ad19a53
 import * as remoteBackendModule from '../remoteBackend'
 import * as shortcuts from '../shortcuts'
 
@@ -72,13 +68,8 @@
     )
     const managesThisAsset =
         backend.type === backendModule.BackendType.local ||
-<<<<<<< HEAD
-        self?.permission === permissionsModule.PermissionAction.own ||
-        self?.permission === permissionsModule.PermissionAction.admin
-=======
         self?.permission === permissions.PermissionAction.own ||
         self?.permission === permissions.PermissionAction.admin
->>>>>>> 2ad19a53
     const isRunningProject =
         asset.type === backendModule.AssetType.project &&
         backendModule.DOES_PROJECT_STATE_INDICATE_VM_EXISTS[asset.projectState.type]
