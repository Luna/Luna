/** @file A registry for keyboard and mouse shortcuts. */
import * as React from 'react'

import AddConnectorIcon from 'enso-assets/add_connector.svg'
import AddFolderIcon from 'enso-assets/add_folder.svg'
import AddNetworkIcon from 'enso-assets/add_network.svg'
import BlankIcon from 'enso-assets/blank_16.svg'
import CameraIcon from 'enso-assets/camera.svg'
import ChangePasswordIcon from 'enso-assets/change_password.svg'
import CloseIcon from 'enso-assets/close.svg'
import CloudToIcon from 'enso-assets/cloud_to.svg'
import CopyIcon from 'enso-assets/copy.svg'
import DataDownloadIcon from 'enso-assets/data_download.svg'
import DataUploadIcon from 'enso-assets/data_upload.svg'
import DuplicateIcon from 'enso-assets/duplicate.svg'
import OpenIcon from 'enso-assets/open.svg'
import PenIcon from 'enso-assets/pen.svg'
import PeopleIcon from 'enso-assets/people.svg'
import Play2Icon from 'enso-assets/play2.svg'
import ScissorsIcon from 'enso-assets/scissors.svg'
import SignInIcon from 'enso-assets/sign_in.svg'
import SignOutIcon from 'enso-assets/sign_out.svg'
import TagIcon from 'enso-assets/tag.svg'
import TrashIcon from 'enso-assets/trash.svg'

import * as detect from 'enso-common/src/detect'

// This file MUST be a `.tsx` file so that Tailwind includes the CSS classes used here.

// =================
// === Constants ===
// =================

/** The size (both width and height) of icons. */
export const ICON_SIZE_PX = 16

// =============
// === Types ===
// =============

/** All possible mouse actions for which shortcuts can be registered. */
export enum MouseAction {
    open = 'open',
    /** Run without opening the editor. */
    run = 'run',
    editName = 'edit-name',
    selectAdditional = 'select-additional',
    selectRange = 'select-range',
    selectAdditionalRange = 'select-additional-range',
}

/** All possible keyboard actions for which shortcuts can be registered. */
export enum KeyboardAction {
    open = 'open',
<<<<<<< HEAD
    /** Run without opening the editor. */
    run = 'run',
=======
    close = 'close',
>>>>>>> e0ef0a25
    uploadToCloud = 'upload-to-cloud',
    rename = 'rename',
    snapshot = 'snapshot',
    moveToTrash = 'move-to-trash',
    moveAllToTrash = 'move-all-to-trash',
    share = 'share',
    label = 'label',
    duplicate = 'duplicate',
    copy = 'copy',
    cut = 'cut',
    download = 'download',
    uploadFiles = 'upload-files',
    newProject = 'new-project',
    newFolder = 'new-folder',
    newDataConnector = 'new-data-connector',
    closeModal = 'close-modal',
    cancelEditName = 'cancel-edit-name',
    changeYourPassword = 'change-your-password',
    signIn = 'sign-in',
    signOut = 'sign-out',
}

/** Valid mouse buttons. The values of each enum member is its corresponding value of
 * `MouseEvent.button`. */
export enum MouseButton {
    left = 0,
    middle = 1,
    right = 2,
    back = 3,
    forward = 4,
}

/** Restrictions on modifier keys that can trigger a shortcut.
 *
 * If a key is omitted, the shortcut will be triggered regardless of its value in the event. */
interface Modifiers {
    ctrl?: boolean
    alt?: boolean
    shift?: boolean
    meta?: boolean
}

/** A keyboard shortcut. */
export interface KeyboardShortcut extends Modifiers {
    // Every printable character is a valid value for `key`, so unions and enums are both
    // not an option here.
    key: string
    action: KeyboardAction
}

/** A mouse shortcut. If a key is omitted, that means its value does not matter. */
export interface MouseShortcut extends Modifiers {
    button: MouseButton
    action: MouseAction
    clicks: number
}

/** All possible modifier keys. */
export type ModifierKey = (typeof MODIFIERS)[number]

/** A list of all possible modifier keys, in order. */
export const MODIFIERS =
    detect.platform() === detect.Platform.macOS
        ? // This is required to derive the `ModifierKey` type above.
          // eslint-disable-next-line no-restricted-syntax
          (['Meta', 'Shift', 'Alt', 'Ctrl'] as const)
        : // eslint-disable-next-line no-restricted-syntax
          (['Ctrl', 'Shift', 'Alt', 'Meta'] as const)

// ========================
// === isTextInputEvent ===
// ========================

/** A {@link RegExp} that matches {@link KeyboardEvent.code}s corresponding to non-printable
 * keys. */
const SPECIAL_CHARACTER_KEYCODE_REGEX = /^[A-Z][a-z]/

/** Whether the modifiers match the event's modifier key states. */
export function isTextInputEvent(event: KeyboardEvent | React.KeyboardEvent) {
    // Allow `alt` key to be pressed in case it is being used to enter special characters.
    return (
        !event.ctrlKey &&
        !event.shiftKey &&
        !event.metaKey &&
        (!SPECIAL_CHARACTER_KEYCODE_REGEX.test(event.key) ||
            event.key === 'Backspace' ||
            event.key === 'Delete')
    )
}

// =============================
// === makeKeyboardActionMap ===
// =============================

/** Create a mapping from {@link KeyboardAction} to `T`. */
function makeKeyboardActionMap<T>(make: () => T): Record<KeyboardAction, T> {
    return {
        [KeyboardAction.open]: make(),
<<<<<<< HEAD
        [KeyboardAction.run]: make(),
=======
        [KeyboardAction.close]: make(),
>>>>>>> e0ef0a25
        [KeyboardAction.uploadToCloud]: make(),
        [KeyboardAction.rename]: make(),
        [KeyboardAction.snapshot]: make(),
        [KeyboardAction.moveToTrash]: make(),
        [KeyboardAction.moveAllToTrash]: make(),
        [KeyboardAction.share]: make(),
        [KeyboardAction.label]: make(),
        [KeyboardAction.duplicate]: make(),
        [KeyboardAction.copy]: make(),
        [KeyboardAction.cut]: make(),
        [KeyboardAction.download]: make(),
        [KeyboardAction.uploadFiles]: make(),
        [KeyboardAction.newProject]: make(),
        [KeyboardAction.newFolder]: make(),
        [KeyboardAction.newDataConnector]: make(),
        [KeyboardAction.closeModal]: make(),
        [KeyboardAction.cancelEditName]: make(),
        [KeyboardAction.changeYourPassword]: make(),
        [KeyboardAction.signIn]: make(),
        [KeyboardAction.signOut]: make(),
    }
}

// ====================
// === ShortcutInfo ===
// ====================

/** Data needed to render a keyboard shortcut in a context menu. */
export interface ShortcutInfo {
    name: string
    /** A URL to the image representing this shortcut. */
    icon: string
    /** A Tailwind class for the desired color of the icon. It should be in the form `text-<color>`,
     * where `<color>` is replaced with the actual color. */
    colorClass?: string
}

// ===============================
// === getModifierKeyssOfEvent ===
// ===============================

/** Extracts the list of active {@link ModifierKey}s in an event.
 * This is useful for displaying the modifier keys in the UI. */
export function getModifierKeysOfShortcut(event: KeyboardShortcut | MouseShortcut): ModifierKey[] {
    return detect.isOnMacOS()
        ? [
              // The order SHOULD be Control, Option, Shift, Command. See:
              // https://developer.apple.com/design/human-interface-guidelines/keyboards#Custom-keyboard-shortcuts
              ...(event.meta === true ? (['Meta'] satisfies ModifierKey[]) : []),
              ...(event.shift === true ? (['Shift'] satisfies ModifierKey[]) : []),
              ...(event.alt === true ? (['Alt'] satisfies ModifierKey[]) : []),
              ...(event.ctrl === true ? (['Ctrl'] satisfies ModifierKey[]) : []),
          ]
        : [
              ...(event.ctrl === true ? (['Ctrl'] satisfies ModifierKey[]) : []),
              ...(event.shift === true ? (['Shift'] satisfies ModifierKey[]) : []),
              ...(event.alt === true ? (['Alt'] satisfies ModifierKey[]) : []),
              ...(event.meta === true ? (['Meta'] satisfies ModifierKey[]) : []),
          ]
}

// ===========================
// === modifiersMatchEvent ===
// ===========================

/** Whether the modifiers match the event's modifier key states. */
function modifiersMatchEvent(
    modifiers: Modifiers,
    event: KeyboardEvent | MouseEvent | React.KeyboardEvent | React.MouseEvent
) {
    return (
        ('ctrl' in modifiers ? event.ctrlKey === modifiers.ctrl : true) &&
        ('alt' in modifiers ? event.altKey === modifiers.alt : true) &&
        ('shift' in modifiers ? event.shiftKey === modifiers.shift : true) &&
        ('meta' in modifiers ? event.metaKey === modifiers.meta : true)
    )
}

// ========================
// === ShortcutRegistry ===
// ========================

/** Holds all keyboard and mouse shortcuts, and provides functions to detect them. */
export class ShortcutRegistry {
    keyboardShortcutsByKey: Record<string, KeyboardShortcut[]> = {}
    allKeyboardHandlers: Record<
        KeyboardAction,
        ((event: KeyboardEvent | React.KeyboardEvent) => void)[]
    > = makeKeyboardActionMap(() => [])
    /** The last handler (if any) for each action in
     * {@link ShortcutRegistry.allKeyboardHandlers}. */
    activeKeyboardHandlers: Record<
        KeyboardAction,
        ((event: KeyboardEvent | React.KeyboardEvent) => void) | null
    > = makeKeyboardActionMap(() => null)

    /** Create a {@link ShortcutRegistry}. */
    constructor(
        public keyboardShortcuts: Record<KeyboardAction, KeyboardShortcut[]>,
        public mouseShortcuts: Record<MouseAction, MouseShortcut[]>,
        public keyboardShortcutInfo: Record<KeyboardAction, ShortcutInfo>
    ) {
        this.updateKeyboardShortcutsByKey()
    }

    /** Create a new {@link ShortcutRegistry} with default values. */
    static createWithDefaults() {
        return new this(
            { ...DEFAULT_KEYBOARD_SHORTCUTS },
            { ...DEFAULT_MOUSE_SHORTCUTS },
            { ...DEFAULT_KEYBOARD_SHORTCUT_INFO }
        )
    }

    /** Return `true` if the shortcut is being triggered by the keyboard event. */
    matchesKeyboardShortcut(
        this: void,
        shortcut: KeyboardShortcut,
        event: KeyboardEvent | React.KeyboardEvent
    ) {
        return (
            shortcut.key.toUpperCase() === event.key.toUpperCase() &&
            modifiersMatchEvent(shortcut, event)
        )
    }

    /** Return `true` if the shortcut is being triggered by the mouse event. */
    matchesMouseShortcut(
        this: void,
        shortcut: MouseShortcut,
        event: MouseEvent | React.MouseEvent
    ) {
        return (
            shortcut.button === event.button &&
            event.detail >= shortcut.clicks &&
            modifiersMatchEvent(shortcut, event)
        )
    }

    /** Return `true` if the action is being triggered by the keyboard event. */
    matchesKeyboardAction(action: KeyboardAction, event: KeyboardEvent | React.KeyboardEvent) {
        return this.keyboardShortcuts[action].some(shortcut =>
            this.matchesKeyboardShortcut(shortcut, event)
        )
    }

    /** Return `true` if the action is being triggered by the mouse event. */
    matchesMouseAction(action: MouseAction, event: MouseEvent | React.MouseEvent) {
        return this.mouseShortcuts[action].some(shortcut =>
            this.matchesMouseShortcut(shortcut, event)
        )
    }

    /** Trigger the appropriate handler for the action matching the currently pressed shortcut
     * (if any). Return `true` if a matching action was found, otherwise return `false`. */
    handleKeyboardEvent(event: KeyboardEvent | React.KeyboardEvent) {
        // `event` is missing `.key` on a `keydown` event that fires after signing out.
        // eslint-disable-next-line @typescript-eslint/no-unnecessary-condition
        if (event.key != null) {
            for (const shortcut of this.keyboardShortcutsByKey[event.key.toUpperCase()] ?? []) {
                if (this.matchesKeyboardShortcut(shortcut, event)) {
                    const handler = this.activeKeyboardHandlers[shortcut.action]
                    if (handler != null) {
                        handler(event)
                        // The matching `false` return is immediately after this loop.
                        // eslint-disable-next-line no-restricted-syntax
                        return true
                    }
                }
            }
        }
        return false
    }

    /** Regenerate {@link ShortcutRegistry.keyboardShortcutsByKey}. */
    updateKeyboardShortcutsByKey() {
        this.keyboardShortcutsByKey = {}
        for (const shortcuts of Object.values(this.keyboardShortcuts)) {
            for (const shortcut of shortcuts) {
                const byKey = this.keyboardShortcutsByKey[shortcut.key.toUpperCase()]
                if (byKey != null) {
                    byKey.unshift(shortcut)
                } else {
                    this.keyboardShortcutsByKey[shortcut.key.toUpperCase()] = [shortcut]
                }
            }
        }
    }

    /** Regenerate {@link ShortcutRegistry.activeKeyboardHandlers}. */
    updateActiveKeyboardHandlers() {
        for (const action of Object.values(KeyboardAction)) {
            const handlers = this.allKeyboardHandlers[action]
            this.activeKeyboardHandlers[action] = handlers[handlers.length - 1] ?? null
        }
    }

    /** Update the currently active handler for each action, and return a function to unregister
     * these handlers. */
    registerKeyboardHandlers(
        handlers: Partial<
            Record<KeyboardAction, (event: KeyboardEvent | React.KeyboardEvent) => void>
        >
    ) {
        for (const action of Object.values(KeyboardAction)) {
            const handler = handlers[action]
            if (handler != null) {
                this.allKeyboardHandlers[action].push(handler)
                this.activeKeyboardHandlers[action] = handler
            }
        }
        const allNewHandlers = new Set(Object.values(handlers))
        return () => {
            for (const handlersForCurrentAction of Object.values(this.allKeyboardHandlers)) {
                // Remove in-place the handlers that were added.
                handlersForCurrentAction.splice(
                    0,
                    handlersForCurrentAction.length,
                    ...handlersForCurrentAction.filter(handler => !allNewHandlers.has(handler))
                )
            }
            this.updateActiveKeyboardHandlers()
        }
    }
}

/** A shorthand for creating a {@link KeyboardShortcut}. Should only be used in
 * {@link DEFAULT_KEYBOARD_SHORTCUTS}. */
function keybind(action: KeyboardAction, modifiers: ModifierKey[], key: string): KeyboardShortcut {
    return {
        key,
        action,
        ctrl: modifiers.includes('Ctrl'),
        alt: modifiers.includes('Alt'),
        shift: modifiers.includes('Shift'),
        meta: modifiers.includes('Meta'),
    }
}

/** A shorthand for creating a {@link MouseShortcut}. Should only be used in
 * {@link DEFAULT_MOUSE_SHORTCUTS}. */
function mousebind(
    action: MouseAction,
    modifiers: ModifierKey[],
    button: MouseButton,
    clicks: number
): MouseShortcut {
    return {
        button,
        action,
        clicks,
        ctrl: modifiers.includes('Ctrl'),
        alt: modifiers.includes('Alt'),
        shift: modifiers.includes('Shift'),
        meta: modifiers.includes('Meta'),
    }
}

// =================
// === Constants ===
// =================

/** The equivalent of the `Control` key for the current platform. */
const CTRL = (detect.isOnMacOS() ? 'Meta' : 'Ctrl') satisfies ModifierKey

/** The key known as the `Delete` key for the current platform. */
const DELETE = detect.isOnMacOS() ? 'Backspace' : 'Delete'

/** The default keyboard shortcuts. */
const DEFAULT_KEYBOARD_SHORTCUTS: Record<KeyboardAction, KeyboardShortcut[]> = {
    [KeyboardAction.open]: [keybind(KeyboardAction.open, [], 'Enter')],
<<<<<<< HEAD
    [KeyboardAction.run]: [keybind(KeyboardAction.run, ['Shift'], 'Enter')],
=======
    [KeyboardAction.close]: [],
>>>>>>> e0ef0a25
    [KeyboardAction.uploadToCloud]: [],
    [KeyboardAction.rename]: [keybind(KeyboardAction.rename, [CTRL], 'R')],
    [KeyboardAction.snapshot]: [keybind(KeyboardAction.snapshot, [CTRL], 'S')],
    [KeyboardAction.moveToTrash]: [keybind(KeyboardAction.moveToTrash, [], DELETE)],
    [KeyboardAction.moveAllToTrash]: [keybind(KeyboardAction.moveAllToTrash, [], DELETE)],
    [KeyboardAction.share]: [keybind(KeyboardAction.share, [CTRL], 'Enter')],
    [KeyboardAction.label]: [keybind(KeyboardAction.label, [CTRL], 'L')],
    [KeyboardAction.duplicate]: [keybind(KeyboardAction.duplicate, [CTRL], 'D')],
    [KeyboardAction.copy]: [keybind(KeyboardAction.copy, [CTRL], 'C')],
    [KeyboardAction.cut]: [keybind(KeyboardAction.cut, [CTRL], 'X')],
    [KeyboardAction.download]: [keybind(KeyboardAction.download, [CTRL, 'Shift'], 'S')],
    [KeyboardAction.uploadFiles]: [keybind(KeyboardAction.uploadFiles, [CTRL], 'U')],
    [KeyboardAction.newProject]: [keybind(KeyboardAction.newProject, [CTRL], 'N')],
    [KeyboardAction.newFolder]: [keybind(KeyboardAction.newFolder, [CTRL, 'Shift'], 'N')],
    [KeyboardAction.newDataConnector]: [
        keybind(KeyboardAction.newDataConnector, [CTRL, 'Alt'], 'N'),
    ],
    [KeyboardAction.closeModal]: [keybind(KeyboardAction.closeModal, [], 'Escape')],
    [KeyboardAction.cancelEditName]: [keybind(KeyboardAction.cancelEditName, [], 'Escape')],
    [KeyboardAction.changeYourPassword]: [],
    [KeyboardAction.signIn]: [],
    [KeyboardAction.signOut]: [],
}

/** The default UI data for every keyboard shortcut. */
const DEFAULT_KEYBOARD_SHORTCUT_INFO: Record<KeyboardAction, ShortcutInfo> = {
    [KeyboardAction.open]: { name: 'Open', icon: OpenIcon },
<<<<<<< HEAD
    [KeyboardAction.run]: { name: 'Run', icon: Play2Icon },
=======
    [KeyboardAction.close]: { name: 'Close', icon: CloseIcon },
>>>>>>> e0ef0a25
    [KeyboardAction.uploadToCloud]: { name: 'Upload To Cloud', icon: CloudToIcon },
    [KeyboardAction.rename]: { name: 'Rename', icon: PenIcon },
    [KeyboardAction.snapshot]: { name: 'Snapshot', icon: CameraIcon },
    [KeyboardAction.moveToTrash]: {
        name: 'Move To Trash',
        icon: TrashIcon,
        colorClass: 'text-delete',
    },
    [KeyboardAction.moveAllToTrash]: {
        name: 'Move All To Trash',
        icon: TrashIcon,
        colorClass: 'text-delete',
    },
    [KeyboardAction.share]: { name: 'Share', icon: PeopleIcon },
    [KeyboardAction.label]: { name: 'Label', icon: TagIcon },
    [KeyboardAction.duplicate]: { name: 'Duplicate', icon: DuplicateIcon },
    [KeyboardAction.copy]: { name: 'Copy', icon: CopyIcon },
    [KeyboardAction.cut]: { name: 'Cut', icon: ScissorsIcon },
    [KeyboardAction.download]: { name: 'Download', icon: DataDownloadIcon },
    [KeyboardAction.uploadFiles]: { name: 'Upload Files', icon: DataUploadIcon },
    [KeyboardAction.newProject]: { name: 'New Project', icon: AddNetworkIcon },
    [KeyboardAction.newFolder]: { name: 'New Folder', icon: AddFolderIcon },
    [KeyboardAction.newDataConnector]: { name: 'New Data Connector', icon: AddConnectorIcon },
    // These should not appear in any context menus.
    [KeyboardAction.closeModal]: { name: 'Close', icon: BlankIcon },
    [KeyboardAction.cancelEditName]: { name: 'Cancel Editing', icon: BlankIcon },
    [KeyboardAction.changeYourPassword]: { name: 'Change Your Password', icon: ChangePasswordIcon },
    [KeyboardAction.signIn]: { name: 'Sign In', icon: SignInIcon },
    [KeyboardAction.signOut]: { name: 'Sign Out', icon: SignOutIcon, colorClass: 'text-delete' },
}

/** The default mouse shortcuts. */
const DEFAULT_MOUSE_SHORTCUTS: Record<MouseAction, MouseShortcut[]> = {
    [MouseAction.open]: [mousebind(MouseAction.open, [], MouseButton.left, 2)],
    [MouseAction.run]: [mousebind(MouseAction.run, ['Shift'], MouseButton.left, 2)],
    [MouseAction.editName]: [mousebind(MouseAction.editName, [CTRL], MouseButton.left, 1)],
    [MouseAction.selectAdditional]: [
        mousebind(MouseAction.selectAdditional, [CTRL], MouseButton.left, 1),
    ],
    [MouseAction.selectRange]: [mousebind(MouseAction.selectRange, ['Shift'], MouseButton.left, 1)],
    [MouseAction.selectAdditionalRange]: [
        mousebind(MouseAction.selectAdditionalRange, [CTRL, 'Shift'], MouseButton.left, 1),
    ],
}<|MERGE_RESOLUTION|>--- conflicted
+++ resolved
@@ -52,12 +52,9 @@
 /** All possible keyboard actions for which shortcuts can be registered. */
 export enum KeyboardAction {
     open = 'open',
-<<<<<<< HEAD
     /** Run without opening the editor. */
     run = 'run',
-=======
     close = 'close',
->>>>>>> e0ef0a25
     uploadToCloud = 'upload-to-cloud',
     rename = 'rename',
     snapshot = 'snapshot',
@@ -156,11 +153,8 @@
 function makeKeyboardActionMap<T>(make: () => T): Record<KeyboardAction, T> {
     return {
         [KeyboardAction.open]: make(),
-<<<<<<< HEAD
         [KeyboardAction.run]: make(),
-=======
         [KeyboardAction.close]: make(),
->>>>>>> e0ef0a25
         [KeyboardAction.uploadToCloud]: make(),
         [KeyboardAction.rename]: make(),
         [KeyboardAction.snapshot]: make(),
@@ -432,11 +426,8 @@
 /** The default keyboard shortcuts. */
 const DEFAULT_KEYBOARD_SHORTCUTS: Record<KeyboardAction, KeyboardShortcut[]> = {
     [KeyboardAction.open]: [keybind(KeyboardAction.open, [], 'Enter')],
-<<<<<<< HEAD
     [KeyboardAction.run]: [keybind(KeyboardAction.run, ['Shift'], 'Enter')],
-=======
     [KeyboardAction.close]: [],
->>>>>>> e0ef0a25
     [KeyboardAction.uploadToCloud]: [],
     [KeyboardAction.rename]: [keybind(KeyboardAction.rename, [CTRL], 'R')],
     [KeyboardAction.snapshot]: [keybind(KeyboardAction.snapshot, [CTRL], 'S')],
@@ -464,11 +455,8 @@
 /** The default UI data for every keyboard shortcut. */
 const DEFAULT_KEYBOARD_SHORTCUT_INFO: Record<KeyboardAction, ShortcutInfo> = {
     [KeyboardAction.open]: { name: 'Open', icon: OpenIcon },
-<<<<<<< HEAD
     [KeyboardAction.run]: { name: 'Run', icon: Play2Icon },
-=======
     [KeyboardAction.close]: { name: 'Close', icon: CloseIcon },
->>>>>>> e0ef0a25
     [KeyboardAction.uploadToCloud]: { name: 'Upload To Cloud', icon: CloudToIcon },
     [KeyboardAction.rename]: { name: 'Rename', icon: PenIcon },
     [KeyboardAction.snapshot]: { name: 'Snapshot', icon: CameraIcon },
