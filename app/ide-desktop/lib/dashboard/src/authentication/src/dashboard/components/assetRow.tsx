--- conflicted
+++ resolved
@@ -86,16 +86,9 @@
     const [insertionVisibility, setInsertionVisibility] = React.useState(
         visibilityModule.Visibility.visible
     )
-<<<<<<< HEAD
-    const [rowState, setRowState] = React.useState<assetsTable.AssetRowState>(() => ({
-        ...initialRowState,
-        setVisibility: setInsertionVisibility,
-    }))
-=======
     const [rowState, setRowState] = React.useState<assetsTable.AssetRowState>(() =>
         object.merge(initialRowState, { setVisibility: setInsertionVisibility })
     )
->>>>>>> 62393669
     const visibility = visibilities.get(key) ?? insertionVisibility
 
     React.useEffect(() => {
@@ -113,8 +106,6 @@
             setSelected(false)
         }
     }, [selected, insertionVisibility, /* should never change */ setSelected])
-<<<<<<< HEAD
-=======
 
     const doCopyOnBackend = React.useCallback(
         async (newParentId: backendModule.DirectoryId | null) => {
@@ -159,7 +150,6 @@
             /* should never change */ dispatchAssetListEvent,
         ]
     )
->>>>>>> 62393669
 
     const doMove = React.useCallback(
         async (
