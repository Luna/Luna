--- conflicted
+++ resolved
@@ -22,20 +22,12 @@
     namePattern?: string
     title?: string
     doRename: (newName: string) => Promise<void>
-<<<<<<< HEAD
-=======
-    onComplete: () => void
->>>>>>> 7930a3c6
 }
 
 /** A modal for renaming an asset. */
 function RenameModal(props: RenameModalProps) {
-<<<<<<< HEAD
     const { assetType, name, namePattern, title, doRename } = props
     const logger = loggerProvider.useLogger()
-=======
-    const { assetType, name, namePattern, title, doRename, onComplete } = props
->>>>>>> 7930a3c6
     const { unsetModal } = modalProvider.useSetModal()
 
     const [newName, setNewName] = React.useState<string | null>(null)
@@ -47,7 +39,6 @@
         } else {
             unsetModal()
             try {
-<<<<<<< HEAD
                 await doRename(newName)
             } catch (error) {
                 const message = `Error renaming ${assetType}: ${
@@ -55,17 +46,6 @@
                 }`
                 toast.error(message)
                 logger.error(message)
-=======
-                await toast.promise(doRename(newName), {
-                    loading: `Renaming ${assetType} '${name}' to '${newName}'...`,
-                    success: `Renamed ${assetType} '${name}' to '${newName}'.`,
-                    // This is UNSAFE, as the original function's parameter is of type `any`.
-                    error: (promiseError: Error) =>
-                        `Error renaming ${assetType} '${name}' to '${newName}': ${promiseError.message}`,
-                })
-            } finally {
-                onComplete()
->>>>>>> 7930a3c6
             }
         }
     }
