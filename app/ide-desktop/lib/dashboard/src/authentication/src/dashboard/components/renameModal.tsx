/** @file Modal for confirming delete of any type of asset. */
import * as React from 'react'
import toast from 'react-hot-toast'

import * as modalProvider from '../../providers/modal'
import * as svg from '../../components/svg'

import Input from './input'
import Modal from './modal'

// ===================
// === RenameModal ===
// ===================

/** Props for a {@link RenameModal}. */
export interface RenameModalProps {
    assetType: string
    name: string
    namePattern?: string
    title?: string
    doRename: (newName: string) => Promise<void>
    onSuccess: () => void
}

/** A modal for renaming an asset. */
function RenameModal(props: RenameModalProps) {
    const { assetType, name, namePattern, title, doRename, onSuccess } = props
    const { unsetModal } = modalProvider.useSetModal()

<<<<<<< HEAD
    const [newName, setNewName] = React.useState<string | null>(null)
=======
    const [isSubmitting, setIsSubmitting] = react.useState(false)
    const [newName, setNewName] = react.useState<string | null>(null)
>>>>>>> 86724cb7

    const onSubmit = async (event: React.FormEvent<HTMLFormElement>) => {
        event.preventDefault()
        if (newName == null) {
            toast.error('Please provide a new name.')
        } else if (!isSubmitting) {
            try {
                setIsSubmitting(true)
                await toast.promise(doRename(newName), {
                    loading: `Renaming ${assetType}...`,
                    success: `Renamed ${assetType}.`,
                    // This is UNSAFE, as the original function's parameter is of type `any`.
                    error: (promiseError: Error) =>
                        `Error renaming ${assetType}: ${promiseError.message}`,
                })
                unsetModal()
                onSuccess()
            } finally {
                setIsSubmitting(false)
            }
        }
    }

    return (
        <Modal centered className="bg-opacity-90">
            <form
                onClick={event => {
                    event.stopPropagation()
                }}
                onSubmit={onSubmit}
                className="relative bg-white shadow-soft rounded-lg w-96 p-2"
            >
                <button type="button" className="absolute right-0 top-0 m-2" onClick={unsetModal}>
                    {svg.CLOSE_ICON}
                </button>
                What do you want to rename the {assetType} &apos;{name}&apos; to?
                <div className="m-2">
                    <label className="w-1/3" htmlFor="renamed_file_name">
                        File name
                    </label>
                    <Input
                        autoFocus
                        required
                        // Never disabled, as disabling unfocuses the input.
                        id="renamed_file_name"
                        type="text"
                        pattern={namePattern}
                        title={title}
                        className="border-primary bg-gray-200 rounded-full w-2/3 px-2 mx-2"
                        defaultValue={newName ?? name}
                        setValue={setNewName}
                    />
                </div>
                <div className="m-1">
                    <button
                        type="submit"
                        disabled={isSubmitting}
                        className={`hover:cursor-pointer inline-block text-white bg-blue-600 rounded-full px-4 py-1 m-1 ${
                            isSubmitting ? 'opacity-50' : ''
                        }`}
                    >
                        Rename
                    </button>
                    <button
                        type="button"
                        disabled={isSubmitting}
                        className={`hover:cursor-pointer inline-block bg-gray-200 rounded-full px-4 py-1 m-1 ${
                            isSubmitting ? 'opacity-50' : ''
                        }`}
                        onClick={unsetModal}
                    >
                        Cancel
                    </button>
                </div>
            </form>
        </Modal>
    )
}

export default RenameModal<|MERGE_RESOLUTION|>--- conflicted
+++ resolved
@@ -27,12 +27,8 @@
     const { assetType, name, namePattern, title, doRename, onSuccess } = props
     const { unsetModal } = modalProvider.useSetModal()
 
-<<<<<<< HEAD
+    const [isSubmitting, setIsSubmitting] = React.useState(false)
     const [newName, setNewName] = React.useState<string | null>(null)
-=======
-    const [isSubmitting, setIsSubmitting] = react.useState(false)
-    const [newName, setNewName] = react.useState<string | null>(null)
->>>>>>> 86724cb7
 
     const onSubmit = async (event: React.FormEvent<HTMLFormElement>) => {
         event.preventDefault()
