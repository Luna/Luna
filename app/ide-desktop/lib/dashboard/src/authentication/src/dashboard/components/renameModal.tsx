--- conflicted
+++ resolved
@@ -5,11 +5,7 @@
 import CloseIcon from 'enso-assets/close.svg'
 
 import * as modalProvider from '../../providers/modal'
-<<<<<<< HEAD
-import * as svg from '../../components/svg'
 import * as toastPromise from '../toastPromise'
-=======
->>>>>>> b9cd1df4
 
 import Input from './input'
 import Modal from './modal'
