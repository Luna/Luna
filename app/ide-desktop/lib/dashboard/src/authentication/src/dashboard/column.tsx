--- conflicted
+++ resolved
@@ -88,25 +88,14 @@
 } as const
 
 const COLUMN_CSS_CLASSES =
-<<<<<<< HEAD
-    'text-left bg-clip-padding border-transparent border-l-2 border-r-2 first:border-l-0 last:border-r-0'
-const NORMAL_COLUMN_CSS_CLASSES = `px-2 last:rounded-r-full last:w-full ${COLUMN_CSS_CLASSES}`
-
-/** CSS classes for every column. Currently only used to set the widths. */
+    'text-left bg-clip-padding border-transparent border-l-2 border-r-2 last:border-r-0'
+const NORMAL_COLUMN_CSS_CLASSES = `px-2 pt-1 pb-1.5 last:rounded-r-full last:w-full ${COLUMN_CSS_CLASSES}`
+
+/** CSS classes for every column. */
 export const COLUMN_CSS_CLASS: Record<Column, string> = {
-    [Column.name]: `rounded-rows-skip-level min-w-61.25 p-0 ${COLUMN_CSS_CLASSES}`,
+    [Column.name]: `rounded-rows-skip-level min-w-61.25 p-0 border-l-0 ${COLUMN_CSS_CLASSES}`,
     [Column.modified]: `min-w-33.25 ${NORMAL_COLUMN_CSS_CLASSES}`,
     [Column.sharedWith]: `min-w-40 ${NORMAL_COLUMN_CSS_CLASSES}`,
-=======
-    'text-left bg-clip-padding border-transparent border-l-2 border-r-2 first:border-l-0 last:border-r-0 pt-1 pb-1.5'
-const NORMAL_COLUMN_CSS_CLASSES = `px-4 last:rounded-r-full last:w-full ${COLUMN_CSS_CLASSES}`
-
-/** CSS classes for every column. Currently only used to set the widths. */
-export const COLUMN_CSS_CLASS: Record<Column, string> = {
-    [Column.name]: `min-w-60 px-1.5 rounded-l-full ${COLUMN_CSS_CLASSES}`,
-    [Column.modified]: `min-w-40 ${NORMAL_COLUMN_CSS_CLASSES}`,
-    [Column.sharedWith]: `min-w-36 ${NORMAL_COLUMN_CSS_CLASSES}`,
->>>>>>> d4e69192
     [Column.tags]: `min-w-80 ${NORMAL_COLUMN_CSS_CLASSES}`,
     [Column.accessedByProjects]: `min-w-96 ${NORMAL_COLUMN_CSS_CLASSES}`,
     [Column.accessedData]: `min-w-96 ${NORMAL_COLUMN_CSS_CLASSES}`,
@@ -188,7 +177,7 @@
             ))}
             {managesThisAsset && (
                 <button
-                    className={`w-max ${isHovered ? '' : 'invisible'}`}
+                    className={`h-4 w-4 ${isHovered ? '' : 'invisible'}`}
                     onClick={event => {
                         event.stopPropagation()
                         setModal(
@@ -208,7 +197,7 @@
                         )
                     }}
                 >
-                    <img src={PlusIcon} />
+                    <img className="w-4.5 h-4.5" src={PlusIcon} />
                 </button>
             )}
         </div>
@@ -228,7 +217,11 @@
     Column,
     (props: tableColumn.TableColumnHeadingProps<assetsTable.AssetsTableState>) => JSX.Element
 > = {
-    [Column.name]: () => <>{COLUMN_NAME[Column.name]}</>,
+    [Column.name]: () => (
+        <div className="flex items-center gap-2 pt-1 pb-1.5">
+            <span className="leading-144.5 h-6 py-0.5">{COLUMN_NAME[Column.name]}</span>
+        </div>
+    ),
     [Column.modified]: () => (
         <div className="flex items-center gap-2">
             <SvgMask src={TimeIcon} />
