/** @file Column types and column display modes. */
import * as React from 'react'

import AccessedByProjectsIcon from 'enso-assets/accessed_by_projects.svg'
import AccessedDataIcon from 'enso-assets/accessed_data.svg'
import DocsIcon from 'enso-assets/docs.svg'
import PeopleIcon from 'enso-assets/people.svg'
import PlusIcon from 'enso-assets/plus.svg'
import SortAscendingIcon from 'enso-assets/sort_ascending.svg'
import SortDescendingIcon from 'enso-assets/sort_descending.svg'
import TagIcon from 'enso-assets/tag.svg'
import TimeIcon from 'enso-assets/time.svg'

import * as assetEvent from './events/assetEvent'
import * as assetTreeNode from './assetTreeNode'
import * as authProvider from '../authentication/providers/auth'
import * as backend from './backend'
import * as dateTime from './dateTime'
import * as modalProvider from '../providers/modal'
import * as sorting from './sorting'
import * as tableColumn from './components/tableColumn'
import * as uniqueString from '../uniqueString'

import * as assetsTable from './components/assetsTable'
import AssetNameColumn from './components/assetNameColumn'
import ManagePermissionsModal from './components/managePermissionsModal'
import PermissionDisplay from './components/permissionDisplay'
import SvgMask from '../authentication/components/svgMask'

// =============
// === Types ===
// =============

/** Determines which columns are visible. */
export enum ColumnDisplayMode {
    /** Show only columns which are ready for release. */
    release = 'release',
    /** Show all columns. */
    all = 'all',
    /** Show only name and metadata. */
    compact = 'compact',
    /** Show only columns relevant to documentation editors. */
    docs = 'docs',
    /** Show only name, metadata, and configuration options. */
    settings = 'settings',
}

/** Column type. */
export enum Column {
    name = 'name',
    modified = 'modified',
    sharedWith = 'shared-with',
    tags = 'tags',
    accessedByProjects = 'accessed-by-projects',
    accessedData = 'accessed-data',
    docs = 'docs',
}

/** Columns that can be toggled between visible and hidden. */
export type ExtraColumn = (typeof EXTRA_COLUMNS)[number]

/** Columns that can be used as a sort column. */
export type SortableColumn = Column.modified | Column.name

// =================
// === Constants ===
// =================

/** The list of extra columns, in order. */
// This MUST be `as const`, to generate the `ExtraColumn` type above.
// eslint-disable-next-line no-restricted-syntax
export const EXTRA_COLUMNS = [
    Column.tags,
    Column.accessedByProjects,
    Column.accessedData,
    Column.docs,
] as const

export const EXTRA_COLUMN_IMAGES: Record<ExtraColumn, string> = {
    [Column.tags]: TagIcon,
    [Column.accessedByProjects]: AccessedByProjectsIcon,
    [Column.accessedData]: AccessedDataIcon,
    [Column.docs]: DocsIcon,
}

/** English names for every column except for the name column. */
export const COLUMN_NAME: Record<Column, string> = {
    [Column.name]: 'Name',
    [Column.modified]: 'Modified',
    [Column.sharedWith]: 'Shared with',
    [Column.tags]: 'Tags',
    [Column.accessedByProjects]: 'Accessed by projects',
    [Column.accessedData]: 'Accessed data',
    [Column.docs]: 'Docs',
} as const

const COLUMN_CSS_CLASSES =
    'text-left bg-clip-padding border-transparent border-l-2 border-r-2 last:border-r-0'
const NORMAL_COLUMN_CSS_CLASSES = `px-2 last:rounded-r-full last:w-full ${COLUMN_CSS_CLASSES}`

/** CSS classes for every column. */
export const COLUMN_CSS_CLASS: Record<Column, string> = {
    [Column.name]: `rounded-rows-skip-level min-w-61.25 p-0 border-l-0 ${COLUMN_CSS_CLASSES}`,
    [Column.modified]: `min-w-33.25 ${NORMAL_COLUMN_CSS_CLASSES}`,
    [Column.sharedWith]: `min-w-40 ${NORMAL_COLUMN_CSS_CLASSES}`,
    [Column.tags]: `min-w-80 ${NORMAL_COLUMN_CSS_CLASSES}`,
    [Column.accessedByProjects]: `min-w-96 ${NORMAL_COLUMN_CSS_CLASSES}`,
    [Column.accessedData]: `min-w-96 ${NORMAL_COLUMN_CSS_CLASSES}`,
    [Column.docs]: `min-w-96 ${NORMAL_COLUMN_CSS_CLASSES}`,
} as const

/** {@link table.ColumnProps} for an unknown variant of {@link backend.Asset}. */
export type AssetColumnProps = tableColumn.TableColumnProps<
    assetTreeNode.AssetTreeNode,
    assetsTable.AssetsTableState,
    assetsTable.AssetRowState,
    backend.AssetId
>

// =====================
// === getColumnList ===
// =====================

/** Return the full list of columns given the relevant current state. */
export function getColumnList(backendType: backend.BackendType, extraColumns: Set<ExtraColumn>) {
    switch (backendType) {
        case backend.BackendType.local: {
            return [Column.name, Column.modified]
        }
        case backend.BackendType.remote: {
            return [
                Column.name,
                Column.modified,
                Column.sharedWith,
                ...EXTRA_COLUMNS.filter(column => extraColumns.has(column)),
            ]
        }
    }
}

// ==========================
// === LastModifiedColumn ===
// ==========================

/** A column displaying the time at which the asset was last modified. */
<<<<<<< HEAD
function LastModifiedColumn(props: AssetColumnProps<backend.AnyAsset>) {
    return <>{props.item.modifiedAt && dateTime.formatDateTime(new Date(props.item.modifiedAt))}</>
}

/** Props for a {@link UserPermissionDisplay}. */
interface InternalUserPermissionDisplayProps {
    user: backend.UserPermission
}

// =============================
// === UserPermissionDisplay ===
// =============================

/** Displays permissions for a user on a specific asset. */
function UserPermissionDisplay(props: InternalUserPermissionDisplayProps) {
    const { user } = props
    const [permissions, setPermissions] = React.useState(user.permission)

    React.useEffect(() => {
        setPermissions(user.permission)
    }, [user.permission])

    return (
        <PermissionDisplay key={user.user.pk} action={permissions}>
            {user.user.userName}
        </PermissionDisplay>
    )
=======
function LastModifiedColumn(props: AssetColumnProps) {
    return <>{dateTime.formatDateTime(new Date(props.item.item.modifiedAt))}</>
>>>>>>> 68768677
}

// ========================
// === SharedWithColumn ===
// ========================

/** A column listing the users with which this asset is shared. */
function SharedWithColumn(props: AssetColumnProps) {
    const {
        item: { item },
        setItem,
        state: { dispatchAssetEvent },
    } = props
    const session = authProvider.useNonPartialUserSession()
    const { setModal } = modalProvider.useSetModal()
    const [isHovered, setIsHovered] = React.useState(false)
    const self = item.permissions?.find(
        permission => permission.user.userEmail === session.organization?.email
    )
    const managesThisAsset =
        self?.permission === backend.PermissionAction.own ||
        self?.permission === backend.PermissionAction.admin
    const setAsset = React.useCallback(
        (valueOrUpdater: React.SetStateAction<backend.AnyAsset>) => {
            if (typeof valueOrUpdater === 'function') {
                setItem(oldItem => ({
                    ...oldItem,
                    item: valueOrUpdater(oldItem.item),
                }))
            } else {
                setItem(oldItem => ({ ...oldItem, item: valueOrUpdater }))
            }
        },
        [/* should never change */ setItem]
    )
    return (
        <div
            className="flex items-center gap-1"
            onMouseEnter={() => {
                setIsHovered(true)
            }}
            onMouseLeave={() => {
                setIsHovered(false)
            }}
        >
            {(item.permissions ?? []).map(user => (
<<<<<<< HEAD
                <UserPermissionDisplay key={user.user.userEmail} user={user} />
=======
                <PermissionDisplay key={user.user.pk} action={user.permission}>
                    {user.user.user_name}
                </PermissionDisplay>
>>>>>>> 68768677
            ))}
            {managesThisAsset && (
                <button
                    className={`h-4 w-4 ${isHovered ? '' : 'invisible'}`}
                    onClick={event => {
                        event.stopPropagation()
                        setModal(
                            <ManagePermissionsModal
                                key={uniqueString.uniqueString()}
                                item={item}
                                setItem={setAsset}
                                self={self}
                                eventTarget={event.currentTarget}
                                doRemoveSelf={() => {
                                    dispatchAssetEvent({
                                        type: assetEvent.AssetEventType.removeSelf,
                                        id: item.id,
                                    })
                                }}
                            />
                        )
                    }}
                >
                    <img className="w-4.5 h-4.5" src={PlusIcon} />
                </button>
            )}
        </div>
    )
}

// =========================
// === PlaceholderColumn ===
// =========================

/** A placeholder component for columns which do not yet have corresponding data to display. */
function PlaceholderColumn() {
    return <></>
}

// =================
// === Constants ===
// =================

/** The corresponding icon URL for each {@link sorting.SortDirection}. */
const SORT_ICON: Record<sorting.SortDirection, string> = {
    [sorting.SortDirection.ascending]: SortAscendingIcon,
    [sorting.SortDirection.descending]: SortDescendingIcon,
}

export const COLUMN_HEADING: Record<
    Column,
    (props: tableColumn.TableColumnHeadingProps<assetsTable.AssetsTableState>) => JSX.Element
> = {
    [Column.name]: props => {
        const {
            state: { sortColumn, setSortColumn, sortDirection, setSortDirection },
        } = props
        const [isHovered, setIsHovered] = React.useState(false)
        const isSortActive = sortColumn === Column.name && sortDirection != null
        return (
            <div
                className="flex items-center cursor-pointer gap-2 pt-1 pb-1.5"
                onMouseEnter={() => {
                    setIsHovered(true)
                }}
                onMouseLeave={() => {
                    setIsHovered(false)
                }}
                onClick={() => {
                    if (sortColumn === Column.name) {
                        setSortDirection(sorting.NEXT_SORT_DIRECTION[sortDirection ?? 'null'])
                    } else {
                        setSortColumn(Column.name)
                        setSortDirection(sorting.SortDirection.ascending)
                    }
                }}
            >
                <span className="leading-144.5 h-6 py-0.5">{COLUMN_NAME[Column.name]}</span>
                <img
                    src={isSortActive ? SORT_ICON[sortDirection] : SortAscendingIcon}
                    className={isSortActive ? '' : isHovered ? 'opacity-50' : 'opacity-0'}
                />
            </div>
        )
    },
    [Column.modified]: props => {
        const {
            state: { sortColumn, setSortColumn, sortDirection, setSortDirection },
        } = props
        const [isHovered, setIsHovered] = React.useState(false)
        const isSortActive = sortColumn === Column.modified && sortDirection != null
        return (
            <div
                className="flex items-center cursor-pointer gap-2"
                onMouseEnter={() => {
                    setIsHovered(true)
                }}
                onMouseLeave={() => {
                    setIsHovered(false)
                }}
                onClick={() => {
                    if (sortColumn === Column.modified) {
                        setSortDirection(sorting.NEXT_SORT_DIRECTION[sortDirection ?? 'null'])
                    } else {
                        setSortColumn(Column.modified)
                        setSortDirection(sorting.SortDirection.ascending)
                    }
                }}
            >
                <SvgMask src={TimeIcon} className="h-4 w-4" />
                <span className="leading-144.5 h-6 py-0.5">{COLUMN_NAME[Column.modified]}</span>
                <img
                    src={isSortActive ? SORT_ICON[sortDirection] : SortAscendingIcon}
                    className={isSortActive ? '' : isHovered ? 'opacity-50' : 'opacity-0'}
                />
            </div>
        )
    },
    [Column.sharedWith]: () => (
        <div className="flex items-center gap-2">
            <SvgMask src={PeopleIcon} className="h-4 w-4" />
            <span className="leading-144.5 h-6 py-0.5">{COLUMN_NAME[Column.sharedWith]}</span>
        </div>
    ),
    [Column.tags]: () => (
        <div className="flex items-center gap-2">
            <SvgMask src={TagIcon} className="h-4 w-4" />
            <span className="leading-144.5 h-6 py-0.5">{COLUMN_NAME[Column.tags]}</span>
        </div>
    ),
    [Column.accessedByProjects]: () => (
        <div className="flex items-center gap-2">
            <SvgMask src={AccessedByProjectsIcon} className="h-4 w-4" />
            <span className="leading-144.5 h-6 py-0.5">
                {COLUMN_NAME[Column.accessedByProjects]}
            </span>
        </div>
    ),
    [Column.accessedData]: () => (
        <div className="flex items-center gap-2">
            <SvgMask src={AccessedDataIcon} className="h-4 w-4" />
            <span className="leading-144.5 h-6 py-0.5">{COLUMN_NAME[Column.accessedData]}</span>
        </div>
    ),
    [Column.docs]: () => (
        <div className="flex items-center gap-2">
            <SvgMask src={DocsIcon} className="h-4 w-4" />
            <span className="leading-144.5 h-6 py-0.5">{COLUMN_NAME[Column.docs]}</span>
        </div>
    ),
}

/** React components for every column except for the name column. */
// This is not a React component even though it contains JSX.
// eslint-disable-next-line no-restricted-syntax, @typescript-eslint/no-unused-vars
export const COLUMN_RENDERER: Record<Column, (props: AssetColumnProps) => JSX.Element> = {
    [Column.name]: AssetNameColumn,
    [Column.modified]: LastModifiedColumn,
    [Column.sharedWith]: SharedWithColumn,
    [Column.tags]: PlaceholderColumn,
    [Column.accessedByProjects]: PlaceholderColumn,
    [Column.accessedData]: PlaceholderColumn,
    [Column.docs]: PlaceholderColumn,
}<|MERGE_RESOLUTION|>--- conflicted
+++ resolved
@@ -143,38 +143,8 @@
 // ==========================
 
 /** A column displaying the time at which the asset was last modified. */
-<<<<<<< HEAD
-function LastModifiedColumn(props: AssetColumnProps<backend.AnyAsset>) {
-    return <>{props.item.modifiedAt && dateTime.formatDateTime(new Date(props.item.modifiedAt))}</>
-}
-
-/** Props for a {@link UserPermissionDisplay}. */
-interface InternalUserPermissionDisplayProps {
-    user: backend.UserPermission
-}
-
-// =============================
-// === UserPermissionDisplay ===
-// =============================
-
-/** Displays permissions for a user on a specific asset. */
-function UserPermissionDisplay(props: InternalUserPermissionDisplayProps) {
-    const { user } = props
-    const [permissions, setPermissions] = React.useState(user.permission)
-
-    React.useEffect(() => {
-        setPermissions(user.permission)
-    }, [user.permission])
-
-    return (
-        <PermissionDisplay key={user.user.pk} action={permissions}>
-            {user.user.userName}
-        </PermissionDisplay>
-    )
-=======
 function LastModifiedColumn(props: AssetColumnProps) {
     return <>{dateTime.formatDateTime(new Date(props.item.item.modifiedAt))}</>
->>>>>>> 68768677
 }
 
 // ========================
@@ -221,13 +191,9 @@
             }}
         >
             {(item.permissions ?? []).map(user => (
-<<<<<<< HEAD
-                <UserPermissionDisplay key={user.user.userEmail} user={user} />
-=======
                 <PermissionDisplay key={user.user.pk} action={user.permission}>
-                    {user.user.user_name}
+                    {user.user.userName}
                 </PermissionDisplay>
->>>>>>> 68768677
             ))}
             {managesThisAsset && (
                 <button
