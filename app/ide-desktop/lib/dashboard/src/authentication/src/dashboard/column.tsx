/** @file Column types and column display modes. */
import * as React from 'react'

import AccessedByProjectsIcon from 'enso-assets/accessed_by_projects.svg'
import AccessedDataIcon from 'enso-assets/accessed_data.svg'
import DocsIcon from 'enso-assets/docs.svg'
import PeopleIcon from 'enso-assets/people.svg'
import PlusIcon from 'enso-assets/plus.svg'
import TagIcon from 'enso-assets/tag.svg'
import TimeIcon from 'enso-assets/time.svg'

import * as assetEvent from './events/assetEvent'
import * as authProvider from '../authentication/providers/auth'
import * as backend from './backend'
import * as dateTime from './dateTime'
import * as modalProvider from '../providers/modal'
import * as tableColumn from './components/tableColumn'
import * as uniqueString from '../uniqueString'

import * as assetsTable from './components/assetsTable'
import AssetNameColumn from './components/assetNameColumn'
import ManagePermissionsModal from './components/managePermissionsModal'
import PermissionDisplay from './components/permissionDisplay'
import SvgMask from '../authentication/components/svgMask'

// =============
// === Types ===
// =============

/** Determines which columns are visible. */
export enum ColumnDisplayMode {
    /** Show only columns which are ready for release. */
    release = 'release',
    /** Show all columns. */
    all = 'all',
    /** Show only name and metadata. */
    compact = 'compact',
    /** Show only columns relevant to documentation editors. */
    docs = 'docs',
    /** Show only name, metadata, and configuration options. */
    settings = 'settings',
}

/** Column type. */
export enum Column {
    name = 'name',
    modified = 'modified',
    sharedWith = 'shared-with',
    tags = 'tags',
    accessedByProjects = 'accessed-by-projects',
    accessedData = 'accessed-data',
    docs = 'docs',
}

/** Columns that can be toggled between visible and hidden. */
export type ExtraColumn = (typeof EXTRA_COLUMNS)[number]

// =================
// === Constants ===
// =================

/** The list of extra columns, in order. */
// This MUST be `as const`, to generate the `ExtraColumn` type above.
// eslint-disable-next-line no-restricted-syntax
export const EXTRA_COLUMNS = [
    Column.tags,
    Column.accessedByProjects,
    Column.accessedData,
    Column.docs,
] as const

export const EXTRA_COLUMN_IMAGES: Record<ExtraColumn, string> = {
    [Column.tags]: TagIcon,
    [Column.accessedByProjects]: AccessedByProjectsIcon,
    [Column.accessedData]: AccessedDataIcon,
    [Column.docs]: DocsIcon,
}

/** English names for every column except for the name column. */
export const COLUMN_NAME: Record<Column, string> = {
    [Column.name]: 'Name',
    [Column.modified]: 'Modified',
    [Column.sharedWith]: 'Shared with',
    [Column.tags]: 'Tags',
    [Column.accessedByProjects]: 'Accessed by projects',
    [Column.accessedData]: 'Accessed data',
    [Column.docs]: 'Docs',
} as const

const COLUMN_CSS_CLASSES =
    'text-left bg-clip-padding border-transparent border-l-2 border-r-2 first:border-l-0 last:border-r-0'
const NORMAL_COLUMN_CSS_CLASSES = `px-4 py-1 last:rounded-r-full last:w-full ${COLUMN_CSS_CLASSES}`

/** CSS classes for every column. Currently only used to set the widths. */
export const COLUMN_CSS_CLASS: Record<Column, string> = {
    [Column.name]: `min-w-60 px-1.5 py-2 rounded-l-full ${NORMAL_COLUMN_CSS_CLASSES}`,
    [Column.modified]: `min-w-40 ${NORMAL_COLUMN_CSS_CLASSES}`,
    [Column.sharedWith]: `min-w-36 ${NORMAL_COLUMN_CSS_CLASSES}`,
    [Column.tags]: `min-w-80 ${NORMAL_COLUMN_CSS_CLASSES}`,
    [Column.accessedByProjects]: `min-w-96 ${NORMAL_COLUMN_CSS_CLASSES}`,
    [Column.accessedData]: `min-w-96 ${NORMAL_COLUMN_CSS_CLASSES}`,
    [Column.docs]: `min-w-96 ${NORMAL_COLUMN_CSS_CLASSES}`,
} as const

/** {@link table.ColumnProps} for an unknown variant of {@link backend.Asset}. */
export type AssetColumnProps<T extends backend.AnyAsset> = tableColumn.TableColumnProps<
    T,
    assetsTable.AssetsTableState,
    assetsTable.AssetRowState,
    T['id']
>

// =====================
// === getColumnList ===
// =====================

/** Return the full list of columns given the relevant current state. */
export function getColumnList(backendType: backend.BackendType, extraColumns: Set<ExtraColumn>) {
    switch (backendType) {
        case backend.BackendType.local: {
            return [Column.name, Column.modified]
        }
        case backend.BackendType.remote: {
            return [
                Column.name,
                Column.modified,
                Column.sharedWith,
                ...EXTRA_COLUMNS.filter(column => extraColumns.has(column)),
            ]
        }
    }
}

// ==========================
// === LastModifiedColumn ===
// ==========================

/** A column displaying the time at which the asset was last modified. */
function LastModifiedColumn(props: AssetColumnProps<backend.AnyAsset>) {
    return <>{props.item.modifiedAt && dateTime.formatDateTime(new Date(props.item.modifiedAt))}</>
}

/** Props for a {@link UserPermissionDisplay}. */
interface InternalUserPermissionDisplayProps {
    user: backend.UserPermission
}

// =============================
// === UserPermissionDisplay ===
// =============================

/** Displays permissions for a user on a specific asset. */
function UserPermissionDisplay(props: InternalUserPermissionDisplayProps) {
    const { user } = props
    const [permissions, setPermissions] = React.useState(user.permission)

    React.useEffect(() => {
        setPermissions(user.permission)
    }, [user.permission])

<<<<<<< HEAD
    return isDeleting ? null : (
        <PermissionDisplay
            key={user.user.pk}
            permissions={permissionDisplay.permissionActionsToPermissions(permissions)}
            className={ownsThisAsset ? 'cursor-pointer' : ''}
            onClick={event => {
                event.stopPropagation()
                if (ownsThisAsset) {
                    setModal(
                        <ManagePermissionsModal
                            key={Number(new Date())}
                            user={user.user}
                            initialPermissions={user.permissions}
                            asset={item}
                            emailsOfUsersWithPermission={emailsOfUsersWithPermission}
                            eventTarget={event.currentTarget}
                            onSubmit={(_users, newPermissions) => {
                                if (newPermissions.length === 0) {
                                    setIsDeleting(true)
                                } else {
                                    setOldPermissions(permissions)
                                    setPermissions(newPermissions)
                                    onPermissionsChange(newPermissions)
                                }
                            }}
                            onSuccess={(_users, newPermissions) => {
                                if (newPermissions.length === 0) {
                                    onDelete()
                                }
                            }}
                            onFailure={() => {
                                setIsDeleting(false)
                                setPermissions(oldPermissions)
                                onPermissionsChange(oldPermissions)
                            }}
                        />
                    )
                }
            }}
            onMouseEnter={() => {
                setIsHovered(true)
            }}
            onMouseLeave={() => {
                setIsHovered(false)
            }}
        >
            {isHovered && (
                <div className="relative">
                    <div className="absolute text-primary bottom-2 left-1/2 -translate-x-1/2 rounded-full shadow-soft bg-white px-2 py-1">
                        {user.user.user_email}
                    </div>
                </div>
            )}
=======
    return (
        <PermissionDisplay key={user.user.pk} action={permissions}>
>>>>>>> f1c224e6
            {user.user.user_name}
        </PermissionDisplay>
    )
}

// ========================
// === SharedWithColumn ===
// ========================

/** A column listing the users with which this asset is shared. */
function SharedWithColumn(props: AssetColumnProps<backend.AnyAsset>) {
    const {
        item,
        setItem,
        state: { dispatchAssetEvent },
    } = props
    const session = authProvider.useNonPartialUserSession()
    const { setModal } = modalProvider.useSetModal()
    const [isHovered, setIsHovered] = React.useState(false)
    const self = item.permissions?.find(
        permission => permission.user.user_email === session.organization?.email
    )
    const managesThisAsset =
        self?.permission === backend.PermissionAction.own ||
        self?.permission === backend.PermissionAction.admin
    return (
        <div
            className="flex items-center gap-1"
            onMouseEnter={() => {
                setIsHovered(true)
            }}
            onMouseLeave={() => {
                setIsHovered(false)
            }}
        >
            {(item.permissions ?? []).map(user => (
                <UserPermissionDisplay key={user.user.user_email} user={user} />
            ))}
            {managesThisAsset && isHovered && (
                <button
                    onClick={event => {
                        event.stopPropagation()
                        setModal(
                            <ManagePermissionsModal
                                key={uniqueString.uniqueString()}
                                item={item}
                                setItem={setItem}
                                self={self}
                                eventTarget={event.currentTarget}
                                doRemoveSelf={() => {
                                    dispatchAssetEvent({
                                        type: assetEvent.AssetEventType.removeSelf,
                                        id: item.id,
                                    })
                                }}
                            />
                        )
                    }}
                >
                    <img src={PlusIcon} />
                </button>
            )}
        </div>
    )
}

// =========================
// === PlaceholderColumn ===
// =========================

/** A placeholder component for columns which do not yet have corresponding data to display. */
function PlaceholderColumn() {
    return <></>
}

export const COLUMN_HEADING: Record<
    Column,
    (props: tableColumn.TableColumnHeadingProps<assetsTable.AssetsTableState>) => JSX.Element
> = {
    [Column.name]: () => <>{COLUMN_NAME[Column.name]}</>,
    [Column.modified]: () => (
        <div className="flex items-center gap-2">
            <SvgMask src={TimeIcon} /> {COLUMN_NAME[Column.modified]}
        </div>
    ),
    [Column.sharedWith]: () => (
        <div className="flex items-center gap-2">
            <SvgMask src={PeopleIcon} /> {COLUMN_NAME[Column.sharedWith]}
        </div>
    ),
    [Column.tags]: () => (
        <div className="flex items-center gap-2">
            <SvgMask src={TagIcon} /> {COLUMN_NAME[Column.tags]}
        </div>
    ),
    [Column.accessedByProjects]: () => (
        <div className="flex items-center gap-2">
            <SvgMask src={AccessedByProjectsIcon} /> {COLUMN_NAME[Column.accessedByProjects]}
        </div>
    ),
    [Column.accessedData]: () => (
        <div className="flex items-center gap-2">
            <SvgMask src={AccessedDataIcon} /> {COLUMN_NAME[Column.accessedData]}
        </div>
    ),
    [Column.docs]: () => (
        <div className="flex items-center gap-2">
            <SvgMask src={DocsIcon} /> {COLUMN_NAME[Column.docs]}
        </div>
    ),
}

/** React components for every column except for the name column. */
// This is not a React component even though it contains JSX.
// eslint-disable-next-line no-restricted-syntax, @typescript-eslint/no-unused-vars
export const COLUMN_RENDERER: Record<
    Column,
    (props: AssetColumnProps<backend.AnyAsset>) => JSX.Element
> = {
    [Column.name]: AssetNameColumn,
    [Column.modified]: LastModifiedColumn,
    [Column.sharedWith]: SharedWithColumn,
    [Column.tags]: PlaceholderColumn,
    [Column.accessedByProjects]: PlaceholderColumn,
    [Column.accessedData]: PlaceholderColumn,
    [Column.docs]: PlaceholderColumn,
}<|MERGE_RESOLUTION|>--- conflicted
+++ resolved
@@ -158,64 +158,8 @@
         setPermissions(user.permission)
     }, [user.permission])
 
-<<<<<<< HEAD
-    return isDeleting ? null : (
-        <PermissionDisplay
-            key={user.user.pk}
-            permissions={permissionDisplay.permissionActionsToPermissions(permissions)}
-            className={ownsThisAsset ? 'cursor-pointer' : ''}
-            onClick={event => {
-                event.stopPropagation()
-                if (ownsThisAsset) {
-                    setModal(
-                        <ManagePermissionsModal
-                            key={Number(new Date())}
-                            user={user.user}
-                            initialPermissions={user.permissions}
-                            asset={item}
-                            emailsOfUsersWithPermission={emailsOfUsersWithPermission}
-                            eventTarget={event.currentTarget}
-                            onSubmit={(_users, newPermissions) => {
-                                if (newPermissions.length === 0) {
-                                    setIsDeleting(true)
-                                } else {
-                                    setOldPermissions(permissions)
-                                    setPermissions(newPermissions)
-                                    onPermissionsChange(newPermissions)
-                                }
-                            }}
-                            onSuccess={(_users, newPermissions) => {
-                                if (newPermissions.length === 0) {
-                                    onDelete()
-                                }
-                            }}
-                            onFailure={() => {
-                                setIsDeleting(false)
-                                setPermissions(oldPermissions)
-                                onPermissionsChange(oldPermissions)
-                            }}
-                        />
-                    )
-                }
-            }}
-            onMouseEnter={() => {
-                setIsHovered(true)
-            }}
-            onMouseLeave={() => {
-                setIsHovered(false)
-            }}
-        >
-            {isHovered && (
-                <div className="relative">
-                    <div className="absolute text-primary bottom-2 left-1/2 -translate-x-1/2 rounded-full shadow-soft bg-white px-2 py-1">
-                        {user.user.user_email}
-                    </div>
-                </div>
-            )}
-=======
     return (
         <PermissionDisplay key={user.user.pk} action={permissions}>
->>>>>>> f1c224e6
             {user.user.user_name}
         </PermissionDisplay>
     )
