/** @file Main dashboard component, responsible for listing user's projects as well as other
 * interactive components. */
import * as React from 'react'

import * as common from 'enso-common'

import * as assetListEventModule from '../events/assetListEvent'
import * as backendModule from '../backend'
import * as hooks from '../../hooks'
import * as http from '../../http'
import * as localBackend from '../localBackend'
import * as projectManager from '../projectManager'
import * as remoteBackendModule from '../remoteBackend'
import * as shortcutsModule from '../shortcuts'

import * as authProvider from '../../authentication/providers/auth'
import * as backendProvider from '../../providers/backend'
import * as loggerProvider from '../../providers/logger'
import * as modalProvider from '../../providers/modal'
import * as shortcutsProvider from '../../providers/shortcuts'

import * as app from '../../components/app'
import * as pageSwitcher from './pageSwitcher'
import * as spinner from './spinner'
import Chat, * as chat from './chat'
import DriveView from './driveView'
import Editor from './editor'
import Templates from './templates'
import TheModal from './theModal'
import TopBar from './topBar'

// =================
// === Dashboard ===
// =================

/** Props for {@link Dashboard}s that are common to all platforms. */
export interface DashboardProps {
    /** Whether the application may have the local backend running. */
    supportsLocalBackend: boolean
    appRunner: AppRunner
    initialProjectName: string | null
    projectManagerUrl: string | null
}

/** The component that contains the entire UI. */
export default function Dashboard(props: DashboardProps) {
    const { supportsLocalBackend, appRunner, initialProjectName, projectManagerUrl } = props
    const navigate = hooks.useNavigate()
    const logger = loggerProvider.useLogger()
    const session = authProvider.useNonPartialUserSession()
    const { backend } = backendProvider.useBackend()
    const { setBackend } = backendProvider.useSetBackend()
    const { unsetModal } = modalProvider.useSetModal()
    const { shortcuts } = shortcutsProvider.useShortcuts()
    const [query, setQuery] = React.useState('')
    const [isHelpChatOpen, setIsHelpChatOpen] = React.useState(false)
    const [isHelpChatVisible, setIsHelpChatVisible] = React.useState(false)
    const [loadingProjectManagerDidFail, setLoadingProjectManagerDidFail] = React.useState(false)
    const [page, setPage] = React.useState(pageSwitcher.Page.drive)
    const [project, setProject] = React.useState<backendModule.Project | null>(null)
    const [assetListEvents, dispatchAssetListEvent] =
        hooks.useEvent<assetListEventModule.AssetListEvent>()

    const isListingLocalDirectoryAndWillFail =
        backend.type === backendModule.BackendType.local && loadingProjectManagerDidFail
    const isListingRemoteDirectoryAndWillFail =
        backend.type === backendModule.BackendType.remote &&
        session.organization?.isEnabled !== true
    const isListingRemoteDirectoryWhileOffline =
        session.type === authProvider.UserSessionType.offline &&
        backend.type === backendModule.BackendType.remote

    React.useEffect(() => {
        unsetModal()
    }, [page, /* should never change */ unsetModal])

    React.useEffect(() => {
        const onClick = () => {
            if (getSelection()?.type !== 'Range') {
                unsetModal()
            }
        }
        document.addEventListener('click', onClick)
        return () => {
            document.removeEventListener('click', onClick)
        }
    }, [/* should never change */ unsetModal])

    React.useEffect(() => {
        if (
            supportsLocalBackend &&
            session.type !== authProvider.UserSessionType.offline &&
            localStorage.getItem(backendProvider.BACKEND_TYPE_KEY) !==
                backendModule.BackendType.remote
        ) {
<<<<<<< HEAD
            setBackend(new localBackend.LocalBackend(projectManagerUrl))
            setDirectoryId(backendModule.DirectoryId(''))
=======
            setBackend(new localBackend.LocalBackend())
>>>>>>> f1c224e6
        }
        // This hook MUST only run once, on mount.
        // eslint-disable-next-line react-hooks/exhaustive-deps
    }, [])

    React.useEffect(() => {
        // The types come from a third-party API and cannot be changed.
        // eslint-disable-next-line no-restricted-syntax
        let handle: number | undefined
        if (isHelpChatOpen) {
            setIsHelpChatVisible(true)
        } else {
            handle = window.setTimeout(() => {
                setIsHelpChatVisible(false)
            }, chat.ANIMATION_DURATION_MS)
        }
        return () => {
            clearTimeout(handle)
        }
    }, [isHelpChatOpen])

    React.useEffect(() => {
        const onProjectManagerLoadingFailed = () => {
            setLoadingProjectManagerDidFail(true)
        }
        document.addEventListener(
            projectManager.ProjectManagerEvents.loadingFailed,
            onProjectManagerLoadingFailed
        )
        return () => {
            document.removeEventListener(
                projectManager.ProjectManagerEvents.loadingFailed,
                onProjectManagerLoadingFailed
            )
        }
    }, [])

    React.useEffect(() => {
        return shortcuts.registerKeyboardHandlers({
            [shortcutsModule.KeyboardAction.closeModal]: unsetModal,
        })
    }, [shortcuts, unsetModal])

    const setBackendType = React.useCallback(
        (newBackendType: backendModule.BackendType) => {
            if (newBackendType !== backend.type) {
                switch (newBackendType) {
                    case backendModule.BackendType.local:
<<<<<<< HEAD
                        setBackend(new localBackend.LocalBackend(projectManagerUrl))
                        setDirectoryId(backendModule.DirectoryId(''))
=======
                        setBackend(new localBackend.LocalBackend())
>>>>>>> f1c224e6
                        break
                    case backendModule.BackendType.remote: {
                        const headers = new Headers()
                        headers.append('Authorization', `Bearer ${session.accessToken ?? ''}`)
                        const client = new http.Client(headers)
                        setBackend(new remoteBackendModule.RemoteBackend(client, logger))
                        break
                    }
                }
            }
        },
<<<<<<< HEAD
        [
            backend.type,
            session.accessToken,
            session.organization,
            logger,
            /* should never change */ projectManagerUrl,
            /* should never change */ setBackend,
        ]
=======
        [backend.type, logger, session.accessToken, setBackend]
>>>>>>> f1c224e6
    )

    const doCreateProject = React.useCallback(
        (
            templateId: string | null,
            onSpinnerStateChange?: (state: spinner.SpinnerState) => void
        ) => {
            dispatchAssetListEvent({
                type: assetListEventModule.AssetListEventType.newProject,
                parentKey: null,
                parentId: null,
                templateId: templateId ?? null,
                onSpinnerStateChange: onSpinnerStateChange ?? null,
            })
        },
        [/* should never change */ dispatchAssetListEvent]
    )

    const openEditor = React.useCallback(
        async (newProject: backendModule.ProjectAsset) => {
            setPage(pageSwitcher.Page.editor)
            if (project?.projectId !== newProject.id) {
                setProject(await backend.getProjectDetails(newProject.id, newProject.title))
            }
        },
        [backend, project?.projectId, setPage]
    )

    const closeEditor = React.useCallback(() => {
        setProject(null)
    }, [])

    const driveHiddenClass = page === pageSwitcher.Page.drive ? '' : 'hidden'
    return (
        <>
            <div
                className={`flex flex-col gap-2 relative select-none text-primary text-xs h-screen pb-2 ${
                    page === pageSwitcher.Page.editor ? 'cursor-none pointer-events-none' : ''
                }`}
                onContextMenu={event => {
                    event.preventDefault()
                    unsetModal()
                }}
            >
                <TopBar
                    supportsLocalBackend={supportsLocalBackend}
                    projectName={project?.name ?? null}
                    page={page}
                    setPage={setPage}
                    asset={null}
                    isEditorDisabled={project == null}
                    isHelpChatOpen={isHelpChatOpen}
                    setIsHelpChatOpen={setIsHelpChatOpen}
                    setBackendType={setBackendType}
                    query={query}
                    setQuery={setQuery}
                    onSignOut={() => {
                        if (page === pageSwitcher.Page.editor) {
                            setPage(pageSwitcher.Page.drive)
                        }
                        setProject(null)
                    }}
                />
                {isListingRemoteDirectoryWhileOffline ? (
                    <div className={`grow grid place-items-center mx-2 ${driveHiddenClass}`}>
                        <div className="flex flex-col gap-4">
                            <div className="text-base text-center">You are not signed in.</div>
                            <button
                                className="text-base text-white bg-help rounded-full self-center leading-170 h-8 py-px w-16"
                                onClick={() => {
                                    navigate(app.LOGIN_PATH)
                                }}
                            >
                                Login
                            </button>
                        </div>
                    </div>
                ) : isListingLocalDirectoryAndWillFail ? (
                    <div className={`grow grid place-items-center mx-2 ${driveHiddenClass}`}>
                        <div className="text-base text-center">
                            Could not connect to the Project Manager. Please try restarting{' '}
                            {common.PRODUCT_NAME}, or manually launching the Project Manager.
                        </div>
                    </div>
                ) : isListingRemoteDirectoryAndWillFail ? (
                    <div className={`grow grid place-items-center mx-2 ${driveHiddenClass}`}>
                        <div className="text-base text-center">
                            We will review your user details and enable the cloud experience for you
                            shortly.
                        </div>
                    </div>
                ) : (
                    <>
                        <Templates
                            hidden={page !== pageSwitcher.Page.drive}
                            onTemplateClick={doCreateProject}
                        />
                        <DriveView
                            hidden={page !== pageSwitcher.Page.drive}
                            page={page}
                            initialProjectName={initialProjectName}
                            assetListEvents={assetListEvents}
                            dispatchAssetListEvent={dispatchAssetListEvent}
                            query={query}
                            doCreateProject={doCreateProject}
                            doOpenEditor={openEditor}
                            doCloseEditor={closeEditor}
                            appRunner={appRunner}
                            loadingProjectManagerDidFail={loadingProjectManagerDidFail}
                            isListingRemoteDirectoryWhileOffline={
                                isListingRemoteDirectoryWhileOffline
                            }
                            isListingLocalDirectoryAndWillFail={isListingLocalDirectoryAndWillFail}
                            isListingRemoteDirectoryAndWillFail={
                                isListingRemoteDirectoryAndWillFail
                            }
                        />
                    </>
                )}
                <Editor
                    visible={page === pageSwitcher.Page.editor}
                    project={project}
                    appRunner={appRunner}
                />
                {/* `session.accessToken` MUST be present in order for the `Chat` component to work. */}
                {isHelpChatVisible && session.accessToken != null && (
                    <Chat
                        isOpen={isHelpChatOpen}
                        doClose={() => {
                            setIsHelpChatOpen(false)
                        }}
                    />
                )}
            </div>
            <div className="text-xs text-primary select-none">
                <TheModal />
            </div>
        </>
    )
}<|MERGE_RESOLUTION|>--- conflicted
+++ resolved
@@ -93,12 +93,7 @@
             localStorage.getItem(backendProvider.BACKEND_TYPE_KEY) !==
                 backendModule.BackendType.remote
         ) {
-<<<<<<< HEAD
             setBackend(new localBackend.LocalBackend(projectManagerUrl))
-            setDirectoryId(backendModule.DirectoryId(''))
-=======
-            setBackend(new localBackend.LocalBackend())
->>>>>>> f1c224e6
         }
         // This hook MUST only run once, on mount.
         // eslint-disable-next-line react-hooks/exhaustive-deps
@@ -147,12 +142,7 @@
             if (newBackendType !== backend.type) {
                 switch (newBackendType) {
                     case backendModule.BackendType.local:
-<<<<<<< HEAD
                         setBackend(new localBackend.LocalBackend(projectManagerUrl))
-                        setDirectoryId(backendModule.DirectoryId(''))
-=======
-                        setBackend(new localBackend.LocalBackend())
->>>>>>> f1c224e6
                         break
                     case backendModule.BackendType.remote: {
                         const headers = new Headers()
@@ -164,18 +154,13 @@
                 }
             }
         },
-<<<<<<< HEAD
         [
             backend.type,
             session.accessToken,
-            session.organization,
             logger,
             /* should never change */ projectManagerUrl,
             /* should never change */ setBackend,
         ]
-=======
-        [backend.type, logger, session.accessToken, setBackend]
->>>>>>> f1c224e6
     )
 
     const doCreateProject = React.useCallback(
