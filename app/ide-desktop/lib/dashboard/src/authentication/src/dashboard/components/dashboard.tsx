/** @file Main dashboard container responsible for listing user's projects as well as other
 * interactive components. */

import * as auth from "../../authentication/providers/auth";
import withRouter from "../../navigation";

// ==========================
// === dashboardContainer ===
// ==========================

const dashboardContainer = () => {
<<<<<<< HEAD
    const { signOut } = auth.useAuth();
    const { accessToken } = auth.useFullUserSession();

    return (
        <>
            <h1>Hello dummy cloud dashboard</h1>
            <p>Access token: {accessToken}</p>
            <button onClick={signOut}>Log out</button>
        </>
    )
}
=======
  const { accessToken } = auth.useFullUserSession();
  return (
    <>
      <h1>Hello dummy cloud dashboard</h1>
      <p>Access token: {accessToken}</p>
    </>
  );
};
>>>>>>> d4923650

export default withRouter(dashboardContainer);<|MERGE_RESOLUTION|>--- conflicted
+++ resolved
@@ -9,27 +9,15 @@
 // ==========================
 
 const dashboardContainer = () => {
-<<<<<<< HEAD
-    const { signOut } = auth.useAuth();
-    const { accessToken } = auth.useFullUserSession();
-
-    return (
-        <>
-            <h1>Hello dummy cloud dashboard</h1>
-            <p>Access token: {accessToken}</p>
-            <button onClick={signOut}>Log out</button>
-        </>
-    )
-}
-=======
+  const { signOut } = auth.useAuth();
   const { accessToken } = auth.useFullUserSession();
   return (
     <>
       <h1>Hello dummy cloud dashboard</h1>
       <p>Access token: {accessToken}</p>
+      <button onClick={signOut}>Log out</button>
     </>
   );
 };
->>>>>>> d4923650
 
 export default withRouter(dashboardContainer);