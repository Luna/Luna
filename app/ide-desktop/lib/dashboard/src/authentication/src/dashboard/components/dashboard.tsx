/** @file Main dashboard component, responsible for listing user's projects as well as other
 * interactive components. */
import * as React from 'react'

import * as backendModule from '../backend'
<<<<<<< HEAD
=======
import * as dateTime from '../dateTime'
import * as fileInfo from '../../fileInfo'
>>>>>>> 62fecfa4
import * as hooks from '../../hooks'
import * as http from '../../http'
import * as localBackend from '../localBackend'
import * as platformModule from '../../platform'
import * as remoteBackendModule from '../remoteBackend'
import * as uploadMultipleFiles from '../../uploadMultipleFiles'

import * as authProvider from '../../authentication/providers/auth'
import * as backendProvider from '../../providers/backend'
import * as loggerProvider from '../../providers/logger'
import * as modalProvider from '../../providers/modal'

import DirectoryView from './directoryView'
import Ide from './ide'
import Templates from './templates'
import TopBar from './topBar'

// =============
// === Types ===
// =============

/** Main content of the screen. Only one should be visible at a time. */
export enum Tab {
    dashboard = 'dashboard',
    ide = 'ide',
}

<<<<<<< HEAD
=======
/** Determines which columns are visible. */
enum ColumnDisplayMode {
    /** Show only columns which are ready for release. */
    release = 'release',
    /** Show all columns. */
    all = 'all',
    /** Show only name and metadata. */
    compact = 'compact',
    /** Show only columns relevant to documentation editors. */
    docs = 'docs',
    /** Show only name, metadata, and configuration options. */
    settings = 'settings',
}

/** Column type. */
enum Column {
    name = 'name',
    lastModified = 'last-modified',
    sharedWith = 'shared-with',
    docs = 'docs',
    labels = 'labels',
    dataAccess = 'data-access',
    usagePlan = 'usage-plan',
    engine = 'engine',
    ide = 'ide',
}

>>>>>>> 62fecfa4
/** Values provided to form creation dialogs. */
export interface CreateFormProps {
    left: number
    top: number
    directoryId: backendModule.DirectoryId
    onSuccess: () => void
}

// =================
// === Constants ===
// =================

/** Feature flags to enable or disable experimental features. */
const EXPERIMENTAL = {
    /** A selector that lets the user choose between pre-defined sets of visible columns. */
    columnDisplayModeSwitcher: false,
}

/** The `id` attribute of the element into which the IDE will be rendered. */
const IDE_ELEMENT_ID = 'root'
<<<<<<< HEAD
=======
/** The `localStorage` key under which the ID of the current directory is stored. */
const DIRECTORY_STACK_KEY = 'enso-dashboard-directory-stack'

/** English names for the name column. */
const ASSET_TYPE_NAME: Record<backendModule.AssetType, string> = {
    [backendModule.AssetType.project]: 'Projects',
    [backendModule.AssetType.file]: 'Files',
    [backendModule.AssetType.secret]: 'Secrets',
    [backendModule.AssetType.directory]: 'Folders',
} as const

/** Forms to create each asset type. */
const ASSET_TYPE_CREATE_FORM: Record<
    Exclude<backendModule.AssetType, backendModule.AssetType.project>,
    (props: CreateFormProps) => JSX.Element
> = {
    [backendModule.AssetType.file]: FileCreateForm,
    [backendModule.AssetType.secret]: SecretCreateForm,
    [backendModule.AssetType.directory]: DirectoryCreateForm,
}

/** English names for every column except for the name column. */
const COLUMN_NAME: Record<Exclude<Column, Column.name>, string> = {
    [Column.lastModified]: 'Last modified',
    [Column.sharedWith]: 'Shared with',
    [Column.docs]: 'Docs',
    [Column.labels]: 'Labels',
    [Column.dataAccess]: 'Data access',
    [Column.usagePlan]: 'Usage plan',
    [Column.engine]: 'Engine',
    [Column.ide]: 'IDE',
} as const

/** CSS classes for every column. Currently only used to set the widths. */
const COLUMN_CSS_CLASS: Record<Column, string> = {
    [Column.name]: 'w-60',
    [Column.lastModified]: 'w-32',
    [Column.sharedWith]: 'w-36',
    [Column.docs]: 'w-96',
    [Column.labels]: 'w-80',
    [Column.dataAccess]: 'w-96',
    [Column.usagePlan]: '',
    [Column.engine]: 'w-20',
    [Column.ide]: 'w-20',
} as const

/** The corresponding `Permissions` for each backend `PermissionAction`. */
const PERMISSION: Record<backendModule.PermissionAction, permissionDisplay.Permissions> = {
    [backendModule.PermissionAction.own]: { type: permissionDisplay.Permission.owner },
    [backendModule.PermissionAction.execute]: {
        type: permissionDisplay.Permission.regular,
        read: false,
        write: false,
        docsWrite: false,
        exec: true,
    },
    [backendModule.PermissionAction.edit]: {
        type: permissionDisplay.Permission.regular,
        read: false,
        write: true,
        docsWrite: false,
        exec: false,
    },
    [backendModule.PermissionAction.read]: {
        type: permissionDisplay.Permission.regular,
        read: true,
        write: false,
        docsWrite: false,
        exec: false,
    },
}

/** The list of columns displayed on each `ColumnDisplayMode`. */
const COLUMNS_FOR: Record<ColumnDisplayMode, Column[]> = {
    [ColumnDisplayMode.release]: [Column.name, Column.lastModified, Column.sharedWith],
    [ColumnDisplayMode.all]: [
        Column.name,
        Column.lastModified,
        Column.sharedWith,
        Column.labels,
        Column.dataAccess,
        Column.usagePlan,
        Column.engine,
        Column.ide,
    ],
    [ColumnDisplayMode.compact]: [
        Column.name,
        Column.lastModified,
        Column.sharedWith,
        Column.labels,
        Column.dataAccess,
    ],
    [ColumnDisplayMode.docs]: [Column.name, Column.lastModified, Column.docs],
    [ColumnDisplayMode.settings]: [
        Column.name,
        Column.lastModified,
        Column.usagePlan,
        Column.engine,
        Column.ide,
    ],
}

// ========================
// === Helper functions ===
// ========================

/** Return the id of the root directory for a user or organization. */
function rootDirectoryId(userOrOrganizationId: backendModule.UserOrOrganizationId) {
    return newtype.asNewtype<backendModule.DirectoryId>(
        userOrOrganizationId.replace(/^organization-/, `${backendModule.AssetType.directory}-`)
    )
}

/** Returns the list of columns to be displayed. */
function columnsFor(displayMode: ColumnDisplayMode, backendPlatform: platformModule.Platform) {
    const columns = COLUMNS_FOR[displayMode]
    return backendPlatform === platformModule.Platform.desktop
        ? columns.filter(column => column !== Column.sharedWith)
        : columns
}
>>>>>>> 62fecfa4

// =================
// === Dashboard ===
// =================

/** Props for {@link Dashboard}s that are common to all platforms. */
export interface DashboardProps {
    platform: platformModule.Platform
    appRunner: AppRunner | null
}

// TODO[sb]: Implement rename when clicking name of a selected row.
// There is currently no way to tell whether a row is selected from a column.

/** The component that contains the entire UI. */
function Dashboard(props: DashboardProps) {
    const { platform, appRunner } = props

    const logger = loggerProvider.useLogger()
    const { accessToken, organization } = authProvider.useFullUserSession()
    const { backend } = backendProvider.useBackend()
    const { setBackend } = backendProvider.useSetBackend()
    const { modal } = modalProvider.useModal()
    const { unsetModal } = modalProvider.useSetModal()

    const [refresh, doRefresh] = hooks.useRefresh()

<<<<<<< HEAD
    const [directoryId, setDirectoryId] = React.useState(
        backendModule.rootDirectoryId(organization.id)
    )
    const [query, setQuery] = React.useState('')
    const [tab, setTab] = React.useState(Tab.dashboard)
    const [project, setProject] = React.useState<backendModule.Project | null>(null)
    const [selectedAssets, setSelectedAssets] = React.useState<backendModule.Asset[]>([])
    const [isFileBeingDragged, setIsFileBeingDragged] = React.useState(false)

    React.useEffect(() => {
=======
    const [query, setQuery] = react.useState('')
    const [directoryId, setDirectoryId] = react.useState(rootDirectoryId(organization.id))
    const [directoryStack, setDirectoryStack] = react.useState<
        backendModule.Asset<backendModule.AssetType.directory>[]
    >([])
    // Defined by the spec as `compact` by default, however it is not ready yet.
    const [columnDisplayMode, setColumnDisplayMode] = react.useState(ColumnDisplayMode.release)
    const [tab, setTab] = react.useState(Tab.dashboard)
    const [project, setProject] = react.useState<backendModule.Project | null>(null)
    const [selectedAssets, setSelectedAssets] = react.useState<backendModule.Asset[]>([])
    const [isFileBeingDragged, setIsFileBeingDragged] = react.useState(false)

    const [isLoadingAssets, setIsLoadingAssets] = react.useState(true)
    const [projectAssets, setProjectAssetsRaw] = react.useState<
        backendModule.Asset<backendModule.AssetType.project>[]
    >([])
    const [directoryAssets, setDirectoryAssetsRaw] = react.useState<
        backendModule.Asset<backendModule.AssetType.directory>[]
    >([])
    const [secretAssets, setSecretAssetsRaw] = react.useState<
        backendModule.Asset<backendModule.AssetType.secret>[]
    >([])
    const [fileAssets, setFileAssetsRaw] = react.useState<
        backendModule.Asset<backendModule.AssetType.file>[]
    >([])
    const [visibleProjectAssets, setVisibleProjectAssets] = react.useState<
        backendModule.Asset<backendModule.AssetType.project>[]
    >([])
    const [visibleDirectoryAssets, setVisibleDirectoryAssets] = react.useState<
        backendModule.Asset<backendModule.AssetType.directory>[]
    >([])
    const [visibleSecretAssets, setVisibleSecretAssets] = react.useState<
        backendModule.Asset<backendModule.AssetType.secret>[]
    >([])
    const [visibleFileAssets, setVisibleFileAssets] = react.useState<
        backendModule.Asset<backendModule.AssetType.file>[]
    >([])

    const directory = directoryStack[directoryStack.length - 1]
    const parentDirectory = directoryStack[directoryStack.length - 2]

    react.useEffect(() => {
>>>>>>> 62fecfa4
        const onKeyDown = (event: KeyboardEvent) => {
            if (
                // On macOS, we need to check for combination of `alt` + `d` which is `∂` (`del`).
                (event.key === 'd' || event.key === '∂') &&
                event.ctrlKey &&
                event.altKey &&
                !event.shiftKey &&
                !event.metaKey
            ) {
                setTab(Tab.dashboard)
                const ideElement = document.getElementById(IDE_ELEMENT_ID)
                if (ideElement) {
                    ideElement.style.top = '-100vh'
                    ideElement.style.display = 'fixed'
                }
            }
        }
        const onBlur = () => {
            setIsFileBeingDragged(false)
        }
        document.addEventListener('keydown', onKeyDown)
        window.addEventListener('blur', onBlur)
        return () => {
            document.removeEventListener('keydown', onKeyDown)
            window.removeEventListener('blur', onBlur)
        }
    }, [])

<<<<<<< HEAD
    const clearModalAndSelectedAssets = (event: React.MouseEvent) => {
        unsetModal()
        if (!event.shiftKey) {
            setSelectedAssets([])
        }
    }

    const handleEscapeKey = (event: React.KeyboardEvent<HTMLDivElement>) => {
=======
    const setProjectAssets = (
        newProjectAssets: backendModule.Asset<backendModule.AssetType.project>[]
    ) => {
        setProjectAssetsRaw(newProjectAssets)
        setVisibleProjectAssets(newProjectAssets.filter(asset => asset.title.includes(query)))
    }
    const setDirectoryAssets = (
        newDirectoryAssets: backendModule.Asset<backendModule.AssetType.directory>[]
    ) => {
        setDirectoryAssetsRaw(newDirectoryAssets)
        setVisibleDirectoryAssets(newDirectoryAssets.filter(asset => asset.title.includes(query)))
    }
    const setSecretAssets = (
        newSecretAssets: backendModule.Asset<backendModule.AssetType.secret>[]
    ) => {
        setSecretAssetsRaw(newSecretAssets)
        setVisibleSecretAssets(newSecretAssets.filter(asset => asset.title.includes(query)))
    }
    const setFileAssets = (newFileAssets: backendModule.Asset<backendModule.AssetType.file>[]) => {
        setFileAssetsRaw(newFileAssets)
        setVisibleFileAssets(newFileAssets.filter(asset => asset.title.includes(query)))
    }

    const exitDirectory = () => {
        setDirectoryId(parentDirectory?.id ?? rootDirectoryId(organization.id))
        setDirectoryStack(
            // eslint-disable-next-line @typescript-eslint/no-magic-numbers
            directoryStack.slice(0, -1)
        )
    }

    const enterDirectory = (
        directoryAsset: backendModule.Asset<backendModule.AssetType.directory>
    ) => {
        setDirectoryId(directoryAsset.id)
        setDirectoryStack([...directoryStack, directoryAsset])
    }

    react.useEffect(() => {
        const cachedDirectoryStackJson = localStorage.getItem(DIRECTORY_STACK_KEY)
        if (cachedDirectoryStackJson) {
            // The JSON was inserted by the code below, so it will always have the right type.
            // eslint-disable-next-line @typescript-eslint/no-unsafe-assignment
            const cachedDirectoryStack: backendModule.Asset<backendModule.AssetType.directory>[] =
                JSON.parse(cachedDirectoryStackJson)
            setDirectoryStack(cachedDirectoryStack)
            const cachedDirectoryId = cachedDirectoryStack[cachedDirectoryStack.length - 1]?.id
            if (cachedDirectoryId) {
                setDirectoryId(cachedDirectoryId)
            }
        }
    }, [])

    react.useEffect(() => {
        if (directoryId === rootDirectoryId(organization.id)) {
            localStorage.removeItem(DIRECTORY_STACK_KEY)
        } else {
            localStorage.setItem(DIRECTORY_STACK_KEY, JSON.stringify(directoryStack))
        }
    }, [directoryStack])

    /** React components for the name column. */
    const nameRenderers: {
        [Type in backendModule.AssetType]: (asset: backendModule.Asset<Type>) => JSX.Element
    } = {
        [backendModule.AssetType.project]: projectAsset => (
            <div
                className="flex text-left items-center align-middle whitespace-nowrap"
                onClick={event => {
                    if (event.ctrlKey && !event.altKey && !event.shiftKey && !event.metaKey) {
                        setModal(() => (
                            <RenameModal
                                assetType={projectAsset.type}
                                name={projectAsset.title}
                                {...(backend.platform === platformModule.Platform.desktop
                                    ? {
                                          namePattern: '[A-Z][a-z]*(?:_\\d+|_[A-Z][a-z]*)*',
                                          title:
                                              'Names must be in Upper_Snake_Case. ' +
                                              '(Numbers (_0, _1) are also allowed.)',
                                      }
                                    : {})}
                                // TODO: Wait for backend implementation.
                                doRename={() => Promise.resolve()}
                                onSuccess={doRefresh}
                            />
                        ))
                    }
                }}
            >
                <ProjectActionButton
                    project={projectAsset}
                    appRunner={appRunner}
                    onClose={() => {
                        setProject(null)
                    }}
                    openIde={async () => {
                        setTab(Tab.ide)
                        if (project?.projectId !== projectAsset.id) {
                            setProject(await backend.getProjectDetails(projectAsset.id))
                        }
                        const ideElement = document.getElementById(IDE_ELEMENT_ID)
                        if (ideElement) {
                            ideElement.style.top = ''
                            ideElement.style.display = 'absolute'
                        }
                    }}
                />
                <span className="px-2">{projectAsset.title}</span>
            </div>
        ),
        [backendModule.AssetType.directory]: directoryAsset => (
            <div
                className="flex text-left items-center align-middle whitespace-nowrap"
                onClick={event => {
                    if (event.ctrlKey && !event.altKey && !event.shiftKey && !event.metaKey) {
                        setModal(() => (
                            <RenameModal
                                assetType={directoryAsset.type}
                                name={directoryAsset.title}
                                // TODO: Wait for backend implementation.
                                doRename={() => Promise.resolve()}
                                onSuccess={doRefresh}
                            />
                        ))
                    }
                }}
                onDoubleClick={() => {
                    enterDirectory(directoryAsset)
                }}
            >
                {svg.DIRECTORY_ICON} <span className="px-2">{directoryAsset.title}</span>
            </div>
        ),
        [backendModule.AssetType.secret]: secret => (
            <div
                className="flex text-left items-center align-middle whitespace-nowrap"
                onClick={event => {
                    if (event.ctrlKey && !event.altKey && !event.shiftKey && !event.metaKey) {
                        setModal(() => (
                            <RenameModal
                                assetType={secret.type}
                                name={secret.title}
                                // FIXME[sb]: Wait for backend implementation.
                                doRename={() => Promise.resolve()}
                                onSuccess={doRefresh}
                            />
                        ))
                    }
                }}
            >
                {svg.SECRET_ICON} <span className="px-2">{secret.title}</span>
            </div>
        ),
        [backendModule.AssetType.file]: file => (
            <div
                className="flex text-left items-center align-middle whitespace-nowrap"
                onClick={event => {
                    if (event.ctrlKey && !event.altKey && !event.shiftKey && !event.metaKey) {
                        setModal(() => (
                            <RenameModal
                                assetType={file.type}
                                name={file.title}
                                // TODO: Wait for backend implementation.
                                doRename={() => Promise.resolve()}
                                onSuccess={doRefresh}
                            />
                        ))
                    }
                }}
            >
                {fileInfo.fileIcon(fileInfo.fileExtension(file.title))}{' '}
                <span className="px-2">{file.title}</span>
            </div>
        ),
    }

    /** React components for every column except for the name column. */
    // This is not a React component even though it contains JSX.
    // eslint-disable-next-line no-restricted-syntax
    const columnRenderer: Record<
        Exclude<Column, Column.name>,
        (asset: backendModule.Asset) => react.ReactNode
    > = {
        [Column.lastModified]: asset =>
            asset.modifiedAt && <>{dateTime.formatDateTime(new Date(asset.modifiedAt))}</>,
        [Column.sharedWith]: asset => (
            <>
                {(asset.permissions ?? []).map(user => (
                    <PermissionDisplay
                        key={user.user.organization_id}
                        permissions={PERMISSION[user.permission]}
                    >
                        {svg.DEFAULT_USER_ICON}
                    </PermissionDisplay>
                ))}
            </>
        ),
        [Column.docs]: () => <></>,
        [Column.labels]: () => {
            // This is not a React component even though it contains JSX.
            // eslint-disable-next-line no-restricted-syntax, @typescript-eslint/no-unused-vars
            const onContextMenu = (event: react.MouseEvent) => {
                event.preventDefault()
                event.stopPropagation()
                setModal(() => (
                    <ContextMenu event={event}>
                        <ContextMenuEntry
                            disabled
                            onClick={() => {
                                // TODO: Wait for backend implementation.
                            }}
                        >
                            Rename label
                        </ContextMenuEntry>
                    </ContextMenu>
                ))
            }
            return <></>
        },
        [Column.dataAccess]: () => <></>,
        [Column.usagePlan]: () => <></>,
        [Column.engine]: () => <></>,
        [Column.ide]: () => <></>,
    }

    const renderer = <Type extends backendModule.AssetType>(column: Column, assetType: Type) => {
        return column === Column.name
            ? // This is type-safe only if we pass enum literals as `assetType`.
              // eslint-disable-next-line no-restricted-syntax
              (nameRenderers[assetType] as (asset: backendModule.Asset<Type>) => JSX.Element)
            : columnRenderer[column]
    }

    /** Heading element for every column. */
    const ColumnHeading = (column: Column, assetType: backendModule.AssetType) =>
        column === Column.name ? (
            assetType === backendModule.AssetType.project ? (
                <>{ASSET_TYPE_NAME[assetType]}</>
            ) : (
                <div className="inline-flex">
                    {ASSET_TYPE_NAME[assetType]}
                    <button
                        className="mx-1"
                        onClick={event => {
                            event.stopPropagation()
                            const buttonPosition =
                                // This type assertion is safe as this event handler is on a button.
                                // eslint-disable-next-line no-restricted-syntax
                                (event.target as HTMLButtonElement).getBoundingClientRect()
                            // This is a React component even though it doesn't contain JSX.
                            // eslint-disable-next-line no-restricted-syntax
                            const CreateForm = ASSET_TYPE_CREATE_FORM[assetType]
                            setModal(() => (
                                <CreateForm
                                    left={buttonPosition.left + window.scrollX}
                                    top={buttonPosition.top + window.scrollY}
                                    directoryId={directoryId}
                                    onSuccess={doRefresh}
                                />
                            ))
                        }}
                    >
                        {svg.ADD_ICON}
                    </button>
                </div>
            )
        ) : (
            <>{COLUMN_NAME[column]}</>
        )

    // The purpose of this effect is to enable search action.
    react.useEffect(() => {
        setVisibleProjectAssets(projectAssets.filter(asset => asset.title.includes(query)))
        setVisibleDirectoryAssets(directoryAssets.filter(asset => asset.title.includes(query)))
        setVisibleSecretAssets(secretAssets.filter(asset => asset.title.includes(query)))
        setVisibleFileAssets(fileAssets.filter(asset => asset.title.includes(query)))
    }, [query])

    const setAssets = (assets: backendModule.Asset[]) => {
        const newProjectAssets = assets.filter(
            backendModule.assetIsType(backendModule.AssetType.project)
        )
        const newDirectoryAssets = assets.filter(
            backendModule.assetIsType(backendModule.AssetType.directory)
        )
        const newSecretAssets = assets.filter(
            backendModule.assetIsType(backendModule.AssetType.secret)
        )
        const newFileAssets = assets.filter(backendModule.assetIsType(backendModule.AssetType.file))
        setProjectAssets(newProjectAssets)
        setDirectoryAssets(newDirectoryAssets)
        setSecretAssets(newSecretAssets)
        setFileAssets(newFileAssets)
    }

    hooks.useAsyncEffect(
        null,
        async signal => {
            setIsLoadingAssets(true)
            const assets = await backend.listDirectory({ parentId: directoryId })
            if (!signal.aborted) {
                setIsLoadingAssets(false)
                setAssets(assets)
            }
        },
        [accessToken, directoryId, refresh, backend]
    )

    react.useEffect(() => {
        const onBlur = () => {
            setIsFileBeingDragged(false)
        }

        window.addEventListener('blur', onBlur)

        return () => {
            window.removeEventListener('blur', onBlur)
        }
    }, [])

    const handleEscapeKey = (event: react.KeyboardEvent<HTMLDivElement>) => {
>>>>>>> 62fecfa4
        if (
            event.key === 'Escape' &&
            !event.ctrlKey &&
            !event.shiftKey &&
            !event.altKey &&
            !event.metaKey
        ) {
            if (modal) {
                event.preventDefault()
                unsetModal()
            }
        }
    }

<<<<<<< HEAD
    const openDropZone = (event: React.DragEvent<HTMLDivElement>) => {
=======
    const openDropZone = (event: react.DragEvent<HTMLDivElement>) => {
>>>>>>> 62fecfa4
        if (event.dataTransfer.types.includes('Files')) {
            setIsFileBeingDragged(true)
        }
    }

<<<<<<< HEAD
    const toggleTab = () => {
        if (project && tab === Tab.dashboard) {
            setTab(Tab.ide)
            const ideElement = document.getElementById(IDE_ELEMENT_ID)
            if (ideElement) {
                ideElement.style.top = ''
                ideElement.style.display = 'absolute'
            }
        } else {
            setTab(Tab.dashboard)
            const ideElement = document.getElementById(IDE_ELEMENT_ID)
            if (ideElement) {
                ideElement.style.top = '-100vh'
                ideElement.style.display = 'fixed'
            }
        }
    }

    const setBackendPlatform = (newBackendPlatform: platformModule.Platform) => {
        if (newBackendPlatform !== backend.platform) {
            switch (newBackendPlatform) {
                case platformModule.Platform.desktop:
                    setBackend(new localBackend.LocalBackend())
                    break
                case platformModule.Platform.cloud: {
                    const headers = new Headers()
                    headers.append('Authorization', `Bearer ${accessToken}`)
                    const client = new http.Client(headers)
                    setBackend(new remoteBackendModule.RemoteBackend(client, logger))
                    break
                }
            }
        }
    }

    const getNewProjectName = async (templateId?: string | null) => {
        const prefix = `${templateId ?? 'New_Project'}_`
=======
    const getNewProjectName = (templateName?: string | null): string => {
        const prefix = `${templateName ?? 'New_Project'}_`
>>>>>>> 62fecfa4
        const projectNameTemplate = new RegExp(`^${prefix}(?<projectIndex>\\d+)$`)
        let highestProjectIndex = 0
        const projects = await backend.listProjects()
        for (const listedProject of projects) {
            const projectIndex = projectNameTemplate.exec(listedProject.name)?.groups?.projectIndex
            if (projectIndex) {
                highestProjectIndex = Math.max(highestProjectIndex, parseInt(projectIndex, 10))
            }
        }
        return `${prefix}${highestProjectIndex + 1}`
    }

    const handleCreateProject = async (templateId?: string | null) => {
<<<<<<< HEAD
        const projectName = await getNewProjectName(templateId)
=======
        const projectName = getNewProjectName(templateId)
>>>>>>> 62fecfa4
        const body: backendModule.CreateProjectRequestBody = {
            projectName,
            projectTemplateName: templateId ?? null,
            parentDirectoryId: directoryId,
        }
        await backend.createProject(body)
        doRefresh()
<<<<<<< HEAD
    }

    const onAssetClick = (asset: backendModule.Asset, event: React.MouseEvent) => {
        event.stopPropagation()
        setSelectedAssets(event.shiftKey ? [...selectedAssets, asset] : [asset])
    }

    const openIde = async (projectAsset: backendModule.ProjectAsset) => {
        setTab(Tab.ide)
        if (project?.projectId !== projectAsset.id) {
            setProject(await backend.getProjectDetails(projectAsset.id))
        }
        const ideElement = document.getElementById(IDE_ELEMENT_ID)
        if (ideElement) {
            ideElement.style.top = ''
            ideElement.style.display = 'absolute'
        }
    }

    const closeIde = () => {
        setProject(null)
=======
>>>>>>> 62fecfa4
    }

    return (
        <div
            className={`relative select-none text-primary text-xs min-h-screen p-2 ${
                tab === Tab.dashboard ? '' : 'hidden'
            }`}
            onClick={clearModalAndSelectedAssets}
            onKeyDown={handleEscapeKey}
            onDragEnter={openDropZone}
        >
            <TopBar
                platform={platform}
                projectName={project?.name ?? null}
                tab={tab}
                toggleTab={toggleTab}
                setBackendPlatform={setBackendPlatform}
                query={query}
                setQuery={setQuery}
            />
            <Templates onTemplateClick={handleCreateProject} />
<<<<<<< HEAD
            <DirectoryView
                directoryId={directoryId}
                setDirectoryId={setDirectoryId}
                query={query}
                refresh={refresh}
                doRefresh={doRefresh}
                onAssetClick={onAssetClick}
                onOpenIde={openIde}
                onCloseIde={closeIde}
                appRunner={appRunner}
                experimentalShowColumnDisplayModeSwitcher={EXPERIMENTAL.columnDisplayModeSwitcher}
            />
=======
            <div className="flex flex-row flex-nowrap my-2">
                <h1 className="text-xl font-bold mx-4 self-center">Drive</h1>
                <div className="flex flex-row flex-nowrap mx-4">
                    <div className="bg-gray-100 rounded-l-full flex flex-row flex-nowrap items-center p-1 mx-0.5">
                        {directory && (
                            <>
                                <button className="mx-2" onClick={exitDirectory}>
                                    {parentDirectory?.title ?? '/'}
                                </button>
                                {svg.SMALL_RIGHT_ARROW_ICON}
                            </>
                        )}
                        <span className="mx-2">{directory?.title ?? '/'}</span>
                    </div>
                    <div className="bg-gray-100 rounded-r-full flex flex-row flex-nowrap items-center mx-0.5">
                        <div className="m-2">Shared with</div>
                        <div></div>
                    </div>
                    <div className="bg-gray-100 rounded-full flex flex-row flex-nowrap px-1.5 py-1 mx-4">
                        <button
                            className={`mx-1 ${
                                backend.platform === platformModule.Platform.desktop
                                    ? 'opacity-50'
                                    : ''
                            }`}
                            disabled={backend.platform === platformModule.Platform.desktop}
                            onClick={event => {
                                event.stopPropagation()
                                setModal(() => (
                                    <UploadFileModal
                                        directoryId={directoryId}
                                        onSuccess={doRefresh}
                                    />
                                ))
                            }}
                        >
                            {svg.UPLOAD_ICON}
                        </button>
                        <button
                            className={`mx-1 opacity-50`}
                            disabled={true}
                            onClick={event => {
                                event.stopPropagation()
                                /* TODO */
                            }}
                        >
                            {svg.DOWNLOAD_ICON}
                        </button>
                    </div>
                    {EXPERIMENTAL.columnModeSwitcher && (
                        <>
                            <div className="bg-gray-100 rounded-full flex flex-row flex-nowrap p-1.5 mx-4">
                                <button
                                    className={`${
                                        columnDisplayMode === ColumnDisplayMode.all
                                            ? 'bg-white shadow-soft'
                                            : 'opacity-50'
                                    } rounded-full px-1.5`}
                                    onClick={() => {
                                        setColumnDisplayMode(ColumnDisplayMode.all)
                                    }}
                                >
                                    All
                                </button>
                                <button
                                    className={`${
                                        columnDisplayMode === ColumnDisplayMode.compact
                                            ? 'bg-white shadow-soft'
                                            : 'opacity-50'
                                    } rounded-full px-1.5`}
                                    onClick={() => {
                                        setColumnDisplayMode(ColumnDisplayMode.compact)
                                    }}
                                >
                                    Compact
                                </button>
                                <button
                                    className={`${
                                        columnDisplayMode === ColumnDisplayMode.docs
                                            ? 'bg-white shadow-soft'
                                            : 'opacity-50'
                                    } rounded-full px-1.5`}
                                    onClick={() => {
                                        setColumnDisplayMode(ColumnDisplayMode.docs)
                                    }}
                                >
                                    Docs
                                </button>
                                <button
                                    className={`${
                                        columnDisplayMode === ColumnDisplayMode.settings
                                            ? 'bg-white shadow-soft'
                                            : 'opacity-50'
                                    } rounded-full px-1.5`}
                                    onClick={() => {
                                        setColumnDisplayMode(ColumnDisplayMode.settings)
                                    }}
                                >
                                    Settings
                                </button>
                            </div>
                        </>
                    )}
                </div>
            </div>
            <table className="table-fixed items-center border-collapse mt-2">
                <tbody>
                    <tr className="h-10">
                        {columnsFor(columnDisplayMode, backend.platform).map(column => (
                            <td key={column} className={COLUMN_CSS_CLASS[column]} />
                        ))}
                    </tr>
                    <Rows<backendModule.Asset<backendModule.AssetType.project>>
                        items={visibleProjectAssets}
                        getKey={proj => proj.id}
                        isLoading={isLoadingAssets}
                        placeholder={
                            <span className="opacity-75">
                                You have no project yet. Go ahead and create one using the form
                                above.
                            </span>
                        }
                        columns={columnsFor(columnDisplayMode, backend.platform).map(column => ({
                            id: column,
                            heading: ColumnHeading(column, backendModule.AssetType.project),
                            render: renderer(column, backendModule.AssetType.project),
                        }))}
                        onClick={(projectAsset, event) => {
                            event.stopPropagation()
                            setSelectedAssets(
                                event.shiftKey ? [...selectedAssets, projectAsset] : [projectAsset]
                            )
                        }}
                        onContextMenu={(projectAsset, event) => {
                            event.preventDefault()
                            event.stopPropagation()
                            const doOpenForEditing = () => {
                                // FIXME[sb]: Switch to IDE tab
                                // once merged with `show-and-open-workspace` branch.
                            }
                            const doOpenAsFolder = () => {
                                // FIXME[sb]: Uncomment once backend support
                                // is in place.
                                // The following code does not typecheck
                                // since `ProjectId`s are not `DirectoryId`s.
                                // enterDirectory(projectAsset)
                            }
                            // This is not a React component even though it contains JSX.
                            // eslint-disable-next-line no-restricted-syntax
                            const doRename = () => {
                                setModal(() => (
                                    <RenameModal
                                        name={projectAsset.title}
                                        assetType={projectAsset.type}
                                        {...(backend.platform === platformModule.Platform.desktop
                                            ? {
                                                  namePattern: '[A-Z][a-z]*(?:_\\d+|_[A-Z][a-z]*)*',
                                                  title:
                                                      'Names must be in Upper_Snake_Case. ' +
                                                      '(Numbers (_0, _1) are also allowed.)',
                                              }
                                            : {})}
                                        doRename={async name => {
                                            await backend.projectUpdate(projectAsset.id, {
                                                ami: null,
                                                ideVersion: null,
                                                projectName: name,
                                            })
                                        }}
                                        onSuccess={doRefresh}
                                    />
                                ))
                            }
                            // This is not a React component even though it contains JSX.
                            // eslint-disable-next-line no-restricted-syntax
                            const doDelete = () => {
                                setModal(() => (
                                    <ConfirmDeleteModal
                                        name={projectAsset.title}
                                        assetType={projectAsset.type}
                                        doDelete={() => backend.deleteProject(projectAsset.id)}
                                        onSuccess={doRefresh}
                                    />
                                ))
                            }
                            setModal(() => (
                                <ContextMenu event={event}>
                                    <ContextMenuEntry disabled onClick={doOpenForEditing}>
                                        Open for editing
                                    </ContextMenuEntry>
                                    <ContextMenuEntry disabled onClick={doOpenAsFolder}>
                                        Open as folder
                                    </ContextMenuEntry>
                                    <ContextMenuEntry onClick={doRename}>Rename</ContextMenuEntry>
                                    <ContextMenuEntry onClick={doDelete}>
                                        <span className="text-red-700">Delete</span>
                                    </ContextMenuEntry>
                                </ContextMenu>
                            ))
                        }}
                    />
                    {backend.platform === platformModule.Platform.cloud &&
                        (remoteBackend => (
                            <>
                                <tr className="h-10" />
                                <Rows<backendModule.Asset<backendModule.AssetType.directory>>
                                    items={visibleDirectoryAssets}
                                    getKey={dir => dir.id}
                                    isLoading={isLoadingAssets}
                                    placeholder={
                                        <span className="opacity-75">
                                            This directory does not contain any subdirectories
                                            {query ? ' matching your query' : ''}.
                                        </span>
                                    }
                                    columns={columnsFor(columnDisplayMode, backend.platform).map(
                                        column => ({
                                            id: column,
                                            heading: ColumnHeading(
                                                column,
                                                backendModule.AssetType.directory
                                            ),
                                            render: renderer(
                                                column,
                                                backendModule.AssetType.directory
                                            ),
                                        })
                                    )}
                                    onClick={(directoryAsset, event) => {
                                        event.stopPropagation()
                                        setSelectedAssets(
                                            event.shiftKey
                                                ? [...selectedAssets, directoryAsset]
                                                : [directoryAsset]
                                        )
                                    }}
                                    onContextMenu={(_directory, event) => {
                                        event.preventDefault()
                                        event.stopPropagation()
                                        setModal(() => <ContextMenu event={event}></ContextMenu>)
                                    }}
                                />
                                <tr className="h-10" />
                                <Rows<backendModule.Asset<backendModule.AssetType.secret>>
                                    items={visibleSecretAssets}
                                    getKey={secret => secret.id}
                                    isLoading={isLoadingAssets}
                                    placeholder={
                                        <span className="opacity-75">
                                            This directory does not contain any secrets
                                            {query ? ' matching your query' : ''}.
                                        </span>
                                    }
                                    columns={columnsFor(columnDisplayMode, backend.platform).map(
                                        column => ({
                                            id: column,
                                            heading: ColumnHeading(
                                                column,
                                                backendModule.AssetType.secret
                                            ),
                                            render: renderer(
                                                column,
                                                backendModule.AssetType.secret
                                            ),
                                        })
                                    )}
                                    onClick={(secret, event) => {
                                        event.stopPropagation()
                                        setSelectedAssets(
                                            event.shiftKey ? [...selectedAssets, secret] : [secret]
                                        )
                                    }}
                                    onContextMenu={(secret, event) => {
                                        event.preventDefault()
                                        event.stopPropagation()
                                        // This is not a React component even though it contains JSX.
                                        // eslint-disable-next-line no-restricted-syntax
                                        const doDelete = () => {
                                            setModal(() => (
                                                <ConfirmDeleteModal
                                                    name={secret.title}
                                                    assetType={secret.type}
                                                    doDelete={() =>
                                                        remoteBackend.deleteSecret(secret.id)
                                                    }
                                                    onSuccess={doRefresh}
                                                />
                                            ))
                                        }
                                        setModal(() => (
                                            <ContextMenu event={event}>
                                                <ContextMenuEntry onClick={doDelete}>
                                                    <span className="text-red-700">Delete</span>
                                                </ContextMenuEntry>
                                            </ContextMenu>
                                        ))
                                    }}
                                />
                                <tr className="h-10" />
                                <Rows<backendModule.Asset<backendModule.AssetType.file>>
                                    items={visibleFileAssets}
                                    getKey={file => file.id}
                                    isLoading={isLoadingAssets}
                                    placeholder={
                                        <span className="opacity-75">
                                            This directory does not contain any files
                                            {query ? ' matching your query' : ''}.
                                        </span>
                                    }
                                    columns={columnsFor(columnDisplayMode, backend.platform).map(
                                        column => ({
                                            id: column,
                                            heading: ColumnHeading(
                                                column,
                                                backendModule.AssetType.file
                                            ),
                                            render: renderer(column, backendModule.AssetType.file),
                                        })
                                    )}
                                    onClick={(file, event) => {
                                        event.stopPropagation()
                                        setSelectedAssets(
                                            event.shiftKey ? [...selectedAssets, file] : [file]
                                        )
                                    }}
                                    onContextMenu={(file, event) => {
                                        event.preventDefault()
                                        event.stopPropagation()
                                        const doCopy = () => {
                                            /** TODO: Wait for backend endpoint. */
                                        }
                                        const doCut = () => {
                                            /** TODO: Wait for backend endpoint. */
                                        }
                                        // This is not a React component even though it contains JSX.
                                        // eslint-disable-next-line no-restricted-syntax
                                        const doDelete = () => {
                                            setModal(() => (
                                                <ConfirmDeleteModal
                                                    name={file.title}
                                                    assetType={file.type}
                                                    doDelete={() =>
                                                        remoteBackend.deleteFile(file.id)
                                                    }
                                                    onSuccess={doRefresh}
                                                />
                                            ))
                                        }
                                        const doDownload = () => {
                                            /** TODO: Wait for backend endpoint. */
                                        }
                                        setModal(() => (
                                            <ContextMenu event={event}>
                                                <ContextMenuEntry disabled onClick={doCopy}>
                                                    Copy
                                                </ContextMenuEntry>
                                                <ContextMenuEntry disabled onClick={doCut}>
                                                    Cut
                                                </ContextMenuEntry>
                                                <ContextMenuEntry onClick={doDelete}>
                                                    <span className="text-red-700">Delete</span>
                                                </ContextMenuEntry>
                                                <ContextMenuEntry disabled onClick={doDownload}>
                                                    Download
                                                </ContextMenuEntry>
                                            </ContextMenu>
                                        ))
                                    }}
                                />
                            </>
                        ))(backend)}
                </tbody>
            </table>
>>>>>>> 62fecfa4
            {isFileBeingDragged && backend.platform === platformModule.Platform.cloud ? (
                <div
                    className="text-white text-lg fixed w-screen h-screen inset-0 bg-primary grid place-items-center"
                    onDragLeave={() => {
                        setIsFileBeingDragged(false)
                    }}
                    onDragOver={event => {
                        event.preventDefault()
                    }}
                    onDrop={async event => {
                        event.preventDefault()
                        setIsFileBeingDragged(false)
                        await uploadMultipleFiles.uploadMultipleFiles(
                            backend,
                            directoryId,
                            Array.from(event.dataTransfer.files)
                        )
                        doRefresh()
                    }}
                >
                    Drop to upload files.
                </div>
            ) : null}
            {/* This should be just `{modal}`, however TypeScript incorrectly throws an error. */}
            {project && <Ide project={project} appRunner={appRunner} />}
            {modal && <>{modal}</>}
        </div>
    )
}

export default Dashboard<|MERGE_RESOLUTION|>--- conflicted
+++ resolved
@@ -3,11 +3,6 @@
 import * as React from 'react'
 
 import * as backendModule from '../backend'
-<<<<<<< HEAD
-=======
-import * as dateTime from '../dateTime'
-import * as fileInfo from '../../fileInfo'
->>>>>>> 62fecfa4
 import * as hooks from '../../hooks'
 import * as http from '../../http'
 import * as localBackend from '../localBackend'
@@ -35,36 +30,6 @@
     ide = 'ide',
 }
 
-<<<<<<< HEAD
-=======
-/** Determines which columns are visible. */
-enum ColumnDisplayMode {
-    /** Show only columns which are ready for release. */
-    release = 'release',
-    /** Show all columns. */
-    all = 'all',
-    /** Show only name and metadata. */
-    compact = 'compact',
-    /** Show only columns relevant to documentation editors. */
-    docs = 'docs',
-    /** Show only name, metadata, and configuration options. */
-    settings = 'settings',
-}
-
-/** Column type. */
-enum Column {
-    name = 'name',
-    lastModified = 'last-modified',
-    sharedWith = 'shared-with',
-    docs = 'docs',
-    labels = 'labels',
-    dataAccess = 'data-access',
-    usagePlan = 'usage-plan',
-    engine = 'engine',
-    ide = 'ide',
-}
-
->>>>>>> 62fecfa4
 /** Values provided to form creation dialogs. */
 export interface CreateFormProps {
     left: number
@@ -85,129 +50,6 @@
 
 /** The `id` attribute of the element into which the IDE will be rendered. */
 const IDE_ELEMENT_ID = 'root'
-<<<<<<< HEAD
-=======
-/** The `localStorage` key under which the ID of the current directory is stored. */
-const DIRECTORY_STACK_KEY = 'enso-dashboard-directory-stack'
-
-/** English names for the name column. */
-const ASSET_TYPE_NAME: Record<backendModule.AssetType, string> = {
-    [backendModule.AssetType.project]: 'Projects',
-    [backendModule.AssetType.file]: 'Files',
-    [backendModule.AssetType.secret]: 'Secrets',
-    [backendModule.AssetType.directory]: 'Folders',
-} as const
-
-/** Forms to create each asset type. */
-const ASSET_TYPE_CREATE_FORM: Record<
-    Exclude<backendModule.AssetType, backendModule.AssetType.project>,
-    (props: CreateFormProps) => JSX.Element
-> = {
-    [backendModule.AssetType.file]: FileCreateForm,
-    [backendModule.AssetType.secret]: SecretCreateForm,
-    [backendModule.AssetType.directory]: DirectoryCreateForm,
-}
-
-/** English names for every column except for the name column. */
-const COLUMN_NAME: Record<Exclude<Column, Column.name>, string> = {
-    [Column.lastModified]: 'Last modified',
-    [Column.sharedWith]: 'Shared with',
-    [Column.docs]: 'Docs',
-    [Column.labels]: 'Labels',
-    [Column.dataAccess]: 'Data access',
-    [Column.usagePlan]: 'Usage plan',
-    [Column.engine]: 'Engine',
-    [Column.ide]: 'IDE',
-} as const
-
-/** CSS classes for every column. Currently only used to set the widths. */
-const COLUMN_CSS_CLASS: Record<Column, string> = {
-    [Column.name]: 'w-60',
-    [Column.lastModified]: 'w-32',
-    [Column.sharedWith]: 'w-36',
-    [Column.docs]: 'w-96',
-    [Column.labels]: 'w-80',
-    [Column.dataAccess]: 'w-96',
-    [Column.usagePlan]: '',
-    [Column.engine]: 'w-20',
-    [Column.ide]: 'w-20',
-} as const
-
-/** The corresponding `Permissions` for each backend `PermissionAction`. */
-const PERMISSION: Record<backendModule.PermissionAction, permissionDisplay.Permissions> = {
-    [backendModule.PermissionAction.own]: { type: permissionDisplay.Permission.owner },
-    [backendModule.PermissionAction.execute]: {
-        type: permissionDisplay.Permission.regular,
-        read: false,
-        write: false,
-        docsWrite: false,
-        exec: true,
-    },
-    [backendModule.PermissionAction.edit]: {
-        type: permissionDisplay.Permission.regular,
-        read: false,
-        write: true,
-        docsWrite: false,
-        exec: false,
-    },
-    [backendModule.PermissionAction.read]: {
-        type: permissionDisplay.Permission.regular,
-        read: true,
-        write: false,
-        docsWrite: false,
-        exec: false,
-    },
-}
-
-/** The list of columns displayed on each `ColumnDisplayMode`. */
-const COLUMNS_FOR: Record<ColumnDisplayMode, Column[]> = {
-    [ColumnDisplayMode.release]: [Column.name, Column.lastModified, Column.sharedWith],
-    [ColumnDisplayMode.all]: [
-        Column.name,
-        Column.lastModified,
-        Column.sharedWith,
-        Column.labels,
-        Column.dataAccess,
-        Column.usagePlan,
-        Column.engine,
-        Column.ide,
-    ],
-    [ColumnDisplayMode.compact]: [
-        Column.name,
-        Column.lastModified,
-        Column.sharedWith,
-        Column.labels,
-        Column.dataAccess,
-    ],
-    [ColumnDisplayMode.docs]: [Column.name, Column.lastModified, Column.docs],
-    [ColumnDisplayMode.settings]: [
-        Column.name,
-        Column.lastModified,
-        Column.usagePlan,
-        Column.engine,
-        Column.ide,
-    ],
-}
-
-// ========================
-// === Helper functions ===
-// ========================
-
-/** Return the id of the root directory for a user or organization. */
-function rootDirectoryId(userOrOrganizationId: backendModule.UserOrOrganizationId) {
-    return newtype.asNewtype<backendModule.DirectoryId>(
-        userOrOrganizationId.replace(/^organization-/, `${backendModule.AssetType.directory}-`)
-    )
-}
-
-/** Returns the list of columns to be displayed. */
-function columnsFor(displayMode: ColumnDisplayMode, backendPlatform: platformModule.Platform) {
-    const columns = COLUMNS_FOR[displayMode]
-    return backendPlatform === platformModule.Platform.desktop
-        ? columns.filter(column => column !== Column.sharedWith)
-        : columns
-}
->>>>>>> 62fecfa4
 
 // =================
 // === Dashboard ===
@@ -235,7 +77,6 @@
 
     const [refresh, doRefresh] = hooks.useRefresh()
 
-<<<<<<< HEAD
     const [directoryId, setDirectoryId] = React.useState(
         backendModule.rootDirectoryId(organization.id)
     )
@@ -246,50 +87,6 @@
     const [isFileBeingDragged, setIsFileBeingDragged] = React.useState(false)
 
     React.useEffect(() => {
-=======
-    const [query, setQuery] = react.useState('')
-    const [directoryId, setDirectoryId] = react.useState(rootDirectoryId(organization.id))
-    const [directoryStack, setDirectoryStack] = react.useState<
-        backendModule.Asset<backendModule.AssetType.directory>[]
-    >([])
-    // Defined by the spec as `compact` by default, however it is not ready yet.
-    const [columnDisplayMode, setColumnDisplayMode] = react.useState(ColumnDisplayMode.release)
-    const [tab, setTab] = react.useState(Tab.dashboard)
-    const [project, setProject] = react.useState<backendModule.Project | null>(null)
-    const [selectedAssets, setSelectedAssets] = react.useState<backendModule.Asset[]>([])
-    const [isFileBeingDragged, setIsFileBeingDragged] = react.useState(false)
-
-    const [isLoadingAssets, setIsLoadingAssets] = react.useState(true)
-    const [projectAssets, setProjectAssetsRaw] = react.useState<
-        backendModule.Asset<backendModule.AssetType.project>[]
-    >([])
-    const [directoryAssets, setDirectoryAssetsRaw] = react.useState<
-        backendModule.Asset<backendModule.AssetType.directory>[]
-    >([])
-    const [secretAssets, setSecretAssetsRaw] = react.useState<
-        backendModule.Asset<backendModule.AssetType.secret>[]
-    >([])
-    const [fileAssets, setFileAssetsRaw] = react.useState<
-        backendModule.Asset<backendModule.AssetType.file>[]
-    >([])
-    const [visibleProjectAssets, setVisibleProjectAssets] = react.useState<
-        backendModule.Asset<backendModule.AssetType.project>[]
-    >([])
-    const [visibleDirectoryAssets, setVisibleDirectoryAssets] = react.useState<
-        backendModule.Asset<backendModule.AssetType.directory>[]
-    >([])
-    const [visibleSecretAssets, setVisibleSecretAssets] = react.useState<
-        backendModule.Asset<backendModule.AssetType.secret>[]
-    >([])
-    const [visibleFileAssets, setVisibleFileAssets] = react.useState<
-        backendModule.Asset<backendModule.AssetType.file>[]
-    >([])
-
-    const directory = directoryStack[directoryStack.length - 1]
-    const parentDirectory = directoryStack[directoryStack.length - 2]
-
-    react.useEffect(() => {
->>>>>>> 62fecfa4
         const onKeyDown = (event: KeyboardEvent) => {
             if (
                 // On macOS, we need to check for combination of `alt` + `d` which is `∂` (`del`).
@@ -318,7 +115,6 @@
         }
     }, [])
 
-<<<<<<< HEAD
     const clearModalAndSelectedAssets = (event: React.MouseEvent) => {
         unsetModal()
         if (!event.shiftKey) {
@@ -327,330 +123,6 @@
     }
 
     const handleEscapeKey = (event: React.KeyboardEvent<HTMLDivElement>) => {
-=======
-    const setProjectAssets = (
-        newProjectAssets: backendModule.Asset<backendModule.AssetType.project>[]
-    ) => {
-        setProjectAssetsRaw(newProjectAssets)
-        setVisibleProjectAssets(newProjectAssets.filter(asset => asset.title.includes(query)))
-    }
-    const setDirectoryAssets = (
-        newDirectoryAssets: backendModule.Asset<backendModule.AssetType.directory>[]
-    ) => {
-        setDirectoryAssetsRaw(newDirectoryAssets)
-        setVisibleDirectoryAssets(newDirectoryAssets.filter(asset => asset.title.includes(query)))
-    }
-    const setSecretAssets = (
-        newSecretAssets: backendModule.Asset<backendModule.AssetType.secret>[]
-    ) => {
-        setSecretAssetsRaw(newSecretAssets)
-        setVisibleSecretAssets(newSecretAssets.filter(asset => asset.title.includes(query)))
-    }
-    const setFileAssets = (newFileAssets: backendModule.Asset<backendModule.AssetType.file>[]) => {
-        setFileAssetsRaw(newFileAssets)
-        setVisibleFileAssets(newFileAssets.filter(asset => asset.title.includes(query)))
-    }
-
-    const exitDirectory = () => {
-        setDirectoryId(parentDirectory?.id ?? rootDirectoryId(organization.id))
-        setDirectoryStack(
-            // eslint-disable-next-line @typescript-eslint/no-magic-numbers
-            directoryStack.slice(0, -1)
-        )
-    }
-
-    const enterDirectory = (
-        directoryAsset: backendModule.Asset<backendModule.AssetType.directory>
-    ) => {
-        setDirectoryId(directoryAsset.id)
-        setDirectoryStack([...directoryStack, directoryAsset])
-    }
-
-    react.useEffect(() => {
-        const cachedDirectoryStackJson = localStorage.getItem(DIRECTORY_STACK_KEY)
-        if (cachedDirectoryStackJson) {
-            // The JSON was inserted by the code below, so it will always have the right type.
-            // eslint-disable-next-line @typescript-eslint/no-unsafe-assignment
-            const cachedDirectoryStack: backendModule.Asset<backendModule.AssetType.directory>[] =
-                JSON.parse(cachedDirectoryStackJson)
-            setDirectoryStack(cachedDirectoryStack)
-            const cachedDirectoryId = cachedDirectoryStack[cachedDirectoryStack.length - 1]?.id
-            if (cachedDirectoryId) {
-                setDirectoryId(cachedDirectoryId)
-            }
-        }
-    }, [])
-
-    react.useEffect(() => {
-        if (directoryId === rootDirectoryId(organization.id)) {
-            localStorage.removeItem(DIRECTORY_STACK_KEY)
-        } else {
-            localStorage.setItem(DIRECTORY_STACK_KEY, JSON.stringify(directoryStack))
-        }
-    }, [directoryStack])
-
-    /** React components for the name column. */
-    const nameRenderers: {
-        [Type in backendModule.AssetType]: (asset: backendModule.Asset<Type>) => JSX.Element
-    } = {
-        [backendModule.AssetType.project]: projectAsset => (
-            <div
-                className="flex text-left items-center align-middle whitespace-nowrap"
-                onClick={event => {
-                    if (event.ctrlKey && !event.altKey && !event.shiftKey && !event.metaKey) {
-                        setModal(() => (
-                            <RenameModal
-                                assetType={projectAsset.type}
-                                name={projectAsset.title}
-                                {...(backend.platform === platformModule.Platform.desktop
-                                    ? {
-                                          namePattern: '[A-Z][a-z]*(?:_\\d+|_[A-Z][a-z]*)*',
-                                          title:
-                                              'Names must be in Upper_Snake_Case. ' +
-                                              '(Numbers (_0, _1) are also allowed.)',
-                                      }
-                                    : {})}
-                                // TODO: Wait for backend implementation.
-                                doRename={() => Promise.resolve()}
-                                onSuccess={doRefresh}
-                            />
-                        ))
-                    }
-                }}
-            >
-                <ProjectActionButton
-                    project={projectAsset}
-                    appRunner={appRunner}
-                    onClose={() => {
-                        setProject(null)
-                    }}
-                    openIde={async () => {
-                        setTab(Tab.ide)
-                        if (project?.projectId !== projectAsset.id) {
-                            setProject(await backend.getProjectDetails(projectAsset.id))
-                        }
-                        const ideElement = document.getElementById(IDE_ELEMENT_ID)
-                        if (ideElement) {
-                            ideElement.style.top = ''
-                            ideElement.style.display = 'absolute'
-                        }
-                    }}
-                />
-                <span className="px-2">{projectAsset.title}</span>
-            </div>
-        ),
-        [backendModule.AssetType.directory]: directoryAsset => (
-            <div
-                className="flex text-left items-center align-middle whitespace-nowrap"
-                onClick={event => {
-                    if (event.ctrlKey && !event.altKey && !event.shiftKey && !event.metaKey) {
-                        setModal(() => (
-                            <RenameModal
-                                assetType={directoryAsset.type}
-                                name={directoryAsset.title}
-                                // TODO: Wait for backend implementation.
-                                doRename={() => Promise.resolve()}
-                                onSuccess={doRefresh}
-                            />
-                        ))
-                    }
-                }}
-                onDoubleClick={() => {
-                    enterDirectory(directoryAsset)
-                }}
-            >
-                {svg.DIRECTORY_ICON} <span className="px-2">{directoryAsset.title}</span>
-            </div>
-        ),
-        [backendModule.AssetType.secret]: secret => (
-            <div
-                className="flex text-left items-center align-middle whitespace-nowrap"
-                onClick={event => {
-                    if (event.ctrlKey && !event.altKey && !event.shiftKey && !event.metaKey) {
-                        setModal(() => (
-                            <RenameModal
-                                assetType={secret.type}
-                                name={secret.title}
-                                // FIXME[sb]: Wait for backend implementation.
-                                doRename={() => Promise.resolve()}
-                                onSuccess={doRefresh}
-                            />
-                        ))
-                    }
-                }}
-            >
-                {svg.SECRET_ICON} <span className="px-2">{secret.title}</span>
-            </div>
-        ),
-        [backendModule.AssetType.file]: file => (
-            <div
-                className="flex text-left items-center align-middle whitespace-nowrap"
-                onClick={event => {
-                    if (event.ctrlKey && !event.altKey && !event.shiftKey && !event.metaKey) {
-                        setModal(() => (
-                            <RenameModal
-                                assetType={file.type}
-                                name={file.title}
-                                // TODO: Wait for backend implementation.
-                                doRename={() => Promise.resolve()}
-                                onSuccess={doRefresh}
-                            />
-                        ))
-                    }
-                }}
-            >
-                {fileInfo.fileIcon(fileInfo.fileExtension(file.title))}{' '}
-                <span className="px-2">{file.title}</span>
-            </div>
-        ),
-    }
-
-    /** React components for every column except for the name column. */
-    // This is not a React component even though it contains JSX.
-    // eslint-disable-next-line no-restricted-syntax
-    const columnRenderer: Record<
-        Exclude<Column, Column.name>,
-        (asset: backendModule.Asset) => react.ReactNode
-    > = {
-        [Column.lastModified]: asset =>
-            asset.modifiedAt && <>{dateTime.formatDateTime(new Date(asset.modifiedAt))}</>,
-        [Column.sharedWith]: asset => (
-            <>
-                {(asset.permissions ?? []).map(user => (
-                    <PermissionDisplay
-                        key={user.user.organization_id}
-                        permissions={PERMISSION[user.permission]}
-                    >
-                        {svg.DEFAULT_USER_ICON}
-                    </PermissionDisplay>
-                ))}
-            </>
-        ),
-        [Column.docs]: () => <></>,
-        [Column.labels]: () => {
-            // This is not a React component even though it contains JSX.
-            // eslint-disable-next-line no-restricted-syntax, @typescript-eslint/no-unused-vars
-            const onContextMenu = (event: react.MouseEvent) => {
-                event.preventDefault()
-                event.stopPropagation()
-                setModal(() => (
-                    <ContextMenu event={event}>
-                        <ContextMenuEntry
-                            disabled
-                            onClick={() => {
-                                // TODO: Wait for backend implementation.
-                            }}
-                        >
-                            Rename label
-                        </ContextMenuEntry>
-                    </ContextMenu>
-                ))
-            }
-            return <></>
-        },
-        [Column.dataAccess]: () => <></>,
-        [Column.usagePlan]: () => <></>,
-        [Column.engine]: () => <></>,
-        [Column.ide]: () => <></>,
-    }
-
-    const renderer = <Type extends backendModule.AssetType>(column: Column, assetType: Type) => {
-        return column === Column.name
-            ? // This is type-safe only if we pass enum literals as `assetType`.
-              // eslint-disable-next-line no-restricted-syntax
-              (nameRenderers[assetType] as (asset: backendModule.Asset<Type>) => JSX.Element)
-            : columnRenderer[column]
-    }
-
-    /** Heading element for every column. */
-    const ColumnHeading = (column: Column, assetType: backendModule.AssetType) =>
-        column === Column.name ? (
-            assetType === backendModule.AssetType.project ? (
-                <>{ASSET_TYPE_NAME[assetType]}</>
-            ) : (
-                <div className="inline-flex">
-                    {ASSET_TYPE_NAME[assetType]}
-                    <button
-                        className="mx-1"
-                        onClick={event => {
-                            event.stopPropagation()
-                            const buttonPosition =
-                                // This type assertion is safe as this event handler is on a button.
-                                // eslint-disable-next-line no-restricted-syntax
-                                (event.target as HTMLButtonElement).getBoundingClientRect()
-                            // This is a React component even though it doesn't contain JSX.
-                            // eslint-disable-next-line no-restricted-syntax
-                            const CreateForm = ASSET_TYPE_CREATE_FORM[assetType]
-                            setModal(() => (
-                                <CreateForm
-                                    left={buttonPosition.left + window.scrollX}
-                                    top={buttonPosition.top + window.scrollY}
-                                    directoryId={directoryId}
-                                    onSuccess={doRefresh}
-                                />
-                            ))
-                        }}
-                    >
-                        {svg.ADD_ICON}
-                    </button>
-                </div>
-            )
-        ) : (
-            <>{COLUMN_NAME[column]}</>
-        )
-
-    // The purpose of this effect is to enable search action.
-    react.useEffect(() => {
-        setVisibleProjectAssets(projectAssets.filter(asset => asset.title.includes(query)))
-        setVisibleDirectoryAssets(directoryAssets.filter(asset => asset.title.includes(query)))
-        setVisibleSecretAssets(secretAssets.filter(asset => asset.title.includes(query)))
-        setVisibleFileAssets(fileAssets.filter(asset => asset.title.includes(query)))
-    }, [query])
-
-    const setAssets = (assets: backendModule.Asset[]) => {
-        const newProjectAssets = assets.filter(
-            backendModule.assetIsType(backendModule.AssetType.project)
-        )
-        const newDirectoryAssets = assets.filter(
-            backendModule.assetIsType(backendModule.AssetType.directory)
-        )
-        const newSecretAssets = assets.filter(
-            backendModule.assetIsType(backendModule.AssetType.secret)
-        )
-        const newFileAssets = assets.filter(backendModule.assetIsType(backendModule.AssetType.file))
-        setProjectAssets(newProjectAssets)
-        setDirectoryAssets(newDirectoryAssets)
-        setSecretAssets(newSecretAssets)
-        setFileAssets(newFileAssets)
-    }
-
-    hooks.useAsyncEffect(
-        null,
-        async signal => {
-            setIsLoadingAssets(true)
-            const assets = await backend.listDirectory({ parentId: directoryId })
-            if (!signal.aborted) {
-                setIsLoadingAssets(false)
-                setAssets(assets)
-            }
-        },
-        [accessToken, directoryId, refresh, backend]
-    )
-
-    react.useEffect(() => {
-        const onBlur = () => {
-            setIsFileBeingDragged(false)
-        }
-
-        window.addEventListener('blur', onBlur)
-
-        return () => {
-            window.removeEventListener('blur', onBlur)
-        }
-    }, [])
-
-    const handleEscapeKey = (event: react.KeyboardEvent<HTMLDivElement>) => {
->>>>>>> 62fecfa4
         if (
             event.key === 'Escape' &&
             !event.ctrlKey &&
@@ -665,17 +137,12 @@
         }
     }
 
-<<<<<<< HEAD
     const openDropZone = (event: React.DragEvent<HTMLDivElement>) => {
-=======
-    const openDropZone = (event: react.DragEvent<HTMLDivElement>) => {
->>>>>>> 62fecfa4
         if (event.dataTransfer.types.includes('Files')) {
             setIsFileBeingDragged(true)
         }
     }
 
-<<<<<<< HEAD
     const toggleTab = () => {
         if (project && tab === Tab.dashboard) {
             setTab(Tab.ide)
@@ -713,10 +180,6 @@
 
     const getNewProjectName = async (templateId?: string | null) => {
         const prefix = `${templateId ?? 'New_Project'}_`
-=======
-    const getNewProjectName = (templateName?: string | null): string => {
-        const prefix = `${templateName ?? 'New_Project'}_`
->>>>>>> 62fecfa4
         const projectNameTemplate = new RegExp(`^${prefix}(?<projectIndex>\\d+)$`)
         let highestProjectIndex = 0
         const projects = await backend.listProjects()
@@ -730,11 +193,7 @@
     }
 
     const handleCreateProject = async (templateId?: string | null) => {
-<<<<<<< HEAD
         const projectName = await getNewProjectName(templateId)
-=======
-        const projectName = getNewProjectName(templateId)
->>>>>>> 62fecfa4
         const body: backendModule.CreateProjectRequestBody = {
             projectName,
             projectTemplateName: templateId ?? null,
@@ -742,7 +201,6 @@
         }
         await backend.createProject(body)
         doRefresh()
-<<<<<<< HEAD
     }
 
     const onAssetClick = (asset: backendModule.Asset, event: React.MouseEvent) => {
@@ -764,8 +222,6 @@
 
     const closeIde = () => {
         setProject(null)
-=======
->>>>>>> 62fecfa4
     }
 
     return (
@@ -787,7 +243,6 @@
                 setQuery={setQuery}
             />
             <Templates onTemplateClick={handleCreateProject} />
-<<<<<<< HEAD
             <DirectoryView
                 directoryId={directoryId}
                 setDirectoryId={setDirectoryId}
@@ -800,381 +255,6 @@
                 appRunner={appRunner}
                 experimentalShowColumnDisplayModeSwitcher={EXPERIMENTAL.columnDisplayModeSwitcher}
             />
-=======
-            <div className="flex flex-row flex-nowrap my-2">
-                <h1 className="text-xl font-bold mx-4 self-center">Drive</h1>
-                <div className="flex flex-row flex-nowrap mx-4">
-                    <div className="bg-gray-100 rounded-l-full flex flex-row flex-nowrap items-center p-1 mx-0.5">
-                        {directory && (
-                            <>
-                                <button className="mx-2" onClick={exitDirectory}>
-                                    {parentDirectory?.title ?? '/'}
-                                </button>
-                                {svg.SMALL_RIGHT_ARROW_ICON}
-                            </>
-                        )}
-                        <span className="mx-2">{directory?.title ?? '/'}</span>
-                    </div>
-                    <div className="bg-gray-100 rounded-r-full flex flex-row flex-nowrap items-center mx-0.5">
-                        <div className="m-2">Shared with</div>
-                        <div></div>
-                    </div>
-                    <div className="bg-gray-100 rounded-full flex flex-row flex-nowrap px-1.5 py-1 mx-4">
-                        <button
-                            className={`mx-1 ${
-                                backend.platform === platformModule.Platform.desktop
-                                    ? 'opacity-50'
-                                    : ''
-                            }`}
-                            disabled={backend.platform === platformModule.Platform.desktop}
-                            onClick={event => {
-                                event.stopPropagation()
-                                setModal(() => (
-                                    <UploadFileModal
-                                        directoryId={directoryId}
-                                        onSuccess={doRefresh}
-                                    />
-                                ))
-                            }}
-                        >
-                            {svg.UPLOAD_ICON}
-                        </button>
-                        <button
-                            className={`mx-1 opacity-50`}
-                            disabled={true}
-                            onClick={event => {
-                                event.stopPropagation()
-                                /* TODO */
-                            }}
-                        >
-                            {svg.DOWNLOAD_ICON}
-                        </button>
-                    </div>
-                    {EXPERIMENTAL.columnModeSwitcher && (
-                        <>
-                            <div className="bg-gray-100 rounded-full flex flex-row flex-nowrap p-1.5 mx-4">
-                                <button
-                                    className={`${
-                                        columnDisplayMode === ColumnDisplayMode.all
-                                            ? 'bg-white shadow-soft'
-                                            : 'opacity-50'
-                                    } rounded-full px-1.5`}
-                                    onClick={() => {
-                                        setColumnDisplayMode(ColumnDisplayMode.all)
-                                    }}
-                                >
-                                    All
-                                </button>
-                                <button
-                                    className={`${
-                                        columnDisplayMode === ColumnDisplayMode.compact
-                                            ? 'bg-white shadow-soft'
-                                            : 'opacity-50'
-                                    } rounded-full px-1.5`}
-                                    onClick={() => {
-                                        setColumnDisplayMode(ColumnDisplayMode.compact)
-                                    }}
-                                >
-                                    Compact
-                                </button>
-                                <button
-                                    className={`${
-                                        columnDisplayMode === ColumnDisplayMode.docs
-                                            ? 'bg-white shadow-soft'
-                                            : 'opacity-50'
-                                    } rounded-full px-1.5`}
-                                    onClick={() => {
-                                        setColumnDisplayMode(ColumnDisplayMode.docs)
-                                    }}
-                                >
-                                    Docs
-                                </button>
-                                <button
-                                    className={`${
-                                        columnDisplayMode === ColumnDisplayMode.settings
-                                            ? 'bg-white shadow-soft'
-                                            : 'opacity-50'
-                                    } rounded-full px-1.5`}
-                                    onClick={() => {
-                                        setColumnDisplayMode(ColumnDisplayMode.settings)
-                                    }}
-                                >
-                                    Settings
-                                </button>
-                            </div>
-                        </>
-                    )}
-                </div>
-            </div>
-            <table className="table-fixed items-center border-collapse mt-2">
-                <tbody>
-                    <tr className="h-10">
-                        {columnsFor(columnDisplayMode, backend.platform).map(column => (
-                            <td key={column} className={COLUMN_CSS_CLASS[column]} />
-                        ))}
-                    </tr>
-                    <Rows<backendModule.Asset<backendModule.AssetType.project>>
-                        items={visibleProjectAssets}
-                        getKey={proj => proj.id}
-                        isLoading={isLoadingAssets}
-                        placeholder={
-                            <span className="opacity-75">
-                                You have no project yet. Go ahead and create one using the form
-                                above.
-                            </span>
-                        }
-                        columns={columnsFor(columnDisplayMode, backend.platform).map(column => ({
-                            id: column,
-                            heading: ColumnHeading(column, backendModule.AssetType.project),
-                            render: renderer(column, backendModule.AssetType.project),
-                        }))}
-                        onClick={(projectAsset, event) => {
-                            event.stopPropagation()
-                            setSelectedAssets(
-                                event.shiftKey ? [...selectedAssets, projectAsset] : [projectAsset]
-                            )
-                        }}
-                        onContextMenu={(projectAsset, event) => {
-                            event.preventDefault()
-                            event.stopPropagation()
-                            const doOpenForEditing = () => {
-                                // FIXME[sb]: Switch to IDE tab
-                                // once merged with `show-and-open-workspace` branch.
-                            }
-                            const doOpenAsFolder = () => {
-                                // FIXME[sb]: Uncomment once backend support
-                                // is in place.
-                                // The following code does not typecheck
-                                // since `ProjectId`s are not `DirectoryId`s.
-                                // enterDirectory(projectAsset)
-                            }
-                            // This is not a React component even though it contains JSX.
-                            // eslint-disable-next-line no-restricted-syntax
-                            const doRename = () => {
-                                setModal(() => (
-                                    <RenameModal
-                                        name={projectAsset.title}
-                                        assetType={projectAsset.type}
-                                        {...(backend.platform === platformModule.Platform.desktop
-                                            ? {
-                                                  namePattern: '[A-Z][a-z]*(?:_\\d+|_[A-Z][a-z]*)*',
-                                                  title:
-                                                      'Names must be in Upper_Snake_Case. ' +
-                                                      '(Numbers (_0, _1) are also allowed.)',
-                                              }
-                                            : {})}
-                                        doRename={async name => {
-                                            await backend.projectUpdate(projectAsset.id, {
-                                                ami: null,
-                                                ideVersion: null,
-                                                projectName: name,
-                                            })
-                                        }}
-                                        onSuccess={doRefresh}
-                                    />
-                                ))
-                            }
-                            // This is not a React component even though it contains JSX.
-                            // eslint-disable-next-line no-restricted-syntax
-                            const doDelete = () => {
-                                setModal(() => (
-                                    <ConfirmDeleteModal
-                                        name={projectAsset.title}
-                                        assetType={projectAsset.type}
-                                        doDelete={() => backend.deleteProject(projectAsset.id)}
-                                        onSuccess={doRefresh}
-                                    />
-                                ))
-                            }
-                            setModal(() => (
-                                <ContextMenu event={event}>
-                                    <ContextMenuEntry disabled onClick={doOpenForEditing}>
-                                        Open for editing
-                                    </ContextMenuEntry>
-                                    <ContextMenuEntry disabled onClick={doOpenAsFolder}>
-                                        Open as folder
-                                    </ContextMenuEntry>
-                                    <ContextMenuEntry onClick={doRename}>Rename</ContextMenuEntry>
-                                    <ContextMenuEntry onClick={doDelete}>
-                                        <span className="text-red-700">Delete</span>
-                                    </ContextMenuEntry>
-                                </ContextMenu>
-                            ))
-                        }}
-                    />
-                    {backend.platform === platformModule.Platform.cloud &&
-                        (remoteBackend => (
-                            <>
-                                <tr className="h-10" />
-                                <Rows<backendModule.Asset<backendModule.AssetType.directory>>
-                                    items={visibleDirectoryAssets}
-                                    getKey={dir => dir.id}
-                                    isLoading={isLoadingAssets}
-                                    placeholder={
-                                        <span className="opacity-75">
-                                            This directory does not contain any subdirectories
-                                            {query ? ' matching your query' : ''}.
-                                        </span>
-                                    }
-                                    columns={columnsFor(columnDisplayMode, backend.platform).map(
-                                        column => ({
-                                            id: column,
-                                            heading: ColumnHeading(
-                                                column,
-                                                backendModule.AssetType.directory
-                                            ),
-                                            render: renderer(
-                                                column,
-                                                backendModule.AssetType.directory
-                                            ),
-                                        })
-                                    )}
-                                    onClick={(directoryAsset, event) => {
-                                        event.stopPropagation()
-                                        setSelectedAssets(
-                                            event.shiftKey
-                                                ? [...selectedAssets, directoryAsset]
-                                                : [directoryAsset]
-                                        )
-                                    }}
-                                    onContextMenu={(_directory, event) => {
-                                        event.preventDefault()
-                                        event.stopPropagation()
-                                        setModal(() => <ContextMenu event={event}></ContextMenu>)
-                                    }}
-                                />
-                                <tr className="h-10" />
-                                <Rows<backendModule.Asset<backendModule.AssetType.secret>>
-                                    items={visibleSecretAssets}
-                                    getKey={secret => secret.id}
-                                    isLoading={isLoadingAssets}
-                                    placeholder={
-                                        <span className="opacity-75">
-                                            This directory does not contain any secrets
-                                            {query ? ' matching your query' : ''}.
-                                        </span>
-                                    }
-                                    columns={columnsFor(columnDisplayMode, backend.platform).map(
-                                        column => ({
-                                            id: column,
-                                            heading: ColumnHeading(
-                                                column,
-                                                backendModule.AssetType.secret
-                                            ),
-                                            render: renderer(
-                                                column,
-                                                backendModule.AssetType.secret
-                                            ),
-                                        })
-                                    )}
-                                    onClick={(secret, event) => {
-                                        event.stopPropagation()
-                                        setSelectedAssets(
-                                            event.shiftKey ? [...selectedAssets, secret] : [secret]
-                                        )
-                                    }}
-                                    onContextMenu={(secret, event) => {
-                                        event.preventDefault()
-                                        event.stopPropagation()
-                                        // This is not a React component even though it contains JSX.
-                                        // eslint-disable-next-line no-restricted-syntax
-                                        const doDelete = () => {
-                                            setModal(() => (
-                                                <ConfirmDeleteModal
-                                                    name={secret.title}
-                                                    assetType={secret.type}
-                                                    doDelete={() =>
-                                                        remoteBackend.deleteSecret(secret.id)
-                                                    }
-                                                    onSuccess={doRefresh}
-                                                />
-                                            ))
-                                        }
-                                        setModal(() => (
-                                            <ContextMenu event={event}>
-                                                <ContextMenuEntry onClick={doDelete}>
-                                                    <span className="text-red-700">Delete</span>
-                                                </ContextMenuEntry>
-                                            </ContextMenu>
-                                        ))
-                                    }}
-                                />
-                                <tr className="h-10" />
-                                <Rows<backendModule.Asset<backendModule.AssetType.file>>
-                                    items={visibleFileAssets}
-                                    getKey={file => file.id}
-                                    isLoading={isLoadingAssets}
-                                    placeholder={
-                                        <span className="opacity-75">
-                                            This directory does not contain any files
-                                            {query ? ' matching your query' : ''}.
-                                        </span>
-                                    }
-                                    columns={columnsFor(columnDisplayMode, backend.platform).map(
-                                        column => ({
-                                            id: column,
-                                            heading: ColumnHeading(
-                                                column,
-                                                backendModule.AssetType.file
-                                            ),
-                                            render: renderer(column, backendModule.AssetType.file),
-                                        })
-                                    )}
-                                    onClick={(file, event) => {
-                                        event.stopPropagation()
-                                        setSelectedAssets(
-                                            event.shiftKey ? [...selectedAssets, file] : [file]
-                                        )
-                                    }}
-                                    onContextMenu={(file, event) => {
-                                        event.preventDefault()
-                                        event.stopPropagation()
-                                        const doCopy = () => {
-                                            /** TODO: Wait for backend endpoint. */
-                                        }
-                                        const doCut = () => {
-                                            /** TODO: Wait for backend endpoint. */
-                                        }
-                                        // This is not a React component even though it contains JSX.
-                                        // eslint-disable-next-line no-restricted-syntax
-                                        const doDelete = () => {
-                                            setModal(() => (
-                                                <ConfirmDeleteModal
-                                                    name={file.title}
-                                                    assetType={file.type}
-                                                    doDelete={() =>
-                                                        remoteBackend.deleteFile(file.id)
-                                                    }
-                                                    onSuccess={doRefresh}
-                                                />
-                                            ))
-                                        }
-                                        const doDownload = () => {
-                                            /** TODO: Wait for backend endpoint. */
-                                        }
-                                        setModal(() => (
-                                            <ContextMenu event={event}>
-                                                <ContextMenuEntry disabled onClick={doCopy}>
-                                                    Copy
-                                                </ContextMenuEntry>
-                                                <ContextMenuEntry disabled onClick={doCut}>
-                                                    Cut
-                                                </ContextMenuEntry>
-                                                <ContextMenuEntry onClick={doDelete}>
-                                                    <span className="text-red-700">Delete</span>
-                                                </ContextMenuEntry>
-                                                <ContextMenuEntry disabled onClick={doDownload}>
-                                                    Download
-                                                </ContextMenuEntry>
-                                            </ContextMenu>
-                                        ))
-                                    }}
-                                />
-                            </>
-                        ))(backend)}
-                </tbody>
-            </table>
->>>>>>> 62fecfa4
             {isFileBeingDragged && backend.platform === platformModule.Platform.cloud ? (
                 <div
                     className="text-white text-lg fixed w-screen h-screen inset-0 bg-primary grid place-items-center"
