--- conflicted
+++ resolved
@@ -4,7 +4,7 @@
 import toast from 'react-hot-toast'
 
 import ArrowRightSmallIcon from 'enso-assets/arrow_right_small.svg'
-import DefaultUserIcon from 'enso-assets/default_user.svg'
+import DefaultUserSmallIcon from 'enso-assets/default_user_small.svg'
 import DirectoryIcon from 'enso-assets/directory.svg'
 import DownloadIcon from 'enso-assets/download.svg'
 import PlusIcon from 'enso-assets/plus.svg'
@@ -645,11 +645,7 @@
                         key={user.user.organization_id}
                         permissions={permissionDisplay.PERMISSION[user.permission]}
                     >
-<<<<<<< HEAD
-                        {svg.DEFAULT_USER_ICON_SMALL}
-=======
-                        <img src={DefaultUserIcon} />
->>>>>>> 31aad1d9
+                        <img src={DefaultUserSmallIcon} />
                     </PermissionDisplay>
                 ))}
                 <button
@@ -664,7 +660,7 @@
                         ))
                     }}
                 >
-                    {svg.ADD_ICON}
+                    <img src={PlusIcon} />
                 </button>
             </div>
         ),
