/** @file Main dashboard component, responsible for listing user's projects as well as other
 * interactive components. */
import * as React from 'react'
import toast from 'react-hot-toast'

import ArrowRightSmallIcon from 'enso-assets/arrow_right_small.svg'
import DefaultUserIcon from 'enso-assets/default_user.svg'
import DirectoryIcon from 'enso-assets/directory.svg'
import DownloadIcon from 'enso-assets/download.svg'
import PlusIcon from 'enso-assets/plus.svg'
import SecretIcon from 'enso-assets/secret.svg'
import UploadIcon from 'enso-assets/upload.svg'

import * as common from 'enso-common'

import * as backendModule from '../backend'
import * as dateTime from '../dateTime'
import * as fileInfo from '../../fileInfo'
import * as hooks from '../../hooks'
import * as http from '../../http'
import * as localBackend from '../localBackend'
import * as newtype from '../../newtype'
import * as projectManager from '../projectManager'
import * as remoteBackendModule from '../remoteBackend'
import * as spinner from './spinner'
import * as uploadMultipleFiles from '../../uploadMultipleFiles'

import * as authProvider from '../../authentication/providers/auth'
import * as backendProvider from '../../providers/backend'
import * as loggerProvider from '../../providers/logger'
import * as modalProvider from '../../providers/modal'

import PermissionDisplay, * as permissionDisplay from './permissionDisplay'
import ProjectActionButton, * as projectActionButton from './projectActionButton'
import ContextMenu from './contextMenu'
import ContextMenuEntry from './contextMenuEntry'
import Ide from './ide'
import Rows from './rows'
import Templates from './templates'
import TopBar from './topBar'

import ConfirmDeleteModal from './confirmDeleteModal'
import RenameModal from './renameModal'

import FileCreateForm from './fileCreateForm'
import SecretCreateForm from './secretCreateForm'

// =============
// === Types ===
// =============

/** Main content of the screen. Only one should be visible at a time. */
export enum Tab {
    dashboard = 'dashboard',
    ide = 'ide',
}

/** Determines which columns are visible. */
enum ColumnDisplayMode {
    /** Show only columns which are ready for release. */
    release = 'release',
    /** Show all columns. */
    all = 'all',
    /** Show only name and metadata. */
    compact = 'compact',
    /** Show only columns relevant to documentation editors. */
    docs = 'docs',
    /** Show only name, metadata, and configuration options. */
    settings = 'settings',
}

/** Column type. */
enum Column {
    name = 'name',
    lastModified = 'last-modified',
    sharedWith = 'shared-with',
    docs = 'docs',
    labels = 'labels',
    dataAccess = 'data-access',
    usagePlan = 'usage-plan',
    engine = 'engine',
    ide = 'ide',
}

/** Values provided to form creation dialogs. */
export interface CreateFormProps {
    left: number
    top: number
    directoryId: backendModule.DirectoryId
    getNewProjectName: (templateId: string | null) => string
    onSuccess: () => void
}

// =================
// === Constants ===
// =================

/** Feature flags to enable or disable experimental features. */
const EXPERIMENTAL = {
    /** A selector that lets the user choose between pre-defined sets of visible columns. */
    columnModeSwitcher: false,
}

/** The `id` attribute of the element into which the IDE will be rendered. */
const IDE_ELEMENT_ID = 'root'
/** The `localStorage` key under which the ID of the current directory is stored. */
const DIRECTORY_STACK_KEY = `${common.PRODUCT_NAME.toLowerCase()}-dashboard-directory-stack`
/** The {@link RegExp} matching a directory name following the default naming convention. */
const DIRECTORY_NAME_REGEX = /^New_Directory_(?<directoryIndex>\d+)$/
/** The default prefix of an automatically generated directory. */
const DIRECTORY_NAME_DEFAULT_PREFIX = 'New_Directory_'

/** English names for the name column. */
const ASSET_TYPE_NAME: Record<backendModule.AssetType, string> = {
    [backendModule.AssetType.project]: 'Projects',
    [backendModule.AssetType.file]: 'Files',
    [backendModule.AssetType.secret]: 'Secrets',
    [backendModule.AssetType.directory]: 'Folders',
} as const

/** Forms to create each asset type. */
const ASSET_TYPE_CREATE_FORM: Record<
    Exclude<
        backendModule.AssetType,
        backendModule.AssetType.directory | backendModule.AssetType.project
    >,
    (props: CreateFormProps) => JSX.Element
> = {
    [backendModule.AssetType.file]: FileCreateForm,
    [backendModule.AssetType.secret]: SecretCreateForm,
}

/** English names for every column except for the name column. */
const COLUMN_NAME: Record<Exclude<Column, Column.name>, string> = {
    [Column.lastModified]: 'Last modified',
    [Column.sharedWith]: 'Shared with',
    [Column.docs]: 'Docs',
    [Column.labels]: 'Labels',
    [Column.dataAccess]: 'Data access',
    [Column.usagePlan]: 'Usage plan',
    [Column.engine]: 'Engine',
    [Column.ide]: 'IDE',
} as const

/** CSS classes for every column. Currently only used to set the widths. */
const COLUMN_CSS_CLASS: Record<Column, string> = {
    [Column.name]: 'w-60',
    [Column.lastModified]: 'w-40',
    [Column.sharedWith]: 'w-36',
    [Column.docs]: 'w-96',
    [Column.labels]: 'w-80',
    [Column.dataAccess]: 'w-96',
    [Column.usagePlan]: '',
    [Column.engine]: 'w-20',
    [Column.ide]: 'w-20',
} as const

/** The corresponding `Permissions` for each backend `PermissionAction`. */
const PERMISSION: Record<backendModule.PermissionAction, permissionDisplay.Permissions> = {
    [backendModule.PermissionAction.own]: { type: permissionDisplay.Permission.owner },
    [backendModule.PermissionAction.execute]: {
        type: permissionDisplay.Permission.regular,
        read: false,
        write: false,
        docsWrite: false,
        exec: true,
    },
    [backendModule.PermissionAction.edit]: {
        type: permissionDisplay.Permission.regular,
        read: false,
        write: true,
        docsWrite: false,
        exec: false,
    },
    [backendModule.PermissionAction.read]: {
        type: permissionDisplay.Permission.regular,
        read: true,
        write: false,
        docsWrite: false,
        exec: false,
    },
}

/** The list of columns displayed on each `ColumnDisplayMode`. */
const COLUMNS_FOR: Record<ColumnDisplayMode, Column[]> = {
    [ColumnDisplayMode.release]: [Column.name, Column.lastModified /*, Column.sharedWith*/],
    [ColumnDisplayMode.all]: [
        Column.name,
        Column.lastModified,
        Column.sharedWith,
        Column.labels,
        Column.dataAccess,
        Column.usagePlan,
        Column.engine,
        Column.ide,
    ],
    [ColumnDisplayMode.compact]: [
        Column.name,
        Column.lastModified,
        Column.sharedWith,
        Column.labels,
        Column.dataAccess,
    ],
    [ColumnDisplayMode.docs]: [Column.name, Column.lastModified, Column.docs],
    [ColumnDisplayMode.settings]: [
        Column.name,
        Column.lastModified,
        Column.usagePlan,
        Column.engine,
        Column.ide,
    ],
}

// ========================
// === Helper functions ===
// ========================

/** Return the id of the root directory for a user or organization. */
function rootDirectoryId(userOrOrganizationId: backendModule.UserOrOrganizationId) {
    return newtype.asNewtype<backendModule.DirectoryId>(
        userOrOrganizationId.replace(/^organization-/, `${backendModule.AssetType.directory}-`)
    )
}

/** Returns the list of columns to be displayed. */
function columnsFor(displayMode: ColumnDisplayMode, backendType: backendModule.BackendType) {
    const columns = COLUMNS_FOR[displayMode]
    return backendType === backendModule.BackendType.local
        ? columns.filter(column => column !== Column.sharedWith)
        : columns
}

/** Returns a new array, in which the given asset is replaced with a new asset with the new name. */
function arrayWithAssetTitleChanged<T extends backendModule.AssetType>(
    assets: backendModule.Asset<T>[],
    asset: backendModule.Asset<T>,
    newTitle: string
) {
    return assets.map(item => (item === asset ? { ...asset, title: newTitle } : item))
}

/** Returns a new array, in which the given asset is omitted. */
function arrayWithAssetOmitted<T extends backendModule.AssetType>(
    assets: backendModule.Asset<T>[],
    asset: backendModule.Asset<T>
) {
    return assets.filter(item => item !== asset)
}

/** Sanitizes a string for use as a regex. */
function regexEscape(string: string) {
    return string.replace(/[\\^$.|?*+()[{]/g, '\\$&')
}

// =================
// === Dashboard ===
// =================

/** Props for {@link Dashboard}s that are common to all platforms. */
export interface DashboardProps {
    /** Whether the application may have the local backend running. */
    supportsLocalBackend: boolean
    appRunner: AppRunner
    initialProjectName: string | null
}

// TODO[sb]: Implement rename when clicking name of a selected row.
// There is currently no way to tell whether a row is selected from a column.

/** The component that contains the entire UI. */
function Dashboard(props: DashboardProps) {
    const { supportsLocalBackend, appRunner, initialProjectName } = props

    const logger = loggerProvider.useLogger()
    const session = authProvider.useNonPartialUserSession()
    const { backend } = backendProvider.useBackend()
    const { setBackend } = backendProvider.useSetBackend()
    const { modal } = modalProvider.useModal()
    const { setModal, unsetModal } = modalProvider.useSetModal()

    const [refresh, doRefresh] = hooks.useRefresh()

    const [onDirectoryNextLoaded, setOnDirectoryNextLoaded] = React.useState<
        ((assets: backendModule.Asset[]) => void) | null
    >(() =>
        initialProjectName != null
            ? (assets: backendModule.Asset[]) => {
                  if (
                      !assets.some(
                          asset =>
                              asset.type === backendModule.AssetType.project &&
                              asset.title === initialProjectName
                      )
                  ) {
                      const errorMessage = `No project named '${initialProjectName}' was found.`
                      toast.error(errorMessage)
                      logger.error(`Error opening project on startup: ${errorMessage}`)
                  }
              }
            : null
    )
    const [nameOfProjectToImmediatelyOpen, setNameOfProjectToImmediatelyOpen] =
<<<<<<< HEAD
        react.useState(initialProjectName)
    const [onSpinnerStateChange, setOnSpinnerStateChange] = react.useState<
        ((state: spinner.SpinnerState | null) => void) | null
    >(null)
    const [projectEvent, setProjectEvent] = react.useState<projectActionButton.ProjectEvent | null>(
=======
        React.useState(initialProjectName)
    const [projectEvent, setProjectEvent] = React.useState<projectActionButton.ProjectEvent | null>(
>>>>>>> 8c2ff5dd
        null
    )
    const [query, setQuery] = React.useState('')
    const [loadingProjectManagerDidFail, setLoadingProjectManagerDidFail] = React.useState(false)
    const [directoryId, setDirectoryId] = React.useState(
        session.organization != null ? rootDirectoryId(session.organization.id) : null
    )
    const [directoryStack, setDirectoryStack] = React.useState<
        backendModule.Asset<backendModule.AssetType.directory>[]
    >([])
    // Defined by the spec as `compact` by default, however it is not ready yet.
    const [columnDisplayMode, setColumnDisplayMode] = React.useState(ColumnDisplayMode.release)
    const [tab, setTab] = React.useState(Tab.dashboard)
    const [project, setProject] = React.useState<backendModule.Project | null>(null)
    const [selectedAssets, setSelectedAssets] = React.useState<backendModule.Asset[]>([])
    const [isFileBeingDragged, setIsFileBeingDragged] = React.useState(false)
    const [isScrollBarVisible, setIsScrollBarVisible] = React.useState(false)

    const [isLoadingAssets, setIsLoadingAssets] = React.useState(true)
    const [projectAssets, setProjectAssetsRaw] = React.useState<
        backendModule.Asset<backendModule.AssetType.project>[]
    >([])
    const [directoryAssets, setDirectoryAssetsRaw] = React.useState<
        backendModule.Asset<backendModule.AssetType.directory>[]
    >([])
    const [secretAssets, setSecretAssetsRaw] = React.useState<
        backendModule.Asset<backendModule.AssetType.secret>[]
    >([])
    const [fileAssets, setFileAssetsRaw] = React.useState<
        backendModule.Asset<backendModule.AssetType.file>[]
    >([])
    const [visibleProjectAssets, setVisibleProjectAssets] = React.useState<
        backendModule.Asset<backendModule.AssetType.project>[]
    >([])
    const [visibleDirectoryAssets, setVisibleDirectoryAssets] = React.useState<
        backendModule.Asset<backendModule.AssetType.directory>[]
    >([])
    const [visibleSecretAssets, setVisibleSecretAssets] = React.useState<
        backendModule.Asset<backendModule.AssetType.secret>[]
    >([])
    const [visibleFileAssets, setVisibleFileAssets] = React.useState<
        backendModule.Asset<backendModule.AssetType.file>[]
    >([])
    const [projectDatas, setProjectDatas] = React.useState<
        Record<backendModule.ProjectId, projectActionButton.ProjectData>
    >({})

    const isListingLocalDirectoryAndWillFail =
        backend.type === backendModule.BackendType.local && loadingProjectManagerDidFail
    const isListingRemoteDirectoryAndWillFail =
        backend.type === backendModule.BackendType.remote &&
        session.organization?.isEnabled !== true
    const isListingRemoteDirectoryWhileOffline =
        session.type === authProvider.UserSessionType.offline &&
        backend.type === backendModule.BackendType.remote
    const directory = directoryStack[directoryStack.length - 1]
    const parentDirectory = directoryStack[directoryStack.length - 2]

    const switchToIdeTab = React.useCallback(() => {
        setTab(Tab.ide)
        const ideElement = document.getElementById(IDE_ELEMENT_ID)
        if (ideElement) {
            ideElement.style.top = ''
            ideElement.style.display = 'absolute'
        }
    }, [])

    const switchToDashboardTab = React.useCallback(() => {
        setTab(Tab.dashboard)
        doRefresh()
        const ideElement = document.getElementById(IDE_ELEMENT_ID)
        if (ideElement) {
            ideElement.style.top = '-100vh'
            ideElement.style.display = 'fixed'
        }
    }, [doRefresh])

    React.useEffect(() => {
        const onProjectManagerLoadingFailed = () => {
            setLoadingProjectManagerDidFail(true)
        }
        document.addEventListener(
            projectManager.ProjectManagerEvents.loadingFailed,
            onProjectManagerLoadingFailed
        )
        return () => {
            document.removeEventListener(
                projectManager.ProjectManagerEvents.loadingFailed,
                onProjectManagerLoadingFailed
            )
        }
    }, [])

    React.useEffect(() => {
        if (backend.type === backendModule.BackendType.local && loadingProjectManagerDidFail) {
            setIsLoadingAssets(false)
        }
    }, [isLoadingAssets, loadingProjectManagerDidFail, backend.type])

    React.useEffect(() => {
        if (
            supportsLocalBackend &&
            localStorage.getItem(backendProvider.BACKEND_TYPE_KEY) !==
                backendModule.BackendType.remote
        ) {
            setBackend(new localBackend.LocalBackend())
        }
    }, [setBackend, supportsLocalBackend])

    React.useEffect(() => {
        document.addEventListener('show-dashboard', switchToDashboardTab)
        return () => {
            document.removeEventListener('show-dashboard', switchToDashboardTab)
        }
    }, [switchToDashboardTab])

    React.useEffect(() => {
        if (projectEvent != null) {
            setProjectEvent(null)
        }
    }, [projectEvent])

    const openIde = async (projectId: backendModule.ProjectId) => {
        switchToIdeTab()
        if (project?.projectId !== projectId) {
            setProject(await backend.getProjectDetails(projectId))
        }
    }

    const closeIde = () => {
        setProject(null)
    }

    const setBackendType = (newBackendType: backendModule.BackendType) => {
        if (newBackendType !== backend.type) {
            setIsLoadingAssets(true)
            setProjectAssets([])
            setDirectoryAssets([])
            setSecretAssets([])
            setFileAssets([])
            switch (newBackendType) {
                case backendModule.BackendType.local:
                    setBackend(new localBackend.LocalBackend())
                    break
                case backendModule.BackendType.remote: {
                    const headers = new Headers()
                    headers.append('Authorization', `Bearer ${session.accessToken ?? ''}`)
                    const client = new http.Client(headers)
                    setBackend(new remoteBackendModule.RemoteBackend(client, logger))
                    break
                }
            }
        }
    }

    const setProjectAssets = (
        newProjectAssets: backendModule.Asset<backendModule.AssetType.project>[]
    ) => {
        setProjectAssetsRaw(newProjectAssets)
        const queryRegex = new RegExp(regexEscape(query), 'i')
        setVisibleProjectAssets(newProjectAssets.filter(asset => queryRegex.test(asset.title)))
    }
    const setDirectoryAssets = (
        newDirectoryAssets: backendModule.Asset<backendModule.AssetType.directory>[]
    ) => {
        setDirectoryAssetsRaw(newDirectoryAssets)
        const queryRegex = new RegExp(regexEscape(query), 'i')
        setVisibleDirectoryAssets(newDirectoryAssets.filter(asset => queryRegex.test(asset.title)))
    }
    const setSecretAssets = (
        newSecretAssets: backendModule.Asset<backendModule.AssetType.secret>[]
    ) => {
        setSecretAssetsRaw(newSecretAssets)
        const queryRegex = new RegExp(regexEscape(query), 'i')
        setVisibleSecretAssets(newSecretAssets.filter(asset => queryRegex.test(asset.title)))
    }
    const setFileAssets = (newFileAssets: backendModule.Asset<backendModule.AssetType.file>[]) => {
        setFileAssetsRaw(newFileAssets)
        const queryRegex = new RegExp(regexEscape(query), 'i')
        setVisibleFileAssets(newFileAssets.filter(asset => queryRegex.test(asset.title)))
    }

    const exitDirectory = () => {
        setDirectoryId(
            parentDirectory?.id ??
                (session.organization != null ? rootDirectoryId(session.organization.id) : null)
        )
        setDirectoryStack(
            // eslint-disable-next-line @typescript-eslint/no-magic-numbers
            directoryStack.slice(0, -1)
        )
    }

    const enterDirectory = (
        directoryAsset: backendModule.Asset<backendModule.AssetType.directory>
    ) => {
        setDirectoryId(directoryAsset.id)
        setDirectoryStack([...directoryStack, directoryAsset])
    }

    React.useEffect(() => {
        const cachedDirectoryStackJson = localStorage.getItem(DIRECTORY_STACK_KEY)
        if (cachedDirectoryStackJson != null) {
            // The JSON was inserted by the code below, so it will always have the right type.
            // eslint-disable-next-line @typescript-eslint/no-unsafe-assignment
            const cachedDirectoryStack: backendModule.Asset<backendModule.AssetType.directory>[] =
                JSON.parse(cachedDirectoryStackJson)
            setDirectoryStack(cachedDirectoryStack)
            const cachedDirectoryId = cachedDirectoryStack[cachedDirectoryStack.length - 1]?.id
            if (cachedDirectoryId) {
                setDirectoryId(cachedDirectoryId)
            }
        }
    }, [])

    React.useEffect(() => {
        if (
            session.organization == null ||
            directoryId === rootDirectoryId(session.organization.id)
        ) {
            localStorage.removeItem(DIRECTORY_STACK_KEY)
        } else {
            localStorage.setItem(DIRECTORY_STACK_KEY, JSON.stringify(directoryStack))
        }
    }, [directoryId, directoryStack, session.organization])

    /** React components for the name column. */
    const nameRenderers: {
        [Type in backendModule.AssetType]: (asset: backendModule.Asset<Type>) => JSX.Element
    } = {
        [backendModule.AssetType.project]: projectAsset => (
            <div
                className="flex text-left items-center align-middle whitespace-nowrap"
                onClick={event => {
                    if (event.detail === 2) {
                        // It is a double click; open the project.
                        setProjectEvent({
                            type: projectActionButton.ProjectEventType.open,
                            projectId: projectAsset.id,
                            onSpinnerStateChange: null,
                        })
                    } else if (
                        event.ctrlKey &&
                        !event.altKey &&
                        !event.shiftKey &&
                        !event.metaKey
                    ) {
                        setModal(() => (
                            <RenameModal
                                assetType={projectAsset.type}
                                name={projectAsset.title}
                                {...(backend.type === backendModule.BackendType.local
                                    ? {
                                          namePattern: '[A-Z][a-z]*(?:_\\d+|_[A-Z][a-z]*)*',
                                          title:
                                              'Names must be in Upper_Snake_Case. ' +
                                              '(Numbers (_0, _1) are also allowed.)',
                                      }
                                    : {})}
                                doRename={async newName => {
                                    setProjectAssets(
                                        arrayWithAssetTitleChanged(
                                            projectAssets,
                                            projectAsset,
                                            newName
                                        )
                                    )
                                    await backend.projectUpdate(projectAsset.id, {
                                        ami: null,
                                        ideVersion: null,
                                        projectName: newName,
                                    })
                                }}
                                onComplete={doRefresh}
                            />
                        ))
                    }
                }}
            >
                <ProjectActionButton
                    project={projectAsset}
                    projectData={
                        projectDatas[projectAsset.id] ?? projectActionButton.DEFAULT_PROJECT_DATA
                    }
                    setProjectData={newProjectData => {
                        if (typeof newProjectData === 'function') {
                            setProjectDatas(oldProjectDatas => ({
                                ...oldProjectDatas,
                                [projectAsset.id]: newProjectData(
                                    oldProjectDatas[projectAsset.id] ??
                                        projectActionButton.DEFAULT_PROJECT_DATA
                                ),
                            }))
                        } else {
                            setProjectDatas({
                                ...projectDatas,
                                [projectAsset.id]: newProjectData,
                            })
                        }
                    }}
                    appRunner={appRunner}
                    event={projectEvent}
                    doRefresh={doRefresh}
                    doOpenManually={() => {
                        setProjectEvent({
                            type: projectActionButton.ProjectEventType.open,
                            projectId: projectAsset.id,
                            onSpinnerStateChange: null,
                        })
                    }}
                    onClose={() => {
                        setProjectEvent({
                            type: projectActionButton.ProjectEventType.cancelOpeningAll,
                        })
                        closeIde()
                    }}
                    openIde={() => openIde(projectAsset.id)}
                />
                <span className="px-2">{projectAsset.title}</span>
            </div>
        ),
        [backendModule.AssetType.directory]: directoryAsset => (
            <div
                className="flex text-left items-center align-middle whitespace-nowrap"
                onClick={event => {
                    if (event.ctrlKey && !event.altKey && !event.shiftKey && !event.metaKey) {
                        setModal(() => (
                            <RenameModal
                                assetType={directoryAsset.type}
                                name={directoryAsset.title}
                                // TODO: Wait for backend implementation.
                                doRename={newName => {
                                    setDirectoryAssets(
                                        arrayWithAssetTitleChanged(
                                            directoryAssets,
                                            directoryAsset,
                                            newName
                                        )
                                    )
                                    return Promise.reject(
                                        'The backend endpoint does not exist yet.'
                                    )
                                }}
                                onComplete={doRefresh}
                            />
                        ))
                    }
                }}
                onDoubleClick={() => {
                    enterDirectory(directoryAsset)
                }}
            >
                <img src={DirectoryIcon} /> <span className="px-2">{directoryAsset.title}</span>
            </div>
        ),
        [backendModule.AssetType.secret]: secret => (
            <div
                className="flex text-left items-center align-middle whitespace-nowrap"
                onClick={event => {
                    if (event.ctrlKey && !event.altKey && !event.shiftKey && !event.metaKey) {
                        setModal(() => (
                            <RenameModal
                                assetType={secret.type}
                                name={secret.title}
                                // FIXME[sb]: Wait for backend implementation.
                                doRename={newName => {
                                    setSecretAssets(
                                        arrayWithAssetTitleChanged(secretAssets, secret, newName)
                                    )
                                    return Promise.reject(
                                        'The backend endpoint does not exist yet.'
                                    )
                                }}
                                onComplete={doRefresh}
                            />
                        ))
                    }
                }}
            >
                <img src={SecretIcon} /> <span className="px-2">{secret.title}</span>
            </div>
        ),
        [backendModule.AssetType.file]: file => (
            <div
                className="flex text-left items-center align-middle whitespace-nowrap"
                onClick={event => {
                    if (event.ctrlKey && !event.altKey && !event.shiftKey && !event.metaKey) {
                        setModal(() => (
                            <RenameModal
                                assetType={file.type}
                                name={file.title}
                                // TODO: Wait for backend implementation.
                                doRename={newName => {
                                    setFileAssets(
                                        arrayWithAssetTitleChanged(fileAssets, file, newName)
                                    )
                                    return Promise.reject(
                                        'The backend endpoint does not exist yet.'
                                    )
                                }}
                                onComplete={doRefresh}
                            />
                        ))
                    }
                }}
            >
                <img src={fileInfo.fileIcon()} /> <span className="px-2">{file.title}</span>
            </div>
        ),
    }

    /** React components for every column except for the name column. */
    // This is not a React component even though it contains JSX.
    // eslint-disable-next-line no-restricted-syntax
    const columnRenderer: Record<
        Exclude<Column, Column.name>,
        (asset: backendModule.Asset) => React.ReactNode
    > = {
        [Column.lastModified]: asset =>
            asset.modifiedAt && <>{dateTime.formatDateTime(new Date(asset.modifiedAt))}</>,
        [Column.sharedWith]: asset => (
            <>
                {(asset.permissions ?? []).map(user => (
                    <PermissionDisplay
                        key={user.user.organization_id}
                        permissions={PERMISSION[user.permission]}
                    >
                        <img src={DefaultUserIcon} height={24} width={24} />
                    </PermissionDisplay>
                ))}
            </>
        ),
        [Column.docs]: () => <></>,
        [Column.labels]: () => {
            // This is not a React component even though it contains JSX.
            // eslint-disable-next-line no-restricted-syntax, @typescript-eslint/no-unused-vars
            const onContextMenu = (event: React.MouseEvent) => {
                event.preventDefault()
                event.stopPropagation()
                setModal(() => (
                    // This is a placeholder key. It should be replaced with label ID when labels
                    // are implemented.
                    <ContextMenu key={'label'} event={event}>
                        <ContextMenuEntry
                            disabled
                            onClick={() => {
                                // TODO: Wait for backend implementation.
                            }}
                        >
                            Rename label
                        </ContextMenuEntry>
                    </ContextMenu>
                ))
            }
            return <></>
        },
        [Column.dataAccess]: () => <></>,
        [Column.usagePlan]: () => <></>,
        [Column.engine]: () => <></>,
        [Column.ide]: () => <></>,
    }

    const renderer = <Type extends backendModule.AssetType>(column: Column, assetType: Type) => {
        return column === Column.name
            ? // This is type-safe only if we pass enum literals as `assetType`.
              // eslint-disable-next-line no-restricted-syntax
              (nameRenderers[assetType] as (asset: backendModule.Asset<Type>) => JSX.Element)
            : columnRenderer[column]
    }

    const uploadFilesFromInput = async (event: React.FormEvent<HTMLInputElement>) => {
        if (backend.type === backendModule.BackendType.local) {
            // TODO[sb]: Allow uploading `.enso-project`s
            // https://github.com/enso-org/cloud-v2/issues/510
            toast.error('Cannot upload files to the local backend.')
        } else if (event.currentTarget.files == null || event.currentTarget.files.length === 0) {
            toast.success('No files selected to upload.')
        } else if (directoryId == null) {
            // This should never happen, however display a nice
            // error message in case it somehow does.
            toast.error('You cannot upload files while offline.')
        } else {
            await uploadMultipleFiles.uploadMultipleFiles(
                backend,
                directoryId,
                Array.from(event.currentTarget.files)
            )
            doRefresh()
        }
    }

    /** Heading element for every column. */
    const ColumnHeading = (column: Column, assetType: backendModule.AssetType) =>
        column === Column.name ? (
            assetType === backendModule.AssetType.file ? (
                <div className="inline-flex">
                    {ASSET_TYPE_NAME[assetType]}
                    <input
                        type="file"
                        id="files_table_upload_files_input"
                        name="files_table_upload_files_input"
                        multiple
                        className="w-0 h-0"
                        onInput={uploadFilesFromInput}
                    />
                    <label htmlFor="files_table_upload_files_input" className="cursor-pointer mx-1">
                        <img src={PlusIcon} />
                    </label>
                </div>
            ) : (
                <div className="inline-flex">
                    {ASSET_TYPE_NAME[assetType]}
                    <button
                        className="mx-1"
                        onClick={event => {
                            event.stopPropagation()
                            const buttonPosition =
                                // This type assertion is safe as this event handler is on a button.
                                // eslint-disable-next-line no-restricted-syntax
                                (event.target as HTMLButtonElement).getBoundingClientRect()
                            if (assetType === backendModule.AssetType.project) {
                                void toast.promise(handleCreateProject(null), {
                                    loading: 'Creating new empty project...',
                                    success: 'Created new empty project.',
                                    // This is UNSAFE, as the original function's parameter is of type
                                    // `any`.
                                    error: (promiseError: Error) =>
                                        `Error creating new empty project: ${promiseError.message}`,
                                })
                            } else if (assetType === backendModule.AssetType.directory) {
                                void toast.promise(handleCreateDirectory(), {
                                    loading: 'Creating new directory...',
                                    success: 'Created new directory.',
                                    // This is UNSAFE, as the original function's parameter is of type
                                    // `any`.
                                    error: (promiseError: Error) =>
                                        `Error creating new directory: ${promiseError.message}`,
                                })
                            } else {
                                // This is a React component even though it doesn't contain JSX.
                                // eslint-disable-next-line no-restricted-syntax
                                const CreateForm = ASSET_TYPE_CREATE_FORM[assetType]
                                setModal(() => (
                                    <CreateForm
                                        left={buttonPosition.left + window.scrollX}
                                        top={buttonPosition.top + window.scrollY}
                                        getNewProjectName={getNewProjectName}
                                        // This is safe; headings are not rendered when there is no
                                        // internet connection.
                                        // eslint-disable-next-line @typescript-eslint/no-non-null-assertion
                                        directoryId={directoryId!}
                                        onSuccess={doRefresh}
                                    />
                                ))
                            }
                        }}
                    >
                        <img src={PlusIcon} />
                    </button>
                </div>
            )
        ) : (
            <>{COLUMN_NAME[column]}</>
        )

    React.useEffect(() => {
        const queryRegex = new RegExp(regexEscape(query), 'i')
        const doesItMatchQuery = (asset: backendModule.Asset) => queryRegex.test(asset.title)
        setVisibleProjectAssets(projectAssets.filter(doesItMatchQuery))
        setVisibleDirectoryAssets(directoryAssets.filter(doesItMatchQuery))
        setVisibleSecretAssets(secretAssets.filter(doesItMatchQuery))
        setVisibleFileAssets(fileAssets.filter(doesItMatchQuery))
    }, [directoryAssets, fileAssets, projectAssets, query, secretAssets])

    React.useLayoutEffect(() => {
        if (isLoadingAssets) {
            document.body.style.overflowY = isScrollBarVisible ? 'scroll' : ''
        } else {
            document.body.style.overflowY = ''
            setIsScrollBarVisible(document.body.scrollHeight > document.body.clientHeight)
        }
    }, [
        isLoadingAssets,
        projectAssets,
        directoryAssets,
        secretAssets,
        fileAssets,
        isScrollBarVisible,
    ])

    const setAssets = (assets: backendModule.Asset[]) => {
        const newProjectAssets = assets.filter(
            backendModule.assetIsType(backendModule.AssetType.project)
        )
        const newDirectoryAssets = assets.filter(
            backendModule.assetIsType(backendModule.AssetType.directory)
        )
        const newSecretAssets = assets.filter(
            backendModule.assetIsType(backendModule.AssetType.secret)
        )
        const newFileAssets = assets.filter(backendModule.assetIsType(backendModule.AssetType.file))
        setProjectAssets(newProjectAssets)
        setDirectoryAssets(newDirectoryAssets)
        setSecretAssets(newSecretAssets)
        setFileAssets(newFileAssets)
        if (nameOfProjectToImmediatelyOpen != null) {
            const projectToLoad = newProjectAssets.find(
                projectAsset => projectAsset.title === nameOfProjectToImmediatelyOpen
            )
            if (projectToLoad != null) {
                setProjectEvent({
                    type: projectActionButton.ProjectEventType.open,
                    projectId: projectToLoad.id,
                    onSpinnerStateChange,
                })
            }
            setNameOfProjectToImmediatelyOpen(null)
            setOnSpinnerStateChange(null)
        }
        onDirectoryNextLoaded?.(assets)
        setOnDirectoryNextLoaded(null)
    }

    hooks.useAsyncEffect(
        null,
        async signal => {
            switch (backend.type) {
                case backendModule.BackendType.local: {
                    if (!isListingLocalDirectoryAndWillFail) {
                        const assets = await backend.listDirectory()
                        if (!signal.aborted) {
                            setIsLoadingAssets(false)
                            setAssets(assets)
                        }
                    }
                    return
                }
                case backendModule.BackendType.remote: {
                    if (
                        !isListingRemoteDirectoryAndWillFail &&
                        !isListingRemoteDirectoryWhileOffline &&
                        directoryId != null
                    ) {
                        const assets = await backend.listDirectory({ parentId: directoryId })
                        if (!signal.aborted) {
                            setIsLoadingAssets(false)
                            setAssets(assets)
                        }
                    } else {
                        setIsLoadingAssets(false)
                    }
                    return
                }
            }
        },
        [session.accessToken, directoryId, refresh, backend]
    )

    React.useEffect(() => {
        const onBlur = () => {
            setIsFileBeingDragged(false)
        }
        window.addEventListener('blur', onBlur)
        return () => {
            window.removeEventListener('blur', onBlur)
        }
    }, [])

    const handleEscapeKey = (event: React.KeyboardEvent<HTMLDivElement>) => {
        if (
            event.key === 'Escape' &&
            !event.ctrlKey &&
            !event.shiftKey &&
            !event.altKey &&
            !event.metaKey
        ) {
            if (modal) {
                event.preventDefault()
                unsetModal()
            }
        }
    }

    const openDropZone = (event: React.DragEvent<HTMLDivElement>) => {
        if (event.dataTransfer.types.includes('Files')) {
            setIsFileBeingDragged(true)
        }
    }

    const getNewProjectName = (templateName?: string | null): string => {
        const prefix = `${templateName ?? 'New_Project'}_`
        const projectNameTemplate = new RegExp(`^${prefix}(?<projectIndex>\\d+)$`)
        let highestProjectIndex = 0
        for (const projectAsset of projectAssets) {
            const projectIndex = projectNameTemplate.exec(projectAsset.title)?.groups?.projectIndex
            if (projectIndex != null) {
                highestProjectIndex = Math.max(highestProjectIndex, parseInt(projectIndex, 10))
            }
        }
        return `${prefix}${highestProjectIndex + 1}`
    }

    const handleCreateProject = async (
        templateId?: string | null,
        newOnSpinnerStateChange?: (state: spinner.SpinnerState) => void
    ) => {
        const projectName = getNewProjectName(templateId)
        const body: backendModule.CreateProjectRequestBody = {
            projectName,
            projectTemplateName: templateId ?? null,
            parentDirectoryId: directoryId,
        }
        const templateText = templateId != null ? ` from template '${templateId}'` : ''
        setProjectAssets([
            {
                type: backendModule.AssetType.project,
                title: projectName,
                // The ID must be unique in order to be updated correctly in the UI.
                id: newtype.asNewtype<backendModule.ProjectId>(String(Number(new Date()))),
                modifiedAt: dateTime.toRfc3339(new Date()),
                // Falling back to the empty string is okay as this is what the local backend does.
                parentId: directoryId ?? newtype.asNewtype<backendModule.AssetId>(''),
                permissions: [],
                projectState: { type: backendModule.ProjectState.new },
            },
            ...projectAssets,
        ])
        await toast.promise(backend.createProject(body), {
            loading: `Creating project '${projectName}'${templateText}...`,
            success: `Created project '${projectName}'${templateText}.`,
            // This is UNSAFE, as the original function's parameter is of type `any`.
            error: (promiseError: Error) =>
                `Error creating '${projectName}'${templateText}: ${promiseError.message}`,
        })
        // `newProject.projectId` cannot be used directly in a `ProjectEvent` as the project
        // does not yet exist in the project list. Opening the project would work, but the project
        // would display as closed as it would be created after the event is sent.
        setNameOfProjectToImmediatelyOpen(projectName)
        setOnSpinnerStateChange(() => newOnSpinnerStateChange ?? null)
        doRefresh()
    }

    const handleCreateDirectory = async () => {
        if (backend.type !== backendModule.BackendType.remote) {
            // This should never happen, but even if it does, it is the caller's responsibility
            // to log, or display this error.
            throw new Error('Folders cannot be created on the local backend.')
        } else {
            const directoryIndices = directoryAssets
                .map(directoryAsset => DIRECTORY_NAME_REGEX.exec(directoryAsset.title))
                .map(match => match?.groups?.directoryIndex)
                .map(maybeIndex => (maybeIndex != null ? parseInt(maybeIndex, 10) : 0))
            const title = `${DIRECTORY_NAME_DEFAULT_PREFIX}${Math.max(0, ...directoryIndices) + 1}`
            setDirectoryAssets([
                {
                    title,
                    type: backendModule.AssetType.directory,
                    id: newtype.asNewtype<backendModule.DirectoryId>(Number(new Date()).toString()),
                    modifiedAt: dateTime.toRfc3339(new Date()),
                    parentId: directoryId ?? newtype.asNewtype<backendModule.DirectoryId>(''),
                    permissions: [],
                    projectState: null,
                },
                ...directoryAssets,
            ])
            await backend.createDirectory({
                parentId: directoryId,
                title,
            })
            doRefresh()
            return
        }
    }

    return (
        <div
            className={`flex flex-col gap-2 relative select-none text-primary text-xs h-screen py-2 ${
                tab === Tab.dashboard ? '' : 'hidden'
            }`}
            onClick={event => {
                if (getSelection()?.type !== 'Range') {
                    unsetModal()
                    if (!event.shiftKey) {
                        setSelectedAssets([])
                    }
                }
            }}
            onKeyDown={handleEscapeKey}
            onDragEnter={openDropZone}
        >
            <TopBar
                supportsLocalBackend={supportsLocalBackend}
                projectName={project?.name ?? null}
                tab={tab}
                toggleTab={() => {
                    if (project && tab === Tab.dashboard) {
                        switchToIdeTab()
                    } else {
                        switchToDashboardTab()
                    }
                }}
                setBackendType={setBackendType}
                query={query}
                setQuery={setQuery}
            />
            {isListingRemoteDirectoryWhileOffline ? (
                <div className="grow grid place-items-center mx-2">
                    <div className="text-base text-center">
                        You are offline. Please connect to the internet and refresh to access the
                        cloud backend.
                    </div>
                </div>
            ) : isListingLocalDirectoryAndWillFail ? (
                <div className="grow grid place-items-center mx-2">
                    <div className="text-base text-center">
                        Could not connect to the Project Manager. Please try restarting{' '}
                        {common.PRODUCT_NAME}, or manually launching the Project Manager.
                    </div>
                </div>
            ) : isListingRemoteDirectoryAndWillFail ? (
                <div className="grow grid place-items-center mx-2">
                    <div className="text-base text-center">
                        We will review your user details and enable the cloud experience for you
                        shortly.
                    </div>
                </div>
            ) : (
                <>
                    <Templates onTemplateClick={handleCreateProject} />
                    <div className="flex flex-row flex-nowrap mx-2">
                        <h1 className="text-xl font-bold mx-4 self-center">Drive</h1>
                        <div className="flex flex-row flex-nowrap mx-4">
                            {backend.type === backendModule.BackendType.remote && (
                                <>
                                    <div className="bg-gray-100 rounded-l-full flex flex-row flex-nowrap items-center p-1 mx-0.5">
                                        {directory && (
                                            <>
                                                <button className="mx-2" onClick={exitDirectory}>
                                                    {parentDirectory?.title ?? '/'}
                                                </button>
                                                <img src={ArrowRightSmallIcon} />
                                            </>
                                        )}
                                        <span className="mx-2">{directory?.title ?? '/'}</span>
                                    </div>
                                    <div className="bg-gray-100 rounded-r-full flex flex-row flex-nowrap items-center mx-0.5">
                                        <div className="m-2">Shared with</div>
                                        <div></div>
                                    </div>
                                </>
                            )}
                            <div className="bg-gray-100 rounded-full flex flex-row flex-nowrap px-1.5 py-1 mx-4">
                                <input
                                    type="file"
                                    multiple
                                    disabled={backend.type === backendModule.BackendType.local}
                                    id="upload_files_input"
                                    name="upload_files_input"
                                    className="w-0 h-0"
                                    onInput={uploadFilesFromInput}
                                />
                                <label
                                    htmlFor="upload_files_input"
                                    className={`mx-1 ${
                                        backend.type === backendModule.BackendType.local
                                            ? 'opacity-50'
                                            : 'cursor-pointer'
                                    }`}
                                >
                                    <img src={UploadIcon} />
                                </label>
                                <button
                                    className={`mx-1 opacity-50`}
                                    disabled={true}
                                    onClick={event => {
                                        event.stopPropagation()
                                        unsetModal()
                                        /* TODO */
                                    }}
                                >
                                    <img src={DownloadIcon} />
                                </button>
                            </div>
                            {EXPERIMENTAL.columnModeSwitcher && (
                                <>
                                    <div className="bg-gray-100 rounded-full flex flex-row flex-nowrap p-1.5 mx-4">
                                        <button
                                            className={`${
                                                columnDisplayMode === ColumnDisplayMode.all
                                                    ? 'bg-white shadow-soft'
                                                    : 'opacity-50'
                                            } rounded-full px-1.5`}
                                            onClick={() => {
                                                setColumnDisplayMode(ColumnDisplayMode.all)
                                            }}
                                        >
                                            All
                                        </button>
                                        <button
                                            className={`${
                                                columnDisplayMode === ColumnDisplayMode.compact
                                                    ? 'bg-white shadow-soft'
                                                    : 'opacity-50'
                                            } rounded-full px-1.5`}
                                            onClick={() => {
                                                setColumnDisplayMode(ColumnDisplayMode.compact)
                                            }}
                                        >
                                            Compact
                                        </button>
                                        <button
                                            className={`${
                                                columnDisplayMode === ColumnDisplayMode.docs
                                                    ? 'bg-white shadow-soft'
                                                    : 'opacity-50'
                                            } rounded-full px-1.5`}
                                            onClick={() => {
                                                setColumnDisplayMode(ColumnDisplayMode.docs)
                                            }}
                                        >
                                            Docs
                                        </button>
                                        <button
                                            className={`${
                                                columnDisplayMode === ColumnDisplayMode.settings
                                                    ? 'bg-white shadow-soft'
                                                    : 'opacity-50'
                                            } rounded-full px-1.5`}
                                            onClick={() => {
                                                setColumnDisplayMode(ColumnDisplayMode.settings)
                                            }}
                                        >
                                            Settings
                                        </button>
                                    </div>
                                </>
                            )}
                        </div>
                    </div>
                    {/* Padding. */}
                    <div className="h-6 mx-2" />
                    <div className="flex-1 overflow-auto mx-2">
                        <table className="table-fixed items-center border-collapse mt-2">
                            <tbody>
                                <tr className="h-0">
                                    {columnsFor(columnDisplayMode, backend.type).map(column => (
                                        <td key={column} className={COLUMN_CSS_CLASS[column]} />
                                    ))}
                                </tr>
                                <Rows<backendModule.Asset<backendModule.AssetType.project>>
                                    items={visibleProjectAssets}
                                    getKey={projectAsset => projectAsset.id}
                                    isLoading={isLoadingAssets}
                                    placeholder={
                                        <span className="opacity-75">
                                            You have no projects yet. Go ahead and create one using
                                            the form above.
                                        </span>
                                    }
                                    columns={columnsFor(columnDisplayMode, backend.type).map(
                                        column => ({
                                            id: column,
                                            heading: ColumnHeading(
                                                column,
                                                backendModule.AssetType.project
                                            ),
                                            render: renderer(
                                                column,
                                                backendModule.AssetType.project
                                            ),
                                        })
                                    )}
                                    onClick={(projectAsset, event) => {
                                        event.stopPropagation()
                                        unsetModal()
                                        setSelectedAssets(
                                            event.shiftKey
                                                ? [...selectedAssets, projectAsset]
                                                : [projectAsset]
                                        )
                                    }}
                                    onContextMenu={(projectAsset, event) => {
                                        event.preventDefault()
                                        event.stopPropagation()
                                        const doOpenForEditing = () => {
                                            unsetModal()
                                            setProjectEvent({
                                                type: projectActionButton.ProjectEventType.open,
                                                projectId: projectAsset.id,
                                                onSpinnerStateChange: null,
                                            })
                                        }
                                        const doOpenAsFolder = () => {
                                            // TODO[sb]: Implement once backend support is in place.
                                            // https://github.com/enso-org/cloud-v2/issues/506
                                            // The following code does not typecheck
                                            // since `ProjectId`s are not `DirectoryId`s.
                                            // enterDirectory(projectAsset)
                                        }
                                        // This is not a React component even though it contains JSX.
                                        // eslint-disable-next-line no-restricted-syntax
                                        const doRename = () => {
                                            setModal(() => (
                                                <RenameModal
                                                    name={projectAsset.title}
                                                    assetType={projectAsset.type}
                                                    {...(backend.type ===
                                                    backendModule.BackendType.local
                                                        ? {
                                                              namePattern:
                                                                  '[A-Z][a-z]*(?:_\\d+|_[A-Z][a-z]*)*',
                                                              title:
                                                                  'Names must be in Upper_Snake_Case. ' +
                                                                  '(Numbers (_0, _1) are also allowed.)',
                                                          }
                                                        : {})}
                                                    doRename={async newName => {
                                                        setProjectAssets(
                                                            arrayWithAssetTitleChanged(
                                                                projectAssets,
                                                                projectAsset,
                                                                newName
                                                            )
                                                        )
                                                        await backend.projectUpdate(
                                                            projectAsset.id,
                                                            {
                                                                ami: null,
                                                                ideVersion: null,
                                                                projectName: newName,
                                                            }
                                                        )
                                                    }}
                                                    onComplete={doRefresh}
                                                />
                                            ))
                                        }
                                        // This is not a React component even though it contains JSX.
                                        // eslint-disable-next-line no-restricted-syntax
                                        const doDelete = () => {
                                            setModal(() => (
                                                <ConfirmDeleteModal
                                                    name={projectAsset.title}
                                                    assetType={projectAsset.type}
                                                    doDelete={() => {
                                                        setProjectAssets(
                                                            arrayWithAssetOmitted(
                                                                projectAssets,
                                                                projectAsset
                                                            )
                                                        )
                                                        return backend.deleteProject(
                                                            projectAsset.id
                                                        )
                                                    }}
                                                    onComplete={doRefresh}
                                                />
                                            ))
                                        }
                                        const isDeleteDisabled =
                                            backend.type === backendModule.BackendType.local &&
                                            (projectDatas[projectAsset.id]?.isRunning ?? false)
                                        setModal(() => (
                                            <ContextMenu key={projectAsset.id} event={event}>
                                                <ContextMenuEntry onClick={doOpenForEditing}>
                                                    Open for editing
                                                </ContextMenuEntry>
                                                {backend.type !==
                                                    backendModule.BackendType.local && (
                                                    <ContextMenuEntry
                                                        disabled
                                                        onClick={doOpenAsFolder}
                                                    >
                                                        Open as folder
                                                    </ContextMenuEntry>
                                                )}
                                                <ContextMenuEntry onClick={doRename}>
                                                    Rename
                                                </ContextMenuEntry>
                                                <ContextMenuEntry
                                                    disabled={isDeleteDisabled}
                                                    {...(isDeleteDisabled
                                                        ? {
                                                              title: 'A running local project cannot be removed.',
                                                          }
                                                        : {})}
                                                    onClick={doDelete}
                                                >
                                                    <span className="text-red-700">Delete</span>
                                                </ContextMenuEntry>
                                            </ContextMenu>
                                        ))
                                    }}
                                />
                                {backend.type === backendModule.BackendType.remote &&
                                    (remoteBackend => (
                                        <>
                                            <tr className="h-10" />
                                            <Rows<
                                                backendModule.Asset<backendModule.AssetType.directory>
                                            >
                                                items={visibleDirectoryAssets}
                                                getKey={directoryAsset => directoryAsset.id}
                                                isLoading={isLoadingAssets}
                                                placeholder={
                                                    <span className="opacity-75">
                                                        This directory does not contain any
                                                        subdirectories
                                                        {query ? ' matching your query' : ''}.
                                                    </span>
                                                }
                                                columns={columnsFor(
                                                    columnDisplayMode,
                                                    backend.type
                                                ).map(column => ({
                                                    id: column,
                                                    heading: ColumnHeading(
                                                        column,
                                                        backendModule.AssetType.directory
                                                    ),
                                                    render: renderer(
                                                        column,
                                                        backendModule.AssetType.directory
                                                    ),
                                                }))}
                                                onClick={(directoryAsset, event) => {
                                                    event.stopPropagation()
                                                    unsetModal()
                                                    setSelectedAssets(
                                                        event.shiftKey
                                                            ? [...selectedAssets, directoryAsset]
                                                            : [directoryAsset]
                                                    )
                                                }}
                                                onContextMenu={(directoryAsset, event) => {
                                                    event.preventDefault()
                                                    event.stopPropagation()
                                                    setModal(() => (
                                                        <ContextMenu
                                                            key={directoryAsset.id}
                                                            event={event}
                                                        ></ContextMenu>
                                                    ))
                                                }}
                                            />
                                            <tr className="h-10" />
                                            <Rows<
                                                backendModule.Asset<backendModule.AssetType.secret>
                                            >
                                                items={visibleSecretAssets}
                                                getKey={secret => secret.id}
                                                isLoading={isLoadingAssets}
                                                placeholder={
                                                    <span className="opacity-75">
                                                        This directory does not contain any secrets
                                                        {query ? ' matching your query' : ''}.
                                                    </span>
                                                }
                                                columns={columnsFor(
                                                    columnDisplayMode,
                                                    backend.type
                                                ).map(column => ({
                                                    id: column,
                                                    heading: ColumnHeading(
                                                        column,
                                                        backendModule.AssetType.secret
                                                    ),
                                                    render: renderer(
                                                        column,
                                                        backendModule.AssetType.secret
                                                    ),
                                                }))}
                                                onClick={(secret, event) => {
                                                    event.stopPropagation()
                                                    unsetModal()
                                                    setSelectedAssets(
                                                        event.shiftKey
                                                            ? [...selectedAssets, secret]
                                                            : [secret]
                                                    )
                                                }}
                                                onContextMenu={(secret, event) => {
                                                    event.preventDefault()
                                                    event.stopPropagation()
                                                    // This is not a React component even though it contains JSX.
                                                    // eslint-disable-next-line no-restricted-syntax
                                                    const doDelete = () => {
                                                        setModal(() => (
                                                            <ConfirmDeleteModal
                                                                name={secret.title}
                                                                assetType={secret.type}
                                                                doDelete={() => {
                                                                    setSecretAssets(
                                                                        arrayWithAssetOmitted(
                                                                            secretAssets,
                                                                            secret
                                                                        )
                                                                    )
                                                                    return remoteBackend.deleteSecret(
                                                                        secret.id
                                                                    )
                                                                }}
                                                                onComplete={doRefresh}
                                                            />
                                                        ))
                                                    }
                                                    setModal(() => (
                                                        <ContextMenu key={secret.id} event={event}>
                                                            <ContextMenuEntry onClick={doDelete}>
                                                                <span className="text-red-700">
                                                                    Delete
                                                                </span>
                                                            </ContextMenuEntry>
                                                        </ContextMenu>
                                                    ))
                                                }}
                                            />
                                            <tr className="h-10" />
                                            <Rows<backendModule.Asset<backendModule.AssetType.file>>
                                                items={visibleFileAssets}
                                                getKey={file => file.id}
                                                isLoading={isLoadingAssets}
                                                placeholder={
                                                    <span className="opacity-75">
                                                        This directory does not contain any files
                                                        {query ? ' matching your query' : ''}.
                                                    </span>
                                                }
                                                columns={columnsFor(
                                                    columnDisplayMode,
                                                    backend.type
                                                ).map(column => ({
                                                    id: column,
                                                    heading: ColumnHeading(
                                                        column,
                                                        backendModule.AssetType.file
                                                    ),
                                                    render: renderer(
                                                        column,
                                                        backendModule.AssetType.file
                                                    ),
                                                }))}
                                                onClick={(file, event) => {
                                                    event.stopPropagation()
                                                    unsetModal()
                                                    setSelectedAssets(
                                                        event.shiftKey
                                                            ? [...selectedAssets, file]
                                                            : [file]
                                                    )
                                                }}
                                                onContextMenu={(file, event) => {
                                                    event.preventDefault()
                                                    event.stopPropagation()
                                                    const doCopy = () => {
                                                        // TODO: Wait for backend endpoint.
                                                    }
                                                    const doCut = () => {
                                                        // TODO: Wait for backend endpoint.
                                                    }
                                                    // This is not a React component even though it contains JSX.
                                                    // eslint-disable-next-line no-restricted-syntax
                                                    const doDelete = () => {
                                                        setModal(() => (
                                                            <ConfirmDeleteModal
                                                                name={file.title}
                                                                assetType={file.type}
                                                                doDelete={() => {
                                                                    setFileAssets(
                                                                        arrayWithAssetOmitted(
                                                                            fileAssets,
                                                                            file
                                                                        )
                                                                    )
                                                                    return remoteBackend.deleteFile(
                                                                        file.id
                                                                    )
                                                                }}
                                                                onComplete={doRefresh}
                                                            />
                                                        ))
                                                    }
                                                    const doDownload = () => {
                                                        /** TODO: Wait for backend endpoint. */
                                                    }
                                                    setModal(() => (
                                                        <ContextMenu key={file.id} event={event}>
                                                            <ContextMenuEntry
                                                                disabled
                                                                onClick={doCopy}
                                                            >
                                                                Copy
                                                            </ContextMenuEntry>
                                                            <ContextMenuEntry
                                                                disabled
                                                                onClick={doCut}
                                                            >
                                                                Cut
                                                            </ContextMenuEntry>
                                                            <ContextMenuEntry onClick={doDelete}>
                                                                <span className="text-red-700">
                                                                    Delete
                                                                </span>
                                                            </ContextMenuEntry>
                                                            <ContextMenuEntry
                                                                disabled
                                                                onClick={doDownload}
                                                            >
                                                                Download
                                                            </ContextMenuEntry>
                                                        </ContextMenu>
                                                    ))
                                                }}
                                            />
                                        </>
                                    ))(backend)}
                            </tbody>
                        </table>
                    </div>
                    {isFileBeingDragged &&
                    directoryId != null &&
                    backend.type === backendModule.BackendType.remote ? (
                        <div
                            className="text-white text-lg fixed w-screen h-screen inset-0 bg-primary grid place-items-center"
                            onDragLeave={() => {
                                setIsFileBeingDragged(false)
                            }}
                            onDragOver={event => {
                                event.preventDefault()
                            }}
                            onDrop={async event => {
                                event.preventDefault()
                                setIsFileBeingDragged(false)
                                await uploadMultipleFiles.uploadMultipleFiles(
                                    backend,
                                    directoryId,
                                    Array.from(event.dataTransfer.files)
                                )
                                doRefresh()
                            }}
                        >
                            Drop to upload files.
                        </div>
                    ) : null}
                </>
            )}
            {/* This should be just `{modal}`, however TypeScript incorrectly throws an error. */}
            {project && <Ide project={project} appRunner={appRunner} />}
            {modal && <>{modal}</>}
        </div>
    )
}

export default Dashboard<|MERGE_RESOLUTION|>--- conflicted
+++ resolved
@@ -300,16 +300,11 @@
             : null
     )
     const [nameOfProjectToImmediatelyOpen, setNameOfProjectToImmediatelyOpen] =
-<<<<<<< HEAD
-        react.useState(initialProjectName)
-    const [onSpinnerStateChange, setOnSpinnerStateChange] = react.useState<
+        React.useState(initialProjectName)
+    const [onSpinnerStateChange, setOnSpinnerStateChange] = React.useState<
         ((state: spinner.SpinnerState | null) => void) | null
     >(null)
-    const [projectEvent, setProjectEvent] = react.useState<projectActionButton.ProjectEvent | null>(
-=======
-        React.useState(initialProjectName)
     const [projectEvent, setProjectEvent] = React.useState<projectActionButton.ProjectEvent | null>(
->>>>>>> 8c2ff5dd
         null
     )
     const [query, setQuery] = React.useState('')
