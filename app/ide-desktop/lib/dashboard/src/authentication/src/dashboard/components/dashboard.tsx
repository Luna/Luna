--- conflicted
+++ resolved
@@ -18,11 +18,8 @@
 import * as loggerProvider from '../../providers/logger'
 import * as modalProvider from '../../providers/modal'
 
-<<<<<<< HEAD
 import * as pageSwitcher from './pageSwitcher'
-=======
 import * as spinner from './spinner'
->>>>>>> fe160ac2
 import Chat, * as chat from './chat'
 import DriveView from './driveView'
 import Editor from './editor'
@@ -274,8 +271,8 @@
                         dispatchAssetListEvent={dispatchAssetListEvent}
                         query={query}
                         doCreateProject={doCreateProject}
-                        onOpenEditor={openEditor}
-                        onCloseEditor={closeEditor}
+                        doOpenEditor={openEditor}
+                        doCloseEditor={closeEditor}
                         appRunner={appRunner}
                         loadingProjectManagerDidFail={loadingProjectManagerDidFail}
                         isListingRemoteDirectoryWhileOffline={isListingRemoteDirectoryWhileOffline}
