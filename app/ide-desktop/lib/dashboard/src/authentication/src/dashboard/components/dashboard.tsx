/** @file Main dashboard component, responsible for listing user's projects as well as other
 * interactive components. */
import * as React from 'react'

import * as common from 'enso-common'

import * as backendModule from '../backend'
import * as http from '../../http'
import * as localBackend from '../localBackend'
import * as projectListEventModule from '../events/projectListEvent'
import * as projectManager from '../projectManager'
import * as remoteBackendModule from '../remoteBackend'
import * as shortcuts from '../shortcuts'
import * as tabModule from '../tab'

import * as authProvider from '../../authentication/providers/auth'
import * as backendProvider from '../../providers/backend'
import * as loggerProvider from '../../providers/logger'
import * as modalProvider from '../../providers/modal'

import DirectoryView from './directoryView'
import Ide from './ide'
import Templates from './templates'
import TheModal from './theModal'
import TopBar from './topBar'

<<<<<<< HEAD
=======
import ConfirmDeleteModal from './confirmDeleteModal'
import RenameModal from './renameModal'

import FileCreateForm from './fileCreateForm'
import SecretCreateForm from './secretCreateForm'

// =============
// === Types ===
// =============

/** Main content of the screen. Only one should be visible at a time. */
export enum Tab {
    dashboard = 'dashboard',
    ide = 'ide',
}

/** Determines which columns are visible. */
enum ColumnDisplayMode {
    /** Show only columns which are ready for release. */
    release = 'release',
    /** Show all columns. */
    all = 'all',
    /** Show only name and metadata. */
    compact = 'compact',
    /** Show only columns relevant to documentation editors. */
    docs = 'docs',
    /** Show only name, metadata, and configuration options. */
    settings = 'settings',
}

/** Column type. */
enum Column {
    name = 'name',
    lastModified = 'last-modified',
    sharedWith = 'shared-with',
    docs = 'docs',
    labels = 'labels',
    dataAccess = 'data-access',
    usagePlan = 'usage-plan',
    engine = 'engine',
    ide = 'ide',
}

/** Values provided to form creation dialogs. */
export interface CreateFormProps {
    left: number
    top: number
    directoryId: backendModule.DirectoryId
    getNewProjectName: (templateId: string | null) => string
    onSuccess: () => void
}

>>>>>>> 7930a3c6
// =================
// === Constants ===
// =================

/** The `id` attribute of the element into which the IDE will be rendered. */
const IDE_ELEMENT_ID = 'root'
<<<<<<< HEAD
=======
/** The `localStorage` key under which the ID of the current directory is stored. */
const DIRECTORY_STACK_KEY = `${common.PRODUCT_NAME.toLowerCase()}-dashboard-directory-stack`
/** The {@link RegExp} matching a directory name following the default naming convention. */
const DIRECTORY_NAME_REGEX = /^New_Directory_(?<directoryIndex>\d+)$/
/** The default prefix of an automatically generated directory. */
const DIRECTORY_NAME_DEFAULT_PREFIX = 'New_Directory_'

/** English names for the name column. */
const ASSET_TYPE_NAME: Record<backendModule.AssetType, string> = {
    [backendModule.AssetType.project]: 'Projects',
    [backendModule.AssetType.file]: 'Files',
    [backendModule.AssetType.secret]: 'Secrets',
    [backendModule.AssetType.directory]: 'Folders',
} as const

/** Forms to create each asset type. */
const ASSET_TYPE_CREATE_FORM: Record<
    Exclude<
        backendModule.AssetType,
        backendModule.AssetType.directory | backendModule.AssetType.project
    >,
    (props: CreateFormProps) => JSX.Element
> = {
    [backendModule.AssetType.file]: FileCreateForm,
    [backendModule.AssetType.secret]: SecretCreateForm,
}

/** English names for every column except for the name column. */
const COLUMN_NAME: Record<Exclude<Column, Column.name>, string> = {
    [Column.lastModified]: 'Last modified',
    [Column.sharedWith]: 'Shared with',
    [Column.docs]: 'Docs',
    [Column.labels]: 'Labels',
    [Column.dataAccess]: 'Data access',
    [Column.usagePlan]: 'Usage plan',
    [Column.engine]: 'Engine',
    [Column.ide]: 'IDE',
} as const

/** CSS classes for every column. Currently only used to set the widths. */
const COLUMN_CSS_CLASS: Record<Column, string> = {
    [Column.name]: 'w-60',
    [Column.lastModified]: 'w-40',
    [Column.sharedWith]: 'w-36',
    [Column.docs]: 'w-96',
    [Column.labels]: 'w-80',
    [Column.dataAccess]: 'w-96',
    [Column.usagePlan]: '',
    [Column.engine]: 'w-20',
    [Column.ide]: 'w-20',
} as const

/** The corresponding `Permissions` for each backend `PermissionAction`. */
const PERMISSION: Record<backendModule.PermissionAction, permissionDisplay.Permissions> = {
    [backendModule.PermissionAction.own]: { type: permissionDisplay.Permission.owner },
    [backendModule.PermissionAction.execute]: {
        type: permissionDisplay.Permission.regular,
        read: false,
        write: false,
        docsWrite: false,
        exec: true,
    },
    [backendModule.PermissionAction.edit]: {
        type: permissionDisplay.Permission.regular,
        read: false,
        write: true,
        docsWrite: false,
        exec: false,
    },
    [backendModule.PermissionAction.read]: {
        type: permissionDisplay.Permission.regular,
        read: true,
        write: false,
        docsWrite: false,
        exec: false,
    },
}

/** The list of columns displayed on each `ColumnDisplayMode`. */
const COLUMNS_FOR: Record<ColumnDisplayMode, Column[]> = {
    [ColumnDisplayMode.release]: [Column.name, Column.lastModified /*, Column.sharedWith*/],
    [ColumnDisplayMode.all]: [
        Column.name,
        Column.lastModified,
        Column.sharedWith,
        Column.labels,
        Column.dataAccess,
        Column.usagePlan,
        Column.engine,
        Column.ide,
    ],
    [ColumnDisplayMode.compact]: [
        Column.name,
        Column.lastModified,
        Column.sharedWith,
        Column.labels,
        Column.dataAccess,
    ],
    [ColumnDisplayMode.docs]: [Column.name, Column.lastModified, Column.docs],
    [ColumnDisplayMode.settings]: [
        Column.name,
        Column.lastModified,
        Column.usagePlan,
        Column.engine,
        Column.ide,
    ],
}

// ========================
// === Helper functions ===
// ========================

/** Return the id of the root directory for a user or organization. */
function rootDirectoryId(userOrOrganizationId: backendModule.UserOrOrganizationId) {
    return newtype.asNewtype<backendModule.DirectoryId>(
        userOrOrganizationId.replace(/^organization-/, `${backendModule.AssetType.directory}-`)
    )
}

/** Returns the list of columns to be displayed. */
function columnsFor(displayMode: ColumnDisplayMode, backendType: backendModule.BackendType) {
    const columns = COLUMNS_FOR[displayMode]
    return backendType === backendModule.BackendType.local
        ? columns.filter(column => column !== Column.sharedWith)
        : columns
}

/** Returns a new array, in which the given asset is replaced with a new asset with the new name. */
function arrayWithAssetTitleChanged<T extends backendModule.AssetType>(
    assets: backendModule.Asset<T>[],
    asset: backendModule.Asset<T>,
    newTitle: string
) {
    return assets.map(item => (item === asset ? { ...asset, title: newTitle } : item))
}

/** Returns a new array, in which the given asset is omitted. */
function arrayWithAssetOmitted<T extends backendModule.AssetType>(
    assets: backendModule.Asset<T>[],
    asset: backendModule.Asset<T>
) {
    return assets.filter(item => item !== asset)
}

/** Sanitizes a string for use as a regex. */
function regexEscape(string: string) {
    return string.replace(/[\\^$.|?*+()[{]/g, '\\$&')
}
>>>>>>> 7930a3c6

// =================
// === Dashboard ===
// =================

/** Props for {@link Dashboard}s that are common to all platforms. */
export interface DashboardProps {
    /** Whether the application may have the local backend running. */
    supportsLocalBackend: boolean
    appRunner: AppRunner
    initialProjectName: string | null
}

// TODO[sb]: Implement rename when clicking name of a selected row.
// There is currently no way to tell whether a row is selected from a column.

/** The component that contains the entire UI. */
function Dashboard(props: DashboardProps) {
    const { supportsLocalBackend, appRunner, initialProjectName } = props
    const logger = loggerProvider.useLogger()
    const session = authProvider.useNonPartialUserSession()
    const { backend } = backendProvider.useBackend()
    const { setBackend } = backendProvider.useSetBackend()
    const { unsetModal } = modalProvider.useSetModal()
    const [directoryId, setDirectoryId] = React.useState(
        session.organization != null ? backendModule.rootDirectoryId(session.organization.id) : null
    )
    const [query, setQuery] = React.useState('')
    const [loadingProjectManagerDidFail, setLoadingProjectManagerDidFail] = React.useState(false)
    const [tab, setTab] = React.useState(tabModule.Tab.dashboard)
    const [project, setProject] = React.useState<backendModule.Project | null>(null)
<<<<<<< HEAD
    const [nameOfProjectToImmediatelyOpen, setNameOfProjectToImmediatelyOpen] =
        React.useState(initialProjectName)
    const [projectListEvent, dispatchProjectListEvent] =
        React.useState<projectListEventModule.ProjectListEvent | null>(null)
=======
    const [selectedAssets, setSelectedAssets] = React.useState<backendModule.Asset[]>([])
    const [isFileBeingDragged, setIsFileBeingDragged] = React.useState(false)
    const [isScrollBarVisible, setIsScrollBarVisible] = React.useState(false)

    const [isLoadingAssets, setIsLoadingAssets] = React.useState(true)
    const [projectAssets, setProjectAssetsRaw] = React.useState<
        backendModule.Asset<backendModule.AssetType.project>[]
    >([])
    const [directoryAssets, setDirectoryAssetsRaw] = React.useState<
        backendModule.Asset<backendModule.AssetType.directory>[]
    >([])
    const [secretAssets, setSecretAssetsRaw] = React.useState<
        backendModule.Asset<backendModule.AssetType.secret>[]
    >([])
    const [fileAssets, setFileAssetsRaw] = React.useState<
        backendModule.Asset<backendModule.AssetType.file>[]
    >([])
    const [visibleProjectAssets, setVisibleProjectAssets] = React.useState<
        backendModule.Asset<backendModule.AssetType.project>[]
    >([])
    const [visibleDirectoryAssets, setVisibleDirectoryAssets] = React.useState<
        backendModule.Asset<backendModule.AssetType.directory>[]
    >([])
    const [visibleSecretAssets, setVisibleSecretAssets] = React.useState<
        backendModule.Asset<backendModule.AssetType.secret>[]
    >([])
    const [visibleFileAssets, setVisibleFileAssets] = React.useState<
        backendModule.Asset<backendModule.AssetType.file>[]
    >([])
    const [projectDatas, setProjectDatas] = React.useState<
        Record<backendModule.ProjectId, projectActionButton.ProjectData>
    >({})
>>>>>>> 7930a3c6

    const isListingLocalDirectoryAndWillFail =
        backend.type === backendModule.BackendType.local && loadingProjectManagerDidFail
    const isListingRemoteDirectoryAndWillFail =
        backend.type === backendModule.BackendType.remote &&
        session.organization?.isEnabled !== true
    const isListingRemoteDirectoryWhileOffline =
        session.type === authProvider.UserSessionType.offline &&
        backend.type === backendModule.BackendType.remote

    const switchToIdeTab = React.useCallback(() => {
        setTab(tabModule.Tab.ide)
        const ideElement = document.getElementById(IDE_ELEMENT_ID)
        if (ideElement) {
            ideElement.style.top = ''
            ideElement.style.display = 'absolute'
        }
    }, [])

    const switchToDashboardTab = React.useCallback(() => {
        setTab(tabModule.Tab.dashboard)
        const ideElement = document.getElementById(IDE_ELEMENT_ID)
        if (ideElement) {
            ideElement.style.top = '-100vh'
            ideElement.style.display = 'fixed'
        }
    }, [])

    const toggleTab = React.useCallback(() => {
        if (project != null && tab === tabModule.Tab.dashboard) {
            switchToIdeTab()
        } else {
            switchToDashboardTab()
        }
    }, [
        project,
        tab,
        /* should never change */ switchToDashboardTab,
        /* should never change */ switchToIdeTab,
    ])

    React.useEffect(() => {
        if (
            supportsLocalBackend &&
            localStorage.getItem(backendProvider.BACKEND_TYPE_KEY) !==
                backendModule.BackendType.remote
        ) {
            setBackend(new localBackend.LocalBackend())
        }
    }, [/* should never change */ setBackend, /* should never change */ supportsLocalBackend])

    React.useEffect(() => {
        document.addEventListener('show-dashboard', switchToDashboardTab)
        return () => {
            document.removeEventListener('show-dashboard', switchToDashboardTab)
        }
    }, [switchToDashboardTab])

    React.useEffect(() => {
        const onProjectManagerLoadingFailed = () => {
            setLoadingProjectManagerDidFail(true)
        }
        document.addEventListener(
            projectManager.ProjectManagerEvents.loadingFailed,
            onProjectManagerLoadingFailed
        )
        return () => {
            document.removeEventListener(
                projectManager.ProjectManagerEvents.loadingFailed,
                onProjectManagerLoadingFailed
            )
        }
    }, [])

    React.useEffect(() => {
<<<<<<< HEAD
        const onKeyDown = (event: KeyboardEvent) => {
            if (
                shortcuts.SHORTCUT_REGISTRY.matchesKeyboardAction(
                    shortcuts.KeyboardAction.closeModal,
                    event
                )
            ) {
                event.preventDefault()
                unsetModal()
=======
        if (
            session.organization == null ||
            directoryId === rootDirectoryId(session.organization.id)
        ) {
            localStorage.removeItem(DIRECTORY_STACK_KEY)
        } else {
            localStorage.setItem(DIRECTORY_STACK_KEY, JSON.stringify(directoryStack))
        }
    }, [directoryId, directoryStack, session.organization])

    /** React components for the name column. */
    const nameRenderers: {
        [Type in backendModule.AssetType]: (asset: backendModule.Asset<Type>) => JSX.Element
    } = {
        [backendModule.AssetType.project]: projectAsset => (
            <div
                className="flex text-left items-center align-middle whitespace-nowrap"
                onClick={event => {
                    if (event.detail === 2) {
                        // It is a double click; open the project.
                        setProjectEvent({
                            type: projectActionButton.ProjectEventType.open,
                            projectId: projectAsset.id,
                        })
                    } else if (
                        event.ctrlKey &&
                        !event.altKey &&
                        !event.shiftKey &&
                        !event.metaKey
                    ) {
                        setModal(() => (
                            <RenameModal
                                assetType={projectAsset.type}
                                name={projectAsset.title}
                                {...(backend.type === backendModule.BackendType.local
                                    ? {
                                          namePattern: '[A-Z][a-z]*(?:_\\d+|_[A-Z][a-z]*)*',
                                          title:
                                              'Names must be in Upper_Snake_Case. ' +
                                              '(Numbers (_0, _1) are also allowed.)',
                                      }
                                    : {})}
                                doRename={async newName => {
                                    setProjectAssets(
                                        arrayWithAssetTitleChanged(
                                            projectAssets,
                                            projectAsset,
                                            newName
                                        )
                                    )
                                    await backend.projectUpdate(projectAsset.id, {
                                        ami: null,
                                        ideVersion: null,
                                        projectName: newName,
                                    })
                                }}
                                onComplete={doRefresh}
                            />
                        ))
                    }
                }}
            >
                <ProjectActionButton
                    project={projectAsset}
                    projectData={
                        projectDatas[projectAsset.id] ?? projectActionButton.DEFAULT_PROJECT_DATA
                    }
                    setProjectData={newProjectData => {
                        if (typeof newProjectData === 'function') {
                            setProjectDatas(oldProjectDatas => ({
                                ...oldProjectDatas,
                                [projectAsset.id]: newProjectData(
                                    oldProjectDatas[projectAsset.id] ??
                                        projectActionButton.DEFAULT_PROJECT_DATA
                                ),
                            }))
                        } else {
                            setProjectDatas({
                                ...projectDatas,
                                [projectAsset.id]: newProjectData,
                            })
                        }
                    }}
                    appRunner={appRunner}
                    event={projectEvent}
                    doRefresh={doRefresh}
                    doOpenManually={() => {
                        setProjectEvent({
                            type: projectActionButton.ProjectEventType.open,
                            projectId: projectAsset.id,
                        })
                    }}
                    onClose={() => {
                        setProjectEvent({
                            type: projectActionButton.ProjectEventType.cancelOpeningAll,
                        })
                        closeIde()
                    }}
                    openIde={() => openIde(projectAsset.id)}
                />
                <span className="px-2">{projectAsset.title}</span>
            </div>
        ),
        [backendModule.AssetType.directory]: directoryAsset => (
            <div
                className="flex text-left items-center align-middle whitespace-nowrap"
                onClick={event => {
                    if (event.ctrlKey && !event.altKey && !event.shiftKey && !event.metaKey) {
                        setModal(() => (
                            <RenameModal
                                assetType={directoryAsset.type}
                                name={directoryAsset.title}
                                // TODO: Wait for backend implementation.
                                doRename={newName => {
                                    setDirectoryAssets(
                                        arrayWithAssetTitleChanged(
                                            directoryAssets,
                                            directoryAsset,
                                            newName
                                        )
                                    )
                                    return Promise.reject(
                                        'The backend endpoint does not exist yet.'
                                    )
                                }}
                                onComplete={doRefresh}
                            />
                        ))
                    }
                }}
                onDoubleClick={() => {
                    enterDirectory(directoryAsset)
                }}
            >
                <img src={DirectoryIcon} /> <span className="px-2">{directoryAsset.title}</span>
            </div>
        ),
        [backendModule.AssetType.secret]: secret => (
            <div
                className="flex text-left items-center align-middle whitespace-nowrap"
                onClick={event => {
                    if (event.ctrlKey && !event.altKey && !event.shiftKey && !event.metaKey) {
                        setModal(() => (
                            <RenameModal
                                assetType={secret.type}
                                name={secret.title}
                                // FIXME[sb]: Wait for backend implementation.
                                doRename={newName => {
                                    setSecretAssets(
                                        arrayWithAssetTitleChanged(secretAssets, secret, newName)
                                    )
                                    return Promise.reject(
                                        'The backend endpoint does not exist yet.'
                                    )
                                }}
                                onComplete={doRefresh}
                            />
                        ))
                    }
                }}
            >
                <img src={SecretIcon} /> <span className="px-2">{secret.title}</span>
            </div>
        ),
        [backendModule.AssetType.file]: file => (
            <div
                className="flex text-left items-center align-middle whitespace-nowrap"
                onClick={event => {
                    if (event.ctrlKey && !event.altKey && !event.shiftKey && !event.metaKey) {
                        setModal(() => (
                            <RenameModal
                                assetType={file.type}
                                name={file.title}
                                // TODO: Wait for backend implementation.
                                doRename={newName => {
                                    setFileAssets(
                                        arrayWithAssetTitleChanged(fileAssets, file, newName)
                                    )
                                    return Promise.reject(
                                        'The backend endpoint does not exist yet.'
                                    )
                                }}
                                onComplete={doRefresh}
                            />
                        ))
                    }
                }}
            >
                <img src={fileInfo.fileIcon()} /> <span className="px-2">{file.title}</span>
            </div>
        ),
    }

    /** React components for every column except for the name column. */
    // This is not a React component even though it contains JSX.
    // eslint-disable-next-line no-restricted-syntax
    const columnRenderer: Record<
        Exclude<Column, Column.name>,
        (asset: backendModule.Asset) => React.ReactNode
    > = {
        [Column.lastModified]: asset =>
            asset.modifiedAt && <>{dateTime.formatDateTime(new Date(asset.modifiedAt))}</>,
        [Column.sharedWith]: asset => (
            <>
                {(asset.permissions ?? []).map(user => (
                    <PermissionDisplay
                        key={user.user.organization_id}
                        permissions={PERMISSION[user.permission]}
                    >
                        <img src={DefaultUserIcon} height={24} width={24} />
                    </PermissionDisplay>
                ))}
            </>
        ),
        [Column.docs]: () => <></>,
        [Column.labels]: () => {
            // This is not a React component even though it contains JSX.
            // eslint-disable-next-line no-restricted-syntax, @typescript-eslint/no-unused-vars
            const onContextMenu = (event: React.MouseEvent) => {
                event.preventDefault()
                event.stopPropagation()
                setModal(() => (
                    // This is a placeholder key. It should be replaced with label ID when labels
                    // are implemented.
                    <ContextMenu key={'label'} event={event}>
                        <ContextMenuEntry
                            disabled
                            onClick={() => {
                                // TODO: Wait for backend implementation.
                            }}
                        >
                            Rename label
                        </ContextMenuEntry>
                    </ContextMenu>
                ))
            }
            return <></>
        },
        [Column.dataAccess]: () => <></>,
        [Column.usagePlan]: () => <></>,
        [Column.engine]: () => <></>,
        [Column.ide]: () => <></>,
    }

    const renderer = <Type extends backendModule.AssetType>(column: Column, assetType: Type) => {
        return column === Column.name
            ? // This is type-safe only if we pass enum literals as `assetType`.
              // eslint-disable-next-line no-restricted-syntax
              (nameRenderers[assetType] as (asset: backendModule.Asset<Type>) => JSX.Element)
            : columnRenderer[column]
    }

    const uploadFilesFromInput = async (event: React.FormEvent<HTMLInputElement>) => {
        if (backend.type === backendModule.BackendType.local) {
            // TODO[sb]: Allow uploading `.enso-project`s
            // https://github.com/enso-org/cloud-v2/issues/510
            toast.error('Cannot upload files to the local backend.')
        } else if (event.currentTarget.files == null || event.currentTarget.files.length === 0) {
            toast.success('No files selected to upload.')
        } else if (directoryId == null) {
            // This should never happen, however display a nice
            // error message in case it somehow does.
            toast.error('You cannot upload files while offline.')
        } else {
            await uploadMultipleFiles.uploadMultipleFiles(
                backend,
                directoryId,
                Array.from(event.currentTarget.files)
            )
            doRefresh()
        }
    }

    /** Heading element for every column. */
    const ColumnHeading = (column: Column, assetType: backendModule.AssetType) =>
        column === Column.name ? (
            assetType === backendModule.AssetType.file ? (
                <div className="inline-flex">
                    {ASSET_TYPE_NAME[assetType]}
                    <input
                        type="file"
                        id="files_table_upload_files_input"
                        name="files_table_upload_files_input"
                        multiple
                        className="w-0 h-0"
                        onInput={uploadFilesFromInput}
                    />
                    <label htmlFor="files_table_upload_files_input" className="cursor-pointer mx-1">
                        <img src={PlusIcon} />
                    </label>
                </div>
            ) : (
                <div className="inline-flex">
                    {ASSET_TYPE_NAME[assetType]}
                    <button
                        className="mx-1"
                        onClick={event => {
                            event.stopPropagation()
                            const buttonPosition =
                                // This type assertion is safe as this event handler is on a button.
                                // eslint-disable-next-line no-restricted-syntax
                                (event.target as HTMLButtonElement).getBoundingClientRect()
                            if (assetType === backendModule.AssetType.project) {
                                void toast.promise(handleCreateProject(null), {
                                    loading: 'Creating new empty project...',
                                    success: 'Created new empty project.',
                                    // This is UNSAFE, as the original function's parameter is of type
                                    // `any`.
                                    error: (promiseError: Error) =>
                                        `Error creating new empty project: ${promiseError.message}`,
                                })
                            } else if (assetType === backendModule.AssetType.directory) {
                                void toast.promise(handleCreateDirectory(), {
                                    loading: 'Creating new directory...',
                                    success: 'Created new directory.',
                                    // This is UNSAFE, as the original function's parameter is of type
                                    // `any`.
                                    error: (promiseError: Error) =>
                                        `Error creating new directory: ${promiseError.message}`,
                                })
                            } else {
                                // This is a React component even though it doesn't contain JSX.
                                // eslint-disable-next-line no-restricted-syntax
                                const CreateForm = ASSET_TYPE_CREATE_FORM[assetType]
                                setModal(() => (
                                    <CreateForm
                                        left={buttonPosition.left + window.scrollX}
                                        top={buttonPosition.top + window.scrollY}
                                        getNewProjectName={getNewProjectName}
                                        // This is safe; headings are not rendered when there is no
                                        // internet connection.
                                        // eslint-disable-next-line @typescript-eslint/no-non-null-assertion
                                        directoryId={directoryId!}
                                        onSuccess={doRefresh}
                                    />
                                ))
                            }
                        }}
                    >
                        <img src={PlusIcon} />
                    </button>
                </div>
            )
        ) : (
            <>{COLUMN_NAME[column]}</>
        )

    React.useEffect(() => {
        const queryRegex = new RegExp(regexEscape(query), 'i')
        const doesItMatchQuery = (asset: backendModule.Asset) => queryRegex.test(asset.title)
        setVisibleProjectAssets(projectAssets.filter(doesItMatchQuery))
        setVisibleDirectoryAssets(directoryAssets.filter(doesItMatchQuery))
        setVisibleSecretAssets(secretAssets.filter(doesItMatchQuery))
        setVisibleFileAssets(fileAssets.filter(doesItMatchQuery))
    }, [directoryAssets, fileAssets, projectAssets, query, secretAssets])

    React.useLayoutEffect(() => {
        if (isLoadingAssets) {
            document.body.style.overflowY = isScrollBarVisible ? 'scroll' : ''
        } else {
            document.body.style.overflowY = ''
            setIsScrollBarVisible(document.body.scrollHeight > document.body.clientHeight)
        }
    }, [
        isLoadingAssets,
        projectAssets,
        directoryAssets,
        secretAssets,
        fileAssets,
        isScrollBarVisible,
    ])

    const setAssets = (assets: backendModule.Asset[]) => {
        const newProjectAssets = assets.filter(
            backendModule.assetIsType(backendModule.AssetType.project)
        )
        const newDirectoryAssets = assets.filter(
            backendModule.assetIsType(backendModule.AssetType.directory)
        )
        const newSecretAssets = assets.filter(
            backendModule.assetIsType(backendModule.AssetType.secret)
        )
        const newFileAssets = assets.filter(backendModule.assetIsType(backendModule.AssetType.file))
        setProjectAssets(newProjectAssets)
        setDirectoryAssets(newDirectoryAssets)
        setSecretAssets(newSecretAssets)
        setFileAssets(newFileAssets)
        if (nameOfProjectToImmediatelyOpen != null) {
            const projectToLoad = newProjectAssets.find(
                projectAsset => projectAsset.title === nameOfProjectToImmediatelyOpen
            )
            if (projectToLoad != null) {
                setProjectEvent({
                    type: projectActionButton.ProjectEventType.open,
                    projectId: projectToLoad.id,
                })
>>>>>>> 7930a3c6
            }
        }
        document.addEventListener('keydown', onKeyDown)
        return () => {
            document.removeEventListener('keydown', onKeyDown)
        }
    }, [unsetModal])

    const setBackendType = React.useCallback(
        (newBackendType: backendModule.BackendType) => {
            if (newBackendType !== backend.type) {
                switch (newBackendType) {
                    case backendModule.BackendType.local:
                        setBackend(new localBackend.LocalBackend())
                        break
                    case backendModule.BackendType.remote: {
                        const headers = new Headers()
                        headers.append('Authorization', `Bearer ${session.accessToken ?? ''}`)
                        const client = new http.Client(headers)
                        setBackend(new remoteBackendModule.RemoteBackend(client, logger))
                        break
                    }
                }
            }
        },
        [backend.type, logger, session.accessToken, setBackend]
    )

    const doCreateProject = React.useCallback(
        (templateId?: string | null) => {
            dispatchProjectListEvent({
                type: projectListEventModule.ProjectListEventType.create,
                templateId: templateId ?? null,
            })
        },
        [/* should never change */ dispatchProjectListEvent]
    )

    const openIde = React.useCallback(
        async (newProject: backendModule.ProjectAsset) => {
            switchToIdeTab()
            if (project?.projectId !== newProject.id) {
                setProject(await backend.getProjectDetails(newProject.id, newProject.title))
            }
        },
        [backend, project?.projectId, switchToIdeTab]
    )

<<<<<<< HEAD
    const closeIde = React.useCallback(() => {
        setProject(null)
    }, [])

    const closeModalIfExists = React.useCallback(() => {
        if (getSelection()?.type !== 'Range') {
            unsetModal()
=======
    const handleCreateProject = async (templateId?: string | null) => {
        const projectName = getNewProjectName(templateId)
        const body: backendModule.CreateProjectRequestBody = {
            projectName,
            projectTemplateName: templateId ?? null,
            parentDirectoryId: directoryId,
        }
        const templateText = templateId != null ? ` from template '${templateId}'` : ''
        setProjectAssets([
            {
                type: backendModule.AssetType.project,
                title: projectName,
                // The ID must be unique in order to be updated correctly in the UI.
                id: newtype.asNewtype<backendModule.ProjectId>(String(Number(new Date()))),
                modifiedAt: dateTime.toRfc3339(new Date()),
                // Falling back to the empty string is okay as this is what the local backend does.
                parentId: directoryId ?? newtype.asNewtype<backendModule.AssetId>(''),
                permissions: [],
                projectState: { type: backendModule.ProjectState.new },
            },
            ...projectAssets,
        ])
        await toast.promise(backend.createProject(body), {
            loading: `Creating project '${projectName}'${templateText}...`,
            success: `Created project '${projectName}'${templateText}.`,
            // This is UNSAFE, as the original function's parameter is of type `any`.
            error: (promiseError: Error) =>
                `Error creating '${projectName}'${templateText}: ${promiseError.message}`,
        })
        // `newProject.projectId` cannot be used directly in a `ProjectEvet` as the project
        // does not yet exist in the project list. Opening the project would work, but the project
        // would display as closed as it would be created after the event is sent.
        setNameOfProjectToImmediatelyOpen(projectName)
        doRefresh()
    }

    const handleCreateDirectory = async () => {
        if (backend.type !== backendModule.BackendType.remote) {
            // This should never happen, but even if it does, it is the caller's responsibility
            // to log, or display this error.
            throw new Error('Folders cannot be created on the local backend.')
        } else {
            const directoryIndices = directoryAssets
                .map(directoryAsset => DIRECTORY_NAME_REGEX.exec(directoryAsset.title))
                .map(match => match?.groups?.directoryIndex)
                .map(maybeIndex => (maybeIndex != null ? parseInt(maybeIndex, 10) : 0))
            const title = `${DIRECTORY_NAME_DEFAULT_PREFIX}${Math.max(0, ...directoryIndices) + 1}`
            setDirectoryAssets([
                {
                    title,
                    type: backendModule.AssetType.directory,
                    id: newtype.asNewtype<backendModule.DirectoryId>(Number(new Date()).toString()),
                    modifiedAt: dateTime.toRfc3339(new Date()),
                    parentId: directoryId ?? newtype.asNewtype<backendModule.DirectoryId>(''),
                    permissions: [],
                    projectState: null,
                },
                ...directoryAssets,
            ])
            await backend.createDirectory({
                parentId: directoryId,
                title,
            })
            doRefresh()
            return
>>>>>>> 7930a3c6
        }
    }, [/* should never change */ unsetModal])

    return (
        <div
            className={`flex flex-col relative select-none text-primary text-xs min-h-screen p-2 ${
                tab === tabModule.Tab.dashboard ? '' : 'hidden'
            }`}
            onClick={closeModalIfExists}
        >
            <TopBar
                supportsLocalBackend={supportsLocalBackend}
                projectName={project?.name ?? null}
                tab={tab}
                toggleTab={toggleTab}
                setBackendType={setBackendType}
                query={query}
                setQuery={setQuery}
            />
            {isListingRemoteDirectoryWhileOffline ? (
                <div className="grow grid place-items-center">
                    <div className="text-base text-center">
                        You are offline. Please connect to the internet and refresh to access the
                        cloud backend.
                    </div>
                </div>
            ) : isListingLocalDirectoryAndWillFail ? (
                <div className="grow grid place-items-center">
                    <div className="text-base text-center">
                        Could not connect to the Project Manager. Please try restarting{' '}
                        {common.PRODUCT_NAME}, or manually launching the Project Manager.
                    </div>
                </div>
            ) : isListingRemoteDirectoryAndWillFail ? (
                <div className="grow grid place-items-center">
                    <div className="text-base text-center">
                        We will review your user details and enable the cloud experience for you
                        shortly.
                    </div>
                </div>
            ) : (
                <>
<<<<<<< HEAD
                    <Templates onTemplateClick={doCreateProject} />
                    <DirectoryView
                        tab={tab}
                        initialProjectName={initialProjectName}
                        nameOfProjectToImmediatelyOpen={nameOfProjectToImmediatelyOpen}
                        setNameOfProjectToImmediatelyOpen={setNameOfProjectToImmediatelyOpen}
                        directoryId={directoryId}
                        setDirectoryId={setDirectoryId}
                        projectListEvent={projectListEvent}
                        dispatchProjectListEvent={dispatchProjectListEvent}
                        query={query}
                        onOpenIde={openIde}
                        onCloseIde={closeIde}
                        appRunner={appRunner}
                        loadingProjectManagerDidFail={loadingProjectManagerDidFail}
                        isListingRemoteDirectoryWhileOffline={isListingRemoteDirectoryWhileOffline}
                        isListingLocalDirectoryAndWillFail={isListingLocalDirectoryAndWillFail}
                        isListingRemoteDirectoryAndWillFail={isListingRemoteDirectoryAndWillFail}
                    />
=======
                    <Templates onTemplateClick={handleCreateProject} />
                    <div className="flex flex-row flex-nowrap my-2">
                        <h1 className="text-xl font-bold mx-4 self-center">Drive</h1>
                        <div className="flex flex-row flex-nowrap mx-4">
                            {backend.type === backendModule.BackendType.remote && (
                                <>
                                    <div className="bg-gray-100 rounded-l-full flex flex-row flex-nowrap items-center p-1 mx-0.5">
                                        {directory && (
                                            <>
                                                <button className="mx-2" onClick={exitDirectory}>
                                                    {parentDirectory?.title ?? '/'}
                                                </button>
                                                <img src={ArrowRightSmallIcon} />
                                            </>
                                        )}
                                        <span className="mx-2">{directory?.title ?? '/'}</span>
                                    </div>
                                    <div className="bg-gray-100 rounded-r-full flex flex-row flex-nowrap items-center mx-0.5">
                                        <div className="m-2">Shared with</div>
                                        <div></div>
                                    </div>
                                </>
                            )}
                            <div className="bg-gray-100 rounded-full flex flex-row flex-nowrap px-1.5 py-1 mx-4">
                                <input
                                    type="file"
                                    multiple
                                    disabled={backend.type === backendModule.BackendType.local}
                                    id="upload_files_input"
                                    name="upload_files_input"
                                    className="w-0 h-0"
                                    onInput={uploadFilesFromInput}
                                />
                                <label
                                    htmlFor="upload_files_input"
                                    className={`mx-1 ${
                                        backend.type === backendModule.BackendType.local
                                            ? 'opacity-50'
                                            : 'cursor-pointer'
                                    }`}
                                >
                                    <img src={UploadIcon} />
                                </label>
                                <button
                                    className={`mx-1 opacity-50`}
                                    disabled={true}
                                    onClick={event => {
                                        event.stopPropagation()
                                        unsetModal()
                                        /* TODO */
                                    }}
                                >
                                    <img src={DownloadIcon} />
                                </button>
                            </div>
                            {EXPERIMENTAL.columnModeSwitcher && (
                                <>
                                    <div className="bg-gray-100 rounded-full flex flex-row flex-nowrap p-1.5 mx-4">
                                        <button
                                            className={`${
                                                columnDisplayMode === ColumnDisplayMode.all
                                                    ? 'bg-white shadow-soft'
                                                    : 'opacity-50'
                                            } rounded-full px-1.5`}
                                            onClick={() => {
                                                setColumnDisplayMode(ColumnDisplayMode.all)
                                            }}
                                        >
                                            All
                                        </button>
                                        <button
                                            className={`${
                                                columnDisplayMode === ColumnDisplayMode.compact
                                                    ? 'bg-white shadow-soft'
                                                    : 'opacity-50'
                                            } rounded-full px-1.5`}
                                            onClick={() => {
                                                setColumnDisplayMode(ColumnDisplayMode.compact)
                                            }}
                                        >
                                            Compact
                                        </button>
                                        <button
                                            className={`${
                                                columnDisplayMode === ColumnDisplayMode.docs
                                                    ? 'bg-white shadow-soft'
                                                    : 'opacity-50'
                                            } rounded-full px-1.5`}
                                            onClick={() => {
                                                setColumnDisplayMode(ColumnDisplayMode.docs)
                                            }}
                                        >
                                            Docs
                                        </button>
                                        <button
                                            className={`${
                                                columnDisplayMode === ColumnDisplayMode.settings
                                                    ? 'bg-white shadow-soft'
                                                    : 'opacity-50'
                                            } rounded-full px-1.5`}
                                            onClick={() => {
                                                setColumnDisplayMode(ColumnDisplayMode.settings)
                                            }}
                                        >
                                            Settings
                                        </button>
                                    </div>
                                </>
                            )}
                        </div>
                    </div>
                    <table className="table-fixed items-center border-collapse mt-2 w-0">
                        <tbody>
                            <tr className="h-10">
                                {columnsFor(columnDisplayMode, backend.type).map(column => (
                                    <td key={column} className={COLUMN_CSS_CLASS[column]} />
                                ))}
                            </tr>
                            <Rows<backendModule.Asset<backendModule.AssetType.project>>
                                items={visibleProjectAssets}
                                getKey={projectAsset => projectAsset.id}
                                isLoading={isLoadingAssets}
                                placeholder={
                                    <span className="opacity-75">
                                        You have no project yet. Go ahead and create one using the
                                        form above.
                                    </span>
                                }
                                columns={columnsFor(columnDisplayMode, backend.type).map(
                                    column => ({
                                        id: column,
                                        heading: ColumnHeading(
                                            column,
                                            backendModule.AssetType.project
                                        ),
                                        render: renderer(column, backendModule.AssetType.project),
                                    })
                                )}
                                onClick={(projectAsset, event) => {
                                    event.stopPropagation()
                                    unsetModal()
                                    setSelectedAssets(
                                        event.shiftKey
                                            ? [...selectedAssets, projectAsset]
                                            : [projectAsset]
                                    )
                                }}
                                onContextMenu={(projectAsset, event) => {
                                    event.preventDefault()
                                    event.stopPropagation()
                                    const doOpenForEditing = () => {
                                        unsetModal()
                                        setProjectEvent({
                                            type: projectActionButton.ProjectEventType.open,
                                            projectId: projectAsset.id,
                                        })
                                    }
                                    const doOpenAsFolder = () => {
                                        // FIXME[sb]: Uncomment once backend support
                                        // is in place.
                                        // The following code does not typecheck
                                        // since `ProjectId`s are not `DirectoryId`s.
                                        // enterDirectory(projectAsset)
                                    }
                                    // This is not a React component even though it contains JSX.
                                    // eslint-disable-next-line no-restricted-syntax
                                    const doRename = () => {
                                        setModal(() => (
                                            <RenameModal
                                                name={projectAsset.title}
                                                assetType={projectAsset.type}
                                                {...(backend.type ===
                                                backendModule.BackendType.local
                                                    ? {
                                                          namePattern:
                                                              '[A-Z][a-z]*(?:_\\d+|_[A-Z][a-z]*)*',
                                                          title:
                                                              'Names must be in Upper_Snake_Case. ' +
                                                              '(Numbers (_0, _1) are also allowed.)',
                                                      }
                                                    : {})}
                                                doRename={async newName => {
                                                    setProjectAssets(
                                                        arrayWithAssetTitleChanged(
                                                            projectAssets,
                                                            projectAsset,
                                                            newName
                                                        )
                                                    )
                                                    await backend.projectUpdate(projectAsset.id, {
                                                        ami: null,
                                                        ideVersion: null,
                                                        projectName: newName,
                                                    })
                                                }}
                                                onComplete={doRefresh}
                                            />
                                        ))
                                    }
                                    // This is not a React component even though it contains JSX.
                                    // eslint-disable-next-line no-restricted-syntax
                                    const doDelete = () => {
                                        setModal(() => (
                                            <ConfirmDeleteModal
                                                name={projectAsset.title}
                                                assetType={projectAsset.type}
                                                doDelete={() => {
                                                    setProjectAssets(
                                                        arrayWithAssetOmitted(
                                                            projectAssets,
                                                            projectAsset
                                                        )
                                                    )
                                                    return backend.deleteProject(projectAsset.id)
                                                }}
                                                onComplete={doRefresh}
                                            />
                                        ))
                                    }
                                    const isDisabled =
                                        backend.type === backendModule.BackendType.local &&
                                        (projectDatas[projectAsset.id]?.isRunning ?? false)
                                    setModal(() => (
                                        <ContextMenu key={projectAsset.id} event={event}>
                                            <ContextMenuEntry onClick={doOpenForEditing}>
                                                Open for editing
                                            </ContextMenuEntry>
                                            {backend.type !== backendModule.BackendType.local && (
                                                <ContextMenuEntry disabled onClick={doOpenAsFolder}>
                                                    Open as folder
                                                </ContextMenuEntry>
                                            )}
                                            <ContextMenuEntry onClick={doRename}>
                                                Rename
                                            </ContextMenuEntry>
                                            <ContextMenuEntry
                                                disabled={isDisabled}
                                                {...(isDisabled
                                                    ? {
                                                          title: 'A running local project cannot be removed.',
                                                      }
                                                    : {})}
                                                onClick={doDelete}
                                            >
                                                <span className="text-red-700">Delete</span>
                                            </ContextMenuEntry>
                                        </ContextMenu>
                                    ))
                                }}
                            />
                            {backend.type === backendModule.BackendType.remote &&
                                (remoteBackend => (
                                    <>
                                        <tr className="h-10" />
                                        <Rows<
                                            backendModule.Asset<backendModule.AssetType.directory>
                                        >
                                            items={visibleDirectoryAssets}
                                            getKey={directoryAsset => directoryAsset.id}
                                            isLoading={isLoadingAssets}
                                            placeholder={
                                                <span className="opacity-75">
                                                    This directory does not contain any
                                                    subdirectories
                                                    {query ? ' matching your query' : ''}.
                                                </span>
                                            }
                                            columns={columnsFor(
                                                columnDisplayMode,
                                                backend.type
                                            ).map(column => ({
                                                id: column,
                                                heading: ColumnHeading(
                                                    column,
                                                    backendModule.AssetType.directory
                                                ),
                                                render: renderer(
                                                    column,
                                                    backendModule.AssetType.directory
                                                ),
                                            }))}
                                            onClick={(directoryAsset, event) => {
                                                event.stopPropagation()
                                                unsetModal()
                                                setSelectedAssets(
                                                    event.shiftKey
                                                        ? [...selectedAssets, directoryAsset]
                                                        : [directoryAsset]
                                                )
                                            }}
                                            onContextMenu={(directoryAsset, event) => {
                                                event.preventDefault()
                                                event.stopPropagation()
                                                setModal(() => (
                                                    <ContextMenu
                                                        key={directoryAsset.id}
                                                        event={event}
                                                    ></ContextMenu>
                                                ))
                                            }}
                                        />
                                        <tr className="h-10" />
                                        <Rows<backendModule.Asset<backendModule.AssetType.secret>>
                                            items={visibleSecretAssets}
                                            getKey={secret => secret.id}
                                            isLoading={isLoadingAssets}
                                            placeholder={
                                                <span className="opacity-75">
                                                    This directory does not contain any secrets
                                                    {query ? ' matching your query' : ''}.
                                                </span>
                                            }
                                            columns={columnsFor(
                                                columnDisplayMode,
                                                backend.type
                                            ).map(column => ({
                                                id: column,
                                                heading: ColumnHeading(
                                                    column,
                                                    backendModule.AssetType.secret
                                                ),
                                                render: renderer(
                                                    column,
                                                    backendModule.AssetType.secret
                                                ),
                                            }))}
                                            onClick={(secret, event) => {
                                                event.stopPropagation()
                                                unsetModal()
                                                setSelectedAssets(
                                                    event.shiftKey
                                                        ? [...selectedAssets, secret]
                                                        : [secret]
                                                )
                                            }}
                                            onContextMenu={(secret, event) => {
                                                event.preventDefault()
                                                event.stopPropagation()
                                                // This is not a React component even though it contains JSX.
                                                // eslint-disable-next-line no-restricted-syntax
                                                const doDelete = () => {
                                                    setModal(() => (
                                                        <ConfirmDeleteModal
                                                            name={secret.title}
                                                            assetType={secret.type}
                                                            doDelete={() => {
                                                                setSecretAssets(
                                                                    arrayWithAssetOmitted(
                                                                        secretAssets,
                                                                        secret
                                                                    )
                                                                )
                                                                return remoteBackend.deleteSecret(
                                                                    secret.id
                                                                )
                                                            }}
                                                            onComplete={doRefresh}
                                                        />
                                                    ))
                                                }
                                                setModal(() => (
                                                    <ContextMenu key={secret.id} event={event}>
                                                        <ContextMenuEntry onClick={doDelete}>
                                                            <span className="text-red-700">
                                                                Delete
                                                            </span>
                                                        </ContextMenuEntry>
                                                    </ContextMenu>
                                                ))
                                            }}
                                        />
                                        <tr className="h-10" />
                                        <Rows<backendModule.Asset<backendModule.AssetType.file>>
                                            items={visibleFileAssets}
                                            getKey={file => file.id}
                                            isLoading={isLoadingAssets}
                                            placeholder={
                                                <span className="opacity-75">
                                                    This directory does not contain any files
                                                    {query ? ' matching your query' : ''}.
                                                </span>
                                            }
                                            columns={columnsFor(
                                                columnDisplayMode,
                                                backend.type
                                            ).map(column => ({
                                                id: column,
                                                heading: ColumnHeading(
                                                    column,
                                                    backendModule.AssetType.file
                                                ),
                                                render: renderer(
                                                    column,
                                                    backendModule.AssetType.file
                                                ),
                                            }))}
                                            onClick={(file, event) => {
                                                event.stopPropagation()
                                                unsetModal()
                                                setSelectedAssets(
                                                    event.shiftKey
                                                        ? [...selectedAssets, file]
                                                        : [file]
                                                )
                                            }}
                                            onContextMenu={(file, event) => {
                                                event.preventDefault()
                                                event.stopPropagation()
                                                const doCopy = () => {
                                                    // TODO: Wait for backend endpoint.
                                                }
                                                const doCut = () => {
                                                    // TODO: Wait for backend endpoint.
                                                }
                                                // This is not a React component even though it contains JSX.
                                                // eslint-disable-next-line no-restricted-syntax
                                                const doDelete = () => {
                                                    setModal(() => (
                                                        <ConfirmDeleteModal
                                                            name={file.title}
                                                            assetType={file.type}
                                                            doDelete={() => {
                                                                setFileAssets(
                                                                    arrayWithAssetOmitted(
                                                                        fileAssets,
                                                                        file
                                                                    )
                                                                )
                                                                return remoteBackend.deleteFile(
                                                                    file.id
                                                                )
                                                            }}
                                                            onComplete={doRefresh}
                                                        />
                                                    ))
                                                }
                                                const doDownload = () => {
                                                    /** TODO: Wait for backend endpoint. */
                                                }
                                                setModal(() => (
                                                    <ContextMenu key={file.id} event={event}>
                                                        <ContextMenuEntry disabled onClick={doCopy}>
                                                            Copy
                                                        </ContextMenuEntry>
                                                        <ContextMenuEntry disabled onClick={doCut}>
                                                            Cut
                                                        </ContextMenuEntry>
                                                        <ContextMenuEntry onClick={doDelete}>
                                                            <span className="text-red-700">
                                                                Delete
                                                            </span>
                                                        </ContextMenuEntry>
                                                        <ContextMenuEntry
                                                            disabled
                                                            onClick={doDownload}
                                                        >
                                                            Download
                                                        </ContextMenuEntry>
                                                    </ContextMenu>
                                                ))
                                            }}
                                        />
                                    </>
                                ))(backend)}
                        </tbody>
                    </table>
                    {isFileBeingDragged &&
                    directoryId != null &&
                    backend.type === backendModule.BackendType.remote ? (
                        <div
                            className="text-white text-lg fixed w-screen h-screen inset-0 bg-primary grid place-items-center"
                            onDragLeave={() => {
                                setIsFileBeingDragged(false)
                            }}
                            onDragOver={event => {
                                event.preventDefault()
                            }}
                            onDrop={async event => {
                                event.preventDefault()
                                setIsFileBeingDragged(false)
                                await uploadMultipleFiles.uploadMultipleFiles(
                                    backend,
                                    directoryId,
                                    Array.from(event.dataTransfer.files)
                                )
                                doRefresh()
                            }}
                        >
                            Drop to upload files.
                        </div>
                    ) : null}
>>>>>>> 7930a3c6
                </>
            )}
            <TheModal />
            {project && <Ide project={project} appRunner={appRunner} />}
        </div>
    )
}

export default Dashboard<|MERGE_RESOLUTION|>--- conflicted
+++ resolved
@@ -24,218 +24,12 @@
 import TheModal from './theModal'
 import TopBar from './topBar'
 
-<<<<<<< HEAD
-=======
-import ConfirmDeleteModal from './confirmDeleteModal'
-import RenameModal from './renameModal'
-
-import FileCreateForm from './fileCreateForm'
-import SecretCreateForm from './secretCreateForm'
-
-// =============
-// === Types ===
-// =============
-
-/** Main content of the screen. Only one should be visible at a time. */
-export enum Tab {
-    dashboard = 'dashboard',
-    ide = 'ide',
-}
-
-/** Determines which columns are visible. */
-enum ColumnDisplayMode {
-    /** Show only columns which are ready for release. */
-    release = 'release',
-    /** Show all columns. */
-    all = 'all',
-    /** Show only name and metadata. */
-    compact = 'compact',
-    /** Show only columns relevant to documentation editors. */
-    docs = 'docs',
-    /** Show only name, metadata, and configuration options. */
-    settings = 'settings',
-}
-
-/** Column type. */
-enum Column {
-    name = 'name',
-    lastModified = 'last-modified',
-    sharedWith = 'shared-with',
-    docs = 'docs',
-    labels = 'labels',
-    dataAccess = 'data-access',
-    usagePlan = 'usage-plan',
-    engine = 'engine',
-    ide = 'ide',
-}
-
-/** Values provided to form creation dialogs. */
-export interface CreateFormProps {
-    left: number
-    top: number
-    directoryId: backendModule.DirectoryId
-    getNewProjectName: (templateId: string | null) => string
-    onSuccess: () => void
-}
-
->>>>>>> 7930a3c6
 // =================
 // === Constants ===
 // =================
 
 /** The `id` attribute of the element into which the IDE will be rendered. */
 const IDE_ELEMENT_ID = 'root'
-<<<<<<< HEAD
-=======
-/** The `localStorage` key under which the ID of the current directory is stored. */
-const DIRECTORY_STACK_KEY = `${common.PRODUCT_NAME.toLowerCase()}-dashboard-directory-stack`
-/** The {@link RegExp} matching a directory name following the default naming convention. */
-const DIRECTORY_NAME_REGEX = /^New_Directory_(?<directoryIndex>\d+)$/
-/** The default prefix of an automatically generated directory. */
-const DIRECTORY_NAME_DEFAULT_PREFIX = 'New_Directory_'
-
-/** English names for the name column. */
-const ASSET_TYPE_NAME: Record<backendModule.AssetType, string> = {
-    [backendModule.AssetType.project]: 'Projects',
-    [backendModule.AssetType.file]: 'Files',
-    [backendModule.AssetType.secret]: 'Secrets',
-    [backendModule.AssetType.directory]: 'Folders',
-} as const
-
-/** Forms to create each asset type. */
-const ASSET_TYPE_CREATE_FORM: Record<
-    Exclude<
-        backendModule.AssetType,
-        backendModule.AssetType.directory | backendModule.AssetType.project
-    >,
-    (props: CreateFormProps) => JSX.Element
-> = {
-    [backendModule.AssetType.file]: FileCreateForm,
-    [backendModule.AssetType.secret]: SecretCreateForm,
-}
-
-/** English names for every column except for the name column. */
-const COLUMN_NAME: Record<Exclude<Column, Column.name>, string> = {
-    [Column.lastModified]: 'Last modified',
-    [Column.sharedWith]: 'Shared with',
-    [Column.docs]: 'Docs',
-    [Column.labels]: 'Labels',
-    [Column.dataAccess]: 'Data access',
-    [Column.usagePlan]: 'Usage plan',
-    [Column.engine]: 'Engine',
-    [Column.ide]: 'IDE',
-} as const
-
-/** CSS classes for every column. Currently only used to set the widths. */
-const COLUMN_CSS_CLASS: Record<Column, string> = {
-    [Column.name]: 'w-60',
-    [Column.lastModified]: 'w-40',
-    [Column.sharedWith]: 'w-36',
-    [Column.docs]: 'w-96',
-    [Column.labels]: 'w-80',
-    [Column.dataAccess]: 'w-96',
-    [Column.usagePlan]: '',
-    [Column.engine]: 'w-20',
-    [Column.ide]: 'w-20',
-} as const
-
-/** The corresponding `Permissions` for each backend `PermissionAction`. */
-const PERMISSION: Record<backendModule.PermissionAction, permissionDisplay.Permissions> = {
-    [backendModule.PermissionAction.own]: { type: permissionDisplay.Permission.owner },
-    [backendModule.PermissionAction.execute]: {
-        type: permissionDisplay.Permission.regular,
-        read: false,
-        write: false,
-        docsWrite: false,
-        exec: true,
-    },
-    [backendModule.PermissionAction.edit]: {
-        type: permissionDisplay.Permission.regular,
-        read: false,
-        write: true,
-        docsWrite: false,
-        exec: false,
-    },
-    [backendModule.PermissionAction.read]: {
-        type: permissionDisplay.Permission.regular,
-        read: true,
-        write: false,
-        docsWrite: false,
-        exec: false,
-    },
-}
-
-/** The list of columns displayed on each `ColumnDisplayMode`. */
-const COLUMNS_FOR: Record<ColumnDisplayMode, Column[]> = {
-    [ColumnDisplayMode.release]: [Column.name, Column.lastModified /*, Column.sharedWith*/],
-    [ColumnDisplayMode.all]: [
-        Column.name,
-        Column.lastModified,
-        Column.sharedWith,
-        Column.labels,
-        Column.dataAccess,
-        Column.usagePlan,
-        Column.engine,
-        Column.ide,
-    ],
-    [ColumnDisplayMode.compact]: [
-        Column.name,
-        Column.lastModified,
-        Column.sharedWith,
-        Column.labels,
-        Column.dataAccess,
-    ],
-    [ColumnDisplayMode.docs]: [Column.name, Column.lastModified, Column.docs],
-    [ColumnDisplayMode.settings]: [
-        Column.name,
-        Column.lastModified,
-        Column.usagePlan,
-        Column.engine,
-        Column.ide,
-    ],
-}
-
-// ========================
-// === Helper functions ===
-// ========================
-
-/** Return the id of the root directory for a user or organization. */
-function rootDirectoryId(userOrOrganizationId: backendModule.UserOrOrganizationId) {
-    return newtype.asNewtype<backendModule.DirectoryId>(
-        userOrOrganizationId.replace(/^organization-/, `${backendModule.AssetType.directory}-`)
-    )
-}
-
-/** Returns the list of columns to be displayed. */
-function columnsFor(displayMode: ColumnDisplayMode, backendType: backendModule.BackendType) {
-    const columns = COLUMNS_FOR[displayMode]
-    return backendType === backendModule.BackendType.local
-        ? columns.filter(column => column !== Column.sharedWith)
-        : columns
-}
-
-/** Returns a new array, in which the given asset is replaced with a new asset with the new name. */
-function arrayWithAssetTitleChanged<T extends backendModule.AssetType>(
-    assets: backendModule.Asset<T>[],
-    asset: backendModule.Asset<T>,
-    newTitle: string
-) {
-    return assets.map(item => (item === asset ? { ...asset, title: newTitle } : item))
-}
-
-/** Returns a new array, in which the given asset is omitted. */
-function arrayWithAssetOmitted<T extends backendModule.AssetType>(
-    assets: backendModule.Asset<T>[],
-    asset: backendModule.Asset<T>
-) {
-    return assets.filter(item => item !== asset)
-}
-
-/** Sanitizes a string for use as a regex. */
-function regexEscape(string: string) {
-    return string.replace(/[\\^$.|?*+()[{]/g, '\\$&')
-}
->>>>>>> 7930a3c6
 
 // =================
 // === Dashboard ===
@@ -267,45 +61,10 @@
     const [loadingProjectManagerDidFail, setLoadingProjectManagerDidFail] = React.useState(false)
     const [tab, setTab] = React.useState(tabModule.Tab.dashboard)
     const [project, setProject] = React.useState<backendModule.Project | null>(null)
-<<<<<<< HEAD
     const [nameOfProjectToImmediatelyOpen, setNameOfProjectToImmediatelyOpen] =
         React.useState(initialProjectName)
     const [projectListEvent, dispatchProjectListEvent] =
         React.useState<projectListEventModule.ProjectListEvent | null>(null)
-=======
-    const [selectedAssets, setSelectedAssets] = React.useState<backendModule.Asset[]>([])
-    const [isFileBeingDragged, setIsFileBeingDragged] = React.useState(false)
-    const [isScrollBarVisible, setIsScrollBarVisible] = React.useState(false)
-
-    const [isLoadingAssets, setIsLoadingAssets] = React.useState(true)
-    const [projectAssets, setProjectAssetsRaw] = React.useState<
-        backendModule.Asset<backendModule.AssetType.project>[]
-    >([])
-    const [directoryAssets, setDirectoryAssetsRaw] = React.useState<
-        backendModule.Asset<backendModule.AssetType.directory>[]
-    >([])
-    const [secretAssets, setSecretAssetsRaw] = React.useState<
-        backendModule.Asset<backendModule.AssetType.secret>[]
-    >([])
-    const [fileAssets, setFileAssetsRaw] = React.useState<
-        backendModule.Asset<backendModule.AssetType.file>[]
-    >([])
-    const [visibleProjectAssets, setVisibleProjectAssets] = React.useState<
-        backendModule.Asset<backendModule.AssetType.project>[]
-    >([])
-    const [visibleDirectoryAssets, setVisibleDirectoryAssets] = React.useState<
-        backendModule.Asset<backendModule.AssetType.directory>[]
-    >([])
-    const [visibleSecretAssets, setVisibleSecretAssets] = React.useState<
-        backendModule.Asset<backendModule.AssetType.secret>[]
-    >([])
-    const [visibleFileAssets, setVisibleFileAssets] = React.useState<
-        backendModule.Asset<backendModule.AssetType.file>[]
-    >([])
-    const [projectDatas, setProjectDatas] = React.useState<
-        Record<backendModule.ProjectId, projectActionButton.ProjectData>
-    >({})
->>>>>>> 7930a3c6
 
     const isListingLocalDirectoryAndWillFail =
         backend.type === backendModule.BackendType.local && loadingProjectManagerDidFail
@@ -381,7 +140,6 @@
     }, [])
 
     React.useEffect(() => {
-<<<<<<< HEAD
         const onKeyDown = (event: KeyboardEvent) => {
             if (
                 shortcuts.SHORTCUT_REGISTRY.matchesKeyboardAction(
@@ -391,404 +149,6 @@
             ) {
                 event.preventDefault()
                 unsetModal()
-=======
-        if (
-            session.organization == null ||
-            directoryId === rootDirectoryId(session.organization.id)
-        ) {
-            localStorage.removeItem(DIRECTORY_STACK_KEY)
-        } else {
-            localStorage.setItem(DIRECTORY_STACK_KEY, JSON.stringify(directoryStack))
-        }
-    }, [directoryId, directoryStack, session.organization])
-
-    /** React components for the name column. */
-    const nameRenderers: {
-        [Type in backendModule.AssetType]: (asset: backendModule.Asset<Type>) => JSX.Element
-    } = {
-        [backendModule.AssetType.project]: projectAsset => (
-            <div
-                className="flex text-left items-center align-middle whitespace-nowrap"
-                onClick={event => {
-                    if (event.detail === 2) {
-                        // It is a double click; open the project.
-                        setProjectEvent({
-                            type: projectActionButton.ProjectEventType.open,
-                            projectId: projectAsset.id,
-                        })
-                    } else if (
-                        event.ctrlKey &&
-                        !event.altKey &&
-                        !event.shiftKey &&
-                        !event.metaKey
-                    ) {
-                        setModal(() => (
-                            <RenameModal
-                                assetType={projectAsset.type}
-                                name={projectAsset.title}
-                                {...(backend.type === backendModule.BackendType.local
-                                    ? {
-                                          namePattern: '[A-Z][a-z]*(?:_\\d+|_[A-Z][a-z]*)*',
-                                          title:
-                                              'Names must be in Upper_Snake_Case. ' +
-                                              '(Numbers (_0, _1) are also allowed.)',
-                                      }
-                                    : {})}
-                                doRename={async newName => {
-                                    setProjectAssets(
-                                        arrayWithAssetTitleChanged(
-                                            projectAssets,
-                                            projectAsset,
-                                            newName
-                                        )
-                                    )
-                                    await backend.projectUpdate(projectAsset.id, {
-                                        ami: null,
-                                        ideVersion: null,
-                                        projectName: newName,
-                                    })
-                                }}
-                                onComplete={doRefresh}
-                            />
-                        ))
-                    }
-                }}
-            >
-                <ProjectActionButton
-                    project={projectAsset}
-                    projectData={
-                        projectDatas[projectAsset.id] ?? projectActionButton.DEFAULT_PROJECT_DATA
-                    }
-                    setProjectData={newProjectData => {
-                        if (typeof newProjectData === 'function') {
-                            setProjectDatas(oldProjectDatas => ({
-                                ...oldProjectDatas,
-                                [projectAsset.id]: newProjectData(
-                                    oldProjectDatas[projectAsset.id] ??
-                                        projectActionButton.DEFAULT_PROJECT_DATA
-                                ),
-                            }))
-                        } else {
-                            setProjectDatas({
-                                ...projectDatas,
-                                [projectAsset.id]: newProjectData,
-                            })
-                        }
-                    }}
-                    appRunner={appRunner}
-                    event={projectEvent}
-                    doRefresh={doRefresh}
-                    doOpenManually={() => {
-                        setProjectEvent({
-                            type: projectActionButton.ProjectEventType.open,
-                            projectId: projectAsset.id,
-                        })
-                    }}
-                    onClose={() => {
-                        setProjectEvent({
-                            type: projectActionButton.ProjectEventType.cancelOpeningAll,
-                        })
-                        closeIde()
-                    }}
-                    openIde={() => openIde(projectAsset.id)}
-                />
-                <span className="px-2">{projectAsset.title}</span>
-            </div>
-        ),
-        [backendModule.AssetType.directory]: directoryAsset => (
-            <div
-                className="flex text-left items-center align-middle whitespace-nowrap"
-                onClick={event => {
-                    if (event.ctrlKey && !event.altKey && !event.shiftKey && !event.metaKey) {
-                        setModal(() => (
-                            <RenameModal
-                                assetType={directoryAsset.type}
-                                name={directoryAsset.title}
-                                // TODO: Wait for backend implementation.
-                                doRename={newName => {
-                                    setDirectoryAssets(
-                                        arrayWithAssetTitleChanged(
-                                            directoryAssets,
-                                            directoryAsset,
-                                            newName
-                                        )
-                                    )
-                                    return Promise.reject(
-                                        'The backend endpoint does not exist yet.'
-                                    )
-                                }}
-                                onComplete={doRefresh}
-                            />
-                        ))
-                    }
-                }}
-                onDoubleClick={() => {
-                    enterDirectory(directoryAsset)
-                }}
-            >
-                <img src={DirectoryIcon} /> <span className="px-2">{directoryAsset.title}</span>
-            </div>
-        ),
-        [backendModule.AssetType.secret]: secret => (
-            <div
-                className="flex text-left items-center align-middle whitespace-nowrap"
-                onClick={event => {
-                    if (event.ctrlKey && !event.altKey && !event.shiftKey && !event.metaKey) {
-                        setModal(() => (
-                            <RenameModal
-                                assetType={secret.type}
-                                name={secret.title}
-                                // FIXME[sb]: Wait for backend implementation.
-                                doRename={newName => {
-                                    setSecretAssets(
-                                        arrayWithAssetTitleChanged(secretAssets, secret, newName)
-                                    )
-                                    return Promise.reject(
-                                        'The backend endpoint does not exist yet.'
-                                    )
-                                }}
-                                onComplete={doRefresh}
-                            />
-                        ))
-                    }
-                }}
-            >
-                <img src={SecretIcon} /> <span className="px-2">{secret.title}</span>
-            </div>
-        ),
-        [backendModule.AssetType.file]: file => (
-            <div
-                className="flex text-left items-center align-middle whitespace-nowrap"
-                onClick={event => {
-                    if (event.ctrlKey && !event.altKey && !event.shiftKey && !event.metaKey) {
-                        setModal(() => (
-                            <RenameModal
-                                assetType={file.type}
-                                name={file.title}
-                                // TODO: Wait for backend implementation.
-                                doRename={newName => {
-                                    setFileAssets(
-                                        arrayWithAssetTitleChanged(fileAssets, file, newName)
-                                    )
-                                    return Promise.reject(
-                                        'The backend endpoint does not exist yet.'
-                                    )
-                                }}
-                                onComplete={doRefresh}
-                            />
-                        ))
-                    }
-                }}
-            >
-                <img src={fileInfo.fileIcon()} /> <span className="px-2">{file.title}</span>
-            </div>
-        ),
-    }
-
-    /** React components for every column except for the name column. */
-    // This is not a React component even though it contains JSX.
-    // eslint-disable-next-line no-restricted-syntax
-    const columnRenderer: Record<
-        Exclude<Column, Column.name>,
-        (asset: backendModule.Asset) => React.ReactNode
-    > = {
-        [Column.lastModified]: asset =>
-            asset.modifiedAt && <>{dateTime.formatDateTime(new Date(asset.modifiedAt))}</>,
-        [Column.sharedWith]: asset => (
-            <>
-                {(asset.permissions ?? []).map(user => (
-                    <PermissionDisplay
-                        key={user.user.organization_id}
-                        permissions={PERMISSION[user.permission]}
-                    >
-                        <img src={DefaultUserIcon} height={24} width={24} />
-                    </PermissionDisplay>
-                ))}
-            </>
-        ),
-        [Column.docs]: () => <></>,
-        [Column.labels]: () => {
-            // This is not a React component even though it contains JSX.
-            // eslint-disable-next-line no-restricted-syntax, @typescript-eslint/no-unused-vars
-            const onContextMenu = (event: React.MouseEvent) => {
-                event.preventDefault()
-                event.stopPropagation()
-                setModal(() => (
-                    // This is a placeholder key. It should be replaced with label ID when labels
-                    // are implemented.
-                    <ContextMenu key={'label'} event={event}>
-                        <ContextMenuEntry
-                            disabled
-                            onClick={() => {
-                                // TODO: Wait for backend implementation.
-                            }}
-                        >
-                            Rename label
-                        </ContextMenuEntry>
-                    </ContextMenu>
-                ))
-            }
-            return <></>
-        },
-        [Column.dataAccess]: () => <></>,
-        [Column.usagePlan]: () => <></>,
-        [Column.engine]: () => <></>,
-        [Column.ide]: () => <></>,
-    }
-
-    const renderer = <Type extends backendModule.AssetType>(column: Column, assetType: Type) => {
-        return column === Column.name
-            ? // This is type-safe only if we pass enum literals as `assetType`.
-              // eslint-disable-next-line no-restricted-syntax
-              (nameRenderers[assetType] as (asset: backendModule.Asset<Type>) => JSX.Element)
-            : columnRenderer[column]
-    }
-
-    const uploadFilesFromInput = async (event: React.FormEvent<HTMLInputElement>) => {
-        if (backend.type === backendModule.BackendType.local) {
-            // TODO[sb]: Allow uploading `.enso-project`s
-            // https://github.com/enso-org/cloud-v2/issues/510
-            toast.error('Cannot upload files to the local backend.')
-        } else if (event.currentTarget.files == null || event.currentTarget.files.length === 0) {
-            toast.success('No files selected to upload.')
-        } else if (directoryId == null) {
-            // This should never happen, however display a nice
-            // error message in case it somehow does.
-            toast.error('You cannot upload files while offline.')
-        } else {
-            await uploadMultipleFiles.uploadMultipleFiles(
-                backend,
-                directoryId,
-                Array.from(event.currentTarget.files)
-            )
-            doRefresh()
-        }
-    }
-
-    /** Heading element for every column. */
-    const ColumnHeading = (column: Column, assetType: backendModule.AssetType) =>
-        column === Column.name ? (
-            assetType === backendModule.AssetType.file ? (
-                <div className="inline-flex">
-                    {ASSET_TYPE_NAME[assetType]}
-                    <input
-                        type="file"
-                        id="files_table_upload_files_input"
-                        name="files_table_upload_files_input"
-                        multiple
-                        className="w-0 h-0"
-                        onInput={uploadFilesFromInput}
-                    />
-                    <label htmlFor="files_table_upload_files_input" className="cursor-pointer mx-1">
-                        <img src={PlusIcon} />
-                    </label>
-                </div>
-            ) : (
-                <div className="inline-flex">
-                    {ASSET_TYPE_NAME[assetType]}
-                    <button
-                        className="mx-1"
-                        onClick={event => {
-                            event.stopPropagation()
-                            const buttonPosition =
-                                // This type assertion is safe as this event handler is on a button.
-                                // eslint-disable-next-line no-restricted-syntax
-                                (event.target as HTMLButtonElement).getBoundingClientRect()
-                            if (assetType === backendModule.AssetType.project) {
-                                void toast.promise(handleCreateProject(null), {
-                                    loading: 'Creating new empty project...',
-                                    success: 'Created new empty project.',
-                                    // This is UNSAFE, as the original function's parameter is of type
-                                    // `any`.
-                                    error: (promiseError: Error) =>
-                                        `Error creating new empty project: ${promiseError.message}`,
-                                })
-                            } else if (assetType === backendModule.AssetType.directory) {
-                                void toast.promise(handleCreateDirectory(), {
-                                    loading: 'Creating new directory...',
-                                    success: 'Created new directory.',
-                                    // This is UNSAFE, as the original function's parameter is of type
-                                    // `any`.
-                                    error: (promiseError: Error) =>
-                                        `Error creating new directory: ${promiseError.message}`,
-                                })
-                            } else {
-                                // This is a React component even though it doesn't contain JSX.
-                                // eslint-disable-next-line no-restricted-syntax
-                                const CreateForm = ASSET_TYPE_CREATE_FORM[assetType]
-                                setModal(() => (
-                                    <CreateForm
-                                        left={buttonPosition.left + window.scrollX}
-                                        top={buttonPosition.top + window.scrollY}
-                                        getNewProjectName={getNewProjectName}
-                                        // This is safe; headings are not rendered when there is no
-                                        // internet connection.
-                                        // eslint-disable-next-line @typescript-eslint/no-non-null-assertion
-                                        directoryId={directoryId!}
-                                        onSuccess={doRefresh}
-                                    />
-                                ))
-                            }
-                        }}
-                    >
-                        <img src={PlusIcon} />
-                    </button>
-                </div>
-            )
-        ) : (
-            <>{COLUMN_NAME[column]}</>
-        )
-
-    React.useEffect(() => {
-        const queryRegex = new RegExp(regexEscape(query), 'i')
-        const doesItMatchQuery = (asset: backendModule.Asset) => queryRegex.test(asset.title)
-        setVisibleProjectAssets(projectAssets.filter(doesItMatchQuery))
-        setVisibleDirectoryAssets(directoryAssets.filter(doesItMatchQuery))
-        setVisibleSecretAssets(secretAssets.filter(doesItMatchQuery))
-        setVisibleFileAssets(fileAssets.filter(doesItMatchQuery))
-    }, [directoryAssets, fileAssets, projectAssets, query, secretAssets])
-
-    React.useLayoutEffect(() => {
-        if (isLoadingAssets) {
-            document.body.style.overflowY = isScrollBarVisible ? 'scroll' : ''
-        } else {
-            document.body.style.overflowY = ''
-            setIsScrollBarVisible(document.body.scrollHeight > document.body.clientHeight)
-        }
-    }, [
-        isLoadingAssets,
-        projectAssets,
-        directoryAssets,
-        secretAssets,
-        fileAssets,
-        isScrollBarVisible,
-    ])
-
-    const setAssets = (assets: backendModule.Asset[]) => {
-        const newProjectAssets = assets.filter(
-            backendModule.assetIsType(backendModule.AssetType.project)
-        )
-        const newDirectoryAssets = assets.filter(
-            backendModule.assetIsType(backendModule.AssetType.directory)
-        )
-        const newSecretAssets = assets.filter(
-            backendModule.assetIsType(backendModule.AssetType.secret)
-        )
-        const newFileAssets = assets.filter(backendModule.assetIsType(backendModule.AssetType.file))
-        setProjectAssets(newProjectAssets)
-        setDirectoryAssets(newDirectoryAssets)
-        setSecretAssets(newSecretAssets)
-        setFileAssets(newFileAssets)
-        if (nameOfProjectToImmediatelyOpen != null) {
-            const projectToLoad = newProjectAssets.find(
-                projectAsset => projectAsset.title === nameOfProjectToImmediatelyOpen
-            )
-            if (projectToLoad != null) {
-                setProjectEvent({
-                    type: projectActionButton.ProjectEventType.open,
-                    projectId: projectToLoad.id,
-                })
->>>>>>> 7930a3c6
             }
         }
         document.addEventListener('keydown', onKeyDown)
@@ -837,7 +197,6 @@
         [backend, project?.projectId, switchToIdeTab]
     )
 
-<<<<<<< HEAD
     const closeIde = React.useCallback(() => {
         setProject(null)
     }, [])
@@ -845,73 +204,6 @@
     const closeModalIfExists = React.useCallback(() => {
         if (getSelection()?.type !== 'Range') {
             unsetModal()
-=======
-    const handleCreateProject = async (templateId?: string | null) => {
-        const projectName = getNewProjectName(templateId)
-        const body: backendModule.CreateProjectRequestBody = {
-            projectName,
-            projectTemplateName: templateId ?? null,
-            parentDirectoryId: directoryId,
-        }
-        const templateText = templateId != null ? ` from template '${templateId}'` : ''
-        setProjectAssets([
-            {
-                type: backendModule.AssetType.project,
-                title: projectName,
-                // The ID must be unique in order to be updated correctly in the UI.
-                id: newtype.asNewtype<backendModule.ProjectId>(String(Number(new Date()))),
-                modifiedAt: dateTime.toRfc3339(new Date()),
-                // Falling back to the empty string is okay as this is what the local backend does.
-                parentId: directoryId ?? newtype.asNewtype<backendModule.AssetId>(''),
-                permissions: [],
-                projectState: { type: backendModule.ProjectState.new },
-            },
-            ...projectAssets,
-        ])
-        await toast.promise(backend.createProject(body), {
-            loading: `Creating project '${projectName}'${templateText}...`,
-            success: `Created project '${projectName}'${templateText}.`,
-            // This is UNSAFE, as the original function's parameter is of type `any`.
-            error: (promiseError: Error) =>
-                `Error creating '${projectName}'${templateText}: ${promiseError.message}`,
-        })
-        // `newProject.projectId` cannot be used directly in a `ProjectEvet` as the project
-        // does not yet exist in the project list. Opening the project would work, but the project
-        // would display as closed as it would be created after the event is sent.
-        setNameOfProjectToImmediatelyOpen(projectName)
-        doRefresh()
-    }
-
-    const handleCreateDirectory = async () => {
-        if (backend.type !== backendModule.BackendType.remote) {
-            // This should never happen, but even if it does, it is the caller's responsibility
-            // to log, or display this error.
-            throw new Error('Folders cannot be created on the local backend.')
-        } else {
-            const directoryIndices = directoryAssets
-                .map(directoryAsset => DIRECTORY_NAME_REGEX.exec(directoryAsset.title))
-                .map(match => match?.groups?.directoryIndex)
-                .map(maybeIndex => (maybeIndex != null ? parseInt(maybeIndex, 10) : 0))
-            const title = `${DIRECTORY_NAME_DEFAULT_PREFIX}${Math.max(0, ...directoryIndices) + 1}`
-            setDirectoryAssets([
-                {
-                    title,
-                    type: backendModule.AssetType.directory,
-                    id: newtype.asNewtype<backendModule.DirectoryId>(Number(new Date()).toString()),
-                    modifiedAt: dateTime.toRfc3339(new Date()),
-                    parentId: directoryId ?? newtype.asNewtype<backendModule.DirectoryId>(''),
-                    permissions: [],
-                    projectState: null,
-                },
-                ...directoryAssets,
-            ])
-            await backend.createDirectory({
-                parentId: directoryId,
-                title,
-            })
-            doRefresh()
-            return
->>>>>>> 7930a3c6
         }
     }, [/* should never change */ unsetModal])
 
@@ -954,7 +246,6 @@
                 </div>
             ) : (
                 <>
-<<<<<<< HEAD
                     <Templates onTemplateClick={doCreateProject} />
                     <DirectoryView
                         tab={tab}
@@ -974,499 +265,6 @@
                         isListingLocalDirectoryAndWillFail={isListingLocalDirectoryAndWillFail}
                         isListingRemoteDirectoryAndWillFail={isListingRemoteDirectoryAndWillFail}
                     />
-=======
-                    <Templates onTemplateClick={handleCreateProject} />
-                    <div className="flex flex-row flex-nowrap my-2">
-                        <h1 className="text-xl font-bold mx-4 self-center">Drive</h1>
-                        <div className="flex flex-row flex-nowrap mx-4">
-                            {backend.type === backendModule.BackendType.remote && (
-                                <>
-                                    <div className="bg-gray-100 rounded-l-full flex flex-row flex-nowrap items-center p-1 mx-0.5">
-                                        {directory && (
-                                            <>
-                                                <button className="mx-2" onClick={exitDirectory}>
-                                                    {parentDirectory?.title ?? '/'}
-                                                </button>
-                                                <img src={ArrowRightSmallIcon} />
-                                            </>
-                                        )}
-                                        <span className="mx-2">{directory?.title ?? '/'}</span>
-                                    </div>
-                                    <div className="bg-gray-100 rounded-r-full flex flex-row flex-nowrap items-center mx-0.5">
-                                        <div className="m-2">Shared with</div>
-                                        <div></div>
-                                    </div>
-                                </>
-                            )}
-                            <div className="bg-gray-100 rounded-full flex flex-row flex-nowrap px-1.5 py-1 mx-4">
-                                <input
-                                    type="file"
-                                    multiple
-                                    disabled={backend.type === backendModule.BackendType.local}
-                                    id="upload_files_input"
-                                    name="upload_files_input"
-                                    className="w-0 h-0"
-                                    onInput={uploadFilesFromInput}
-                                />
-                                <label
-                                    htmlFor="upload_files_input"
-                                    className={`mx-1 ${
-                                        backend.type === backendModule.BackendType.local
-                                            ? 'opacity-50'
-                                            : 'cursor-pointer'
-                                    }`}
-                                >
-                                    <img src={UploadIcon} />
-                                </label>
-                                <button
-                                    className={`mx-1 opacity-50`}
-                                    disabled={true}
-                                    onClick={event => {
-                                        event.stopPropagation()
-                                        unsetModal()
-                                        /* TODO */
-                                    }}
-                                >
-                                    <img src={DownloadIcon} />
-                                </button>
-                            </div>
-                            {EXPERIMENTAL.columnModeSwitcher && (
-                                <>
-                                    <div className="bg-gray-100 rounded-full flex flex-row flex-nowrap p-1.5 mx-4">
-                                        <button
-                                            className={`${
-                                                columnDisplayMode === ColumnDisplayMode.all
-                                                    ? 'bg-white shadow-soft'
-                                                    : 'opacity-50'
-                                            } rounded-full px-1.5`}
-                                            onClick={() => {
-                                                setColumnDisplayMode(ColumnDisplayMode.all)
-                                            }}
-                                        >
-                                            All
-                                        </button>
-                                        <button
-                                            className={`${
-                                                columnDisplayMode === ColumnDisplayMode.compact
-                                                    ? 'bg-white shadow-soft'
-                                                    : 'opacity-50'
-                                            } rounded-full px-1.5`}
-                                            onClick={() => {
-                                                setColumnDisplayMode(ColumnDisplayMode.compact)
-                                            }}
-                                        >
-                                            Compact
-                                        </button>
-                                        <button
-                                            className={`${
-                                                columnDisplayMode === ColumnDisplayMode.docs
-                                                    ? 'bg-white shadow-soft'
-                                                    : 'opacity-50'
-                                            } rounded-full px-1.5`}
-                                            onClick={() => {
-                                                setColumnDisplayMode(ColumnDisplayMode.docs)
-                                            }}
-                                        >
-                                            Docs
-                                        </button>
-                                        <button
-                                            className={`${
-                                                columnDisplayMode === ColumnDisplayMode.settings
-                                                    ? 'bg-white shadow-soft'
-                                                    : 'opacity-50'
-                                            } rounded-full px-1.5`}
-                                            onClick={() => {
-                                                setColumnDisplayMode(ColumnDisplayMode.settings)
-                                            }}
-                                        >
-                                            Settings
-                                        </button>
-                                    </div>
-                                </>
-                            )}
-                        </div>
-                    </div>
-                    <table className="table-fixed items-center border-collapse mt-2 w-0">
-                        <tbody>
-                            <tr className="h-10">
-                                {columnsFor(columnDisplayMode, backend.type).map(column => (
-                                    <td key={column} className={COLUMN_CSS_CLASS[column]} />
-                                ))}
-                            </tr>
-                            <Rows<backendModule.Asset<backendModule.AssetType.project>>
-                                items={visibleProjectAssets}
-                                getKey={projectAsset => projectAsset.id}
-                                isLoading={isLoadingAssets}
-                                placeholder={
-                                    <span className="opacity-75">
-                                        You have no project yet. Go ahead and create one using the
-                                        form above.
-                                    </span>
-                                }
-                                columns={columnsFor(columnDisplayMode, backend.type).map(
-                                    column => ({
-                                        id: column,
-                                        heading: ColumnHeading(
-                                            column,
-                                            backendModule.AssetType.project
-                                        ),
-                                        render: renderer(column, backendModule.AssetType.project),
-                                    })
-                                )}
-                                onClick={(projectAsset, event) => {
-                                    event.stopPropagation()
-                                    unsetModal()
-                                    setSelectedAssets(
-                                        event.shiftKey
-                                            ? [...selectedAssets, projectAsset]
-                                            : [projectAsset]
-                                    )
-                                }}
-                                onContextMenu={(projectAsset, event) => {
-                                    event.preventDefault()
-                                    event.stopPropagation()
-                                    const doOpenForEditing = () => {
-                                        unsetModal()
-                                        setProjectEvent({
-                                            type: projectActionButton.ProjectEventType.open,
-                                            projectId: projectAsset.id,
-                                        })
-                                    }
-                                    const doOpenAsFolder = () => {
-                                        // FIXME[sb]: Uncomment once backend support
-                                        // is in place.
-                                        // The following code does not typecheck
-                                        // since `ProjectId`s are not `DirectoryId`s.
-                                        // enterDirectory(projectAsset)
-                                    }
-                                    // This is not a React component even though it contains JSX.
-                                    // eslint-disable-next-line no-restricted-syntax
-                                    const doRename = () => {
-                                        setModal(() => (
-                                            <RenameModal
-                                                name={projectAsset.title}
-                                                assetType={projectAsset.type}
-                                                {...(backend.type ===
-                                                backendModule.BackendType.local
-                                                    ? {
-                                                          namePattern:
-                                                              '[A-Z][a-z]*(?:_\\d+|_[A-Z][a-z]*)*',
-                                                          title:
-                                                              'Names must be in Upper_Snake_Case. ' +
-                                                              '(Numbers (_0, _1) are also allowed.)',
-                                                      }
-                                                    : {})}
-                                                doRename={async newName => {
-                                                    setProjectAssets(
-                                                        arrayWithAssetTitleChanged(
-                                                            projectAssets,
-                                                            projectAsset,
-                                                            newName
-                                                        )
-                                                    )
-                                                    await backend.projectUpdate(projectAsset.id, {
-                                                        ami: null,
-                                                        ideVersion: null,
-                                                        projectName: newName,
-                                                    })
-                                                }}
-                                                onComplete={doRefresh}
-                                            />
-                                        ))
-                                    }
-                                    // This is not a React component even though it contains JSX.
-                                    // eslint-disable-next-line no-restricted-syntax
-                                    const doDelete = () => {
-                                        setModal(() => (
-                                            <ConfirmDeleteModal
-                                                name={projectAsset.title}
-                                                assetType={projectAsset.type}
-                                                doDelete={() => {
-                                                    setProjectAssets(
-                                                        arrayWithAssetOmitted(
-                                                            projectAssets,
-                                                            projectAsset
-                                                        )
-                                                    )
-                                                    return backend.deleteProject(projectAsset.id)
-                                                }}
-                                                onComplete={doRefresh}
-                                            />
-                                        ))
-                                    }
-                                    const isDisabled =
-                                        backend.type === backendModule.BackendType.local &&
-                                        (projectDatas[projectAsset.id]?.isRunning ?? false)
-                                    setModal(() => (
-                                        <ContextMenu key={projectAsset.id} event={event}>
-                                            <ContextMenuEntry onClick={doOpenForEditing}>
-                                                Open for editing
-                                            </ContextMenuEntry>
-                                            {backend.type !== backendModule.BackendType.local && (
-                                                <ContextMenuEntry disabled onClick={doOpenAsFolder}>
-                                                    Open as folder
-                                                </ContextMenuEntry>
-                                            )}
-                                            <ContextMenuEntry onClick={doRename}>
-                                                Rename
-                                            </ContextMenuEntry>
-                                            <ContextMenuEntry
-                                                disabled={isDisabled}
-                                                {...(isDisabled
-                                                    ? {
-                                                          title: 'A running local project cannot be removed.',
-                                                      }
-                                                    : {})}
-                                                onClick={doDelete}
-                                            >
-                                                <span className="text-red-700">Delete</span>
-                                            </ContextMenuEntry>
-                                        </ContextMenu>
-                                    ))
-                                }}
-                            />
-                            {backend.type === backendModule.BackendType.remote &&
-                                (remoteBackend => (
-                                    <>
-                                        <tr className="h-10" />
-                                        <Rows<
-                                            backendModule.Asset<backendModule.AssetType.directory>
-                                        >
-                                            items={visibleDirectoryAssets}
-                                            getKey={directoryAsset => directoryAsset.id}
-                                            isLoading={isLoadingAssets}
-                                            placeholder={
-                                                <span className="opacity-75">
-                                                    This directory does not contain any
-                                                    subdirectories
-                                                    {query ? ' matching your query' : ''}.
-                                                </span>
-                                            }
-                                            columns={columnsFor(
-                                                columnDisplayMode,
-                                                backend.type
-                                            ).map(column => ({
-                                                id: column,
-                                                heading: ColumnHeading(
-                                                    column,
-                                                    backendModule.AssetType.directory
-                                                ),
-                                                render: renderer(
-                                                    column,
-                                                    backendModule.AssetType.directory
-                                                ),
-                                            }))}
-                                            onClick={(directoryAsset, event) => {
-                                                event.stopPropagation()
-                                                unsetModal()
-                                                setSelectedAssets(
-                                                    event.shiftKey
-                                                        ? [...selectedAssets, directoryAsset]
-                                                        : [directoryAsset]
-                                                )
-                                            }}
-                                            onContextMenu={(directoryAsset, event) => {
-                                                event.preventDefault()
-                                                event.stopPropagation()
-                                                setModal(() => (
-                                                    <ContextMenu
-                                                        key={directoryAsset.id}
-                                                        event={event}
-                                                    ></ContextMenu>
-                                                ))
-                                            }}
-                                        />
-                                        <tr className="h-10" />
-                                        <Rows<backendModule.Asset<backendModule.AssetType.secret>>
-                                            items={visibleSecretAssets}
-                                            getKey={secret => secret.id}
-                                            isLoading={isLoadingAssets}
-                                            placeholder={
-                                                <span className="opacity-75">
-                                                    This directory does not contain any secrets
-                                                    {query ? ' matching your query' : ''}.
-                                                </span>
-                                            }
-                                            columns={columnsFor(
-                                                columnDisplayMode,
-                                                backend.type
-                                            ).map(column => ({
-                                                id: column,
-                                                heading: ColumnHeading(
-                                                    column,
-                                                    backendModule.AssetType.secret
-                                                ),
-                                                render: renderer(
-                                                    column,
-                                                    backendModule.AssetType.secret
-                                                ),
-                                            }))}
-                                            onClick={(secret, event) => {
-                                                event.stopPropagation()
-                                                unsetModal()
-                                                setSelectedAssets(
-                                                    event.shiftKey
-                                                        ? [...selectedAssets, secret]
-                                                        : [secret]
-                                                )
-                                            }}
-                                            onContextMenu={(secret, event) => {
-                                                event.preventDefault()
-                                                event.stopPropagation()
-                                                // This is not a React component even though it contains JSX.
-                                                // eslint-disable-next-line no-restricted-syntax
-                                                const doDelete = () => {
-                                                    setModal(() => (
-                                                        <ConfirmDeleteModal
-                                                            name={secret.title}
-                                                            assetType={secret.type}
-                                                            doDelete={() => {
-                                                                setSecretAssets(
-                                                                    arrayWithAssetOmitted(
-                                                                        secretAssets,
-                                                                        secret
-                                                                    )
-                                                                )
-                                                                return remoteBackend.deleteSecret(
-                                                                    secret.id
-                                                                )
-                                                            }}
-                                                            onComplete={doRefresh}
-                                                        />
-                                                    ))
-                                                }
-                                                setModal(() => (
-                                                    <ContextMenu key={secret.id} event={event}>
-                                                        <ContextMenuEntry onClick={doDelete}>
-                                                            <span className="text-red-700">
-                                                                Delete
-                                                            </span>
-                                                        </ContextMenuEntry>
-                                                    </ContextMenu>
-                                                ))
-                                            }}
-                                        />
-                                        <tr className="h-10" />
-                                        <Rows<backendModule.Asset<backendModule.AssetType.file>>
-                                            items={visibleFileAssets}
-                                            getKey={file => file.id}
-                                            isLoading={isLoadingAssets}
-                                            placeholder={
-                                                <span className="opacity-75">
-                                                    This directory does not contain any files
-                                                    {query ? ' matching your query' : ''}.
-                                                </span>
-                                            }
-                                            columns={columnsFor(
-                                                columnDisplayMode,
-                                                backend.type
-                                            ).map(column => ({
-                                                id: column,
-                                                heading: ColumnHeading(
-                                                    column,
-                                                    backendModule.AssetType.file
-                                                ),
-                                                render: renderer(
-                                                    column,
-                                                    backendModule.AssetType.file
-                                                ),
-                                            }))}
-                                            onClick={(file, event) => {
-                                                event.stopPropagation()
-                                                unsetModal()
-                                                setSelectedAssets(
-                                                    event.shiftKey
-                                                        ? [...selectedAssets, file]
-                                                        : [file]
-                                                )
-                                            }}
-                                            onContextMenu={(file, event) => {
-                                                event.preventDefault()
-                                                event.stopPropagation()
-                                                const doCopy = () => {
-                                                    // TODO: Wait for backend endpoint.
-                                                }
-                                                const doCut = () => {
-                                                    // TODO: Wait for backend endpoint.
-                                                }
-                                                // This is not a React component even though it contains JSX.
-                                                // eslint-disable-next-line no-restricted-syntax
-                                                const doDelete = () => {
-                                                    setModal(() => (
-                                                        <ConfirmDeleteModal
-                                                            name={file.title}
-                                                            assetType={file.type}
-                                                            doDelete={() => {
-                                                                setFileAssets(
-                                                                    arrayWithAssetOmitted(
-                                                                        fileAssets,
-                                                                        file
-                                                                    )
-                                                                )
-                                                                return remoteBackend.deleteFile(
-                                                                    file.id
-                                                                )
-                                                            }}
-                                                            onComplete={doRefresh}
-                                                        />
-                                                    ))
-                                                }
-                                                const doDownload = () => {
-                                                    /** TODO: Wait for backend endpoint. */
-                                                }
-                                                setModal(() => (
-                                                    <ContextMenu key={file.id} event={event}>
-                                                        <ContextMenuEntry disabled onClick={doCopy}>
-                                                            Copy
-                                                        </ContextMenuEntry>
-                                                        <ContextMenuEntry disabled onClick={doCut}>
-                                                            Cut
-                                                        </ContextMenuEntry>
-                                                        <ContextMenuEntry onClick={doDelete}>
-                                                            <span className="text-red-700">
-                                                                Delete
-                                                            </span>
-                                                        </ContextMenuEntry>
-                                                        <ContextMenuEntry
-                                                            disabled
-                                                            onClick={doDownload}
-                                                        >
-                                                            Download
-                                                        </ContextMenuEntry>
-                                                    </ContextMenu>
-                                                ))
-                                            }}
-                                        />
-                                    </>
-                                ))(backend)}
-                        </tbody>
-                    </table>
-                    {isFileBeingDragged &&
-                    directoryId != null &&
-                    backend.type === backendModule.BackendType.remote ? (
-                        <div
-                            className="text-white text-lg fixed w-screen h-screen inset-0 bg-primary grid place-items-center"
-                            onDragLeave={() => {
-                                setIsFileBeingDragged(false)
-                            }}
-                            onDragOver={event => {
-                                event.preventDefault()
-                            }}
-                            onDrop={async event => {
-                                event.preventDefault()
-                                setIsFileBeingDragged(false)
-                                await uploadMultipleFiles.uploadMultipleFiles(
-                                    backend,
-                                    directoryId,
-                                    Array.from(event.dataTransfer.files)
-                                )
-                                doRefresh()
-                            }}
-                        >
-                            Drop to upload files.
-                        </div>
-                    ) : null}
->>>>>>> 7930a3c6
                 </>
             )}
             <TheModal />
