--- conflicted
+++ resolved
@@ -199,9 +199,6 @@
     const { setModal, unsetModal } = modalProvider.useSetModal()
 
     const [refresh, doRefresh] = hooks.useRefresh()
-
-    const { modal } = modalProvider.useModal()
-    const { unsetModal } = modalProvider.useSetModal()
 
     const [searchVal, setSearchVal] = react.useState('')
     const [directoryId, setDirectoryId] = react.useState(rootDirectoryId(organization.id))
@@ -516,10 +513,8 @@
         )
     }
 
-<<<<<<< HEAD
     // FIXME[sb]: There is a race condition between the initial `directoryId`
     // and the `directoryId` saved in `localStorage`.
-=======
     // The purpose of this effect is to enable search action.
     react.useEffect(() => {
         return () => {
@@ -527,7 +522,6 @@
         }
     }, [searchVal])
 
->>>>>>> e163353d
     react.useEffect(() => {
         void (async (): Promise<void> => {
             let assets: backend.Asset[]
@@ -599,7 +593,6 @@
     }
 
     return (
-<<<<<<< HEAD
         <div
             className="select-none text-primary text-xs min-h-screen"
             onClick={unsetModal}
@@ -637,9 +630,6 @@
                 ))
             }}
         >
-=======
-        <div className="text-primary text-xs" onClick={unsetModal}>
->>>>>>> e163353d
             {/* These are placeholders. When implementing a feature,
              * please replace the appropriate placeholder with the actual element.*/}
             <TopBar searchVal={searchVal} setSearchVal={setSearchVal} />
@@ -940,7 +930,6 @@
                     />
                 </tbody>
             </table>
-<<<<<<< HEAD
             {isFileBeingDragged ? (
                 <div
                     className="text-white text-lg fixed w-screen h-screen inset-0 bg-primary grid place-items-center"
@@ -964,11 +953,8 @@
                     Drop to upload files.
                 </div>
             ) : null}
-            {/* This should be just `{modal}`, however TypeScript throws an error for some reason. */}
-            {modal ? <>{modal}</> : null}
-=======
+            {/* This should be just `{modal}`, however TypeScript incorrectly throws an error. */}
             {modal && <>{modal}</>}
->>>>>>> e163353d
         </div>
     )
 }
