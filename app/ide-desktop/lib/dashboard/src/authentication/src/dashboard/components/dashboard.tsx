/** @file Main dashboard component, responsible for listing user's projects as well as other
 * interactive components. */
import * as react from 'react'

import * as common from 'enso-common'

import * as backendModule from '../backend'
import * as dateTime from '../dateTime'
import * as fileInfo from '../../fileInfo'
import * as hooks from '../../hooks'
import * as http from '../../http'
import * as localBackend from '../localBackend'
import * as newtype from '../../newtype'
import * as projectManager from '../projectManager'
import * as remoteBackendModule from '../remoteBackend'
import * as svg from '../../components/svg'
import * as uploadMultipleFiles from '../../uploadMultipleFiles'

import * as auth from '../../authentication/providers/auth'
import * as backendProvider from '../../providers/backend'
import * as loggerProvider from '../../providers/logger'
import * as modalProvider from '../../providers/modal'

import PermissionDisplay, * as permissionDisplay from './permissionDisplay'
import ContextMenu from './contextMenu'
import ContextMenuEntry from './contextMenuEntry'
import Ide from './ide'
import ProjectActionButton from './projectActionButton'
import Rows from './rows'
import Templates from './templates'
import TopBar from './topBar'

import ConfirmDeleteModal from './confirmDeleteModal'
import RenameModal from './renameModal'
import UploadFileModal from './uploadFileModal'

import DirectoryCreateForm from './directoryCreateForm'
import FileCreateForm from './fileCreateForm'
import SecretCreateForm from './secretCreateForm'

// =============
// === Types ===
// =============

/** Main content of the screen. Only one should be visible at a time. */
export enum Tab {
    dashboard = 'dashboard',
    ide = 'ide',
}

/** Determines which columns are visible. */
enum ColumnDisplayMode {
    /** Show only columns which are ready for release. */
    release = 'release',
    /** Show all columns. */
    all = 'all',
    /** Show only name and metadata. */
    compact = 'compact',
    /** Show only columns relevant to documentation editors. */
    docs = 'docs',
    /** Show only name, metadata, and configuration options. */
    settings = 'settings',
}

/** Column type. */
enum Column {
    name = 'name',
    lastModified = 'last-modified',
    sharedWith = 'shared-with',
    docs = 'docs',
    labels = 'labels',
    dataAccess = 'data-access',
    usagePlan = 'usage-plan',
    engine = 'engine',
    ide = 'ide',
}

/** Values provided to form creation dialogs. */
export interface CreateFormProps {
    left: number
    top: number
    directoryId: backendModule.DirectoryId
    onSuccess: () => void
}

// =================
// === Constants ===
// =================

/** Feature flags to enable or disable experimental features. */
const EXPERIMENTAL = {
    /** A selector that lets the user choose between pre-defined sets of visible columns. */
    columnModeSwitcher: false,
}

/** The `id` attribute of the element into which the IDE will be rendered. */
const IDE_ELEMENT_ID = 'root'
/** The `localStorage` key under which the ID of the current directory is stored. */
const DIRECTORY_STACK_KEY = 'enso-dashboard-directory-stack'

/** English names for the name column. */
const ASSET_TYPE_NAME: Record<backendModule.AssetType, string> = {
    [backendModule.AssetType.project]: 'Projects',
    [backendModule.AssetType.file]: 'Files',
    [backendModule.AssetType.secret]: 'Secrets',
    [backendModule.AssetType.directory]: 'Folders',
} as const

/** Forms to create each asset type. */
const ASSET_TYPE_CREATE_FORM: Record<
    Exclude<backendModule.AssetType, backendModule.AssetType.project>,
    (props: CreateFormProps) => JSX.Element
> = {
    [backendModule.AssetType.file]: FileCreateForm,
    [backendModule.AssetType.secret]: SecretCreateForm,
    [backendModule.AssetType.directory]: DirectoryCreateForm,
}

/** English names for every column except for the name column. */
const COLUMN_NAME: Record<Exclude<Column, Column.name>, string> = {
    [Column.lastModified]: 'Last modified',
    [Column.sharedWith]: 'Shared with',
    [Column.docs]: 'Docs',
    [Column.labels]: 'Labels',
    [Column.dataAccess]: 'Data access',
    [Column.usagePlan]: 'Usage plan',
    [Column.engine]: 'Engine',
    [Column.ide]: 'IDE',
} as const

/** CSS classes for every column. Currently only used to set the widths. */
const COLUMN_CSS_CLASS: Record<Column, string> = {
    [Column.name]: 'w-60',
    [Column.lastModified]: 'w-40',
    [Column.sharedWith]: 'w-36',
    [Column.docs]: 'w-96',
    [Column.labels]: 'w-80',
    [Column.dataAccess]: 'w-96',
    [Column.usagePlan]: '',
    [Column.engine]: 'w-20',
    [Column.ide]: 'w-20',
} as const

/** The corresponding `Permissions` for each backend `PermissionAction`. */
const PERMISSION: Record<backendModule.PermissionAction, permissionDisplay.Permissions> = {
    [backendModule.PermissionAction.own]: { type: permissionDisplay.Permission.owner },
    [backendModule.PermissionAction.execute]: {
        type: permissionDisplay.Permission.regular,
        read: false,
        write: false,
        docsWrite: false,
        exec: true,
    },
    [backendModule.PermissionAction.edit]: {
        type: permissionDisplay.Permission.regular,
        read: false,
        write: true,
        docsWrite: false,
        exec: false,
    },
    [backendModule.PermissionAction.read]: {
        type: permissionDisplay.Permission.regular,
        read: true,
        write: false,
        docsWrite: false,
        exec: false,
    },
}

/** The list of columns displayed on each `ColumnDisplayMode`. */
const COLUMNS_FOR: Record<ColumnDisplayMode, Column[]> = {
    [ColumnDisplayMode.release]: [Column.name, Column.lastModified, Column.sharedWith],
    [ColumnDisplayMode.all]: [
        Column.name,
        Column.lastModified,
        Column.sharedWith,
        Column.labels,
        Column.dataAccess,
        Column.usagePlan,
        Column.engine,
        Column.ide,
    ],
    [ColumnDisplayMode.compact]: [
        Column.name,
        Column.lastModified,
        Column.sharedWith,
        Column.labels,
        Column.dataAccess,
    ],
    [ColumnDisplayMode.docs]: [Column.name, Column.lastModified, Column.docs],
    [ColumnDisplayMode.settings]: [
        Column.name,
        Column.lastModified,
        Column.usagePlan,
        Column.engine,
        Column.ide,
    ],
}

// ========================
// === Helper functions ===
// ========================

/** Return the id of the root directory for a user or organization. */
function rootDirectoryId(userOrOrganizationId: backendModule.UserOrOrganizationId) {
    return newtype.asNewtype<backendModule.DirectoryId>(
        userOrOrganizationId.replace(/^organization-/, `${backendModule.AssetType.directory}-`)
    )
}

/** Returns the list of columns to be displayed. */
function columnsFor(displayMode: ColumnDisplayMode, backendType: backendModule.BackendType) {
    const columns = COLUMNS_FOR[displayMode]
    return backendType === backendModule.BackendType.local
        ? columns.filter(column => column !== Column.sharedWith)
        : columns
}

// =================
// === Dashboard ===
// =================

/** Props for {@link Dashboard}s that are common to all platforms. */
export interface DashboardProps {
<<<<<<< HEAD
    platform: platformModule.Platform
    appRunner: AppRunner | null
    initialProjectName: string | null
=======
    supportsLocalBackend: boolean
    appRunner: AppRunner
>>>>>>> 0ed78f99
}

// TODO[sb]: Implement rename when clicking name of a selected row.
// There is currently no way to tell whether a row is selected from a column.

/** The component that contains the entire UI. */
function Dashboard(props: DashboardProps) {
<<<<<<< HEAD
    const { platform, appRunner, initialProjectName } = props
=======
    const { supportsLocalBackend, appRunner } = props
>>>>>>> 0ed78f99

    const logger = loggerProvider.useLogger()
    const { accessToken, organization } = auth.useFullUserSession()
    const { backend } = backendProvider.useBackend()
    const { setBackend } = backendProvider.useSetBackend()
    const { modal } = modalProvider.useModal()
    const { setModal, unsetModal } = modalProvider.useSetModal()

    const [refresh, doRefresh] = hooks.useRefresh()

    const [isInitialized, setIsInitialized] = react.useState(false)
    const [nameOfProjectToImmediatelyOpen, setNameOfProjectToImmediatelyOpen] =
        react.useState(initialProjectName)
    const [query, setQuery] = react.useState('')
    const [loadingProjectManagerDidFail, setLoadingProjectManagerDidFail] = react.useState(false)
    const [directoryId, setDirectoryId] = react.useState(rootDirectoryId(organization.id))
    const [directoryStack, setDirectoryStack] = react.useState<
        backendModule.Asset<backendModule.AssetType.directory>[]
    >([])
    // Defined by the spec as `compact` by default, however it is not ready yet.
    const [columnDisplayMode, setColumnDisplayMode] = react.useState(ColumnDisplayMode.release)
    const [tab, setTab] = react.useState(Tab.dashboard)
    const [project, setProject] = react.useState<backendModule.Project | null>(null)
    const [selectedAssets, setSelectedAssets] = react.useState<backendModule.Asset[]>([])
    const [isFileBeingDragged, setIsFileBeingDragged] = react.useState(false)

    const [isLoadingAssets, setIsLoadingAssets] = react.useState(true)
    const [projectAssets, setProjectAssetsRaw] = react.useState<
        backendModule.Asset<backendModule.AssetType.project>[]
    >([])
    const [directoryAssets, setDirectoryAssetsRaw] = react.useState<
        backendModule.Asset<backendModule.AssetType.directory>[]
    >([])
    const [secretAssets, setSecretAssetsRaw] = react.useState<
        backendModule.Asset<backendModule.AssetType.secret>[]
    >([])
    const [fileAssets, setFileAssetsRaw] = react.useState<
        backendModule.Asset<backendModule.AssetType.file>[]
    >([])
    const [visibleProjectAssets, setVisibleProjectAssets] = react.useState<
        backendModule.Asset<backendModule.AssetType.project>[]
    >([])
    const [visibleDirectoryAssets, setVisibleDirectoryAssets] = react.useState<
        backendModule.Asset<backendModule.AssetType.directory>[]
    >([])
    const [visibleSecretAssets, setVisibleSecretAssets] = react.useState<
        backendModule.Asset<backendModule.AssetType.secret>[]
    >([])
    const [visibleFileAssets, setVisibleFileAssets] = react.useState<
        backendModule.Asset<backendModule.AssetType.file>[]
    >([])

    const listingLocalDirectoryAndWillFail =
        backend.type === backendModule.BackendType.local && loadingProjectManagerDidFail
    const listingRemoteDirectoryAndWillFail =
        backend.type === backendModule.BackendType.remote && !organization.isEnabled
    const directory = directoryStack[directoryStack.length - 1]
    const parentDirectory = directoryStack[directoryStack.length - 2]

    const switchToIdeTab = react.useCallback(() => {
        setTab(Tab.ide)
        const ideElement = document.getElementById(IDE_ELEMENT_ID)
        if (ideElement) {
            ideElement.style.top = ''
            ideElement.style.display = 'absolute'
        }
    }, [])

    const switchToDashboardTab = react.useCallback(() => {
        setTab(Tab.dashboard)
        const ideElement = document.getElementById(IDE_ELEMENT_ID)
        if (ideElement) {
            ideElement.style.top = '-100vh'
            ideElement.style.display = 'fixed'
        }
    }, [])

    react.useEffect(() => {
        const onProjectManagerLoadingFailed = () => {
            setLoadingProjectManagerDidFail(true)
        }
        document.addEventListener(
            projectManager.ProjectManagerEvents.loadingFailed,
            onProjectManagerLoadingFailed
        )
        return () => {
            document.removeEventListener(
                projectManager.ProjectManagerEvents.loadingFailed,
                onProjectManagerLoadingFailed
            )
        }
    }, [])

    react.useEffect(() => {
        if (backend.type === backendModule.BackendType.local && loadingProjectManagerDidFail) {
            setIsLoadingAssets(false)
        }
    }, [isLoadingAssets, loadingProjectManagerDidFail, backend.type])

    react.useEffect(() => {
        if (supportsLocalBackend) {
            setBackend(new localBackend.LocalBackend())
        }
    }, [])

    react.useEffect(() => {
        document.addEventListener('show-dashboard', switchToDashboardTab)
        return () => {
            document.removeEventListener('show-dashboard', switchToDashboardTab)
        }
    }, [])

    react.useEffect(() => {
        if (isInitialized) {
            setNameOfProjectToImmediatelyOpen(null)
        }
    }, [isInitialized, nameOfProjectToImmediatelyOpen])

    const openIde = async (projectId: backendModule.ProjectId) => {
        setTab(Tab.ide)
        if (project?.projectId !== projectId) {
            setProject(await backend.getProjectDetails(projectId))
        }
        const ideElement = document.getElementById(IDE_ELEMENT_ID)
        if (ideElement) {
            ideElement.style.top = ''
            ideElement.style.display = 'absolute'
        }
    }

    const setBackendPlatform = (newBackendPlatform: platformModule.Platform) => {
        if (newBackendPlatform !== backend.platform) {
            setIsLoadingAssets(true)
            setProjectAssets([])
            setDirectoryAssets([])
            setSecretAssets([])
            setFileAssets([])
            switch (newBackendPlatform) {
                case platformModule.Platform.desktop:
                    setBackend(new localBackend.LocalBackend())
                    break
                case platformModule.Platform.cloud: {
                    const headers = new Headers()
                    headers.append('Authorization', `Bearer ${accessToken}`)
                    const client = new http.Client(headers)
                    setBackend(new remoteBackendModule.RemoteBackend(client, logger))
                    break
                }
            }
        }
    }

    const setProjectAssets = (
        newProjectAssets: backendModule.Asset<backendModule.AssetType.project>[]
    ) => {
        setProjectAssetsRaw(newProjectAssets)
        setVisibleProjectAssets(newProjectAssets.filter(asset => asset.title.includes(query)))
    }
    const setDirectoryAssets = (
        newDirectoryAssets: backendModule.Asset<backendModule.AssetType.directory>[]
    ) => {
        setDirectoryAssetsRaw(newDirectoryAssets)
        setVisibleDirectoryAssets(newDirectoryAssets.filter(asset => asset.title.includes(query)))
    }
    const setSecretAssets = (
        newSecretAssets: backendModule.Asset<backendModule.AssetType.secret>[]
    ) => {
        setSecretAssetsRaw(newSecretAssets)
        setVisibleSecretAssets(newSecretAssets.filter(asset => asset.title.includes(query)))
    }
    const setFileAssets = (newFileAssets: backendModule.Asset<backendModule.AssetType.file>[]) => {
        setFileAssetsRaw(newFileAssets)
        setVisibleFileAssets(newFileAssets.filter(asset => asset.title.includes(query)))
    }

    const exitDirectory = () => {
        setDirectoryId(parentDirectory?.id ?? rootDirectoryId(organization.id))
        setDirectoryStack(
            // eslint-disable-next-line @typescript-eslint/no-magic-numbers
            directoryStack.slice(0, -1)
        )
    }

    const enterDirectory = (
        directoryAsset: backendModule.Asset<backendModule.AssetType.directory>
    ) => {
        setDirectoryId(directoryAsset.id)
        setDirectoryStack([...directoryStack, directoryAsset])
    }

    react.useEffect(() => {
        const cachedDirectoryStackJson = localStorage.getItem(DIRECTORY_STACK_KEY)
        if (cachedDirectoryStackJson) {
            // The JSON was inserted by the code below, so it will always have the right type.
            // eslint-disable-next-line @typescript-eslint/no-unsafe-assignment
            const cachedDirectoryStack: backendModule.Asset<backendModule.AssetType.directory>[] =
                JSON.parse(cachedDirectoryStackJson)
            setDirectoryStack(cachedDirectoryStack)
            const cachedDirectoryId = cachedDirectoryStack[cachedDirectoryStack.length - 1]?.id
            if (cachedDirectoryId) {
                setDirectoryId(cachedDirectoryId)
            }
        }
    }, [])

    react.useEffect(() => {
        if (directoryId === rootDirectoryId(organization.id)) {
            localStorage.removeItem(DIRECTORY_STACK_KEY)
        } else {
            localStorage.setItem(DIRECTORY_STACK_KEY, JSON.stringify(directoryStack))
        }
    }, [directoryStack])

    /** React components for the name column. */
    const nameRenderers: {
        [Type in backendModule.AssetType]: (asset: backendModule.Asset<Type>) => JSX.Element
    } = {
        [backendModule.AssetType.project]: projectAsset => (
            <div
                className="flex text-left items-center align-middle whitespace-nowrap"
                onClick={event => {
                    if (event.detail === 2) {
                        // It is a double click; open the project.
                        setNameOfProjectToImmediatelyOpen(projectAsset.title)
                    } else if (
                        event.ctrlKey &&
                        !event.altKey &&
                        !event.shiftKey &&
                        !event.metaKey
                    ) {
                        setModal(() => (
                            <RenameModal
                                assetType={projectAsset.type}
                                name={projectAsset.title}
                                {...(backend.type === backendModule.BackendType.local
                                    ? {
                                          namePattern: '[A-Z][a-z]*(?:_\\d+|_[A-Z][a-z]*)*',
                                          title:
                                              'Names must be in Upper_Snake_Case. ' +
                                              '(Numbers (_0, _1) are also allowed.)',
                                      }
                                    : {})}
                                // TODO: Wait for backend implementation.
                                doRename={() => Promise.resolve()}
                                onSuccess={doRefresh}
                            />
                        ))
                    }
                }}
            >
                <ProjectActionButton
                    project={projectAsset}
                    appRunner={appRunner}
<<<<<<< HEAD
                    shouldOpenImmediately={nameOfProjectToImmediatelyOpen === projectAsset.title}
                    shouldCancelOpeningImmediately={Boolean(nameOfProjectToImmediatelyOpen)}
                    onClose={() => {
                        setProject(null)
                    }}
                    openIde={() => openIde(projectAsset.id)}
=======
                    doRefresh={doRefresh}
                    onClose={() => {
                        setProject(null)
                    }}
                    openIde={async () => {
                        switchToIdeTab()
                        if (project?.projectId !== projectAsset.id) {
                            setProject(await backend.getProjectDetails(projectAsset.id))
                        }
                    }}
>>>>>>> 0ed78f99
                />
                <span className="px-2">{projectAsset.title}</span>
            </div>
        ),
        [backendModule.AssetType.directory]: directoryAsset => (
            <div
                className="flex text-left items-center align-middle whitespace-nowrap"
                onClick={event => {
                    if (event.ctrlKey && !event.altKey && !event.shiftKey && !event.metaKey) {
                        setModal(() => (
                            <RenameModal
                                assetType={directoryAsset.type}
                                name={directoryAsset.title}
                                // TODO: Wait for backend implementation.
                                doRename={() => Promise.resolve()}
                                onSuccess={doRefresh}
                            />
                        ))
                    }
                }}
                onDoubleClick={() => {
                    enterDirectory(directoryAsset)
                }}
            >
                {svg.DIRECTORY_ICON} <span className="px-2">{directoryAsset.title}</span>
            </div>
        ),
        [backendModule.AssetType.secret]: secret => (
            <div
                className="flex text-left items-center align-middle whitespace-nowrap"
                onClick={event => {
                    if (event.ctrlKey && !event.altKey && !event.shiftKey && !event.metaKey) {
                        setModal(() => (
                            <RenameModal
                                assetType={secret.type}
                                name={secret.title}
                                // FIXME[sb]: Wait for backend implementation.
                                doRename={() => Promise.resolve()}
                                onSuccess={doRefresh}
                            />
                        ))
                    }
                }}
            >
                {svg.SECRET_ICON} <span className="px-2">{secret.title}</span>
            </div>
        ),
        [backendModule.AssetType.file]: file => (
            <div
                className="flex text-left items-center align-middle whitespace-nowrap"
                onClick={event => {
                    if (event.ctrlKey && !event.altKey && !event.shiftKey && !event.metaKey) {
                        setModal(() => (
                            <RenameModal
                                assetType={file.type}
                                name={file.title}
                                // TODO: Wait for backend implementation.
                                doRename={() => Promise.resolve()}
                                onSuccess={doRefresh}
                            />
                        ))
                    }
                }}
            >
                {fileInfo.fileIcon()} <span className="px-2">{file.title}</span>
            </div>
        ),
    }

    /** React components for every column except for the name column. */
    // This is not a React component even though it contains JSX.
    // eslint-disable-next-line no-restricted-syntax
    const columnRenderer: Record<
        Exclude<Column, Column.name>,
        (asset: backendModule.Asset) => react.ReactNode
    > = {
        [Column.lastModified]: asset =>
            asset.modifiedAt && <>{dateTime.formatDateTime(new Date(asset.modifiedAt))}</>,
        [Column.sharedWith]: asset => (
            <>
                {(asset.permissions ?? []).map(user => (
                    <PermissionDisplay
                        key={user.user.organization_id}
                        permissions={PERMISSION[user.permission]}
                    >
                        {svg.DEFAULT_USER_ICON}
                    </PermissionDisplay>
                ))}
            </>
        ),
        [Column.docs]: () => <></>,
        [Column.labels]: () => {
            // This is not a React component even though it contains JSX.
            // eslint-disable-next-line no-restricted-syntax, @typescript-eslint/no-unused-vars
            const onContextMenu = (event: react.MouseEvent) => {
                event.preventDefault()
                event.stopPropagation()
                setModal(() => (
                    <ContextMenu event={event}>
                        <ContextMenuEntry
                            disabled
                            onClick={() => {
                                // TODO: Wait for backend implementation.
                            }}
                        >
                            Rename label
                        </ContextMenuEntry>
                    </ContextMenu>
                ))
            }
            return <></>
        },
        [Column.dataAccess]: () => <></>,
        [Column.usagePlan]: () => <></>,
        [Column.engine]: () => <></>,
        [Column.ide]: () => <></>,
    }

    const renderer = <Type extends backendModule.AssetType>(column: Column, assetType: Type) => {
        return column === Column.name
            ? // This is type-safe only if we pass enum literals as `assetType`.
              // eslint-disable-next-line no-restricted-syntax
              (nameRenderers[assetType] as (asset: backendModule.Asset<Type>) => JSX.Element)
            : columnRenderer[column]
    }

    /** Heading element for every column. */
    const ColumnHeading = (column: Column, assetType: backendModule.AssetType) =>
        column === Column.name ? (
            assetType === backendModule.AssetType.project ? (
                <>{ASSET_TYPE_NAME[assetType]}</>
            ) : (
                <div className="inline-flex">
                    {ASSET_TYPE_NAME[assetType]}
                    <button
                        className="mx-1"
                        onClick={event => {
                            event.stopPropagation()
                            const buttonPosition =
                                // This type assertion is safe as this event handler is on a button.
                                // eslint-disable-next-line no-restricted-syntax
                                (event.target as HTMLButtonElement).getBoundingClientRect()
                            // This is a React component even though it doesn't contain JSX.
                            // eslint-disable-next-line no-restricted-syntax
                            const CreateForm = ASSET_TYPE_CREATE_FORM[assetType]
                            setModal(() => (
                                <CreateForm
                                    left={buttonPosition.left + window.scrollX}
                                    top={buttonPosition.top + window.scrollY}
                                    directoryId={directoryId}
                                    onSuccess={doRefresh}
                                />
                            ))
                        }}
                    >
                        {svg.ADD_ICON}
                    </button>
                </div>
            )
        ) : (
            <>{COLUMN_NAME[column]}</>
        )

    // The purpose of this effect is to enable search action.
    react.useEffect(() => {
        setVisibleProjectAssets(projectAssets.filter(asset => asset.title.includes(query)))
        setVisibleDirectoryAssets(directoryAssets.filter(asset => asset.title.includes(query)))
        setVisibleSecretAssets(secretAssets.filter(asset => asset.title.includes(query)))
        setVisibleFileAssets(fileAssets.filter(asset => asset.title.includes(query)))
    }, [query])

    const setAssets = (assets: backendModule.Asset[]) => {
        const newProjectAssets = assets.filter(
            backendModule.assetIsType(backendModule.AssetType.project)
        )
        const newDirectoryAssets = assets.filter(
            backendModule.assetIsType(backendModule.AssetType.directory)
        )
        const newSecretAssets = assets.filter(
            backendModule.assetIsType(backendModule.AssetType.secret)
        )
        const newFileAssets = assets.filter(backendModule.assetIsType(backendModule.AssetType.file))
        setProjectAssets(newProjectAssets)
        setDirectoryAssets(newDirectoryAssets)
        setSecretAssets(newSecretAssets)
        setFileAssets(newFileAssets)
        setIsInitialized(true)
        if (
            !isInitialized &&
            initialProjectName != null &&
            !newProjectAssets.some(projectAsset => projectAsset.title === initialProjectName)
        ) {
            logger.error(`Startup project '${initialProjectName}' not found.`)
        }
    }

    hooks.useAsyncEffect(
        null,
        async signal => {
            if (listingLocalDirectoryAndWillFail) {
                // Do not `setIsLoadingAssets(false)`
            } else if (!listingRemoteDirectoryAndWillFail) {
                const assets = await backend.listDirectory({ parentId: directoryId })
                if (!signal.aborted) {
                    setIsLoadingAssets(false)
                    setAssets(assets)
                }
            } else {
                setIsLoadingAssets(false)
            }
        },
        [accessToken, directoryId, refresh, backend]
    )

    react.useEffect(() => {
        const onBlur = () => {
            setIsFileBeingDragged(false)
        }
        window.addEventListener('blur', onBlur)
        return () => {
            window.removeEventListener('blur', onBlur)
        }
    }, [])

    const handleEscapeKey = (event: react.KeyboardEvent<HTMLDivElement>) => {
        if (
            event.key === 'Escape' &&
            !event.ctrlKey &&
            !event.shiftKey &&
            !event.altKey &&
            !event.metaKey
        ) {
            if (modal) {
                event.preventDefault()
                unsetModal()
            }
        }
    }

    const openDropZone = (event: react.DragEvent<HTMLDivElement>) => {
        if (event.dataTransfer.types.includes('Files')) {
            setIsFileBeingDragged(true)
        }
    }

    const getNewProjectName = (templateName?: string | null): string => {
        const prefix = `${templateName ?? 'New_Project'}_`
        const projectNameTemplate = new RegExp(`^${prefix}(?<projectIndex>\\d+)$`)
        let highestProjectIndex = 0
        for (const projectAsset of projectAssets) {
            let projectIndex = projectNameTemplate.exec(projectAsset.title)?.groups?.projectIndex
            if (projectIndex) {
                highestProjectIndex = Math.max(highestProjectIndex, parseInt(projectIndex, 10))
            }
        }
        return `${prefix}${highestProjectIndex + 1}`
    }

    const handleCreateProject = async (templateId?: string | null) => {
        const projectName = getNewProjectName(templateId)
        const body: backendModule.CreateProjectRequestBody = {
            projectName,
            projectTemplateName: templateId ?? null,
            parentDirectoryId: directoryId,
        }
        await backend.createProject(body)
        doRefresh()
    }

    return (
        <div
            className={`flex flex-col relative select-none text-primary text-xs min-h-screen p-2 ${
                tab === Tab.dashboard ? '' : 'hidden'
            }`}
            onClick={event => {
                unsetModal()
                if (!event.shiftKey) {
                    setSelectedAssets([])
                }
            }}
            onKeyDown={handleEscapeKey}
            onDragEnter={openDropZone}
        >
            <TopBar
                supportsLocalBackend={supportsLocalBackend}
                projectName={project?.name ?? null}
                tab={tab}
                toggleTab={() => {
                    if (project && tab === Tab.dashboard) {
                        switchToIdeTab()
                    } else {
                        switchToDashboardTab()
                    }
                }}
<<<<<<< HEAD
                setBackendPlatform={setBackendPlatform}
=======
                setBackendType={newBackendType => {
                    if (newBackendType !== backend.type) {
                        setIsLoadingAssets(true)
                        setProjectAssets([])
                        setDirectoryAssets([])
                        setSecretAssets([])
                        setFileAssets([])
                        switch (newBackendType) {
                            case backendModule.BackendType.local:
                                setBackend(new localBackend.LocalBackend())
                                break
                            case backendModule.BackendType.remote: {
                                const headers = new Headers()
                                headers.append('Authorization', `Bearer ${accessToken}`)
                                const client = new http.Client(headers)
                                setBackend(new remoteBackendModule.RemoteBackend(client, logger))
                                break
                            }
                        }
                    }
                }}
>>>>>>> 0ed78f99
                query={query}
                setQuery={setQuery}
            />
            {listingLocalDirectoryAndWillFail ? (
                <div className="grow grid place-items-center">
                    <div className="text-base text-center">
                        Could not connect to the Project Manager. Please try restarting{' '}
                        {common.PRODUCT_NAME}, or manually launching the Project Manager.
                    </div>
                </div>
            ) : listingRemoteDirectoryAndWillFail ? (
                <div className="grow grid place-items-center">
                    <div className="text-base text-center">
                        We will review your user details and enable the cloud experience for you
                        shortly.
                    </div>
                </div>
            ) : (
                <>
                    <Templates onTemplateClick={handleCreateProject} />
                    <div className="flex flex-row flex-nowrap my-2">
                        <h1 className="text-xl font-bold mx-4 self-center">Drive</h1>
                        <div className="flex flex-row flex-nowrap mx-4">
                            {backend.type === backendModule.BackendType.remote && (
                                <>
                                    <div className="bg-gray-100 rounded-l-full flex flex-row flex-nowrap items-center p-1 mx-0.5">
                                        {directory && (
                                            <>
                                                <button className="mx-2" onClick={exitDirectory}>
                                                    {parentDirectory?.title ?? '/'}
                                                </button>
                                                {svg.SMALL_RIGHT_ARROW_ICON}
                                            </>
                                        )}
                                        <span className="mx-2">{directory?.title ?? '/'}</span>
                                    </div>
                                    <div className="bg-gray-100 rounded-r-full flex flex-row flex-nowrap items-center mx-0.5">
                                        <div className="m-2">Shared with</div>
                                        <div></div>
                                    </div>
                                </>
                            )}
                            <div className="bg-gray-100 rounded-full flex flex-row flex-nowrap px-1.5 py-1 mx-4">
                                <button
                                    className={`mx-1 ${
                                        backend.type === backendModule.BackendType.local
                                            ? 'opacity-50'
                                            : ''
                                    }`}
                                    disabled={backend.type === backendModule.BackendType.local}
                                    onClick={event => {
                                        event.stopPropagation()
                                        setModal(() => (
                                            <UploadFileModal
                                                directoryId={directoryId}
                                                onSuccess={doRefresh}
                                            />
                                        ))
                                    }}
                                >
                                    {svg.UPLOAD_ICON}
                                </button>
                                <button
                                    className={`mx-1 opacity-50`}
                                    disabled={true}
                                    onClick={event => {
                                        event.stopPropagation()
                                        unsetModal()
                                        /* TODO */
                                    }}
                                >
                                    {svg.DOWNLOAD_ICON}
                                </button>
                            </div>
                            {EXPERIMENTAL.columnModeSwitcher && (
                                <>
                                    <div className="bg-gray-100 rounded-full flex flex-row flex-nowrap p-1.5 mx-4">
                                        <button
                                            className={`${
                                                columnDisplayMode === ColumnDisplayMode.all
                                                    ? 'bg-white shadow-soft'
                                                    : 'opacity-50'
                                            } rounded-full px-1.5`}
                                            onClick={() => {
                                                setColumnDisplayMode(ColumnDisplayMode.all)
                                            }}
                                        >
                                            All
                                        </button>
                                        <button
                                            className={`${
                                                columnDisplayMode === ColumnDisplayMode.compact
                                                    ? 'bg-white shadow-soft'
                                                    : 'opacity-50'
                                            } rounded-full px-1.5`}
                                            onClick={() => {
                                                setColumnDisplayMode(ColumnDisplayMode.compact)
                                            }}
                                        >
                                            Compact
                                        </button>
                                        <button
                                            className={`${
                                                columnDisplayMode === ColumnDisplayMode.docs
                                                    ? 'bg-white shadow-soft'
                                                    : 'opacity-50'
                                            } rounded-full px-1.5`}
                                            onClick={() => {
                                                setColumnDisplayMode(ColumnDisplayMode.docs)
                                            }}
                                        >
                                            Docs
                                        </button>
                                        <button
                                            className={`${
                                                columnDisplayMode === ColumnDisplayMode.settings
                                                    ? 'bg-white shadow-soft'
                                                    : 'opacity-50'
                                            } rounded-full px-1.5`}
                                            onClick={() => {
                                                setColumnDisplayMode(ColumnDisplayMode.settings)
                                            }}
                                        >
                                            Settings
                                        </button>
                                    </div>
                                </>
                            )}
                        </div>
                    </div>
                    <table className="table-fixed items-center border-collapse mt-2">
                        <tbody>
                            <tr className="h-10">
                                {columnsFor(columnDisplayMode, backend.type).map(column => (
                                    <td key={column} className={COLUMN_CSS_CLASS[column]} />
                                ))}
                            </tr>
                            <Rows<backendModule.Asset<backendModule.AssetType.project>>
                                items={visibleProjectAssets}
                                getKey={proj => proj.id}
                                isLoading={isLoadingAssets}
                                placeholder={
                                    <span className="opacity-75">
                                        You have no project yet. Go ahead and create one using the
                                        form above.
                                    </span>
                                }
                                columns={columnsFor(columnDisplayMode, backend.type).map(
                                    column => ({
                                        id: column,
                                        heading: ColumnHeading(
                                            column,
                                            backendModule.AssetType.project
                                        ),
                                        render: renderer(column, backendModule.AssetType.project),
                                    })
                                )}
                                onClick={(projectAsset, event) => {
                                    event.stopPropagation()
                                    unsetModal()
                                    setSelectedAssets(
                                        event.shiftKey
                                            ? [...selectedAssets, projectAsset]
                                            : [projectAsset]
                                    )
                                }}
                                onContextMenu={(projectAsset, event) => {
                                    event.preventDefault()
                                    event.stopPropagation()
                                    const doOpenForEditing = () => {
                                        unsetModal()
                                        setNameOfProjectToImmediatelyOpen(projectAsset.title)
                                    }
                                    const doOpenAsFolder = () => {
                                        // FIXME[sb]: Uncomment once backend support
                                        // is in place.
                                        // The following code does not typecheck
                                        // since `ProjectId`s are not `DirectoryId`s.
                                        // enterDirectory(projectAsset)
                                    }
                                    // This is not a React component even though it contains JSX.
                                    // eslint-disable-next-line no-restricted-syntax
                                    const doRename = () => {
                                        setModal(() => (
                                            <RenameModal
                                                name={projectAsset.title}
                                                assetType={projectAsset.type}
                                                {...(backend.type ===
                                                backendModule.BackendType.local
                                                    ? {
                                                          namePattern:
                                                              '[A-Z][a-z]*(?:_\\d+|_[A-Z][a-z]*)*',
                                                          title:
                                                              'Names must be in Upper_Snake_Case. ' +
                                                              '(Numbers (_0, _1) are also allowed.)',
                                                      }
                                                    : {})}
                                                doRename={async name => {
                                                    await backend.projectUpdate(projectAsset.id, {
                                                        ami: null,
                                                        ideVersion: null,
                                                        projectName: name,
                                                    })
                                                }}
                                                onSuccess={doRefresh}
                                            />
                                        ))
                                    }
                                    // This is not a React component even though it contains JSX.
                                    // eslint-disable-next-line no-restricted-syntax
                                    const doDelete = () => {
                                        setModal(() => (
                                            <ConfirmDeleteModal
                                                name={projectAsset.title}
                                                assetType={projectAsset.type}
                                                doDelete={() =>
                                                    backend.deleteProject(projectAsset.id)
                                                }
                                                onSuccess={doRefresh}
                                            />
                                        ))
                                    }
                                    setModal(() => (
                                        <ContextMenu event={event}>
                                            <ContextMenuEntry onClick={doOpenForEditing}>
                                                Open for editing
                                            </ContextMenuEntry>
                                            {backend.type !== backendModule.BackendType.local && (
                                                <ContextMenuEntry disabled onClick={doOpenAsFolder}>
                                                    Open as folder
                                                </ContextMenuEntry>
                                            )}
                                            <ContextMenuEntry onClick={doRename}>
                                                Rename
                                            </ContextMenuEntry>
                                            <ContextMenuEntry onClick={doDelete}>
                                                <span className="text-red-700">Delete</span>
                                            </ContextMenuEntry>
                                        </ContextMenu>
                                    ))
                                }}
                            />
                            {backend.type === backendModule.BackendType.remote &&
                                (remoteBackend => (
                                    <>
                                        <tr className="h-10" />
                                        <Rows<
                                            backendModule.Asset<backendModule.AssetType.directory>
                                        >
                                            items={visibleDirectoryAssets}
                                            getKey={dir => dir.id}
                                            isLoading={isLoadingAssets}
                                            placeholder={
                                                <span className="opacity-75">
                                                    This directory does not contain any
                                                    subdirectories
                                                    {query ? ' matching your query' : ''}.
                                                </span>
                                            }
                                            columns={columnsFor(
                                                columnDisplayMode,
                                                backend.type
                                            ).map(column => ({
                                                id: column,
                                                heading: ColumnHeading(
                                                    column,
                                                    backendModule.AssetType.directory
                                                ),
                                                render: renderer(
                                                    column,
                                                    backendModule.AssetType.directory
                                                ),
                                            }))}
                                            onClick={(directoryAsset, event) => {
                                                event.stopPropagation()
                                                unsetModal()
                                                setSelectedAssets(
                                                    event.shiftKey
                                                        ? [...selectedAssets, directoryAsset]
                                                        : [directoryAsset]
                                                )
                                            }}
                                            onContextMenu={(_directory, event) => {
                                                event.preventDefault()
                                                event.stopPropagation()
                                                setModal(() => (
                                                    <ContextMenu event={event}></ContextMenu>
                                                ))
                                            }}
                                        />
                                        <tr className="h-10" />
                                        <Rows<backendModule.Asset<backendModule.AssetType.secret>>
                                            items={visibleSecretAssets}
                                            getKey={secret => secret.id}
                                            isLoading={isLoadingAssets}
                                            placeholder={
                                                <span className="opacity-75">
                                                    This directory does not contain any secrets
                                                    {query ? ' matching your query' : ''}.
                                                </span>
                                            }
                                            columns={columnsFor(
                                                columnDisplayMode,
                                                backend.type
                                            ).map(column => ({
                                                id: column,
                                                heading: ColumnHeading(
                                                    column,
                                                    backendModule.AssetType.secret
                                                ),
                                                render: renderer(
                                                    column,
                                                    backendModule.AssetType.secret
                                                ),
                                            }))}
                                            onClick={(secret, event) => {
                                                event.stopPropagation()
                                                unsetModal()
                                                setSelectedAssets(
                                                    event.shiftKey
                                                        ? [...selectedAssets, secret]
                                                        : [secret]
                                                )
                                            }}
                                            onContextMenu={(secret, event) => {
                                                event.preventDefault()
                                                event.stopPropagation()
                                                // This is not a React component even though it contains JSX.
                                                // eslint-disable-next-line no-restricted-syntax
                                                const doDelete = () => {
                                                    setModal(() => (
                                                        <ConfirmDeleteModal
                                                            name={secret.title}
                                                            assetType={secret.type}
                                                            doDelete={() =>
                                                                remoteBackend.deleteSecret(
                                                                    secret.id
                                                                )
                                                            }
                                                            onSuccess={doRefresh}
                                                        />
                                                    ))
                                                }
                                                setModal(() => (
                                                    <ContextMenu event={event}>
                                                        <ContextMenuEntry onClick={doDelete}>
                                                            <span className="text-red-700">
                                                                Delete
                                                            </span>
                                                        </ContextMenuEntry>
                                                    </ContextMenu>
                                                ))
                                            }}
                                        />
                                        <tr className="h-10" />
                                        <Rows<backendModule.Asset<backendModule.AssetType.file>>
                                            items={visibleFileAssets}
                                            getKey={file => file.id}
                                            isLoading={isLoadingAssets}
                                            placeholder={
                                                <span className="opacity-75">
                                                    This directory does not contain any files
                                                    {query ? ' matching your query' : ''}.
                                                </span>
                                            }
                                            columns={columnsFor(
                                                columnDisplayMode,
                                                backend.type
                                            ).map(column => ({
                                                id: column,
                                                heading: ColumnHeading(
                                                    column,
                                                    backendModule.AssetType.file
                                                ),
                                                render: renderer(
                                                    column,
                                                    backendModule.AssetType.file
                                                ),
                                            }))}
                                            onClick={(file, event) => {
                                                event.stopPropagation()
                                                unsetModal()
                                                setSelectedAssets(
                                                    event.shiftKey
                                                        ? [...selectedAssets, file]
                                                        : [file]
                                                )
                                            }}
                                            onContextMenu={(file, event) => {
                                                event.preventDefault()
                                                event.stopPropagation()
                                                const doCopy = () => {
                                                    // TODO: Wait for backend endpoint.
                                                }
                                                const doCut = () => {
                                                    // TODO: Wait for backend endpoint.
                                                }
                                                // This is not a React component even though it contains JSX.
                                                // eslint-disable-next-line no-restricted-syntax
                                                const doDelete = () => {
                                                    setModal(() => (
                                                        <ConfirmDeleteModal
                                                            name={file.title}
                                                            assetType={file.type}
                                                            doDelete={() =>
                                                                remoteBackend.deleteFile(file.id)
                                                            }
                                                            onSuccess={doRefresh}
                                                        />
                                                    ))
                                                }
                                                const doDownload = () => {
                                                    /** TODO: Wait for backend endpoint. */
                                                }
                                                setModal(() => (
                                                    <ContextMenu event={event}>
                                                        <ContextMenuEntry disabled onClick={doCopy}>
                                                            Copy
                                                        </ContextMenuEntry>
                                                        <ContextMenuEntry disabled onClick={doCut}>
                                                            Cut
                                                        </ContextMenuEntry>
                                                        <ContextMenuEntry onClick={doDelete}>
                                                            <span className="text-red-700">
                                                                Delete
                                                            </span>
                                                        </ContextMenuEntry>
                                                        <ContextMenuEntry
                                                            disabled
                                                            onClick={doDownload}
                                                        >
                                                            Download
                                                        </ContextMenuEntry>
                                                    </ContextMenu>
                                                ))
                                            }}
                                        />
                                    </>
                                ))(backend)}
                        </tbody>
                    </table>
                    {isFileBeingDragged && backend.type === backendModule.BackendType.remote ? (
                        <div
                            className="text-white text-lg fixed w-screen h-screen inset-0 bg-primary grid place-items-center"
                            onDragLeave={() => {
                                setIsFileBeingDragged(false)
                            }}
                            onDragOver={event => {
                                event.preventDefault()
                            }}
                            onDrop={async event => {
                                event.preventDefault()
                                setIsFileBeingDragged(false)
                                await uploadMultipleFiles.uploadMultipleFiles(
                                    backend,
                                    directoryId,
                                    Array.from(event.dataTransfer.files)
                                )
                                doRefresh()
                            }}
                        >
                            Drop to upload files.
                        </div>
                    ) : null}
                </>
            )}
            {/* This should be just `{modal}`, however TypeScript incorrectly throws an error. */}
            {project && <Ide project={project} appRunner={appRunner} />}
            {modal && <>{modal}</>}
        </div>
    )
}

export default Dashboard<|MERGE_RESOLUTION|>--- conflicted
+++ resolved
@@ -222,14 +222,9 @@
 
 /** Props for {@link Dashboard}s that are common to all platforms. */
 export interface DashboardProps {
-<<<<<<< HEAD
-    platform: platformModule.Platform
-    appRunner: AppRunner | null
-    initialProjectName: string | null
-=======
     supportsLocalBackend: boolean
     appRunner: AppRunner
->>>>>>> 0ed78f99
+    initialProjectName: string | null
 }
 
 // TODO[sb]: Implement rename when clicking name of a selected row.
@@ -237,11 +232,7 @@
 
 /** The component that contains the entire UI. */
 function Dashboard(props: DashboardProps) {
-<<<<<<< HEAD
-    const { platform, appRunner, initialProjectName } = props
-=======
-    const { supportsLocalBackend, appRunner } = props
->>>>>>> 0ed78f99
+    const { supportsLocalBackend, appRunner, initialProjectName } = props
 
     const logger = loggerProvider.useLogger()
     const { accessToken, organization } = auth.useFullUserSession()
@@ -361,29 +352,24 @@
     }, [isInitialized, nameOfProjectToImmediatelyOpen])
 
     const openIde = async (projectId: backendModule.ProjectId) => {
-        setTab(Tab.ide)
+        switchToIdeTab()
         if (project?.projectId !== projectId) {
             setProject(await backend.getProjectDetails(projectId))
         }
-        const ideElement = document.getElementById(IDE_ELEMENT_ID)
-        if (ideElement) {
-            ideElement.style.top = ''
-            ideElement.style.display = 'absolute'
-        }
-    }
-
-    const setBackendPlatform = (newBackendPlatform: platformModule.Platform) => {
-        if (newBackendPlatform !== backend.platform) {
+    }
+
+    const setBackendType = (newBackendType: backendModule.BackendType) => {
+        if (newBackendType !== backend.type) {
             setIsLoadingAssets(true)
             setProjectAssets([])
             setDirectoryAssets([])
             setSecretAssets([])
             setFileAssets([])
-            switch (newBackendPlatform) {
-                case platformModule.Platform.desktop:
+            switch (newBackendType) {
+                case backendModule.BackendType.local:
                     setBackend(new localBackend.LocalBackend())
                     break
-                case platformModule.Platform.cloud: {
+                case backendModule.BackendType.remote: {
                     const headers = new Headers()
                     headers.append('Authorization', `Bearer ${accessToken}`)
                     const client = new http.Client(headers)
@@ -495,25 +481,13 @@
                 <ProjectActionButton
                     project={projectAsset}
                     appRunner={appRunner}
-<<<<<<< HEAD
                     shouldOpenImmediately={nameOfProjectToImmediatelyOpen === projectAsset.title}
                     shouldCancelOpeningImmediately={Boolean(nameOfProjectToImmediatelyOpen)}
+                    doRefresh={doRefresh}
                     onClose={() => {
                         setProject(null)
                     }}
                     openIde={() => openIde(projectAsset.id)}
-=======
-                    doRefresh={doRefresh}
-                    onClose={() => {
-                        setProject(null)
-                    }}
-                    openIde={async () => {
-                        switchToIdeTab()
-                        if (project?.projectId !== projectAsset.id) {
-                            setProject(await backend.getProjectDetails(projectAsset.id))
-                        }
-                    }}
->>>>>>> 0ed78f99
                 />
                 <span className="px-2">{projectAsset.title}</span>
             </div>
@@ -808,31 +782,7 @@
                         switchToDashboardTab()
                     }
                 }}
-<<<<<<< HEAD
-                setBackendPlatform={setBackendPlatform}
-=======
-                setBackendType={newBackendType => {
-                    if (newBackendType !== backend.type) {
-                        setIsLoadingAssets(true)
-                        setProjectAssets([])
-                        setDirectoryAssets([])
-                        setSecretAssets([])
-                        setFileAssets([])
-                        switch (newBackendType) {
-                            case backendModule.BackendType.local:
-                                setBackend(new localBackend.LocalBackend())
-                                break
-                            case backendModule.BackendType.remote: {
-                                const headers = new Headers()
-                                headers.append('Authorization', `Bearer ${accessToken}`)
-                                const client = new http.Client(headers)
-                                setBackend(new remoteBackendModule.RemoteBackend(client, logger))
-                                break
-                            }
-                        }
-                    }
-                }}
->>>>>>> 0ed78f99
+                setBackendType={setBackendType}
                 query={query}
                 setQuery={setQuery}
             />
