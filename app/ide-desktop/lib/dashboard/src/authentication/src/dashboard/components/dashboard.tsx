/** @file Main dashboard component, responsible for listing user's projects as well as other
 * interactive components. */
import * as React from 'react'

import * as common from 'enso-common'

import * as assetListEventModule from '../events/assetListEvent'
import * as backendModule from '../backend'
import * as hooks from '../../hooks'
import * as http from '../../http'
import * as localBackend from '../localBackend'
import * as localStorageModule from '../localStorage'
import * as projectManager from '../projectManager'
import * as remoteBackendModule from '../remoteBackend'
import * as shortcutsModule from '../shortcuts'

import * as authProvider from '../../authentication/providers/auth'
import * as backendProvider from '../../providers/backend'
import * as localStorageProvider from '../../providers/localStorage'
import * as loggerProvider from '../../providers/logger'
import * as modalProvider from '../../providers/modal'
import * as shortcutsProvider from '../../providers/shortcuts'

import * as app from '../../components/app'
import * as pageSwitcher from './pageSwitcher'
import * as spinner from './spinner'
import Chat, * as chat from './chat'
import DriveView from './driveView'
import Editor from './editor'
import Templates from './templates'
import TheModal from './theModal'
import TopBar from './topBar'

// =================
// === Constants ===
// =================

/** The `id` attribute of the loading spinner element. */
const LOADER_ELEMENT_ID = 'loader'

// =================
// === Dashboard ===
// =================

/** Props for {@link Dashboard}s that are common to all platforms. */
export interface DashboardProps {
    /** Whether the application may have the local backend running. */
    supportsLocalBackend: boolean
    appRunner: AppRunner
    initialProjectName: string | null
    projectManagerUrl: string | null
}

/** The component that contains the entire UI. */
export default function Dashboard(props: DashboardProps) {
    const { supportsLocalBackend, appRunner, initialProjectName, projectManagerUrl } = props
    const navigate = hooks.useNavigate()
    const logger = loggerProvider.useLogger()
    const session = authProvider.useNonPartialUserSession()
    const { backend } = backendProvider.useBackend()
    const { setBackend } = backendProvider.useSetBackend()
    const { unsetModal } = modalProvider.useSetModal()
    const { localStorage } = localStorageProvider.useLocalStorage()
    const { shortcuts } = shortcutsProvider.useShortcuts()
    const [query, setQuery] = React.useState('')
    const [isHelpChatOpen, setIsHelpChatOpen] = React.useState(false)
    const [isHelpChatVisible, setIsHelpChatVisible] = React.useState(false)
    const [loadingProjectManagerDidFail, setLoadingProjectManagerDidFail] = React.useState(false)
    const [page, setPage] = React.useState(
        () => localStorage.get(localStorageModule.LocalStorageKey.page) ?? pageSwitcher.Page.drive
    )
    const [projectStartupInfo, setProjectStartupInfo] =
        React.useState<backendModule.ProjectStartupInfo | null>(null)
    const [assetListEvents, dispatchAssetListEvent] =
        hooks.useEvent<assetListEventModule.AssetListEvent>()

    const isListingLocalDirectoryAndWillFail =
        backend.type === backendModule.BackendType.local && loadingProjectManagerDidFail
    const isListingRemoteDirectoryAndWillFail =
        backend.type === backendModule.BackendType.remote &&
        session.organization?.isEnabled !== true
    const isListingRemoteDirectoryWhileOffline =
        session.type === authProvider.UserSessionType.offline &&
        backend.type === backendModule.BackendType.remote

    React.useEffect(() => {
        unsetModal()
    }, [page, /* should never change */ unsetModal])

    React.useEffect(() => {
        const savedProjectStartupInfo = localStorage.get(
            localStorageModule.LocalStorageKey.projectStartupInfo
        )
        if (savedProjectStartupInfo != null) {
            setProjectStartupInfo(savedProjectStartupInfo)
            if (page !== pageSwitcher.Page.editor) {
                // A workaround to hide the spinner, when the previous project is being loaded in
                // the background. This `MutationObserver` is disconnected when the loader is
                // removed from the DOM.
                const observer = new MutationObserver(mutations => {
                    for (const mutation of mutations) {
                        for (const node of Array.from(mutation.addedNodes)) {
                            if (node instanceof HTMLElement && node.id === LOADER_ELEMENT_ID) {
                                document.body.style.cursor = 'auto'
                                node.style.display = 'none'
                            }
                        }
                        for (const node of Array.from(mutation.removedNodes)) {
                            if (node instanceof HTMLElement && node.id === LOADER_ELEMENT_ID) {
                                document.body.style.cursor = 'auto'
                                observer.disconnect()
                            }
                        }
                    }
                })
                observer.observe(document.body, { childList: true })
            }
        }
        // This MUST only run when the component is mounted.
        // eslint-disable-next-line react-hooks/exhaustive-deps
    }, [])

    React.useEffect(() => {
        if (projectStartupInfo != null) {
            localStorage.set(
                localStorageModule.LocalStorageKey.projectStartupInfo,
                projectStartupInfo
            )
        }
        return () => {
            localStorage.delete(localStorageModule.LocalStorageKey.projectStartupInfo)
        }
    }, [projectStartupInfo, /* should never change */ localStorage])

    React.useEffect(() => {
        localStorage.set(localStorageModule.LocalStorageKey.page, page)
    }, [page, /* should never change */ localStorage])

    React.useEffect(() => {
        const onClick = () => {
            if (getSelection()?.type !== 'Range') {
                unsetModal()
            }
        }
        document.addEventListener('click', onClick)
        return () => {
            document.removeEventListener('click', onClick)
        }
    }, [/* should never change */ unsetModal])

    React.useEffect(() => {
        if (
            supportsLocalBackend &&
            session.type !== authProvider.UserSessionType.offline &&
            localStorage.get(localStorageModule.LocalStorageKey.backendType) ===
                backendModule.BackendType.local
        ) {
<<<<<<< HEAD
            setBackend(new localBackend.LocalBackend(projectManagerUrl))
=======
            setBackend(
                new localBackend.LocalBackend(
                    localStorage.get(localStorageModule.LocalStorageKey.projectStartupInfo) ?? null
                )
            )
>>>>>>> e035b2d5
        }
        // This hook MUST only run once, on mount.
        // eslint-disable-next-line react-hooks/exhaustive-deps
    }, [])

    React.useEffect(() => {
        // The types come from a third-party API and cannot be changed.
        // eslint-disable-next-line no-restricted-syntax
        let handle: number | undefined
        if (isHelpChatOpen) {
            setIsHelpChatVisible(true)
        } else {
            handle = window.setTimeout(() => {
                setIsHelpChatVisible(false)
            }, chat.ANIMATION_DURATION_MS)
        }
        return () => {
            clearTimeout(handle)
        }
    }, [isHelpChatOpen])

    React.useEffect(() => {
        const onProjectManagerLoadingFailed = () => {
            setLoadingProjectManagerDidFail(true)
        }
        document.addEventListener(
            projectManager.ProjectManagerEvents.loadingFailed,
            onProjectManagerLoadingFailed
        )
        return () => {
            document.removeEventListener(
                projectManager.ProjectManagerEvents.loadingFailed,
                onProjectManagerLoadingFailed
            )
        }
    }, [])

    React.useEffect(() => {
        return shortcuts.registerKeyboardHandlers({
            [shortcutsModule.KeyboardAction.closeModal]: unsetModal,
        })
    }, [shortcuts, unsetModal])

    const setBackendType = React.useCallback(
        (newBackendType: backendModule.BackendType) => {
            if (newBackendType !== backend.type) {
                switch (newBackendType) {
                    case backendModule.BackendType.local:
<<<<<<< HEAD
                        setBackend(new localBackend.LocalBackend(projectManagerUrl))
=======
                        setBackend(new localBackend.LocalBackend(null))
>>>>>>> e035b2d5
                        break
                    case backendModule.BackendType.remote: {
                        const headers = new Headers()
                        headers.append('Authorization', `Bearer ${session.accessToken ?? ''}`)
                        const client = new http.Client(headers)
                        setBackend(new remoteBackendModule.RemoteBackend(client, logger))
                        break
                    }
                }
            }
        },
        [
            backend.type,
            session.accessToken,
            logger,
            /* should never change */ projectManagerUrl,
            /* should never change */ setBackend,
        ]
    )

    const doCreateProject = React.useCallback(
        (
            templateId: string | null,
            onSpinnerStateChange?: (state: spinner.SpinnerState) => void
        ) => {
            dispatchAssetListEvent({
                type: assetListEventModule.AssetListEventType.newProject,
                parentKey: null,
                parentId: null,
                templateId: templateId ?? null,
                onSpinnerStateChange: onSpinnerStateChange ?? null,
            })
        },
        [/* should never change */ dispatchAssetListEvent]
    )

    const openEditor = React.useCallback(
        async (newProject: backendModule.ProjectAsset) => {
            setPage(pageSwitcher.Page.editor)
            if (projectStartupInfo?.project.projectId !== newProject.id) {
                setProjectStartupInfo({
                    project: await backend.getProjectDetails(newProject.id, newProject.title),
                    backendType: backend.type,
                    accessToken: session.accessToken,
                })
            }
        },
        [backend, projectStartupInfo?.project.projectId, session.accessToken]
    )

    const closeEditor = React.useCallback(() => {
        setProjectStartupInfo(null)
    }, [])

    const driveHiddenClass = page === pageSwitcher.Page.drive ? '' : 'hidden'
    return (
        <>
            <div
                className={`flex flex-col gap-2 relative select-none text-primary text-xs h-screen pb-2 ${
                    page === pageSwitcher.Page.editor ? 'cursor-none pointer-events-none' : ''
                }`}
                onContextMenu={event => {
                    event.preventDefault()
                    unsetModal()
                }}
            >
                <TopBar
                    supportsLocalBackend={supportsLocalBackend}
                    page={page}
                    setPage={setPage}
                    asset={null}
                    isEditorDisabled={projectStartupInfo == null}
                    isHelpChatOpen={isHelpChatOpen}
                    setIsHelpChatOpen={setIsHelpChatOpen}
                    setBackendType={setBackendType}
                    query={query}
                    setQuery={setQuery}
                    onSignOut={() => {
                        if (page === pageSwitcher.Page.editor) {
                            setPage(pageSwitcher.Page.drive)
                        }
                        setProjectStartupInfo(null)
                    }}
                />
                {isListingRemoteDirectoryWhileOffline ? (
                    <div className={`grow grid place-items-center mx-2 ${driveHiddenClass}`}>
                        <div className="flex flex-col gap-4">
                            <div className="text-base text-center">You are not signed in.</div>
                            <button
                                className="text-base text-white bg-help rounded-full self-center leading-170 h-8 py-px w-16"
                                onClick={() => {
                                    navigate(app.LOGIN_PATH)
                                }}
                            >
                                Login
                            </button>
                        </div>
                    </div>
                ) : isListingLocalDirectoryAndWillFail ? (
                    <div className={`grow grid place-items-center mx-2 ${driveHiddenClass}`}>
                        <div className="text-base text-center">
                            Could not connect to the Project Manager. Please try restarting{' '}
                            {common.PRODUCT_NAME}, or manually launching the Project Manager.
                        </div>
                    </div>
                ) : isListingRemoteDirectoryAndWillFail ? (
                    <div className={`grow grid place-items-center mx-2 ${driveHiddenClass}`}>
                        <div className="text-base text-center">
                            We will review your user details and enable the cloud experience for you
                            shortly.
                        </div>
                    </div>
                ) : (
                    <>
                        <Templates
                            hidden={page !== pageSwitcher.Page.drive}
                            onTemplateClick={doCreateProject}
                        />
                        <DriveView
                            hidden={page !== pageSwitcher.Page.drive}
                            page={page}
                            initialProjectName={initialProjectName}
                            assetListEvents={assetListEvents}
                            dispatchAssetListEvent={dispatchAssetListEvent}
                            query={query}
                            doCreateProject={doCreateProject}
                            doOpenEditor={openEditor}
                            doCloseEditor={closeEditor}
                            appRunner={appRunner}
                            loadingProjectManagerDidFail={loadingProjectManagerDidFail}
                            isListingRemoteDirectoryWhileOffline={
                                isListingRemoteDirectoryWhileOffline
                            }
                            isListingLocalDirectoryAndWillFail={isListingLocalDirectoryAndWillFail}
                            isListingRemoteDirectoryAndWillFail={
                                isListingRemoteDirectoryAndWillFail
                            }
                        />
                    </>
                )}
                <Editor
                    visible={page === pageSwitcher.Page.editor}
                    projectStartupInfo={projectStartupInfo}
                    appRunner={appRunner}
                />
                {/* `session.accessToken` MUST be present in order for the `Chat` component to work. */}
                {isHelpChatVisible && session.accessToken != null && (
                    <Chat
                        isOpen={isHelpChatOpen}
                        doClose={() => {
                            setIsHelpChatOpen(false)
                        }}
                    />
                )}
            </div>
            <div className="text-xs text-primary select-none">
                <TheModal />
            </div>
        </>
    )
}<|MERGE_RESOLUTION|>--- conflicted
+++ resolved
@@ -155,15 +155,12 @@
             localStorage.get(localStorageModule.LocalStorageKey.backendType) ===
                 backendModule.BackendType.local
         ) {
-<<<<<<< HEAD
-            setBackend(new localBackend.LocalBackend(projectManagerUrl))
-=======
             setBackend(
                 new localBackend.LocalBackend(
+                    projectManagerUrl,
                     localStorage.get(localStorageModule.LocalStorageKey.projectStartupInfo) ?? null
                 )
             )
->>>>>>> e035b2d5
         }
         // This hook MUST only run once, on mount.
         // eslint-disable-next-line react-hooks/exhaustive-deps
@@ -212,11 +209,7 @@
             if (newBackendType !== backend.type) {
                 switch (newBackendType) {
                     case backendModule.BackendType.local:
-<<<<<<< HEAD
-                        setBackend(new localBackend.LocalBackend(projectManagerUrl))
-=======
-                        setBackend(new localBackend.LocalBackend(null))
->>>>>>> e035b2d5
+                        setBackend(new localBackend.LocalBackend(projectManagerUrl, null))
                         break
                     case backendModule.BackendType.remote: {
                         const headers = new Headers()
