/** @file Main dashboard component, responsible for listing user's projects as well as other
 * interactive components. */
import * as React from 'react'

import * as assetEventModule from '../events/assetEvent'
import * as assetListEventModule from '../events/assetListEvent'
import * as backendModule from '../backend'
import * as categorySwitcher from './categorySwitcher'
import * as hooks from '../../hooks'
import * as http from '../../http'
import * as localBackendModule from '../localBackend'
import * as localStorageModule from '../localStorage'
import * as projectManager from '../projectManager'
import * as remoteBackendModule from '../remoteBackend'
import * as shortcutsModule from '../shortcuts'

import * as authProvider from '../../authentication/providers/auth'
import * as backendProvider from '../../providers/backend'
import * as localStorageProvider from '../../providers/localStorage'
import * as loggerProvider from '../../providers/logger'
import * as modalProvider from '../../providers/modal'
import * as shortcutsProvider from '../../providers/shortcuts'

import type * as assetSettingsPanel from './assetSettingsPanel'
import * as pageSwitcher from './pageSwitcher'
import type * as spinner from './spinner'
import Chat, * as chat from './chat'
import AssetSettingsPanel from './assetSettingsPanel'
import Drive from './drive'
import Editor from './editor'
import Home from './home'
import TheModal from './theModal'
import TopBar from './topBar'

// =================
// === Dashboard ===
// =================

/** Props for {@link Dashboard}s that are common to all platforms. */
export interface DashboardProps {
    /** Whether the application may have the local backend running. */
    supportsLocalBackend: boolean
    appRunner: AppRunner
    initialProjectName: string | null
    projectManagerUrl: string | null
}

/** The component that contains the entire UI. */
export default function Dashboard(props: DashboardProps) {
    const {
        supportsLocalBackend,
        appRunner,
        initialProjectName: rawInitialProjectName,
        projectManagerUrl,
    } = props
    const logger = loggerProvider.useLogger()
    const session = authProvider.useNonPartialUserSession()
    const { backend } = backendProvider.useBackend()
    const { setBackend } = backendProvider.useSetBackend()
    const { modalRef } = modalProvider.useModalRef()
    const { unsetModal } = modalProvider.useSetModal()
    const { localStorage } = localStorageProvider.useLocalStorage()
    const { shortcuts } = shortcutsProvider.useShortcuts()
    const [initialized, setInitialized] = React.useState(false)
    const [query, setQuery] = React.useState('')
    const [isHelpChatOpen, setIsHelpChatOpen] = React.useState(false)
    const [isHelpChatVisible, setIsHelpChatVisible] = React.useState(false)
    const [loadingProjectManagerDidFail, setLoadingProjectManagerDidFail] = React.useState(false)
    const [page, setPage] = React.useState(
        () => localStorage.get(localStorageModule.LocalStorageKey.page) ?? pageSwitcher.Page.drive
    )
    const [queuedAssetEvents, setQueuedAssetEvents] = React.useState<assetEventModule.AssetEvent[]>(
        []
    )
    const [projectStartupInfo, setProjectStartupInfo] =
        React.useState<backendModule.ProjectStartupInfo | null>(null)
    const [openProjectAbortController, setOpenProjectAbortController] =
        React.useState<AbortController | null>(null)
    const [assetListEvents, dispatchAssetListEvent] =
        hooks.useEvent<assetListEventModule.AssetListEvent>()
    const [assetEvents, dispatchAssetEvent] = hooks.useEvent<assetEventModule.AssetEvent>()
    const [assetSettingsPanelProps, setAssetSettingsPanelProps] =
        React.useState<assetSettingsPanel.AssetSettingsPanelRequiredProps | null>(null)
    const [isAssetSettingsPanelVisible, setIsAssetSettingsPanelVisible] = React.useState(
        () =>
            localStorage.get(localStorageModule.LocalStorageKey.isAssetSettingsPanelVisible) ??
            false
    )
    const [initialProjectName, setInitialProjectName] = React.useState(rawInitialProjectName)

    const isListingLocalDirectoryAndWillFail =
        backend.type === backendModule.BackendType.local && loadingProjectManagerDidFail
    const isListingRemoteDirectoryAndWillFail =
        backend.type === backendModule.BackendType.remote &&
        session.organization?.isEnabled !== true
    const isListingRemoteDirectoryWhileOffline =
        session.type === authProvider.UserSessionType.offline &&
        backend.type === backendModule.BackendType.remote

    React.useEffect(() => {
        setInitialized(true)
    }, [])

    React.useEffect(() => {
        unsetModal()
        // FIXME [sb]: https://github.com/enso-org/cloud-v2/issues/777
        // Workarounds for GUI1 should be removed when they are no longer necessary.
        document.body.style.cursor = page === pageSwitcher.Page.editor ? 'none' : 'auto'
    }, [page, /* should never change */ unsetModal])

    React.useEffect(() => {
        if (query !== '') {
            setPage(pageSwitcher.Page.drive)
        }
    }, [query])

    React.useEffect(() => {
        let currentBackend = backend
        if (
            supportsLocalBackend &&
            localStorage.get(localStorageModule.LocalStorageKey.backendType) ===
                backendModule.BackendType.local
        ) {
            currentBackend = new localBackendModule.LocalBackend(projectManagerUrl)
            setBackend(currentBackend)
        }
        const savedProjectStartupInfo = localStorage.get(
            localStorageModule.LocalStorageKey.projectStartupInfo
        )
        if (rawInitialProjectName != null) {
            if (page === pageSwitcher.Page.editor) {
                setPage(pageSwitcher.Page.drive)
            }
        } else if (savedProjectStartupInfo != null) {
            if (savedProjectStartupInfo.backendType === backendModule.BackendType.remote) {
                if (session.accessToken != null) {
                    if (
                        currentBackend.type === backendModule.BackendType.remote &&
                        savedProjectStartupInfo.projectAsset.parentId ===
                            backend.rootDirectoryId(session.organization)
                    ) {
                        // `projectStartupInfo` is still `null`, so the `editor` page will be empty.
                        setPage(pageSwitcher.Page.drive)
                        setQueuedAssetEvents([
                            {
                                type: assetEventModule.AssetEventType.openProject,
                                id: savedProjectStartupInfo.project.projectId,
                                shouldAutomaticallySwitchPage: page === pageSwitcher.Page.editor,
                                runInBackground: false,
                            },
                        ])
                    } else {
                        setPage(pageSwitcher.Page.drive)
                        const httpClient = new http.Client(
                            new Headers([['Authorization', `Bearer ${session.accessToken}`]])
                        )
                        const remoteBackend = new remoteBackendModule.RemoteBackend(
                            httpClient,
                            logger
                        )
                        void (async () => {
                            const abortController = new AbortController()
                            setOpenProjectAbortController(abortController)
                            const oldProject = await backend.getProjectDetails(
                                savedProjectStartupInfo.projectAsset.id,
                                savedProjectStartupInfo.projectAsset.title
                            )
                            if (
                                backendModule.DOES_PROJECT_STATE_INDICATE_VM_EXISTS[
                                    oldProject.state.type
                                ]
                            ) {
                                await remoteBackendModule.waitUntilProjectIsReady(
                                    remoteBackend,
                                    savedProjectStartupInfo.projectAsset,
                                    abortController
                                )
                                if (!abortController.signal.aborted) {
                                    const project = await remoteBackend.getProjectDetails(
                                        savedProjectStartupInfo.projectAsset.id,
                                        savedProjectStartupInfo.projectAsset.title
                                    )
                                    setProjectStartupInfo({ ...savedProjectStartupInfo, project })
                                    if (page === pageSwitcher.Page.editor) {
                                        setPage(page)
                                    }
                                }
                            }
                        })()
                    }
                }
            } else {
                if (currentBackend.type === backendModule.BackendType.local) {
                    setInitialProjectName(savedProjectStartupInfo.projectAsset.id)
                } else {
                    const localBackend = new localBackendModule.LocalBackend(projectManagerUrl)
                    void (async () => {
                        await localBackend.openProject(
                            savedProjectStartupInfo.projectAsset.id,
                            null,
                            savedProjectStartupInfo.projectAsset.title
                        )
                        const project = await localBackend.getProjectDetails(
                            savedProjectStartupInfo.projectAsset.id,
                            savedProjectStartupInfo.projectAsset.title
                        )
                        setProjectStartupInfo({
                            ...savedProjectStartupInfo,
                            project,
                        })
                    })()
                }
            }
        }
        // This MUST only run when the component is mounted.
        // eslint-disable-next-line react-hooks/exhaustive-deps
    }, [])

    hooks.useEventHandler(assetEvents, event => {
        switch (event.type) {
            case assetEventModule.AssetEventType.openProject: {
                openProjectAbortController?.abort()
                setOpenProjectAbortController(null)
                break
            }
            default: {
                // Ignored.
                break
            }
        }
    })

    React.useEffect(() => {
        if (initialized) {
            if (projectStartupInfo != null) {
                localStorage.set(
                    localStorageModule.LocalStorageKey.projectStartupInfo,
                    projectStartupInfo
                )
            } else {
                localStorage.delete(localStorageModule.LocalStorageKey.projectStartupInfo)
            }
        }
        // `initialized` is NOT a dependency.
        // eslint-disable-next-line react-hooks/exhaustive-deps
    }, [projectStartupInfo, /* should never change */ localStorage])

    React.useEffect(() => {
        localStorage.set(
            localStorageModule.LocalStorageKey.isAssetSettingsPanelVisible,
            isAssetSettingsPanelVisible
        )
    }, [isAssetSettingsPanelVisible, /* should never change */ localStorage])

    React.useEffect(() => {
        localStorage.set(localStorageModule.LocalStorageKey.page, page)
    }, [page, /* should never change */ localStorage])

    React.useEffect(() => {
        const onClick = () => {
            if (getSelection()?.type !== 'Range') {
                unsetModal()
            }
        }
        document.addEventListener('click', onClick)
        return () => {
            document.removeEventListener('click', onClick)
        }
    }, [/* should never change */ unsetModal])

    React.useEffect(() => {
        // The types come from a third-party API and cannot be changed.
        // eslint-disable-next-line no-restricted-syntax
        let handle: number | undefined
        if (isHelpChatOpen) {
            setIsHelpChatVisible(true)
        } else {
            handle = window.setTimeout(() => {
                setIsHelpChatVisible(false)
            }, chat.ANIMATION_DURATION_MS)
        }
        return () => {
            clearTimeout(handle)
        }
    }, [isHelpChatOpen])

    React.useEffect(() => {
        const onProjectManagerLoadingFailed = () => {
            setLoadingProjectManagerDidFail(true)
        }
        document.addEventListener(
            projectManager.ProjectManagerEvents.loadingFailed,
            onProjectManagerLoadingFailed
        )
        return () => {
            document.removeEventListener(
                projectManager.ProjectManagerEvents.loadingFailed,
                onProjectManagerLoadingFailed
            )
        }
    }, [])

    React.useEffect(() => {
        return shortcuts.registerKeyboardHandlers({
            [shortcutsModule.KeyboardAction.closeModal]: () => {
                unsetModal()
                if (modalRef.current == null) {
                    // eslint-disable-next-line no-restricted-syntax
                    return false
                }
            },
        })
    }, [shortcuts, /* should never change */ modalRef, /* should never change */ unsetModal])

    const setBackendType = React.useCallback(
        (newBackendType: backendModule.BackendType) => {
            if (newBackendType !== backend.type) {
                switch (newBackendType) {
                    case backendModule.BackendType.local:
                        setBackend(new localBackendModule.LocalBackend(projectManagerUrl))
                        break
                    case backendModule.BackendType.remote: {
                        const headers = new Headers()
                        headers.append('Authorization', `Bearer ${session.accessToken ?? ''}`)
                        const client = new http.Client(headers)
                        setBackend(new remoteBackendModule.RemoteBackend(client, logger))
                        break
                    }
                }
            }
        },
        [
            backend.type,
            session.accessToken,
            logger,
            /* should never change */ projectManagerUrl,
            /* should never change */ setBackend,
        ]
    )

    const doCreateProject = React.useCallback(
        (
            templateId: string | null,
            onSpinnerStateChange?: (state: spinner.SpinnerState) => void
        ) => {
            dispatchAssetListEvent({
                type: assetListEventModule.AssetListEventType.newProject,
                parentKey: null,
                parentId: null,
                templateId: templateId ?? null,
                onSpinnerStateChange: onSpinnerStateChange ?? null,
            })
        },
        [/* should never change */ dispatchAssetListEvent]
    )

    const openEditor = React.useCallback(
        async (
            newProject: backendModule.ProjectAsset,
            setProjectAsset: React.Dispatch<React.SetStateAction<backendModule.ProjectAsset>>,
            switchPage: boolean
        ) => {
            if (switchPage) {
                setPage(pageSwitcher.Page.editor)
            }
            if (projectStartupInfo?.project.projectId !== newProject.id) {
                setProjectStartupInfo({
                    project: await backend.getProjectDetails(newProject.id, newProject.title),
                    projectAsset: newProject,
                    setProjectAsset: setProjectAsset,
                    backendType: backend.type,
                    accessToken: session.accessToken,
                })
            }
        },
        [backend, projectStartupInfo?.project.projectId, session.accessToken]
    )

    const closeEditor = React.useCallback((closingProject: backendModule.ProjectAsset) => {
        setProjectStartupInfo(oldInfo =>
            oldInfo?.projectAsset.id === closingProject.id ? null : oldInfo
        )
    }, [])

    const doRemoveSelf = React.useCallback(() => {
        if (projectStartupInfo?.projectAsset != null) {
            dispatchAssetListEvent({
                type: assetListEventModule.AssetListEventType.removeSelf,
                id: projectStartupInfo.projectAsset.id,
            })
            setProjectStartupInfo(null)
        }
    }, [projectStartupInfo?.projectAsset, /* should never change */ dispatchAssetListEvent])

    const onSignOut = React.useCallback(() => {
        if (page === pageSwitcher.Page.editor) {
            setPage(pageSwitcher.Page.drive)
        }
        setProjectStartupInfo(null)
    }, [page])

    return (
        <>
            <div className="flex text-primary text-xs">
                <div
                    className={`flex flex-col grow container-size gap-2 overflow-hidden relative select-none h-screen pb-2 ${
                        page === pageSwitcher.Page.editor ? 'cursor-none pointer-events-none' : ''
                    }`}
                    onContextMenu={event => {
                        event.preventDefault()
                        unsetModal()
                    }}
                >
                    <TopBar
                        supportsLocalBackend={supportsLocalBackend}
                        projectAsset={projectStartupInfo?.projectAsset ?? null}
                        setProjectAsset={projectStartupInfo?.setProjectAsset ?? null}
                        page={page}
                        setPage={setPage}
                        isEditorDisabled={projectStartupInfo == null}
                        isHelpChatOpen={isHelpChatOpen}
                        setIsHelpChatOpen={setIsHelpChatOpen}
                        setBackendType={setBackendType}
                        query={query}
                        setQuery={setQuery}
                        canToggleSettingsPanel={assetSettingsPanelProps != null}
                        isSettingsPanelVisible={
                            isAssetSettingsPanelVisible && assetSettingsPanelProps != null
                        }
<<<<<<< HEAD
                        setIsSettingsPanelVisible={setIsAssetSettingsPanelVisible}
                        doRemoveSelf={doRemoveSelf}
                        onSignOut={() => {
                            if (page === pageSwitcher.Page.editor) {
                                setPage(pageSwitcher.Page.drive)
                            }
                            setProjectStartupInfo(null)
=======
                        setProjectStartupInfo(null)
                    }}
                />
                <Home hidden={page !== pageSwitcher.Page.home} onTemplateClick={doCreateProject} />
                <Drive
                    supportsLocalBackend={supportsLocalBackend}
                    hidden={page !== pageSwitcher.Page.drive}
                    page={page}
                    initialProjectName={initialProjectName}
                    query={query}
                    projectStartupInfo={projectStartupInfo}
                    queuedAssetEvents={queuedAssetEvents}
                    assetListEvents={assetListEvents}
                    dispatchAssetListEvent={dispatchAssetListEvent}
                    assetEvents={assetEvents}
                    dispatchAssetEvent={dispatchAssetEvent}
                    doCreateProject={doCreateProject}
                    doOpenEditor={openEditor}
                    doCloseEditor={closeEditor}
                    loadingProjectManagerDidFail={loadingProjectManagerDidFail}
                    isListingRemoteDirectoryWhileOffline={isListingRemoteDirectoryWhileOffline}
                    isListingLocalDirectoryAndWillFail={isListingLocalDirectoryAndWillFail}
                    isListingRemoteDirectoryAndWillFail={isListingRemoteDirectoryAndWillFail}
                />
                <Editor
                    hidden={page !== pageSwitcher.Page.editor}
                    supportsLocalBackend={supportsLocalBackend}
                    projectStartupInfo={projectStartupInfo}
                    appRunner={appRunner}
                />
                {/* `session.accessToken` MUST be present in order for the `Chat` component to work. */}
                {isHelpChatVisible && session.accessToken != null && (
                    <Chat
                        isOpen={isHelpChatOpen}
                        doClose={() => {
                            setIsHelpChatOpen(false)
>>>>>>> dd28517d
                        }}
                    />
                    <Home
                        hidden={page !== pageSwitcher.Page.home}
                        onTemplateClick={doCreateProject}
                    />
                    <Drive
                        hidden={page !== pageSwitcher.Page.drive}
                        page={page}
                        initialProjectName={initialProjectName}
                        query={query}
                        projectStartupInfo={projectStartupInfo}
                        queuedAssetEvents={queuedAssetEvents}
                        assetListEvents={assetListEvents}
                        dispatchAssetListEvent={dispatchAssetListEvent}
                        assetEvents={assetEvents}
                        dispatchAssetEvent={dispatchAssetEvent}
                        setAssetSettingsPanelProps={setAssetSettingsPanelProps}
                        doCreateProject={doCreateProject}
                        doOpenEditor={openEditor}
                        doCloseEditor={closeEditor}
                        loadingProjectManagerDidFail={loadingProjectManagerDidFail}
                        isListingRemoteDirectoryWhileOffline={isListingRemoteDirectoryWhileOffline}
                        isListingLocalDirectoryAndWillFail={isListingLocalDirectoryAndWillFail}
                        isListingRemoteDirectoryAndWillFail={isListingRemoteDirectoryAndWillFail}
                    />
                    <Editor
                        hidden={page !== pageSwitcher.Page.editor}
                        supportsLocalBackend={supportsLocalBackend}
                        projectStartupInfo={projectStartupInfo}
                        appRunner={appRunner}
                    />
                    {/* `session.accessToken` MUST be present in order for the `Chat` component to work. */}
                    {isHelpChatVisible && session.accessToken != null && (
                        <Chat
                            page={page}
                            isOpen={isHelpChatOpen}
                            doClose={() => {
                                setIsHelpChatOpen(false)
                            }}
                        />
                    )}
                </div>
                <div
                    className={`flex flex-col duration-500 transition-min-width ease-in-out overflow-hidden ${
                        isAssetSettingsPanelVisible && assetSettingsPanelProps != null
                            ? 'min-w-120'
                            : 'min-w-0'
                    }`}
                >
                    {assetSettingsPanelProps && (
                        <AssetSettingsPanel
                            key={assetSettingsPanelProps.item.item.id}
                            {...assetSettingsPanelProps}
                            page={page}
                            category={categorySwitcher.Category.home}
                            isHelpChatOpen={isHelpChatOpen}
                            setIsHelpChatOpen={setIsHelpChatOpen}
                            setIsSettingsPanelVisible={setIsAssetSettingsPanelVisible}
                            dispatchAssetEvent={dispatchAssetEvent}
                            projectAsset={projectStartupInfo?.projectAsset ?? null}
                            setProjectAsset={projectStartupInfo?.setProjectAsset ?? null}
                            doRemoveSelf={doRemoveSelf}
                            onSignOut={onSignOut}
                        />
                    )}
                </div>
            </div>
            <div className="text-xs text-primary select-none">
                <TheModal />
            </div>
        </>
    )
}<|MERGE_RESOLUTION|>--- conflicted
+++ resolved
@@ -427,7 +427,6 @@
                         isSettingsPanelVisible={
                             isAssetSettingsPanelVisible && assetSettingsPanelProps != null
                         }
-<<<<<<< HEAD
                         setIsSettingsPanelVisible={setIsAssetSettingsPanelVisible}
                         doRemoveSelf={doRemoveSelf}
                         onSignOut={() => {
@@ -435,44 +434,6 @@
                                 setPage(pageSwitcher.Page.drive)
                             }
                             setProjectStartupInfo(null)
-=======
-                        setProjectStartupInfo(null)
-                    }}
-                />
-                <Home hidden={page !== pageSwitcher.Page.home} onTemplateClick={doCreateProject} />
-                <Drive
-                    supportsLocalBackend={supportsLocalBackend}
-                    hidden={page !== pageSwitcher.Page.drive}
-                    page={page}
-                    initialProjectName={initialProjectName}
-                    query={query}
-                    projectStartupInfo={projectStartupInfo}
-                    queuedAssetEvents={queuedAssetEvents}
-                    assetListEvents={assetListEvents}
-                    dispatchAssetListEvent={dispatchAssetListEvent}
-                    assetEvents={assetEvents}
-                    dispatchAssetEvent={dispatchAssetEvent}
-                    doCreateProject={doCreateProject}
-                    doOpenEditor={openEditor}
-                    doCloseEditor={closeEditor}
-                    loadingProjectManagerDidFail={loadingProjectManagerDidFail}
-                    isListingRemoteDirectoryWhileOffline={isListingRemoteDirectoryWhileOffline}
-                    isListingLocalDirectoryAndWillFail={isListingLocalDirectoryAndWillFail}
-                    isListingRemoteDirectoryAndWillFail={isListingRemoteDirectoryAndWillFail}
-                />
-                <Editor
-                    hidden={page !== pageSwitcher.Page.editor}
-                    supportsLocalBackend={supportsLocalBackend}
-                    projectStartupInfo={projectStartupInfo}
-                    appRunner={appRunner}
-                />
-                {/* `session.accessToken` MUST be present in order for the `Chat` component to work. */}
-                {isHelpChatVisible && session.accessToken != null && (
-                    <Chat
-                        isOpen={isHelpChatOpen}
-                        doClose={() => {
-                            setIsHelpChatOpen(false)
->>>>>>> dd28517d
                         }}
                     />
                     <Home
@@ -480,6 +441,7 @@
                         onTemplateClick={doCreateProject}
                     />
                     <Drive
+                    supportsLocalBackend={supportsLocalBackend}
                         hidden={page !== pageSwitcher.Page.drive}
                         page={page}
                         initialProjectName={initialProjectName}
