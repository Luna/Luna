--- conflicted
+++ resolved
@@ -8,12 +8,8 @@
 // === Dashboard ===
 // =================
 
-<<<<<<< HEAD
-const dashboardContainer = () => {
+function Dashboard() {
   const { signOut } = auth.useAuth();
-=======
-function Dashboard() {
->>>>>>> bd97f86e
   const { accessToken } = auth.useFullUserSession();
   return (
     <>
