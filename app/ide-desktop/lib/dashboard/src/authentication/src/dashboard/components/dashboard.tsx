/** @file Main dashboard component, responsible for listing user's projects as well as other
 * interactive components. */
import * as react from 'react'
import * as reactDom from 'react-dom'

import * as projectManagerModule from 'enso-content/src/project_manager'

import * as auth from '../../authentication/providers/auth'
import * as backend from '../service'
import * as loggerProvider from '../../providers/logger'
<<<<<<< HEAD
=======
import * as modalProvider from '../../providers/modal'
>>>>>>> b42e9102
import * as newtype from '../../newtype'
import * as platformModule from '../../platform'
import * as svg from '../../components/svg'

import Label, * as label from './label'
import PermissionDisplay, * as permissionDisplay from './permissionDisplay'
<<<<<<< HEAD
import ProjectActionButton from './projectActionButton'
import Rows from './rows'
import Templates from './templates'
=======
import Ide from './ide'
import ProjectActionButton from './projectActionButton'
import Rows from './rows'
import TopBar from './topBar'
>>>>>>> b42e9102

// =============
// === Types ===
// =============

<<<<<<< HEAD
=======
/** Main content of the screen. Only one should be visible at a time. */
export enum Tab {
    dashboard = 'dashboard',
    ide = 'ide',
}

>>>>>>> b42e9102
enum ColumnDisplayMode {
    all = 'all',
    compact = 'compact',
    docs = 'docs',
    settings = 'settings',
}

/** Column type. */
enum Column {
    name = 'name',
    lastModified = 'last-modified',
    sharedWith = 'shared-with',
    docs = 'docs',
    labels = 'labels',
    dataAccess = 'data-access',
    usagePlan = 'usage-plan',
    engine = 'engine',
    ide = 'ide',
}
<<<<<<< HEAD

// =================
// === Constants ===
// =================

/** English names for the name column. */
const ASSET_TYPE_NAME: Record<backend.AssetType, string> = {
    [backend.AssetType.project]: 'Projects',
    [backend.AssetType.file]: 'Files',
    [backend.AssetType.secret]: 'Secrets',
    [backend.AssetType.directory]: 'Folders',
} as const

/** English names for every column except for the name column. */
const COLUMN_NAME: Record<Exclude<Column, Column.name>, string> = {
    [Column.lastModified]: 'Last modified',
    [Column.sharedWith]: 'Shared with',
    [Column.docs]: 'Docs',
    [Column.labels]: 'Labels',
    [Column.dataAccess]: 'Data access',
    [Column.usagePlan]: 'Usage plan',
    [Column.engine]: 'Engine',
    [Column.ide]: 'IDE',
} as const

/** The list of columns displayed on each `ColumnDisplayMode`. */
const COLUMNS_FOR: Record<ColumnDisplayMode, Column[]> = {
    [ColumnDisplayMode.all]: [
        Column.name,
        Column.lastModified,
        Column.sharedWith,
        Column.labels,
        Column.dataAccess,
        Column.usagePlan,
        Column.engine,
        Column.ide,
    ],
    [ColumnDisplayMode.compact]: [
        Column.name,
        Column.lastModified,
        Column.sharedWith,
        Column.labels,
        Column.dataAccess,
    ],
    [ColumnDisplayMode.docs]: [Column.name, Column.lastModified, Column.docs],
    [ColumnDisplayMode.settings]: [
        Column.name,
        Column.lastModified,
        Column.usagePlan,
        Column.engine,
        Column.ide,
    ],
}

/** React components for every column except for the name column. */
const COLUMN_RENDERER: Record<
    Exclude<Column, Column.name>,
    (project: backend.Asset) => JSX.Element
> = {
    [Column.lastModified]: () => <>aa</>,
    [Column.sharedWith]: () => <>aa</>,
    [Column.docs]: () => <>aa</>,
    [Column.labels]: () => (
        <>
            <Label status={label.Status.warning}>outdated version</Label>
            <Label status={label.Status.severeWarning}>low resources</Label>
            <Label>do not change</Label>
        </>
    ),
    [Column.dataAccess]: () => (
        <>
            <PermissionDisplay permissions={{ type: permissionDisplay.Permission.admin }}>
                ./user_data
            </PermissionDisplay>
            <PermissionDisplay
                permissions={{
                    type: permissionDisplay.Permission.regular,
                    write: true,
                    read: true,
                    exec: true,
                    docsWrite: true,
                }}
            >
                this folder
            </PermissionDisplay>
            <PermissionDisplay
                permissions={{
                    type: permissionDisplay.Permission.regular,
                    write: false,
                    read: false,
                    exec: false,
                    docsWrite: false,
                }}
            >
                no access
            </PermissionDisplay>
        </>
    ),
    [Column.usagePlan]: () => <>aa</>,
    [Column.engine]: () => <>aa</>,
    [Column.ide]: () => <>aa</>,
}

// ========================
// === Helper functions ===
// ========================

/** English names for every column. */
function columnName(column: Column, assetType: backend.AssetType) {
    return column === Column.name ? ASSET_TYPE_NAME[assetType] : COLUMN_NAME[column]
}

/** Returns the id of the root directory for a user or organization. */
function rootDirectoryId(userOrOrganizationId: backend.UserOrOrganizationId) {
    return newtype.asNewtype<backend.DirectoryId>(
        userOrOrganizationId.replace(/^organization-/, `${backend.AssetType.directory}-`)
    )
}

/** Returns the file extension of a file name. */
function fileExtension(fileName: string) {
    return fileName.match(/\.(.+?)$/)?.[1] ?? ''
}

/** Returns the appropriate icon for a specific file extension. */
function fileIcon(_extension: string) {
    return svg.FILE_ICON
}
=======
>>>>>>> b42e9102

// =================
// === Constants ===
// =================

<<<<<<< HEAD
=======
/** English names for the name column. */
const ASSET_TYPE_NAME: Record<backend.AssetType, string> = {
    [backend.AssetType.project]: 'Projects',
    [backend.AssetType.file]: 'Files',
    [backend.AssetType.secret]: 'Secrets',
    [backend.AssetType.directory]: 'Folders',
} as const

/** English names for every column except for the name column. */
const COLUMN_NAME: Record<Exclude<Column, Column.name>, string> = {
    [Column.lastModified]: 'Last modified',
    [Column.sharedWith]: 'Shared with',
    [Column.docs]: 'Docs',
    [Column.labels]: 'Labels',
    [Column.dataAccess]: 'Data access',
    [Column.usagePlan]: 'Usage plan',
    [Column.engine]: 'Engine',
    [Column.ide]: 'IDE',
} as const

/** The list of columns displayed on each `ColumnDisplayMode`. */
const COLUMNS_FOR: Record<ColumnDisplayMode, Column[]> = {
    [ColumnDisplayMode.all]: [
        Column.name,
        Column.lastModified,
        Column.sharedWith,
        Column.labels,
        Column.dataAccess,
        Column.usagePlan,
        Column.engine,
        Column.ide,
    ],
    [ColumnDisplayMode.compact]: [
        Column.name,
        Column.lastModified,
        Column.sharedWith,
        Column.labels,
        Column.dataAccess,
    ],
    [ColumnDisplayMode.docs]: [Column.name, Column.lastModified, Column.docs],
    [ColumnDisplayMode.settings]: [
        Column.name,
        Column.lastModified,
        Column.usagePlan,
        Column.engine,
        Column.ide,
    ],
}

/** React components for every column except for the name column. */
const COLUMN_RENDERER: Record<
    Exclude<Column, Column.name>,
    (project: backend.Asset) => JSX.Element
> = {
    [Column.lastModified]: () => <>aa</>,
    [Column.sharedWith]: () => <>aa</>,
    [Column.docs]: () => <>aa</>,
    [Column.labels]: () => (
        <>
            <Label status={label.Status.warning}>outdated version</Label>
            <Label status={label.Status.severeWarning}>low resources</Label>
            <Label>do not change</Label>
        </>
    ),
    [Column.dataAccess]: () => (
        <>
            <PermissionDisplay permissions={{ type: permissionDisplay.Permission.admin }}>
                ./user_data
            </PermissionDisplay>
            <PermissionDisplay
                permissions={{
                    type: permissionDisplay.Permission.regular,
                    write: true,
                    read: true,
                    exec: true,
                    docsWrite: true,
                }}
            >
                this folder
            </PermissionDisplay>
            <PermissionDisplay
                permissions={{
                    type: permissionDisplay.Permission.regular,
                    write: false,
                    read: false,
                    exec: false,
                    docsWrite: false,
                }}
            >
                no access
            </PermissionDisplay>
        </>
    ),
    [Column.usagePlan]: () => <>aa</>,
    [Column.engine]: () => <>aa</>,
    [Column.ide]: () => <>aa</>,
}

// ========================
// === Helper functions ===
// ========================

/** English names for every column. */
function columnName(column: Column, assetType: backend.AssetType) {
    return column === Column.name ? ASSET_TYPE_NAME[assetType] : COLUMN_NAME[column]
}

/** Returns the id of the root directory for a user or organization. */
function rootDirectoryId(userOrOrganizationId: backend.UserOrOrganizationId) {
    return newtype.asNewtype<backend.DirectoryId>(
        userOrOrganizationId.replace(/^organization-/, `${backend.AssetType.directory}-`)
    )
}

/** Returns the file extension of a file name. */
function fileExtension(fileName: string) {
    return fileName.match(/\.(.+?)$/)?.[1] ?? ''
}

/** Returns the appropriate icon for a specific file extension. */
function fileIcon(_extension: string) {
    return svg.FILE_ICON
}

// =================
// === Dashboard ===
// =================

>>>>>>> b42e9102
interface BaseDashboardProps {
    logger: loggerProvider.Logger
    platform: platformModule.Platform
}

interface DesktopDashboardProps extends BaseDashboardProps {
    platform: platformModule.Platform.desktop
    projectManager: projectManagerModule.ProjectManager
}

interface OtherDashboardProps extends BaseDashboardProps {
    platform: Exclude<platformModule.Platform, platformModule.Platform.desktop>
}

export type DashboardProps = DesktopDashboardProps | OtherDashboardProps

function Dashboard(props: DashboardProps) {
    const { logger, platform } = props
<<<<<<< HEAD
    const { accessToken, organization } = auth.useFullUserSession()
    const backendService = backend.createBackend(accessToken, logger)

=======

    const { accessToken, organization } = auth.useFullUserSession()
    const backendService = backend.createBackend(accessToken, logger)

    const { modal } = modalProvider.useModal()
    const { unsetModal } = modalProvider.useSetModal()

    const [searchVal, setSearchVal] = react.useState('')
>>>>>>> b42e9102
    const [directoryId, setDirectoryId] = react.useState(rootDirectoryId(organization.id))
    const [directoryStack, setDirectoryStack] = react.useState<
        backend.Asset<backend.AssetType.directory>[]
    >([])
    const [columnDisplayMode, setColumnDisplayMode] = react.useState(ColumnDisplayMode.compact)
    const [selectedAssets, setSelectedAssets] = react.useState<backend.Asset[]>([])

    const [projectAssets, setProjectAssets] = react.useState<
        backend.Asset<backend.AssetType.project>[]
    >([])
    const [directoryAssets, setDirectoryAssets] = react.useState<
        backend.Asset<backend.AssetType.directory>[]
    >([])
    const [secretAssets, setSecretAssets] = react.useState<
        backend.Asset<backend.AssetType.secret>[]
    >([])
    const [fileAssets, setFileAssets] = react.useState<backend.Asset<backend.AssetType.file>[]>([])

<<<<<<< HEAD
    const [project, setProject] = react.useState<backend.Project | null>(null)
    const [projectStates, setProjectStates] = react.useState<
        Record<backend.ProjectId, backend.ProjectState>
    >({})
=======
    const [tab, setTab] = react.useState(Tab.dashboard)
    const [project, setProject] = react.useState<backend.Project | null>(null)
>>>>>>> b42e9102

    const directory = directoryStack[directoryStack.length - 1]
    const parentDirectory = directoryStack[directoryStack.length - 2]

<<<<<<< HEAD
=======
    // The purpose of this effect is to enable search action.
    react.useEffect(() => {
        return () => {
            // TODO
        }
    }, [searchVal])

>>>>>>> b42e9102
    /** React components for the name column. */
    const nameRenderers: {
        [Type in backend.AssetType]: (asset: backend.Asset<Type>) => JSX.Element
    } = {
        [backend.AssetType.project]: projectAsset => (
            <div className="flex text-left items-center align-middle whitespace-nowrap">
                <ProjectActionButton
                    project={projectAsset}
<<<<<<< HEAD
                    state={projectStates[projectAsset.id] ?? backend.ProjectState.created}
                    openIde={async () => {
                        setProject(await backendService.getProjectDetails(projectAsset.id))
                    }}
                    onOpen={() => {
                        setProjectStates({
                            ...projectStates,
                            [projectAsset.id]: backend.ProjectState.opened,
                        })
                    }}
                    onOpenStart={() => {
                        setProjectStates({
                            ...projectStates,
                            [projectAsset.id]: backend.ProjectState.openInProgress,
                        })
                    }}
                    onClose={() => {
                        setProjectStates({
                            ...projectStates,
                            [projectAsset.id]: backend.ProjectState.closed,
                        })
                    }}
=======
                    openIde={async () => {
                        setTab(Tab.ide)
                        setProject(await backendService.getProjectDetails(projectAsset.id))
                    }}
>>>>>>> b42e9102
                />
                <span className="px-2">{projectAsset.title}</span>
            </div>
        ),
        [backend.AssetType.directory]: directoryAsset => (
            <div
                className="flex text-left items-center align-middle whitespace-nowrap"
                onDoubleClick={() => {
                    setDirectoryId(directoryAsset.id)
                    setDirectoryStack([...directoryStack, directoryAsset])
                }}
            >
                {svg.DIRECTORY_ICON} <span className="px-2">{directoryAsset.title}</span>
            </div>
        ),
        [backend.AssetType.secret]: secret => (
            <div className="flex text-left items-center align-middle whitespace-nowrap">
                {svg.SECRET_ICON} <span className="px-2">{secret.title}</span>
            </div>
        ),
        [backend.AssetType.file]: file => (
            <div className="flex text-left items-center align-middle whitespace-nowrap">
                {fileIcon(fileExtension(file.title))} <span className="px-2">{file.title}</span>
            </div>
        ),
    }

    const renderer = <Type extends backend.AssetType>(column: Column, assetType: Type) => {
        return column === Column.name
            ? // This is type-safe only if we pass enum literals as `assetType`.
              // eslint-disable-next-line no-restricted-syntax
              (nameRenderers[assetType] as (asset: backend.Asset<Type>) => JSX.Element)
            : COLUMN_RENDERER[column]
    }

<<<<<<< HEAD
=======
    // The purpose of this effect is to enable search action.
    react.useEffect(() => {
        return () => {
            // TODO
        }
    }, [searchVal])

>>>>>>> b42e9102
    react.useEffect(() => {
        void (async (): Promise<void> => {
            let assets: backend.Asset[]

            switch (platform) {
                case platformModule.Platform.cloud: {
                    assets = await backendService.listDirectory({
                        parentId: directoryId,
                    })
                    break
                }
                case platformModule.Platform.desktop: {
                    const result = await props.projectManager.listProjects({})
                    const localProjects = result.result.projects
                    assets = []
                    for (const localProject of localProjects) {
                        assets.push({
                            type: backend.AssetType.project,
                            title: localProject.name,
                            id: localProject.id,
                            parentId: '',
                            permissions: [],
                        })
                    }
                    break
                }
            }
            reactDom.unstable_batchedUpdates(() => {
                setProjectAssets(assets.filter(backend.assetIsType(backend.AssetType.project)))
                setDirectoryAssets(assets.filter(backend.assetIsType(backend.AssetType.directory)))
                setSecretAssets(assets.filter(backend.assetIsType(backend.AssetType.secret)))
                setFileAssets(assets.filter(backend.assetIsType(backend.AssetType.file)))
<<<<<<< HEAD
                setProjectStates({})
=======
>>>>>>> b42e9102
            })
        })()
    }, [accessToken, directoryId])

<<<<<<< HEAD
    const getNewProjectName = (templateName?: string | null): string => {
        const prefix = `${templateName ?? 'New_Project'}_`
        const projectNameTemplate = new RegExp(`^${prefix}(?<projectIndex>\\d+)$`)
        let highestProjectIndex = 0
        for (const projectAsset of projectAssets) {
            let projectIndex = projectNameTemplate.exec(projectAsset.title)?.groups?.projectIndex
            if (projectIndex) {
                highestProjectIndex = Math.max(highestProjectIndex, parseInt(projectIndex, 10))
            }
        }
        return `${prefix}${highestProjectIndex + 1}`
    }

    const handleCreateProject = async (templateName?: string | null) => {
        const projectName = getNewProjectName(templateName)
        switch (platform) {
            case platformModule.Platform.cloud: {
                const body: backend.CreateProjectRequestBody = {
                    projectName,
                }
                if (templateName) {
                    body.projectTemplateName = templateName.replace(/_/g, '').toLocaleLowerCase()
                }
                const projectAsset = await backendService.createProject(body)
                setProjectAssets(oldProjectAssets => [
                    ...oldProjectAssets,
                    {
                        type: backend.AssetType.project,
                        title: projectAsset.name,
                        id: projectAsset.projectId,
                        parentId: '',
                        permissions: [],
                    },
                ])
                break
            }
            case platformModule.Platform.desktop: {
                const result = await props.projectManager.createProject({
                    name: newtype.asNewtype<projectManagerModule.ProjectName>(projectName),
                    ...(templateName ? { projectTemplate: templateName } : {}),
                })
                const newProject = result.result
                setProjectAssets(oldProjectAssets => [
                    ...oldProjectAssets,
                    {
                        type: backend.AssetType.project,
                        title: projectName,
                        id: newProject.projectId,
                        parentId: '',
                        permissions: [],
                    },
                ])
                break
            }
        }
    }
    return (
        <div className="text-primary text-xs">
            {/* These are placeholders. When implementing a feature,
             * please replace the appropriate placeholder with the actual element.*/}
            <div id="header" />
            <Templates onTemplateClick={handleCreateProject} />
            <div className="flex flex-row flex-nowrap">
                <h1 className="text-xl font-bold mx-4 self-center">Drive</h1>
                <div className="flex flex-row flex-nowrap mx-4">
                    <div className="bg-gray-100 rounded-l-full flex flex-row flex-nowrap items-center p-1 mx-0.5">
                        {/* FIXME[sb]: Remove `|| true` when UI to create directory is implemented. */}
                        {/* eslint-disable-next-line no-constant-condition, @typescript-eslint/no-unnecessary-condition */}
                        {directory || true ? (
                            <>
                                <button
                                    className="mx-2"
                                    onClick={() => {
                                        setDirectoryId(
                                            parentDirectory?.id ?? rootDirectoryId(organization.id)
                                        )
                                        setDirectoryStack(
                                            // eslint-disable-next-line @typescript-eslint/no-magic-numbers
                                            directoryStack.slice(0, -1)
                                        )
                                    }}
                                >
                                    {parentDirectory?.title ?? '~'}
                                </button>
                                {svg.SMALL_RIGHT_ARROW_ICON}
                            </>
                        ) : null}
                        <span className="mx-2">{directory?.title ?? '~'}</span>
                    </div>
                    <div className="bg-gray-100 rounded-r-full flex flex-row flex-nowrap items-center mx-0.5">
                        <div className="m-2">Shared with</div>
                        <div className="-m-1">
                            <PermissionDisplay
                                permissions={{ type: permissionDisplay.Permission.admin }}
                            >
                                marketing
                            </PermissionDisplay>
                        </div>
                    </div>
                </div>
                <div className="bg-gray-100 rounded-full flex flex-row flex-nowrap px-1.5 py-1 mx-4">
                    <button
                        className="mx-1"
                        onClick={() => {
                            /* TODO */
                        }}
                    >
                        {svg.UPLOAD_ICON}
                    </button>
                    <button
                        className={`mx-1 ${selectedAssets.length === 0 ? 'opacity-50' : ''}`}
                        disabled={selectedAssets.length === 0}
                        onClick={() => {
                            /* TODO */
                        }}
                    >
                        {svg.DOWNLOAD_ICON}
                    </button>
                </div>
                <div className="bg-gray-100 rounded-full flex flex-row flex-nowrap p-1.5 mx-4">
                    <button
                        className={`${
                            columnDisplayMode === ColumnDisplayMode.all
                                ? 'bg-white shadow-soft'
                                : 'opacity-50'
                        } rounded-full px-1.5`}
                        onClick={() => {
                            setColumnDisplayMode(ColumnDisplayMode.all)
                        }}
                    >
                        All
                    </button>
                    <button
                        className={`${
                            columnDisplayMode === ColumnDisplayMode.compact
                                ? 'bg-white shadow-soft'
                                : 'opacity-50'
                        } rounded-full px-1.5`}
                        onClick={() => {
                            setColumnDisplayMode(ColumnDisplayMode.compact)
                        }}
                    >
                        Compact
                    </button>
                    <button
                        className={`${
                            columnDisplayMode === ColumnDisplayMode.docs
                                ? 'bg-white shadow-soft'
                                : 'opacity-50'
                        } rounded-full px-1.5`}
                        onClick={() => {
                            setColumnDisplayMode(ColumnDisplayMode.docs)
                        }}
                    >
                        Docs
                    </button>
                    <button
                        className={`${
                            columnDisplayMode === ColumnDisplayMode.settings
                                ? 'bg-white shadow-soft'
                                : 'opacity-50'
                        } rounded-full px-1.5`}
                        onClick={() => {
                            setColumnDisplayMode(ColumnDisplayMode.settings)
                        }}
                    >
                        Settings
                    </button>
                </div>
            </div>
            <table className="items-center w-full bg-transparent border-collapse">
                <tr className="h-8" />
                <Rows<backend.Asset<backend.AssetType.project>>
                    items={projectAssets}
                    getKey={proj => proj.id}
                    placeholder={
                        <>You have no project yet. Go ahead and create one using the form above.</>
                    }
                    columns={COLUMNS_FOR[columnDisplayMode].map(column => ({
                        id: column,
                        name: columnName(column, backend.AssetType.project),
                        render: renderer(column, backend.AssetType.project),
                    }))}
                />
                <tr className="h-8" />
                <Rows<backend.Asset<backend.AssetType.directory>>
                    items={directoryAssets}
                    getKey={proj => proj.id}
                    placeholder={<>This directory does not contain any subdirectories.</>}
                    columns={COLUMNS_FOR[columnDisplayMode].map(column => ({
                        id: column,
                        name: columnName(column, backend.AssetType.directory),
                        render: renderer(column, backend.AssetType.directory),
                    }))}
                />
                <tr className="h-8" />
                <Rows<backend.Asset<backend.AssetType.secret>>
                    items={secretAssets}
                    getKey={proj => proj.id}
                    placeholder={<>This directory does not contain any secrets.</>}
                    columns={COLUMNS_FOR[columnDisplayMode].map(column => ({
                        id: column,
                        name: columnName(column, backend.AssetType.secret),
                        render: renderer(column, backend.AssetType.secret),
                    }))}
                />
                <tr className="h-8" />
                <Rows<backend.Asset<backend.AssetType.file>>
                    items={fileAssets}
                    getKey={proj => proj.id}
                    placeholder={<>This directory does not contain any files.</>}
                    columns={COLUMNS_FOR[columnDisplayMode].map(column => ({
                        id: column,
                        name: columnName(column, backend.AssetType.file),
                        render: renderer(column, backend.AssetType.file),
                    }))}
                />
            </table>
=======
    return (
        <div className="text-primary text-xs" onClick={unsetModal}>
            <div className={tab === Tab.dashboard ? '' : 'hidden'}>
                <TopBar
                    projectName={project?.name ?? null}
                    tab={tab}
                    toggleTab={() => {
                        if (project && tab === Tab.dashboard) {
                            setTab(Tab.ide)
                        } else {
                            setTab(Tab.dashboard)
                        }
                    }}
                    searchVal={searchVal}
                    setSearchVal={setSearchVal}
                />
                {/* This is a placeholder. When implementing a feature,
                 * please replace it with the actual element.*/}
                <div id="templates" />
                <div className="flex flex-row flex-nowrap">
                    <h1 className="text-xl font-bold mx-4 self-center">Drive</h1>
                    <div className="flex flex-row flex-nowrap mx-4">
                        <div className="bg-gray-100 rounded-l-full flex flex-row flex-nowrap items-center p-1 mx-0.5">
                            {/* FIXME[sb]: Remove `|| true` when UI to create directory is implemented. */}
                            {/* eslint-disable-next-line no-constant-condition, @typescript-eslint/no-unnecessary-condition */}
                            {directory || true ? (
                                <>
                                    <button
                                        className="mx-2"
                                        onClick={() => {
                                            setDirectoryId(
                                                parentDirectory?.id ??
                                                    rootDirectoryId(organization.id)
                                            )
                                            setDirectoryStack(
                                                // eslint-disable-next-line @typescript-eslint/no-magic-numbers
                                                directoryStack.slice(0, -1)
                                            )
                                        }}
                                    >
                                        {parentDirectory?.title ?? '~'}
                                    </button>
                                    {svg.SMALL_RIGHT_ARROW_ICON}
                                </>
                            ) : null}
                            <span className="mx-2">{directory?.title ?? '~'}</span>
                        </div>
                        <div className="bg-gray-100 rounded-r-full flex flex-row flex-nowrap items-center mx-0.5">
                            <div className="m-2">Shared with</div>
                            <div className="-m-1">
                                <PermissionDisplay
                                    permissions={{ type: permissionDisplay.Permission.admin }}
                                >
                                    marketing
                                </PermissionDisplay>
                            </div>
                        </div>
                        <div className="bg-gray-100 rounded-full flex flex-row flex-nowrap p-1 mx-4">
                            <button
                                className="mx-1"
                                onClick={() => {
                                    /* TODO */
                                }}
                            >
                                {svg.UPLOAD_ICON}
                            </button>
                            <button
                                className={`mx-1 ${
                                    selectedAssets.length === 0 ? 'opacity-50' : ''
                                }`}
                                disabled={selectedAssets.length === 0}
                                onClick={() => {
                                    /* TODO */
                                }}
                            >
                                {svg.DOWNLOAD_ICON}
                            </button>
                        </div>
                        <div className="bg-gray-100 rounded-full flex flex-row flex-nowrap p-1.5">
                            <button
                                className={`${
                                    columnDisplayMode === ColumnDisplayMode.all
                                        ? 'bg-white shadow-soft'
                                        : 'opacity-50'
                                } rounded-full px-1.5`}
                                onClick={() => {
                                    setColumnDisplayMode(ColumnDisplayMode.all)
                                }}
                            >
                                All
                            </button>
                            <button
                                className={`${
                                    columnDisplayMode === ColumnDisplayMode.compact
                                        ? 'bg-white shadow-soft'
                                        : 'opacity-50'
                                } rounded-full px-1.5`}
                                onClick={() => {
                                    setColumnDisplayMode(ColumnDisplayMode.compact)
                                }}
                            >
                                Compact
                            </button>
                            <button
                                className={`${
                                    columnDisplayMode === ColumnDisplayMode.docs
                                        ? 'bg-white shadow-soft'
                                        : 'opacity-50'
                                } rounded-full px-1.5`}
                                onClick={() => {
                                    setColumnDisplayMode(ColumnDisplayMode.docs)
                                }}
                            >
                                Docs
                            </button>
                            <button
                                className={`${
                                    columnDisplayMode === ColumnDisplayMode.settings
                                        ? 'bg-white shadow-soft'
                                        : 'opacity-50'
                                } rounded-full px-1.5`}
                                onClick={() => {
                                    setColumnDisplayMode(ColumnDisplayMode.settings)
                                }}
                            >
                                Settings
                            </button>
                        </div>
                    </div>
                </div>
                <table className="items-center w-full bg-transparent border-collapse">
                    <tr className="h-8" />
                    <Rows<backend.Asset<backend.AssetType.project>>
                        items={projectAssets}
                        getKey={proj => proj.id}
                        placeholder={
                            <>
                                You have no project yet. Go ahead and create one using the form
                                above.
                            </>
                        }
                        columns={COLUMNS_FOR[columnDisplayMode].map(column => ({
                            id: column,
                            name: columnName(column, backend.AssetType.project),
                            render: renderer(column, backend.AssetType.project),
                        }))}
                    />
                    <tr className="h-8" />
                    <Rows<backend.Asset<backend.AssetType.directory>>
                        items={directoryAssets}
                        getKey={proj => proj.id}
                        placeholder={<>This directory does not contain any subdirectories.</>}
                        columns={COLUMNS_FOR[columnDisplayMode].map(column => ({
                            id: column,
                            name: columnName(column, backend.AssetType.directory),
                            render: renderer(column, backend.AssetType.directory),
                        }))}
                    />
                    <tr className="h-8" />
                    <Rows<backend.Asset<backend.AssetType.secret>>
                        items={secretAssets}
                        getKey={proj => proj.id}
                        placeholder={<>This directory does not contain any secrets.</>}
                        columns={COLUMNS_FOR[columnDisplayMode].map(column => ({
                            id: column,
                            name: columnName(column, backend.AssetType.secret),
                            render: renderer(column, backend.AssetType.secret),
                        }))}
                    />
                    <tr className="h-8" />
                    <Rows<backend.Asset<backend.AssetType.file>>
                        items={fileAssets}
                        getKey={proj => proj.id}
                        placeholder={<>This directory does not contain any files.</>}
                        columns={COLUMNS_FOR[columnDisplayMode].map(column => ({
                            id: column,
                            name: columnName(column, backend.AssetType.file),
                            render: renderer(column, backend.AssetType.file),
                        }))}
                    />
                </table>
            </div>
            <div className={tab === Tab.ide ? '' : 'hidden'}>
                {project ? <Ide backendService={backendService} project={project} /> : <></>}
            </div>
            {modal && <>{modal}</>}
>>>>>>> b42e9102
        </div>
    )
}

export default Dashboard<|MERGE_RESOLUTION|>--- conflicted
+++ resolved
@@ -8,40 +8,29 @@
 import * as auth from '../../authentication/providers/auth'
 import * as backend from '../service'
 import * as loggerProvider from '../../providers/logger'
-<<<<<<< HEAD
-=======
 import * as modalProvider from '../../providers/modal'
->>>>>>> b42e9102
 import * as newtype from '../../newtype'
 import * as platformModule from '../../platform'
 import * as svg from '../../components/svg'
 
 import Label, * as label from './label'
 import PermissionDisplay, * as permissionDisplay from './permissionDisplay'
-<<<<<<< HEAD
+import Ide from './ide'
 import ProjectActionButton from './projectActionButton'
 import Rows from './rows'
 import Templates from './templates'
-=======
-import Ide from './ide'
-import ProjectActionButton from './projectActionButton'
-import Rows from './rows'
 import TopBar from './topBar'
->>>>>>> b42e9102
 
 // =============
 // === Types ===
 // =============
 
-<<<<<<< HEAD
-=======
 /** Main content of the screen. Only one should be visible at a time. */
 export enum Tab {
     dashboard = 'dashboard',
     ide = 'ide',
 }
 
->>>>>>> b42e9102
 enum ColumnDisplayMode {
     all = 'all',
     compact = 'compact',
@@ -61,7 +50,6 @@
     engine = 'engine',
     ide = 'ide',
 }
-<<<<<<< HEAD
 
 // =================
 // === Constants ===
@@ -190,144 +178,11 @@
 function fileIcon(_extension: string) {
     return svg.FILE_ICON
 }
-=======
->>>>>>> b42e9102
-
-// =================
-// === Constants ===
-// =================
-
-<<<<<<< HEAD
-=======
-/** English names for the name column. */
-const ASSET_TYPE_NAME: Record<backend.AssetType, string> = {
-    [backend.AssetType.project]: 'Projects',
-    [backend.AssetType.file]: 'Files',
-    [backend.AssetType.secret]: 'Secrets',
-    [backend.AssetType.directory]: 'Folders',
-} as const
-
-/** English names for every column except for the name column. */
-const COLUMN_NAME: Record<Exclude<Column, Column.name>, string> = {
-    [Column.lastModified]: 'Last modified',
-    [Column.sharedWith]: 'Shared with',
-    [Column.docs]: 'Docs',
-    [Column.labels]: 'Labels',
-    [Column.dataAccess]: 'Data access',
-    [Column.usagePlan]: 'Usage plan',
-    [Column.engine]: 'Engine',
-    [Column.ide]: 'IDE',
-} as const
-
-/** The list of columns displayed on each `ColumnDisplayMode`. */
-const COLUMNS_FOR: Record<ColumnDisplayMode, Column[]> = {
-    [ColumnDisplayMode.all]: [
-        Column.name,
-        Column.lastModified,
-        Column.sharedWith,
-        Column.labels,
-        Column.dataAccess,
-        Column.usagePlan,
-        Column.engine,
-        Column.ide,
-    ],
-    [ColumnDisplayMode.compact]: [
-        Column.name,
-        Column.lastModified,
-        Column.sharedWith,
-        Column.labels,
-        Column.dataAccess,
-    ],
-    [ColumnDisplayMode.docs]: [Column.name, Column.lastModified, Column.docs],
-    [ColumnDisplayMode.settings]: [
-        Column.name,
-        Column.lastModified,
-        Column.usagePlan,
-        Column.engine,
-        Column.ide,
-    ],
-}
-
-/** React components for every column except for the name column. */
-const COLUMN_RENDERER: Record<
-    Exclude<Column, Column.name>,
-    (project: backend.Asset) => JSX.Element
-> = {
-    [Column.lastModified]: () => <>aa</>,
-    [Column.sharedWith]: () => <>aa</>,
-    [Column.docs]: () => <>aa</>,
-    [Column.labels]: () => (
-        <>
-            <Label status={label.Status.warning}>outdated version</Label>
-            <Label status={label.Status.severeWarning}>low resources</Label>
-            <Label>do not change</Label>
-        </>
-    ),
-    [Column.dataAccess]: () => (
-        <>
-            <PermissionDisplay permissions={{ type: permissionDisplay.Permission.admin }}>
-                ./user_data
-            </PermissionDisplay>
-            <PermissionDisplay
-                permissions={{
-                    type: permissionDisplay.Permission.regular,
-                    write: true,
-                    read: true,
-                    exec: true,
-                    docsWrite: true,
-                }}
-            >
-                this folder
-            </PermissionDisplay>
-            <PermissionDisplay
-                permissions={{
-                    type: permissionDisplay.Permission.regular,
-                    write: false,
-                    read: false,
-                    exec: false,
-                    docsWrite: false,
-                }}
-            >
-                no access
-            </PermissionDisplay>
-        </>
-    ),
-    [Column.usagePlan]: () => <>aa</>,
-    [Column.engine]: () => <>aa</>,
-    [Column.ide]: () => <>aa</>,
-}
-
-// ========================
-// === Helper functions ===
-// ========================
-
-/** English names for every column. */
-function columnName(column: Column, assetType: backend.AssetType) {
-    return column === Column.name ? ASSET_TYPE_NAME[assetType] : COLUMN_NAME[column]
-}
-
-/** Returns the id of the root directory for a user or organization. */
-function rootDirectoryId(userOrOrganizationId: backend.UserOrOrganizationId) {
-    return newtype.asNewtype<backend.DirectoryId>(
-        userOrOrganizationId.replace(/^organization-/, `${backend.AssetType.directory}-`)
-    )
-}
-
-/** Returns the file extension of a file name. */
-function fileExtension(fileName: string) {
-    return fileName.match(/\.(.+?)$/)?.[1] ?? ''
-}
-
-/** Returns the appropriate icon for a specific file extension. */
-function fileIcon(_extension: string) {
-    return svg.FILE_ICON
-}
 
 // =================
 // === Dashboard ===
 // =================
 
->>>>>>> b42e9102
 interface BaseDashboardProps {
     logger: loggerProvider.Logger
     platform: platformModule.Platform
@@ -346,20 +201,14 @@
 
 function Dashboard(props: DashboardProps) {
     const { logger, platform } = props
-<<<<<<< HEAD
+
     const { accessToken, organization } = auth.useFullUserSession()
     const backendService = backend.createBackend(accessToken, logger)
 
-=======
-
-    const { accessToken, organization } = auth.useFullUserSession()
-    const backendService = backend.createBackend(accessToken, logger)
-
     const { modal } = modalProvider.useModal()
     const { unsetModal } = modalProvider.useSetModal()
 
     const [searchVal, setSearchVal] = react.useState('')
->>>>>>> b42e9102
     const [directoryId, setDirectoryId] = react.useState(rootDirectoryId(organization.id))
     const [directoryStack, setDirectoryStack] = react.useState<
         backend.Asset<backend.AssetType.directory>[]
@@ -378,29 +227,12 @@
     >([])
     const [fileAssets, setFileAssets] = react.useState<backend.Asset<backend.AssetType.file>[]>([])
 
-<<<<<<< HEAD
-    const [project, setProject] = react.useState<backend.Project | null>(null)
-    const [projectStates, setProjectStates] = react.useState<
-        Record<backend.ProjectId, backend.ProjectState>
-    >({})
-=======
     const [tab, setTab] = react.useState(Tab.dashboard)
     const [project, setProject] = react.useState<backend.Project | null>(null)
->>>>>>> b42e9102
 
     const directory = directoryStack[directoryStack.length - 1]
     const parentDirectory = directoryStack[directoryStack.length - 2]
 
-<<<<<<< HEAD
-=======
-    // The purpose of this effect is to enable search action.
-    react.useEffect(() => {
-        return () => {
-            // TODO
-        }
-    }, [searchVal])
-
->>>>>>> b42e9102
     /** React components for the name column. */
     const nameRenderers: {
         [Type in backend.AssetType]: (asset: backend.Asset<Type>) => JSX.Element
@@ -409,35 +241,10 @@
             <div className="flex text-left items-center align-middle whitespace-nowrap">
                 <ProjectActionButton
                     project={projectAsset}
-<<<<<<< HEAD
-                    state={projectStates[projectAsset.id] ?? backend.ProjectState.created}
-                    openIde={async () => {
-                        setProject(await backendService.getProjectDetails(projectAsset.id))
-                    }}
-                    onOpen={() => {
-                        setProjectStates({
-                            ...projectStates,
-                            [projectAsset.id]: backend.ProjectState.opened,
-                        })
-                    }}
-                    onOpenStart={() => {
-                        setProjectStates({
-                            ...projectStates,
-                            [projectAsset.id]: backend.ProjectState.openInProgress,
-                        })
-                    }}
-                    onClose={() => {
-                        setProjectStates({
-                            ...projectStates,
-                            [projectAsset.id]: backend.ProjectState.closed,
-                        })
-                    }}
-=======
                     openIde={async () => {
                         setTab(Tab.ide)
                         setProject(await backendService.getProjectDetails(projectAsset.id))
                     }}
->>>>>>> b42e9102
                 />
                 <span className="px-2">{projectAsset.title}</span>
             </div>
@@ -473,8 +280,6 @@
             : COLUMN_RENDERER[column]
     }
 
-<<<<<<< HEAD
-=======
     // The purpose of this effect is to enable search action.
     react.useEffect(() => {
         return () => {
@@ -482,7 +287,6 @@
         }
     }, [searchVal])
 
->>>>>>> b42e9102
     react.useEffect(() => {
         void (async (): Promise<void> => {
             let assets: backend.Asset[]
@@ -515,15 +319,10 @@
                 setDirectoryAssets(assets.filter(backend.assetIsType(backend.AssetType.directory)))
                 setSecretAssets(assets.filter(backend.assetIsType(backend.AssetType.secret)))
                 setFileAssets(assets.filter(backend.assetIsType(backend.AssetType.file)))
-<<<<<<< HEAD
-                setProjectStates({})
-=======
->>>>>>> b42e9102
             })
         })()
     }, [accessToken, directoryId])
 
-<<<<<<< HEAD
     const getNewProjectName = (templateName?: string | null): string => {
         const prefix = `${templateName ?? 'New_Project'}_`
         const projectNameTemplate = new RegExp(`^${prefix}(?<projectIndex>\\d+)$`)
@@ -580,169 +379,7 @@
             }
         }
     }
-    return (
-        <div className="text-primary text-xs">
-            {/* These are placeholders. When implementing a feature,
-             * please replace the appropriate placeholder with the actual element.*/}
-            <div id="header" />
-            <Templates onTemplateClick={handleCreateProject} />
-            <div className="flex flex-row flex-nowrap">
-                <h1 className="text-xl font-bold mx-4 self-center">Drive</h1>
-                <div className="flex flex-row flex-nowrap mx-4">
-                    <div className="bg-gray-100 rounded-l-full flex flex-row flex-nowrap items-center p-1 mx-0.5">
-                        {/* FIXME[sb]: Remove `|| true` when UI to create directory is implemented. */}
-                        {/* eslint-disable-next-line no-constant-condition, @typescript-eslint/no-unnecessary-condition */}
-                        {directory || true ? (
-                            <>
-                                <button
-                                    className="mx-2"
-                                    onClick={() => {
-                                        setDirectoryId(
-                                            parentDirectory?.id ?? rootDirectoryId(organization.id)
-                                        )
-                                        setDirectoryStack(
-                                            // eslint-disable-next-line @typescript-eslint/no-magic-numbers
-                                            directoryStack.slice(0, -1)
-                                        )
-                                    }}
-                                >
-                                    {parentDirectory?.title ?? '~'}
-                                </button>
-                                {svg.SMALL_RIGHT_ARROW_ICON}
-                            </>
-                        ) : null}
-                        <span className="mx-2">{directory?.title ?? '~'}</span>
-                    </div>
-                    <div className="bg-gray-100 rounded-r-full flex flex-row flex-nowrap items-center mx-0.5">
-                        <div className="m-2">Shared with</div>
-                        <div className="-m-1">
-                            <PermissionDisplay
-                                permissions={{ type: permissionDisplay.Permission.admin }}
-                            >
-                                marketing
-                            </PermissionDisplay>
-                        </div>
-                    </div>
-                </div>
-                <div className="bg-gray-100 rounded-full flex flex-row flex-nowrap px-1.5 py-1 mx-4">
-                    <button
-                        className="mx-1"
-                        onClick={() => {
-                            /* TODO */
-                        }}
-                    >
-                        {svg.UPLOAD_ICON}
-                    </button>
-                    <button
-                        className={`mx-1 ${selectedAssets.length === 0 ? 'opacity-50' : ''}`}
-                        disabled={selectedAssets.length === 0}
-                        onClick={() => {
-                            /* TODO */
-                        }}
-                    >
-                        {svg.DOWNLOAD_ICON}
-                    </button>
-                </div>
-                <div className="bg-gray-100 rounded-full flex flex-row flex-nowrap p-1.5 mx-4">
-                    <button
-                        className={`${
-                            columnDisplayMode === ColumnDisplayMode.all
-                                ? 'bg-white shadow-soft'
-                                : 'opacity-50'
-                        } rounded-full px-1.5`}
-                        onClick={() => {
-                            setColumnDisplayMode(ColumnDisplayMode.all)
-                        }}
-                    >
-                        All
-                    </button>
-                    <button
-                        className={`${
-                            columnDisplayMode === ColumnDisplayMode.compact
-                                ? 'bg-white shadow-soft'
-                                : 'opacity-50'
-                        } rounded-full px-1.5`}
-                        onClick={() => {
-                            setColumnDisplayMode(ColumnDisplayMode.compact)
-                        }}
-                    >
-                        Compact
-                    </button>
-                    <button
-                        className={`${
-                            columnDisplayMode === ColumnDisplayMode.docs
-                                ? 'bg-white shadow-soft'
-                                : 'opacity-50'
-                        } rounded-full px-1.5`}
-                        onClick={() => {
-                            setColumnDisplayMode(ColumnDisplayMode.docs)
-                        }}
-                    >
-                        Docs
-                    </button>
-                    <button
-                        className={`${
-                            columnDisplayMode === ColumnDisplayMode.settings
-                                ? 'bg-white shadow-soft'
-                                : 'opacity-50'
-                        } rounded-full px-1.5`}
-                        onClick={() => {
-                            setColumnDisplayMode(ColumnDisplayMode.settings)
-                        }}
-                    >
-                        Settings
-                    </button>
-                </div>
-            </div>
-            <table className="items-center w-full bg-transparent border-collapse">
-                <tr className="h-8" />
-                <Rows<backend.Asset<backend.AssetType.project>>
-                    items={projectAssets}
-                    getKey={proj => proj.id}
-                    placeholder={
-                        <>You have no project yet. Go ahead and create one using the form above.</>
-                    }
-                    columns={COLUMNS_FOR[columnDisplayMode].map(column => ({
-                        id: column,
-                        name: columnName(column, backend.AssetType.project),
-                        render: renderer(column, backend.AssetType.project),
-                    }))}
-                />
-                <tr className="h-8" />
-                <Rows<backend.Asset<backend.AssetType.directory>>
-                    items={directoryAssets}
-                    getKey={proj => proj.id}
-                    placeholder={<>This directory does not contain any subdirectories.</>}
-                    columns={COLUMNS_FOR[columnDisplayMode].map(column => ({
-                        id: column,
-                        name: columnName(column, backend.AssetType.directory),
-                        render: renderer(column, backend.AssetType.directory),
-                    }))}
-                />
-                <tr className="h-8" />
-                <Rows<backend.Asset<backend.AssetType.secret>>
-                    items={secretAssets}
-                    getKey={proj => proj.id}
-                    placeholder={<>This directory does not contain any secrets.</>}
-                    columns={COLUMNS_FOR[columnDisplayMode].map(column => ({
-                        id: column,
-                        name: columnName(column, backend.AssetType.secret),
-                        render: renderer(column, backend.AssetType.secret),
-                    }))}
-                />
-                <tr className="h-8" />
-                <Rows<backend.Asset<backend.AssetType.file>>
-                    items={fileAssets}
-                    getKey={proj => proj.id}
-                    placeholder={<>This directory does not contain any files.</>}
-                    columns={COLUMNS_FOR[columnDisplayMode].map(column => ({
-                        id: column,
-                        name: columnName(column, backend.AssetType.file),
-                        render: renderer(column, backend.AssetType.file),
-                    }))}
-                />
-            </table>
-=======
+
     return (
         <div className="text-primary text-xs" onClick={unsetModal}>
             <div className={tab === Tab.dashboard ? '' : 'hidden'}>
@@ -759,9 +396,7 @@
                     searchVal={searchVal}
                     setSearchVal={setSearchVal}
                 />
-                {/* This is a placeholder. When implementing a feature,
-                 * please replace it with the actual element.*/}
-                <div id="templates" />
+                <Templates onTemplateClick={handleCreateProject} />
                 <div className="flex flex-row flex-nowrap">
                     <h1 className="text-xl font-bold mx-4 self-center">Drive</h1>
                     <div className="flex flex-row flex-nowrap mx-4">
@@ -929,7 +564,6 @@
                 {project ? <Ide backendService={backendService} project={project} /> : <></>}
             </div>
             {modal && <>{modal}</>}
->>>>>>> b42e9102
         </div>
     )
 }
