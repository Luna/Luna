--- conflicted
+++ resolved
@@ -288,14 +288,24 @@
     const directory = directoryStack[directoryStack.length - 1]
     const parentDirectory = directoryStack[directoryStack.length - 2]
 
-<<<<<<< HEAD
     const switchToIdeTab = react.useCallback(() => {
         setTab(Tab.ide)
         const ideElement = document.getElementById(IDE_ELEMENT_ID)
         if (ideElement) {
             ideElement.style.top = ''
             ideElement.style.display = 'absolute'
-=======
+        }
+    }, [])
+
+    const switchToDashboardTab = react.useCallback(() => {
+        setTab(Tab.dashboard)
+        const ideElement = document.getElementById(IDE_ELEMENT_ID)
+        if (ideElement) {
+            ideElement.style.top = '-100vh'
+            ideElement.style.display = 'fixed'
+        }
+    }, [])
+
     react.useEffect(() => {
         const onProjectManagerLoadingFailed = () => {
             setLoadingProjectManagerDidFail(true)
@@ -321,16 +331,6 @@
     react.useEffect(() => {
         if (supportsLocalBackend) {
             new localBackend.LocalBackend()
->>>>>>> 079b1eed
-        }
-    }, [])
-
-    const switchToDashboardTab = react.useCallback(() => {
-        setTab(Tab.dashboard)
-        const ideElement = document.getElementById(IDE_ELEMENT_ID)
-        if (ideElement) {
-            ideElement.style.top = '-100vh'
-            ideElement.style.display = 'fixed'
         }
     }, [])
 
