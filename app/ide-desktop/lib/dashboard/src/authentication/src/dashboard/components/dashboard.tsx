--- conflicted
+++ resolved
@@ -218,14 +218,11 @@
                         setProject(null)
                     }}
                 />
-<<<<<<< HEAD
                 <Home hidden={page !== pageSwitcher.Page.home} onTemplateClick={doCreateProject} />
                 <Drive
                     hidden={page !== pageSwitcher.Page.drive}
                     page={page}
                     initialProjectName={initialProjectName}
-                    directoryId={directoryId}
-                    setDirectoryId={setDirectoryId}
                     assetListEvents={assetListEvents}
                     dispatchAssetListEvent={dispatchAssetListEvent}
                     query={query}
@@ -239,64 +236,6 @@
                     isListingRemoteDirectoryAndWillFail={isListingRemoteDirectoryAndWillFail}
                 />
                 <TheModal />
-=======
-                {isListingRemoteDirectoryWhileOffline ? (
-                    <div className={`grow grid place-items-center mx-2 ${driveHiddenClass}`}>
-                        <div className="flex flex-col gap-4">
-                            <div className="text-base text-center">You are not signed in.</div>
-                            <button
-                                className="text-base text-white bg-help rounded-full self-center leading-170 h-8 py-px w-16"
-                                onClick={() => {
-                                    navigate(app.LOGIN_PATH)
-                                }}
-                            >
-                                Login
-                            </button>
-                        </div>
-                    </div>
-                ) : isListingLocalDirectoryAndWillFail ? (
-                    <div className={`grow grid place-items-center mx-2 ${driveHiddenClass}`}>
-                        <div className="text-base text-center">
-                            Could not connect to the Project Manager. Please try restarting{' '}
-                            {common.PRODUCT_NAME}, or manually launching the Project Manager.
-                        </div>
-                    </div>
-                ) : isListingRemoteDirectoryAndWillFail ? (
-                    <div className={`grow grid place-items-center mx-2 ${driveHiddenClass}`}>
-                        <div className="text-base text-center">
-                            We will review your user details and enable the cloud experience for you
-                            shortly.
-                        </div>
-                    </div>
-                ) : (
-                    <>
-                        <Templates
-                            hidden={page !== pageSwitcher.Page.drive}
-                            onTemplateClick={doCreateProject}
-                        />
-                        <DriveView
-                            hidden={page !== pageSwitcher.Page.drive}
-                            page={page}
-                            initialProjectName={initialProjectName}
-                            assetListEvents={assetListEvents}
-                            dispatchAssetListEvent={dispatchAssetListEvent}
-                            query={query}
-                            doCreateProject={doCreateProject}
-                            doOpenEditor={openEditor}
-                            doCloseEditor={closeEditor}
-                            appRunner={appRunner}
-                            loadingProjectManagerDidFail={loadingProjectManagerDidFail}
-                            isListingRemoteDirectoryWhileOffline={
-                                isListingRemoteDirectoryWhileOffline
-                            }
-                            isListingLocalDirectoryAndWillFail={isListingLocalDirectoryAndWillFail}
-                            isListingRemoteDirectoryAndWillFail={
-                                isListingRemoteDirectoryAndWillFail
-                            }
-                        />
-                    </>
-                )}
->>>>>>> f1c224e6
                 <Editor
                     visible={page === pageSwitcher.Page.editor}
                     project={project}
