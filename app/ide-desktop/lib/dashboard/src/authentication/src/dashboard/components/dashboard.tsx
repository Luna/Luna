--- conflicted
+++ resolved
@@ -408,11 +408,7 @@
                             dispatchAssetListEvent={dispatchAssetListEvent}
                             assetEvents={assetEvents}
                             dispatchAssetEvent={dispatchAssetEvent}
-<<<<<<< HEAD
-                            query={query}
-=======
                             doCreateProject={doCreateProject}
->>>>>>> e0ef0a25
                             doOpenEditor={openEditor}
                             doCloseEditor={closeEditor}
                             loadingProjectManagerDidFail={loadingProjectManagerDidFail}
