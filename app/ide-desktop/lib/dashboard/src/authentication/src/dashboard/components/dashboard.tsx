/** @file Main dashboard component, responsible for listing user's projects as well as other
 * interactive components. */
import * as react from 'react'

import * as projectManagerModule from 'enso-content/src/project_manager'

import * as auth from '../../authentication/providers/auth'
import * as backend from '../service'
import * as fileInfo from '../../fileInfo'
import * as hooks from '../../hooks'
import * as loggerProvider from '../../providers/logger'
import * as modalProvider from '../../providers/modal'
import * as newtype from '../../newtype'
import * as platformModule from '../../platform'
import * as svg from '../../components/svg'
import * as uploadMultipleFiles from '../../uploadMultipleFiles'

import Label, * as label from './label'
import PermissionDisplay, * as permissionDisplay from './permissionDisplay'
import ContextMenu from './contextMenu'
import ContextMenuEntry from './contextMenuEntry'
import Ide from './ide'
import ProjectActionButton from './projectActionButton'
import Rows from './rows'
import Templates from './templates'
import TopBar from './topBar'

import ConfirmDeleteModal from './confirmDeleteModal'
import RenameModal from './renameModal'
import UploadFileModal from './uploadFileModal'

import DirectoryCreateForm from './directoryCreateForm'
import FileCreateForm from './fileCreateForm'
import ProjectCreateForm from './projectCreateForm'
import SecretCreateForm from './secretCreateForm'

// =============
// === Types ===
// =============

/** Main content of the screen. Only one should be visible at a time. */
export enum Tab {
    dashboard = 'dashboard',
    ide = 'ide',
}

enum ColumnDisplayMode {
    all = 'all',
    compact = 'compact',
    docs = 'docs',
    settings = 'settings',
}

/** Column type. */
enum Column {
    name = 'name',
    lastModified = 'last-modified',
    sharedWith = 'shared-with',
    docs = 'docs',
    labels = 'labels',
    dataAccess = 'data-access',
    usagePlan = 'usage-plan',
    engine = 'engine',
    ide = 'ide',
}

/** Values provided to form creation dialogs. */
export interface CreateFormProps {
    left: number
    top: number
    backend: backend.Backend
    directoryId: backend.DirectoryId
    onSuccess: () => void
}

// =================
// === Constants ===
// =================

/** The `localStorage` key under which the ID of the current directory is stored. */
const DIRECTORY_STACK_KEY = 'enso-dashboard-directory-stack'

/** English names for the name column. */
const ASSET_TYPE_NAME: Record<backend.AssetType, string> = {
    [backend.AssetType.project]: 'Projects',
    [backend.AssetType.file]: 'Files',
    [backend.AssetType.secret]: 'Secrets',
    [backend.AssetType.directory]: 'Folders',
} as const

/** Forms to create each asset type. */
const ASSET_TYPE_CREATE_FORM: Record<backend.AssetType, (props: CreateFormProps) => JSX.Element> = {
    [backend.AssetType.project]: ProjectCreateForm,
    [backend.AssetType.file]: FileCreateForm,
    [backend.AssetType.secret]: SecretCreateForm,
    [backend.AssetType.directory]: DirectoryCreateForm,
}

/** English names for every column except for the name column. */
const COLUMN_NAME: Record<Exclude<Column, Column.name>, string> = {
    [Column.lastModified]: 'Last modified',
    [Column.sharedWith]: 'Shared with',
    [Column.docs]: 'Docs',
    [Column.labels]: 'Labels',
    [Column.dataAccess]: 'Data access',
    [Column.usagePlan]: 'Usage plan',
    [Column.engine]: 'Engine',
    [Column.ide]: 'IDE',
} as const

/** The corresponding `Permissions` for each backend `PermissionAction`. */
const PERMISSION: Record<backend.PermissionAction, permissionDisplay.Permissions> = {
    [backend.PermissionAction.own]: { type: permissionDisplay.Permission.owner },
    [backend.PermissionAction.execute]: {
        type: permissionDisplay.Permission.regular,
        read: false,
        write: false,
        docsWrite: false,
        exec: true,
    },
    [backend.PermissionAction.edit]: {
        type: permissionDisplay.Permission.regular,
        read: false,
        write: true,
        docsWrite: false,
        exec: false,
    },
    [backend.PermissionAction.read]: {
        type: permissionDisplay.Permission.regular,
        read: true,
        write: false,
        docsWrite: false,
        exec: false,
    },
}

/** The list of columns displayed on each `ColumnDisplayMode`. */
const COLUMNS_FOR: Record<ColumnDisplayMode, Column[]> = {
    [ColumnDisplayMode.all]: [
        Column.name,
        Column.lastModified,
        Column.sharedWith,
        Column.labels,
        Column.dataAccess,
        Column.usagePlan,
        Column.engine,
        Column.ide,
    ],
    [ColumnDisplayMode.compact]: [
        Column.name,
        Column.lastModified,
        Column.sharedWith,
        Column.labels,
        Column.dataAccess,
    ],
    [ColumnDisplayMode.docs]: [Column.name, Column.lastModified, Column.docs],
    [ColumnDisplayMode.settings]: [
        Column.name,
        Column.lastModified,
        Column.usagePlan,
        Column.engine,
        Column.ide,
    ],
}

// ========================
// === Helper functions ===
// ========================

/** Returns the id of the root directory for a user or organization. */
function rootDirectoryId(userOrOrganizationId: backend.UserOrOrganizationId) {
    return newtype.asNewtype<backend.DirectoryId>(
        userOrOrganizationId.replace(/^organization-/, `${backend.AssetType.directory}-`)
    )
}

// =================
// === Dashboard ===
// =================

interface BaseDashboardProps {
    logger: loggerProvider.Logger
    platform: platformModule.Platform
}

interface DesktopDashboardProps extends BaseDashboardProps {
    platform: platformModule.Platform.desktop
    projectManager: projectManagerModule.ProjectManager
}

interface OtherDashboardProps extends BaseDashboardProps {
    platform: Exclude<platformModule.Platform, platformModule.Platform.desktop>
}

export type DashboardProps = DesktopDashboardProps | OtherDashboardProps

// TODO[sb]: Implement rename when clicking name of a selected row.
// There is currently no way to tell whether a row is selected from a column.

function Dashboard(props: DashboardProps) {
    const { logger, platform } = props

    const { accessToken, organization } = auth.useFullUserSession()
    const backendService = backend.createBackend(accessToken, logger)
    const { modal } = modalProvider.useModal()
    const { setModal, unsetModal } = modalProvider.useSetModal()

    const [refresh, doRefresh] = hooks.useRefresh()

    const [query, setQuery] = react.useState('')
    const [directoryId, setDirectoryId] = react.useState(rootDirectoryId(organization.id))
    const [directoryStack, setDirectoryStack] = react.useState<
        backend.Asset<backend.AssetType.directory>[]
    >([])
    const [columnDisplayMode, setColumnDisplayMode] = react.useState(ColumnDisplayMode.compact)

    const [projectAssets, setProjectAssets] = react.useState<
        backend.Asset<backend.AssetType.project>[]
    >([])
    const [directoryAssets, setDirectoryAssets] = react.useState<
        backend.Asset<backend.AssetType.directory>[]
    >([])
    const [secretAssets, setSecretAssets] = react.useState<
        backend.Asset<backend.AssetType.secret>[]
    >([])
    const [fileAssets, setFileAssets] = react.useState<backend.Asset<backend.AssetType.file>[]>([])
    const [visibleProjectAssets, setVisibleProjectAssets] = react.useState<
        backend.Asset<backend.AssetType.project>[]
    >([])
    const [visibleDirectoryAssets, setVisibleDirectoryAssets] = react.useState<
        backend.Asset<backend.AssetType.directory>[]
    >([])
    const [visibleSecretAssets, setVisibleSecretAssets] = react.useState<
        backend.Asset<backend.AssetType.secret>[]
    >([])
    const [visibleFileAssets, setVisibleFileAssets] = react.useState<
        backend.Asset<backend.AssetType.file>[]
    >([])

    const [tab, setTab] = react.useState(Tab.dashboard)
    const [project, setProject] = react.useState<backend.Project | null>(null)

    const [selectedAssets, setSelectedAssets] = react.useState<backend.Asset[]>([])
    const [isFileBeingDragged, setIsFileBeingDragged] = react.useState(false)

    const directory = directoryStack[directoryStack.length - 1]
    const parentDirectory = directoryStack[directoryStack.length - 2]

<<<<<<< HEAD
    function exitDirectory() {
        setDirectoryId(parentDirectory?.id ?? rootDirectoryId(organization.id))
        setDirectoryStack(
            // eslint-disable-next-line @typescript-eslint/no-magic-numbers
            directoryStack.slice(0, -1)
        )
    }

    function enterDirectory(directoryAsset: backend.Asset<backend.AssetType.directory>) {
        setDirectoryId(directoryAsset.id)
        setDirectoryStack([...directoryStack, directoryAsset])
    }

    react.useEffect(() => {
        const cachedDirectoryStackJson = localStorage.getItem(DIRECTORY_STACK_KEY)
        if (cachedDirectoryStackJson) {
            // The JSON was inserted by the code below, so it will always have the right type.
            // eslint-disable-next-line @typescript-eslint/no-unsafe-assignment
            const cachedDirectoryStack: backend.Asset<backend.AssetType.directory>[] =
                JSON.parse(cachedDirectoryStackJson)
            setDirectoryStack(cachedDirectoryStack)
            const cachedDirectoryId = cachedDirectoryStack[cachedDirectoryStack.length - 1]?.id
            if (cachedDirectoryId) {
                setDirectoryId(cachedDirectoryId)
            }
        }
    }, [])

    react.useEffect(() => {
        if (directoryId === rootDirectoryId(organization.id)) {
            localStorage.removeItem(DIRECTORY_STACK_KEY)
        } else {
            localStorage.setItem(DIRECTORY_STACK_KEY, JSON.stringify(directoryStack))
        }
    }, [directoryStack])

    // FIXME[sb]: Figure out how to pass whether the row was selected.
=======
>>>>>>> b8f075a1
    /** React components for the name column. */
    const nameRenderers: {
        [Type in backend.AssetType]: (asset: backend.Asset<Type>) => JSX.Element
    } = {
        [backend.AssetType.project]: projectAsset => (
            <div
                className="flex text-left items-center align-middle whitespace-nowrap"
                onClick={event => {
                    if (event.ctrlKey && !event.altKey && !event.shiftKey && !event.metaKey) {
                        setModal(() => (
                            <RenameModal
                                assetType={projectAsset.type}
                                name={projectAsset.title}
                                // TODO: Wait for backend implementation.
                                doRename={() => Promise.resolve()}
                                onSuccess={doRefresh}
                            />
                        ))
                    }
                }}
            >
                <ProjectActionButton
                    project={projectAsset}
                    openIde={async () => {
                        setTab(Tab.ide)
                        setProject(await backendService.getProjectDetails(projectAsset.id))
                    }}
                />
                <span className="px-2">{projectAsset.title}</span>
            </div>
        ),
        [backend.AssetType.directory]: directoryAsset => (
            <div
                className="flex text-left items-center align-middle whitespace-nowrap"
                onClick={event => {
                    if (event.ctrlKey && !event.altKey && !event.shiftKey && !event.metaKey) {
                        setModal(() => (
                            <RenameModal
                                assetType={directoryAsset.type}
                                name={directoryAsset.title}
                                // TODO: Wait for backend implementation.
                                doRename={() => Promise.resolve()}
                                onSuccess={doRefresh}
                            />
                        ))
                    }
                }}
                onDoubleClick={() => {
                    enterDirectory(directoryAsset)
                }}
            >
                {svg.DIRECTORY_ICON} <span className="px-2">{directoryAsset.title}</span>
            </div>
        ),
        [backend.AssetType.secret]: secret => (
            <div
                className="flex text-left items-center align-middle whitespace-nowrap"
                onClick={event => {
                    if (event.ctrlKey && !event.altKey && !event.shiftKey && !event.metaKey) {
                        setModal(() => (
                            <RenameModal
                                assetType={secret.type}
                                name={secret.title}
                                // FIXME[sb]: Wait for backend implementation.
                                doRename={() => Promise.resolve()}
                                onSuccess={doRefresh}
                            />
                        ))
                    }
                }}
            >
                {svg.SECRET_ICON} <span className="px-2">{secret.title}</span>
            </div>
        ),
        [backend.AssetType.file]: file => (
            <div
                className="flex text-left items-center align-middle whitespace-nowrap"
                onClick={event => {
                    if (event.ctrlKey && !event.altKey && !event.shiftKey && !event.metaKey) {
                        setModal(() => (
                            <RenameModal
                                assetType={file.type}
                                name={file.title}
                                // FIXME[sb]: Wait for backend implementation.
                                doRename={() => Promise.resolve()}
                                onSuccess={doRefresh}
                            />
                        ))
                    }
                }}
            >
                {fileInfo.fileIcon(fileInfo.fileExtension(file.title))}{' '}
                <span className="px-2">{file.title}</span>
            </div>
        ),
    }

    /** React components for every column except for the name column. */
    const columnRenderer: Record<
        Exclude<Column, Column.name>,
        (asset: backend.Asset) => JSX.Element
    > = {
        [Column.lastModified]: () => <>aa</>,
        [Column.sharedWith]: asset => (
            <>
                {(asset.permissions ?? []).map(user => (
                    <PermissionDisplay
                        key={user.user.organization_id}
                        permissions={PERMISSION[user.permission]}
                    >
                        <img
                            className="rounded-full h-6"
                            src="https://faces-img.xcdn.link/image-lorem-face-4742.jpg"
                        />
                    </PermissionDisplay>
                ))}
            </>
        ),
        [Column.docs]: () => <>aa</>,
        [Column.labels]: () => {
            // This is not a React component even though it contains JSX.
            // eslint-disable-next-line no-restricted-syntax
            function onContextMenu(event: react.MouseEvent) {
                event.preventDefault()
                event.stopPropagation()
                setModal(() => (
                    <ContextMenu event={event}>
                        <ContextMenuEntry
                            disabled
                            onClick={() => {
                                // TODO[sb]: AAA
                            }}
                        >
                            Rename label
                        </ContextMenuEntry>
                    </ContextMenu>
                ))
            }
            return (
                <>
                    <Label status={label.Status.warning} onContextMenu={onContextMenu}>
                        outdated version
                    </Label>
                    <Label status={label.Status.severeWarning} onContextMenu={onContextMenu}>
                        low resources
                    </Label>
                    <Label onContextMenu={onContextMenu}>do not change</Label>
                </>
            )
        },
        [Column.dataAccess]: () => (
            <>
                <PermissionDisplay permissions={{ type: permissionDisplay.Permission.admin }}>
                    <div className="px-4 py-1">./user_data</div>
                </PermissionDisplay>
                <PermissionDisplay
                    permissions={{
                        type: permissionDisplay.Permission.regular,
                        write: true,
                        read: true,
                        exec: true,
                        docsWrite: true,
                    }}
                >
                    <div className="px-4 py-1">this folder</div>
                </PermissionDisplay>
                <PermissionDisplay
                    permissions={{
                        type: permissionDisplay.Permission.regular,
                        write: false,
                        read: false,
                        exec: false,
                        docsWrite: false,
                    }}
                >
                    <div className="px-4 py-1">no access</div>
                </PermissionDisplay>
            </>
        ),
        [Column.usagePlan]: () => <>aa</>,
        [Column.engine]: () => <>aa</>,
        [Column.ide]: () => <>aa</>,
    }

    function renderer<Type extends backend.AssetType>(column: Column, assetType: Type) {
        return column === Column.name
            ? // This is type-safe only if we pass enum literals as `assetType`.

              // eslint-disable-next-line no-restricted-syntax
              (nameRenderers[assetType] as (asset: backend.Asset<Type>) => JSX.Element)
            : columnRenderer[column]
    }

    /** Heading element for every column. */
    function ColumnHeading(column: Column, assetType: backend.AssetType) {
        return column === Column.name ? (
            <div className="inline-flex">
                {ASSET_TYPE_NAME[assetType]}
                <button
                    className="mx-1"
                    onClick={event => {
                        event.stopPropagation()
                        const buttonPosition =
                            // This type assertion is safe as this event handler is on a `button`.
                            // eslint-disable-next-line no-restricted-syntax
                            (event.target as HTMLButtonElement).getBoundingClientRect()
                        // This is a React component even though it doesn't contain JSX.
                        // eslint-disable-next-line no-restricted-syntax
                        const CreateForm = ASSET_TYPE_CREATE_FORM[assetType]
                        setModal(() => (
                            <CreateForm
                                left={buttonPosition.left}
                                top={buttonPosition.top}
                                // FIXME[sb]: Don't pass outdated `doRefresh` - maybe `backendService` too.
                                backend={backendService}
                                directoryId={directoryId}
                                onSuccess={doRefresh}
                            />
                        ))
                    }}
                >
                    {svg.ADD_ICON}
                </button>
            </div>
        ) : (
            <>{COLUMN_NAME[column]}</>
        )
    }

    // The purpose of this effect is to enable search action.
    react.useEffect(() => {
        setVisibleProjectAssets(projectAssets.filter(asset => asset.title.includes(query)))
        setVisibleDirectoryAssets(directoryAssets.filter(asset => asset.title.includes(query)))
        setVisibleSecretAssets(secretAssets.filter(asset => asset.title.includes(query)))
        setVisibleFileAssets(fileAssets.filter(asset => asset.title.includes(query)))
    }, [query])

    function setAssets(assets: backend.Asset[]) {
        const newProjectAssets = assets.filter(backend.assetIsType(backend.AssetType.project))
        const newDirectoryAssets = assets.filter(backend.assetIsType(backend.AssetType.directory))
        const newSecretAssets = assets.filter(backend.assetIsType(backend.AssetType.secret))
        const newFileAssets = assets.filter(backend.assetIsType(backend.AssetType.file))
        setProjectAssets(newProjectAssets)
        setDirectoryAssets(newDirectoryAssets)
        setSecretAssets(newSecretAssets)
        setFileAssets(newFileAssets)
        setVisibleProjectAssets(newProjectAssets.filter(asset => asset.title.includes(query)))
        setVisibleDirectoryAssets(newDirectoryAssets.filter(asset => asset.title.includes(query)))
        setVisibleSecretAssets(newSecretAssets.filter(asset => asset.title.includes(query)))
        setVisibleFileAssets(newFileAssets.filter(asset => asset.title.includes(query)))
    }

    hooks.useAsyncEffect(
        null,
        async signal => {
            let assets: backend.Asset[]

            switch (platform) {
                case platformModule.Platform.cloud: {
                    assets = await backendService.listDirectory({
                        parentId: directoryId,
                    })
                    break
                }
                case platformModule.Platform.desktop: {
                    const result = await props.projectManager.listProjects({})
                    const localProjects = result.result.projects
                    assets = []
                    for (const localProject of localProjects) {
                        assets.push({
                            type: backend.AssetType.project,
                            title: localProject.name,
                            id: localProject.id,
                            parentId: '',
                            permissions: null,
                        })
                    }
                    break
                }
            }
            if (!signal.aborted) {
                setAssets(assets)
            }
        },
        [accessToken, directoryId, refresh]
    )

    react.useEffect(() => {
        function onBlur() {
            setIsFileBeingDragged(false)
        }

        window.addEventListener('blur', onBlur)

        return () => {
            window.removeEventListener('blur', onBlur)
        }
    }, [])

    function handleEscapeKey(event: react.KeyboardEvent<HTMLDivElement>) {
        if (
            event.key === 'Escape' &&
            !event.ctrlKey &&
            !event.shiftKey &&
            !event.altKey &&
            !event.metaKey
        ) {
            if (modal) {
                event.preventDefault()
                unsetModal()
            }
        }
    }

    function openDropZone(event: react.DragEvent<HTMLDivElement>) {
        if (event.dataTransfer.types.includes('Files')) {
            setIsFileBeingDragged(true)
        }
    }

    const getNewProjectName = (templateName?: string | null): string => {
        const prefix = `${templateName ?? 'New_Project'}_`
        const projectNameTemplate = new RegExp(`^${prefix}(?<projectIndex>\\d+)$`)
        let highestProjectIndex = 0
        for (const projectAsset of projectAssets) {
            let projectIndex = projectNameTemplate.exec(projectAsset.title)?.groups?.projectIndex
            if (projectIndex) {
                highestProjectIndex = Math.max(highestProjectIndex, parseInt(projectIndex, 10))
            }
        }
        return `${prefix}${highestProjectIndex + 1}`
    }

    const handleCreateProject = async (templateName?: string | null) => {
        const projectName = getNewProjectName(templateName)
        switch (platform) {
            case platformModule.Platform.cloud: {
                const body: backend.CreateProjectRequestBody = {
                    projectName,
                }
                if (templateName) {
                    body.projectTemplateName = templateName.replace(/_/g, '').toLocaleLowerCase()
                }
                const projectAsset = await backendService.createProject(body)
                setProjectAssets(oldProjectAssets => [
                    ...oldProjectAssets,
                    {
                        type: backend.AssetType.project,
                        title: projectAsset.name,
                        id: projectAsset.projectId,
                        parentId: '',
                        permissions: [],
                    },
                ])
                break
            }
            case platformModule.Platform.desktop: {
                const result = await props.projectManager.createProject({
                    name: newtype.asNewtype<projectManagerModule.ProjectName>(projectName),
                    ...(templateName ? { projectTemplate: templateName } : {}),
                })
                const newProject = result.result
                setProjectAssets(oldProjectAssets => [
                    ...oldProjectAssets,
                    {
                        type: backend.AssetType.project,
                        title: projectName,
                        id: newProject.projectId,
                        parentId: '',
                        permissions: [],
                    },
                ])
                break
            }
        }
    }

    return (
        <div
            className={`select-none text-primary text-xs min-h-screen ${
                tab === Tab.dashboard ? '' : 'hidden'
            }`}
            onClick={unsetModal}
            onKeyDown={handleEscapeKey}
            onDragEnter={openDropZone}
        >
            <div>
                <TopBar
                    projectName={project?.name ?? null}
                    tab={tab}
                    toggleTab={() => {
                        if (project && tab === Tab.dashboard) {
                            setTab(Tab.ide)
                        } else {
                            setTab(Tab.dashboard)
                        }
                    }}
                    query={query}
                    setQuery={setQuery}
                />
                <Templates onTemplateClick={handleCreateProject} />
                <div className="flex flex-row flex-nowrap">
                    <h1 className="text-xl font-bold mx-4 self-center">Drive</h1>
                    <div className="flex flex-row flex-nowrap mx-4">
                        <div className="bg-gray-100 rounded-l-full flex flex-row flex-nowrap items-center p-1 mx-0.5">
                            {directory && (
                                <>
                                    <button className="mx-2" onClick={exitDirectory}>
                                        {parentDirectory?.title ?? '/'}
                                    </button>
                                    {svg.SMALL_RIGHT_ARROW_ICON}
                                </>
                            )}
                            <span className="mx-2">{directory?.title ?? '/'}</span>
                        </div>
                        <div className="bg-gray-100 rounded-r-full flex flex-row flex-nowrap items-center mx-0.5">
                            <div className="m-2">Shared with</div>
                            <div className="-m-1">
                                <PermissionDisplay
                                    permissions={{ type: permissionDisplay.Permission.admin }}
                                >
                                    marketing
                                </PermissionDisplay>
                            </div>
                        </div>
                        <div className="bg-gray-100 rounded-full flex flex-row flex-nowrap px-1.5 py-1 mx-4">
                            <button
                                className="mx-1"
                                onClick={event => {
                                    event.stopPropagation()
                                    setModal(() => (
                                        <UploadFileModal
                                            backend={backendService}
                                            directoryId={directoryId}
                                            onSuccess={doRefresh}
                                        />
                                    ))
                                }}
                            >
                                {svg.UPLOAD_ICON}
                            </button>
                            <button
                                className={`mx-1 ${
                                    selectedAssets.length === 0 ? 'opacity-50' : ''
                                }`}
                                disabled={selectedAssets.length === 0}
                                onClick={event => {
                                    event.stopPropagation()
                                    /* TODO */
                                }}
                            >
                                {svg.DOWNLOAD_ICON}
                            </button>
                        </div>
                        <div className="bg-gray-100 rounded-full flex flex-row flex-nowrap p-1.5 mx-4">
                            <button
                                className={`${
                                    columnDisplayMode === ColumnDisplayMode.all
                                        ? 'bg-white shadow-soft'
                                        : 'opacity-50'
                                } rounded-full px-1.5`}
                                onClick={() => {
                                    setColumnDisplayMode(ColumnDisplayMode.all)
                                }}
                            >
                                All
                            </button>
                            <button
                                className={`${
                                    columnDisplayMode === ColumnDisplayMode.compact
                                        ? 'bg-white shadow-soft'
                                        : 'opacity-50'
                                } rounded-full px-1.5`}
                                onClick={() => {
                                    setColumnDisplayMode(ColumnDisplayMode.compact)
                                }}
                            >
                                Compact
                            </button>
                            <button
                                className={`${
                                    columnDisplayMode === ColumnDisplayMode.docs
                                        ? 'bg-white shadow-soft'
                                        : 'opacity-50'
                                } rounded-full px-1.5`}
                                onClick={() => {
                                    setColumnDisplayMode(ColumnDisplayMode.docs)
                                }}
                            >
                                Docs
                            </button>
                            <button
                                className={`${
                                    columnDisplayMode === ColumnDisplayMode.settings
                                        ? 'bg-white shadow-soft'
                                        : 'opacity-50'
                                } rounded-full px-1.5`}
                                onClick={() => {
                                    setColumnDisplayMode(ColumnDisplayMode.settings)
                                }}
                            >
                                Settings
                            </button>
                        </div>
                    </div>
                </div>
            </div>
            <table className="items-center w-full bg-transparent border-collapse">
                <tbody>
                    <tr className="h-8" />
                    <Rows<backend.Asset<backend.AssetType.project>>
                        items={visibleProjectAssets}
                        getKey={proj => proj.id}
                        placeholder={
                            <span className="opacity-75">
                                You have no project yet. Go ahead and create one using the form
                                above.
                            </span>
                        }
                        columns={COLUMNS_FOR[columnDisplayMode].map(column => ({
                            id: column,
                            heading: ColumnHeading(column, backend.AssetType.project),
                            render: renderer(column, backend.AssetType.project),
                        }))}
                        onClick={projectAsset => {
                            setSelectedAssets([projectAsset])
                        }}
                        onContextMenu={(projectAsset, event) => {
                            event.preventDefault()
                            event.stopPropagation()
                            function doOpenForEditing() {
                                // FIXME[sb]: Switch to IDE tab
                                // once merged with `show-and-open-workspace` branch.
                            }
                            function doOpenAsFolder() {
                                // FIXME[sb]: Uncomment once backend support
                                // is in place.
                                // The following code does not typecheck
                                // since `ProjectId`s are not `DirectoryId`s.
                                // enterDirectory(projectAsset)
                            }
                            // This is not a React component even though it contains JSX.
                            // eslint-disable-next-line no-restricted-syntax
                            function doRename() {
                                setModal(() => (
                                    <RenameModal
                                        name={projectAsset.title}
                                        assetType={projectAsset.type}
                                        // FIXME[sb]: Replace with API call
                                        // when implemented in backend.
                                        doRename={() => Promise.resolve()}
                                        onSuccess={doRefresh}
                                    />
                                ))
                            }
                            // This is not a React component even though it contains JSX.
                            // eslint-disable-next-line no-restricted-syntax
                            function doDelete() {
                                setModal(() => (
                                    <ConfirmDeleteModal
                                        name={projectAsset.title}
                                        assetType={projectAsset.type}
                                        doDelete={() =>
                                            backendService.deleteProject(projectAsset.id)
                                        }
                                        onSuccess={doRefresh}
                                    />
                                ))
                            }
                            setModal(() => (
                                <ContextMenu event={event}>
                                    <ContextMenuEntry disabled onClick={doOpenForEditing}>
                                        Open for editing
                                    </ContextMenuEntry>
                                    <ContextMenuEntry disabled onClick={doOpenAsFolder}>
                                        Open as folder
                                    </ContextMenuEntry>
                                    <ContextMenuEntry disabled onClick={doRename}>
                                        Rename
                                    </ContextMenuEntry>
                                    <ContextMenuEntry onClick={doDelete}>
                                        <span className="text-red-700">Delete</span>
                                    </ContextMenuEntry>
                                </ContextMenu>
                            ))
                        }}
                    />
                    {platform === platformModule.Platform.cloud && (
                        <>
                            <tr className="h-8" />
                            <Rows<backend.Asset<backend.AssetType.directory>>
                                items={visibleDirectoryAssets}
                                getKey={dir => dir.id}
                                placeholder={
                                    <span className="opacity-75">
                                        This directory does not contain any subdirectories
                                        {query ? ' matching your query' : ''}.
                                    </span>
                                }
                                columns={COLUMNS_FOR[columnDisplayMode].map(column => ({
                                    id: column,
                                    heading: ColumnHeading(column, backend.AssetType.directory),
                                    render: renderer(column, backend.AssetType.directory),
                                }))}
                                onClick={directoryAsset => {
                                    setSelectedAssets([directoryAsset])
                                }}
                                onContextMenu={(_directory, event) => {
                                    event.preventDefault()
                                    event.stopPropagation()
                                    setModal(() => <ContextMenu event={event}></ContextMenu>)
                                }}
                            />
                            <tr className="h-8" />
                            <Rows<backend.Asset<backend.AssetType.secret>>
                                items={visibleSecretAssets}
                                getKey={secret => secret.id}
                                placeholder={
                                    <span className="opacity-75">
                                        This directory does not contain any secrets
                                        {query ? ' matching your query' : ''}.
                                    </span>
                                }
                                columns={COLUMNS_FOR[columnDisplayMode].map(column => ({
                                    id: column,
                                    heading: ColumnHeading(column, backend.AssetType.secret),
                                    render: renderer(column, backend.AssetType.secret),
                                }))}
                                onClick={secret => {
                                    setSelectedAssets([secret])
                                }}
                                onContextMenu={(secret, event) => {
                                    event.preventDefault()
                                    event.stopPropagation()
                                    // This is not a React component even though it contains JSX.
                                    // eslint-disable-next-line no-restricted-syntax
                                    function doDelete() {
                                        setModal(() => (
                                            <ConfirmDeleteModal
                                                name={secret.title}
                                                assetType={secret.type}
                                                doDelete={() =>
                                                    backendService.deleteSecret(secret.id)
                                                }
                                                onSuccess={doRefresh}
                                            />
                                        ))
                                    }
                                    setModal(() => (
                                        <ContextMenu event={event}>
                                            <ContextMenuEntry onClick={doDelete}>
                                                <span className="text-red-700">Delete</span>
                                            </ContextMenuEntry>
                                        </ContextMenu>
                                    ))
                                }}
                            />
                            <tr className="h-8" />
                            <Rows<backend.Asset<backend.AssetType.file>>
                                items={visibleFileAssets}
                                getKey={file => file.id}
                                placeholder={
                                    <span className="opacity-75">
                                        This directory does not contain any files
                                        {query ? ' matching your query' : ''}.
                                    </span>
                                }
                                columns={COLUMNS_FOR[columnDisplayMode].map(column => ({
                                    id: column,
                                    heading: ColumnHeading(column, backend.AssetType.file),
                                    render: renderer(column, backend.AssetType.file),
                                }))}
                                onClick={file => {
                                    setSelectedAssets([file])
                                }}
                                onContextMenu={(file, event) => {
                                    event.preventDefault()
                                    event.stopPropagation()
                                    function doCopy() {
                                        /** TODO: Call endpoint for copying file. */
                                    }
                                    function doCut() {
                                        /** TODO: Call endpoint for downloading file. */
                                    }
                                    // This is not a React component even though it contains JSX.
                                    // eslint-disable-next-line no-restricted-syntax
                                    function doDelete() {
                                        setModal(() => (
                                            <ConfirmDeleteModal
                                                name={file.title}
                                                assetType={file.type}
                                                doDelete={() => backendService.deleteFile(file.id)}
                                                onSuccess={doRefresh}
                                            />
                                        ))
                                    }
                                    function doDownload() {
                                        /** TODO: Call endpoint for downloading file. */
                                    }
                                    setModal(() => (
                                        <ContextMenu event={event}>
                                            <ContextMenuEntry disabled onClick={doCopy}>
                                                Copy
                                            </ContextMenuEntry>
                                            <ContextMenuEntry disabled onClick={doCut}>
                                                Cut
                                            </ContextMenuEntry>
                                            <ContextMenuEntry onClick={doDelete}>
                                                <span className="text-red-700">Delete</span>
                                            </ContextMenuEntry>
                                            <ContextMenuEntry disabled onClick={doDownload}>
                                                Download
                                            </ContextMenuEntry>
                                        </ContextMenu>
                                    ))
                                }}
                            />
                        </>
                    )}
                </tbody>
            </table>
            {isFileBeingDragged ? (
                <div
                    className="text-white text-lg fixed w-screen h-screen inset-0 bg-primary grid place-items-center"
                    onDragLeave={() => {
                        setIsFileBeingDragged(false)
                    }}
                    onDragOver={event => {
                        event.preventDefault()
                    }}
                    onDrop={async event => {
                        event.preventDefault()
                        setIsFileBeingDragged(false)
                        await uploadMultipleFiles.uploadMultipleFiles(
                            backendService,
                            directoryId,
                            Array.from(event.dataTransfer.files)
                        )
                        doRefresh()
                    }}
                >
                    Drop to upload files.
                </div>
            ) : null}
            {/* This should be just `{modal}`, however TypeScript incorrectly throws an error. */}
            {project && <Ide backendService={backendService} project={project} />}
            {modal && <>{modal}</>}
        </div>
    )
}

export default Dashboard<|MERGE_RESOLUTION|>--- conflicted
+++ resolved
@@ -246,7 +246,6 @@
     const directory = directoryStack[directoryStack.length - 1]
     const parentDirectory = directoryStack[directoryStack.length - 2]
 
-<<<<<<< HEAD
     function exitDirectory() {
         setDirectoryId(parentDirectory?.id ?? rootDirectoryId(organization.id))
         setDirectoryStack(
@@ -283,9 +282,6 @@
         }
     }, [directoryStack])
 
-    // FIXME[sb]: Figure out how to pass whether the row was selected.
-=======
->>>>>>> b8f075a1
     /** React components for the name column. */
     const nameRenderers: {
         [Type in backend.AssetType]: (asset: backend.Asset<Type>) => JSX.Element
@@ -619,12 +615,15 @@
         return `${prefix}${highestProjectIndex + 1}`
     }
 
-    const handleCreateProject = async (templateName?: string | null) => {
+    const handleCreateProject = async (templateName: string | null) => {
         const projectName = getNewProjectName(templateName)
         switch (platform) {
             case platformModule.Platform.cloud: {
                 const body: backend.CreateProjectRequestBody = {
                     projectName,
+                    projectTemplateName:
+                        templateName?.replace(/_/g, '').toLocaleLowerCase() ?? null,
+                    parentDirectoryId: null,
                 }
                 if (templateName) {
                     body.projectTemplateName = templateName.replace(/_/g, '').toLocaleLowerCase()
