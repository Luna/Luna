/** @file Main dashboard component, responsible for listing user's projects as well as other
 * interactive components. */
import * as React from 'react'

import * as common from 'enso-common'

import * as assetListEventModule from '../events/assetListEvent'
import * as backendModule from '../backend'
import * as hooks from '../../hooks'
import * as http from '../../http'
import * as localBackend from '../localBackend'
import * as projectManager from '../projectManager'
import * as remoteBackendModule from '../remoteBackend'
import * as shortcuts from '../shortcuts'

import * as authProvider from '../../authentication/providers/auth'
import * as backendProvider from '../../providers/backend'
import * as loggerProvider from '../../providers/logger'
import * as modalProvider from '../../providers/modal'

import * as pageSwitcher from './pageSwitcher'
import * as spinner from './spinner'
import Chat, * as chat from './chat'
import DriveView from './driveView'
<<<<<<< HEAD
import Ide from './ide'
=======
import Editor from './editor'
>>>>>>> 7441a9a6
import Templates from './templates'
import TheModal from './theModal'
import TopBar from './topBar'

// =================
// === Dashboard ===
// =================

/** Props for {@link Dashboard}s that are common to all platforms. */
export interface DashboardProps {
    /** Whether the application may have the local backend running. */
    supportsLocalBackend: boolean
    appRunner: AppRunner
    initialProjectName: string | null
}

/** The component that contains the entire UI. */
export default function Dashboard(props: DashboardProps) {
    const { supportsLocalBackend, appRunner, initialProjectName } = props
    const logger = loggerProvider.useLogger()
    const session = authProvider.useNonPartialUserSession()
    const { backend } = backendProvider.useBackend()
    const { setBackend } = backendProvider.useSetBackend()
    const { unsetModal } = modalProvider.useSetModal()
    const [directoryId, setDirectoryId] = React.useState(
        session.organization != null
            ? backendModule.rootDirectoryId(session.organization.id)
            : // The local backend uses the empty string as the sole directory ID.
              backendModule.DirectoryId('')
    )
    const [query, setQuery] = React.useState('')
    const [isHelpChatOpen, setIsHelpChatOpen] = React.useState(false)
    const [isHelpChatVisible, setIsHelpChatVisible] = React.useState(false)
    const [loadingProjectManagerDidFail, setLoadingProjectManagerDidFail] = React.useState(false)
    const [page, setPage] = React.useState(pageSwitcher.Page.drive)
    const [project, setProject] = React.useState<backendModule.Project | null>(null)
    const [assetListEvents, dispatchAssetListEvent] =
        hooks.useEvent<assetListEventModule.AssetListEvent>()

    const isListingLocalDirectoryAndWillFail =
        backend.type === backendModule.BackendType.local && loadingProjectManagerDidFail
    const isListingRemoteDirectoryAndWillFail =
        backend.type === backendModule.BackendType.remote &&
        session.organization?.isEnabled !== true
    const isListingRemoteDirectoryWhileOffline =
        session.type === authProvider.UserSessionType.offline &&
        backend.type === backendModule.BackendType.remote

    React.useEffect(() => {
        unsetModal()
    }, [page, /* should never change */ unsetModal])

    React.useEffect(() => {
        if (
            supportsLocalBackend &&
            session.type !== authProvider.UserSessionType.offline &&
            localStorage.getItem(backendProvider.BACKEND_TYPE_KEY) !==
                backendModule.BackendType.remote
        ) {
            setBackend(new localBackend.LocalBackend())
            setDirectoryId(backendModule.DirectoryId(''))
        }
        // This hook MUST only run once, on mount.
        // eslint-disable-next-line react-hooks/exhaustive-deps
    }, [])

    React.useEffect(() => {
        const goToDrive = () => {
            setPage(pageSwitcher.Page.drive)
        }
        document.addEventListener('show-dashboard', goToDrive)
        return () => {
            document.removeEventListener('show-dashboard', goToDrive)
        }
    }, [])

    React.useEffect(() => {
        // The types come from a third-party API and cannot be changed.
        // eslint-disable-next-line no-restricted-syntax
        let handle: number | undefined
        if (isHelpChatOpen) {
            setIsHelpChatVisible(true)
        } else {
            handle = window.setTimeout(() => {
                setIsHelpChatVisible(false)
            }, chat.ANIMATION_DURATION_MS)
        }
        return () => {
            clearTimeout(handle)
        }
    }, [isHelpChatOpen])

    React.useEffect(() => {
        const onProjectManagerLoadingFailed = () => {
            setLoadingProjectManagerDidFail(true)
        }
        document.addEventListener(
            projectManager.ProjectManagerEvents.loadingFailed,
            onProjectManagerLoadingFailed
        )
        return () => {
            document.removeEventListener(
                projectManager.ProjectManagerEvents.loadingFailed,
                onProjectManagerLoadingFailed
            )
        }
    }, [])

    React.useEffect(() => {
        const onKeyDown = (event: KeyboardEvent) => {
            if (
                shortcuts.SHORTCUT_REGISTRY.matchesKeyboardAction(
                    shortcuts.KeyboardAction.closeModal,
                    event
                )
            ) {
                event.preventDefault()
                unsetModal()
            }
        }
        document.addEventListener('keydown', onKeyDown)
        return () => {
            document.removeEventListener('keydown', onKeyDown)
        }
    }, [unsetModal])

    const setBackendType = React.useCallback(
        (newBackendType: backendModule.BackendType) => {
            if (newBackendType !== backend.type) {
                switch (newBackendType) {
                    case backendModule.BackendType.local:
                        setBackend(new localBackend.LocalBackend())
                        setDirectoryId(backendModule.DirectoryId(''))
                        break
                    case backendModule.BackendType.remote: {
                        const headers = new Headers()
                        headers.append('Authorization', `Bearer ${session.accessToken ?? ''}`)
                        const client = new http.Client(headers)
                        setBackend(new remoteBackendModule.RemoteBackend(client, logger))
                        setDirectoryId(
                            session.organization != null
                                ? backendModule.rootDirectoryId(session.organization.id)
                                : backendModule.DirectoryId('')
                        )
                        break
                    }
                }
            }
        },
        [backend.type, logger, session.accessToken, session.organization, setBackend]
    )

    const doCreateProject = React.useCallback(
        (
            templateId: string | null,
            onSpinnerStateChange?: (state: spinner.SpinnerState) => void
        ) => {
            dispatchAssetListEvent({
                type: assetListEventModule.AssetListEventType.createProject,
                parentId: directoryId,
                templateId: templateId ?? null,
                onSpinnerStateChange: onSpinnerStateChange ?? null,
            })
        },
        [directoryId, /* should never change */ dispatchAssetListEvent]
    )

    const openEditor = React.useCallback(
        async (newProject: backendModule.ProjectAsset) => {
            setPage(pageSwitcher.Page.editor)
            if (project?.projectId !== newProject.id) {
                setProject(await backend.getProjectDetails(newProject.id, newProject.title))
            }
        },
        [backend, project?.projectId, setPage]
    )

    const closeEditor = React.useCallback(() => {
        setProject(null)
    }, [])

    const closeModalIfExists = React.useCallback(() => {
        if (getSelection()?.type !== 'Range') {
            unsetModal()
        }
    }, [/* should never change */ unsetModal])

    return (
        <div
            className={`flex flex-col gap-2 relative select-none text-primary text-xs h-screen pb-2 ${
                page === pageSwitcher.Page.drive ? '' : 'hidden'
            }`}
            onContextMenu={event => {
                event.preventDefault()
                unsetModal()
            }}
            onClick={closeModalIfExists}
        >
            <TopBar
                supportsLocalBackend={supportsLocalBackend}
                projectName={project?.name ?? null}
                page={page}
                setPage={setPage}
                asset={null}
                isEditorDisabled={project == null}
                isHelpChatOpen={isHelpChatOpen}
                setIsHelpChatOpen={setIsHelpChatOpen}
                setBackendType={setBackendType}
                query={query}
                setQuery={setQuery}
            />
            {isListingRemoteDirectoryWhileOffline ? (
                <div className="grow grid place-items-center mx-2">
                    <div className="text-base text-center">
                        You are offline. Please connect to the internet and refresh to access the
                        cloud backend.
                    </div>
                </div>
            ) : isListingLocalDirectoryAndWillFail ? (
                <div className="grow grid place-items-center mx-2">
                    <div className="text-base text-center">
                        Could not connect to the Project Manager. Please try restarting{' '}
                        {common.PRODUCT_NAME}, or manually launching the Project Manager.
                    </div>
                </div>
            ) : isListingRemoteDirectoryAndWillFail ? (
                <div className="grow grid place-items-center mx-2">
                    <div className="text-base text-center">
                        We will review your user details and enable the cloud experience for you
                        shortly.
                    </div>
                </div>
            ) : (
                <>
                    <Templates onTemplateClick={doCreateProject} />
                    <DriveView
<<<<<<< HEAD
                        tab={tab}
=======
                        page={page}
>>>>>>> 7441a9a6
                        initialProjectName={initialProjectName}
                        directoryId={directoryId}
                        setDirectoryId={setDirectoryId}
                        assetListEvents={assetListEvents}
                        dispatchAssetListEvent={dispatchAssetListEvent}
                        query={query}
                        doCreateProject={doCreateProject}
                        doOpenEditor={openEditor}
                        doCloseEditor={closeEditor}
                        appRunner={appRunner}
                        loadingProjectManagerDidFail={loadingProjectManagerDidFail}
                        isListingRemoteDirectoryWhileOffline={isListingRemoteDirectoryWhileOffline}
                        isListingLocalDirectoryAndWillFail={isListingLocalDirectoryAndWillFail}
                        isListingRemoteDirectoryAndWillFail={isListingRemoteDirectoryAndWillFail}
                    />
                </>
            )}
            <TheModal />
            <Editor
                visible={page === pageSwitcher.Page.editor}
                project={project}
                appRunner={appRunner}
            />
            {/* `session.accessToken` MUST be present in order for the `Chat` component to work. */}
            {isHelpChatVisible && session.accessToken != null && (
                <Chat
                    isOpen={isHelpChatOpen}
                    doClose={() => {
                        setIsHelpChatOpen(false)
                    }}
                />
            )}
        </div>
    )
}<|MERGE_RESOLUTION|>--- conflicted
+++ resolved
@@ -22,11 +22,7 @@
 import * as spinner from './spinner'
 import Chat, * as chat from './chat'
 import DriveView from './driveView'
-<<<<<<< HEAD
-import Ide from './ide'
-=======
 import Editor from './editor'
->>>>>>> 7441a9a6
 import Templates from './templates'
 import TheModal from './theModal'
 import TopBar from './topBar'
@@ -263,11 +259,7 @@
                 <>
                     <Templates onTemplateClick={doCreateProject} />
                     <DriveView
-<<<<<<< HEAD
-                        tab={tab}
-=======
                         page={page}
->>>>>>> 7441a9a6
                         initialProjectName={initialProjectName}
                         directoryId={directoryId}
                         setDirectoryId={setDirectoryId}
