/** @file Main dashboard component, responsible for listing user's projects as well as other
 * interactive components. */
import * as React from 'react'

import * as common from 'enso-common'

import * as assetListEventModule from '../events/assetListEvent'
import * as backendModule from '../backend'
import * as hooks from '../../hooks'
import * as http from '../../http'
import * as localBackend from '../localBackend'
import * as localStorageModule from '../localStorage'
import * as projectManager from '../projectManager'
import * as remoteBackendModule from '../remoteBackend'
import * as shortcutsModule from '../shortcuts'

import * as authProvider from '../../authentication/providers/auth'
import * as backendProvider from '../../providers/backend'
import * as localStorageProvider from '../../providers/localStorage'
import * as loggerProvider from '../../providers/logger'
import * as modalProvider from '../../providers/modal'
import * as shortcutsProvider from '../../providers/shortcuts'

import * as app from '../../components/app'
import * as pageSwitcher from './pageSwitcher'
import * as spinner from './spinner'
import Chat, * as chat from './chat'
import DriveView from './driveView'
import Editor from './editor'
import Templates from './templates'
import TheModal from './theModal'
import TopBar from './topBar'

// =================
// === Constants ===
// =================

/** The `id` attribute of the loading spinner element. */
const LOADER_ELEMENT_ID = 'loader'

// =================
// === Dashboard ===
// =================

/** Props for {@link Dashboard}s that are common to all platforms. */
export interface DashboardProps {
    /** Whether the application may have the local backend running. */
    supportsLocalBackend: boolean
    appRunner: AppRunner
    initialProjectName: string | null
}

/** The component that contains the entire UI. */
export default function Dashboard(props: DashboardProps) {
    const { supportsLocalBackend, appRunner, initialProjectName } = props
    const navigate = hooks.useNavigate()
    const logger = loggerProvider.useLogger()
    const session = authProvider.useNonPartialUserSession()
    const { backend } = backendProvider.useBackend()
    const { setBackend } = backendProvider.useSetBackend()
    const { unsetModal } = modalProvider.useSetModal()
    const { localStorage } = localStorageProvider.useLocalStorage()
    const { shortcuts } = shortcutsProvider.useShortcuts()
    const [query, setQuery] = React.useState('')
    const [isHelpChatOpen, setIsHelpChatOpen] = React.useState(false)
    const [isHelpChatVisible, setIsHelpChatVisible] = React.useState(false)
    const [loadingProjectManagerDidFail, setLoadingProjectManagerDidFail] = React.useState(false)
<<<<<<< HEAD
    const [page, setPage] = React.useState(pageSwitcher.Page.drive)
    const [project, setProject] = React.useState<backendModule.Project | null>(null)
    const [projectAsset, setProjectAsset] = React.useState<backendModule.ProjectAsset | null>(null)
=======
    const [page, setPage] = React.useState(
        () => localStorage.get(localStorageModule.LocalStorageKey.page) ?? pageSwitcher.Page.drive
    )
    const [projectStartupInfo, setProjectStartupInfo] =
        React.useState<backendModule.ProjectStartupInfo | null>(null)
>>>>>>> e035b2d5
    const [assetListEvents, dispatchAssetListEvent] =
        hooks.useEvent<assetListEventModule.AssetListEvent>()

    const isListingLocalDirectoryAndWillFail =
        backend.type === backendModule.BackendType.local && loadingProjectManagerDidFail
    const isListingRemoteDirectoryAndWillFail =
        backend.type === backendModule.BackendType.remote &&
        session.organization?.isEnabled !== true
    const isListingRemoteDirectoryWhileOffline =
        session.type === authProvider.UserSessionType.offline &&
        backend.type === backendModule.BackendType.remote

    React.useEffect(() => {
        unsetModal()
    }, [page, /* should never change */ unsetModal])

    React.useEffect(() => {
        const savedProjectStartupInfo = localStorage.get(
            localStorageModule.LocalStorageKey.projectStartupInfo
        )
        if (savedProjectStartupInfo != null) {
            setProjectStartupInfo(savedProjectStartupInfo)
            if (page !== pageSwitcher.Page.editor) {
                // A workaround to hide the spinner, when the previous project is being loaded in
                // the background. This `MutationObserver` is disconnected when the loader is
                // removed from the DOM.
                const observer = new MutationObserver(mutations => {
                    for (const mutation of mutations) {
                        for (const node of Array.from(mutation.addedNodes)) {
                            if (node instanceof HTMLElement && node.id === LOADER_ELEMENT_ID) {
                                document.body.style.cursor = 'auto'
                                node.style.display = 'none'
                            }
                        }
                        for (const node of Array.from(mutation.removedNodes)) {
                            if (node instanceof HTMLElement && node.id === LOADER_ELEMENT_ID) {
                                document.body.style.cursor = 'auto'
                                observer.disconnect()
                            }
                        }
                    }
                })
                observer.observe(document.body, { childList: true })
            }
        }
        // This MUST only run when the component is mounted.
        // eslint-disable-next-line react-hooks/exhaustive-deps
    }, [])

    React.useEffect(() => {
        if (projectStartupInfo != null) {
            localStorage.set(
                localStorageModule.LocalStorageKey.projectStartupInfo,
                projectStartupInfo
            )
        }
        return () => {
            localStorage.delete(localStorageModule.LocalStorageKey.projectStartupInfo)
        }
    }, [projectStartupInfo, /* should never change */ localStorage])

    React.useEffect(() => {
        localStorage.set(localStorageModule.LocalStorageKey.page, page)
    }, [page, /* should never change */ localStorage])

    React.useEffect(() => {
        const onClick = () => {
            if (getSelection()?.type !== 'Range') {
                unsetModal()
            }
        }
        document.addEventListener('click', onClick)
        return () => {
            document.removeEventListener('click', onClick)
        }
    }, [/* should never change */ unsetModal])

    React.useEffect(() => {
        if (
            supportsLocalBackend &&
            session.type !== authProvider.UserSessionType.offline &&
            localStorage.get(localStorageModule.LocalStorageKey.backendType) ===
                backendModule.BackendType.local
        ) {
            setBackend(
                new localBackend.LocalBackend(
                    localStorage.get(localStorageModule.LocalStorageKey.projectStartupInfo) ?? null
                )
            )
        }
        // This hook MUST only run once, on mount.
        // eslint-disable-next-line react-hooks/exhaustive-deps
    }, [])

    React.useEffect(() => {
        // The types come from a third-party API and cannot be changed.
        // eslint-disable-next-line no-restricted-syntax
        let handle: number | undefined
        if (isHelpChatOpen) {
            setIsHelpChatVisible(true)
        } else {
            handle = window.setTimeout(() => {
                setIsHelpChatVisible(false)
            }, chat.ANIMATION_DURATION_MS)
        }
        return () => {
            clearTimeout(handle)
        }
    }, [isHelpChatOpen])

    React.useEffect(() => {
        const onProjectManagerLoadingFailed = () => {
            setLoadingProjectManagerDidFail(true)
        }
        document.addEventListener(
            projectManager.ProjectManagerEvents.loadingFailed,
            onProjectManagerLoadingFailed
        )
        return () => {
            document.removeEventListener(
                projectManager.ProjectManagerEvents.loadingFailed,
                onProjectManagerLoadingFailed
            )
        }
    }, [])

    React.useEffect(() => {
        return shortcuts.registerKeyboardHandlers({
            [shortcutsModule.KeyboardAction.closeModal]: unsetModal,
        })
    }, [shortcuts, unsetModal])

    const setBackendType = React.useCallback(
        (newBackendType: backendModule.BackendType) => {
            if (newBackendType !== backend.type) {
                switch (newBackendType) {
                    case backendModule.BackendType.local:
                        setBackend(new localBackend.LocalBackend(null))
                        break
                    case backendModule.BackendType.remote: {
                        const headers = new Headers()
                        headers.append('Authorization', `Bearer ${session.accessToken ?? ''}`)
                        const client = new http.Client(headers)
                        setBackend(new remoteBackendModule.RemoteBackend(client, logger))
                        break
                    }
                }
            }
        },
        [backend.type, logger, session.accessToken, setBackend]
    )

    const doCreateProject = React.useCallback(
        (
            templateId: string | null,
            onSpinnerStateChange?: (state: spinner.SpinnerState) => void
        ) => {
            dispatchAssetListEvent({
                type: assetListEventModule.AssetListEventType.newProject,
                parentKey: null,
                parentId: null,
                templateId: templateId ?? null,
                onSpinnerStateChange: onSpinnerStateChange ?? null,
            })
        },
        [/* should never change */ dispatchAssetListEvent]
    )

    const openEditor = React.useCallback(
        async (newProject: backendModule.ProjectAsset) => {
            setPage(pageSwitcher.Page.editor)
<<<<<<< HEAD
            if (project?.projectId !== newProject.id) {
                setProject(await backend.getProjectDetails(newProject.id, newProject.title))
                setProjectAsset(newProject)
=======
            if (projectStartupInfo?.project.projectId !== newProject.id) {
                setProjectStartupInfo({
                    project: await backend.getProjectDetails(newProject.id, newProject.title),
                    backendType: backend.type,
                    accessToken: session.accessToken,
                })
>>>>>>> e035b2d5
            }
        },
        [backend, projectStartupInfo?.project.projectId, session.accessToken]
    )

<<<<<<< HEAD
    const closeEditor = React.useCallback((closingProject: backendModule.ProjectAsset) => {
        setProject(oldProject => (oldProject?.projectId === closingProject.id ? null : oldProject))
        setProjectAsset(oldProjectAsset =>
            oldProjectAsset?.id === closingProject.id ? null : oldProjectAsset
        )
=======
    const closeEditor = React.useCallback(() => {
        setProjectStartupInfo(null)
>>>>>>> e035b2d5
    }, [])

    const driveHiddenClass = page === pageSwitcher.Page.drive ? '' : 'hidden'
    return (
        <>
            <div
                className={`flex flex-col gap-2 relative select-none text-primary text-xs h-screen pb-2 ${
                    page === pageSwitcher.Page.editor ? 'cursor-none pointer-events-none' : ''
                }`}
                onContextMenu={event => {
                    event.preventDefault()
                    unsetModal()
                }}
            >
                <TopBar
                    supportsLocalBackend={supportsLocalBackend}
<<<<<<< HEAD
                    projectAsset={projectAsset}
                    // This is SAFE, because it will only be called when `projectAsset` is not
                    // `null`, and `projectAsset` is passed as a prop, meaning its value will always
                    // be up to date. The `as never` is an incorrect type assertion, to suppress the
                    // type error.
                    // eslint-disable-next-line no-restricted-syntax
                    setProjectAsset={setProjectAsset as never}
=======
>>>>>>> e035b2d5
                    page={page}
                    setPage={setPage}
                    asset={null}
                    isEditorDisabled={projectStartupInfo == null}
                    isHelpChatOpen={isHelpChatOpen}
                    setIsHelpChatOpen={setIsHelpChatOpen}
                    setBackendType={setBackendType}
                    query={query}
                    setQuery={setQuery}
                    doRemoveSelf={() => {
                        if (projectAsset != null) {
                            dispatchAssetListEvent({
                                type: assetListEventModule.AssetListEventType.removeSelf,
                                id: projectAsset.id,
                            })
                            setProject(null)
                            setProjectAsset(null)
                        }
                    }}
                    onSignOut={() => {
                        if (page === pageSwitcher.Page.editor) {
                            setPage(pageSwitcher.Page.drive)
                        }
<<<<<<< HEAD
                        setProject(null)
                        setProjectAsset(null)
=======
                        setProjectStartupInfo(null)
>>>>>>> e035b2d5
                    }}
                />
                {isListingRemoteDirectoryWhileOffline ? (
                    <div className={`grow grid place-items-center mx-2 ${driveHiddenClass}`}>
                        <div className="flex flex-col gap-4">
                            <div className="text-base text-center">You are not signed in.</div>
                            <button
                                className="text-base text-white bg-help rounded-full self-center leading-170 h-8 py-px w-16"
                                onClick={() => {
                                    navigate(app.LOGIN_PATH)
                                }}
                            >
                                Login
                            </button>
                        </div>
                    </div>
                ) : isListingLocalDirectoryAndWillFail ? (
                    <div className={`grow grid place-items-center mx-2 ${driveHiddenClass}`}>
                        <div className="text-base text-center">
                            Could not connect to the Project Manager. Please try restarting{' '}
                            {common.PRODUCT_NAME}, or manually launching the Project Manager.
                        </div>
                    </div>
                ) : isListingRemoteDirectoryAndWillFail ? (
                    <div className={`grow grid place-items-center mx-2 ${driveHiddenClass}`}>
                        <div className="text-base text-center">
                            We will review your user details and enable the cloud experience for you
                            shortly.
                        </div>
                    </div>
                ) : (
                    <>
                        <Templates
                            hidden={page !== pageSwitcher.Page.drive}
                            onTemplateClick={doCreateProject}
                        />
                        <DriveView
                            hidden={page !== pageSwitcher.Page.drive}
                            page={page}
                            initialProjectName={initialProjectName}
                            assetListEvents={assetListEvents}
                            dispatchAssetListEvent={dispatchAssetListEvent}
                            query={query}
                            doCreateProject={doCreateProject}
                            doOpenEditor={openEditor}
                            doCloseEditor={closeEditor}
                            loadingProjectManagerDidFail={loadingProjectManagerDidFail}
                            isListingRemoteDirectoryWhileOffline={
                                isListingRemoteDirectoryWhileOffline
                            }
                            isListingLocalDirectoryAndWillFail={isListingLocalDirectoryAndWillFail}
                            isListingRemoteDirectoryAndWillFail={
                                isListingRemoteDirectoryAndWillFail
                            }
                        />
                    </>
                )}
                <Editor
<<<<<<< HEAD
                    hidden={page !== pageSwitcher.Page.editor}
                    project={project}
=======
                    visible={page === pageSwitcher.Page.editor}
                    projectStartupInfo={projectStartupInfo}
>>>>>>> e035b2d5
                    appRunner={appRunner}
                />
                {/* `session.accessToken` MUST be present in order for the `Chat` component to work. */}
                {isHelpChatVisible && session.accessToken != null && (
                    <Chat
                        isOpen={isHelpChatOpen}
                        doClose={() => {
                            setIsHelpChatOpen(false)
                        }}
                    />
                )}
            </div>
            <div className="text-xs text-primary select-none">
                <TheModal />
            </div>
        </>
    )
}<|MERGE_RESOLUTION|>--- conflicted
+++ resolved
@@ -65,17 +65,11 @@
     const [isHelpChatOpen, setIsHelpChatOpen] = React.useState(false)
     const [isHelpChatVisible, setIsHelpChatVisible] = React.useState(false)
     const [loadingProjectManagerDidFail, setLoadingProjectManagerDidFail] = React.useState(false)
-<<<<<<< HEAD
-    const [page, setPage] = React.useState(pageSwitcher.Page.drive)
-    const [project, setProject] = React.useState<backendModule.Project | null>(null)
-    const [projectAsset, setProjectAsset] = React.useState<backendModule.ProjectAsset | null>(null)
-=======
     const [page, setPage] = React.useState(
         () => localStorage.get(localStorageModule.LocalStorageKey.page) ?? pageSwitcher.Page.drive
     )
     const [projectStartupInfo, setProjectStartupInfo] =
         React.useState<backendModule.ProjectStartupInfo | null>(null)
->>>>>>> e035b2d5
     const [assetListEvents, dispatchAssetListEvent] =
         hooks.useEvent<assetListEventModule.AssetListEvent>()
 
@@ -245,35 +239,28 @@
     )
 
     const openEditor = React.useCallback(
-        async (newProject: backendModule.ProjectAsset) => {
+        async (
+            newProject: backendModule.ProjectAsset,
+            setProjectAsset: React.Dispatch<React.SetStateAction<backendModule.ProjectAsset>>
+        ) => {
             setPage(pageSwitcher.Page.editor)
-<<<<<<< HEAD
-            if (project?.projectId !== newProject.id) {
-                setProject(await backend.getProjectDetails(newProject.id, newProject.title))
-                setProjectAsset(newProject)
-=======
             if (projectStartupInfo?.project.projectId !== newProject.id) {
                 setProjectStartupInfo({
                     project: await backend.getProjectDetails(newProject.id, newProject.title),
+                    projectAsset: newProject,
+                    setProjectAsset: setProjectAsset,
                     backendType: backend.type,
                     accessToken: session.accessToken,
                 })
->>>>>>> e035b2d5
             }
         },
         [backend, projectStartupInfo?.project.projectId, session.accessToken]
     )
 
-<<<<<<< HEAD
     const closeEditor = React.useCallback((closingProject: backendModule.ProjectAsset) => {
-        setProject(oldProject => (oldProject?.projectId === closingProject.id ? null : oldProject))
-        setProjectAsset(oldProjectAsset =>
-            oldProjectAsset?.id === closingProject.id ? null : oldProjectAsset
+        setProjectStartupInfo(oldInfo =>
+            oldInfo?.projectAsset.id === closingProject.id ? null : oldInfo
         )
-=======
-    const closeEditor = React.useCallback(() => {
-        setProjectStartupInfo(null)
->>>>>>> e035b2d5
     }, [])
 
     const driveHiddenClass = page === pageSwitcher.Page.drive ? '' : 'hidden'
@@ -290,16 +277,8 @@
             >
                 <TopBar
                     supportsLocalBackend={supportsLocalBackend}
-<<<<<<< HEAD
-                    projectAsset={projectAsset}
-                    // This is SAFE, because it will only be called when `projectAsset` is not
-                    // `null`, and `projectAsset` is passed as a prop, meaning its value will always
-                    // be up to date. The `as never` is an incorrect type assertion, to suppress the
-                    // type error.
-                    // eslint-disable-next-line no-restricted-syntax
-                    setProjectAsset={setProjectAsset as never}
-=======
->>>>>>> e035b2d5
+                    projectAsset={projectStartupInfo?.projectAsset ?? null}
+                    setProjectAsset={projectStartupInfo?.setProjectAsset ?? null}
                     page={page}
                     setPage={setPage}
                     asset={null}
@@ -310,25 +289,19 @@
                     query={query}
                     setQuery={setQuery}
                     doRemoveSelf={() => {
-                        if (projectAsset != null) {
+                        if (projectStartupInfo?.projectAsset != null) {
                             dispatchAssetListEvent({
                                 type: assetListEventModule.AssetListEventType.removeSelf,
-                                id: projectAsset.id,
+                                id: projectStartupInfo.projectAsset.id,
                             })
-                            setProject(null)
-                            setProjectAsset(null)
+                            setProjectStartupInfo(null)
                         }
                     }}
                     onSignOut={() => {
                         if (page === pageSwitcher.Page.editor) {
                             setPage(pageSwitcher.Page.drive)
                         }
-<<<<<<< HEAD
-                        setProject(null)
-                        setProjectAsset(null)
-=======
                         setProjectStartupInfo(null)
->>>>>>> e035b2d5
                     }}
                 />
                 {isListingRemoteDirectoryWhileOffline ? (
@@ -387,13 +360,8 @@
                     </>
                 )}
                 <Editor
-<<<<<<< HEAD
                     hidden={page !== pageSwitcher.Page.editor}
-                    project={project}
-=======
-                    visible={page === pageSwitcher.Page.editor}
                     projectStartupInfo={projectStartupInfo}
->>>>>>> e035b2d5
                     appRunner={appRunner}
                 />
                 {/* `session.accessToken` MUST be present in order for the `Chat` component to work. */}
