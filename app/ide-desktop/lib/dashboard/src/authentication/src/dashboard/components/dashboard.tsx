/** @file Main dashboard component, responsible for listing user's projects as well as other
 * interactive components. */
import * as React from 'react'

import * as backendModule from '../backend'
import * as hooks from '../../hooks'
import * as http from '../../http'
import * as localBackend from '../localBackend'
import * as platformModule from '../../platform'
import * as remoteBackendModule from '../remoteBackend'
import * as uploadMultipleFiles from '../../uploadMultipleFiles'

import * as authProvider from '../../authentication/providers/auth'
import * as backendProvider from '../../providers/backend'
import * as loggerProvider from '../../providers/logger'
import * as modalProvider from '../../providers/modal'

import DirectoryView from './directoryView'
import Ide from './ide'
import Templates from './templates'
import TopBar from './topBar'

// =============
// === Types ===
// =============

/** Main content of the screen. Only one should be visible at a time. */
export enum Tab {
    dashboard = 'dashboard',
    ide = 'ide',
}

/** Values provided to form creation dialogs. */
export interface CreateFormProps {
    left: number
    top: number
    directoryId: backendModule.DirectoryId
    onSuccess: () => void
}

// =================
// === Constants ===
// =================

/** Feature flags to enable or disable experimental features. */
const EXPERIMENTAL = {
    /** A selector that lets the user choose between pre-defined sets of visible columns. */
    columnDisplayModeSwitcher: false,
}

/** The `id` attribute of the element into which the IDE will be rendered. */
const IDE_ELEMENT_ID = 'root'

// =================
// === Dashboard ===
// =================

export interface DashboardProps {
    platform: platformModule.Platform
    appRunner: AppRunner | null
}

// TODO[sb]: Implement rename when clicking name of a selected row.
// There is currently no way to tell whether a row is selected from a column.

function Dashboard(props: DashboardProps) {
    const { platform, appRunner } = props

    const logger = loggerProvider.useLogger()
    const { accessToken, organization } = authProvider.useFullUserSession()
    const { backend } = backendProvider.useBackend()
    const { setBackend } = backendProvider.useSetBackend()
    const { modal } = modalProvider.useModal()
    const { unsetModal } = modalProvider.useSetModal()

    const [refresh, doRefresh] = hooks.useRefresh()

    const [directoryId, setDirectoryId] = React.useState(
        backendModule.rootDirectoryId(organization.id)
    )
    const [query, setQuery] = React.useState('')
    const [tab, setTab] = React.useState(Tab.dashboard)
    const [project, setProject] = React.useState<backendModule.Project | null>(null)
    const [selectedAssets, setSelectedAssets] = React.useState<backendModule.Asset[]>([])
    const [isFileBeingDragged, setIsFileBeingDragged] = React.useState(false)

    React.useEffect(() => {
        const onKeyDown = (event: KeyboardEvent) => {
            if (
                // On macOS, we need to check for combination of `alt` + `d` which is `∂` (`del`).
                (event.key === 'd' || event.key === '∂') &&
                event.ctrlKey &&
                event.altKey &&
                !event.shiftKey &&
                !event.metaKey
            ) {
                setTab(Tab.dashboard)
                const ideElement = document.getElementById(IDE_ELEMENT_ID)
                if (ideElement) {
                    ideElement.style.top = '-100vh'
                    ideElement.style.display = 'fixed'
                }
            }
        }
        const onBlur = () => {
            setIsFileBeingDragged(false)
        }
        document.addEventListener('keydown', onKeyDown)
        window.addEventListener('blur', onBlur)
        return () => {
            document.removeEventListener('keydown', onKeyDown)
            window.removeEventListener('blur', onBlur)
        }
    }, [])

    const clearModalAndSelectedAssets = (event: React.MouseEvent) => {
        unsetModal()
        if (!event.shiftKey) {
            setSelectedAssets([])
        }
<<<<<<< HEAD
=======
    }, [directoryStack])

    /** React components for the name column. */
    const nameRenderers: {
        [Type in backendModule.AssetType]: (asset: backendModule.Asset<Type>) => JSX.Element
    } = {
        [backendModule.AssetType.project]: projectAsset => (
            <div
                className="flex text-left items-center align-middle whitespace-nowrap"
                onClick={event => {
                    if (event.ctrlKey && !event.altKey && !event.shiftKey && !event.metaKey) {
                        setModal(() => (
                            <RenameModal
                                assetType={projectAsset.type}
                                name={projectAsset.title}
                                {...(backend.platform === platformModule.Platform.desktop
                                    ? {
                                          namePattern: '[A-Z][a-z]*(?:_\\d+|_[A-Z][a-z]*)*',
                                          title:
                                              'Names must be in Upper_Snake_Case. ' +
                                              '(Numbers (_0, _1) are also allowed.)',
                                      }
                                    : {})}
                                // TODO: Wait for backend implementation.
                                doRename={() => Promise.resolve()}
                                onSuccess={doRefresh}
                            />
                        ))
                    }
                }}
            >
                <ProjectActionButton
                    project={projectAsset}
                    appRunner={appRunner}
                    onClose={() => {
                        setProject(null)
                    }}
                    openIde={async () => {
                        setTab(Tab.ide)
                        if (project?.projectId !== projectAsset.id) {
                            setProject(await backend.getProjectDetails(projectAsset.id))
                        }
                        const ideElement = document.getElementById(IDE_ELEMENT_ID)
                        if (ideElement) {
                            ideElement.style.top = ''
                            ideElement.style.display = 'absolute'
                        }
                    }}
                />
                <span className="px-2">{projectAsset.title}</span>
            </div>
        ),
        [backendModule.AssetType.directory]: directoryAsset => (
            <div
                className="flex text-left items-center align-middle whitespace-nowrap"
                onClick={event => {
                    if (event.ctrlKey && !event.altKey && !event.shiftKey && !event.metaKey) {
                        setModal(() => (
                            <RenameModal
                                assetType={directoryAsset.type}
                                name={directoryAsset.title}
                                // TODO: Wait for backend implementation.
                                doRename={() => Promise.resolve()}
                                onSuccess={doRefresh}
                            />
                        ))
                    }
                }}
                onDoubleClick={() => {
                    enterDirectory(directoryAsset)
                }}
            >
                {svg.DIRECTORY_ICON} <span className="px-2">{directoryAsset.title}</span>
            </div>
        ),
        [backendModule.AssetType.secret]: secret => (
            <div
                className="flex text-left items-center align-middle whitespace-nowrap"
                onClick={event => {
                    if (event.ctrlKey && !event.altKey && !event.shiftKey && !event.metaKey) {
                        setModal(() => (
                            <RenameModal
                                assetType={secret.type}
                                name={secret.title}
                                // FIXME[sb]: Wait for backend implementation.
                                doRename={() => Promise.resolve()}
                                onSuccess={doRefresh}
                            />
                        ))
                    }
                }}
            >
                {svg.SECRET_ICON} <span className="px-2">{secret.title}</span>
            </div>
        ),
        [backendModule.AssetType.file]: file => (
            <div
                className="flex text-left items-center align-middle whitespace-nowrap"
                onClick={event => {
                    if (event.ctrlKey && !event.altKey && !event.shiftKey && !event.metaKey) {
                        setModal(() => (
                            <RenameModal
                                assetType={file.type}
                                name={file.title}
                                // TODO: Wait for backend implementation.
                                doRename={() => Promise.resolve()}
                                onSuccess={doRefresh}
                            />
                        ))
                    }
                }}
            >
                {fileInfo.fileIcon(fileInfo.fileExtension(file.title))}{' '}
                <span className="px-2">{file.title}</span>
            </div>
        ),
    }

    /** React components for every column except for the name column. */
    const columnRenderer: Record<
        Exclude<Column, Column.name>,
        (asset: backendModule.Asset) => JSX.Element
    > = {
        [Column.lastModified]: () => <></>,
        [Column.sharedWith]: asset => (
            <>
                {(asset.permissions ?? []).map(user => (
                    <PermissionDisplay
                        key={user.user.organization_id}
                        permissions={PERMISSION[user.permission]}
                    >
                        <img
                            className="rounded-full h-6"
                            src="https://faces-img.xcdn.link/image-lorem-face-4742.jpg"
                        />
                    </PermissionDisplay>
                ))}
            </>
        ),
        [Column.docs]: () => <></>,
        [Column.labels]: () => {
            // This is not a React component even though it contains JSX.
            // eslint-disable-next-line no-restricted-syntax, @typescript-eslint/no-unused-vars
            function onContextMenu(event: react.MouseEvent) {
                event.preventDefault()
                event.stopPropagation()
                setModal(() => (
                    <ContextMenu event={event}>
                        <ContextMenuEntry
                            disabled
                            onClick={() => {
                                // TODO: Wait for backend implementation.
                            }}
                        >
                            Rename label
                        </ContextMenuEntry>
                    </ContextMenu>
                ))
            }
            return <></>
        },
        [Column.dataAccess]: () => <></>,
        [Column.usagePlan]: () => <></>,
        [Column.engine]: () => <></>,
        [Column.ide]: () => <></>,
    }

    function renderer<Type extends backendModule.AssetType>(column: Column, assetType: Type) {
        return column === Column.name
            ? // This is type-safe only if we pass enum literals as `assetType`.
              // eslint-disable-next-line no-restricted-syntax
              (nameRenderers[assetType] as (asset: backendModule.Asset<Type>) => JSX.Element)
            : columnRenderer[column]
    }

    /** Heading element for every column. */
    function ColumnHeading(column: Column, assetType: backendModule.AssetType) {
        return column === Column.name ? (
            <div className="inline-flex">
                {ASSET_TYPE_NAME[assetType]}
                <button
                    className="mx-1"
                    onClick={event => {
                        event.stopPropagation()
                        const buttonPosition =
                            // This type assertion is safe as this event handler is on a `button`.
                            // eslint-disable-next-line no-restricted-syntax
                            (event.target as HTMLButtonElement).getBoundingClientRect()
                        // This is a React component even though it doesn't contain JSX.
                        // eslint-disable-next-line no-restricted-syntax
                        const CreateForm = ASSET_TYPE_CREATE_FORM[assetType]
                        setModal(() => (
                            <CreateForm
                                left={buttonPosition.left + window.scrollX}
                                top={buttonPosition.top + window.scrollY}
                                directoryId={directoryId}
                                onSuccess={doRefresh}
                            />
                        ))
                    }}
                >
                    {svg.ADD_ICON}
                </button>
            </div>
        ) : (
            <>{COLUMN_NAME[column]}</>
        )
    }

    // The purpose of this effect is to enable search action.
    react.useEffect(() => {
        setVisibleProjectAssets(projectAssets.filter(asset => asset.title.includes(query)))
        setVisibleDirectoryAssets(directoryAssets.filter(asset => asset.title.includes(query)))
        setVisibleSecretAssets(secretAssets.filter(asset => asset.title.includes(query)))
        setVisibleFileAssets(fileAssets.filter(asset => asset.title.includes(query)))
    }, [query])

    function setAssets(assets: backendModule.Asset[]) {
        const newProjectAssets = assets.filter(
            backendModule.assetIsType(backendModule.AssetType.project)
        )
        const newDirectoryAssets = assets.filter(
            backendModule.assetIsType(backendModule.AssetType.directory)
        )
        const newSecretAssets = assets.filter(
            backendModule.assetIsType(backendModule.AssetType.secret)
        )
        const newFileAssets = assets.filter(backendModule.assetIsType(backendModule.AssetType.file))
        setProjectAssets(newProjectAssets)
        setDirectoryAssets(newDirectoryAssets)
        setSecretAssets(newSecretAssets)
        setFileAssets(newFileAssets)
>>>>>>> 9e71fea8
    }

    const handleEscapeKey = (event: React.KeyboardEvent<HTMLDivElement>) => {
        if (
            event.key === 'Escape' &&
            !event.ctrlKey &&
            !event.shiftKey &&
            !event.altKey &&
            !event.metaKey
        ) {
            if (modal) {
                event.preventDefault()
                unsetModal()
            }
        }
    }

    const openDropZone = (event: React.DragEvent<HTMLDivElement>) => {
        if (event.dataTransfer.types.includes('Files')) {
            setIsFileBeingDragged(true)
        }
    }

    const toggleTab = () => {
        if (project && tab === Tab.dashboard) {
            setTab(Tab.ide)
            const ideElement = document.getElementById(IDE_ELEMENT_ID)
            if (ideElement) {
                ideElement.style.top = ''
                ideElement.style.display = 'absolute'
            }
        } else {
            setTab(Tab.dashboard)
            const ideElement = document.getElementById(IDE_ELEMENT_ID)
            if (ideElement) {
                ideElement.style.top = '-100vh'
                ideElement.style.display = 'fixed'
            }
        }
    }

    const setBackendPlatform = (newBackendPlatform: platformModule.Platform) => {
        if (newBackendPlatform !== backend.platform) {
            switch (newBackendPlatform) {
                case platformModule.Platform.desktop:
                    setBackend(new localBackend.LocalBackend())
                    break
                case platformModule.Platform.cloud: {
                    const headers = new Headers()
                    headers.append('Authorization', `Bearer ${accessToken}`)
                    const client = new http.Client(headers)
                    setBackend(new remoteBackendModule.RemoteBackend(client, logger))
                    break
                }
            }
        }
    }

    const getNewProjectName = async (templateId?: string | null) => {
        const prefix = `${templateId ?? 'New_Project'}_`
        const projectNameTemplate = new RegExp(`^${prefix}(?<projectIndex>\\d+)$`)
        let highestProjectIndex = 0
        const projects = await backend.listProjects()
        for (const listedProject of projects) {
            const projectIndex = projectNameTemplate.exec(listedProject.name)?.groups?.projectIndex
            if (projectIndex) {
                highestProjectIndex = Math.max(highestProjectIndex, parseInt(projectIndex, 10))
            }
        }
        return `${prefix}${highestProjectIndex + 1}`
    }

    const handleCreateProject = async (templateId?: string | null) => {
        const projectName = await getNewProjectName(templateId)
        const body: backendModule.CreateProjectRequestBody = {
            projectName,
            projectTemplateName: templateId ?? null,
            parentDirectoryId: directoryId,
        }
        const projectAsset = await backend.createProject(body)
        doRefresh()
    }

    const onAssetClick = (asset: backendModule.Asset, event: React.MouseEvent) => {
        event.stopPropagation()
        setSelectedAssets(event.shiftKey ? [...selectedAssets, asset] : [asset])
    }

    const openIde = async (projectAsset: backendModule.ProjectAsset) => {
        setTab(Tab.ide)
        if (project?.projectId !== projectAsset.id) {
            setProject(await backend.getProjectDetails(projectAsset.id))
        }
        const ideElement = document.getElementById(IDE_ELEMENT_ID)
        if (ideElement) {
            ideElement.style.top = ''
            ideElement.style.display = 'absolute'
        }
    }

    const closeIde = () => {
        setProject(null)
    }

    return (
        <div
            className={`relative select-none text-primary text-xs min-h-screen p-2 ${
                tab === Tab.dashboard ? '' : 'hidden'
            }`}
            onClick={clearModalAndSelectedAssets}
            onKeyDown={handleEscapeKey}
            onDragEnter={openDropZone}
        >
            <TopBar
                platform={platform}
                projectName={project?.name ?? null}
                tab={tab}
                toggleTab={toggleTab}
                setBackendPlatform={setBackendPlatform}
                query={query}
                setQuery={setQuery}
            />
            <Templates onTemplateClick={handleCreateProject} />
<<<<<<< HEAD
            <DirectoryView
                directoryId={directoryId}
                setDirectoryId={setDirectoryId}
                query={query}
                refresh={refresh}
                doRefresh={doRefresh}
                onAssetClick={onAssetClick}
                onOpenIde={openIde}
                onCloseIde={closeIde}
                appRunner={appRunner}
                experimentalShowColumnDisplayModeSwitcher={EXPERIMENTAL.columnDisplayModeSwitcher}
            />
=======
            <div className="flex flex-row flex-nowrap my-2">
                <h1 className="text-xl font-bold mx-4 self-center">Drive</h1>
                <div className="flex flex-row flex-nowrap mx-4">
                    <div className="bg-gray-100 rounded-l-full flex flex-row flex-nowrap items-center p-1 mx-0.5">
                        {directory && (
                            <>
                                <button className="mx-2" onClick={exitDirectory}>
                                    {parentDirectory?.title ?? '/'}
                                </button>
                                {svg.SMALL_RIGHT_ARROW_ICON}
                            </>
                        )}
                        <span className="mx-2">{directory?.title ?? '/'}</span>
                    </div>
                    <div className="bg-gray-100 rounded-r-full flex flex-row flex-nowrap items-center mx-0.5">
                        <div className="m-2">Shared with</div>
                        <div></div>
                    </div>
                    <div className="bg-gray-100 rounded-full flex flex-row flex-nowrap px-1.5 py-1 mx-4">
                        <button
                            className={`mx-1 ${
                                backend.platform === platformModule.Platform.desktop
                                    ? 'opacity-50'
                                    : ''
                            }`}
                            disabled={backend.platform === platformModule.Platform.desktop}
                            onClick={event => {
                                event.stopPropagation()
                                setModal(() => (
                                    <UploadFileModal
                                        directoryId={directoryId}
                                        onSuccess={doRefresh}
                                    />
                                ))
                            }}
                        >
                            {svg.UPLOAD_ICON}
                        </button>
                        <button
                            className={`mx-1 opacity-50`}
                            disabled={true}
                            onClick={event => {
                                event.stopPropagation()
                                /* TODO */
                            }}
                        >
                            {svg.DOWNLOAD_ICON}
                        </button>
                    </div>
                    {EXPERIMENTAL.columnModeSwitcher && (
                        <>
                            <div className="bg-gray-100 rounded-full flex flex-row flex-nowrap p-1.5 mx-4">
                                <button
                                    className={`${
                                        columnDisplayMode === ColumnDisplayMode.all
                                            ? 'bg-white shadow-soft'
                                            : 'opacity-50'
                                    } rounded-full px-1.5`}
                                    onClick={() => {
                                        setColumnDisplayMode(ColumnDisplayMode.all)
                                    }}
                                >
                                    All
                                </button>
                                <button
                                    className={`${
                                        columnDisplayMode === ColumnDisplayMode.compact
                                            ? 'bg-white shadow-soft'
                                            : 'opacity-50'
                                    } rounded-full px-1.5`}
                                    onClick={() => {
                                        setColumnDisplayMode(ColumnDisplayMode.compact)
                                    }}
                                >
                                    Compact
                                </button>
                                <button
                                    className={`${
                                        columnDisplayMode === ColumnDisplayMode.docs
                                            ? 'bg-white shadow-soft'
                                            : 'opacity-50'
                                    } rounded-full px-1.5`}
                                    onClick={() => {
                                        setColumnDisplayMode(ColumnDisplayMode.docs)
                                    }}
                                >
                                    Docs
                                </button>
                                <button
                                    className={`${
                                        columnDisplayMode === ColumnDisplayMode.settings
                                            ? 'bg-white shadow-soft'
                                            : 'opacity-50'
                                    } rounded-full px-1.5`}
                                    onClick={() => {
                                        setColumnDisplayMode(ColumnDisplayMode.settings)
                                    }}
                                >
                                    Settings
                                </button>
                            </div>
                        </>
                    )}
                </div>
            </div>
            <table className="items-center w-full bg-transparent border-collapse mt-2">
                <tbody>
                    <tr className="h-10" />
                    <Rows<backendModule.Asset<backendModule.AssetType.project>>
                        items={visibleProjectAssets}
                        getKey={proj => proj.id}
                        placeholder={
                            <span className="opacity-75">
                                You have no project yet. Go ahead and create one using the form
                                above.
                            </span>
                        }
                        columns={COLUMNS_FOR[columnDisplayMode].map(column => ({
                            id: column,
                            heading: ColumnHeading(column, backendModule.AssetType.project),
                            render: renderer(column, backendModule.AssetType.project),
                        }))}
                        onClick={(projectAsset, event) => {
                            event.stopPropagation()
                            setSelectedAssets(
                                event.shiftKey ? [...selectedAssets, projectAsset] : [projectAsset]
                            )
                        }}
                        onContextMenu={(projectAsset, event) => {
                            event.preventDefault()
                            event.stopPropagation()
                            function doOpenForEditing() {
                                // FIXME[sb]: Switch to IDE tab
                                // once merged with `show-and-open-workspace` branch.
                            }
                            function doOpenAsFolder() {
                                // FIXME[sb]: Uncomment once backend support
                                // is in place.
                                // The following code does not typecheck
                                // since `ProjectId`s are not `DirectoryId`s.
                                // enterDirectory(projectAsset)
                            }
                            // This is not a React component even though it contains JSX.
                            // eslint-disable-next-line no-restricted-syntax
                            function doRename() {
                                setModal(() => (
                                    <RenameModal
                                        name={projectAsset.title}
                                        assetType={projectAsset.type}
                                        {...(backend.platform === platformModule.Platform.desktop
                                            ? {
                                                  namePattern: '[A-Z][a-z]*(?:_\\d+|_[A-Z][a-z]*)*',
                                                  title:
                                                      'Names must be in Upper_Snake_Case. ' +
                                                      '(Numbers (_0, _1) are also allowed.)',
                                              }
                                            : {})}
                                        doRename={async name => {
                                            await backend.projectUpdate(projectAsset.id, {
                                                ami: null,
                                                ideVersion: null,
                                                projectName: name,
                                            })
                                        }}
                                        onSuccess={doRefresh}
                                    />
                                ))
                            }
                            // This is not a React component even though it contains JSX.
                            // eslint-disable-next-line no-restricted-syntax
                            function doDelete() {
                                setModal(() => (
                                    <ConfirmDeleteModal
                                        name={projectAsset.title}
                                        assetType={projectAsset.type}
                                        doDelete={() => backend.deleteProject(projectAsset.id)}
                                        onSuccess={doRefresh}
                                    />
                                ))
                            }
                            setModal(() => (
                                <ContextMenu event={event}>
                                    <ContextMenuEntry disabled onClick={doOpenForEditing}>
                                        Open for editing
                                    </ContextMenuEntry>
                                    <ContextMenuEntry disabled onClick={doOpenAsFolder}>
                                        Open as folder
                                    </ContextMenuEntry>
                                    <ContextMenuEntry onClick={doRename}>Rename</ContextMenuEntry>
                                    <ContextMenuEntry onClick={doDelete}>
                                        <span className="text-red-700">Delete</span>
                                    </ContextMenuEntry>
                                </ContextMenu>
                            ))
                        }}
                    />
                    {backend.platform === platformModule.Platform.cloud &&
                        (remoteBackend => (
                            <>
                                <tr className="h-10" />
                                <Rows<backendModule.Asset<backendModule.AssetType.directory>>
                                    items={visibleDirectoryAssets}
                                    getKey={dir => dir.id}
                                    placeholder={
                                        <span className="opacity-75">
                                            This directory does not contain any subdirectories
                                            {query ? ' matching your query' : ''}.
                                        </span>
                                    }
                                    columns={COLUMNS_FOR[columnDisplayMode].map(column => ({
                                        id: column,
                                        heading: ColumnHeading(
                                            column,
                                            backendModule.AssetType.directory
                                        ),
                                        render: renderer(column, backendModule.AssetType.directory),
                                    }))}
                                    onClick={(directoryAsset, event) => {
                                        event.stopPropagation()
                                        setSelectedAssets(
                                            event.shiftKey
                                                ? [...selectedAssets, directoryAsset]
                                                : [directoryAsset]
                                        )
                                    }}
                                    onContextMenu={(_directory, event) => {
                                        event.preventDefault()
                                        event.stopPropagation()
                                        setModal(() => <ContextMenu event={event}></ContextMenu>)
                                    }}
                                />
                                <tr className="h-10" />
                                <Rows<backendModule.Asset<backendModule.AssetType.secret>>
                                    items={visibleSecretAssets}
                                    getKey={secret => secret.id}
                                    placeholder={
                                        <span className="opacity-75">
                                            This directory does not contain any secrets
                                            {query ? ' matching your query' : ''}.
                                        </span>
                                    }
                                    columns={COLUMNS_FOR[columnDisplayMode].map(column => ({
                                        id: column,
                                        heading: ColumnHeading(
                                            column,
                                            backendModule.AssetType.secret
                                        ),
                                        render: renderer(column, backendModule.AssetType.secret),
                                    }))}
                                    onClick={(secret, event) => {
                                        event.stopPropagation()
                                        setSelectedAssets(
                                            event.shiftKey ? [...selectedAssets, secret] : [secret]
                                        )
                                    }}
                                    onContextMenu={(secret, event) => {
                                        event.preventDefault()
                                        event.stopPropagation()
                                        // This is not a React component even though it contains JSX.
                                        // eslint-disable-next-line no-restricted-syntax
                                        function doDelete() {
                                            setModal(() => (
                                                <ConfirmDeleteModal
                                                    name={secret.title}
                                                    assetType={secret.type}
                                                    doDelete={() =>
                                                        remoteBackend.deleteSecret(secret.id)
                                                    }
                                                    onSuccess={doRefresh}
                                                />
                                            ))
                                        }
                                        setModal(() => (
                                            <ContextMenu event={event}>
                                                <ContextMenuEntry onClick={doDelete}>
                                                    <span className="text-red-700">Delete</span>
                                                </ContextMenuEntry>
                                            </ContextMenu>
                                        ))
                                    }}
                                />
                                <tr className="h-10" />
                                <Rows<backendModule.Asset<backendModule.AssetType.file>>
                                    items={visibleFileAssets}
                                    getKey={file => file.id}
                                    placeholder={
                                        <span className="opacity-75">
                                            This directory does not contain any files
                                            {query ? ' matching your query' : ''}.
                                        </span>
                                    }
                                    columns={COLUMNS_FOR[columnDisplayMode].map(column => ({
                                        id: column,
                                        heading: ColumnHeading(
                                            column,
                                            backendModule.AssetType.file
                                        ),
                                        render: renderer(column, backendModule.AssetType.file),
                                    }))}
                                    onClick={(file, event) => {
                                        event.stopPropagation()
                                        setSelectedAssets(
                                            event.shiftKey ? [...selectedAssets, file] : [file]
                                        )
                                    }}
                                    onContextMenu={(file, event) => {
                                        event.preventDefault()
                                        event.stopPropagation()
                                        function doCopy() {
                                            /** TODO: Wait for backend endpoint. */
                                        }
                                        function doCut() {
                                            /** TODO: Wait for backend endpoint. */
                                        }
                                        // This is not a React component even though it contains JSX.
                                        // eslint-disable-next-line no-restricted-syntax
                                        function doDelete() {
                                            setModal(() => (
                                                <ConfirmDeleteModal
                                                    name={file.title}
                                                    assetType={file.type}
                                                    doDelete={() =>
                                                        remoteBackend.deleteFile(file.id)
                                                    }
                                                    onSuccess={doRefresh}
                                                />
                                            ))
                                        }
                                        function doDownload() {
                                            /** TODO: Wait for backend endpoint. */
                                        }
                                        setModal(() => (
                                            <ContextMenu event={event}>
                                                <ContextMenuEntry disabled onClick={doCopy}>
                                                    Copy
                                                </ContextMenuEntry>
                                                <ContextMenuEntry disabled onClick={doCut}>
                                                    Cut
                                                </ContextMenuEntry>
                                                <ContextMenuEntry onClick={doDelete}>
                                                    <span className="text-red-700">Delete</span>
                                                </ContextMenuEntry>
                                                <ContextMenuEntry disabled onClick={doDownload}>
                                                    Download
                                                </ContextMenuEntry>
                                            </ContextMenu>
                                        ))
                                    }}
                                />
                            </>
                        ))(backend)}
                </tbody>
            </table>
>>>>>>> 9e71fea8
            {isFileBeingDragged && backend.platform === platformModule.Platform.cloud ? (
                <div
                    className="text-white text-lg fixed w-screen h-screen inset-0 bg-primary grid place-items-center"
                    onDragLeave={() => {
                        setIsFileBeingDragged(false)
                    }}
                    onDragOver={event => {
                        event.preventDefault()
                    }}
                    onDrop={async event => {
                        event.preventDefault()
                        setIsFileBeingDragged(false)
                        await uploadMultipleFiles.uploadMultipleFiles(
                            backend,
                            directoryId,
                            Array.from(event.dataTransfer.files)
                        )
                        doRefresh()
                    }}
                >
                    Drop to upload files.
                </div>
            ) : null}
            {/* This should be just `{modal}`, however TypeScript incorrectly throws an error. */}
            {project && <Ide project={project} appRunner={appRunner} />}
            {modal && <>{modal}</>}
        </div>
    )
}

export default Dashboard<|MERGE_RESOLUTION|>--- conflicted
+++ resolved
@@ -118,241 +118,6 @@
         if (!event.shiftKey) {
             setSelectedAssets([])
         }
-<<<<<<< HEAD
-=======
-    }, [directoryStack])
-
-    /** React components for the name column. */
-    const nameRenderers: {
-        [Type in backendModule.AssetType]: (asset: backendModule.Asset<Type>) => JSX.Element
-    } = {
-        [backendModule.AssetType.project]: projectAsset => (
-            <div
-                className="flex text-left items-center align-middle whitespace-nowrap"
-                onClick={event => {
-                    if (event.ctrlKey && !event.altKey && !event.shiftKey && !event.metaKey) {
-                        setModal(() => (
-                            <RenameModal
-                                assetType={projectAsset.type}
-                                name={projectAsset.title}
-                                {...(backend.platform === platformModule.Platform.desktop
-                                    ? {
-                                          namePattern: '[A-Z][a-z]*(?:_\\d+|_[A-Z][a-z]*)*',
-                                          title:
-                                              'Names must be in Upper_Snake_Case. ' +
-                                              '(Numbers (_0, _1) are also allowed.)',
-                                      }
-                                    : {})}
-                                // TODO: Wait for backend implementation.
-                                doRename={() => Promise.resolve()}
-                                onSuccess={doRefresh}
-                            />
-                        ))
-                    }
-                }}
-            >
-                <ProjectActionButton
-                    project={projectAsset}
-                    appRunner={appRunner}
-                    onClose={() => {
-                        setProject(null)
-                    }}
-                    openIde={async () => {
-                        setTab(Tab.ide)
-                        if (project?.projectId !== projectAsset.id) {
-                            setProject(await backend.getProjectDetails(projectAsset.id))
-                        }
-                        const ideElement = document.getElementById(IDE_ELEMENT_ID)
-                        if (ideElement) {
-                            ideElement.style.top = ''
-                            ideElement.style.display = 'absolute'
-                        }
-                    }}
-                />
-                <span className="px-2">{projectAsset.title}</span>
-            </div>
-        ),
-        [backendModule.AssetType.directory]: directoryAsset => (
-            <div
-                className="flex text-left items-center align-middle whitespace-nowrap"
-                onClick={event => {
-                    if (event.ctrlKey && !event.altKey && !event.shiftKey && !event.metaKey) {
-                        setModal(() => (
-                            <RenameModal
-                                assetType={directoryAsset.type}
-                                name={directoryAsset.title}
-                                // TODO: Wait for backend implementation.
-                                doRename={() => Promise.resolve()}
-                                onSuccess={doRefresh}
-                            />
-                        ))
-                    }
-                }}
-                onDoubleClick={() => {
-                    enterDirectory(directoryAsset)
-                }}
-            >
-                {svg.DIRECTORY_ICON} <span className="px-2">{directoryAsset.title}</span>
-            </div>
-        ),
-        [backendModule.AssetType.secret]: secret => (
-            <div
-                className="flex text-left items-center align-middle whitespace-nowrap"
-                onClick={event => {
-                    if (event.ctrlKey && !event.altKey && !event.shiftKey && !event.metaKey) {
-                        setModal(() => (
-                            <RenameModal
-                                assetType={secret.type}
-                                name={secret.title}
-                                // FIXME[sb]: Wait for backend implementation.
-                                doRename={() => Promise.resolve()}
-                                onSuccess={doRefresh}
-                            />
-                        ))
-                    }
-                }}
-            >
-                {svg.SECRET_ICON} <span className="px-2">{secret.title}</span>
-            </div>
-        ),
-        [backendModule.AssetType.file]: file => (
-            <div
-                className="flex text-left items-center align-middle whitespace-nowrap"
-                onClick={event => {
-                    if (event.ctrlKey && !event.altKey && !event.shiftKey && !event.metaKey) {
-                        setModal(() => (
-                            <RenameModal
-                                assetType={file.type}
-                                name={file.title}
-                                // TODO: Wait for backend implementation.
-                                doRename={() => Promise.resolve()}
-                                onSuccess={doRefresh}
-                            />
-                        ))
-                    }
-                }}
-            >
-                {fileInfo.fileIcon(fileInfo.fileExtension(file.title))}{' '}
-                <span className="px-2">{file.title}</span>
-            </div>
-        ),
-    }
-
-    /** React components for every column except for the name column. */
-    const columnRenderer: Record<
-        Exclude<Column, Column.name>,
-        (asset: backendModule.Asset) => JSX.Element
-    > = {
-        [Column.lastModified]: () => <></>,
-        [Column.sharedWith]: asset => (
-            <>
-                {(asset.permissions ?? []).map(user => (
-                    <PermissionDisplay
-                        key={user.user.organization_id}
-                        permissions={PERMISSION[user.permission]}
-                    >
-                        <img
-                            className="rounded-full h-6"
-                            src="https://faces-img.xcdn.link/image-lorem-face-4742.jpg"
-                        />
-                    </PermissionDisplay>
-                ))}
-            </>
-        ),
-        [Column.docs]: () => <></>,
-        [Column.labels]: () => {
-            // This is not a React component even though it contains JSX.
-            // eslint-disable-next-line no-restricted-syntax, @typescript-eslint/no-unused-vars
-            function onContextMenu(event: react.MouseEvent) {
-                event.preventDefault()
-                event.stopPropagation()
-                setModal(() => (
-                    <ContextMenu event={event}>
-                        <ContextMenuEntry
-                            disabled
-                            onClick={() => {
-                                // TODO: Wait for backend implementation.
-                            }}
-                        >
-                            Rename label
-                        </ContextMenuEntry>
-                    </ContextMenu>
-                ))
-            }
-            return <></>
-        },
-        [Column.dataAccess]: () => <></>,
-        [Column.usagePlan]: () => <></>,
-        [Column.engine]: () => <></>,
-        [Column.ide]: () => <></>,
-    }
-
-    function renderer<Type extends backendModule.AssetType>(column: Column, assetType: Type) {
-        return column === Column.name
-            ? // This is type-safe only if we pass enum literals as `assetType`.
-              // eslint-disable-next-line no-restricted-syntax
-              (nameRenderers[assetType] as (asset: backendModule.Asset<Type>) => JSX.Element)
-            : columnRenderer[column]
-    }
-
-    /** Heading element for every column. */
-    function ColumnHeading(column: Column, assetType: backendModule.AssetType) {
-        return column === Column.name ? (
-            <div className="inline-flex">
-                {ASSET_TYPE_NAME[assetType]}
-                <button
-                    className="mx-1"
-                    onClick={event => {
-                        event.stopPropagation()
-                        const buttonPosition =
-                            // This type assertion is safe as this event handler is on a `button`.
-                            // eslint-disable-next-line no-restricted-syntax
-                            (event.target as HTMLButtonElement).getBoundingClientRect()
-                        // This is a React component even though it doesn't contain JSX.
-                        // eslint-disable-next-line no-restricted-syntax
-                        const CreateForm = ASSET_TYPE_CREATE_FORM[assetType]
-                        setModal(() => (
-                            <CreateForm
-                                left={buttonPosition.left + window.scrollX}
-                                top={buttonPosition.top + window.scrollY}
-                                directoryId={directoryId}
-                                onSuccess={doRefresh}
-                            />
-                        ))
-                    }}
-                >
-                    {svg.ADD_ICON}
-                </button>
-            </div>
-        ) : (
-            <>{COLUMN_NAME[column]}</>
-        )
-    }
-
-    // The purpose of this effect is to enable search action.
-    react.useEffect(() => {
-        setVisibleProjectAssets(projectAssets.filter(asset => asset.title.includes(query)))
-        setVisibleDirectoryAssets(directoryAssets.filter(asset => asset.title.includes(query)))
-        setVisibleSecretAssets(secretAssets.filter(asset => asset.title.includes(query)))
-        setVisibleFileAssets(fileAssets.filter(asset => asset.title.includes(query)))
-    }, [query])
-
-    function setAssets(assets: backendModule.Asset[]) {
-        const newProjectAssets = assets.filter(
-            backendModule.assetIsType(backendModule.AssetType.project)
-        )
-        const newDirectoryAssets = assets.filter(
-            backendModule.assetIsType(backendModule.AssetType.directory)
-        )
-        const newSecretAssets = assets.filter(
-            backendModule.assetIsType(backendModule.AssetType.secret)
-        )
-        const newFileAssets = assets.filter(backendModule.assetIsType(backendModule.AssetType.file))
-        setProjectAssets(newProjectAssets)
-        setDirectoryAssets(newDirectoryAssets)
-        setSecretAssets(newSecretAssets)
-        setFileAssets(newFileAssets)
->>>>>>> 9e71fea8
     }
 
     const handleEscapeKey = (event: React.KeyboardEvent<HTMLDivElement>) => {
@@ -432,7 +197,7 @@
             projectTemplateName: templateId ?? null,
             parentDirectoryId: directoryId,
         }
-        const projectAsset = await backend.createProject(body)
+        await backend.createProject(body)
         doRefresh()
     }
 
@@ -476,7 +241,6 @@
                 setQuery={setQuery}
             />
             <Templates onTemplateClick={handleCreateProject} />
-<<<<<<< HEAD
             <DirectoryView
                 directoryId={directoryId}
                 setDirectoryId={setDirectoryId}
@@ -489,361 +253,6 @@
                 appRunner={appRunner}
                 experimentalShowColumnDisplayModeSwitcher={EXPERIMENTAL.columnDisplayModeSwitcher}
             />
-=======
-            <div className="flex flex-row flex-nowrap my-2">
-                <h1 className="text-xl font-bold mx-4 self-center">Drive</h1>
-                <div className="flex flex-row flex-nowrap mx-4">
-                    <div className="bg-gray-100 rounded-l-full flex flex-row flex-nowrap items-center p-1 mx-0.5">
-                        {directory && (
-                            <>
-                                <button className="mx-2" onClick={exitDirectory}>
-                                    {parentDirectory?.title ?? '/'}
-                                </button>
-                                {svg.SMALL_RIGHT_ARROW_ICON}
-                            </>
-                        )}
-                        <span className="mx-2">{directory?.title ?? '/'}</span>
-                    </div>
-                    <div className="bg-gray-100 rounded-r-full flex flex-row flex-nowrap items-center mx-0.5">
-                        <div className="m-2">Shared with</div>
-                        <div></div>
-                    </div>
-                    <div className="bg-gray-100 rounded-full flex flex-row flex-nowrap px-1.5 py-1 mx-4">
-                        <button
-                            className={`mx-1 ${
-                                backend.platform === platformModule.Platform.desktop
-                                    ? 'opacity-50'
-                                    : ''
-                            }`}
-                            disabled={backend.platform === platformModule.Platform.desktop}
-                            onClick={event => {
-                                event.stopPropagation()
-                                setModal(() => (
-                                    <UploadFileModal
-                                        directoryId={directoryId}
-                                        onSuccess={doRefresh}
-                                    />
-                                ))
-                            }}
-                        >
-                            {svg.UPLOAD_ICON}
-                        </button>
-                        <button
-                            className={`mx-1 opacity-50`}
-                            disabled={true}
-                            onClick={event => {
-                                event.stopPropagation()
-                                /* TODO */
-                            }}
-                        >
-                            {svg.DOWNLOAD_ICON}
-                        </button>
-                    </div>
-                    {EXPERIMENTAL.columnModeSwitcher && (
-                        <>
-                            <div className="bg-gray-100 rounded-full flex flex-row flex-nowrap p-1.5 mx-4">
-                                <button
-                                    className={`${
-                                        columnDisplayMode === ColumnDisplayMode.all
-                                            ? 'bg-white shadow-soft'
-                                            : 'opacity-50'
-                                    } rounded-full px-1.5`}
-                                    onClick={() => {
-                                        setColumnDisplayMode(ColumnDisplayMode.all)
-                                    }}
-                                >
-                                    All
-                                </button>
-                                <button
-                                    className={`${
-                                        columnDisplayMode === ColumnDisplayMode.compact
-                                            ? 'bg-white shadow-soft'
-                                            : 'opacity-50'
-                                    } rounded-full px-1.5`}
-                                    onClick={() => {
-                                        setColumnDisplayMode(ColumnDisplayMode.compact)
-                                    }}
-                                >
-                                    Compact
-                                </button>
-                                <button
-                                    className={`${
-                                        columnDisplayMode === ColumnDisplayMode.docs
-                                            ? 'bg-white shadow-soft'
-                                            : 'opacity-50'
-                                    } rounded-full px-1.5`}
-                                    onClick={() => {
-                                        setColumnDisplayMode(ColumnDisplayMode.docs)
-                                    }}
-                                >
-                                    Docs
-                                </button>
-                                <button
-                                    className={`${
-                                        columnDisplayMode === ColumnDisplayMode.settings
-                                            ? 'bg-white shadow-soft'
-                                            : 'opacity-50'
-                                    } rounded-full px-1.5`}
-                                    onClick={() => {
-                                        setColumnDisplayMode(ColumnDisplayMode.settings)
-                                    }}
-                                >
-                                    Settings
-                                </button>
-                            </div>
-                        </>
-                    )}
-                </div>
-            </div>
-            <table className="items-center w-full bg-transparent border-collapse mt-2">
-                <tbody>
-                    <tr className="h-10" />
-                    <Rows<backendModule.Asset<backendModule.AssetType.project>>
-                        items={visibleProjectAssets}
-                        getKey={proj => proj.id}
-                        placeholder={
-                            <span className="opacity-75">
-                                You have no project yet. Go ahead and create one using the form
-                                above.
-                            </span>
-                        }
-                        columns={COLUMNS_FOR[columnDisplayMode].map(column => ({
-                            id: column,
-                            heading: ColumnHeading(column, backendModule.AssetType.project),
-                            render: renderer(column, backendModule.AssetType.project),
-                        }))}
-                        onClick={(projectAsset, event) => {
-                            event.stopPropagation()
-                            setSelectedAssets(
-                                event.shiftKey ? [...selectedAssets, projectAsset] : [projectAsset]
-                            )
-                        }}
-                        onContextMenu={(projectAsset, event) => {
-                            event.preventDefault()
-                            event.stopPropagation()
-                            function doOpenForEditing() {
-                                // FIXME[sb]: Switch to IDE tab
-                                // once merged with `show-and-open-workspace` branch.
-                            }
-                            function doOpenAsFolder() {
-                                // FIXME[sb]: Uncomment once backend support
-                                // is in place.
-                                // The following code does not typecheck
-                                // since `ProjectId`s are not `DirectoryId`s.
-                                // enterDirectory(projectAsset)
-                            }
-                            // This is not a React component even though it contains JSX.
-                            // eslint-disable-next-line no-restricted-syntax
-                            function doRename() {
-                                setModal(() => (
-                                    <RenameModal
-                                        name={projectAsset.title}
-                                        assetType={projectAsset.type}
-                                        {...(backend.platform === platformModule.Platform.desktop
-                                            ? {
-                                                  namePattern: '[A-Z][a-z]*(?:_\\d+|_[A-Z][a-z]*)*',
-                                                  title:
-                                                      'Names must be in Upper_Snake_Case. ' +
-                                                      '(Numbers (_0, _1) are also allowed.)',
-                                              }
-                                            : {})}
-                                        doRename={async name => {
-                                            await backend.projectUpdate(projectAsset.id, {
-                                                ami: null,
-                                                ideVersion: null,
-                                                projectName: name,
-                                            })
-                                        }}
-                                        onSuccess={doRefresh}
-                                    />
-                                ))
-                            }
-                            // This is not a React component even though it contains JSX.
-                            // eslint-disable-next-line no-restricted-syntax
-                            function doDelete() {
-                                setModal(() => (
-                                    <ConfirmDeleteModal
-                                        name={projectAsset.title}
-                                        assetType={projectAsset.type}
-                                        doDelete={() => backend.deleteProject(projectAsset.id)}
-                                        onSuccess={doRefresh}
-                                    />
-                                ))
-                            }
-                            setModal(() => (
-                                <ContextMenu event={event}>
-                                    <ContextMenuEntry disabled onClick={doOpenForEditing}>
-                                        Open for editing
-                                    </ContextMenuEntry>
-                                    <ContextMenuEntry disabled onClick={doOpenAsFolder}>
-                                        Open as folder
-                                    </ContextMenuEntry>
-                                    <ContextMenuEntry onClick={doRename}>Rename</ContextMenuEntry>
-                                    <ContextMenuEntry onClick={doDelete}>
-                                        <span className="text-red-700">Delete</span>
-                                    </ContextMenuEntry>
-                                </ContextMenu>
-                            ))
-                        }}
-                    />
-                    {backend.platform === platformModule.Platform.cloud &&
-                        (remoteBackend => (
-                            <>
-                                <tr className="h-10" />
-                                <Rows<backendModule.Asset<backendModule.AssetType.directory>>
-                                    items={visibleDirectoryAssets}
-                                    getKey={dir => dir.id}
-                                    placeholder={
-                                        <span className="opacity-75">
-                                            This directory does not contain any subdirectories
-                                            {query ? ' matching your query' : ''}.
-                                        </span>
-                                    }
-                                    columns={COLUMNS_FOR[columnDisplayMode].map(column => ({
-                                        id: column,
-                                        heading: ColumnHeading(
-                                            column,
-                                            backendModule.AssetType.directory
-                                        ),
-                                        render: renderer(column, backendModule.AssetType.directory),
-                                    }))}
-                                    onClick={(directoryAsset, event) => {
-                                        event.stopPropagation()
-                                        setSelectedAssets(
-                                            event.shiftKey
-                                                ? [...selectedAssets, directoryAsset]
-                                                : [directoryAsset]
-                                        )
-                                    }}
-                                    onContextMenu={(_directory, event) => {
-                                        event.preventDefault()
-                                        event.stopPropagation()
-                                        setModal(() => <ContextMenu event={event}></ContextMenu>)
-                                    }}
-                                />
-                                <tr className="h-10" />
-                                <Rows<backendModule.Asset<backendModule.AssetType.secret>>
-                                    items={visibleSecretAssets}
-                                    getKey={secret => secret.id}
-                                    placeholder={
-                                        <span className="opacity-75">
-                                            This directory does not contain any secrets
-                                            {query ? ' matching your query' : ''}.
-                                        </span>
-                                    }
-                                    columns={COLUMNS_FOR[columnDisplayMode].map(column => ({
-                                        id: column,
-                                        heading: ColumnHeading(
-                                            column,
-                                            backendModule.AssetType.secret
-                                        ),
-                                        render: renderer(column, backendModule.AssetType.secret),
-                                    }))}
-                                    onClick={(secret, event) => {
-                                        event.stopPropagation()
-                                        setSelectedAssets(
-                                            event.shiftKey ? [...selectedAssets, secret] : [secret]
-                                        )
-                                    }}
-                                    onContextMenu={(secret, event) => {
-                                        event.preventDefault()
-                                        event.stopPropagation()
-                                        // This is not a React component even though it contains JSX.
-                                        // eslint-disable-next-line no-restricted-syntax
-                                        function doDelete() {
-                                            setModal(() => (
-                                                <ConfirmDeleteModal
-                                                    name={secret.title}
-                                                    assetType={secret.type}
-                                                    doDelete={() =>
-                                                        remoteBackend.deleteSecret(secret.id)
-                                                    }
-                                                    onSuccess={doRefresh}
-                                                />
-                                            ))
-                                        }
-                                        setModal(() => (
-                                            <ContextMenu event={event}>
-                                                <ContextMenuEntry onClick={doDelete}>
-                                                    <span className="text-red-700">Delete</span>
-                                                </ContextMenuEntry>
-                                            </ContextMenu>
-                                        ))
-                                    }}
-                                />
-                                <tr className="h-10" />
-                                <Rows<backendModule.Asset<backendModule.AssetType.file>>
-                                    items={visibleFileAssets}
-                                    getKey={file => file.id}
-                                    placeholder={
-                                        <span className="opacity-75">
-                                            This directory does not contain any files
-                                            {query ? ' matching your query' : ''}.
-                                        </span>
-                                    }
-                                    columns={COLUMNS_FOR[columnDisplayMode].map(column => ({
-                                        id: column,
-                                        heading: ColumnHeading(
-                                            column,
-                                            backendModule.AssetType.file
-                                        ),
-                                        render: renderer(column, backendModule.AssetType.file),
-                                    }))}
-                                    onClick={(file, event) => {
-                                        event.stopPropagation()
-                                        setSelectedAssets(
-                                            event.shiftKey ? [...selectedAssets, file] : [file]
-                                        )
-                                    }}
-                                    onContextMenu={(file, event) => {
-                                        event.preventDefault()
-                                        event.stopPropagation()
-                                        function doCopy() {
-                                            /** TODO: Wait for backend endpoint. */
-                                        }
-                                        function doCut() {
-                                            /** TODO: Wait for backend endpoint. */
-                                        }
-                                        // This is not a React component even though it contains JSX.
-                                        // eslint-disable-next-line no-restricted-syntax
-                                        function doDelete() {
-                                            setModal(() => (
-                                                <ConfirmDeleteModal
-                                                    name={file.title}
-                                                    assetType={file.type}
-                                                    doDelete={() =>
-                                                        remoteBackend.deleteFile(file.id)
-                                                    }
-                                                    onSuccess={doRefresh}
-                                                />
-                                            ))
-                                        }
-                                        function doDownload() {
-                                            /** TODO: Wait for backend endpoint. */
-                                        }
-                                        setModal(() => (
-                                            <ContextMenu event={event}>
-                                                <ContextMenuEntry disabled onClick={doCopy}>
-                                                    Copy
-                                                </ContextMenuEntry>
-                                                <ContextMenuEntry disabled onClick={doCut}>
-                                                    Cut
-                                                </ContextMenuEntry>
-                                                <ContextMenuEntry onClick={doDelete}>
-                                                    <span className="text-red-700">Delete</span>
-                                                </ContextMenuEntry>
-                                                <ContextMenuEntry disabled onClick={doDownload}>
-                                                    Download
-                                                </ContextMenuEntry>
-                                            </ContextMenu>
-                                        ))
-                                    }}
-                                />
-                            </>
-                        ))(backend)}
-                </tbody>
-            </table>
->>>>>>> 9e71fea8
             {isFileBeingDragged && backend.platform === platformModule.Platform.cloud ? (
                 <div
                     className="text-white text-lg fixed w-screen h-screen inset-0 bg-primary grid place-items-center"
