/** @file Table displaying a list of projects. */
import * as React from 'react'

import * as common from 'enso-common'

import BlankIcon from 'enso-assets/blank.svg'

import * as array from '../array'
import * as assetEventModule from '../events/assetEvent'
import * as assetListEventModule from '../events/assetListEvent'
import * as authProvider from '../../authentication/providers/auth'
import * as backendModule from '../backend'
import * as backendProvider from '../../providers/backend'
import * as columnModule from '../column'
import * as dateTime from '../dateTime'
import * as download from '../../download'
import * as hooks from '../../hooks'
import * as indent from '../indent'
import * as modalProvider from '../../providers/modal'
import * as permissions from '../permissions'
import * as presenceModule from '../presence'
import * as string from '../../string'
import * as uniqueString from '../../uniqueString'

import StatelessSpinner, * as statelessSpinner from './statelessSpinner'
import TableRow, * as tableRow from './tableRow'
import AssetContextMenu from './assetContextMenu'
import Button from './button'
import ConfirmDeleteModal from './confirmDeleteModal'
import ContextMenu from './contextMenu'
import ContextMenuEntry from './contextMenuEntry'
import Table from './table'

// =================
// === Constants ===
// =================

/** The `localStorage` key under which the ID of the current directory is stored. */
const EXTRA_COLUMNS_KEY =
    common.PRODUCT_NAME.toLowerCase() + '-dashboard-directory-list-extra-columns'

/** The user-facing name of this asset type. */
const ASSET_TYPE_NAME = 'item'
/** The user-facing plural name of this asset type. */
const ASSET_TYPE_NAME_PLURAL = 'items'
// This is a function, even though it is not syntactically a function.
// eslint-disable-next-line no-restricted-syntax
const pluralize = string.makePluralize(ASSET_TYPE_NAME, ASSET_TYPE_NAME_PLURAL)
/** Placeholder row. */
const PLACEHOLDER = (
    <span className="opacity-75">
        You have no projects yet. Go ahead and create one using the button above, or open a template
        from the home screen.
    </span>
)
/** Placeholder row for directories that are empty. */
const EMPTY_DIRECTORY_PLACEHOLDER = <span className="px-2 opacity-75">This folder is empty.</span>

/** The {@link RegExp} matching a directory name following the default naming convention. */
const DIRECTORY_NAME_REGEX = /^New_Folder_(?<directoryIndex>\d+)$/
/** The default prefix of an automatically generated directory. */
const DIRECTORY_NAME_DEFAULT_PREFIX = 'New_Folder_'

// =============
// === Types ===
// =============

/** An interface containing only the depth of an item (an integer). */
interface Depth {
    depth: number
}

/** The type of items in an {@link AssetsTable}. */
export type AssetTableItem<T extends backendModule.AnyAsset = backendModule.AnyAsset> = Depth & T

// ================
// === AssetRow ===
// ================

/** Props for an {@link AssetRow}. */
export interface AssetRowProps<T extends backendModule.AnyAsset>
    extends tableRow.TableRowProps<T, AssetsTableState, AssetRowState, T['id']> {}

/** A row containing a {@link backendModule.ProjectAsset}.
 * @throws {Error} when `item` is not a {@link backendModule.ProjectAsset}. */
function AssetRow(props: AssetRowProps<backendModule.AnyAsset>) {
    const {
        keyProp: key,
        item: rawItem,
        initialRowState,
<<<<<<< HEAD
        selected,
        state: {
            assetEvents,
            dispatchAssetEvent,
            dispatchAssetListEvent,
            markItemAsHidden,
            markItemAsVisible,
            getDepth,
        },
=======
        columns,
        state: { assetEvents, dispatchAssetEvent, dispatchAssetListEvent, getDepth },
>>>>>>> 4fe399fe
    } = props
    const { backend } = backendProvider.useBackend()
    const { setModal } = modalProvider.useSetModal()
    const toastAndLog = hooks.useToastAndLog()
    const [item, setItem] = React.useState(rawItem)
    const [presence, setPresence] = React.useState(presenceModule.Presence.present)

    React.useEffect(() => {
        setItem(rawItem)
    }, [rawItem])

    const doDelete = async () => {
        setPresence(presenceModule.Presence.deleting)
        try {
            if (
                item.type === backendModule.AssetType.project &&
                backend.type === backendModule.BackendType.local
            ) {
                if (
                    item.projectState.type !== backendModule.ProjectState.placeholder &&
                    item.projectState.type !== backendModule.ProjectState.closed
                ) {
                    await backend.openProject(item.id, null, item.title)
                }
                try {
                    await backend.closeProject(item.id, item.title)
                } catch {
                    // Ignored. The project was already closed.
                }
            }
            await backend.deleteAsset(item)
            dispatchAssetListEvent({
                type: assetListEventModule.AssetListEventType.delete,
                id: key,
            })
        } catch (error) {
            setPresence(presenceModule.Presence.present)
            toastAndLog('Unable to delete project', error)
        }
    }

    hooks.useEventHandler(assetEvents, async event => {
        switch (event.type) {
            // These events are handled in the specific NameColumn files.
            case assetEventModule.AssetEventType.createProject:
            case assetEventModule.AssetEventType.createDirectory:
            case assetEventModule.AssetEventType.uploadFiles:
            case assetEventModule.AssetEventType.createSecret:
            case assetEventModule.AssetEventType.openProject:
            case assetEventModule.AssetEventType.cancelOpeningAllProjects: {
                break
            }
            case assetEventModule.AssetEventType.deleteMultiple: {
                if (event.ids.has(key)) {
                    await doDelete()
                }
                break
            }
            case assetEventModule.AssetEventType.downloadSelected: {
                if (selected) {
                    download.download(
                        './api/project-manager/' + `projects/${item.id}/enso-project`,
                        `${item.title}.enso-project`
                    )
                }
                break
            }
        }
    })

    switch (item.type) {
        case backendModule.AssetType.directory:
        case backendModule.AssetType.project:
        case backendModule.AssetType.file:
        case backendModule.AssetType.secret: {
            return presence === presenceModule.Presence.deleting ? (
                <></>
            ) : (
                <TableRow
                    className={presenceModule.CLASS_NAME[presence]}
                    {...props}
                    onContextMenu={(innerProps, event) => {
                        event.preventDefault()
                        event.stopPropagation()
                        setModal(
                            <AssetContextMenu
                                innerProps={innerProps}
                                event={event}
                                dispatchAssetEvent={dispatchAssetEvent}
                                doDelete={doDelete}
                            />
                        )
                    }}
                    item={item}
                    setItem={setItem}
                    initialRowState={{ ...initialRowState, setPresence }}
                />
            )
        }
        case backendModule.AssetType.specialLoading: {
            return (
                <tr>
                    <td colSpan={columns.length} className="p-0 rounded-full border-r">
                        <div
                            className={`flex justify-center py-2 ${indent.indentClass(
                                getDepth(key)
                            )}`}
                        >
                            <StatelessSpinner
                                size={24}
                                state={statelessSpinner.SpinnerState.loadingMedium}
                            />
                        </div>
                    </td>
                </tr>
            )
        }
        case backendModule.AssetType.specialEmpty: {
            return (
                <tr>
                    <td colSpan={columns.length} className="p-0 rounded-full border-r">
                        <div
                            className={`flex items-center h-10 py-2 ${indent.indentClass(
                                getDepth(key)
                            )}`}
                        >
                            <img src={BlankIcon} />
                            {EMPTY_DIRECTORY_PLACEHOLDER}
                        </div>
                    </td>
                </tr>
            )
        }
    }
}

// ===================
// === AssetsTable ===
// ===================

/** State passed through from a {@link AssetsTable} to every cell. */
export interface AssetsTableState {
    appRunner: AppRunner | null
    assetEvents: assetEventModule.AssetEvent[]
    dispatchAssetEvent: (event: assetEventModule.AssetEvent) => void
    dispatchAssetListEvent: (event: assetListEventModule.AssetListEvent) => void
    getDepth: (id: backendModule.AssetId) => number
    doToggleDirectoryExpansion: (
        directory: backendModule.DirectoryAsset,
        key: backendModule.AssetId
    ) => void
    /** Called when the project is opened via the {@link ProjectActionButton}. */
    doOpenManually: (projectId: backendModule.ProjectId) => void
    doOpenIde: (project: backendModule.ProjectAsset) => void
    doCloseIde: () => void
}

/** Data associated with a {@link AssetRow}, used for rendering. */
export interface AssetRowState {
    setPresence: (presence: presenceModule.Presence) => void
    isEditingName: boolean
}

/** The default {@link AssetRowState} associated with a {@link AssetRow}. */
export const INITIAL_ROW_STATE: AssetRowState = Object.freeze({
    setPresence: () => {
        // Ignored. This MUST be replaced by the row component. It should also update `presence`.
    },
    isEditingName: false,
})

/** Props for a {@link AssetsTable}. */
export interface AssetsTableProps {
    appRunner: AppRunner | null
    items: backendModule.AnyAsset[]
    filter: ((item: backendModule.AnyAsset) => boolean) | null
    isLoading: boolean
    assetEvents: assetEventModule.AssetEvent[]
    dispatchAssetEvent: (event: assetEventModule.AssetEvent) => void
    assetListEvents: assetListEventModule.AssetListEvent[]
    dispatchAssetListEvent: (event: assetListEventModule.AssetListEvent) => void
    doOpenIde: (project: backendModule.ProjectAsset) => void
    doCloseIde: () => void
}

/** The table of project assets. */
export default function AssetsTable(props: AssetsTableProps) {
    const {
        appRunner,
        items: rawItems,
        filter,
        isLoading,
        assetEvents,
        dispatchAssetEvent,
        assetListEvents,
        dispatchAssetListEvent,
        doOpenIde,
        doCloseIde: rawDoCloseIde,
    } = props
    const { organization } = authProvider.useNonPartialUserSession()
    const { backend } = backendProvider.useBackend()
    const { setModal } = modalProvider.useSetModal()
    const [initialized, setInitialized] = React.useState(false)
    const [items, setItems] = React.useState(rawItems)
    const [extraColumns, setExtraColumns] = React.useState(
        () => new Set<columnModule.ExtraColumn>()
    )
    // Items in the root directory have a depth of 0.
    const itemDepthsRef = React.useRef(new Map<backendModule.AssetId, number>())

    React.useEffect(() => {
        setInitialized(true)
        const extraColumnsJson = localStorage.getItem(EXTRA_COLUMNS_KEY)
        if (extraColumnsJson != null) {
            const savedExtraColumns: unknown = JSON.parse(extraColumnsJson)
            if (
                Array.isArray(savedExtraColumns) &&
                savedExtraColumns.every(array.includesPredicate(columnModule.EXTRA_COLUMNS))
            ) {
                setExtraColumns(new Set(savedExtraColumns))
            }
        }
    }, [])

    React.useEffect(() => {
        if (initialized) {
            localStorage.setItem(EXTRA_COLUMNS_KEY, JSON.stringify(Array.from(extraColumns)))
        }
    }, [extraColumns, initialized])

    const getDepth = React.useCallback(
        (id: backendModule.AssetId) => itemDepthsRef.current.get(id) ?? 0,
        []
    )

    React.useEffect(() => {
        setItems(rawItems)
    }, [rawItems])

    const visibleItems = React.useMemo(
        () => (filter != null ? items.filter(filter) : items),
        [items, filter]
    )

    React.useEffect(() => {
        // Remove unused keys.
        const oldDepths = itemDepthsRef.current
        itemDepthsRef.current = new Map(
            items.map(backendModule.getAssetId).flatMap(key => {
                const depth = oldDepths.get(key)
                return depth != null ? [[key, depth]] : []
            })
        )
    }, [items])

    const expandedDirectoriesRef = React.useRef(new Set<backendModule.DirectoryId>())
    const doToggleDirectoryExpansion = React.useCallback(
        (directory: backendModule.DirectoryAsset, key: backendModule.AssetId) => {
            const set = expandedDirectoriesRef.current
            if (set.has(directory.id)) {
                set.delete(directory.id)
                const foldersToCollapse = new Set([directory.id])
                setItems(
                    items.filter(item => {
                        const shouldKeep = !foldersToCollapse.has(item.parentId)
                        if (item.type === backendModule.AssetType.directory && !shouldKeep) {
                            foldersToCollapse.add(item.id)
                        }
                        return shouldKeep
                    })
                )
            } else {
                const childDepth = getDepth(key) + 1
                set.add(directory.id)
                const loadingAssetId = backendModule.LoadingAssetId(uniqueString.uniqueString())
                itemDepthsRef.current.set(loadingAssetId, childDepth)
                setItems(
                    array.splicedAfter(
                        items,
                        [
                            {
                                type: backendModule.AssetType.specialLoading,
                                title: '',
                                id: loadingAssetId,
                                modifiedAt: dateTime.toRfc3339(new Date()),
                                parentId: directory.id,
                                permissions: [],
                                projectState: null,
                            },
                        ],
                        item => item.id === directory.id
                    )
                )
                void (async () => {
                    const returnedItems = await backend.listDirectory(
                        { parentId: directory.id },
                        directory.title
                    )
                    const childItems: backendModule.AnyAsset[] =
                        returnedItems.length !== 0
                            ? returnedItems
                            : [
                                  {
                                      type: backendModule.AssetType.specialEmpty,
                                      title: '',
                                      id: backendModule.EmptyAssetId(uniqueString.uniqueString()),
                                      modifiedAt: dateTime.toRfc3339(new Date()),
                                      parentId: directory.id,
                                      permissions: [],
                                      projectState: null,
                                  },
                              ]
                    for (const childItem of childItems) {
                        itemDepthsRef.current.set(childItem.id, childDepth)
                    }
                    setItems(oldItems =>
                        array.splicedReplacing(
                            oldItems,
                            childItems,
                            item => item.id === loadingAssetId
                        )
                    )
                })()
            }
        },
        [items, backend, getDepth]
    )

    const getNewProjectName = React.useCallback(
        (templateId?: string | null) => {
            const prefix = `${templateId ?? 'New_Project'}_`
            const projectNameTemplate = new RegExp(`^${prefix}(?<projectIndex>\\d+)$`)
            const projectIndices = items
                .map(project => projectNameTemplate.exec(project.title)?.groups?.projectIndex)
                .map(maybeIndex => (maybeIndex != null ? parseInt(maybeIndex, 10) : 0))
            return `${prefix}${Math.max(0, ...projectIndices) + 1}`
        },
        [items]
    )

    hooks.useEventHandler(assetListEvents, event => {
        switch (event.type) {
            case assetListEventModule.AssetListEventType.createDirectory: {
                const directoryIndices = items
                    .map(item => DIRECTORY_NAME_REGEX.exec(item.title))
                    .map(match => match?.groups?.directoryIndex)
                    .map(maybeIndex => (maybeIndex != null ? parseInt(maybeIndex, 10) : 0))
                const title = `${DIRECTORY_NAME_DEFAULT_PREFIX}${
                    Math.max(0, ...directoryIndices) + 1
                }`
                const placeholderItem: backendModule.DirectoryAsset = {
                    id: backendModule.DirectoryId(uniqueString.uniqueString()),
                    title,
                    modifiedAt: dateTime.toRfc3339(new Date()),
                    parentId: event.parentId ?? backendModule.DirectoryId(''),
                    permissions: permissions.tryGetSingletonOwnerPermission(organization),
                    projectState: null,
                    type: backendModule.AssetType.directory,
                }
                const typeOrder = backendModule.ASSET_TYPE_ORDER[placeholderItem.type]
                setItems(oldItems =>
                    array.splicedBefore(
                        oldItems,
                        [placeholderItem],
                        item =>
                            item.parentId === event.parentId &&
                            backendModule.ASSET_TYPE_ORDER[item.type] >= typeOrder
                    )
                )
                dispatchAssetEvent({
                    type: assetEventModule.AssetEventType.createDirectory,
                    placeholderId: placeholderItem.id,
                })
                break
            }
            case assetListEventModule.AssetListEventType.createProject: {
                const projectName = getNewProjectName(event.templateId)
                const dummyId = backendModule.ProjectId(uniqueString.uniqueString())
                const placeholderItem: backendModule.ProjectAsset = {
                    id: dummyId,
                    title: projectName,
                    modifiedAt: dateTime.toRfc3339(new Date()),
                    parentId: event.parentId ?? backendModule.DirectoryId(''),
                    permissions: permissions.tryGetSingletonOwnerPermission(organization),
                    projectState: { type: backendModule.ProjectState.placeholder },
                    type: backendModule.AssetType.project,
                }
                const typeOrder = backendModule.ASSET_TYPE_ORDER[placeholderItem.type]
                setItems(oldItems =>
                    array.splicedBefore(
                        oldItems,
                        [placeholderItem],
                        item =>
                            item.parentId === event.parentId &&
                            backendModule.ASSET_TYPE_ORDER[item.type] >= typeOrder
                    )
                )
                dispatchAssetEvent({
                    type: assetEventModule.AssetEventType.createProject,
                    placeholderId: dummyId,
                    templateId: event.templateId,
                    onSpinnerStateChange: event.onSpinnerStateChange,
                })
                break
            }
            case assetListEventModule.AssetListEventType.uploadFiles: {
                const reversedFiles = Array.from(event.files).reverse()
                const placeholderFiles: backendModule.FileAsset[] = reversedFiles
                    .filter(backendModule.fileIsNotProject)
                    .map(file => ({
                        type: backendModule.AssetType.file,
                        id: backendModule.FileId(uniqueString.uniqueString()),
                        title: file.name,
                        parentId: event.parentId ?? backendModule.DirectoryId(''),
                        permissions: permissions.tryGetSingletonOwnerPermission(organization),
                        modifiedAt: dateTime.toRfc3339(new Date()),
                        projectState: null,
                    }))
                const placeholderProjects: backendModule.ProjectAsset[] = reversedFiles
                    .filter(backendModule.fileIsProject)
                    .map(file => ({
                        type: backendModule.AssetType.project,
                        id: backendModule.ProjectId(uniqueString.uniqueString()),
                        title: file.name,
                        parentId: event.parentId ?? backendModule.DirectoryId(''),
                        permissions: permissions.tryGetSingletonOwnerPermission(organization),
                        modifiedAt: dateTime.toRfc3339(new Date()),
                        projectState: {
                            type: backendModule.ProjectState.new,
                        },
                    }))
                const fileTypeOrder = backendModule.ASSET_TYPE_ORDER[backendModule.AssetType.file]
                const projectTypeOrder =
                    backendModule.ASSET_TYPE_ORDER[backendModule.AssetType.project]
                setItems(oldItems => {
                    const ret = array.spliceBefore(
                        array.splicedBefore(
                            oldItems,
                            placeholderFiles,
                            item =>
                                item.parentId === event.parentId &&
                                backendModule.ASSET_TYPE_ORDER[item.type] >= fileTypeOrder
                        ),
                        placeholderProjects,
                        item =>
                            item.parentId === event.parentId &&
                            backendModule.ASSET_TYPE_ORDER[item.type] >= projectTypeOrder
                    )
                    return ret
                })
                dispatchAssetEvent({
                    type: assetEventModule.AssetEventType.uploadFiles,
                    files: new Map(
                        [...placeholderFiles, ...placeholderProjects].map((placeholderItem, i) => [
                            placeholderItem.id,
                            // This is SAFE, as `placeholderItems` is created using a map on
                            // `event.files`.
                            // eslint-disable-next-line @typescript-eslint/no-non-null-assertion
                            event.files[i]!,
                        ])
                    ),
                })
                break
            }
            case assetListEventModule.AssetListEventType.createSecret: {
                const placeholderItem: backendModule.SecretAsset = {
                    id: backendModule.SecretId(uniqueString.uniqueString()),
                    title: event.name,
                    modifiedAt: dateTime.toRfc3339(new Date()),
                    parentId: event.parentId ?? backendModule.DirectoryId(''),
                    permissions: permissions.tryGetSingletonOwnerPermission(organization),
                    projectState: null,
                    type: backendModule.AssetType.secret,
                }
                const typeOrder = backendModule.ASSET_TYPE_ORDER[placeholderItem.type]
                setItems(oldItems =>
                    array.splicedBefore(
                        oldItems,
                        [placeholderItem],
                        item =>
                            item.parentId === event.parentId &&
                            backendModule.ASSET_TYPE_ORDER[item.type] >= typeOrder
                    )
                )
                dispatchAssetEvent({
                    type: assetEventModule.AssetEventType.createSecret,
                    placeholderId: placeholderItem.id,
                    value: event.value,
                })
                break
            }
            case assetListEventModule.AssetListEventType.delete: {
                setItems(oldItems => oldItems.filter(item => item.id !== event.id))
                break
            }
        }
    })

    const doOpenManually = React.useCallback(
        (projectId: backendModule.ProjectId) => {
            dispatchAssetEvent({
                type: assetEventModule.AssetEventType.openProject,
                id: projectId,
            })
        },
        [/* should never change */ dispatchAssetEvent]
    )

    const doCloseIde = React.useCallback(() => {
        dispatchAssetEvent({
            type: assetEventModule.AssetEventType.cancelOpeningAllProjects,
        })
        rawDoCloseIde()
    }, [rawDoCloseIde, /* should never change */ dispatchAssetEvent])

    const state = React.useMemo(
        // The type MUST be here to trigger excess property errors at typecheck time.
        (): AssetsTableState => ({
            appRunner,
            assetEvents,
            dispatchAssetEvent,
            dispatchAssetListEvent,
            getDepth,
            doToggleDirectoryExpansion,
            doOpenManually,
            doOpenIde,
            doCloseIde,
        }),
        [
            appRunner,
            assetEvents,
            doOpenManually,
            doOpenIde,
            doCloseIde,
            getDepth,
            doToggleDirectoryExpansion,
            /* should never change */ dispatchAssetEvent,
            /* should never change */ dispatchAssetListEvent,
        ]
    )

    return (
        <div className="flex-1 overflow-auto">
            <div className="flex flex-col w-min min-w-full">
                <div className="h-0">
                    <div className="block sticky right-0 px-2 py-1 ml-auto mt-3 w-29 z-10">
                        <div className="inline-flex gap-3">
                            {columnModule.EXTRA_COLUMNS.map(column => (
                                <Button
                                    key={column}
                                    active={extraColumns.has(column)}
                                    image={columnModule.EXTRA_COLUMN_IMAGES[column]}
                                    onClick={() => {
                                        const newExtraColumns = new Set(extraColumns)
                                        if (extraColumns.has(column)) {
                                            newExtraColumns.delete(column)
                                        } else {
                                            newExtraColumns.add(column)
                                        }
                                        setExtraColumns(newExtraColumns)
                                    }}
                                />
                            ))}
                        </div>
                    </div>
                </div>
                <Table<
                    backendModule.AnyAsset,
                    AssetsTableState,
                    AssetRowState,
                    backendModule.AssetId
                >
                    rowComponent={AssetRow}
                    items={visibleItems}
                    isLoading={isLoading}
                    state={state}
                    initialRowState={INITIAL_ROW_STATE}
                    getKey={backendModule.getAssetId}
                    placeholder={PLACEHOLDER}
                    columns={columnModule.getColumnList(backend.type, extraColumns).map(column => ({
                        id: column,
                        className: columnModule.COLUMN_CSS_CLASS[column],
                        heading: columnModule.COLUMN_HEADING[column],
                        render: columnModule.COLUMN_RENDERER[column],
                    }))}
                    onContextMenu={(selectedKeys, event, setSelectedKeys) => {
                        event.preventDefault()
                        event.stopPropagation()
                        const pluralized = pluralize(selectedKeys.size)
                        // This is not a React component even though it contains JSX.
                        // eslint-disable-next-line no-restricted-syntax
                        const doDeleteAll = () => {
                            setModal(
                                <ConfirmDeleteModal
                                    description={`${selectedKeys.size} selected ${pluralized}`}
                                    doDelete={() => {
                                        setSelectedKeys(new Set())
                                        dispatchAssetEvent({
                                            type: assetEventModule.AssetEventType.deleteMultiple,
                                            ids: selectedKeys,
                                        })
                                        return Promise.resolve()
                                    }}
                                />
                            )
                        }
                        setModal(
                            <ContextMenu key={uniqueString.uniqueString()} event={event}>
                                <ContextMenuEntry onClick={doDeleteAll}>
                                    <span className="text-red-700">
                                        Delete {selectedKeys.size} {pluralized}
                                    </span>
                                </ContextMenuEntry>
                            </ContextMenu>
                        )
                    }}
                />
            </div>
        </div>
    )
}<|MERGE_RESOLUTION|>--- conflicted
+++ resolved
@@ -88,20 +88,9 @@
         keyProp: key,
         item: rawItem,
         initialRowState,
-<<<<<<< HEAD
+        columns,
         selected,
-        state: {
-            assetEvents,
-            dispatchAssetEvent,
-            dispatchAssetListEvent,
-            markItemAsHidden,
-            markItemAsVisible,
-            getDepth,
-        },
-=======
-        columns,
         state: { assetEvents, dispatchAssetEvent, dispatchAssetListEvent, getDepth },
->>>>>>> 4fe399fe
     } = props
     const { backend } = backendProvider.useBackend()
     const { setModal } = modalProvider.useSetModal()
