--- conflicted
+++ resolved
@@ -22,12 +22,8 @@
 import * as sorting from '../sorting'
 import * as string from '../../string'
 import * as uniqueString from '../../uniqueString'
-<<<<<<< HEAD
 import * as useRefresh from '../../useRefresh'
-import type * as visibilityModule from '../visibility'
-=======
 import * as visibilityModule from '../visibility'
->>>>>>> 49835500
 
 import * as authProvider from '../../authentication/providers/auth'
 import * as backendProvider from '../../providers/backend'
@@ -526,10 +522,7 @@
                     : Array.from(tree).sort(compare)
             )
         }
-<<<<<<< HEAD
     }, [assetTree, sortColumn, sortDirection, refresh])
-=======
-    }, [assetTree, sortColumn, sortDirection])
     const visibilities = React.useMemo(() => {
         const map = new Map<backendModule.AssetId, visibilityModule.Visibility>()
         const processNode = (node: assetTreeNode.AssetTreeNode) => {
@@ -755,7 +748,6 @@
             }
         }
     }, [assetTree, query, visibilities, allLabels, /* should never change */ setSuggestions])
->>>>>>> 49835500
 
     React.useEffect(() => {
         if (rawQueuedAssetEvents.length !== 0) {
@@ -1787,11 +1779,8 @@
     const state = React.useMemo(
         // The type MUST be here to trigger excess property errors at typecheck time.
         (): AssetsTableState => ({
-<<<<<<< HEAD
             doRefresh,
-=======
             visibilities,
->>>>>>> 49835500
             numberOfSelectedItems: selectedKeys.size,
             category,
             labels: allLabels,
