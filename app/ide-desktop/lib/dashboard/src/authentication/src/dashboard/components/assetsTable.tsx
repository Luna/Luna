--- conflicted
+++ resolved
@@ -19,11 +19,8 @@
 import * as modalProvider from '../../providers/modal'
 import * as permissions from '../permissions'
 import * as presenceModule from '../presence'
-<<<<<<< HEAD
+import * as shortcuts from '../shortcuts'
 import * as sorting from '../sorting'
-=======
-import * as shortcuts from '../shortcuts'
->>>>>>> f1c224e6
 import * as string from '../../string'
 import * as uniqueString from '../../uniqueString'
 
@@ -46,14 +43,11 @@
 const EXTRA_COLUMNS_KEY =
     common.PRODUCT_NAME.toLowerCase() + '-dashboard-directory-list-extra-columns'
 
-<<<<<<< HEAD
 /** A value that represents that the first argument is less than the second argument, in a
  * sorting function. */
 const COMPARE_LESS_THAN = -1
-=======
 /** The value returned when {@link Array.findIndex} fails. */
 const NOT_FOUND = -1
->>>>>>> f1c224e6
 /** The user-facing name of this asset type. */
 const ASSET_TYPE_NAME = 'item'
 /** The user-facing plural name of this asset type. */
@@ -117,14 +111,11 @@
         keyProp: key,
         item: rawItem,
         initialRowState,
-<<<<<<< HEAD
         hidden,
-=======
         selected,
         allowContextMenu,
         onContextMenu,
         state,
->>>>>>> f1c224e6
         columns,
     } = props
     const { assetEvents, dispatchAssetListEvent, getDepth } = state
@@ -228,36 +219,12 @@
         case backendModule.AssetType.project:
         case backendModule.AssetType.file:
         case backendModule.AssetType.secret: {
-<<<<<<< HEAD
             return (
-                <TableRow
-                    className={presenceModule.CLASS_NAME[presence]}
-                    {...props}
-                    hidden={hidden || presence === presenceModule.Presence.deleting}
-                    onContextMenu={(innerProps, event) => {
-                        event.preventDefault()
-                        event.stopPropagation()
-                        setModal(
-                            <AssetContextMenu
-                                innerProps={innerProps}
-                                event={event}
-                                dispatchAssetEvent={dispatchAssetEvent}
-                                doDelete={doDelete}
-                            />
-                        )
-                    }}
-                    item={item}
-                    setItem={setItem}
-                    initialRowState={{ ...initialRowState, setPresence }}
-                />
-=======
-            return presence === presenceModule.Presence.deleting ? (
-                <></>
-            ) : (
                 <>
                     <TableRow
                         className={presenceModule.CLASS_NAME[presence]}
                         {...props}
+                        hidden={hidden || presence === presenceModule.Presence.deleting}
                         onContextMenu={(innerProps, event) => {
                             if (allowContextMenu) {
                                 event.preventDefault()
@@ -280,27 +247,28 @@
                         initialRowState={rowState}
                         setRowState={setRowState}
                     />
-                    {selected && allowContextMenu && (
-                        // This is a copy of the context menu, since the context menu registers keyboard
-                        // shortcut handlers. This is a bit of a hack, however it is preferable to duplicating
-                        // the entire context menu (once for the keyboard actions, once for the JSX).
-                        <AssetContextMenu
-                            hidden
-                            innerProps={{
-                                key,
-                                item,
-                                setItem,
-                                state,
-                                rowState,
-                                setRowState,
-                            }}
-                            event={{ pageX: 0, pageY: 0 }}
-                            eventTarget={null}
-                            doDelete={doDelete}
-                        />
-                    )}
+                    {selected &&
+                        allowContextMenu &&
+                        presence !== presenceModule.Presence.deleting && (
+                            // This is a copy of the context menu, since the context menu registers keyboard
+                            // shortcut handlers. This is a bit of a hack, however it is preferable to duplicating
+                            // the entire context menu (once for the keyboard actions, once for the JSX).
+                            <AssetContextMenu
+                                hidden
+                                innerProps={{
+                                    key,
+                                    item,
+                                    setItem,
+                                    state,
+                                    rowState,
+                                    setRowState,
+                                }}
+                                event={{ pageX: 0, pageY: 0 }}
+                                eventTarget={null}
+                                doDelete={doDelete}
+                            />
+                        )}
                 </>
->>>>>>> f1c224e6
             )
         }
         case backendModule.AssetType.specialLoading: {
@@ -416,12 +384,9 @@
     const [extraColumns, setExtraColumns] = React.useState(
         () => new Set<columnModule.ExtraColumn>()
     )
-<<<<<<< HEAD
     const [sortColumn, setSortColumn] = React.useState<columnModule.SortableColumn | null>(null)
     const [sortDirection, setSortDirection] = React.useState<sorting.SortDirection | null>(null)
-=======
     const [selectedKeys, setSelectedKeys] = React.useState(() => new Set<backendModule.AssetId>())
->>>>>>> f1c224e6
     // Items in the root directory have a depth of 0.
     const itemDepthsRef = React.useRef(new Map<backendModule.AssetId, number>())
     const sortedItems = React.useMemo(() => {
@@ -523,15 +488,12 @@
     }, [items, backend, organization])
 
     const expandedDirectoriesRef = React.useRef(new Set<backendModule.DirectoryId>())
-<<<<<<< HEAD
     React.useEffect(() => {
         expandedDirectoriesRef.current = new Set()
     }, [backend])
-=======
     const directoryListAbortControllersRef = React.useRef(
         new Map<backendModule.DirectoryId, AbortController>()
     )
->>>>>>> f1c224e6
     const doToggleDirectoryExpansion = React.useCallback(
         (
             directoryId: backendModule.DirectoryId,
