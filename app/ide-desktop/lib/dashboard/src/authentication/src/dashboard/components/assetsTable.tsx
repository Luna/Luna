--- conflicted
+++ resolved
@@ -150,7 +150,15 @@
                 }
                 break
             }
-<<<<<<< HEAD
+            case assetEventModule.AssetEventType.downloadSelected: {
+                if (selected) {
+                    download.download(
+                        './api/project-manager/' + `projects/${item.id}/enso-project`,
+                        `${item.title}.enso-project`
+                    )
+                }
+                break
+            }
             case assetEventModule.AssetEventType.removeSelf: {
                 // This is not triggered from the asset list, so it uses `item.id` instead of `key`.
                 if (event.id === item.id && user != null) {
@@ -170,16 +178,7 @@
                         toastAndLog('Unable to delete project', error)
                     }
                 }
-=======
-            case assetEventModule.AssetEventType.downloadSelected: {
-                if (selected) {
-                    download.download(
-                        './api/project-manager/' + `projects/${item.id}/enso-project`,
-                        `${item.title}.enso-project`
-                    )
-                }
-                break
->>>>>>> 0e20644e
+                break
             }
         }
     })
@@ -539,7 +538,7 @@
                         id: backendModule.ProjectId(uniqueString.uniqueString()),
                         title: file.name,
                         parentId: event.parentId ?? backendModule.DirectoryId(''),
-                        permissions: permissions.tryGetSingletonOwnerPermission(organization),
+                        permissions: permissions.tryGetSingletonOwnerPermission(organization, user),
                         modifiedAt: dateTime.toRfc3339(new Date()),
                         projectState: {
                             type: backendModule.ProjectState.new,
