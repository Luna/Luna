--- conflicted
+++ resolved
@@ -168,12 +168,9 @@
 export interface AssetsTableState {
     numberOfSelectedItems: number
     category: categorySwitcher.Category
-<<<<<<< HEAD
     labels: Map<backendModule.LabelName, backendModule.Label>
     deletedLabelNames: Set<backendModule.LabelName>
-=======
     hasCopyData: boolean
->>>>>>> e9fa1276
     sortColumn: columnModule.SortableColumn | null
     setSortColumn: (column: columnModule.SortableColumn | null) => void
     sortDirection: sorting.SortDirection | null
@@ -198,15 +195,12 @@
         switchPage: boolean
     ) => void
     doCloseIde: (project: backendModule.ProjectAsset) => void
-<<<<<<< HEAD
     doCreateLabel: (value: string, color: backendModule.LChColor) => Promise<void>
-=======
     doCut: () => void
     doPaste: (
         newParentKey: backendModule.AssetId | null,
         newParentId: backendModule.DirectoryId | null
     ) => void
->>>>>>> e9fa1276
 }
 
 /** Data associated with a {@link AssetRow}, used for rendering. */
@@ -1297,12 +1291,9 @@
         (): AssetsTableState => ({
             numberOfSelectedItems: selectedKeys.size,
             category,
-<<<<<<< HEAD
             labels: allLabels,
             deletedLabelNames,
-=======
             hasCopyData: copyData != null,
->>>>>>> e9fa1276
             sortColumn,
             setSortColumn,
             sortDirection,
@@ -1316,22 +1307,16 @@
             doOpenManually,
             doOpenIde,
             doCloseIde,
-<<<<<<< HEAD
             doCreateLabel,
-=======
             doCut,
             doPaste,
->>>>>>> e9fa1276
         }),
         [
             selectedKeys.size,
             category,
-<<<<<<< HEAD
             allLabels,
             deletedLabelNames,
-=======
             copyData,
->>>>>>> e9fa1276
             sortColumn,
             sortDirection,
             assetEvents,
@@ -1339,12 +1324,9 @@
             doOpenManually,
             doOpenIde,
             doCloseIde,
-<<<<<<< HEAD
             doCreateLabel,
-=======
             doCut,
             doPaste,
->>>>>>> e9fa1276
             /* should never change */ setSortColumn,
             /* should never change */ setSortDirection,
             /* should never change */ dispatchAssetEvent,
