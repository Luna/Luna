/** @file Renders the list of templates from which a project can be created. */
<<<<<<< HEAD
import * as React from 'react'
=======
import * as react from 'react'
>>>>>>> 8504295e

import PlusCircledIcon from 'enso-assets/plus_circled.svg'
import RotatingArrowIcon from 'enso-assets/rotating_arrow.svg'

import * as common from 'enso-common'

// =================
// === Constants ===
// =================

/** The `localStorage` key used to store whether the {@link Templates} element should be
 * expanded by default. */
const IS_TEMPLATES_OPEN_KEY = `${common.PRODUCT_NAME.toLowerCase()}-is-templates-expanded`
/** The max width at which the bottom shadow should be visible. */
const MAX_WIDTH_NEEDING_SCROLL = 1031
/** The height of the bottom padding - 8px for the grid gap, and another 8px for the height
 * of the padding div. */
const PADDING_HEIGHT = 16

// =============
// === Types ===
// =============

/** The CSS class to apply inset shadows on the specified side(s). */
enum ShadowClass {
    none = '',
    top = 'shadow-inset-t-lg',
    bottom = 'shadow-inset-b-lg',
    both = 'shadow-inset-v-lg',
}

// =================
// === Templates ===
// =================

/** Template metadata. */
export interface Template {
    title: string
    description: string
    id: string
    background: string
}

/** The full list of templates. */
export const TEMPLATES: [Template, ...Template[]] = [
    {
        title: 'Colorado COVID',
        id: 'Colorado_COVID',
        description: 'Learn to glue multiple spreadsheets to analyses all your data at once.',
        background: '#6b7280',
    },
    {
        title: 'KMeans',
        id: 'KMeans',
        description: 'Learn where to open a coffee shop to maximize your income.',
        background: '#6b7280',
    },
    {
        title: 'NASDAQ Returns',
        id: 'NASDAQReturns',
        description: 'Learn how to clean your data to prepare it for advanced analysis.',
        background: '#6b7280',
    },
    {
        title: 'Combine spreadsheets',
        id: 'Orders',
        description: 'Glue multiple spreadsheets together to analyse all your data at once.',
        background: 'url("/spreadsheets.png") 50% 20% / 80% no-repeat, #479366',
    },
    {
        title: 'Geospatial analysis',
        id: 'Restaurants',
        description: 'Learn where to open a coffee shop to maximize your income.',
        background: 'url("/geo.png") center / cover',
    },
    {
        title: 'Analyze GitHub stars',
        id: 'Stargazers',
        description: "Find out which of Enso's repositories are most popular over time.",
        background: 'url("/visualize.png") center / cover',
    },
]

// =======================
// === TemplatesRender ===
// =======================

/** Props for a {@link TemplatesRender}. */
export interface TemplatesRenderProps {
    // Later this data may be requested and therefore needs to be passed dynamically.
    templates: Template[]
    onTemplateClick: (name: string | null) => void
}

/** Render all templates, and a button to create an empty project. */
function TemplatesRender(props: TemplatesRenderProps) {
    const { templates, onTemplateClick } = props

    /** The action button for creating an empty project. */
    const CreateEmptyTemplate = (
        <button
            onClick={() => {
                onTemplateClick(null)
            }}
            className="h-40 cursor-pointer"
        >
            <div className="flex h-full w-full border-dashed-custom rounded-2xl text-primary">
                <div className="flex flex-col text-center items-center m-auto">
                    <img src={PlusCircledIcon} />
                    <p className="font-semibold text-sm">New empty project</p>
                </div>
            </div>
        </button>
    )

    return (
        <>
            {CreateEmptyTemplate}
            {templates.map(template => (
                <button
                    key={template.title}
                    className="h-40 cursor-pointer"
                    onClick={() => {
                        onTemplateClick(template.id)
                    }}
                >
                    <div
                        style={{
                            background: template.background,
                        }}
                        className="flex flex-col justify-end h-full w-full rounded-2xl overflow-hidden text-white text-left"
                    >
                        <div className="bg-black bg-opacity-30 px-4 py-2">
                            <h2 className="text-sm font-bold">{template.title}</h2>
                            <div className="text-xs h-16 text-ellipsis py-2">
                                {template.description}
                            </div>
                        </div>
                    </div>
                </button>
            ))}
        </>
    )
}

// =================
// === Templates ===
// =================

/** Props for a {@link Templates}. */
export interface TemplatesProps {
    onTemplateClick: (name?: string | null) => void
}

/** A container for a {@link TemplatesRender} which passes it a list of templates. */
function Templates(props: TemplatesProps) {
    const { onTemplateClick } = props

    const [shadowClass, setShadowClass] = react.useState(
        window.innerWidth <= MAX_WIDTH_NEEDING_SCROLL ? ShadowClass.bottom : ShadowClass.none
    )
    const [isOpen, setIsOpen] = react.useState(() => {
        /** This must not be in a `useEffect` as it would flash open for one frame.
         * It can be in a `useLayoutEffect` but as that needs to be checked every re-render,
         * this is slightly more performant. */
        const savedIsOpen = localStorage.getItem(IS_TEMPLATES_OPEN_KEY)
        let result = true
        if (savedIsOpen != null) {
            try {
                result = JSON.parse(savedIsOpen) !== false
            } catch {
                // Ignored. This should only happen when a user manually sets invalid JSON into
                // the `localStorage` key used by this component.
            }
        }
        return result
    })

    // This is incorrect, but SAFE, as its value will always be assigned before any hooks are run.
    // eslint-disable-next-line @typescript-eslint/no-non-null-assertion
    const containerRef = react.useRef<HTMLDivElement>(null!)

    const toggleIsOpen = react.useCallback(() => {
        setIsOpen(oldIsOpen => !oldIsOpen)
    }, [])

    const updateShadowClass = () => {
        const element = containerRef.current
        const boundingBox = element.getBoundingClientRect()
        let newShadowClass: ShadowClass
        const shouldShowTopShadow = element.scrollTop !== 0
        // `window.innerWidth <= MAX_WIDTH_NEEDING_SCROLL` is repeated. This is intentional,
        // to avoid adding it as a dependency.
        const paddingHeight = window.innerWidth <= MAX_WIDTH_NEEDING_SCROLL ? 0 : PADDING_HEIGHT
        // Chrome has decimal places in its bounding box, which can overshoot the target size
        // slightly.
        const shouldShowBottomShadow =
            element.scrollTop + boundingBox.height + paddingHeight + 1 < element.scrollHeight
        if (shouldShowTopShadow && shouldShowBottomShadow) {
            newShadowClass = ShadowClass.both
        } else if (shouldShowTopShadow) {
            newShadowClass = ShadowClass.top
        } else if (shouldShowBottomShadow) {
            newShadowClass = ShadowClass.bottom
        } else {
            newShadowClass = ShadowClass.none
        }
        setShadowClass(newShadowClass)
    }

    react.useEffect(() => {
        window.addEventListener('resize', updateShadowClass)
        return () => {
            window.removeEventListener('resize', updateShadowClass)
        }
    })

    react.useEffect(() => {
        localStorage.setItem(IS_TEMPLATES_OPEN_KEY, JSON.stringify(isOpen))
    }, [isOpen])

    return (
        <div className="mx-2">
            <div className="flex items-center my-2">
                <div className="w-4">
                    <div
                        className={`cursor-pointer transition-all ease-in-out ${
                            isOpen ? 'rotate-90' : ''
                        }`}
                        onClick={toggleIsOpen}
                    >
                        <img src={RotatingArrowIcon} />
                    </div>
                </div>
                <h1 className="text-xl font-bold self-center">Templates</h1>
            </div>
            <div
                ref={containerRef}
                className={`grid gap-2 grid-cols-fill-60 justify-center overflow-y-scroll scroll-hidden transition-all duration-300 ease-in-out px-4 ${
                    isOpen ? `h-templates-custom ${shadowClass}` : 'h-0'
                }`}
                onScroll={updateShadowClass}
            >
                <TemplatesRender templates={TEMPLATES} onTemplateClick={onTemplateClick} />
                {/* Spacing. */}
                <div className="col-span-full h-2" />
            </div>
        </div>
    )
}
export default Templates<|MERGE_RESOLUTION|>--- conflicted
+++ resolved
@@ -1,9 +1,5 @@
 /** @file Renders the list of templates from which a project can be created. */
-<<<<<<< HEAD
 import * as React from 'react'
-=======
-import * as react from 'react'
->>>>>>> 8504295e
 
 import PlusCircledIcon from 'enso-assets/plus_circled.svg'
 import RotatingArrowIcon from 'enso-assets/rotating_arrow.svg'
@@ -162,10 +158,10 @@
 function Templates(props: TemplatesProps) {
     const { onTemplateClick } = props
 
-    const [shadowClass, setShadowClass] = react.useState(
+    const [shadowClass, setShadowClass] = React.useState(
         window.innerWidth <= MAX_WIDTH_NEEDING_SCROLL ? ShadowClass.bottom : ShadowClass.none
     )
-    const [isOpen, setIsOpen] = react.useState(() => {
+    const [isOpen, setIsOpen] = React.useState(() => {
         /** This must not be in a `useEffect` as it would flash open for one frame.
          * It can be in a `useLayoutEffect` but as that needs to be checked every re-render,
          * this is slightly more performant. */
@@ -184,9 +180,9 @@
 
     // This is incorrect, but SAFE, as its value will always be assigned before any hooks are run.
     // eslint-disable-next-line @typescript-eslint/no-non-null-assertion
-    const containerRef = react.useRef<HTMLDivElement>(null!)
-
-    const toggleIsOpen = react.useCallback(() => {
+    const containerRef = React.useRef<HTMLDivElement>(null!)
+
+    const toggleIsOpen = React.useCallback(() => {
         setIsOpen(oldIsOpen => !oldIsOpen)
     }, [])
 
@@ -214,14 +210,14 @@
         setShadowClass(newShadowClass)
     }
 
-    react.useEffect(() => {
+    React.useEffect(() => {
         window.addEventListener('resize', updateShadowClass)
         return () => {
             window.removeEventListener('resize', updateShadowClass)
         }
     })
 
-    react.useEffect(() => {
+    React.useEffect(() => {
         localStorage.setItem(IS_TEMPLATES_OPEN_KEY, JSON.stringify(isOpen))
     }, [isOpen])
 
