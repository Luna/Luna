/** @file The icon and name of a {@link backendModule.DirectoryAsset}. */
import * as React from 'react'

import DirectoryIcon from 'enso-assets/folder.svg'

import * as assetEventModule from '../events/assetEvent'
import * as assetListEventModule from '../events/assetListEvent'
import * as assetTreeNode from '../assetTreeNode'
import * as backendModule from '../backend'
import * as backendProvider from '../../providers/backend'
import * as column from '../column'
import * as eventModule from '../event'
import * as hooks from '../../hooks'
import * as indent from '../indent'
import * as presence from '../presence'
import * as shortcutsModule from '../shortcuts'
import * as shortcutsProvider from '../../providers/shortcuts'

import EditableSpan from './editableSpan'
import SvgMask from '../../authentication/components/svgMask'

// =====================
// === DirectoryName ===
// =====================

/** Props for a {@link DirectoryNameColumn}. */
export interface DirectoryNameColumnProps extends column.AssetColumnProps {}

/** The icon and name of a {@link backendModule.DirectoryAsset}.
 * @throws {Error} when the asset is not a {@link backendModule.DirectoryAsset}.
 * This should never happen. */
export default function DirectoryNameColumn(props: DirectoryNameColumnProps) {
    const {
        item,
        setItem,
        selected,
        setSelected,
        state: { assetEvents, dispatchAssetListEvent, doToggleDirectoryExpansion },
        rowState,
        setRowState,
    } = props
    const toastAndLog = hooks.useToastAndLog()
    const { backend } = backendProvider.useBackend()
    const { shortcuts } = shortcutsProvider.useShortcuts()
    const asset = item.item
    if (asset.type !== backendModule.AssetType.directory) {
        // eslint-disable-next-line no-restricted-syntax
        throw new Error('`DirectoryNameColumn` can only display directory assets.')
    }
    const setAsset = assetTreeNode.useSetAsset(asset, setItem)

    const doRename = async (newName: string) => {
        if (backend.type !== backendModule.BackendType.local) {
            try {
                await backend.updateDirectory(asset.id, { title: newName }, asset.title)
                return
            } catch (error) {
                toastAndLog('Could not rename folder', error)
                throw error
            }
        }
    }

    hooks.useEventHandler(assetEvents, async event => {
        switch (event.type) {
            case assetEventModule.AssetEventType.newProject:
            case assetEventModule.AssetEventType.uploadFiles:
            case assetEventModule.AssetEventType.newSecret:
            case assetEventModule.AssetEventType.openProject:
            case assetEventModule.AssetEventType.closeProject:
            case assetEventModule.AssetEventType.cancelOpeningAllProjects:
            case assetEventModule.AssetEventType.deleteMultiple:
            case assetEventModule.AssetEventType.downloadSelected:
            case assetEventModule.AssetEventType.removeSelf: {
                // Ignored. These events should all be unrelated to directories.
                // `deleteMultiple` and `downloadSelected` are handled by `AssetRow`.
                break
            }
            case assetEventModule.AssetEventType.newFolder: {
                if (item.key === event.placeholderId) {
                    if (backend.type !== backendModule.BackendType.remote) {
                        toastAndLog('Cannot create folders on the local drive')
                    } else {
                        rowState.setPresence(presence.Presence.inserting)
                        try {
                            const createdDirectory = await backend.createDirectory({
                                parentId: asset.parentId,
                                title: asset.title,
                            })
                            rowState.setPresence(presence.Presence.present)
                            setAsset({
                                ...asset,
                                ...createdDirectory,
                            })
                        } catch (error) {
                            dispatchAssetListEvent({
                                type: assetListEventModule.AssetListEventType.delete,
                                key: item.key,
                            })
                            toastAndLog('Could not create new folder', error)
                        }
                    }
                }
                break
            }
        }
    })

    return (
        <div
<<<<<<< HEAD
            className={`flex text-left items-center whitespace-nowrap rounded-l-full gap-1 px-1.5 py-1 min-w-max ${indent.indentClass(
                getDepth(key)
=======
            className={`flex text-left items-center whitespace-nowrap ${indent.indentClass(
                item.depth
>>>>>>> f3f2f06b
            )}`}
            onClick={event => {
                if (
                    eventModule.isSingleClick(event) &&
                    (selected ||
                        shortcuts.matchesMouseAction(shortcutsModule.MouseAction.editName, event))
                ) {
                    setRowState(oldRowState => ({
                        ...oldRowState,
                        isEditingName: true,
                    }))
                } else if (eventModule.isDoubleClick(event)) {
                    if (!rowState.isEditingName) {
                        // This must be processed on the next tick, otherwise it will be overridden
                        // by the default click handler.
                        window.setTimeout(() => {
                            setSelected(false)
                        }, 0)
                        doToggleDirectoryExpansion(asset.id, item.key, asset.title)
                    }
                }
            }}
        >
            <SvgMask src={DirectoryIcon} className="m-1" />
            <EditableSpan
                editable={rowState.isEditingName}
                onSubmit={async newTitle => {
                    setRowState(oldRowState => ({
                        ...oldRowState,
                        isEditingName: false,
                    }))
                    if (newTitle !== asset.title) {
                        const oldTitle = asset.title
                        setAsset(oldItem => ({ ...oldItem, title: newTitle }))
                        try {
                            await doRename(newTitle)
                        } catch {
                            setAsset(oldItem => ({ ...oldItem, title: oldTitle }))
                        }
                    }
                }}
                onCancel={() => {
                    setRowState(oldRowState => ({
                        ...oldRowState,
                        isEditingName: false,
                    }))
                }}
                className={`cursor-pointer bg-transparent grow leading-170 h-6 py-px ${
                    rowState.isEditingName ? 'cursor-text' : 'cursor-pointer'
                }`}
            >
                {asset.title}
            </EditableSpan>
        </div>
    )
}<|MERGE_RESOLUTION|>--- conflicted
+++ resolved
@@ -108,13 +108,8 @@
 
     return (
         <div
-<<<<<<< HEAD
             className={`flex text-left items-center whitespace-nowrap rounded-l-full gap-1 px-1.5 py-1 min-w-max ${indent.indentClass(
-                getDepth(key)
-=======
-            className={`flex text-left items-center whitespace-nowrap ${indent.indentClass(
                 item.depth
->>>>>>> f3f2f06b
             )}`}
             onClick={event => {
                 if (
