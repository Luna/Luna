--- conflicted
+++ resolved
@@ -1,12 +1,8 @@
 /** @file The icon and name of a {@link backendModule.DirectoryAsset}. */
 import * as React from 'react'
 
-<<<<<<< HEAD
-import DirectoryIcon from 'enso-assets/folder.svg'
+import FolderIcon from 'enso-assets/folder.svg'
 import TriangleDownIcon from 'enso-assets/triangle_down.svg'
-=======
-import FolderIcon from 'enso-assets/folder.svg'
->>>>>>> e0ef0a25
 
 import * as assetEventModule from '../events/assetEvent'
 import * as assetListEventModule from '../events/assetListEvent'
@@ -158,20 +154,16 @@
                 }
             }}
         >
-<<<<<<< HEAD
             {isHovered ? (
                 <SvgMask
                     src={TriangleDownIcon}
-                    className={`m-1 ${shouldAnimate ? 'transition-transform duration-300' : ''} ${
-                        item.children != null ? '' : '-rotate-90'
-                    }`}
+                    className={`h-4 w-4 m-1 ${
+                        shouldAnimate ? 'transition-transform duration-300' : ''
+                    } ${item.children != null ? '' : '-rotate-90'}`}
                 />
             ) : (
-                <SvgMask src={DirectoryIcon} className="m-1" />
+                <SvgMask src={FolderIcon} className="h-4 w-4 m-1" />
             )}
-=======
-            <SvgMask src={FolderIcon} className="h-4 w-4 m-1" />
->>>>>>> e0ef0a25
             <EditableSpan
                 editable={rowState.isEditingName}
                 onSubmit={async newTitle => {
