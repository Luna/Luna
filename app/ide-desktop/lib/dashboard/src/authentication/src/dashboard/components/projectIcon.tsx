--- conflicted
+++ resolved
@@ -358,11 +358,7 @@
                         doOpenManually(item.id)
                     }}
                 >
-<<<<<<< HEAD
-                    <SvgMask alt="Open in editor" style={ICON_STYLE} src={PlayIcon} />
-=======
-                    <SvgMask className={ICON_CLASSES} src={PlayIcon} />
->>>>>>> 8b6e70b1
+                    <SvgMask alt="Open in editor" className={ICON_CLASSES} src={PlayIcon} />
                 </button>
             )
         case backendModule.ProjectState.openInProgress:
@@ -384,14 +380,11 @@
                     <div className={`relative h-0 ${isRunningInBackground ? 'text-green' : ''}`}>
                         <Spinner size={ICON_SIZE_PX} state={spinnerState} />
                     </div>
-<<<<<<< HEAD
-                    <SvgMask alt="Stop execution" style={ICON_STYLE} src={StopIcon} />
-=======
                     <SvgMask
+                        alt="Stop execution"
                         src={StopIcon}
                         className={`${ICON_CLASSES} ${isRunningInBackground ? 'text-green' : ''}`}
                     />
->>>>>>> 8b6e70b1
                 </button>
             )
         case backendModule.ProjectState.opened:
@@ -414,16 +407,13 @@
                         >
                             <Spinner size={24} state={spinnerState} />
                         </div>
-<<<<<<< HEAD
-                        <SvgMask alt="Stop execution" style={ICON_STYLE} src={StopIcon} />
-=======
                         <SvgMask
+                            alt="Stop execution"
                             src={StopIcon}
                             className={`${ICON_CLASSES} ${
                                 isRunningInBackground ? 'text-green' : ''
                             }`}
                         />
->>>>>>> 8b6e70b1
                     </button>
                     {!isOtherUserUsingProject && !isRunningInBackground && (
                         <button
@@ -434,7 +424,11 @@
                                 openIde(true)
                             }}
                         >
-                            <SvgMask src={ArrowUpIcon} className={ICON_CLASSES} />
+                            <SvgMask
+                                alt="Open in editor"
+                                src={ArrowUpIcon}
+                                className={ICON_CLASSES}
+                            />
                         </button>
                     )}
                 </div>
