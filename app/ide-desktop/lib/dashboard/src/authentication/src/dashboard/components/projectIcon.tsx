/** @file An interactive button indicating the status of a project. */
import * as React from 'react'
import * as toast from 'react-toastify'

import PlayIcon from 'enso-assets/play.svg'
import StopIcon from 'enso-assets/stop.svg'

import * as assetEventModule from '../events/assetEvent'
import * as authProvider from '../../authentication/providers/auth'
import * as backendModule from '../backend'
import * as backendProvider from '../../providers/backend'
import * as errorModule from '../../error'
import * as hooks from '../../hooks'
import * as localStorageModule from '../localStorage'
import * as localStorageProvider from '../../providers/localStorage'
import * as modalProvider from '../../providers/modal'
import * as remoteBackend from '../remoteBackend'

import Spinner, * as spinner from './spinner'
import SvgMask from '../../authentication/components/svgMask'

// =================
// === Constants ===
// =================

/** The size of the icon, in pixels. */
const ICON_SIZE_PX = 24
/** The styles of the icons. */
const ICON_STYLE = { width: ICON_SIZE_PX, height: ICON_SIZE_PX } satisfies React.CSSProperties
const LOADING_MESSAGE =
    'Your environment is being created. It will take some time, please be patient.'
/** The corresponding {@link SpinnerState} for each {@link backendModule.ProjectState},
 * when using the remote backend. */
const REMOTE_SPINNER_STATE: Record<backendModule.ProjectState, spinner.SpinnerState> = {
    [backendModule.ProjectState.closed]: spinner.SpinnerState.initial,
    [backendModule.ProjectState.closing]: spinner.SpinnerState.initial,
    [backendModule.ProjectState.created]: spinner.SpinnerState.initial,
    [backendModule.ProjectState.new]: spinner.SpinnerState.initial,
    [backendModule.ProjectState.placeholder]: spinner.SpinnerState.loadingSlow,
    [backendModule.ProjectState.openInProgress]: spinner.SpinnerState.loadingSlow,
    [backendModule.ProjectState.provisioned]: spinner.SpinnerState.loadingSlow,
    [backendModule.ProjectState.opened]: spinner.SpinnerState.done,
}
/** The corresponding {@link SpinnerState} for each {@link backendModule.ProjectState},
 * when using the local backend. */
const LOCAL_SPINNER_STATE: Record<backendModule.ProjectState, spinner.SpinnerState> = {
    [backendModule.ProjectState.closed]: spinner.SpinnerState.initial,
    [backendModule.ProjectState.closing]: spinner.SpinnerState.initial,
    [backendModule.ProjectState.created]: spinner.SpinnerState.initial,
    [backendModule.ProjectState.new]: spinner.SpinnerState.initial,
    [backendModule.ProjectState.placeholder]: spinner.SpinnerState.loadingMedium,
    [backendModule.ProjectState.openInProgress]: spinner.SpinnerState.loadingMedium,
    [backendModule.ProjectState.provisioned]: spinner.SpinnerState.loadingMedium,
    [backendModule.ProjectState.opened]: spinner.SpinnerState.done,
}

// ===================
// === ProjectIcon ===
// ===================

/** Props for a {@link ProjectIcon}. */
export interface ProjectIconProps {
    keyProp: string
    item: backendModule.ProjectAsset
    setItem: React.Dispatch<React.SetStateAction<backendModule.ProjectAsset>>
    assetEvents: assetEventModule.AssetEvent[]
    /** Called when the project is opened via the {@link ProjectIcon}. */
    doOpenManually: (projectId: backendModule.ProjectId) => void
    onClose: () => void
    openIde: (switchPage: boolean) => void
}

/** An interactive icon indicating the status of a project. */
export default function ProjectIcon(props: ProjectIconProps) {
    const { keyProp: key, item, setItem, assetEvents, doOpenManually, onClose, openIde } = props
    const { backend } = backendProvider.useBackend()
    const { organization } = authProvider.useNonPartialUserSession()
    const { unsetModal } = modalProvider.useSetModal()
    const { localStorage } = localStorageProvider.useLocalStorage()
    const toastAndLog = hooks.useToastAndLog()
    const state = item.projectState.type
    const setState = React.useCallback(
        (stateOrUpdater: React.SetStateAction<backendModule.ProjectState>) => {
            if (typeof stateOrUpdater === 'function') {
                setItem(oldItem => ({
                    ...oldItem,
                    projectState: {
                        ...oldItem.projectState,
                        type: stateOrUpdater(oldItem.projectState.type),
                    },
                }))
            } else {
                setItem(oldItem => ({
                    ...oldItem,
                    projectState: { ...oldItem.projectState, type: stateOrUpdater },
                }))
            }
        },
        [/* should never change */ setItem]
    )
    const [spinnerState, setSpinnerState] = React.useState(spinner.SpinnerState.initial)
    const [onSpinnerStateChange, setOnSpinnerStateChange] = React.useState<
        ((state: spinner.SpinnerState | null) => void) | null
    >(null)
    const [shouldOpenWhenReady, setShouldOpenWhenReady] = React.useState(false)
    const [shouldSwitchPage, setShouldSwitchPage] = React.useState(false)
    const [toastId, setToastId] = React.useState<toast.Id | null>(null)
    const [openProjectAbortController, setOpenProjectAbortController] =
        React.useState<AbortController | null>(null)
    const isOtherUserUsingProject = item.projectState.opened_by !== organization?.email

    const openProject = React.useCallback(async () => {
        setState(backendModule.ProjectState.openInProgress)
        try {
            switch (backend.type) {
                case backendModule.BackendType.remote: {
                    if (!backendModule.DOES_PROJECT_STATE_INDICATE_VM_EXISTS[state]) {
                        setToastId(toast.toast.loading(LOADING_MESSAGE))
                        await backend.openProject(item.id, null, item.title)
                    }
                    const abortController = new AbortController()
                    setOpenProjectAbortController(abortController)
                    await remoteBackend.waitUntilProjectIsReady(backend, item, abortController)
                    setToastId(null)
                    if (!abortController.signal.aborted) {
                        setState(oldState =>
                            oldState === backendModule.ProjectState.openInProgress
                                ? backendModule.ProjectState.opened
                                : oldState
                        )
                    }
                    break
                }
                case backendModule.BackendType.local: {
                    await backend.openProject(item.id, null, item.title)
                    setState(oldState =>
                        oldState === backendModule.ProjectState.openInProgress
                            ? backendModule.ProjectState.opened
                            : oldState
                    )
                    break
                }
            }
        } catch (error) {
            const project = await backend.getProjectDetails(item.id, item.title)
            setItem(oldItem => ({
                ...oldItem,
                projectState: project.state,
            }))
            toastAndLog(
                errorModule.tryGetMessage(error)?.slice(0, -1) ??
                    `Could not open project '${item.title}'`
            )
            setState(backendModule.ProjectState.closed)
        }
    }, [
        state,
        backend,
        item,
        /* should never change */ toastAndLog,
        /* should never change */ setState,
        /* should never change */ setItem,
    ])

    React.useEffect(() => {
        setItem(oldItem => ({ ...oldItem, projectState: { ...oldItem.projectState, type: state } }))
    }, [state, /* should never change */ setItem])

    React.useEffect(() => {
        if (toastId != null) {
            return () => {
                toast.toast.dismiss(toastId)
            }
        } else {
            return
        }
    }, [toastId])

    React.useEffect(() => {
        // Ensure that the previous spinner state is visible for at least one frame.
        requestAnimationFrame(() => {
            const newSpinnerState =
                backend.type === backendModule.BackendType.remote
                    ? REMOTE_SPINNER_STATE[state]
                    : LOCAL_SPINNER_STATE[state]
            setSpinnerState(newSpinnerState)
            onSpinnerStateChange?.(
                state === backendModule.ProjectState.closed ? null : newSpinnerState
            )
        })
    }, [state, backend.type, onSpinnerStateChange])

    React.useEffect(() => {
        onSpinnerStateChange?.(spinner.SpinnerState.initial)
        return () => {
            onSpinnerStateChange?.(null)
        }
    }, [onSpinnerStateChange])

    hooks.useEventHandler(assetEvents, event => {
        switch (event.type) {
            case assetEventModule.AssetEventType.newFolder:
            case assetEventModule.AssetEventType.uploadFiles:
            case assetEventModule.AssetEventType.newSecret:
            case assetEventModule.AssetEventType.deleteMultiple:
            case assetEventModule.AssetEventType.downloadSelected:
            case assetEventModule.AssetEventType.removeSelf: {
                // Ignored. Any missing project-related events should be handled by
                // `ProjectNameColumn`. `deleteMultiple` and `downloadSelected` are handled by
                // `AssetRow`.
                break
            }
            case assetEventModule.AssetEventType.openProject: {
                if (event.id !== item.id) {
                    setShouldOpenWhenReady(false)
                    if (!isOtherUserUsingProject) {
                        void closeProject(false)
                    }
                } else {
                    setShouldOpenWhenReady(true)
                    setShouldSwitchPage(event.shouldAutomaticallySwitchPage)
                    void openProject()
                }
                break
            }
            case assetEventModule.AssetEventType.closeProject: {
                if (event.id === item.id) {
                    setShouldOpenWhenReady(false)
                    void closeProject(false)
                }
                break
            }
            case assetEventModule.AssetEventType.cancelOpeningAllProjects: {
                setShouldOpenWhenReady(false)
                onSpinnerStateChange?.(null)
                setOnSpinnerStateChange(null)
                openProjectAbortController?.abort()
                setOpenProjectAbortController(null)
                if (!isOtherUserUsingProject) {
                    void closeProject(false)
                }
                break
            }
            case assetEventModule.AssetEventType.newProject: {
                if (event.placeholderId === key) {
                    setOnSpinnerStateChange(() => event.onSpinnerStateChange)
                } else if (event.onSpinnerStateChange === onSpinnerStateChange) {
                    setOnSpinnerStateChange(null)
                }
                break
            }
        }
    })

    React.useEffect(() => {
        if (shouldOpenWhenReady && state === backendModule.ProjectState.opened) {
            openIde(shouldSwitchPage)
            setShouldOpenWhenReady(false)
        }
        // `openIde` is a callback, not a dependency.
        // eslint-disable-next-line react-hooks/exhaustive-deps
    }, [shouldOpenWhenReady, shouldSwitchPage, state])

    const closeProject = async (triggerOnClose = true) => {
        if (triggerOnClose) {
            onClose()
            localStorage.delete(localStorageModule.LocalStorageKey.projectStartupInfo)
        }
        setToastId(null)
        setShouldOpenWhenReady(false)
        setState(backendModule.ProjectState.closing)
        onSpinnerStateChange?.(null)
        setOnSpinnerStateChange(null)
        openProjectAbortController?.abort()
        setOpenProjectAbortController(null)
        if (
            state !== backendModule.ProjectState.closing &&
            state !== backendModule.ProjectState.closed
        ) {
            try {
                if (
                    backend.type === backendModule.BackendType.local &&
                    state === backendModule.ProjectState.openInProgress
                ) {
                    // Projects that are not opened cannot be closed.
                    // This is the only way to wait until the project is open.
                    await backend.openProject(item.id, null, item.title)
                }
                try {
                    await backend.closeProject(item.id, item.title)
                } catch {
                    // Ignored. The project is already closed.
                }
            } finally {
                setState(backendModule.ProjectState.closed)
            }
        }
    }

    switch (state) {
        case null:
        case backendModule.ProjectState.created:
        case backendModule.ProjectState.new:
        case backendModule.ProjectState.closing:
        case backendModule.ProjectState.closed:
            return (
                <button
                    className="w-6 h-6 disabled:opacity-50"
                    onClick={clickEvent => {
                        clickEvent.stopPropagation()
                        unsetModal()
                        doOpenManually(item.id)
                    }}
                >
<<<<<<< HEAD
                    <SvgMask alt="Open in editor" src={PlayIcon} />
=======
                    <SvgMask style={ICON_STYLE} src={PlayIcon} />
>>>>>>> e0ef0a25
                </button>
            )
        case backendModule.ProjectState.openInProgress:
        case backendModule.ProjectState.provisioned:
        case backendModule.ProjectState.placeholder:
            return (
                <button
                    disabled={isOtherUserUsingProject}
                    {...(isOtherUserUsingProject
                        ? { title: 'Someone else is using this project.' }
                        : {})}
                    className="w-6 h-6 disabled:opacity-50"
                    onClick={async clickEvent => {
                        clickEvent.stopPropagation()
                        unsetModal()
                        await closeProject()
                    }}
                >
                    <div className="relative h-0">
                        <Spinner size={ICON_SIZE_PX} state={spinnerState} />
                    </div>
<<<<<<< HEAD
                    <SvgMask alt="Stop execution" src={StopIcon} />
=======
                    <SvgMask style={ICON_STYLE} src={StopIcon} />
>>>>>>> e0ef0a25
                </button>
            )
        case backendModule.ProjectState.opened:
            return (
                <>
                    <button
                        disabled={isOtherUserUsingProject}
                        {...(isOtherUserUsingProject
                            ? { title: 'Someone else has this project open.' }
                            : {})}
                        className="w-6 h-6 disabled:opacity-50"
                        onClick={async clickEvent => {
                            clickEvent.stopPropagation()
                            unsetModal()
                            await closeProject()
                        }}
                    >
                        <div className="relative h-0">
                            <Spinner size={24} state={spinnerState} />
                        </div>
                        <SvgMask alt="Stop execution" src={StopIcon} />
                    </button>
<<<<<<< HEAD
                    {!isOtherUserUsingProject && (
                        <button
                            className="w-6"
                            onClick={clickEvent => {
                                clickEvent.stopPropagation()
                                unsetModal()
                                openIde(true)
                            }}
                        >
                            <SvgMask alt="Open in editor" src={ArrowUpIcon} />
                        </button>
                    )}
=======
>>>>>>> e0ef0a25
                </>
            )
    }
}<|MERGE_RESOLUTION|>--- conflicted
+++ resolved
@@ -312,11 +312,7 @@
                         doOpenManually(item.id)
                     }}
                 >
-<<<<<<< HEAD
-                    <SvgMask alt="Open in editor" src={PlayIcon} />
-=======
-                    <SvgMask style={ICON_STYLE} src={PlayIcon} />
->>>>>>> e0ef0a25
+                    <SvgMask alt="Open in editor" style={ICON_STYLE} src={PlayIcon} />
                 </button>
             )
         case backendModule.ProjectState.openInProgress:
@@ -338,11 +334,7 @@
                     <div className="relative h-0">
                         <Spinner size={ICON_SIZE_PX} state={spinnerState} />
                     </div>
-<<<<<<< HEAD
-                    <SvgMask alt="Stop execution" src={StopIcon} />
-=======
-                    <SvgMask style={ICON_STYLE} src={StopIcon} />
->>>>>>> e0ef0a25
+                    <SvgMask alt="Stop execution" style={ICON_STYLE} src={StopIcon} />
                 </button>
             )
         case backendModule.ProjectState.opened:
@@ -365,21 +357,6 @@
                         </div>
                         <SvgMask alt="Stop execution" src={StopIcon} />
                     </button>
-<<<<<<< HEAD
-                    {!isOtherUserUsingProject && (
-                        <button
-                            className="w-6"
-                            onClick={clickEvent => {
-                                clickEvent.stopPropagation()
-                                unsetModal()
-                                openIde(true)
-                            }}
-                        >
-                            <SvgMask alt="Open in editor" src={ArrowUpIcon} />
-                        </button>
-                    )}
-=======
->>>>>>> e0ef0a25
                 </>
             )
     }
