/** @file An interactive button indicating the status of a project. */
import * as React from 'react'
import * as toast from 'react-toastify'

import PlayIcon from 'enso-assets/play.svg'
import StopIcon from 'enso-assets/stop.svg'

import * as assetEventModule from '../events/assetEvent'
import * as backendModule from '../backend'
import * as backendProvider from '../../providers/backend'
import * as hooks from '../../hooks'
import * as modalProvider from '../../providers/modal'

import Spinner, * as spinner from './spinner'
import SvgMask from '../../authentication/components/svgMask'

// =================
// === Constants ===
// =================

const LOADING_MESSAGE =
    'Your environment is being created. It will take some time, please be patient.'
/** The interval between requests checking whether the IDE is ready. */
const CHECK_STATUS_INTERVAL_MS = 5000
/** The interval between requests checking whether the VM is ready. */
const CHECK_RESOURCES_INTERVAL_MS = 1000
/** The corresponding {@link SpinnerState} for each {@link backendModule.ProjectState},
 * when using the remote backend. */
const REMOTE_SPINNER_STATE: Record<backendModule.ProjectState, spinner.SpinnerState> = {
    [backendModule.ProjectState.closed]: spinner.SpinnerState.initial,
    [backendModule.ProjectState.closing]: spinner.SpinnerState.initial,
    [backendModule.ProjectState.created]: spinner.SpinnerState.initial,
    [backendModule.ProjectState.new]: spinner.SpinnerState.initial,
    [backendModule.ProjectState.placeholder]: spinner.SpinnerState.loadingSlow,
    [backendModule.ProjectState.openInProgress]: spinner.SpinnerState.loadingSlow,
    [backendModule.ProjectState.opened]: spinner.SpinnerState.done,
}
/** The corresponding {@link SpinnerState} for each {@link backendModule.ProjectState},
 * when using the local backend. */
const LOCAL_SPINNER_STATE: Record<backendModule.ProjectState, spinner.SpinnerState> = {
    [backendModule.ProjectState.closed]: spinner.SpinnerState.initial,
    [backendModule.ProjectState.closing]: spinner.SpinnerState.initial,
    [backendModule.ProjectState.created]: spinner.SpinnerState.initial,
    [backendModule.ProjectState.new]: spinner.SpinnerState.initial,
    [backendModule.ProjectState.placeholder]: spinner.SpinnerState.loadingMedium,
    [backendModule.ProjectState.openInProgress]: spinner.SpinnerState.loadingMedium,
    [backendModule.ProjectState.opened]: spinner.SpinnerState.done,
}

// =============
// === Types ===
// =============

/** The state of checking whether a project is ready. It should go from not checking, to checking
 * status, to checking resources, to done. */
export enum CheckState {
    /** The project is not open. */
    notChecking = 'not-checking',
    /** A local project is being opened. There are no status and resource checks; the state is
     * set to done when the RPC call finishes. */
    localProject = 'local-project',
    /** Status is not yet `ProjectState.opened`. */
    checkingStatus = 'checking-status',
    /** `backend.checkResources` calls are still failing. */
    checkingResources = 'checking-resources',
    /** The project is open. */
    done = 'done',
}

// ===================
// === ProjectIcon ===
// ===================

/** Props for a {@link ProjectIcon}. */
export interface ProjectIconProps {
    keyProp: string
    item: backendModule.ProjectAsset
    setItem: React.Dispatch<React.SetStateAction<backendModule.ProjectAsset>>
    assetEvents: assetEventModule.AssetEvent[]
    /** Called when the project is opened via the {@link ProjectIcon}. */
    doOpenManually: (projectId: backendModule.ProjectId) => void
    onClose: () => void
    openIde: () => void
}

/** An interactive icon indicating the status of a project. */
export default function ProjectIcon(props: ProjectIconProps) {
    const { keyProp: key, item, setItem, assetEvents, doOpenManually, onClose, openIde } = props
    const { backend } = backendProvider.useBackend()
    const { unsetModal } = modalProvider.useSetModal()
    const toastAndLog = hooks.useToastAndLog()
    const state = item.projectState.type
    const setState = React.useCallback(
        (stateOrUpdater: React.SetStateAction<backendModule.ProjectState>) => {
            if (typeof stateOrUpdater === 'function') {
                setItem(oldItem => ({
                    ...oldItem,
                    projectState: { type: stateOrUpdater(oldItem.projectState.type) },
                }))
            } else {
                setItem(oldItem => ({ ...oldItem, projectState: { type: stateOrUpdater } }))
            }
        },
        [/* should never change */ setItem]
    )
    const [checkState, setCheckState] = React.useState(CheckState.notChecking)
    const [spinnerState, setSpinnerState] = React.useState(spinner.SpinnerState.initial)
    const [onSpinnerStateChange, setOnSpinnerStateChange] = React.useState<
        ((state: spinner.SpinnerState | null) => void) | null
    >(null)
    const [shouldOpenWhenReady, setShouldOpenWhenReady] = React.useState(false)
    const [toastId, setToastId] = React.useState<toast.Id | null>(null)

    const openProject = React.useCallback(async () => {
        setState(backendModule.ProjectState.openInProgress)
        try {
            switch (backend.type) {
                case backendModule.BackendType.remote:
                    if (
                        state !== backendModule.ProjectState.openInProgress &&
                        state !== backendModule.ProjectState.opened
                    ) {
                        setToastId(toast.toast.loading(LOADING_MESSAGE))
                        await backend.openProject(item.id, null, item.title)
                    }
                    setCheckState(CheckState.checkingStatus)
                    break
                case backendModule.BackendType.local:
                    setCheckState(CheckState.localProject)
                    await backend.openProject(item.id, null, item.title)
                    setState(oldState =>
                        oldState === backendModule.ProjectState.openInProgress
                            ? backendModule.ProjectState.opened
                            : oldState
                    )
                    break
            }
        } catch (error) {
            setCheckState(CheckState.notChecking)
            toastAndLog(`Could not open project '${item.title}'`, error)
            setState(backendModule.ProjectState.closed)
        }
    }, [
        state,
        backend,
        item.id,
        item.title,
        /* should never change */ toastAndLog,
        /* should never change */ setState,
    ])

    React.useEffect(() => {
        if (item.projectState.type === backendModule.ProjectState.openInProgress) {
            void openProject()
        }
        // This MUST only run once, when the component is initially mounted.
        // eslint-disable-next-line react-hooks/exhaustive-deps
    }, [])

    React.useEffect(() => {
        setItem(oldItem => ({ ...oldItem, projectState: { type: state } }))
    }, [state, /* should never change */ setItem])

    React.useEffect(() => {
        if (toastId != null) {
            return () => {
                toast.toast.dismiss(toastId)
            }
        } else {
            return
        }
    }, [toastId])

    React.useEffect(() => {
        // Ensure that the previous spinner state is visible for at least one frame.
        requestAnimationFrame(() => {
            const newSpinnerState =
                backend.type === backendModule.BackendType.remote
                    ? REMOTE_SPINNER_STATE[state]
                    : LOCAL_SPINNER_STATE[state]
            setSpinnerState(newSpinnerState)
            onSpinnerStateChange?.(
                state === backendModule.ProjectState.closed ? null : newSpinnerState
            )
        })
    }, [state, backend.type, onSpinnerStateChange])

    React.useEffect(() => {
        onSpinnerStateChange?.(spinner.SpinnerState.initial)
        return () => {
            onSpinnerStateChange?.(null)
        }
    }, [onSpinnerStateChange])

    hooks.useEventHandler(assetEvents, event => {
        switch (event.type) {
            case assetEventModule.AssetEventType.newFolder:
            case assetEventModule.AssetEventType.uploadFiles:
            case assetEventModule.AssetEventType.newSecret:
            case assetEventModule.AssetEventType.deleteMultiple:
            case assetEventModule.AssetEventType.downloadSelected:
            case assetEventModule.AssetEventType.removeSelf: {
                // Ignored. Any missing project-related events should be handled by
                // `ProjectNameColumn`. `deleteMultiple` and `downloadSelected` are handled by
                // `AssetRow`.
                break
            }
            case assetEventModule.AssetEventType.openProject: {
                if (event.id !== item.id) {
                    setShouldOpenWhenReady(false)
                    void closeProject(false)
                } else {
                    setShouldOpenWhenReady(true)
                    void openProject()
                }
                break
            }
            case assetEventModule.AssetEventType.cancelOpeningAllProjects: {
                setShouldOpenWhenReady(false)
                onSpinnerStateChange?.(null)
                setOnSpinnerStateChange(null)
                setCheckState(CheckState.notChecking)
                void closeProject(false)
                break
            }
            case assetEventModule.AssetEventType.newProject: {
                if (event.placeholderId === key) {
                    setOnSpinnerStateChange(() => event.onSpinnerStateChange)
                } else if (event.onSpinnerStateChange === onSpinnerStateChange) {
                    setOnSpinnerStateChange(null)
                }
                break
            }
        }
    })

    React.useEffect(() => {
        if (shouldOpenWhenReady && state === backendModule.ProjectState.opened) {
            openIde()
            setShouldOpenWhenReady(false)
        }
        // `openIde` is a callback, not a dependency.
        // eslint-disable-next-line react-hooks/exhaustive-deps
    }, [shouldOpenWhenReady, state])

    React.useEffect(() => {
        switch (checkState) {
            case CheckState.notChecking:
            case CheckState.localProject:
            case CheckState.done: {
                return
            }
            case CheckState.checkingStatus: {
                let handle: number | null = null
                let continuePolling = true
                let previousTimestamp = 0
                const checkProjectStatus = async () => {
                    try {
                        const response = await backend.getProjectDetails(item.id, item.title)
                        handle = null
                        if (
                            continuePolling &&
                            response.state.type === backendModule.ProjectState.opened
                        ) {
                            continuePolling = false
                            setCheckState(CheckState.checkingResources)
                        }
                    } finally {
                        if (continuePolling) {
                            const nowTimestamp = Number(new Date())
                            const delay =
                                CHECK_STATUS_INTERVAL_MS - (nowTimestamp - previousTimestamp)
                            previousTimestamp = nowTimestamp
                            handle = window.setTimeout(
                                () => void checkProjectStatus(),
                                Math.max(0, delay)
                            )
                        }
                    }
                }
                void checkProjectStatus()
                return () => {
                    continuePolling = false
                    if (handle != null) {
                        window.clearTimeout(handle)
                    }
                }
            }
            case CheckState.checkingResources: {
                let handle: number | null = null
                let continuePolling = true
                let previousTimestamp = 0
                const checkProjectResources = async () => {
                    try {
                        // This call will error if the VM is not ready yet.
                        await backend.checkResources(item.id, item.title)
                        setToastId(null)
                        handle = null
                        if (continuePolling) {
                            continuePolling = false
                            setState(backendModule.ProjectState.opened)
                            setCheckState(CheckState.done)
                        }
                    } catch {
                        if (continuePolling) {
                            const nowTimestamp = Number(new Date())
                            const delay =
                                CHECK_RESOURCES_INTERVAL_MS - (nowTimestamp - previousTimestamp)
                            previousTimestamp = nowTimestamp
                            handle = window.setTimeout(
                                () => void checkProjectResources(),
                                Math.max(0, delay)
                            )
                        }
                    }
                }
                void checkProjectResources()
                return () => {
                    continuePolling = false
                    if (handle != null) {
                        window.clearTimeout(handle)
                    }
                }
            }
        }
        // `backend` is NOT a dependency as an asset belongs to a specific backend.
        // eslint-disable-next-line react-hooks/exhaustive-deps
    }, [checkState, item.id, item.title, /* should never change */ setState])

    const closeProject = async (triggerOnClose = true) => {
        setToastId(null)
        setShouldOpenWhenReady(false)
        setState(backendModule.ProjectState.closing)
        onSpinnerStateChange?.(null)
        setOnSpinnerStateChange(null)
        setCheckState(CheckState.notChecking)
        if (
            state !== backendModule.ProjectState.closing &&
            state !== backendModule.ProjectState.closed
        ) {
            if (triggerOnClose) {
                onClose()
            }
            try {
                if (
                    backend.type === backendModule.BackendType.local &&
                    state === backendModule.ProjectState.openInProgress
                ) {
                    // Projects that are not opened cannot be closed.
                    // This is the only way to wait until the project is open.
                    await backend.openProject(item.id, null, item.title)
                }
                try {
                    await backend.closeProject(item.id, item.title)
                } catch {
                    // Ignored. The project is already closed.
                }
            } finally {
                setState(backendModule.ProjectState.closed)
            }
        }
    }

    switch (state) {
        case null:
        case backendModule.ProjectState.created:
        case backendModule.ProjectState.new:
        case backendModule.ProjectState.closing:
        case backendModule.ProjectState.closed:
            return (
                <button
                    className="w-6"
                    onClick={clickEvent => {
                        clickEvent.stopPropagation()
                        unsetModal()
                        doOpenManually(item.id)
                    }}
                >
                    <SvgMask src={PlayIcon} />
                </button>
            )
        case backendModule.ProjectState.openInProgress:
        case backendModule.ProjectState.placeholder:
            return (
                <button
                    className="w-6"
                    onClick={async clickEvent => {
                        clickEvent.stopPropagation()
                        unsetModal()
                        await closeProject()
                    }}
                >
                    <div className="relative h-0">
                        <Spinner size={24} state={spinnerState} />
                    </div>
                    <SvgMask src={StopIcon} />
                </button>
            )
        case backendModule.ProjectState.opened:
            return (
                <>
                    <button
                        className="w-6"
                        onClick={async clickEvent => {
                            clickEvent.stopPropagation()
                            unsetModal()
                            await closeProject()
                        }}
                    >
                        <div className="relative h-0">
                            <Spinner size={24} state={spinnerState} />
                        </div>
                        <SvgMask src={StopIcon} />
                    </button>
<<<<<<< HEAD
=======
                    <button
                        className="w-6"
                        onClick={clickEvent => {
                            clickEvent.stopPropagation()
                            unsetModal()
                            openIde()
                        }}
                    >
                        <SvgMask src={ArrowUpIcon} />
                    </button>
>>>>>>> f1c224e6
                </>
            )
    }
}<|MERGE_RESOLUTION|>--- conflicted
+++ resolved
@@ -412,19 +412,6 @@
                         </div>
                         <SvgMask src={StopIcon} />
                     </button>
-<<<<<<< HEAD
-=======
-                    <button
-                        className="w-6"
-                        onClick={clickEvent => {
-                            clickEvent.stopPropagation()
-                            unsetModal()
-                            openIde()
-                        }}
-                    >
-                        <SvgMask src={ArrowUpIcon} />
-                    </button>
->>>>>>> f1c224e6
                 </>
             )
     }
