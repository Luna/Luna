--- conflicted
+++ resolved
@@ -208,11 +208,8 @@
             case assetEventModule.AssetEventType.uploadFiles:
             case assetEventModule.AssetEventType.createSecret:
             case assetEventModule.AssetEventType.deleteMultiple:
-<<<<<<< HEAD
+            case assetEventModule.AssetEventType.downloadSelected:
             case assetEventModule.AssetEventType.removeSelf: {
-=======
-            case assetEventModule.AssetEventType.downloadSelected: {
->>>>>>> 0e20644e
                 // Ignored. Any missing project-related events should be handled by
                 // `ProjectNameColumn`. `deleteMultiple` and `downloadSelected` are handled by
                 // `AssetRow`.
