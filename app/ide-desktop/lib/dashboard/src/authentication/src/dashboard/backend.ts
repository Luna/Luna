/** @file Type definitions common between all backends. */
<<<<<<< HEAD
import * as common from 'enso-common'

=======
import * as dateTime from './dateTime'
>>>>>>> 62fecfa4
import * as newtype from '../newtype'
import * as platform from '../platform'

// =================
// === Constants ===
// =================

/** The `localStorage` key under which the type of the current backend is stored. */
export const BACKEND_TYPE_KEY = `${common.PRODUCT_NAME.toLowerCase()}-dashboard-backend-type`

// =============
// === Types ===
// =============

/** Unique identifier for a user/organization. */
export type UserOrOrganizationId = newtype.Newtype<string, 'UserOrOrganizationId'>

/** Unique identifier for a directory. */
export type DirectoryId = newtype.Newtype<string, 'DirectoryId'>

/** Unique identifier for a user's project. */
export type ProjectId = newtype.Newtype<string, 'ProjectId'>

/** Unique identifier for an uploaded file. */
export type FileId = newtype.Newtype<string, 'FileId'>

/** Unique identifier for a secret environment variable. */
export type SecretId = newtype.Newtype<string, 'SecretId'>

/** Unique identifier for an arbitrary asset */
export type AssetId = DirectoryId | FileId | ProjectId | SecretId

/** Unique identifier for a file tag or project tag. */
export type TagId = newtype.Newtype<string, 'TagId'>

/** A URL. */
export type Address = newtype.Newtype<string, 'Address'>

/** An email address. */
export type EmailAddress = newtype.Newtype<string, 'EmailAddress'>

/** An AWS S3 file path. */
export type S3FilePath = newtype.Newtype<string, 'S3FilePath'>

/** An AWS machine configuration. */
export type Ami = newtype.Newtype<string, 'Ami'>

/** An AWS user ID. */
export type Subject = newtype.Newtype<string, 'Subject'>

/** A user/organization in the application. These are the primary owners of a project. */
export interface UserOrOrganization {
    id: UserOrOrganizationId
    name: string
    email: EmailAddress
}

/** Possible states that a project can be in. */
export enum ProjectState {
    created = 'Created',
    new = 'New',
    openInProgress = 'OpenInProgress',
    opened = 'Opened',
    closed = 'Closed',
}

/** Wrapper around a project state value. */
export interface ProjectStateType {
    type: ProjectState
}

/** Common `Project` fields returned by all `Project`-related endpoints.  */
export interface BaseProject {
    organizationId: string
    projectId: ProjectId
    name: string
}

/** A `Project` returned by `createProject`. */
export interface CreatedProject extends BaseProject {
    state: ProjectStateType
    packageName: string
}

/** A `Project` returned by the `listProjects` endpoint. */
export interface ListedProjectRaw extends CreatedProject {
    address: Address | null
}

/** A `Project` returned by `listProjects`. */
export interface ListedProject extends CreatedProject {
    binaryAddress: Address | null
    jsonAddress: Address | null
}

/** A `Project` returned by `updateProject`. */
export interface UpdatedProject extends BaseProject {
    ami: Ami | null
    ideVersion: VersionNumber | null
    engineVersion: VersionNumber | null
}

/** A user/organization's project containing and/or currently executing code. */
export interface ProjectRaw extends ListedProjectRaw {
    ideVersion: VersionNumber | null
    engineVersion: VersionNumber | null
}

/** A user/organization's project containing and/or currently executing code. */
export interface Project extends ListedProject {
    ideVersion: VersionNumber | null
    engineVersion: VersionNumber | null
}

/** Metadata describing an uploaded file. */
export interface File {
    // eslint-disable-next-line @typescript-eslint/naming-convention
    file_id: FileId
    // eslint-disable-next-line @typescript-eslint/naming-convention
    file_name: string | null
    path: S3FilePath
}

/** Metadata uniquely identifying an uploaded file. */
export interface FileInfo {
    /* TODO: Should potentially be S3FilePath,
     * but it's just string on the backend. */
    path: string
    id: FileId
}

/** A secret environment variable. */
export interface Secret {
    id: SecretId
    value: string
}

/** A secret environment variable and metadata uniquely identifying it. */
export interface SecretAndInfo {
    id: SecretId
    name: string
    value: string
}

/** Metadata uniquely identifying a secret environment variable. */
export interface SecretInfo {
    name: string
    id: SecretId
}

/** The type of asset a specific tag can be applied to. */
export enum TagObjectType {
    file = 'File',
    project = 'Project',
}

/** A file tag or project tag. */
export interface Tag {
    /* eslint-disable @typescript-eslint/naming-convention */
    organization_id: UserOrOrganizationId
    id: TagId
    name: string
    value: string
    object_type: TagObjectType
    object_id: string
    /* eslint-enable @typescript-eslint/naming-convention */
}

/** Metadata uniquely identifying a file tag or project tag. */
export interface TagInfo {
    id: TagId
    name: string
    value: string
}

/** Type of application that a {@link Version} applies to.
 *
 * We keep track of both backend and IDE versions, so that we can update the two independently.
 * However the format of the version numbers is the same for both, so we can use the same type for
 * both. We just need this enum to disambiguate. */
export enum VersionType {
    backend = 'Backend',
    ide = 'Ide',
}

/** Stability of an IDE or backend version. */
export enum VersionLifecycle {
    stable = 'Stable',
    releaseCandidate = 'ReleaseCandidate',
    nightly = 'Nightly',
    development = 'Development',
}

/** Version number of an IDE or backend. */
export interface VersionNumber {
    value: string
    lifecycle: VersionLifecycle
}

/** A version describing a release of the backend or IDE. */
export interface Version {
    number: VersionNumber
    ami: Ami | null
    created: dateTime.Rfc3339DateTime
    // This does not follow our naming convention because it's defined this way in the backend,
    // so we need to match it.
    // eslint-disable-next-line @typescript-eslint/naming-convention
    version_type: VersionType
}

/** Resource usage of a VM. */
export interface ResourceUsage {
    /** Percentage of memory used. */
    memory: number
    /** Percentage of CPU time used since boot. */
    cpu: number
    /** Percentage of disk space used. */
    storage: number
}

/** Metadata uniquely identifying a user. */
export interface User {
    /* eslint-disable @typescript-eslint/naming-convention */
    pk: Subject
    user_name: string
    user_email: EmailAddress
    organization_id: UserOrOrganizationId
    /* eslint-enable @typescript-eslint/naming-convention */
}

/** Backend representation of user permission types. */
export enum PermissionAction {
    own = 'Own',
    execute = 'Execute',
    edit = 'Edit',
    read = 'Read',
}

/** User permissions for a specific user. */
export interface UserPermission {
    user: User
    permission: PermissionAction
}

/** Metadata uniquely identifying a directory entry.
 * These can be Projects, Files, Secrets, or other directories. */
export interface BaseAsset {
    id: AssetId
    title: string
    modifiedAt: dateTime.Rfc3339DateTime | null
    parentId: AssetId
    permissions: UserPermission[] | null
}

/** All possible types of directory entries. */
export enum AssetType {
    project = 'project',
    file = 'file',
    secret = 'secret',
    directory = 'directory',
}

/** The corresponding ID newtype for each {@link AssetType}. */
export interface IdType {
    [AssetType.project]: ProjectId
    [AssetType.file]: FileId
    [AssetType.secret]: SecretId
    [AssetType.directory]: DirectoryId
}

/** Metadata uniquely identifying a directory entry.
 * These can be Projects, Files, Secrets, or other directories. */
export interface Asset<Type extends AssetType = AssetType> extends BaseAsset {
    type: Type
    id: IdType[Type]
}

/** The type returned from the "create directory" endpoint. */
export interface Directory extends Asset<AssetType.directory> {}

// =================
// === Endpoints ===
// =================

/** HTTP request body for the "set username" endpoint. */
export interface CreateUserRequestBody {
    userName: string
    userEmail: EmailAddress
}

/** HTTP request body for the "create directory" endpoint. */
export interface CreateDirectoryRequestBody {
    title: string
    parentId: DirectoryId | null
}

/** HTTP request body for the "create project" endpoint. */
export interface CreateProjectRequestBody {
    projectName: string
    projectTemplateName: string | null
    parentDirectoryId: DirectoryId | null
}

/** HTTP request body for the "project update" endpoint.
 * Only updates of the `projectName` or `ami` are allowed. */
export interface ProjectUpdateRequestBody {
    projectName: string | null
    ami: Ami | null
    ideVersion: VersionNumber | null
}

/** HTTP request body for the "open project" endpoint. */
export interface OpenProjectRequestBody {
    forceCreate: boolean
}

/** HTTP request body for the "create secret" endpoint. */
export interface CreateSecretRequestBody {
    secretName: string
    secretValue: string
    parentDirectoryId: DirectoryId | null
}

/** HTTP request body for the "create tag" endpoint. */
export interface CreateTagRequestBody {
    name: string
    value: string
    objectType: TagObjectType
    objectId: string
}

/** URL query string parameters for the "list directory" endpoint. */
export interface ListDirectoryRequestParams {
    parentId?: string
}

/** URL query string parameters for the "upload file" endpoint. */
export interface UploadFileRequestParams {
    fileId?: string
    fileName?: string
    parentDirectoryId?: DirectoryId
}

/** URL query string parameters for the "list tags" endpoint. */
export interface ListTagsRequestParams {
    tagType: TagObjectType
}

/** URL query string parameters for the "list versions" endpoint. */
export interface ListVersionsRequestParams {
    versionType: VersionType
    default: boolean
}

// ===================
// === Type guards ===
// ===================

/** A type guard that returns whether an {@link Asset} is a specific type of asset. */
export function assetIsType<Type extends AssetType>(type: Type) {
    return (asset: Asset): asset is Asset<Type> => asset.type === type
}

// ===============
// === Backend ===
// ===============

/** Interface for sending requests to a backend that manages assets and runs projects. */
export interface Backend {
    readonly platform: platform.Platform

    /** Set the username of the current user. */
    createUser: (body: CreateUserRequestBody) => Promise<UserOrOrganization>
    /** Return user details for the current user. */
    usersMe: () => Promise<UserOrOrganization | null>
    /** Return a list of assets in a directory. */
    listDirectory: (query: ListDirectoryRequestParams) => Promise<Asset[]>
    /** Create a directory. */
    createDirectory: (body: CreateDirectoryRequestBody) => Promise<Directory>
    /** Return a list of projects belonging to the current user. */
    listProjects: () => Promise<ListedProject[]>
    /** Create a project for the current user. */
    createProject: (body: CreateProjectRequestBody) => Promise<CreatedProject>
    /** Close the project identified by the given project ID. */
    closeProject: (projectId: ProjectId) => Promise<void>
    /** Return project details for the specified project ID. */
    getProjectDetails: (projectId: ProjectId) => Promise<Project>
    /** Set a project to an open state. */
    openProject: (projectId: ProjectId, body: OpenProjectRequestBody) => Promise<void>
    projectUpdate: (projectId: ProjectId, body: ProjectUpdateRequestBody) => Promise<UpdatedProject>
    /** Delete a project. */
    deleteProject: (projectId: ProjectId) => Promise<void>
    /** Return project memory, processor and storage usage. */
    checkResources: (projectId: ProjectId) => Promise<ResourceUsage>
    /** Return a list of files accessible by the current user. */
    listFiles: () => Promise<File[]>
    /** Upload a file. */
    uploadFile: (params: UploadFileRequestParams, body: Blob) => Promise<FileInfo>
    /** Delete a file. */
    deleteFile: (fileId: FileId) => Promise<void>
    /** Create a secret environment variable. */
    createSecret: (body: CreateSecretRequestBody) => Promise<SecretAndInfo>
    /** Return a secret environment variable. */
    getSecret: (secretId: SecretId) => Promise<Secret>
    /** Return the secret environment variables accessible by the user. */
    listSecrets: () => Promise<SecretInfo[]>
    /** Delete a secret environment variable. */
    deleteSecret: (secretId: SecretId) => Promise<void>
    /** Create a file tag or project tag. */
    createTag: (body: CreateTagRequestBody) => Promise<TagInfo>
    /** Return file tags or project tags accessible by the user. */
    listTags: (params: ListTagsRequestParams) => Promise<Tag[]>
    /** Delete a file tag or project tag. */
    deleteTag: (tagId: TagId) => Promise<void>
    /** Return a list of backend or IDE versions. */
    listVersions: (params: ListVersionsRequestParams) => Promise<[Version, ...Version[]]>
}<|MERGE_RESOLUTION|>--- conflicted
+++ resolved
@@ -1,10 +1,7 @@
 /** @file Type definitions common between all backends. */
-<<<<<<< HEAD
 import * as common from 'enso-common'
 
-=======
 import * as dateTime from './dateTime'
->>>>>>> 62fecfa4
 import * as newtype from '../newtype'
 import * as platform from '../platform'
 
