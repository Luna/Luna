/** @file Type definitions common between all backends. */

import * as dateTime from './dateTime'
import * as newtype from '../newtype'
import * as permissions from './permissions'

// =============
// === Types ===
// =============

/** The {@link Backend} variant. If a new variant is created, it should be added to this enum. */
export enum BackendType {
    local = 'local',
    remote = 'remote',
}

// These are constructor functions that construct values of the type they are named after.
/* eslint-disable @typescript-eslint/no-redeclare */

/** Unique identifier for a user/organization. */
export type UserOrOrganizationId = newtype.Newtype<string, 'UserOrOrganizationId'>
/** Create a {@link UserOrOrganizationId}. */
export const UserOrOrganizationId = newtype.newtypeConstructor<UserOrOrganizationId>()

/** Unique identifier for a directory. */
export type DirectoryId = newtype.Newtype<string, 'DirectoryId'>
/** Create a {@link DirectoryId}. */
export const DirectoryId = newtype.newtypeConstructor<DirectoryId>()

/** Unique identifier for an asset representing the items inside a directory for which the
 * request to retrive the items has not yet completed. */
export type LoadingAssetId = newtype.Newtype<string, 'LoadingAssetId'>
/** Create a {@link LoadingAssetId}. */
export const LoadingAssetId = newtype.newtypeConstructor<LoadingAssetId>()

/** Unique identifier for an asset representing the nonexistent children of an empty directory. */
export type EmptyAssetId = newtype.Newtype<string, 'EmptyAssetId'>
/** Create a {@link EmptyAssetId}. */
export const EmptyAssetId = newtype.newtypeConstructor<EmptyAssetId>()

/** Unique identifier for a user's project. */
export type ProjectId = newtype.Newtype<string, 'ProjectId'>
/** Create a {@link ProjectId}. */
export const ProjectId = newtype.newtypeConstructor<ProjectId>()

/** Unique identifier for an uploaded file. */
export type FileId = newtype.Newtype<string, 'FileId'>
/** Create a {@link FileId}. */
export const FileId = newtype.newtypeConstructor<FileId>()

/** Unique identifier for a secret environment variable. */
export type SecretId = newtype.Newtype<string, 'SecretId'>
/** Create a {@link SecretId}. */
export const SecretId = newtype.newtypeConstructor<SecretId>()

/** Unique identifier for an arbitrary asset. */
export type AssetId = IdType[keyof IdType]

/** Unique identifier for a file tag or project tag. */
export type TagId = newtype.Newtype<string, 'TagId'>
/** Create a {@link TagId}. */
export const TagId = newtype.newtypeConstructor<TagId>()

/** A URL. */
export type Address = newtype.Newtype<string, 'Address'>
/** Create an {@link Address}. */
export const Address = newtype.newtypeConstructor<Address>()

/** An email address. */
export type EmailAddress = newtype.Newtype<string, 'EmailAddress'>
/** Create an {@link EmailAddress}. */
export const EmailAddress = newtype.newtypeConstructor<EmailAddress>()

/** An AWS S3 file path. */
export type S3FilePath = newtype.Newtype<string, 'S3FilePath'>
/** Create an {@link S3FilePath}. */
export const S3FilePath = newtype.newtypeConstructor<S3FilePath>()

/** An AWS machine configuration. */
export type Ami = newtype.Newtype<string, 'Ami'>
/** Create an {@link Ami}. */
export const Ami = newtype.newtypeConstructor<Ami>()

/** An AWS user ID. */
export type Subject = newtype.Newtype<string, 'Subject'>
/** Create a {@link Subject}. */
export const Subject = newtype.newtypeConstructor<Subject>()

/* eslint-enable @typescript-eslint/no-redeclare */

/** A user/organization in the application. These are the primary owners of a project. */
export interface UserOrOrganization {
    id: UserOrOrganizationId
    name: string
    email: EmailAddress
    /** If `false`, this account is awaiting acceptance from an admin, and endpoints other than
     * `usersMe` will not work. */
    isEnabled: boolean
}

/** A `Directory` returned by `createDirectory`. */
export interface CreatedDirectory {
    id: DirectoryId
    parentId: DirectoryId
    title: string
}

/** Possible states that a project can be in. */
export enum ProjectState {
    created = 'Created',
    new = 'New',
    openInProgress = 'OpenInProgress',
    opened = 'Opened',
    closed = 'Closed',
    /** A frontend-specific state, representing a project that should be displayed as
     * `openInProgress`, but has not yet been added to the backend. */
    placeholder = 'Placeholder',
    /** A frontend-specific state, representing a project that should be displayed as `closed`,
     * but is still in the process of shutting down. */
    closing = 'Closing',
}

/** Wrapper around a project state value. */
export interface ProjectStateType {
    type: ProjectState
}

/** Common `Project` fields returned by all `Project`-related endpoints. */
export interface BaseProject {
    organizationId: string
    projectId: ProjectId
    name: string
}

/** A `Project` returned by `createProject`. */
export interface CreatedProject extends BaseProject {
    state: ProjectStateType
    packageName: string
}

/** A `Project` returned by the `listProjects` endpoint. */
export interface ListedProjectRaw extends CreatedProject {
    address: Address | null
}

/** A `Project` returned by `listProjects`. */
export interface ListedProject extends CreatedProject {
    binaryAddress: Address | null
    jsonAddress: Address | null
}

/** A `Project` returned by `updateProject`. */
export interface UpdatedProject extends BaseProject {
    ami: Ami | null
    ideVersion: VersionNumber | null
    engineVersion: VersionNumber | null
}

/** A user/organization's project containing and/or currently executing code. */
export interface ProjectRaw extends ListedProjectRaw {
    ideVersion: VersionNumber | null
    engineVersion: VersionNumber | null
}

/** A user/organization's project containing and/or currently executing code. */
export interface Project extends ListedProject {
    ideVersion: VersionNumber | null
    engineVersion: VersionNumber | null
}

/** Metadata describing an uploaded file. */
export interface File {
    // eslint-disable-next-line @typescript-eslint/naming-convention
    file_id: FileId
    // eslint-disable-next-line @typescript-eslint/naming-convention
    file_name: string | null
    path: S3FilePath
}

/** Metadata uniquely identifying an uploaded file. */
export interface FileInfo {
    /* TODO: Should potentially be S3FilePath,
     * but it's just string on the backend. */
    path: string
    id: FileId
    project: CreatedProject | null
}

/** A secret environment variable. */
export interface Secret {
    id: SecretId
    value: string
}

/** A secret environment variable and metadata uniquely identifying it. */
export interface SecretAndInfo {
    id: SecretId
    name: string
    value: string
}

/** Metadata uniquely identifying a secret environment variable. */
export interface SecretInfo {
    name: string
    id: SecretId
}

/** The type of asset a specific tag can be applied to. */
export enum TagObjectType {
    file = 'File',
    project = 'Project',
}

/** A file tag or project tag. */
export interface Tag {
    /* eslint-disable @typescript-eslint/naming-convention */
    organization_id: UserOrOrganizationId
    id: TagId
    name: string
    value: string
    object_type: TagObjectType
    object_id: string
    /* eslint-enable @typescript-eslint/naming-convention */
}

/** Metadata uniquely identifying a file tag or project tag. */
export interface TagInfo {
    id: TagId
    name: string
    value: string
}

/** Type of application that a {@link Version} applies to.
 *
 * We keep track of both backend and IDE versions, so that we can update the two independently.
 * However the format of the version numbers is the same for both, so we can use the same type for
 * both. We just need this enum to disambiguate. */
export enum VersionType {
    backend = 'Backend',
    ide = 'Ide',
}

/** Stability of an IDE or backend version. */
export enum VersionLifecycle {
    stable = 'Stable',
    releaseCandidate = 'ReleaseCandidate',
    nightly = 'Nightly',
    development = 'Development',
}

/** Version number of an IDE or backend. */
export interface VersionNumber {
    value: string
    lifecycle: VersionLifecycle
}

/** A version describing a release of the backend or IDE. */
export interface Version {
    number: VersionNumber
    ami: Ami | null
    created: dateTime.Rfc3339DateTime
    // This does not follow our naming convention because it's defined this way in the backend,
    // so we need to match it.
    // eslint-disable-next-line @typescript-eslint/naming-convention
    version_type: VersionType
}

/** Resource usage of a VM. */
export interface ResourceUsage {
    /** Percentage of memory used. */
    memory: number
    /** Percentage of CPU time used since boot. */
    cpu: number
    /** Percentage of disk space used. */
    storage: number
}

/** Metadata uniquely identifying a user. */
export interface User {
    /* eslint-disable @typescript-eslint/naming-convention */
    pk: Subject
    user_name: string
    user_email: EmailAddress
    organization_id: UserOrOrganizationId
    /* eslint-enable @typescript-eslint/naming-convention */
}

/** Metadata uniquely identifying a user inside an organization.
 * This is similar to {@link User}, but without `organization_id`. */
export interface SimpleUser {
    id: Subject
    name: string
    email: EmailAddress
}

/** Backend representation of user permission types. */
export enum PermissionAction {
    own = 'Own',
    admin = 'Admin',
    edit = 'Edit',
    read = 'Read',
    readAndDocs = 'Read_docs',
    readAndExec = 'Read_exec',
    view = 'View',
    viewAndDocs = 'View_docs',
    viewAndExec = 'View_exec',
}

/** User permission for a specific user. */
export interface UserPermission {
    user: User
    permission: PermissionAction
}

/** The type returned from the "update directory" endpoint. */
export interface UpdatedDirectory {
    id: DirectoryId
    parentId: DirectoryId
    title: string
}

/** The type returned from the "create directory" endpoint. */
export interface Directory extends DirectoryAsset {}

// =================
// === AssetType ===
// =================

/** All possible types of directory entries. */
export enum AssetType {
    project = 'project',
    file = 'file',
    secret = 'secret',
    directory = 'directory',
    /** A special {@link AssetType} representing the unknown items of a directory, before the
     * request to retrieve the items completes. */
    specialLoading = 'special-loading',
    /** A special {@link AssetType} representing the sole child of an empty directory. */
    specialEmpty = 'special-empty',
}

/** The corresponding ID newtype for each {@link AssetType}. */
export interface IdType {
    [AssetType.project]: ProjectId
    [AssetType.file]: FileId
    [AssetType.secret]: SecretId
    [AssetType.directory]: DirectoryId
    [AssetType.specialLoading]: LoadingAssetId
    [AssetType.specialEmpty]: EmptyAssetId
}

/** The english name of each asset type. */
export const ASSET_TYPE_NAME: Record<AssetType, string> = {
    [AssetType.directory]: 'folder',
    [AssetType.project]: 'project',
    [AssetType.file]: 'file',
    [AssetType.secret]: 'secret',
    [AssetType.specialLoading]: 'special loading asset',
    [AssetType.specialEmpty]: 'special empty asset',
} as const

/** Integers (starting from 0) corresponding to the order in which each asset type should appear
 * in a directory listing. */
export const ASSET_TYPE_ORDER: Record<AssetType, number> = {
    // This is a sequence of numbers, not magic numbers. `999` and `1000` are arbitrary numbers
    // that are higher than the number of possible asset types.
    /* eslint-disable @typescript-eslint/no-magic-numbers */
    [AssetType.directory]: 0,
    [AssetType.project]: 1,
    [AssetType.file]: 2,
    [AssetType.secret]: 3,
    [AssetType.specialLoading]: 999,
    [AssetType.specialEmpty]: 1000,
    /* eslint-enable @typescript-eslint/no-magic-numbers */
}

// =============
// === Asset ===
// =============

/** Metadata uniquely identifying a directory entry.
 * These can be Projects, Files, Secrets, or other directories. */
export interface BaseAsset {
    id: AssetId
    title: string
    modifiedAt: dateTime.Rfc3339DateTime | null
    /** This is defined as a generic {@link AssetId} in the backend, however it is more convenient
     * (and currently safe) to assume it is always a {@link DirectoryId}. */
    parentId: DirectoryId
    permissions: UserPermission[] | null
}

/** Metadata uniquely identifying a directory entry.
 * These can be Projects, Files, Secrets, or other directories. */
export interface Asset<Type extends AssetType = AssetType> extends BaseAsset {
    type: Type
    id: IdType[Type]
    projectState: Type extends AssetType.project ? ProjectStateType : null
}

/** A convenience alias for {@link Asset}<{@link AssetType.directory}>. */
export interface DirectoryAsset extends Asset<AssetType.directory> {}

/** A convenience alias for {@link Asset}<{@link AssetType.project}>. */
export interface ProjectAsset extends Asset<AssetType.project> {}

/** A convenience alias for {@link Asset}<{@link AssetType.file}>. */
export interface FileAsset extends Asset<AssetType.file> {}

/** A convenience alias for {@link Asset}<{@link AssetType.secret}>. */
export interface SecretAsset extends Asset<AssetType.secret> {}

/** A convenience alias for {@link Asset}<{@link AssetType.specialLoading}>. */
export interface SpecialLoadingAsset extends Asset<AssetType.specialLoading> {}

/** A convenience alias for {@link Asset}<{@link AssetType.specialEmpty}>. */
export interface SpecialEmptyAsset extends Asset<AssetType.specialEmpty> {}

/** A union of all possible {@link Asset} variants. */
export type AnyAsset =
    | DirectoryAsset
    | FileAsset
    | ProjectAsset
    | SecretAsset
    | SpecialEmptyAsset
    | SpecialLoadingAsset

/** A type guard that returns whether an {@link Asset} is a specific type of asset. */
export function assetIsType<Type extends AssetType>(type: Type) {
    return (asset: AnyAsset): asset is Extract<AnyAsset, Asset<Type>> => asset.type === type
}

// These are functions, and so their names should be camelCase.
/* eslint-disable no-restricted-syntax */
/** A type guard that returns whether an {@link Asset} is a {@link ProjectAsset}. */
export const assetIsProject = assetIsType(AssetType.project)
/** A type guard that returns whether an {@link Asset} is a {@link DirectoryAsset}. */
export const assetIsDirectory = assetIsType(AssetType.directory)
/** A type guard that returns whether an {@link Asset} is a {@link SecretAsset}. */
export const assetIsSecret = assetIsType(AssetType.secret)
/** A type guard that returns whether an {@link Asset} is a {@link FileAsset}. */
export const assetIsFile = assetIsType(AssetType.file)
/* eslint-disable no-restricted-syntax */

// ==============================
// === compareUserPermissions ===
// ==============================

/** A value returned from a compare function passed to {@link Array.sort}, indicating that the
 * first argument was less than the second argument. */
const COMPARE_LESS_THAN = -1

/** Return a positive number when `a > b`, a negative number when `a < b`, and `0`
 * when `a === b`. */
export function compareUserPermissions(a: UserPermission, b: UserPermission) {
    const relativePermissionPrecedence =
        permissions.PERMISSION_ACTION_PRECEDENCE[a.permission] -
        permissions.PERMISSION_ACTION_PRECEDENCE[b.permission]
    if (relativePermissionPrecedence !== 0) {
        return relativePermissionPrecedence
    } else {
        const aName = a.user.user_name
        const bName = b.user.user_name
        const aEmail = a.user.user_email
        const bEmail = b.user.user_email
        return aName < bName
            ? COMPARE_LESS_THAN
            : aName > bName
            ? 1
            : aEmail < bEmail
            ? COMPARE_LESS_THAN
            : aEmail > bEmail
            ? 1
            : 0
    }
}

// =================
// === Endpoints ===
// =================

/** HTTP request body for the "set username" endpoint. */
export interface CreateUserRequestBody {
    userName: string
    userEmail: EmailAddress
    organizationId: UserOrOrganizationId | null
}

/** HTTP request body for the "invite user" endpoint. */
export interface InviteUserRequestBody {
    organizationId: UserOrOrganizationId
    userEmail: EmailAddress
}

/** HTTP request body for the "create permission" endpoint. */
export interface CreatePermissionRequestBody {
    userSubjects: Subject[]
    resourceId: AssetId
    action: PermissionAction | null
}

/** HTTP request body for the "create directory" endpoint. */
export interface CreateDirectoryRequestBody {
    title: string
    parentId: DirectoryId | null
}

/** HTTP request body for the "update directory" endpoint. */
export interface UpdateDirectoryRequestBody {
    title: string
}

/** HTTP request body for the "create project" endpoint. */
export interface CreateProjectRequestBody {
    projectName: string
    projectTemplateName: string | null
    parentDirectoryId: DirectoryId | null
}

/** HTTP request body for the "project update" endpoint.
 * Only updates of the `projectName` or `ami` are allowed. */
export interface ProjectUpdateRequestBody {
    projectName: string | null
    ami: Ami | null
    ideVersion: VersionNumber | null
}

/** HTTP request body for the "open project" endpoint. */
export interface OpenProjectRequestBody {
    forceCreate: boolean
}

/** HTTP request body for the "create secret" endpoint. */
export interface CreateSecretRequestBody {
    secretName: string
    secretValue: string
    parentDirectoryId: DirectoryId | null
}

/** HTTP request body for the "create tag" endpoint. */
export interface CreateTagRequestBody {
    name: string
    value: string
    objectType: TagObjectType
    objectId: string
}

/** URL query string parameters for the "list directory" endpoint. */
export interface ListDirectoryRequestParams {
    parentId: string | null
}

/** URL query string parameters for the "upload file" endpoint. */
export interface UploadFileRequestParams {
    fileId: string | null
    fileName: string | null
    parentDirectoryId: DirectoryId | null
}

/** URL query string parameters for the "list tags" endpoint. */
export interface ListTagsRequestParams {
    tagType: TagObjectType
}

/** URL query string parameters for the "list versions" endpoint. */
export interface ListVersionsRequestParams {
    versionType: VersionType
    default: boolean
}

// ==============================
// === detectVersionLifecycle ===
// ==============================

/** Extract the {@link VersionLifecycle} from a version string. */
export function detectVersionLifecycle(version: string) {
    if (/rc/i.test(version)) {
        return VersionLifecycle.releaseCandidate
    } else if (/\bnightly\b/i.test(version)) {
        return VersionLifecycle.nightly
    } else if (/\bdev\b|\balpha\b/i.test(version)) {
        return VersionLifecycle.development
    } else {
        return VersionLifecycle.stable
    }
}

// =======================
// === rootDirectoryId ===
// =======================

/** Return the id of the root directory for a user or organization. */
export function rootDirectoryId(userOrOrganizationId: UserOrOrganizationId) {
    return DirectoryId(userOrOrganizationId.replace(/^organization-/, `${AssetType.directory}-`))
}

// ==================
// === getAssetId ===
// ==================

/** A convenience function to get the `id` of an {@link Asset}.
 * This is useful to avoid React re-renders as it is not re-created on each function call. */
export function getAssetId<Type extends AssetType>(asset: Asset<Type>) {
    return asset.id
}

<<<<<<< HEAD
=======
// =====================
// === fileIsProject ===
// =====================

/** A subset of properties of the JS `File` type. */
interface JSFile {
    name: string
}

/** Whether a `File` is a project. */
export function fileIsProject(file: JSFile) {
    return (
        file.name.endsWith('.tar.gz') ||
        file.name.endsWith('.zip') ||
        file.name.endsWith('.enso-project')
    )
}

/** Whether a `File` is not a project. */
export function fileIsNotProject(file: JSFile) {
    return !fileIsProject(file)
}

// =============================
// === stripProjectExtension ===
// =============================

/** Remove the extension of the project file name (if any). */

/** Whether a `File` is a project. */
export function stripProjectExtension(name: string) {
    return name.replace(/\.tar\.gz$|\.zip$|\.enso-project/, '')
}

// ==============================
// === groupPermissionsByUser ===
// ==============================

/** Converts an array of {@link UserPermission}s to an array of {@link UserPermissions}. */
export function groupPermissionsByUser(permissions: UserPermission[]) {
    const users: UserPermissions[] = []
    const userMap: Record<Subject, UserPermissions> = {}
    for (const permission of permissions) {
        const existingUser = userMap[permission.user.pk]
        if (existingUser != null) {
            existingUser.permissions.push(permission.permission)
        } else {
            const newUser: UserPermissions = {
                user: permission.user,
                permissions: [permission.permission],
            }
            users.push(newUser)
            userMap[permission.user.pk] = newUser
        }
    }
    return users
}

>>>>>>> 0e20644e
// ===============
// === Backend ===
// ===============

/** Interface for sending requests to a backend that manages assets and runs projects. */
export abstract class Backend {
    abstract readonly type: BackendType

    /** Delete an asset of any type. */
    async deleteAsset(asset: AnyAsset) {
        switch (asset.type) {
            case AssetType.directory: {
                await this.deleteDirectory(asset.id, asset.title)
                break
            }
            case AssetType.project: {
                await this.deleteProject(asset.id, asset.title)
                break
            }
            case AssetType.file: {
                await this.deleteFile(asset.id, asset.title)
                break
            }
            case AssetType.secret: {
                await this.deleteSecret(asset.id, asset.title)
                break
            }
            case AssetType.specialLoading:
            case AssetType.specialEmpty: {
                // Ignored. This should never happen, and because they do not exist on the backend,
                // there are no negative consequences.
                break
            }
        }
    }
    /** Return a list of all users in the same organization. */
    abstract listUsers(): Promise<SimpleUser[]>
    /** Set the username of the current user. */
    abstract createUser(body: CreateUserRequestBody): Promise<UserOrOrganization>
    /** Invite a new user to the organization by email. */
    abstract inviteUser(body: InviteUserRequestBody): Promise<void>
    /** Adds a permission for a specific user on a specific asset. */
    abstract createPermission(body: CreatePermissionRequestBody): Promise<void>
    /** Return user details for the current user. */
    abstract usersMe(): Promise<UserOrOrganization | null>
    /** Return a list of assets in a directory. */
    abstract listDirectory(
        query: ListDirectoryRequestParams,
        title: string | null
    ): Promise<AnyAsset[]>
    /** Create a directory. */
    abstract createDirectory(body: CreateDirectoryRequestBody): Promise<CreatedDirectory>
    /** Change the name of a directory. */
    abstract updateDirectory(
        directoryId: DirectoryId,
        body: UpdateDirectoryRequestBody,
        title: string | null
    ): Promise<UpdatedDirectory>
    /** Delete a directory. */
    abstract deleteDirectory(directoryId: DirectoryId, title: string | null): Promise<void>
    /** Return a list of projects belonging to the current user. */
    abstract listProjects(): Promise<ListedProject[]>
    /** Create a project for the current user. */
    abstract createProject(body: CreateProjectRequestBody): Promise<CreatedProject>
    /** Close the project identified by the given project ID. */
    abstract closeProject(projectId: ProjectId, title: string | null): Promise<void>
    /** Return project details for the specified project ID. */
    abstract getProjectDetails(projectId: ProjectId, title: string | null): Promise<Project>
    /** Set a project to an open state. */
    abstract openProject(
        projectId: ProjectId,
        body: OpenProjectRequestBody | null,
        title: string | null
    ): Promise<void>
    abstract projectUpdate(
        projectId: ProjectId,
        body: ProjectUpdateRequestBody,
        title: string | null
    ): Promise<UpdatedProject>
    /** Delete a project. */
    abstract deleteProject(projectId: ProjectId, title: string | null): Promise<void>
    /** Return project memory, processor and storage usage. */
    abstract checkResources(projectId: ProjectId, title: string | null): Promise<ResourceUsage>
    /** Return a list of files accessible by the current user. */
    abstract listFiles(): Promise<File[]>
    /** Upload a file. */
    abstract uploadFile(params: UploadFileRequestParams, body: Blob): Promise<FileInfo>
    /** Delete a file. */
    abstract deleteFile(fileId: FileId, title: string | null): Promise<void>
    /** Create a secret environment variable. */
    abstract createSecret(body: CreateSecretRequestBody): Promise<SecretAndInfo>
    /** Return a secret environment variable. */
    abstract getSecret(secretId: SecretId, title: string | null): Promise<Secret>
    /** Return the secret environment variables accessible by the user. */
    abstract listSecrets(): Promise<SecretInfo[]>
    /** Delete a secret environment variable. */
    abstract deleteSecret(secretId: SecretId, title: string | null): Promise<void>
    /** Create a file tag or project tag. */
    abstract createTag(body: CreateTagRequestBody): Promise<TagInfo>
    /** Return file tags or project tags accessible by the user. */
    abstract listTags(params: ListTagsRequestParams): Promise<Tag[]>
    /** Delete a file tag or project tag. */
    abstract deleteTag(tagId: TagId): Promise<void>
    /** Return a list of backend or IDE versions. */
    abstract listVersions(params: ListVersionsRequestParams): Promise<[Version, ...Version[]]>
}<|MERGE_RESOLUTION|>--- conflicted
+++ resolved
@@ -604,8 +604,6 @@
     return asset.id
 }
 
-<<<<<<< HEAD
-=======
 // =====================
 // === fileIsProject ===
 // =====================
@@ -640,31 +638,6 @@
     return name.replace(/\.tar\.gz$|\.zip$|\.enso-project/, '')
 }
 
-// ==============================
-// === groupPermissionsByUser ===
-// ==============================
-
-/** Converts an array of {@link UserPermission}s to an array of {@link UserPermissions}. */
-export function groupPermissionsByUser(permissions: UserPermission[]) {
-    const users: UserPermissions[] = []
-    const userMap: Record<Subject, UserPermissions> = {}
-    for (const permission of permissions) {
-        const existingUser = userMap[permission.user.pk]
-        if (existingUser != null) {
-            existingUser.permissions.push(permission.permission)
-        } else {
-            const newUser: UserPermissions = {
-                user: permission.user,
-                permissions: [permission.permission],
-            }
-            users.push(newUser)
-            userMap[permission.user.pk] = newUser
-        }
-    }
-    return users
-}
-
->>>>>>> 0e20644e
 // ===============
 // === Backend ===
 // ===============
