/** @file Base modal component that provides the full-screen element that blocks mouse events. */
import * as React from 'react'

import * as modalProvider from '../../providers/modal'

// =================
// === Component ===
// =================

<<<<<<< HEAD
export interface ModalProps extends React.PropsWithChildren {
=======
/** Props for a {@link Modal}. */
export interface ModalProps extends react.PropsWithChildren {
>>>>>>> 62fecfa4
    centered?: boolean
    className?: string
}

/** A fullscreen modal with content at the center.
 * The background is fully opaque by default;
 * background transparency can be enabled with Tailwind's `bg-opacity` classes,
 * like `className="bg-opacity-50"` */
function Modal(props: ModalProps) {
    const { children, centered, className } = props
    const { unsetModal } = modalProvider.useSetModal()

    return (
        <div
            className={`inset-0 bg-primary ${
                centered ? 'fixed w-screen h-screen grid place-items-center ' : ''
            }${className ?? ''}`}
            onClick={event => {
                if (event.currentTarget === event.target) {
                    unsetModal()
                }
            }}
        >
            {children}
        </div>
    )
}

export default Modal<|MERGE_RESOLUTION|>--- conflicted
+++ resolved
@@ -7,12 +7,8 @@
 // === Component ===
 // =================
 
-<<<<<<< HEAD
+/** Props for a {@link Modal}. */
 export interface ModalProps extends React.PropsWithChildren {
-=======
-/** Props for a {@link Modal}. */
-export interface ModalProps extends react.PropsWithChildren {
->>>>>>> 62fecfa4
     centered?: boolean
     className?: string
 }
