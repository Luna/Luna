/** @file The icon and name of a {@link backendModule.ProjectAsset}. */
import * as React from 'react'

import NetworkIcon from 'enso-assets/network.svg'

import * as assetEventModule from '../events/assetEvent'
import * as assetListEventModule from '../events/assetListEvent'
import * as assetTreeNode from '../assetTreeNode'
import * as authProvider from '../../authentication/providers/auth'
import * as backendModule from '../backend'
import * as backendProvider from '../../providers/backend'
import * as errorModule from '../../error'
import * as eventModule from '../event'
import * as hooks from '../../hooks'
import * as indent from '../indent'
import * as presence from '../presence'
import * as shortcutsModule from '../shortcuts'
import * as shortcutsProvider from '../../providers/shortcuts'
import * as validation from '../validation'

import * as column from '../column'
import EditableSpan from './editableSpan'
import ProjectIcon from './projectIcon'
import SvgMask from '../../authentication/components/svgMask'

// ===================
// === ProjectName ===
// ===================

/** Props for a {@link ProjectNameColumn}. */
export interface ProjectNameColumnProps extends column.AssetColumnProps {}

/** The icon and name of a {@link backendModule.ProjectAsset}.
 * @throws {Error} when the asset is not a {@link backendModule.ProjectAsset}.
 * This should never happen. */
export default function ProjectNameColumn(props: ProjectNameColumnProps) {
    const {
        item,
        setItem,
        selected,
        rowState,
        setRowState,
        state: {
<<<<<<< HEAD
            appRunner,
            numberOfSelectedItems,
=======
>>>>>>> e0ef0a25
            assetEvents,
            dispatchAssetEvent,
            dispatchAssetListEvent,
            doOpenManually,
            doOpenIde,
            doCloseIde,
        },
    } = props
    const toastAndLog = hooks.useToastAndLog()
    const { backend } = backendProvider.useBackend()
    const { organization } = authProvider.useNonPartialUserSession()
    const { shortcuts } = shortcutsProvider.useShortcuts()
    const asset = item.item
    if (asset.type !== backendModule.AssetType.project) {
        // eslint-disable-next-line no-restricted-syntax
        throw new Error('`ProjectNameColumn` can only display project assets.')
    }
    const setAsset = assetTreeNode.useSetAsset(asset, setItem)
    const ownPermission =
        asset.permissions?.find(permission => permission.user.user_email === organization?.email) ??
        null
    const canExecute =
        ownPermission != null &&
        backendModule.PERMISSION_ACTION_CAN_EXECUTE[ownPermission.permission]
    const isOtherUserUsingProject = asset.projectState.opened_by !== organization?.email

    const doRename = async (newName: string) => {
        try {
            await backend.projectUpdate(
                asset.id,
                {
                    ami: null,
                    ideVersion: null,
                    projectName: newName,
                },
                asset.title
            )
            return
        } catch (error) {
            toastAndLog(errorModule.tryGetMessage(error) ?? 'Could not rename project.')
            throw error
        }
    }

    hooks.useEventHandler(assetEvents, async event => {
        switch (event.type) {
            case assetEventModule.AssetEventType.newFolder:
            case assetEventModule.AssetEventType.newSecret:
            case assetEventModule.AssetEventType.openProject:
            case assetEventModule.AssetEventType.closeProject:
            case assetEventModule.AssetEventType.cancelOpeningAllProjects:
            case assetEventModule.AssetEventType.deleteMultiple:
            case assetEventModule.AssetEventType.restoreMultiple:
            case assetEventModule.AssetEventType.downloadSelected:
            case assetEventModule.AssetEventType.removeSelf: {
                // Ignored. Any missing project-related events should be handled by `ProjectIcon`.
                // `deleteMultiple`, `restoreMultiple` and `downloadSelected` are handled by
                // `AssetRow`.
                break
            }
            case assetEventModule.AssetEventType.newProject: {
                // This should only run before this project gets replaced with the actual project
                // by this event handler. In both cases `key` will match, so using `key` here
                // is a mistake.
                if (asset.id === event.placeholderId) {
                    rowState.setPresence(presence.Presence.inserting)
                    try {
                        const createdProject = await backend.createProject({
                            parentDirectoryId: asset.parentId,
                            projectName: asset.title,
                            projectTemplateName: event.templateId,
                        })
                        rowState.setPresence(presence.Presence.present)
                        setAsset({
                            ...asset,
                            id: createdProject.projectId,
                            projectState: {
                                ...asset.projectState,
                                type: backendModule.ProjectState.placeholder,
                            },
                        })
                        dispatchAssetEvent({
                            type: assetEventModule.AssetEventType.openProject,
                            id: createdProject.projectId,
                            shouldAutomaticallySwitchPage: true,
                        })
                    } catch (error) {
                        dispatchAssetListEvent({
                            type: assetListEventModule.AssetListEventType.delete,
                            key: item.key,
                        })
                        toastAndLog('Error creating new project', error)
                    }
                }
                break
            }
            case assetEventModule.AssetEventType.uploadFiles: {
                const file = event.files.get(item.key)
                if (file != null) {
                    rowState.setPresence(presence.Presence.inserting)
                    try {
                        if (backend.type === backendModule.BackendType.local) {
                            let id: string
                            if (
                                'backendApi' in window &&
                                // This non-standard property is defined in Electron.
                                'path' in file &&
                                typeof file.path === 'string'
                            ) {
                                id = await window.backendApi.importProjectFromPath(file.path)
                            } else {
                                const response = await fetch('./api/upload-project', {
                                    method: 'POST',
                                    // Ideally this would use `file.stream()`, to minimize RAM
                                    // requirements. for uploading large projects. Unfortunately,
                                    // this requires HTTP/2, which is HTTPS-only, so it will not
                                    // work on `http://localhost`.
                                    body: await file.arrayBuffer(),
                                })
                                id = await response.text()
                            }
                            const listedProject = await backend.getProjectDetails(
                                backendModule.ProjectId(id),
                                null
                            )
                            rowState.setPresence(presence.Presence.present)
                            setAsset({
                                ...asset,
                                title: listedProject.packageName,
                                id: backendModule.ProjectId(id),
                            })
                        } else {
                            const fileName = asset.title
                            const title = backendModule.stripProjectExtension(asset.title)
                            setAsset({
                                ...asset,
                                title,
                            })
                            const createdFile = await backend.uploadFile(
                                {
                                    fileId: null,
                                    fileName,
                                    parentDirectoryId: asset.parentId,
                                },
                                file
                            )
                            const project = createdFile.project
                            if (project == null) {
                                throw new Error('The uploaded file was not a project.')
                            } else {
                                rowState.setPresence(presence.Presence.present)
                                setAsset({
                                    ...asset,
                                    title,
                                    id: project.projectId,
                                    projectState: project.state,
                                })
                                return
                            }
                        }
                    } catch (error) {
                        dispatchAssetListEvent({
                            type: assetListEventModule.AssetListEventType.delete,
                            key: item.key,
                        })
                        toastAndLog('Could not upload project', error)
                    }
                }
                break
            }
        }
    })

    return (
        <div
            className={`flex text-left items-center whitespace-nowrap rounded-l-full gap-1 px-1.5 py-1 min-w-max ${indent.indentClass(
                item.depth
            )}`}
            onClick={event => {
                if (
                    !rowState.isEditingName &&
                    !isOtherUserUsingProject &&
                    eventModule.isDoubleClick(event)
                ) {
                    // It is a double click; open the project.
                    dispatchAssetEvent({
                        type: assetEventModule.AssetEventType.openProject,
                        id: asset.id,
                        shouldAutomaticallySwitchPage: true,
                    })
                } else if (
                    eventModule.isSingleClick(event) &&
                    ((selected && numberOfSelectedItems === 1) ||
                        shortcuts.matchesMouseAction(shortcutsModule.MouseAction.editName, event))
                ) {
                    setRowState(oldRowState => ({
                        ...oldRowState,
                        isEditingName: true,
                    }))
                }
            }}
        >
            {!canExecute ? (
                <SvgMask src={NetworkIcon} className="m-1" />
            ) : (
                <ProjectIcon
                    keyProp={item.key}
                    item={asset}
                    setItem={setAsset}
                    assetEvents={assetEvents}
                    doOpenManually={doOpenManually}
                    openIde={switchPage => {
                        doOpenIde(asset, setAsset, switchPage)
                    }}
                    onClose={() => {
                        doCloseIde(asset)
                    }}
                />
            )}
            <EditableSpan
                editable={rowState.isEditingName}
                onSubmit={async newTitle => {
                    setRowState(oldRowState => ({
                        ...oldRowState,
                        isEditingName: false,
                    }))
                    if (newTitle !== asset.title) {
                        const oldTitle = asset.title
                        setAsset(oldItem => ({ ...oldItem, title: newTitle }))
                        try {
                            await doRename(newTitle)
                        } catch {
                            setAsset(oldItem => ({ ...oldItem, title: oldTitle }))
                        }
                    }
                }}
                onCancel={() => {
                    setRowState(oldRowState => ({
                        ...oldRowState,
                        isEditingName: false,
                    }))
                }}
                {...(backend.type === backendModule.BackendType.local
                    ? {
                          inputPattern: validation.LOCAL_PROJECT_NAME_PATTERN,
                          inputTitle: validation.LOCAL_PROJECT_NAME_TITLE,
                      }
                    : {})}
                className={`bg-transparent grow leading-170 h-6 px-2 py-px ${
                    rowState.isEditingName
                        ? 'cursor-text'
                        : canExecute && !isOtherUserUsingProject
                        ? 'cursor-pointer'
                        : ''
                }`}
            >
                {asset.title}
            </EditableSpan>
        </div>
    )
}<|MERGE_RESOLUTION|>--- conflicted
+++ resolved
@@ -41,11 +41,7 @@
         rowState,
         setRowState,
         state: {
-<<<<<<< HEAD
-            appRunner,
             numberOfSelectedItems,
-=======
->>>>>>> e0ef0a25
             assetEvents,
             dispatchAssetEvent,
             dispatchAssetListEvent,
