/** @file The icon and name of a {@link backendModule.FileAsset}. */
import * as React from 'react'

import * as assetEventModule from '../events/assetEvent'
import * as assetListEventModule from '../events/assetListEvent'
import * as backendModule from '../backend'
import * as backendProvider from '../../providers/backend'
import * as eventModule from '../event'
import * as fileInfo from '../../fileInfo'
import * as hooks from '../../hooks'
import * as indent from '../indent'
import * as presence from '../presence'
import * as shortcutsModule from '../shortcuts'
import * as shortcutsProvider from '../../providers/shortcuts'

import * as column from '../column'
import EditableSpan from './editableSpan'
import SvgMask from '../../authentication/components/svgMask'

// ================
// === FileName ===
// ================

/** Props for a {@link FileNameColumn}. */
export interface FileNameColumnProps extends column.AssetColumnProps<backendModule.FileAsset> {}

/** The icon and name of a {@link backendModule.FileAsset}. */
export default function FileNameColumn(props: FileNameColumnProps) {
    const {
        keyProp: key,
        item,
        setItem,
        selected,
        state: { assetEvents, dispatchAssetListEvent, getDepth },
        rowState,
        setRowState,
    } = props
    const toastAndLog = hooks.useToastAndLog()
    const { backend } = backendProvider.useBackend()
    const { shortcuts } = shortcutsProvider.useShortcuts()

    // TODO[sb]: Wait for backend implementation. `editable` should also be re-enabled, and the
    // context menu entry should be re-added.
    // Backend implementation is tracked here: https://github.com/enso-org/cloud-v2/issues/505.
    const doRename = async () => {
        return await Promise.resolve(null)
    }

    hooks.useEventHandler(assetEvents, async event => {
        switch (event.type) {
            case assetEventModule.AssetEventType.newProject:
            case assetEventModule.AssetEventType.newFolder:
            case assetEventModule.AssetEventType.newSecret:
            case assetEventModule.AssetEventType.openProject:
            case assetEventModule.AssetEventType.cancelOpeningAllProjects:
            case assetEventModule.AssetEventType.deleteMultiple:
            case assetEventModule.AssetEventType.downloadSelected:
            case assetEventModule.AssetEventType.removeSelf: {
                // Ignored. These events should all be unrelated to projects.
                // `deleteMultiple` and `downloadSelected` are handled by `AssetRow`.
                break
            }
            case assetEventModule.AssetEventType.uploadFiles: {
                const file = event.files.get(key)
                if (file != null) {
                    rowState.setPresence(presence.Presence.inserting)
                    try {
                        const createdFile = await backend.uploadFile(
                            {
                                fileId: null,
                                fileName: item.title,
                                parentDirectoryId: item.parentId,
                            },
                            file
                        )
                        rowState.setPresence(presence.Presence.present)
                        const newItem: backendModule.FileAsset = {
                            ...item,
                            ...createdFile,
                        }
                        setItem(newItem)
                    } catch (error) {
                        dispatchAssetListEvent({
                            type: assetListEventModule.AssetListEventType.delete,
                            id: key,
                        })
                        toastAndLog('Could not upload file', error)
                    }
                }
                break
            }
        }
    })

    return (
        <div
            className={`flex text-left items-center align-middle whitespace-nowrap rounded-l-full gap-1 px-1.5 py-1 min-w-max ${indent.indentClass(
                getDepth(key)
            )}`}
            onClick={event => {
                if (
                    eventModule.isSingleClick(event) &&
                    (selected ||
                        shortcuts.matchesMouseAction(shortcutsModule.MouseAction.editName, event))
                ) {
                    setRowState(oldRowState => ({
                        ...oldRowState,
                        isEditingName: true,
                    }))
                }
            }}
        >
<<<<<<< HEAD
            <img src={fileInfo.fileIcon()} className="p-1" />
=======
            <SvgMask src={fileInfo.fileIcon()} className="m-1" />
>>>>>>> f1c224e6
            <EditableSpan
                editable={false}
                onSubmit={async newTitle => {
                    setRowState(oldRowState => ({
                        ...oldRowState,
                        isEditingName: false,
                    }))
                    if (newTitle !== item.title) {
                        const oldTitle = item.title
                        setItem(oldItem => ({ ...oldItem, title: newTitle }))
                        try {
                            await doRename(/* newTitle */)
                        } catch {
                            setItem(oldItem => ({ ...oldItem, title: oldTitle }))
                        }
                    }
                }}
                onCancel={() => {
                    setRowState(oldRowState => ({
                        ...oldRowState,
                        isEditingName: false,
                    }))
                }}
                className="bg-transparent grow leading-170 h-6 py-px"
            >
                {item.title}
            </EditableSpan>
        </div>
    )
}<|MERGE_RESOLUTION|>--- conflicted
+++ resolved
@@ -110,11 +110,7 @@
                 }
             }}
         >
-<<<<<<< HEAD
-            <img src={fileInfo.fileIcon()} className="p-1" />
-=======
             <SvgMask src={fileInfo.fileIcon()} className="m-1" />
->>>>>>> f1c224e6
             <EditableSpan
                 editable={false}
                 onSubmit={async newTitle => {
