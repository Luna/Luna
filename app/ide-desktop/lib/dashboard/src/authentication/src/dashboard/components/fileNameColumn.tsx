--- conflicted
+++ resolved
@@ -7,7 +7,6 @@
 import * as backendModule from '../backend'
 import * as backendProvider from '../../providers/backend'
 import * as eventModule from '../event'
-import * as fileInfo from '../../fileInfo'
 import * as fileIcon from '../../fileIcon'
 import * as hooks from '../../hooks'
 import * as indent from '../indent'
@@ -118,11 +117,7 @@
                 }
             }}
         >
-<<<<<<< HEAD
-            <img src={fileIcon.fileIcon()} />
-=======
-            <SvgMask src={fileInfo.fileIcon()} className="m-1" />
->>>>>>> e224eb35
+            <SvgMask src={fileIcon.fileIcon()} className="m-1" />
             <EditableSpan
                 editable={false}
                 onSubmit={async newTitle => {
