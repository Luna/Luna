/** @file A toolbar containing chat and the user menu. */
import * as React from 'react'

import ChatIcon from 'enso-assets/chat.svg'
import DefaultUserIcon from 'enso-assets/default_user.svg'

import * as modalProvider from '../../providers/modal'

import Button from './button'
import UserMenu from './userMenu'

// ===============
// === UserBar ===
// ===============

/** Props for a {@link UserBar}. */
export interface UserBarProps {
    isHelpChatOpen: boolean
    setIsHelpChatOpen: (isHelpChatOpen: boolean) => void
    onSignOut: () => void
}

/** A toolbar containing chat and the user menu. */
export default function UserBar(props: UserBarProps) {
    const { isHelpChatOpen, setIsHelpChatOpen, onSignOut } = props
    const { updateModal } = modalProvider.useSetModal()
    return (
<<<<<<< HEAD
        <div className="flex shrink-0 items-center bg-frame rounded-full gap-3 h-8 pl-2 pr-0.75">
=======
        <div className="flex shrink-0 items-center bg-frame-bg rounded-full gap-3 h-8 pl-2 pr-0.75 cursor-default pointer-events-auto">
>>>>>>> 59329bd5
            <Button
                active={isHelpChatOpen}
                image={ChatIcon}
                onClick={() => {
                    setIsHelpChatOpen(!isHelpChatOpen)
                }}
            />
            <button
                onClick={event => {
                    event.stopPropagation()
                    updateModal(oldModal =>
                        oldModal?.type === UserMenu ? null : <UserMenu onSignOut={onSignOut} />
                    )
                }}
            >
                <img src={DefaultUserIcon} height={28} width={28} />
            </button>
        </div>
    )
}<|MERGE_RESOLUTION|>--- conflicted
+++ resolved
@@ -25,11 +25,7 @@
     const { isHelpChatOpen, setIsHelpChatOpen, onSignOut } = props
     const { updateModal } = modalProvider.useSetModal()
     return (
-<<<<<<< HEAD
-        <div className="flex shrink-0 items-center bg-frame rounded-full gap-3 h-8 pl-2 pr-0.75">
-=======
-        <div className="flex shrink-0 items-center bg-frame-bg rounded-full gap-3 h-8 pl-2 pr-0.75 cursor-default pointer-events-auto">
->>>>>>> 59329bd5
+        <div className="flex shrink-0 items-center bg-frame rounded-full gap-3 h-8 pl-2 pr-0.75 cursor-default pointer-events-auto">
             <Button
                 active={isHelpChatOpen}
                 image={ChatIcon}
