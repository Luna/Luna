--- conflicted
+++ resolved
@@ -22,20 +22,13 @@
     page: pageSwitcher.Page
     isHelpChatOpen: boolean
     setIsHelpChatOpen: (isHelpChatOpen: boolean) => void
-<<<<<<< HEAD
     projectAsset: backendModule.ProjectAsset | null
-=======
     onSignOut: () => void
->>>>>>> 59329bd5
 }
 
 /** A toolbar containing chat and the user menu. */
 export default function UserBar(props: UserBarProps) {
-<<<<<<< HEAD
-    const { page, isHelpChatOpen, setIsHelpChatOpen, projectAsset } = props
-=======
-    const { isHelpChatOpen, setIsHelpChatOpen, onSignOut } = props
->>>>>>> 59329bd5
+    const { page, isHelpChatOpen, setIsHelpChatOpen, projectAsset, onSignOut } = props
     const { updateModal } = modalProvider.useSetModal()
     const { backend } = backendProvider.useBackend()
     const { setModal } = modalProvider.useSetModal()
