/** @file Parsing and representation of the search query. */
import * as array from './array'

// =====================
// === Regex Helpers ===
// =====================

// Control characters must be handled, in order to follow the JSON spec.
// eslint-disable-next-line no-control-regex
const JSON_VALUE_REGEX = /"(?:[^\0-\x1f\\"]|\\[\\/bfnrt"]|\\u[0-9a-fA-F]{4})*"?/.source

/** The regex, with `<json>` replaced with a regex subexpression matching a JSON-escaped search
 * term. */
function interpolateRegex(regex: RegExp) {
    return new RegExp(regex.source.replace(/<json>/g, JSON_VALUE_REGEX), regex.flags)
}

// ==================
// === AssetQuery ===
// ==================

<<<<<<< HEAD
/** Removes the `readonly` modifier from all keys in the given type. */
type Mutable<T> = { -readonly [K in keyof T]: T[K] }

/** An {@link AssetQuery}, without the query and methods. */
interface AssetQueryData
    extends Mutable<Omit<AssetQuery, 'add' | 'delete' | 'query' | 'toString'>> {}

/** An {@link AssetQuery}, without the query and methods, and with all the values being `string[]`s
 * instead of `string[][]`s, representing the last term rather than all terms. */
interface AssetQueryLastTermData
    extends Record<Exclude<keyof AssetQuery, 'add' | 'delete' | 'query' | 'toString'>, string[]> {}
=======
/** Keys of an {@Link AssetQuery} which correspond to tags. */
export type AssetQueryKey = Exclude<keyof AssetQuery & `${string}s`, 'withUpdates'>

/** An {@link AssetQuery}, without the query and methods. */
export interface AssetQueryData extends Record<AssetQueryKey, string[][]> {}

/** An {@link AssetQuery}, without the query and methods, and with all the values being `string[]`s
 * instead of `string[][]`s, representing the last term rather than all terms. */
export interface AssetQueryLastTermData extends Record<AssetQueryKey, string[]> {}
>>>>>>> 49835500

/** An individual segment of a query string input to {@link AssetQuery}. */
interface AssetQueryTerm {
    tag: string | null
    values: string[]
}

/** Parsing and representation of the search query. */
export class AssetQuery {
    static plainValueRegex = interpolateRegex(/^(?:|[^"]\S*)$/)
    static jsonValueRegex = interpolateRegex(/^(<json>)$/)
    static termsRegex = interpolateRegex(/(?:([^\s:]*):)?((?:(?:<json>|(?:[^,\s"][^,\s]*)),?)*|)/g)
    static valuesRegex = interpolateRegex(/(?:<json>)|(?:[^,\s"][^,\s]*)/g)
    // `key` MUST be a string literal type.
    // eslint-disable-next-line no-restricted-syntax
<<<<<<< HEAD
    static dataKeys = [
        'keywords',
        'negativeKeywords',
        'labels',
        'negativeLabels',
        'owners',
        'negativeOwners',
        'nos',
        'negativeNos',
    ] as const
    // `key` MUST be a string literal type.
    // eslint-disable-next-line no-restricted-syntax
=======
>>>>>>> 49835500
    static tagNames = [
        ['keywords', null],
        ['negativeKeywords', '-'],
        ['names', 'name'],
        ['negativeNames', '-name'],
<<<<<<< HEAD
=======
        ['types', 'type'],
        ['negativeTypes', '-type'],
        ['extensions', 'extension'],
        ['negativeExtensions', '-extension'],
        ['descriptions', 'description'],
        ['negativeDescriptions', '-description'],
        ['modifieds', 'modified'],
        ['negativeModifieds', '-modified'],
>>>>>>> 49835500
        ['labels', 'label'],
        ['negativeLabels', '-label'],
        ['owners', 'owner'],
        ['negativeOwners', '-owner'],
        ['nos', 'no'],
        ['negativeNos', 'has'],
<<<<<<< HEAD
    ] as const
=======
    ] as const satisfies readonly (readonly [keyof AssetQueryData, string | null])[]
>>>>>>> 49835500

    query

    /** Create an {@link AssetQuery}. */
    constructor(
        query: string | null,
        readonly keywords: string[][],
        readonly negativeKeywords: string[][],
        readonly names: string[][],
        readonly negativeNames: string[][],
        readonly labels: string[][],
        readonly negativeLabels: string[][],
<<<<<<< HEAD
=======
        readonly types: string[][],
        readonly negativeTypes: string[][],
        readonly extensions: string[][],
        readonly negativeExtensions: string[][],
        readonly descriptions: string[][],
        readonly negativeDescriptions: string[][],
        readonly modifieds: string[][],
        readonly negativeModifieds: string[][],
>>>>>>> 49835500
        readonly owners: string[][],
        readonly negativeOwners: string[][],
        readonly nos: string[][],
        readonly negativeNos: string[][]
    ) {
        this.query = query ?? ''
        if (query == null) {
            this.query = this.toString()
        }
    }

    /** Return a list of {@link AssetQueryTerm}s found in the raw user input string. */
    static terms(query: string): AssetQueryTerm[] {
        const terms: AssetQueryTerm[] = []
<<<<<<< HEAD
        for (const [, tag, valuesRaw] of query.trim().matchAll(this.termsRegex)) {
            // Ignore values with a tag but without a value.
            if (valuesRaw != null && valuesRaw !== '') {
                const values = valuesRaw.match(AssetQuery.valuesRegex) ?? []
                terms.push({
                    tag: tag ?? null,
                    values: values.map(value =>
                        AssetQuery.jsonValueRegex.test(value)
                            ? String(
                                  JSON.parse(
                                      value.endsWith('"') && value.length > 1 ? value : value + '"'
                                  )
                              )
                            : value
                    ),
=======
        for (const [, tag, valuesRaw = ''] of query.trim().matchAll(this.termsRegex)) {
            // Ignore values with a tag but without a value.
            if (tag != null || valuesRaw !== '') {
                const values = valuesRaw.match(AssetQuery.valuesRegex) ?? []
                terms.push({
                    tag: tag ?? null,
                    values:
                        valuesRaw === ''
                            ? []
                            : values.map(value =>
                                  AssetQuery.jsonValueRegex.test(value)
                                      ? String(
                                            JSON.parse(
                                                value.endsWith('"') && value.length > 1
                                                    ? value
                                                    : value + '"'
                                            )
                                        )
                                      : value
                              ),
>>>>>>> 49835500
                })
            }
        }
        return terms
    }

    /** Convert an {@link AssetQueryTerm} to a string usable in a raw user input string. */
    static termToString(term: AssetQueryTerm) {
        const tagSegment = term.tag == null ? '' : term.tag + ':'
        const valueSegment = term.values
            .map(value => (AssetQuery.plainValueRegex.test(value) ? value : JSON.stringify(value)))
            .join(',')
        return tagSegment + valueSegment
    }

    /** Create an {@link AssetQuery} from a raw user input string. */
    static fromString(query: string): AssetQuery {
        const terms = AssetQuery.terms(query)
        const keywords: string[][] = []
        const negativeKeywords: string[][] = []
        const names: string[][] = []
        const negativeNames: string[][] = []
        const labels: string[][] = []
        const negativeLabels: string[][] = []
<<<<<<< HEAD
=======
        const types: string[][] = []
        const negativeTypes: string[][] = []
        const extensions: string[][] = []
        const negativeExtensions: string[][] = []
        const descriptions: string[][] = []
        const negativeDescriptions: string[][] = []
        const modifieds: string[][] = []
        const negativeModifieds: string[][] = []
>>>>>>> 49835500
        const owners: string[][] = []
        const negativeOwners: string[][] = []
        const nos: string[][] = []
        const negativeNos: string[][] = []
        const tagNameToSet: Record<string, string[][]> = {
            // This is a dictionary, not an object.
            /* eslint-disable @typescript-eslint/naming-convention */
            '': keywords,
            '-': negativeKeywords,
            name: names,
            '-name': negativeNames,
            label: labels,
            '-label': negativeLabels,
<<<<<<< HEAD
=======
            type: types,
            '-type': negativeTypes,
            extension: extensions,
            '-extension': negativeExtensions,
            ext: extensions,
            '-ext': negativeExtensions,
            description: descriptions,
            '-description': negativeDescriptions,
            desc: descriptions,
            '-desc': negativeDescriptions,
            modified: modifieds,
            '-modified': negativeModifieds,
>>>>>>> 49835500
            owner: owners,
            '-owner': negativeOwners,
            no: nos,
            '-no': negativeNos,
            has: negativeNos,
            '-has': nos,
            /* eslint-enable @typescript-eslint/naming-convention */
        }
        for (const term of terms) {
            const set = term.tag == null ? keywords : tagNameToSet[term.tag]
            set?.push(term.values)
        }
        return new AssetQuery(
            query,
            keywords,
            negativeKeywords,
            names,
            negativeNames,
            labels,
            negativeLabels,
<<<<<<< HEAD
=======
            types,
            negativeTypes,
            extensions,
            negativeExtensions,
            descriptions,
            negativeDescriptions,
            modifieds,
            negativeModifieds,
>>>>>>> 49835500
            owners,
            negativeOwners,
            nos,
            negativeNos
        )
    }

    /** Return a new array of terms, after applying the given updates. */
    static updatedTerms(
        original: string[][],
        toAdd: string[][] | null,
        toRemove: string[][] | null
    ) {
        toAdd = toAdd?.filter(term => term.length !== 0) ?? null
        toRemove = toRemove?.filter(term => term.length !== 0) ?? null
        toAdd = toAdd?.length === 0 ? null : toAdd
        toRemove = toRemove?.length === 0 ? null : toRemove
        if (toAdd == null && (toRemove == null || original.length === 0)) {
            return null
<<<<<<< HEAD
        } else {
            let changed = false
            let terms = original
            if (toAdd != null) {
                const termsAfterAdditions = [
                    ...terms,
                    ...toAdd.filter(otherTerm =>
                        terms.every(
                            term => !array.shallowEqual([...term].sort(), [...otherTerm].sort())
                        )
                    ),
                ]
                if (termsAfterAdditions.length !== terms.length) {
                    terms = termsAfterAdditions
                    changed = true
                }
            }
            if (toRemove != null) {
                const termsAfterRemovals = terms.filter(
                    term =>
                        toRemove?.every(
                            otherTerm =>
                                !array.shallowEqual([...term].sort(), [...otherTerm].sort())
                        )
                )
                if (termsAfterRemovals.length !== terms.length) {
                    terms = termsAfterRemovals
                    changed = true
                }
            }
            return !changed ? null : terms
        }
    }

    /** Return a new array of terms, after applying the given updates to the last term. */
    static updatedLastTerm(
        original: string[][],
        toAdd: string[] | null,
        toRemove: string[] | null
    ) {
        toAdd = toAdd?.filter(term => term.length !== 0) ?? null
        toRemove = toRemove?.filter(term => term.length !== 0) ?? null
        toAdd = toAdd?.length === 0 ? null : toAdd
        toRemove = toRemove?.length === 0 ? null : toRemove
        let lastTerm = original[original.length - 1]
        if (toAdd == null && (toRemove == null || lastTerm == null || lastTerm.length === 0)) {
            return null
        } else {
            lastTerm ??= []
            let changed = false
            if (toAdd != null) {
                const lastTermAfterAdditions = [
                    ...lastTerm,
                    ...toAdd.filter(word => lastTerm?.includes(word) === false),
                ]
                if (lastTermAfterAdditions.length !== lastTerm.length) {
                    lastTerm = lastTermAfterAdditions
=======
        } else {
            let changed = false
            let terms = original
            if (toAdd != null) {
                const termsAfterAdditions = [
                    ...terms,
                    ...toAdd.filter(otherTerm =>
                        terms.every(
                            term => !array.shallowEqual([...term].sort(), [...otherTerm].sort())
                        )
                    ),
                ]
                if (termsAfterAdditions.length !== terms.length) {
                    terms = termsAfterAdditions
>>>>>>> 49835500
                    changed = true
                }
            }
            if (toRemove != null) {
<<<<<<< HEAD
                const lastTermAfterRemovals = lastTerm.filter(
                    word => toRemove?.includes(word) === false
                )
                if (lastTermAfterRemovals.length !== lastTerm.length) {
                    lastTerm = lastTermAfterRemovals
                    changed = true
                }
            }
            return !changed
                ? null
                : original.slice(0, -1).concat(lastTerm.length !== 0 ? [lastTerm] : [])
=======
                const termsAfterRemovals = terms.filter(
                    term =>
                        toRemove?.every(
                            otherTerm =>
                                !array.shallowEqual([...term].sort(), [...otherTerm].sort())
                        )
                )
                if (termsAfterRemovals.length !== terms.length) {
                    terms = termsAfterRemovals
                    changed = true
                }
            }
            return !changed ? null : terms
>>>>>>> 49835500
        }
    }

    /** Return a new array of terms, after applying the given updates to the last term. */
<<<<<<< HEAD
=======
    static updatedLastTerm(
        original: string[][],
        toAdd: string[] | null,
        toRemove: string[] | null
    ) {
        toAdd = toAdd?.filter(term => term.length !== 0) ?? null
        toRemove = toRemove?.filter(term => term.length !== 0) ?? null
        toAdd = toAdd?.length === 0 ? null : toAdd
        toRemove = toRemove?.length === 0 ? null : toRemove
        let lastTerm = original[original.length - 1]
        if (toAdd == null && (toRemove == null || lastTerm == null || lastTerm.length === 0)) {
            return null
        } else {
            lastTerm ??= []
            if (lastTerm[lastTerm.length - 1] === '') {
                lastTerm.pop()
            }
            let changed = false
            if (toAdd != null) {
                const lastTermAfterAdditions = [
                    ...lastTerm,
                    ...toAdd.filter(word => lastTerm?.includes(word) === false),
                ]
                if (lastTermAfterAdditions.length !== lastTerm.length) {
                    lastTerm = lastTermAfterAdditions
                    changed = true
                }
            }
            if (toRemove != null) {
                const lastTermAfterRemovals = lastTerm.filter(
                    word => toRemove?.includes(word) === false
                )
                if (lastTermAfterRemovals.length !== lastTerm.length) {
                    lastTerm = lastTermAfterRemovals
                    changed = true
                }
            }
            return !changed
                ? null
                : original.slice(0, -1).concat(lastTerm.length !== 0 ? [lastTerm] : [])
        }
    }

    /** Return a new array of terms, after applying the given updates to the last term. */
>>>>>>> 49835500
    static updatedEveryTerm(
        original: string[][],
        toAdd: string[] | null,
        toRemove: string[] | null
    ) {
        toAdd = toAdd?.filter(term => term.length !== 0) ?? null
        toRemove = toRemove?.filter(term => term.length !== 0) ?? null
        toAdd = toAdd?.length === 0 ? null : toAdd
        toRemove = toRemove?.length === 0 ? null : toRemove
        if (toAdd == null && (toRemove == null || original.length === 0)) {
            return null
        } else {
            const newTerms: string[][] = []
            let changed = false
            for (const term of original) {
                let newTerm = term
                if (toAdd != null) {
                    const termAfterAdditions = [
                        ...newTerm,
                        ...toAdd.filter(word => newTerm.includes(word) === false),
                    ]
                    if (termAfterAdditions.length !== newTerm.length) {
                        newTerm = termAfterAdditions
                        changed = true
                    }
                }
                if (toRemove != null) {
                    const termAfterRemovals = newTerm.filter(
                        word => toRemove?.includes(word) === false
                    )
                    if (termAfterRemovals.length !== newTerm.length) {
                        newTerm = termAfterRemovals
                        changed = true
                    }
                }
                if (newTerm.length !== 0) {
                    newTerms.push(newTerm)
                }
            }
            return !changed ? null : newTerms
        }
    }

    /** Return a new {@link AssetQuery} with the specified keys overwritten,
     * or itself if there are no keys to overwrite. */
    withUpdates(updates: Partial<AssetQueryData>) {
        if (Object.keys(updates).length === 0) {
            return this
        } else {
            return new AssetQuery(
                null,
                updates.keywords ?? this.keywords,
                updates.negativeKeywords ?? this.negativeKeywords,
                updates.names ?? this.names,
                updates.negativeNames ?? this.negativeNames,
                updates.labels ?? this.labels,
                updates.negativeLabels ?? this.negativeLabels,
<<<<<<< HEAD
=======
                updates.types ?? this.types,
                updates.negativeTypes ?? this.negativeTypes,
                updates.extensions ?? this.extensions,
                updates.negativeExtensions ?? this.negativeExtensions,
                updates.descriptions ?? this.descriptions,
                updates.negativeDescriptions ?? this.negativeDescriptions,
                updates.modifieds ?? this.modifieds,
                updates.negativeModifieds ?? this.negativeModifieds,
>>>>>>> 49835500
                updates.owners ?? this.owners,
                updates.negativeOwners ?? this.negativeOwners,
                updates.nos ?? this.nos,
                updates.negativeNos ?? this.negativeNos
            )
        }
    }

    /** Return a new {@link AssetQuery} with the specified terms added,
     * or itself if there are no terms to add. */
    add(values: Partial<AssetQueryData>): AssetQuery {
        const updates: Partial<AssetQueryData> = {}
<<<<<<< HEAD
        for (const key of AssetQuery.dataKeys) {
=======
        for (const [key] of AssetQuery.tagNames) {
>>>>>>> 49835500
            const update = AssetQuery.updatedTerms(this[key], values[key] ?? null, null)
            if (update != null) {
                updates[key] = update
            }
        }
        return this.withUpdates(updates)
    }

    /** Return a new {@link AssetQuery} with the specified terms deleted,
     * or itself if there are no terms to delete. */
    delete(values: Partial<AssetQueryData>): AssetQuery {
        const updates: Partial<AssetQueryData> = {}
<<<<<<< HEAD
        for (const key of AssetQuery.dataKeys) {
=======
        for (const [key] of AssetQuery.tagNames) {
>>>>>>> 49835500
            const update = AssetQuery.updatedTerms(this[key], null, values[key] ?? null)
            if (update != null) {
                updates[key] = update
            }
        }
        return this.withUpdates(updates)
    }

    /** Return a new {@link AssetQuery} with the specified words added to the last term
     * with the matching tag, or itself if there are no terms to add. */
    addToLastTerm(values: Partial<AssetQueryLastTermData>): AssetQuery {
        const updates: Partial<AssetQueryData> = {}
<<<<<<< HEAD
        for (const key of AssetQuery.dataKeys) {
=======
        for (const [key] of AssetQuery.tagNames) {
>>>>>>> 49835500
            const update = AssetQuery.updatedLastTerm(this[key], values[key] ?? null, null)
            if (update != null) {
                updates[key] = update
            }
        }
        return this.withUpdates(updates)
    }

    /** Return a new {@link AssetQuery} with the specified terms deleted from the last term
     * with the matching tag, or itself if there are no terms to delete. */
    deleteFromLastTerm(values: Partial<AssetQueryLastTermData>): AssetQuery {
        const updates: Partial<AssetQueryData> = {}
<<<<<<< HEAD
        for (const key of AssetQuery.dataKeys) {
=======
        for (const [key] of AssetQuery.tagNames) {
>>>>>>> 49835500
            const update = AssetQuery.updatedLastTerm(this[key], null, values[key] ?? null)
            if (update != null) {
                updates[key] = update
            }
        }
        return this.withUpdates(updates)
    }

    /** Return a new {@link AssetQuery} with the specified words added to every term
     * with the matching tag, or itself if there are no terms to add.
     * Note that this makes little sense to use, but is added for symmetry with
     * {@link AssetQuery.deleteFromEveryTerm}. */
    addToEveryTerm(values: Partial<AssetQueryLastTermData>): AssetQuery {
        const updates: Partial<AssetQueryData> = {}
<<<<<<< HEAD
        for (const key of AssetQuery.dataKeys) {
=======
        for (const [key] of AssetQuery.tagNames) {
>>>>>>> 49835500
            const update = AssetQuery.updatedEveryTerm(this[key], values[key] ?? null, null)
            if (update != null) {
                updates[key] = update
            }
        }
        return this.withUpdates(updates)
    }

    /** Return a new {@link AssetQuery} with the specified terms deleted from the last term
     * with the matching tag, or itself if there are no terms to delete. */
    deleteFromEveryTerm(values: Partial<AssetQueryLastTermData>): AssetQuery {
        const updates: Partial<AssetQueryData> = {}
<<<<<<< HEAD
        for (const key of AssetQuery.dataKeys) {
=======
        for (const [key] of AssetQuery.tagNames) {
>>>>>>> 49835500
            const update = AssetQuery.updatedEveryTerm(this[key], null, values[key] ?? null)
            if (update != null) {
                updates[key] = update
            }
        }
        return this.withUpdates(updates)
    }

    /** Returns a string representation usable in the search bar. */
    toString() {
        const segments: string[] = []
        for (const [key, tag] of AssetQuery.tagNames) {
            for (const values of this[key]) {
                segments.push(AssetQuery.termToString({ tag, values }))
            }
        }
        return segments.join(' ')
    }
}

/** Tries to cycle the label between:
 * - not present
 * - present as a positive search, and
 * - present as a negative search. */
export function toggleLabel(query: AssetQuery, label: string, fromLastTerm = false) {
    let newQuery = query
    if (fromLastTerm) {
        newQuery = newQuery.deleteFromLastTerm({ negativeLabels: [label] })
        if (newQuery === query) {
            newQuery = newQuery.deleteFromLastTerm({ labels: [label] })
            newQuery = newQuery.addToLastTerm(
                newQuery === query ? { labels: [label] } : { negativeLabels: [label] }
            )
        }
    } else {
        newQuery = newQuery.delete({ negativeLabels: [[label]] })
        if (newQuery === query) {
            newQuery = newQuery.delete({ labels: [[label]] })
            newQuery = newQuery.add(
                newQuery === query ? { labels: [[label]] } : { negativeLabels: [[label]] }
            )
        }
    }
    return newQuery
}<|MERGE_RESOLUTION|>--- conflicted
+++ resolved
@@ -19,19 +19,6 @@
 // === AssetQuery ===
 // ==================
 
-<<<<<<< HEAD
-/** Removes the `readonly` modifier from all keys in the given type. */
-type Mutable<T> = { -readonly [K in keyof T]: T[K] }
-
-/** An {@link AssetQuery}, without the query and methods. */
-interface AssetQueryData
-    extends Mutable<Omit<AssetQuery, 'add' | 'delete' | 'query' | 'toString'>> {}
-
-/** An {@link AssetQuery}, without the query and methods, and with all the values being `string[]`s
- * instead of `string[][]`s, representing the last term rather than all terms. */
-interface AssetQueryLastTermData
-    extends Record<Exclude<keyof AssetQuery, 'add' | 'delete' | 'query' | 'toString'>, string[]> {}
-=======
 /** Keys of an {@Link AssetQuery} which correspond to tags. */
 export type AssetQueryKey = Exclude<keyof AssetQuery & `${string}s`, 'withUpdates'>
 
@@ -41,7 +28,6 @@
 /** An {@link AssetQuery}, without the query and methods, and with all the values being `string[]`s
  * instead of `string[][]`s, representing the last term rather than all terms. */
 export interface AssetQueryLastTermData extends Record<AssetQueryKey, string[]> {}
->>>>>>> 49835500
 
 /** An individual segment of a query string input to {@link AssetQuery}. */
 interface AssetQueryTerm {
@@ -57,28 +43,11 @@
     static valuesRegex = interpolateRegex(/(?:<json>)|(?:[^,\s"][^,\s]*)/g)
     // `key` MUST be a string literal type.
     // eslint-disable-next-line no-restricted-syntax
-<<<<<<< HEAD
-    static dataKeys = [
-        'keywords',
-        'negativeKeywords',
-        'labels',
-        'negativeLabels',
-        'owners',
-        'negativeOwners',
-        'nos',
-        'negativeNos',
-    ] as const
-    // `key` MUST be a string literal type.
-    // eslint-disable-next-line no-restricted-syntax
-=======
->>>>>>> 49835500
     static tagNames = [
         ['keywords', null],
         ['negativeKeywords', '-'],
         ['names', 'name'],
         ['negativeNames', '-name'],
-<<<<<<< HEAD
-=======
         ['types', 'type'],
         ['negativeTypes', '-type'],
         ['extensions', 'extension'],
@@ -87,18 +56,13 @@
         ['negativeDescriptions', '-description'],
         ['modifieds', 'modified'],
         ['negativeModifieds', '-modified'],
->>>>>>> 49835500
         ['labels', 'label'],
         ['negativeLabels', '-label'],
         ['owners', 'owner'],
         ['negativeOwners', '-owner'],
         ['nos', 'no'],
         ['negativeNos', 'has'],
-<<<<<<< HEAD
-    ] as const
-=======
     ] as const satisfies readonly (readonly [keyof AssetQueryData, string | null])[]
->>>>>>> 49835500
 
     query
 
@@ -111,8 +75,6 @@
         readonly negativeNames: string[][],
         readonly labels: string[][],
         readonly negativeLabels: string[][],
-<<<<<<< HEAD
-=======
         readonly types: string[][],
         readonly negativeTypes: string[][],
         readonly extensions: string[][],
@@ -121,7 +83,6 @@
         readonly negativeDescriptions: string[][],
         readonly modifieds: string[][],
         readonly negativeModifieds: string[][],
->>>>>>> 49835500
         readonly owners: string[][],
         readonly negativeOwners: string[][],
         readonly nos: string[][],
@@ -136,23 +97,6 @@
     /** Return a list of {@link AssetQueryTerm}s found in the raw user input string. */
     static terms(query: string): AssetQueryTerm[] {
         const terms: AssetQueryTerm[] = []
-<<<<<<< HEAD
-        for (const [, tag, valuesRaw] of query.trim().matchAll(this.termsRegex)) {
-            // Ignore values with a tag but without a value.
-            if (valuesRaw != null && valuesRaw !== '') {
-                const values = valuesRaw.match(AssetQuery.valuesRegex) ?? []
-                terms.push({
-                    tag: tag ?? null,
-                    values: values.map(value =>
-                        AssetQuery.jsonValueRegex.test(value)
-                            ? String(
-                                  JSON.parse(
-                                      value.endsWith('"') && value.length > 1 ? value : value + '"'
-                                  )
-                              )
-                            : value
-                    ),
-=======
         for (const [, tag, valuesRaw = ''] of query.trim().matchAll(this.termsRegex)) {
             // Ignore values with a tag but without a value.
             if (tag != null || valuesRaw !== '') {
@@ -173,7 +117,6 @@
                                         )
                                       : value
                               ),
->>>>>>> 49835500
                 })
             }
         }
@@ -198,8 +141,6 @@
         const negativeNames: string[][] = []
         const labels: string[][] = []
         const negativeLabels: string[][] = []
-<<<<<<< HEAD
-=======
         const types: string[][] = []
         const negativeTypes: string[][] = []
         const extensions: string[][] = []
@@ -208,7 +149,6 @@
         const negativeDescriptions: string[][] = []
         const modifieds: string[][] = []
         const negativeModifieds: string[][] = []
->>>>>>> 49835500
         const owners: string[][] = []
         const negativeOwners: string[][] = []
         const nos: string[][] = []
@@ -222,8 +162,6 @@
             '-name': negativeNames,
             label: labels,
             '-label': negativeLabels,
-<<<<<<< HEAD
-=======
             type: types,
             '-type': negativeTypes,
             extension: extensions,
@@ -236,7 +174,6 @@
             '-desc': negativeDescriptions,
             modified: modifieds,
             '-modified': negativeModifieds,
->>>>>>> 49835500
             owner: owners,
             '-owner': negativeOwners,
             no: nos,
@@ -257,8 +194,6 @@
             negativeNames,
             labels,
             negativeLabels,
-<<<<<<< HEAD
-=======
             types,
             negativeTypes,
             extensions,
@@ -267,7 +202,6 @@
             negativeDescriptions,
             modifieds,
             negativeModifieds,
->>>>>>> 49835500
             owners,
             negativeOwners,
             nos,
@@ -287,7 +221,6 @@
         toRemove = toRemove?.length === 0 ? null : toRemove
         if (toAdd == null && (toRemove == null || original.length === 0)) {
             return null
-<<<<<<< HEAD
         } else {
             let changed = false
             let terms = original
@@ -323,81 +256,6 @@
     }
 
     /** Return a new array of terms, after applying the given updates to the last term. */
-    static updatedLastTerm(
-        original: string[][],
-        toAdd: string[] | null,
-        toRemove: string[] | null
-    ) {
-        toAdd = toAdd?.filter(term => term.length !== 0) ?? null
-        toRemove = toRemove?.filter(term => term.length !== 0) ?? null
-        toAdd = toAdd?.length === 0 ? null : toAdd
-        toRemove = toRemove?.length === 0 ? null : toRemove
-        let lastTerm = original[original.length - 1]
-        if (toAdd == null && (toRemove == null || lastTerm == null || lastTerm.length === 0)) {
-            return null
-        } else {
-            lastTerm ??= []
-            let changed = false
-            if (toAdd != null) {
-                const lastTermAfterAdditions = [
-                    ...lastTerm,
-                    ...toAdd.filter(word => lastTerm?.includes(word) === false),
-                ]
-                if (lastTermAfterAdditions.length !== lastTerm.length) {
-                    lastTerm = lastTermAfterAdditions
-=======
-        } else {
-            let changed = false
-            let terms = original
-            if (toAdd != null) {
-                const termsAfterAdditions = [
-                    ...terms,
-                    ...toAdd.filter(otherTerm =>
-                        terms.every(
-                            term => !array.shallowEqual([...term].sort(), [...otherTerm].sort())
-                        )
-                    ),
-                ]
-                if (termsAfterAdditions.length !== terms.length) {
-                    terms = termsAfterAdditions
->>>>>>> 49835500
-                    changed = true
-                }
-            }
-            if (toRemove != null) {
-<<<<<<< HEAD
-                const lastTermAfterRemovals = lastTerm.filter(
-                    word => toRemove?.includes(word) === false
-                )
-                if (lastTermAfterRemovals.length !== lastTerm.length) {
-                    lastTerm = lastTermAfterRemovals
-                    changed = true
-                }
-            }
-            return !changed
-                ? null
-                : original.slice(0, -1).concat(lastTerm.length !== 0 ? [lastTerm] : [])
-=======
-                const termsAfterRemovals = terms.filter(
-                    term =>
-                        toRemove?.every(
-                            otherTerm =>
-                                !array.shallowEqual([...term].sort(), [...otherTerm].sort())
-                        )
-                )
-                if (termsAfterRemovals.length !== terms.length) {
-                    terms = termsAfterRemovals
-                    changed = true
-                }
-            }
-            return !changed ? null : terms
->>>>>>> 49835500
-        }
-    }
-
-    /** Return a new array of terms, after applying the given updates to the last term. */
-<<<<<<< HEAD
-=======
     static updatedLastTerm(
         original: string[][],
         toAdd: string[] | null,
@@ -442,7 +300,6 @@
     }
 
     /** Return a new array of terms, after applying the given updates to the last term. */
->>>>>>> 49835500
     static updatedEveryTerm(
         original: string[][],
         toAdd: string[] | null,
@@ -500,8 +357,6 @@
                 updates.negativeNames ?? this.negativeNames,
                 updates.labels ?? this.labels,
                 updates.negativeLabels ?? this.negativeLabels,
-<<<<<<< HEAD
-=======
                 updates.types ?? this.types,
                 updates.negativeTypes ?? this.negativeTypes,
                 updates.extensions ?? this.extensions,
@@ -510,7 +365,6 @@
                 updates.negativeDescriptions ?? this.negativeDescriptions,
                 updates.modifieds ?? this.modifieds,
                 updates.negativeModifieds ?? this.negativeModifieds,
->>>>>>> 49835500
                 updates.owners ?? this.owners,
                 updates.negativeOwners ?? this.negativeOwners,
                 updates.nos ?? this.nos,
@@ -523,11 +377,7 @@
      * or itself if there are no terms to add. */
     add(values: Partial<AssetQueryData>): AssetQuery {
         const updates: Partial<AssetQueryData> = {}
-<<<<<<< HEAD
-        for (const key of AssetQuery.dataKeys) {
-=======
-        for (const [key] of AssetQuery.tagNames) {
->>>>>>> 49835500
+        for (const [key] of AssetQuery.tagNames) {
             const update = AssetQuery.updatedTerms(this[key], values[key] ?? null, null)
             if (update != null) {
                 updates[key] = update
@@ -540,11 +390,7 @@
      * or itself if there are no terms to delete. */
     delete(values: Partial<AssetQueryData>): AssetQuery {
         const updates: Partial<AssetQueryData> = {}
-<<<<<<< HEAD
-        for (const key of AssetQuery.dataKeys) {
-=======
-        for (const [key] of AssetQuery.tagNames) {
->>>>>>> 49835500
+        for (const [key] of AssetQuery.tagNames) {
             const update = AssetQuery.updatedTerms(this[key], null, values[key] ?? null)
             if (update != null) {
                 updates[key] = update
@@ -557,11 +403,7 @@
      * with the matching tag, or itself if there are no terms to add. */
     addToLastTerm(values: Partial<AssetQueryLastTermData>): AssetQuery {
         const updates: Partial<AssetQueryData> = {}
-<<<<<<< HEAD
-        for (const key of AssetQuery.dataKeys) {
-=======
-        for (const [key] of AssetQuery.tagNames) {
->>>>>>> 49835500
+        for (const [key] of AssetQuery.tagNames) {
             const update = AssetQuery.updatedLastTerm(this[key], values[key] ?? null, null)
             if (update != null) {
                 updates[key] = update
@@ -574,11 +416,7 @@
      * with the matching tag, or itself if there are no terms to delete. */
     deleteFromLastTerm(values: Partial<AssetQueryLastTermData>): AssetQuery {
         const updates: Partial<AssetQueryData> = {}
-<<<<<<< HEAD
-        for (const key of AssetQuery.dataKeys) {
-=======
-        for (const [key] of AssetQuery.tagNames) {
->>>>>>> 49835500
+        for (const [key] of AssetQuery.tagNames) {
             const update = AssetQuery.updatedLastTerm(this[key], null, values[key] ?? null)
             if (update != null) {
                 updates[key] = update
@@ -593,11 +431,7 @@
      * {@link AssetQuery.deleteFromEveryTerm}. */
     addToEveryTerm(values: Partial<AssetQueryLastTermData>): AssetQuery {
         const updates: Partial<AssetQueryData> = {}
-<<<<<<< HEAD
-        for (const key of AssetQuery.dataKeys) {
-=======
-        for (const [key] of AssetQuery.tagNames) {
->>>>>>> 49835500
+        for (const [key] of AssetQuery.tagNames) {
             const update = AssetQuery.updatedEveryTerm(this[key], values[key] ?? null, null)
             if (update != null) {
                 updates[key] = update
@@ -610,11 +444,7 @@
      * with the matching tag, or itself if there are no terms to delete. */
     deleteFromEveryTerm(values: Partial<AssetQueryLastTermData>): AssetQuery {
         const updates: Partial<AssetQueryData> = {}
-<<<<<<< HEAD
-        for (const key of AssetQuery.dataKeys) {
-=======
-        for (const [key] of AssetQuery.tagNames) {
->>>>>>> 49835500
+        for (const [key] of AssetQuery.tagNames) {
             const update = AssetQuery.updatedEveryTerm(this[key], null, values[key] ?? null)
             if (update != null) {
                 updates[key] = update
