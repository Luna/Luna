--- conflicted
+++ resolved
@@ -29,14 +29,9 @@
 // === LoggerProvider ===
 // ======================
 
-<<<<<<< HEAD
-interface LoggerProviderProps {
-    children: React.ReactNode
-=======
 /** Props for a {@link LoggerProvider}. */
 export interface LoggerProviderProps {
-    children: react.ReactNode
->>>>>>> 62fecfa4
+    children: React.ReactNode
     logger: Logger
 }
 
