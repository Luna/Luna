--- conflicted
+++ resolved
@@ -40,19 +40,9 @@
 
 /** A React context hook exposing functions to set and unset the currently active modal. */
 export function useSetModal() {
-<<<<<<< HEAD
     const { setModal } = React.useContext(ModalContext)
     const unsetModal = React.useCallback(() => {
         setModal(null)
     }, [setModal])
-=======
-    const { setModal: setModalRaw } = react.useContext(ModalContext)
-    const setModal = (modal: Modal) => {
-        setModalRaw(modal)
-    }
-    const unsetModal = () => {
-        setModalRaw(null)
-    }
->>>>>>> 62fecfa4
     return { setModal, unsetModal }
 }