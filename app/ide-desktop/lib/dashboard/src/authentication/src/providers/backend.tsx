--- conflicted
+++ resolved
@@ -27,14 +27,10 @@
 // as `backend` will always be accessed using `useBackend`.
 const BackendContext = react.createContext<BackendContextType>(null)
 
-<<<<<<< HEAD
-export interface BackendProviderProps extends React.PropsWithChildren<object> {}
-=======
 /** Props for a {@link BackendProvider}. */
 export interface BackendProviderProps extends React.PropsWithChildren<object> {
     initialBackend: AnyBackendAPI
 }
->>>>>>> 62fecfa4
 
 // =======================
 // === BackendProvider ===
