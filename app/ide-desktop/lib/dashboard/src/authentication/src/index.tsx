--- conflicted
+++ resolved
@@ -13,11 +13,7 @@
 import * as React from 'react'
 import * as reactDOM from 'react-dom/client'
 
-<<<<<<< HEAD
-import './styles/index.css'
-=======
 import * as loggerProvider from './providers/logger'
->>>>>>> 7d328c83
 import * as platformModule from './platform'
 import App, * as app from './components/app'
 
@@ -49,8 +45,6 @@
     if (root == null) {
         logger.error(`Could not find root element with ID '${ROOT_ELEMENT_ID}'.`)
     } else {
-<<<<<<< HEAD
-=======
         // FIXME[sb]: This is a temporary workaround and will be fixed
         // when IDE support is properly integrated into the dashboard.
         const ide = document.getElementById(IDE_ELEMENT_ID)
@@ -58,7 +52,6 @@
             ide.style.display = 'none'
         }
         const props = { logger, platform, onAuthenticated }
->>>>>>> 7d328c83
         reactDOM.createRoot(root).render(<App {...props} />)
     }
 }
