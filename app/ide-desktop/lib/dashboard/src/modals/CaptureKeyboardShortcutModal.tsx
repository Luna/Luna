--- conflicted
+++ resolved
@@ -6,6 +6,7 @@
 import * as modalProvider from '#/providers/ModalProvider'
 import * as textProvider from '#/providers/TextProvider'
 
+import * as aria from '#/components/aria'
 import KeyboardShortcut from '#/components/dashboard/KeyboardShortcut'
 import Modal from '#/components/Modal'
 import ButtonRow from '#/components/styled/ButtonRow'
@@ -111,14 +112,14 @@
           }`}
         >
           {shortcut === '' ? (
-            <span className="text text-primary/30">{getText('noShortcutEntered')}</span>
+            <aria.Text className="text text-primary/30">{getText('noShortcutEntered')}</aria.Text>
           ) : (
             <KeyboardShortcut shortcut={shortcut} />
           )}
         </div>
-        <span className="relative text-red-600">
+        <aria.Text className="relative text-red-600">
           {doesAlreadyExist ? 'This shortcut already exists.' : ''}
-        </span>
+        </aria.Text>
         <ButtonRow>
           <UnstyledButton
             isDisabled={!canSubmit}
@@ -128,21 +129,12 @@
               onSubmit(shortcut)
             }}
           >
-<<<<<<< HEAD
-            Confirm
+            {getText('confirm')}
           </UnstyledButton>
           <UnstyledButton className="button bg-selected-frame active" onPress={unsetModal}>
-            Cancel
+            {getText('cancel')}
           </UnstyledButton>
         </ButtonRow>
-=======
-            {getText('confirm')}
-          </button>
-          <button type="button" className="button bg-selected-frame active" onClick={unsetModal}>
-            {getText('cancel')}
-          </button>
-        </div>
->>>>>>> 3eb47ac2
       </form>
     </Modal>
   )
