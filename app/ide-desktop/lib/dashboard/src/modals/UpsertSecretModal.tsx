--- conflicted
+++ resolved
@@ -70,13 +70,8 @@
           <input
             autoFocus
             disabled={!isNameEditable}
-<<<<<<< HEAD
             placeholder={getText('secretNamePlaceholder')}
-            className="text grow rounded-full border border-black/10 bg-transparent px-input-x selectable enabled:active"
-=======
-            placeholder="Enter the name of the secret"
             className="text grow rounded-full border border-primary/10 bg-transparent px-input-x selectable enabled:active"
->>>>>>> dfaab536
             value={name}
             onInput={event => {
               setName(event.currentTarget.value)
@@ -87,15 +82,10 @@
           <div className="text w-modal-label">{getText('value')}</div>
           <input
             autoFocus={!isNameEditable}
-<<<<<<< HEAD
             placeholder={
               isNameEditable ? getText('secretValuePlaceholder') : getText('secretValueHidden')
             }
-            className="text grow rounded-full border border-black/10 bg-transparent px-input-x"
-=======
-            placeholder={isNameEditable ? 'Enter the value of the secret' : '●●●●●●●●'}
             className="text grow rounded-full border border-primary/10 bg-transparent px-input-x"
->>>>>>> dfaab536
             onInput={event => {
               setValue(event.currentTarget.value)
             }}
