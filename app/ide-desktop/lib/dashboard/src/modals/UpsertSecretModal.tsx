--- conflicted
+++ resolved
@@ -11,14 +11,11 @@
 
 import * as aria from '#/components/aria'
 import Modal from '#/components/Modal'
-<<<<<<< HEAD
 import ButtonRow from '#/components/styled/ButtonRow'
 import FocusArea from '#/components/styled/FocusArea'
 import FocusRing from '#/components/styled/FocusRing'
+import SvgMask from '#/components/SvgMask'
 import UnstyledButton from '#/components/UnstyledButton'
-=======
-import SvgMask from '#/components/SvgMask'
->>>>>>> 973d2c6a
 
 import type * as backend from '#/services/Backend'
 
@@ -72,7 +69,6 @@
       >
         <aria.Heading level={2} className="relative text-sm font-semibold">
           {isCreatingSecret ? getText('newSecret') : getText('editSecret')}
-<<<<<<< HEAD
         </aria.Heading>
         <div className="relative flex flex-col">
           <FocusArea direction="horizontal">
@@ -98,20 +94,29 @@
             {innerProps => (
               <aria.TextField className="relative flex h-row items-center" {...innerProps}>
                 <aria.Label className="text w-modal-label">{getText('value')}</aria.Label>
-                <FocusRing>
-                  <aria.Input
-                    autoFocus={!isNameEditable}
-                    placeholder={
-                      isNameEditable
-                        ? getText('secretValuePlaceholder')
-                        : getText('secretValueHidden')
-                    }
-                    className="focus-child text grow rounded-full border border-primary/10 bg-transparent px-input-x"
-                    onInput={event => {
-                      setValue(event.currentTarget.value)
+                <div className="relative grow">
+                  <FocusRing>
+                    <aria.Input
+                      autoFocus={!isNameEditable}
+                      placeholder={
+                        isNameEditable
+                          ? getText('secretValuePlaceholder')
+                          : getText('secretValueHidden')
+                      }
+                      className="focus-child text grow rounded-full border border-primary/10 bg-transparent px-input-x"
+                      onInput={event => {
+                        setValue(event.currentTarget.value)
+                      }}
+                    />
+                  </FocusRing>
+                  <SvgMask
+                    src={isShowingValue ? EyeIcon : EyeCrossedIcon}
+                    className="absolute right-2 top-1 cursor-pointer rounded-full"
+                    onClick={() => {
+                      setIsShowingValue(show => !show)
                     }}
                   />
-                </FocusRing>
+                </div>
               </aria.TextField>
             )}
           </FocusArea>
@@ -122,47 +127,6 @@
             className="button bg-invite text-white enabled:active"
             onPress={doSubmit}
           >
-=======
-        </h1>
-        <label className="relative flex h-row items-center">
-          <div className="text w-modal-label">{getText('name')}</div>
-          <input
-            autoFocus
-            disabled={!isNameEditable}
-            placeholder={getText('secretNamePlaceholder')}
-            className="text grow rounded-full border border-primary/10 bg-transparent px-input-x selectable enabled:active"
-            value={name}
-            onInput={event => {
-              setName(event.currentTarget.value)
-            }}
-          />
-        </label>
-        <label className="relative flex h-row items-center">
-          <div className="text w-modal-label">{getText('value')}</div>
-          <div className="relative grow">
-            <input
-              type={isShowingValue ? 'text' : 'password'}
-              autoFocus={!isNameEditable}
-              placeholder={
-                isNameEditable ? getText('secretValuePlaceholder') : getText('secretValueHidden')
-              }
-              className="text w-full rounded-full border border-primary/10 bg-transparent px-input-x"
-              onInput={event => {
-                setValue(event.currentTarget.value)
-              }}
-            />
-            <SvgMask
-              src={isShowingValue ? EyeIcon : EyeCrossedIcon}
-              className="absolute right-2 top-1 cursor-pointer rounded-full"
-              onClick={() => {
-                setIsShowingValue(show => !show)
-              }}
-            />
-          </div>
-        </label>
-        <div className="relative flex gap-buttons">
-          <button disabled={!canSubmit} type="submit" className="button bg-invite text-white">
->>>>>>> 973d2c6a
             {isCreatingSecret ? getText('create') : getText('update')}
           </UnstyledButton>
           <UnstyledButton className="button bg-selected-frame enabled:active" onPress={unsetModal}>
