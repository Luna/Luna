/** @file A modal with inputs for user email and permission level. */
import * as React from 'react'

import * as toast from 'react-toastify'
import isEmail from 'validator/es/lib/isEmail'

import * as asyncEffectHooks from '#/hooks/asyncEffectHooks'
import * as toastAndLogHooks from '#/hooks/toastAndLogHooks'

import * as authProvider from '#/providers/AuthProvider'
import * as modalProvider from '#/providers/ModalProvider'
import * as textProvider from '#/providers/TextProvider'

import Autocomplete from '#/components/Autocomplete'
import PermissionSelector from '#/components/dashboard/PermissionSelector'
import UserPermission from '#/components/dashboard/UserPermission'
import Modal from '#/components/Modal'

import * as backendModule from '#/services/Backend'

import * as object from '#/utilities/object'
import * as permissionsModule from '#/utilities/permissions'

// =================
// === Constants ===
// =================

/** The vertical offset of the `PermissionTypeSelector` from its parent element, for the
 * input to invite new users. */
const TYPE_SELECTOR_Y_OFFSET_PX = 32

// ==============================
// === ManagePermissionsModal ===
// ==============================

/** Props for a {@link ManagePermissionsModal}. */
export interface ManagePermissionsModalProps<
  Asset extends backendModule.AnySmartAsset = backendModule.AnySmartAsset,
> {
  readonly item: Asset
  readonly setItem: React.Dispatch<React.SetStateAction<Asset['value']>>
  readonly self: backendModule.UserPermission
  /** Remove the current user's permissions from this asset. This MUST be a prop because it should
   * change the assets list. */
  readonly doRemoveSelf: () => void
  /** If this is `null`, this modal will be centered. */
  readonly eventTarget: HTMLElement | null
}

/** A modal with inputs for user email and permission level.
 * @throws {Error} when the current backend is the local backend, or when the user is offline.
 * This should never happen, as this modal should not be accessible in either case. */
export default function ManagePermissionsModal<
  Asset extends backendModule.AnySmartAsset = backendModule.AnySmartAsset,
>(props: ManagePermissionsModalProps<Asset>) {
  const { item, setItem, self, doRemoveSelf, eventTarget } = props
  const { user } = authProvider.useNonPartialUserSession()
  const { unsetModal } = modalProvider.useSetModal()
  const toastAndLog = toastAndLogHooks.useToastAndLog()
<<<<<<< HEAD
  const asset = item.value
  const [permissions, setPermissions] = React.useState(asset.permissions ?? [])
=======
  const { getText } = textProvider.useText()
  const [permissions, setPermissions] = React.useState(item.permissions ?? [])
>>>>>>> a6fc8cb9
  const [users, setUsers] = React.useState<backendModule.SimpleUser[]>([])
  const [email, setEmail] = React.useState<string | null>(null)
  const [action, setAction] = React.useState(permissionsModule.PermissionAction.view)
  const position = React.useMemo(() => eventTarget?.getBoundingClientRect(), [eventTarget])
  const editablePermissions = React.useMemo(
    () =>
      self.permission === permissionsModule.PermissionAction.own
        ? permissions
        : permissions.filter(
            permission => permission.permission !== permissionsModule.PermissionAction.own
          ),
    [permissions, self.permission]
  )
  const usernamesOfUsersWithPermission = React.useMemo(
    () => new Set(asset.permissions?.map(userPermission => userPermission.user.user_name)),
    [asset.permissions]
  )
  const emailsOfUsersWithPermission = React.useMemo(
    () => new Set<string>(asset.permissions?.map(userPermission => userPermission.user.user_email)),
    [asset.permissions]
  )
  const isOnlyOwner = React.useMemo(
    () =>
      self.permission === permissionsModule.PermissionAction.own &&
      permissions.every(
        permission =>
          permission.permission !== permissionsModule.PermissionAction.own ||
          permission.user.user_email === user?.value.email
      ),
    [user?.value.email, permissions, self.permission]
  )

  React.useEffect(() => {
    setItem(object.merger<backendModule.AnyAsset>({ permissions }))
  }, [permissions, /* should never change */ setItem])

  if (user == null) {
    // This should never happen - the local backend does not have the "shared with" column,
    // and `organization` is absent only when offline - in which case the user should only
    // be able to access the local backend.
    // This MUST be an error, otherwise the hooks below are considered as conditionally called.
    throw new Error('Cannot share assets on the local backend.')
  } else {
    const listedUsers = asyncEffectHooks.useAsyncEffect(null, () => user.listUsers(), [user])
    const allUsers = React.useMemo(
      () =>
        (listedUsers ?? []).filter(
          listedUser =>
            !usernamesOfUsersWithPermission.has(listedUser.name) &&
            !emailsOfUsersWithPermission.has(listedUser.email)
        ),
      [emailsOfUsersWithPermission, usernamesOfUsersWithPermission, listedUsers]
    )
    const willInviteNewUser = React.useMemo(() => {
      if (users.length !== 0 || email == null || email === '') {
        return false
      } else {
        const lowercase = email.toLowerCase()
        return (
          lowercase !== '' &&
          !usernamesOfUsersWithPermission.has(lowercase) &&
          !emailsOfUsersWithPermission.has(lowercase) &&
          !allUsers.some(
            innerUser =>
              innerUser.name.toLowerCase() === lowercase ||
              innerUser.email.toLowerCase() === lowercase
          )
        )
      }
    }, [users.length, email, emailsOfUsersWithPermission, usernamesOfUsersWithPermission, allUsers])

    const doSubmit = async () => {
      if (willInviteNewUser) {
        try {
          setUsers([])
          setEmail('')
          if (email != null) {
<<<<<<< HEAD
            await user.invite(backendModule.EmailAddress(email))
            toast.toast.success(`You've invited '${email}' to join Enso!`)
=======
            await backend.inviteUser({
              organizationId: user.id,
              userEmail: backendModule.EmailAddress(email),
            })
            toast.toast.success(getText('inviteSuccess', email))
>>>>>>> a6fc8cb9
          }
        } catch (error) {
          toastAndLog('couldNotInviteUser', error, email ?? '(unknown)')
        }
      } else {
        setUsers([])
        const addedUsersPermissions = users.map<backendModule.UserPermission>(newUser => ({
          user: {
            // The names come from a third-party API and cannot be changed.
            /* eslint-disable @typescript-eslint/naming-convention */
<<<<<<< HEAD
            organization_id: user.value.id,
            pk: newUser.id,
=======
            pk: newUser.organizationId,
            sk: newUser.userId,
            user_subject: newUser.userSubject,
>>>>>>> a6fc8cb9
            user_email: newUser.email,
            user_name: newUser.name,
            /* eslint-enable @typescript-eslint/naming-convention */
          },
          permission: action,
        }))
        const addedUsersSks = new Set(addedUsersPermissions.map(newUser => newUser.user.sk))
        const oldUsersPermissions = permissions.filter(userPermission =>
          addedUsersSks.has(userPermission.user.sk)
        )
        try {
          setPermissions(oldPermissions =>
            [
              ...oldPermissions.filter(
                oldUserPermissions => !addedUsersSks.has(oldUserPermissions.user.sk)
              ),
              ...addedUsersPermissions,
            ].sort(backendModule.compareUserPermissions)
          )
<<<<<<< HEAD
          const userSubjects = addedUsersPermissions.map(userPermissions => userPermissions.user.pk)
          await item.setPermissions({ userSubjects, action: action })
=======
          await backend.createPermission({
            actorsIds: addedUsersPermissions.map(userPermissions => userPermissions.user.sk),
            resourceId: item.id,
            action: action,
          })
>>>>>>> a6fc8cb9
        } catch (error) {
          setPermissions(oldPermissions =>
            [
              ...oldPermissions.filter(permission => !addedUsersSks.has(permission.user.sk)),
              ...oldUsersPermissions,
            ].sort(backendModule.compareUserPermissions)
          )
          const usernames = addedUsersPermissions.map(
            userPermissions => userPermissions.user.user_name
          )
          toastAndLog('setPermissionsError', error, usernames.join("', '"))
        }
      }
    }

    const doDelete = async (userToDelete: backendModule.UserInfo) => {
      if (userToDelete.sk === self.user.sk) {
        doRemoveSelf()
      } else {
        const oldPermission = permissions.find(
          userPermission => userPermission.user.sk === userToDelete.sk
        )
        try {
          setPermissions(oldPermissions =>
            oldPermissions.filter(
              oldUserPermissions => oldUserPermissions.user.sk !== userToDelete.sk
            )
          )
<<<<<<< HEAD
          await item.setPermissions({ userSubjects: [userToDelete.pk], action: null })
=======
          await backend.createPermission({
            actorsIds: [userToDelete.sk],
            resourceId: item.id,
            action: null,
          })
>>>>>>> a6fc8cb9
        } catch (error) {
          if (oldPermission != null) {
            setPermissions(oldPermissions =>
              [...oldPermissions, oldPermission].sort(backendModule.compareUserPermissions)
            )
          }
          toastAndLog('setPermissionsError', error, userToDelete.user_email)
        }
      }
    }

    return (
      <Modal
        centered={eventTarget == null}
        className="absolute left top size-full overflow-hidden bg-dim"
      >
        <div
          tabIndex={-1}
          style={
            position != null
              ? { left: position.left + window.scrollX, top: position.top + window.scrollY }
              : {}
          }
          className="sticky w-manage-permissions-modal rounded-default before:absolute before:h-full before:w-full before:rounded-default before:bg-selected-frame before:backdrop-blur-default"
          onClick={mouseEvent => {
            mouseEvent.stopPropagation()
          }}
          onContextMenu={mouseEvent => {
            mouseEvent.stopPropagation()
            mouseEvent.preventDefault()
          }}
          onKeyDown={event => {
            if (event.key !== 'Escape') {
              event.stopPropagation()
            }
          }}
        >
          <div className="relative flex flex-col gap-modal rounded-default p-modal">
            <div className="flex h-row items-center gap-modal-tabs px-modal-tab-bar-x">
              <h2 className="text text-sm font-bold">{getText('invite')}</h2>
              {/* Space reserved for other tabs. */}
            </div>
            <form
              className="flex gap-input-with-button"
              onSubmit={event => {
                event.preventDefault()
                void doSubmit()
              }}
            >
              <div className="flex grow items-center gap-user-permission rounded-full border border-primary/10 px-manage-permissions-modal-input">
                <PermissionSelector
                  input
                  disabled={willInviteNewUser}
                  selfPermission={self.permission}
                  typeSelectorYOffsetPx={TYPE_SELECTOR_Y_OFFSET_PX}
                  action={permissionsModule.PermissionAction.view}
                  assetType={item.type}
                  onChange={setAction}
                />
                <div className="-mx-button-px grow">
                  <Autocomplete
                    multiple
                    autoFocus
                    placeholder={
                      // `listedUsers` will always include the current user.
                      listedUsers?.length !== 1
                        ? getText('inviteUserPlaceholder')
                        : getText('inviteFirstUserPlaceholder')
                    }
                    type="text"
                    itemsToString={items =>
                      items.length === 1 && items[0] != null
                        ? items[0].email
                        : getText('xUsersSelected', items.length)
                    }
                    values={users}
                    setValues={setUsers}
                    items={allUsers}
                    itemToKey={otherUser => otherUser.userSubject}
                    itemToString={otherUser => `${otherUser.name} (${otherUser.email})`}
                    matches={(otherUser, text) =>
                      otherUser.email.toLowerCase().includes(text.toLowerCase()) ||
                      otherUser.name.toLowerCase().includes(text.toLowerCase())
                    }
                    text={email}
                    setText={setEmail}
                  />
                </div>
              </div>
              <button
                type="submit"
                disabled={
                  willInviteNewUser
                    ? email == null || !isEmail(email)
                    : users.length === 0 ||
                      (email != null && emailsOfUsersWithPermission.has(email))
                }
                className="button bg-invite px-button-x text-tag-text selectable enabled:active"
              >
                <div className="h-text py-modal-invite-button-text-y">
                  {willInviteNewUser ? 'Invite' : 'Share'}
                </div>
              </button>
            </form>
            <div className="max-h-manage-permissions-modal-permissions-list overflow-auto px-manage-permissions-modal-input">
              {editablePermissions.map(userPermission => (
                <div key={userPermission.user.sk} className="flex h-row items-center">
                  <UserPermission
                    asset={item}
                    self={self}
                    isOnlyOwner={isOnlyOwner}
                    userPermission={userPermission}
                    setUserPermission={newUserPermission => {
                      setPermissions(oldPermissions =>
                        oldPermissions.map(oldUserPermission =>
                          oldUserPermission.user.sk === newUserPermission.user.sk
                            ? newUserPermission
                            : oldUserPermission
                        )
                      )
                      if (newUserPermission.user.sk === self.user.sk) {
                        // This must run only after the permissions have
                        // been updated through `setItem`.
                        setTimeout(() => {
                          unsetModal()
                        }, 0)
                      }
                    }}
                    doDelete={userToDelete => {
                      if (userToDelete.sk === self.user.sk) {
                        unsetModal()
                      }
                      void doDelete(userToDelete)
                    }}
                  />
                </div>
              ))}
            </div>
          </div>
        </div>
      </Modal>
    )
  }
}<|MERGE_RESOLUTION|>--- conflicted
+++ resolved
@@ -57,13 +57,9 @@
   const { user } = authProvider.useNonPartialUserSession()
   const { unsetModal } = modalProvider.useSetModal()
   const toastAndLog = toastAndLogHooks.useToastAndLog()
-<<<<<<< HEAD
+  const { getText } = textProvider.useText()
   const asset = item.value
   const [permissions, setPermissions] = React.useState(asset.permissions ?? [])
-=======
-  const { getText } = textProvider.useText()
-  const [permissions, setPermissions] = React.useState(item.permissions ?? [])
->>>>>>> a6fc8cb9
   const [users, setUsers] = React.useState<backendModule.SimpleUser[]>([])
   const [email, setEmail] = React.useState<string | null>(null)
   const [action, setAction] = React.useState(permissionsModule.PermissionAction.view)
@@ -141,16 +137,8 @@
           setUsers([])
           setEmail('')
           if (email != null) {
-<<<<<<< HEAD
             await user.invite(backendModule.EmailAddress(email))
-            toast.toast.success(`You've invited '${email}' to join Enso!`)
-=======
-            await backend.inviteUser({
-              organizationId: user.id,
-              userEmail: backendModule.EmailAddress(email),
-            })
             toast.toast.success(getText('inviteSuccess', email))
->>>>>>> a6fc8cb9
           }
         } catch (error) {
           toastAndLog('couldNotInviteUser', error, email ?? '(unknown)')
@@ -161,14 +149,9 @@
           user: {
             // The names come from a third-party API and cannot be changed.
             /* eslint-disable @typescript-eslint/naming-convention */
-<<<<<<< HEAD
-            organization_id: user.value.id,
-            pk: newUser.id,
-=======
             pk: newUser.organizationId,
             sk: newUser.userId,
             user_subject: newUser.userSubject,
->>>>>>> a6fc8cb9
             user_email: newUser.email,
             user_name: newUser.name,
             /* eslint-enable @typescript-eslint/naming-convention */
@@ -188,16 +171,8 @@
               ...addedUsersPermissions,
             ].sort(backendModule.compareUserPermissions)
           )
-<<<<<<< HEAD
-          const userSubjects = addedUsersPermissions.map(userPermissions => userPermissions.user.pk)
-          await item.setPermissions({ userSubjects, action: action })
-=======
-          await backend.createPermission({
-            actorsIds: addedUsersPermissions.map(userPermissions => userPermissions.user.sk),
-            resourceId: item.id,
-            action: action,
-          })
->>>>>>> a6fc8cb9
+          const actorsIds = addedUsersPermissions.map(userPermissions => userPermissions.user.sk)
+          await item.setPermissions({ actorsIds, action: action })
         } catch (error) {
           setPermissions(oldPermissions =>
             [
@@ -226,15 +201,7 @@
               oldUserPermissions => oldUserPermissions.user.sk !== userToDelete.sk
             )
           )
-<<<<<<< HEAD
-          await item.setPermissions({ userSubjects: [userToDelete.pk], action: null })
-=======
-          await backend.createPermission({
-            actorsIds: [userToDelete.sk],
-            resourceId: item.id,
-            action: null,
-          })
->>>>>>> a6fc8cb9
+          await item.setPermissions({ actorsIds: [userToDelete.sk], action: null })
         } catch (error) {
           if (oldPermission != null) {
             setPermissions(oldPermissions =>
