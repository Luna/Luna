/** @file A modal with inputs for user email and permission level. */
import * as React from 'react'

import * as toast from 'react-toastify'
import isEmail from 'validator/es/lib/isEmail'

import * as asyncEffectHooks from '#/hooks/asyncEffectHooks'
import * as toastAndLogHooks from '#/hooks/toastAndLogHooks'

import * as authProvider from '#/providers/AuthProvider'
import * as modalProvider from '#/providers/ModalProvider'

import Autocomplete from '#/components/Autocomplete'
import PermissionSelector from '#/components/dashboard/PermissionSelector'
import UserPermissions from '#/components/dashboard/UserPermissions'
import Modal from '#/components/Modal'

import * as backendModule from '#/services/Backend'

import * as object from '#/utilities/object'
import * as permissionsModule from '#/utilities/permissions'

// =================
// === Constants ===
// =================

/** The vertical offset of the `PermissionTypeSelector` from its parent element, for the
 * input to invite new users. */
const TYPE_SELECTOR_Y_OFFSET_PX = 32

// ==============================
// === ManagePermissionsModal ===
// ==============================

/** Props for a {@link ManagePermissionsModal}. */
export interface ManagePermissionsModalProps<
  Asset extends backendModule.AnySmartAsset = backendModule.AnySmartAsset,
> {
  readonly item: Asset
  readonly setItem: React.Dispatch<React.SetStateAction<Asset['value']>>
  readonly self: backendModule.UserPermission
  /** Remove the current user's permissions from this asset. This MUST be a prop because it should
   * change the assets list. */
  readonly doRemoveSelf: () => void
  /** If this is `null`, this modal will be centered. */
  readonly eventTarget: HTMLElement | null
}

/** A modal with inputs for user email and permission level.
 * @throws {Error} when the current backend is the local backend, or when the user is offline.
 * This should never happen, as this modal should not be accessible in either case. */
export default function ManagePermissionsModal<
  Asset extends backendModule.AnySmartAsset = backendModule.AnySmartAsset,
>(props: ManagePermissionsModalProps<Asset>) {
  const { item, setItem, self, doRemoveSelf, eventTarget } = props
  const { user } = authProvider.useNonPartialUserSession()
  const { unsetModal } = modalProvider.useSetModal()
  const toastAndLog = toastAndLogHooks.useToastAndLog()
  const asset = item.value
  const [permissions, setPermissions] = React.useState(asset.permissions ?? [])
  const [users, setUsers] = React.useState<backendModule.SimpleUser[]>([])
  const [email, setEmail] = React.useState<string | null>(null)
  const [action, setAction] = React.useState(permissionsModule.PermissionAction.view)
  const position = React.useMemo(() => eventTarget?.getBoundingClientRect(), [eventTarget])
  const editablePermissions = React.useMemo(
    () =>
      self.permission === permissionsModule.PermissionAction.own
        ? permissions
        : permissions.filter(
            permission => permission.permission !== permissionsModule.PermissionAction.own
          ),
    [permissions, self.permission]
  )
  const usernamesOfUsersWithPermission = React.useMemo(
    () => new Set(asset.permissions?.map(userPermission => userPermission.user.user_name)),
    [asset.permissions]
  )
  const emailsOfUsersWithPermission = React.useMemo(
    () => new Set<string>(asset.permissions?.map(userPermission => userPermission.user.user_email)),
    [asset.permissions]
  )
  const isOnlyOwner = React.useMemo(
    () =>
      self.permission === permissionsModule.PermissionAction.own &&
      permissions.every(
        permission =>
          permission.permission !== permissionsModule.PermissionAction.own ||
          permission.user.user_email === user?.value.email
      ),
    [user?.value.email, permissions, self.permission]
  )

  React.useEffect(() => {
    setItem(object.merger<backendModule.AnyAsset>({ permissions }))
  }, [permissions, /* should never change */ setItem])

  if (user == null) {
    // This should never happen - the local backend does not have the "shared with" column,
    // and `organization` is absent only when offline - in which case the user should only
    // be able to access the local backend.
    // This MUST be an error, otherwise the hooks below are considered as conditionally called.
    throw new Error('Cannot share assets on the local backend.')
  } else {
<<<<<<< HEAD
    const listedUsers = asyncEffectHooks.useAsyncEffect([], () => user.listUsers(), [user])
=======
    const listedUsers = asyncEffectHooks.useAsyncEffect(null, () => backend.listUsers(), [])
>>>>>>> a01aeab3
    const allUsers = React.useMemo(
      () =>
        (listedUsers ?? []).filter(
          listedUser =>
            !usernamesOfUsersWithPermission.has(listedUser.name) &&
            !emailsOfUsersWithPermission.has(listedUser.email)
        ),
      [emailsOfUsersWithPermission, usernamesOfUsersWithPermission, listedUsers]
    )
    const willInviteNewUser = React.useMemo(() => {
      if (users.length !== 0 || email == null || email === '') {
        return false
      } else {
        const lowercase = email.toLowerCase()
        return (
          lowercase !== '' &&
          !usernamesOfUsersWithPermission.has(lowercase) &&
          !emailsOfUsersWithPermission.has(lowercase) &&
          !allUsers.some(
            innerUser =>
              innerUser.name.toLowerCase() === lowercase ||
              innerUser.email.toLowerCase() === lowercase
          )
        )
      }
    }, [users.length, email, emailsOfUsersWithPermission, usernamesOfUsersWithPermission, allUsers])

    const doSubmit = async () => {
      if (willInviteNewUser) {
        try {
          setUsers([])
          setEmail('')
          if (email != null) {
            await user.invite(backendModule.EmailAddress(email))
            toast.toast.success(`You've invited '${email}' to join Enso!`)
          }
        } catch (error) {
          toastAndLog(`Could not invite user '${email}'`, error)
        }
      } else {
        setUsers([])
        const addedUsersPermissions = users.map<backendModule.UserPermission>(newUser => ({
          user: {
            // The names come from a third-party API and cannot be changed.
            /* eslint-disable @typescript-eslint/naming-convention */
            organization_id: user.value.id,
            pk: newUser.id,
            user_email: newUser.email,
            user_name: newUser.name,
            /* eslint-enable @typescript-eslint/naming-convention */
          },
          permission: action,
        }))
        const addedUsersPks = new Set(addedUsersPermissions.map(newUser => newUser.user.pk))
        const oldUsersPermissions = permissions.filter(userPermission =>
          addedUsersPks.has(userPermission.user.pk)
        )
        try {
          setPermissions(oldPermissions =>
            [
              ...oldPermissions.filter(
                oldUserPermissions => !addedUsersPks.has(oldUserPermissions.user.pk)
              ),
              ...addedUsersPermissions,
            ].sort(backendModule.compareUserPermissions)
          )
          const userSubjects = addedUsersPermissions.map(userPermissions => userPermissions.user.pk)
          await item.setPermissions({ userSubjects, action: action })
        } catch (error) {
          setPermissions(oldPermissions =>
            [
              ...oldPermissions.filter(permission => !addedUsersPks.has(permission.user.pk)),
              ...oldUsersPermissions,
            ].sort(backendModule.compareUserPermissions)
          )
          const usernames = addedUsersPermissions.map(
            userPermissions => userPermissions.user.user_name
          )
          toastAndLog(`Could not set permissions for ${usernames.join(', ')}`, error)
        }
      }
    }

    const doDelete = async (userToDelete: backendModule.UserInfo) => {
      if (userToDelete.pk === self.user.pk) {
        doRemoveSelf()
      } else {
        const oldPermission = permissions.find(
          userPermission => userPermission.user.pk === userToDelete.pk
        )
        try {
          setPermissions(oldPermissions =>
            oldPermissions.filter(
              oldUserPermissions => oldUserPermissions.user.pk !== userToDelete.pk
            )
          )
          await item.setPermissions({ userSubjects: [userToDelete.pk], action: null })
        } catch (error) {
          if (oldPermission != null) {
            setPermissions(oldPermissions =>
              [...oldPermissions, oldPermission].sort(backendModule.compareUserPermissions)
            )
          }
          toastAndLog(`Could not set permissions of '${userToDelete.user_email}'`, error)
        }
      }
    }

    return (
      <Modal
        centered={eventTarget == null}
        className="absolute overflow-hidden bg-dim w-full h-full top-0 left-0"
      >
        <div
          tabIndex={-1}
          style={
            position != null
              ? { left: position.left + window.scrollX, top: position.top + window.scrollY }
              : {}
          }
          className="sticky w-115.25 rounded-2xl before:absolute before:bg-frame-selected before:backdrop-blur-3xl before:rounded-2xl before:w-full before:h-full"
          onClick={mouseEvent => {
            mouseEvent.stopPropagation()
          }}
          onContextMenu={mouseEvent => {
            mouseEvent.stopPropagation()
            mouseEvent.preventDefault()
          }}
          onKeyDown={event => {
            if (event.key !== 'Escape') {
              event.stopPropagation()
            }
          }}
        >
          <div className="relative flex flex-col rounded-2xl gap-2 p-2">
            <div>
              <h2 className="text-sm font-bold">Invite</h2>
              {/* Space reserved for other tabs. */}
            </div>
            <form
              className="flex gap-1"
              onSubmit={event => {
                event.preventDefault()
                void doSubmit()
              }}
            >
              <div className="flex items-center grow rounded-full border border-black/10 gap-2 px-1">
                <PermissionSelector
                  disabled={willInviteNewUser}
                  selfPermission={self.permission}
                  typeSelectorYOffsetPx={TYPE_SELECTOR_Y_OFFSET_PX}
                  action={permissionsModule.PermissionAction.view}
                  assetType={item.type}
                  onChange={setAction}
                />
                <Autocomplete
                  multiple
                  autoFocus
                  placeholder={
                    // `listedUsers` will always include the current user.
                    listedUsers?.length !== 1
                      ? 'Type usernames or emails to search or invite'
                      : 'Enter an email to invite someone'
                  }
                  type="text"
                  itemsToString={items =>
                    items.length === 1 && items[0] != null
                      ? items[0].email
                      : `${items.length} users selected`
                  }
                  values={users}
                  setValues={setUsers}
                  items={allUsers}
                  itemToKey={otherUser => otherUser.id}
                  itemToString={otherUser => `${otherUser.name} (${otherUser.email})`}
                  matches={(otherUser, text) =>
                    otherUser.email.toLowerCase().includes(text.toLowerCase()) ||
                    otherUser.name.toLowerCase().includes(text.toLowerCase())
                  }
                  text={email}
                  setText={setEmail}
                />
              </div>
              <button
                type="submit"
                disabled={
                  willInviteNewUser
                    ? email == null || !isEmail(email)
                    : users.length === 0 ||
                      (email != null && emailsOfUsersWithPermission.has(email))
                }
                className="text-tag-text bg-invite rounded-full px-2 py-1 disabled:opacity-30"
              >
                <div className="h-6 py-0.5">{willInviteNewUser ? 'Invite' : 'Share'}</div>
              </button>
            </form>
            <div className="overflow-auto pl-1 pr-12 max-h-80">
              {editablePermissions.map(userPermissions => (
                <div key={userPermissions.user.pk} className="flex items-center h-8">
                  <UserPermissions
                    asset={item}
                    self={self}
                    isOnlyOwner={isOnlyOwner}
                    userPermission={userPermissions}
                    setUserPermission={newUserPermission => {
                      setPermissions(oldPermissions =>
                        oldPermissions.map(oldUserPermission =>
                          oldUserPermission.user.pk === newUserPermission.user.pk
                            ? newUserPermission
                            : oldUserPermission
                        )
                      )
                      if (newUserPermission.user.pk === self.user.pk) {
                        // This must run only after the permissions have
                        // been updated through `setItem`.
                        setTimeout(() => {
                          unsetModal()
                        }, 0)
                      }
                    }}
                    doDelete={userToDelete => {
                      if (userToDelete.pk === self.user.pk) {
                        unsetModal()
                      }
                      void doDelete(userToDelete)
                    }}
                  />
                </div>
              ))}
            </div>
          </div>
        </div>
      </Modal>
    )
  }
}<|MERGE_RESOLUTION|>--- conflicted
+++ resolved
@@ -101,11 +101,7 @@
     // This MUST be an error, otherwise the hooks below are considered as conditionally called.
     throw new Error('Cannot share assets on the local backend.')
   } else {
-<<<<<<< HEAD
-    const listedUsers = asyncEffectHooks.useAsyncEffect([], () => user.listUsers(), [user])
-=======
-    const listedUsers = asyncEffectHooks.useAsyncEffect(null, () => backend.listUsers(), [])
->>>>>>> a01aeab3
+    const listedUsers = asyncEffectHooks.useAsyncEffect(null, () => user.listUsers(), [user])
     const allUsers = React.useMemo(
       () =>
         (listedUsers ?? []).filter(
