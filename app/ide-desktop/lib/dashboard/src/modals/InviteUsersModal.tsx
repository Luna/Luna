--- conflicted
+++ resolved
@@ -56,15 +56,9 @@
         isValid ? 'bg-dim/5' : 'bg-red-400/25 text-red-900'
       }`}
     >
-<<<<<<< HEAD
-      <aria.Text {...focusChildProps}>{email}</aria.Text>{' '}
+      <span {...focusChildProps}>{email}</span>{' '}
       <div
         {...aria.mergeProps<JSX.IntrinsicElements['div']>()(focusChildProps, {
-=======
-      <span {...focusChildProps}>{email}</span>{' '}
-      <img
-        {...aria.mergeProps<JSX.IntrinsicElements['img']>()(focusChildProps, {
->>>>>>> d395168b
           role: 'button',
           className: 'flex cursor-pointer rounded-full transition-colors hover:bg-primary/10',
           onClick: doDelete,
