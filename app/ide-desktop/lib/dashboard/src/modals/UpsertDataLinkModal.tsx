/** @file A modal for creating a Data Link. */
import * as React from 'react'

import SCHEMA from '#/data/dataLinkSchema.json' assert { type: 'json' }

import * as modalProvider from '#/providers/ModalProvider'
import * as textProvider from '#/providers/TextProvider'

import DataLinkInput from '#/components/dashboard/DataLinkInput'
import Modal from '#/components/Modal'

import * as jsonSchema from '#/utilities/jsonSchema'
import * as validateDataLink from '#/utilities/validateDataLink'

// =================
// === Constants ===
// =================

const DEFS: Record<string, object> = SCHEMA.$defs
const INITIAL_DATA_LINK_VALUE =
  jsonSchema.constantValue(DEFS, SCHEMA.$defs.DataLink, true)[0] ?? null

// ===========================
// === UpsertDataLinkModal ===
// ===========================

/** Props for a {@link UpsertDataLinkModal}. */
export interface UpsertDataLinkModalProps {
  readonly doCreate: (name: string, dataLink: unknown) => void
}

/** A modal for creating a Data Link. */
export default function UpsertDataLinkModal(props: UpsertDataLinkModalProps) {
  const { doCreate } = props
  const { unsetModal } = modalProvider.useSetModal()
  const { getText } = textProvider.useText()
  const [name, setName] = React.useState('')
  const [value, setValue] = React.useState<NonNullable<unknown> | null>(INITIAL_DATA_LINK_VALUE)
  const isValueSubmittable = React.useMemo(() => validateDataLink.validateDataLink(value), [value])
  const isSubmittable = name !== '' && isValueSubmittable

  return (
    <Modal centered className="bg-dim">
      <form
        className="pointer-events-auto relative flex w-upsert-data-link-modal flex-col gap-modal rounded-default p-modal-wide pt-modal before:absolute before:inset before:h-full before:w-full before:rounded-default before:bg-selected-frame before:backdrop-blur-default"
        onKeyDown={event => {
          if (event.key !== 'Escape') {
            event.stopPropagation()
          }
        }}
        onClick={event => {
          event.stopPropagation()
        }}
        onSubmit={event => {
          event.preventDefault()
          unsetModal()
          doCreate(name, value)
        }}
      >
<<<<<<< HEAD
        <h1 className="relative text-sm font-semibold">{getText('createDataLink')}</h1>
        <div className="relative flex" title={getText('mustNotBeBlank')}>
          <div className="w-12 h-6 py-1">{getText('name')}</div>
          <input
            autoFocus
            placeholder={getText('dataLinkNamePlaceholder')}
            className={`grow bg-transparent border rounded-full leading-170 h-6 px-4 py-px disabled:opacity-50 ${
=======
        <h1 className="relative text-sm font-semibold">Create Data Link</h1>
        <div className="relative flex items-center" title="Must not be blank.">
          <div className="text w-modal-label">Name</div>
          <input
            autoFocus
            placeholder="Enter the name of the Data Link"
            className={`text grow rounded-full border bg-transparent px-input-x ${
>>>>>>> c4029eed
              name !== '' ? 'border-black/10' : 'border-red-700/60'
            }`}
            value={name}
            onInput={event => {
              setName(event.currentTarget.value)
            }}
          />
        </div>
        <div className="relative">
          <DataLinkInput dropdownTitle="Type" value={value} setValue={setValue} />
        </div>
        <div className="relative flex gap-buttons">
          <button
            type="submit"
            disabled={!isSubmittable}
            className="button bg-invite text-white enabled:active"
          >
            {getText('create')}
          </button>
<<<<<<< HEAD
          <button
            type="button"
            className="hover:cursor-pointer inline-block bg-frame-selected rounded-full px-4 py-1"
            onClick={unsetModal}
          >
            {getText('cancel')}
=======
          <button type="button" className="button bg-selected-frame active" onClick={unsetModal}>
            Cancel
>>>>>>> c4029eed
          </button>
        </div>
      </form>
    </Modal>
  )
}<|MERGE_RESOLUTION|>--- conflicted
+++ resolved
@@ -57,23 +57,13 @@
           doCreate(name, value)
         }}
       >
-<<<<<<< HEAD
         <h1 className="relative text-sm font-semibold">{getText('createDataLink')}</h1>
-        <div className="relative flex" title={getText('mustNotBeBlank')}>
-          <div className="w-12 h-6 py-1">{getText('name')}</div>
+        <div className="relative flex items-center" title={getText('mustNotBeBlank')}>
+          <div className="text w-modal-label">{getText('name')}</div>
           <input
             autoFocus
             placeholder={getText('dataLinkNamePlaceholder')}
-            className={`grow bg-transparent border rounded-full leading-170 h-6 px-4 py-px disabled:opacity-50 ${
-=======
-        <h1 className="relative text-sm font-semibold">Create Data Link</h1>
-        <div className="relative flex items-center" title="Must not be blank.">
-          <div className="text w-modal-label">Name</div>
-          <input
-            autoFocus
-            placeholder="Enter the name of the Data Link"
             className={`text grow rounded-full border bg-transparent px-input-x ${
->>>>>>> c4029eed
               name !== '' ? 'border-black/10' : 'border-red-700/60'
             }`}
             value={name}
@@ -93,17 +83,8 @@
           >
             {getText('create')}
           </button>
-<<<<<<< HEAD
-          <button
-            type="button"
-            className="hover:cursor-pointer inline-block bg-frame-selected rounded-full px-4 py-1"
-            onClick={unsetModal}
-          >
+          <button type="button" className="button bg-selected-frame active" onClick={unsetModal}>
             {getText('cancel')}
-=======
-          <button type="button" className="button bg-selected-frame active" onClick={unsetModal}>
-            Cancel
->>>>>>> c4029eed
           </button>
         </div>
       </form>
