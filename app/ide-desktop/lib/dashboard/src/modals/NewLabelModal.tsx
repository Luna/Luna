--- conflicted
+++ resolved
@@ -72,37 +72,20 @@
           onSubmit()
         }}
       >
-<<<<<<< HEAD
         <h1 className="relative text-sm font-semibold">{getText('newLabel')}</h1>
-        <label className="relative flex">
-          <div className="w-12 h-6 py-1">{getText('name')}</div>
+        <label className="relative flex items-center">
+          <div className="text w-modal-label">{getText('name')}</div>
           <input
             autoFocus
             size={1}
             placeholder={getText('labelNamePlaceholder')}
-            className={`grow bg-transparent border border-black/10 rounded-full leading-170 h-6 px-4 py-px ${
-=======
-        <h1 className="relative text-sm font-semibold">New Label</h1>
-        <label className="relative flex items-center">
-          <div className="text w-modal-label">Name</div>
-          <input
-            autoFocus
-            size={1}
-            placeholder="Enter the name of the label"
             className={`text grow rounded-full border border-black/10 bg-transparent px-input-x ${
->>>>>>> c4029eed
               // eslint-disable-next-line @typescript-eslint/no-magic-numbers
               color != null && color.lightness <= 50
                 ? 'text-tag-text placeholder-selected-frame'
                 : 'text-primary'
             }`}
-            style={
-              color == null
-                ? {}
-                : {
-                    backgroundColor: backend.lChColorToCssColor(color),
-                  }
-            }
+            style={color == null ? {} : { backgroundColor: backend.lChColorToCssColor(color) }}
             onInput={event => {
               setName(event.currentTarget.value)
             }}
@@ -114,13 +97,8 @@
             event.preventDefault()
           }}
         >
-<<<<<<< HEAD
-          <div className="w-12 h-6 py-1">{getText('color')}</div>
-          <div className="grow flex items-center gap-1">
-=======
-          <div className="text w-modal-label">Color</div>
+          <div className="text w-modal-label">{getText('color')}</div>
           <div className="grow">
->>>>>>> c4029eed
             <ColorPicker setColor={setColor} />
           </div>
         </label>
@@ -132,17 +110,8 @@
           >
             {getText('create')}
           </button>
-<<<<<<< HEAD
-          <button
-            type="button"
-            className="hover:cursor-pointer inline-block bg-frame-selected rounded-full px-4 py-1"
-            onClick={unsetModal}
-          >
+          <button type="button" className="button bg-selected-frame active" onClick={unsetModal}>
             {getText('cancel')}
-=======
-          <button type="button" className="button bg-selected-frame active" onClick={unsetModal}>
-            Cancel
->>>>>>> c4029eed
           </button>
         </div>
       </form>
