--- conflicted
+++ resolved
@@ -79,42 +79,6 @@
           doSubmit()
         }}
       >
-<<<<<<< HEAD
-        <h1 className="relative text-sm font-semibold">{getText('newLabel')}</h1>
-        <label className="relative flex items-center">
-          <div className="text w-modal-label">{getText('name')}</div>
-          <input
-            autoFocus
-            size={1}
-            placeholder={getText('labelNamePlaceholder')}
-            className={`text grow rounded-full border border-primary/10 bg-transparent px-input-x ${
-              // eslint-disable-next-line @typescript-eslint/no-magic-numbers
-              color != null && color.lightness <= 50
-                ? 'text-tag-text placeholder-selected-frame'
-                : 'text-primary'
-            }`}
-            style={color == null ? {} : { backgroundColor: colorModule.lChColorToCssColor(color) }}
-            onInput={event => {
-              setName(event.currentTarget.value)
-            }}
-          />
-        </label>
-        <label
-          className="relative flex items-center"
-          onClick={event => {
-            event.preventDefault()
-          }}
-        >
-          <div className="text w-modal-label">{getText('color')}</div>
-          <div className="grow">
-            <ColorPicker setColor={setColor} />
-          </div>
-        </label>
-        <div className="relative flex gap-buttons">
-          <button
-            disabled={!canSubmit}
-            type="submit"
-=======
         <aria.Heading level={2} className="relative text-sm font-semibold">
           {getText('newLabel')}
         </aria.Heading>
@@ -137,7 +101,7 @@
                     color == null
                       ? {}
                       : {
-                          backgroundColor: backend.lChColorToCssColor(color),
+                          backgroundColor: colorModule.lChColorToCssColor(color),
                         }
                   }
                   onInput={event => {
@@ -163,7 +127,6 @@
         <ButtonRow>
           <UnstyledButton
             isDisabled={!canSubmit}
->>>>>>> 9cf4847a
             className="button bg-invite text-white enabled:active"
             onPress={doSubmit}
           >
