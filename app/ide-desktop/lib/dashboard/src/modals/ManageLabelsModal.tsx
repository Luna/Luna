--- conflicted
+++ resolved
@@ -79,7 +79,6 @@
     [/* should never change */ setItem]
   )
 
-<<<<<<< HEAD
   const doToggleLabel = async (name: backendModule.LabelName) => {
     const newLabels = labelNames.has(name)
       ? labels.filter(label => label !== name)
@@ -92,38 +91,6 @@
       setLabels(labels)
     }
   }
-=======
-  if (backend.type === backendModule.BackendType.local || user == null) {
-    // This should never happen - the local backend does not have the "labels" column,
-    // and `organization` is absent only when offline - in which case the user should only
-    // be able to access the local backend.
-    // This MUST be an error, otherwise the hooks below are considered as conditionally called.
-    throw new Error('Cannot add labels to assets on the local backend.')
-  } else {
-    const doToggleLabel = React.useCallback(
-      async (name: backendModule.LabelName) => {
-        const newLabels = labelNames.has(name)
-          ? labels.filter(label => label !== name)
-          : [...labels, name]
-        setLabels(newLabels)
-        try {
-          await backend.associateTag(item.id, newLabels, item.title)
-        } catch (error) {
-          toastAndLog(null, error)
-          setLabels(labels)
-        }
-      },
-      [
-        labelNames,
-        labels,
-        item.id,
-        item.title,
-        backend,
-        toastAndLog,
-        /* should never change */ setLabels,
-      ]
-    )
->>>>>>> 3eb47ac2
 
   const doSubmit = async () => {
     unsetModal()
@@ -177,8 +144,11 @@
             void doSubmit()
           }}
         >
-          <aria.Heading className="flex h-row items-center gap-modal-tabs px-modal-tab-bar-x">
-            <aria.Text className="text text-sm font-bold">Labels</aria.Text>
+          <aria.Heading
+            level={2}
+            className="flex h-row items-center gap-modal-tabs px-modal-tab-bar-x"
+          >
+            <aria.Text className="text text-sm font-bold">{getText('labels')}</aria.Text>
           </aria.Heading>
           <div className="flex gap-input-with-button">
             <div
@@ -195,13 +165,12 @@
                       backgroundColor: backendModule.lChColorToCssColor(color),
                     }
               }
-<<<<<<< HEAD
             >
               <aria.Input
                 autoFocus
                 type="text"
                 size={1}
-                placeholder="Type labels to search"
+                placeholder={getText('labelSearchPlaceholder')}
                 className="text grow bg-transparent"
                 onChange={event => {
                   setQuery(event.currentTarget.value)
@@ -213,51 +182,14 @@
               className="button bg-invite px-button-x text-tag-text enabled:active"
               onPress={doSubmit}
             >
-              <aria.Text className="h-text py-modal-invite-button-text-y">Create</aria.Text>
+              <aria.Text className="h-text py-modal-invite-button-text-y">
+                {getText('create')}
+              </aria.Text>
             </UnstyledButton>
           </div>
           {canSelectColor && (
             <div className="mx-auto">
               <ColorPicker setColor={setColor} />
-=======
-            }}
-          >
-            <div className="flex h-row items-center gap-modal-tabs px-modal-tab-bar-x">
-              <h2 className="text text-sm font-bold">{getText('labels')}</h2>
-            </div>
-            <div className="flex gap-input-with-button">
-              <div
-                className={`flex grow items-center rounded-full border border-primary/10 px-input-x ${
-                  // eslint-disable-next-line @typescript-eslint/no-magic-numbers
-                  canSelectColor && color != null && color.lightness <= 50
-                    ? 'text-tag-text placeholder-tag-text'
-                    : 'text-primary'
-                }`}
-                style={
-                  !canSelectColor || color == null
-                    ? {}
-                    : { backgroundColor: backendModule.lChColorToCssColor(color) }
-                }
-              >
-                <input
-                  autoFocus
-                  type="text"
-                  size={1}
-                  placeholder={getText('labelSearchPlaceholder')}
-                  className="text grow bg-transparent"
-                  onChange={event => {
-                    setQuery(event.currentTarget.value)
-                  }}
-                />
-              </div>
-              <button
-                type="submit"
-                disabled={!canCreateNewLabel}
-                className="button bg-invite px-button-x text-tag-text enabled:active"
-              >
-                <div className="h-text py-modal-invite-button-text-y">{getText('create')}</div>
-              </button>
->>>>>>> 3eb47ac2
             </div>
           )}
           <div className="max-h-manage-labels-list overflow-auto">
