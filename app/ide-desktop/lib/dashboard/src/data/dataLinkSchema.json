--- conflicted
+++ resolved
@@ -260,14 +260,8 @@
       "properties": {
         "type": { "const": "workbook", "type": "string" },
         "defaultSheet": {
-<<<<<<< HEAD
           "title": "Default sheet (for writing)",
-          "description": "The default sheet used when writing a table to this data link.",
-=======
-          "title": "Default sheet ℹ️",
-          "$comment": "I want the title to be 'Default sheet (for writing)' to make it clear without hovering, but then the label is too wide. Can we make the modal wider?",
           "description": "The default sheet used when writing a table to the workbook that this data link points to.",
->>>>>>> a01aeab3
           "type": "string",
           "minLength": 1,
           "default": "EnsoSheet"
