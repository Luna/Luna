--- conflicted
+++ resolved
@@ -218,13 +218,6 @@
   "homeCategory": "Home",
   "rootCategory": "Root",
   "trashCategory": "Trash",
-<<<<<<< HEAD
-  "recentCategoryTitle": "Go to Recent category",
-  "draftsCategoryTitle": "Go to Drafts category",
-  "homeCategoryTitle": "Go to Home category",
-  "rootCategoryTitle": "Go to Root category",
-  "trashCategoryTitle": "Go to Trash category",
-=======
   "recentCategoryButtonLabel": "Go to Recent category",
   "draftsCategoryButtonLabel": "Go to Drafts category",
   "homeCategoryButtonLabel": "Go to Home category",
@@ -235,7 +228,6 @@
   "homeCategoryDropZoneLabel": "Move to Home category",
   "rootCategoryDropZoneLabel": "Move to Root category",
   "trashCategoryDropZoneLabel": "Move to Trash category",
->>>>>>> 9cf4847a
 
   "newFolder": "New Folder",
   "newProject": "New Project",
@@ -321,12 +313,9 @@
   "localAssetsDoNotHaveVersions": "Local assets do not have versions",
   "noVersionsFound": "No versions found",
   "latestIndicator": "(Latest)",
-<<<<<<< HEAD
+  "noDateSelected": "No date selected",
   "switchToCloudDrive": "Switch to cloud drive",
   "switchToLocalDrive": "Switch to local drive",
-=======
-  "noDateSelected": "No date selected",
->>>>>>> 9cf4847a
 
   "deleteLabelActionText": "delete the label '$0'",
   "deleteSelectedAssetActionText": "delete '$0'",
