--- conflicted
+++ resolved
@@ -9,12 +9,9 @@
 import SpreadsheetsImage from 'enso-assets/spreadsheets.svg'
 import VisualizeImage from 'enso-assets/visualize.png'
 
-<<<<<<< HEAD
+import * as textProvider from '#/providers/TextProvider'
+
 import * as aria from '#/components/aria'
-=======
-import * as textProvider from '#/providers/TextProvider'
-
->>>>>>> 3eb47ac2
 import Spinner, * as spinner from '#/components/Spinner'
 import FocusArea from '#/components/styled/FocusArea'
 import FocusRing from '#/components/styled/FocusRing'
@@ -120,7 +117,6 @@
 
   return (
     <div className="flex flex-col gap-sample">
-<<<<<<< HEAD
       <FocusArea direction="horizontal">
         {(ref, innerProps) => (
           <FocusRing placement="after">
@@ -137,32 +133,13 @@
                   ) : (
                     <img src={ProjectIcon} />
                   )}
-                  <p className="text-sm font-semibold">New empty project</p>
+                  <p className="text-sm font-semibold">{getText('newEmptyProject')}</p>
                 </div>
               </div>
             </aria.Button>
           </FocusRing>
         )}
       </FocusArea>
-=======
-      <button
-        // This UI element does not appear anywhere else.
-        // eslint-disable-next-line no-restricted-syntax
-        className="relative h-sample cursor-pointer before:absolute before:inset before:h-full before:w-full before:rounded-default before:bg-frame before:opacity-60"
-        onClick={onClick}
-      >
-        <div className="relative flex size-full rounded-default">
-          <div className="m-auto flex flex-col items-center gap-new-empty-project text-center">
-            {spinnerState != null ? (
-              <Spinner size={SPINNER_SIZE_PX} padding={2} state={spinnerState} />
-            ) : (
-              <img src={ProjectIcon} />
-            )}
-            <p className="text-sm font-semibold">{getText('newEmptyProject')}</p>
-          </div>
-        </div>
-      </button>
->>>>>>> 3eb47ac2
       <div className="h-sample-info" />
     </div>
   )
@@ -225,7 +202,7 @@
                 }`}
               />
               <div className="w-full grow rounded-b-default bg-frame px-sample-description-x pb-sample-description-b pt-sample-description-t backdrop-blur">
-                <h2 className="text-header text-sm font-bold">{title}</h2>
+                <aria.Heading className="text-header text-sm font-bold">{title}</aria.Heading>
                 <div className="text-ellipsis text-xs leading-snug">{description}</div>
               </div>
               {spinnerState != null && (
@@ -243,17 +220,17 @@
       <div className="flex h-sample-info justify-between px-sample-description-x text-primary opacity-70">
         <div className="flex gap-samples-icon-with-text">
           <SvgMask src={Logo} className="size-icon self-end" />
-          <span className="self-start font-bold leading-snug">{author}</span>
+          <aria.Text className="self-start font-bold leading-snug">{author}</aria.Text>
         </div>
         {/* Normally `flex` */}
         <div className="hidden gap-icons">
           <div title={getText('views')} className="flex gap-samples-icon-with-text">
             <SvgMask alt={getText('views')} src={OpenCountIcon} className="size-icon self-end" />
-            <span className="self-start font-bold leading-snug">{opens}</span>
+            <aria.Text className="self-start font-bold leading-snug">{opens}</aria.Text>
           </div>
           <div title={getText('likes')} className="flex gap-samples-icon-with-text">
             <SvgMask alt={getText('likes')} src={HeartIcon} className="size-icon self-end" />
-            <span className="self-start font-bold leading-snug">{likes}</span>
+            <aria.Text className="self-start font-bold leading-snug">{likes}</aria.Text>
           </div>
         </div>
       </div>
@@ -277,14 +254,13 @@
 /** A list of sample projects. */
 export default function Samples(props: SamplesProps) {
   const { createProject } = props
-<<<<<<< HEAD
-
-=======
   const { getText } = textProvider.useText()
->>>>>>> 3eb47ac2
+
   return (
     <div data-testid="samples" className="flex flex-col gap-subheading px-home-section-x">
-      <h2 className="text-subheading">{getText('sampleAndCommunityProjects')}</h2>
+      <aria.Heading level={2} className="text-subheading">
+        {getText('sampleAndCommunityProjects')}
+      </aria.Heading>
       <div className="grid grid-cols-fill-samples gap-samples">
         <BlankProjectTile createProject={createProject} />
         {SAMPLES.map(sample => (
