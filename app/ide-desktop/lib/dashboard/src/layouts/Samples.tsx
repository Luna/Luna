--- conflicted
+++ resolved
@@ -127,11 +127,7 @@
             ) : (
               <img src={ProjectIcon} />
             )}
-<<<<<<< HEAD
-            <p className="font-semibold text-sm">{getText('newEmptyProject')}</p>
-=======
-            <p className="text-sm font-semibold">New empty project</p>
->>>>>>> c4029eed
+            <p className="text-sm font-semibold">{getText('newEmptyProject')}</p>
           </div>
         </div>
       </button>
@@ -157,11 +153,8 @@
 /** A button that, when clicked, creates and opens a new project based on a template. */
 function ProjectTile(props: InternalProjectTileProps) {
   const { sample, createProject } = props
-<<<<<<< HEAD
   const { getText } = textProvider.useText()
-=======
   const { id, title, description, background } = sample
->>>>>>> c4029eed
   const [spinnerState, setSpinnerState] = React.useState<spinner.SpinnerState | null>(null)
   const author = DUMMY_AUTHOR
   const opens = DUMMY_OPEN_COUNT
@@ -213,25 +206,14 @@
           <span className="self-start font-bold leading-snug">{author}</span>
         </div>
         {/* Normally `flex` */}
-<<<<<<< HEAD
-        <div className="gap-3 hidden">
-          <div title={getText('views')} className="flex gap-1.5">
-            <SvgMask alt={getText('views')} src={OpenCountIcon} />
-            <span className="font-bold leading-144.5 pb-px">{opens}</span>
-          </div>
-          <div title={getText('likes')} className="flex gap-1.5">
-            <SvgMask alt={getText('likes')} src={HeartIcon} />
-            <span className="font-bold leading-144.5 pb-px">{likes}</span>
-=======
         <div className="hidden gap-icons">
-          <div title="Views" className="flex gap-samples-icon-with-text">
-            <SvgMask alt="Views" src={OpenCountIcon} className="size-icon self-end" />
+          <div title={getText('views')} className="flex gap-samples-icon-with-text">
+            <SvgMask alt={getText('views')} src={OpenCountIcon} className="size-icon self-end" />
             <span className="self-start font-bold leading-snug">{opens}</span>
           </div>
-          <div title="Likes" className="flex gap-samples-icon-with-text">
-            <SvgMask alt="Likes" src={HeartIcon} className="size-icon self-end" />
+          <div title={getText('likes')} className="flex gap-samples-icon-with-text">
+            <SvgMask alt={getText('likes')} src={HeartIcon} className="size-icon self-end" />
             <span className="self-start font-bold leading-snug">{likes}</span>
->>>>>>> c4029eed
           </div>
         </div>
       </div>
@@ -257,15 +239,9 @@
   const { createProject } = props
   const { getText } = textProvider.useText()
   return (
-<<<<<<< HEAD
-    <div data-testid="samples" className="flex flex-col gap-4 px-4.75">
-      <h2 className="text-xl leading-144.5 py-0.5">{getText('sampleAndCommunityProjects')}</h2>
-      <div className="grid gap-2 grid-cols-fill-60">
-=======
     <div data-testid="samples" className="flex flex-col gap-subheading px-home-section-x">
-      <h2 className="text-subheading">Sample and community projects</h2>
+      <h2 className="text-subheading">{getText('sampleAndCommunityProjects')}</h2>
       <div className="grid grid-cols-fill-samples gap-samples">
->>>>>>> c4029eed
         <ProjectsEntry createProject={createProject} />
         {SAMPLES.map(sample => (
           <ProjectTile key={sample.id} sample={sample} createProject={createProject} />
