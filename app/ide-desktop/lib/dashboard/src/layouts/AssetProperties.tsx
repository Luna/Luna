--- conflicted
+++ resolved
@@ -3,12 +3,7 @@
 
 import PenIcon from 'enso-assets/pen.svg'
 
-<<<<<<< HEAD
-import SCHEMA from '#/data/dataLinkSchema.json' assert { type: 'json' }
-
 import * as setAssetHooks from '#/hooks/setAssetHooks'
-=======
->>>>>>> 618080b8
 import * as toastAndLogHooks from '#/hooks/toastAndLogHooks'
 
 import * as authProvider from '#/providers/AuthProvider'
