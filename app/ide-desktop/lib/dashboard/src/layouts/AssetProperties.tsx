--- conflicted
+++ resolved
@@ -71,13 +71,9 @@
     },
     [/* should never change */ setItemRaw]
   )
-<<<<<<< HEAD
   const self = item.item.permissions?.find(
-    backendModule.isUserPermissionAnd(permission => permission.user.user_email === user?.email)
-  )
-=======
-  const self = item.item.permissions?.find(permission => permission.user.userId === user?.userId)
->>>>>>> 9c2d25ea
+    backendModule.isUserPermissionAnd(permission => permission.user.userId === user?.userId)
+  )
   const ownsThisAsset = self?.permission === permissions.PermissionAction.own
   const canEditThisAsset =
     ownsThisAsset ||
