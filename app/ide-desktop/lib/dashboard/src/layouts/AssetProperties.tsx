--- conflicted
+++ resolved
@@ -184,21 +184,16 @@
                 }}
                 className="-m-multiline-input-p w-full resize-none rounded-input bg-frame p-multiline-input"
               />
-<<<<<<< HEAD
-              <div className="flex gap-buttons">
-                <ariaComponents.Button variant="cancel" onPress={doEditDescription}>
-=======
-              <div className="flex gap-2">
+              <ariaComponents.ButtonGroup>
                 <ariaComponents.Button
                   size="custom"
                   variant="custom"
                   className="button self-start bg-selected-frame"
                   onPress={doEditDescription}
                 >
->>>>>>> 2fde378b
                   {getText('update')}
                 </ariaComponents.Button>
-              </div>
+              </ariaComponents.ButtonGroup>
             </form>
           )}
         </div>
@@ -264,11 +259,7 @@
                 setValue={setEditedDatalinkValue}
               />
               {canEditThisAsset && (
-<<<<<<< HEAD
                 <ariaComponents.ButtonGroup>
-=======
-                <div className="flex gap-2">
->>>>>>> 2fde378b
                   <ariaComponents.Button
                     variant="submit"
                     isDisabled={isDatalinkDisabled}
