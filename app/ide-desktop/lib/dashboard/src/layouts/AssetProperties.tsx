--- conflicted
+++ resolved
@@ -3,12 +3,9 @@
 
 import PenIcon from 'enso-assets/pen.svg'
 
-<<<<<<< HEAD
+import * as dataLinkValidator from '#/data/dataLinkValidator'
+
 import * as setAssetHooks from '#/hooks/setAssetHooks'
-=======
-import * as dataLinkValidator from '#/data/dataLinkValidator'
-
->>>>>>> 50385821
 import * as toastAndLogHooks from '#/hooks/toastAndLogHooks'
 
 import * as authProvider from '#/providers/AuthProvider'
@@ -73,16 +70,12 @@
     },
     [/* should never change */ setItemRaw]
   )
-<<<<<<< HEAD
   const smartAsset = item.item
   const asset = smartAsset.value
   const setAsset = setAssetHooks.useSetAsset(asset, setItem)
-  const self = asset.permissions?.find(
-    permission => permission.user.user_email === user?.value.email
-  )
-=======
-  const self = item.item.permissions?.find(permission => permission.user.userId === user?.userId)
->>>>>>> 50385821
+  const self = item.item.value.permissions?.find(
+    permission => permission.user.userId === user?.value.userId
+  )
   const ownsThisAsset = self?.permission === permissions.PermissionAction.own
   const canEditThisAsset =
     ownsThisAsset ||
@@ -112,20 +105,10 @@
       const oldDescription = asset.description
       setAsset(object.merger({ description }))
       try {
-<<<<<<< HEAD
-        await smartAsset.update({ description })
-=======
-        const projectPath = item.item.projectState?.path
-        await backend.updateAsset(
-          item.item.id,
-          {
-            parentDirectoryId: null,
-            description,
-            ...(projectPath == null ? {} : { projectPath }),
-          },
-          item.item.title
+        const projectPath = asset.projectState?.path
+        await smartAsset.update(
+          projectPath == null ? { description } : { description, projectPath }
         )
->>>>>>> 50385821
       } catch (error) {
         toastAndLog('editDescriptionError')
         setAsset(object.merger({ description: oldDescription }))
