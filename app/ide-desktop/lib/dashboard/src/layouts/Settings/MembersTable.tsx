--- conflicted
+++ resolved
@@ -1,18 +1,11 @@
 /** @file A list of members in the organization. */
 import * as React from 'react'
 
-<<<<<<< HEAD
-import * as reactQuery from '@tanstack/react-query'
-
-import * as mimeTypes from '#/data/mimeTypes'
-
-=======
 import * as tailwindMerge from 'tailwind-merge'
 
 import * as mimeTypes from '#/data/mimeTypes'
 
 import * as backendHooks from '#/hooks/backendHooks'
->>>>>>> 46f6b4f6
 import * as scrollHooks from '#/hooks/scrollHooks'
 import * as toastAndLogHooks from '#/hooks/toastAndLogHooks'
 
@@ -49,16 +42,6 @@
   const rootRef = React.useRef<HTMLTableElement>(null)
   const scrollContainerRef = React.useRef<HTMLDivElement>(null)
   const bodyRef = React.useRef<HTMLTableSectionElement>(null)
-<<<<<<< HEAD
-  const membersQuery = reactQuery.useQuery({
-    initialData: () => (populateWithSelf && user != null ? [user] : null),
-    queryKey: ['members'],
-    queryFn: () => backend.listUsers(),
-  })
-  const membersMap = React.useMemo(
-    () => new Map((membersQuery.data ?? []).map(member => [member.userId, member])),
-    [membersQuery.data]
-=======
   const userWithPlaceholder = React.useMemo(
     () => (user == null ? null : { isPlaceholder: false, ...user }),
     [user]
@@ -72,7 +55,6 @@
   const usersMap = React.useMemo(
     () => new Map((users ?? []).map(member => [member.userId, member])),
     [users]
->>>>>>> 46f6b4f6
   )
 
   const { onScroll, shadowClassName } = scrollHooks.useStickyTableHeaderOnScroll(
@@ -164,13 +146,8 @@
         </aria.TableHeader>
         <aria.TableBody
           ref={bodyRef}
-<<<<<<< HEAD
-          items={membersQuery.data ?? []}
-          dependencies={[membersQuery.data]}
-=======
           items={users ?? []}
           dependencies={[users]}
->>>>>>> 46f6b4f6
           className="select-text"
         >
           {member => (
