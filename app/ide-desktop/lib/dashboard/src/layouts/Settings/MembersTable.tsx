--- conflicted
+++ resolved
@@ -1,23 +1,42 @@
+;
 /** @file A list of members in the organization. */
-import * as React from 'react'
+import * as React from 'react';
 
-import * as reactQuery from '@tanstack/react-query'
-import * as tailwindMerge from 'tailwind-merge'
 
-import * as mimeTypes from '#/data/mimeTypes'
 
-import * as scrollHooks from '#/hooks/scrollHooks'
-import * as toastAndLogHooks from '#/hooks/toastAndLogHooks'
+import * as reactQuery from '@tanstack/react-query';
+import * as tailwindMerge from 'tailwind-merge';
 
-import * as authProvider from '#/providers/AuthProvider'
-import * as textProvider from '#/providers/TextProvider'
 
-import UserRow from '#/layouts/Settings/UserRow'
 
-import * as aria from '#/components/aria'
+import * as mimeTypes from '#/data/mimeTypes';
 
-import * as backendModule from '#/services/Backend'
-import type Backend from '#/services/Backend'
+
+
+import * as scrollHooks from '#/hooks/scrollHooks';
+import * as toastAndLogHooks from '#/hooks/toastAndLogHooks';
+
+
+
+import * as authProvider from '#/providers/AuthProvider';
+import * as textProvider from '#/providers/TextProvider';
+
+
+
+import UserRow from '#/layouts/Settings/UserRow';
+
+
+
+import * as aria from '#/components/aria';
+
+
+
+import * as backendModule from '#/services/Backend';
+import type Backend from '#/services/Backend';
+
+
+
+
 
 // ====================
 // === MembersTable ===
@@ -36,10 +55,6 @@
 export default function MembersTable(props: MembersTableProps) {
   const { backend, populateWithSelf = false, draggable = false, allowDelete = false } = props
   const { user } = authProvider.useNonPartialUserSession()
-<<<<<<< HEAD
-=======
-  const { backend } = backendProvider.useStrictBackend()
->>>>>>> 8edf4934
   const { getText } = textProvider.useText()
   const toastAndLog = toastAndLogHooks.useToastAndLog()
   const [selectedKeys, setSelectedKeys] = React.useState<aria.Selection>(new Set())
