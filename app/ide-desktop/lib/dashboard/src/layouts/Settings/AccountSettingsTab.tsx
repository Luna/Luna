--- conflicted
+++ resolved
@@ -158,55 +158,31 @@
   }
 
   return (
-<<<<<<< HEAD
-    <div className="flex gap-8">
-      <div className="flex flex-col gap-8">
-        <div className="flex flex-col gap-2.5">
-          <h3 className="font-bold text-xl h-9.5 py-0.5">{getText('userAccount')}</h3>
-          <div className="flex flex-col">
-            <div className="flex gap-4.75">
-              <span className="leading-5 w-12 h-8 py-1.25">{getText('name')}</span>
-              <span className="grow font-bold leading-5 h-8 py-1.25">
-                <Input originalValue={user?.name ?? ''} onSubmit={doUpdateName} />
-              </span>
-            </div>
-            <div className="flex gap-4.75">
-              <span className="leading-5 w-12 h-8 py-1.25">{getText('email')}</span>
-              <span className="grow font-bold leading-5 h-8 py-1.25">{user?.email ?? ''}</span>
-=======
     <div className="flex h flex-col gap-settings-section lg:h-auto lg:flex-row">
       <div className="flex w-settings-main-section flex-col gap-settings-subsection">
         <div className="flex flex-col gap-settings-section-header">
-          <h3 className="settings-subheading">User Account</h3>
+          <h3 className="settings-subheading">{getText('userAccount')}</h3>
           <div className="flex flex-col">
             <div className="flex h-row gap-settings-entry">
-              <span className="text my-auto w-user-account-settings-label">Name</span>
+              <span className="text my-auto w-user-account-settings-label">{getText('name')}</span>
               <span className="text my-auto grow font-bold">
                 <Input originalValue={user?.name ?? ''} onSubmit={doUpdateName} />
               </span>
             </div>
             <div className="flex h-row gap-settings-entry">
-              <span className="text my-auto w-user-account-settings-label">Email</span>
+              <span className="text my-auto w-user-account-settings-label">{getText('email')}</span>
               <span className="settings-value my-auto grow font-bold">{user?.email ?? ''}</span>
->>>>>>> c4029eed
             </div>
           </div>
         </div>
         {canChangePassword && (
           <div key={passwordFormKey}>
-<<<<<<< HEAD
-            <h3 className="font-bold text-xl h-9.5 py-0.5">{getText('changePassword')}</h3>
-            <div className="flex gap-4.75">
-              <span className="leading-5 w-36 h-8 py-1.25">{getText('currentPasswordLabel')}</span>
-              <span className="grow font-bold leading-5 h-8 py-1.25">
-=======
-            <h3 className="settings-subheading">Change Password</h3>
+            <h3 className="settings-subheading">{getText('changePassword')}</h3>
             <div className="flex h-row gap-settings-entry">
               <span className="text my-auto w-change-password-settings-label">
-                Current Password
+                {getText('currentPasswordLabel')}
               </span>
               <span className="text my-auto grow font-bold">
->>>>>>> c4029eed
                 <Input
                   type="password"
                   originalValue=""
@@ -217,15 +193,11 @@
                 />
               </span>
             </div>
-<<<<<<< HEAD
-            <div className="flex gap-4.75">
-              <span className="leading-5 w-36 h-8 py-1.25">{getText('newPasswordLabel')}</span>
-              <span className="grow font-bold leading-5 h-8 py-1.25">
-=======
-            <div className="flex h-row gap-settings-entry">
-              <span className="text my-auto w-change-password-settings-label">New Password</span>
+            <div className="flex h-row gap-settings-entry">
+              <span className="text my-auto w-change-password-settings-label">
+                {getText('newPasswordLabel')}
+              </span>
               <span className="text my-auto grow font-bold">
->>>>>>> c4029eed
                 <Input
                   type="password"
                   originalValue=""
@@ -242,19 +214,11 @@
                 />
               </span>
             </div>
-<<<<<<< HEAD
-            <div className="flex gap-4.75">
-              <span className="leading-5 w-36 h-8 py-1.25">
+            <div className="flex h-row gap-settings-entry">
+              <span className="text my-auto w-change-password-settings-label">
                 {getText('confirmNewPasswordLabel')}
               </span>
-              <span className="grow font-bold leading-5 h-8 py-1.25">
-=======
-            <div className="flex h-row gap-settings-entry">
-              <span className="text my-auto w-change-password-settings-label">
-                Confirm New Password
-              </span>
               <span className="text my-auto grow font-bold">
->>>>>>> c4029eed
                 <Input
                   type="password"
                   originalValue=""
@@ -305,17 +269,11 @@
             </div>
           </div>
         )}
-<<<<<<< HEAD
-        <div className="flex flex-col gap-2.5 rounded-2.5xl border-2 border-danger px-4 pt-2.25 pb-3.75">
-          <h3 className="text-danger font-bold text-xl h-9.5 py-0.5">{getText('dangerZone')}</h3>
-          <div className="flex gap-2">
-=======
         {/* This UI element does not appear anywhere else. */}
         {/* eslint-disable-next-line no-restricted-syntax */}
         <div className="flex flex-col items-start gap-settings-section-header rounded-2.5xl border-2 border-danger px-[1rem] pb-[0.9375rem] pt-[0.5625rem]">
-          <h3 className="settings-subheading text-danger">Danger Zone</h3>
+          <h3 className="settings-subheading text-danger">{getText('dangerZone')}</h3>
           <div className="flex gap-buttons">
->>>>>>> c4029eed
             <button
               className="button bg-danger px-delete-user-account-button-x text-inversed opacity-full hover:opacity-full"
               onClick={event => {
@@ -330,29 +288,15 @@
                 )
               }}
             >
-<<<<<<< HEAD
-              <span className="leading-5 h-6 py-px">{getText('deleteUserAccountButtonLabel')}</span>
+              <span className="text inline-block">{getText('deleteUserAccountButtonLabel')}</span>
             </button>
-            <span className="leading-5 h-8 py-1.25">{getText('deleteUserAccountWarning')}</span>
-          </div>
-        </div>
-      </div>
-      <div className="flex flex-col gap-2.5">
-        <h3 className="font-bold text-xl h-9.5 py-0.5">{getText('profilePicture')}</h3>
-        <label className="flex items-center cursor-pointer rounded-full overflow-clip h-32 w-32 hover:bg-frame transition-colors">
-=======
-              <span className="text inline-block">Delete this user account</span>
-            </button>
-            <span className="text my-auto">
-              Once deleted, it will be gone forever. Please be certain.
-            </span>
+            <span className="text my-auto">{getText('deleteUserAccountWarning')}</span>
           </div>
         </div>
       </div>
       <div className="flex flex-col gap-settings-section-header">
-        <h3 className="settings-subheading">Profile picture</h3>
+        <h3 className="settings-subheading">{getText('profilePicture')}</h3>
         <label className="flex h-profile-picture-large w-profile-picture-large cursor-pointer items-center overflow-clip rounded-full transition-colors hover:bg-frame">
->>>>>>> c4029eed
           <input type="file" className="hidden" accept="image/*" onChange={doUploadUserPicture} />
           <img
             src={user?.profilePicture ?? DefaultUserIcon}
@@ -361,14 +305,9 @@
             className="pointer-events-none"
           />
         </label>
-<<<<<<< HEAD
-        <span className="py-1 w-64">{getText('profilePictureWarning')}</span>
-=======
         <span className="w-profile-picture-caption py-profile-picture-caption-y">
-          Your profile picture should not be irrelevant, abusive or vulgar. It should not be a
-          default image provided by Enso.
+          {getText('profilePictureWarning')}
         </span>
->>>>>>> c4029eed
       </div>
     </div>
   )
