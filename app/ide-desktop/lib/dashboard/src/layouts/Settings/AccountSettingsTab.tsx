--- conflicted
+++ resolved
@@ -161,29 +161,17 @@
         <div className="flex flex-col gap-settings-section-header">
           <h3 className="settings-subheading">User Account</h3>
           <div className="flex flex-col">
-<<<<<<< HEAD
-            <div className="flex gap-4.75">
-              <span className="leading-5 w-12 h-8 py-1.25">Name</span>
-              <span className="grow font-bold leading-5 h-8 py-1.25">
-                <Input originalValue={user?.value.name ?? ''} onSubmit={doUpdateName} />
-              </span>
-            </div>
-            <div className="flex gap-4.75">
-              <span className="leading-5 w-12 h-8 py-1.25">Email</span>
-              <span className="grow font-bold leading-5 h-8 py-1.25">
-                {user?.value.email ?? ''}
-              </span>
-=======
             <div className="flex h-row gap-settings-entry">
               <span className="text my-auto w-user-account-settings-label">Name</span>
               <span className="text my-auto grow font-bold">
-                <Input originalValue={user?.name ?? ''} onSubmit={doUpdateName} />
+                <Input originalValue={user?.value.name ?? ''} onSubmit={doUpdateName} />
               </span>
             </div>
             <div className="flex h-row gap-settings-entry">
               <span className="text my-auto w-user-account-settings-label">Email</span>
-              <span className="settings-value my-auto grow font-bold">{user?.email ?? ''}</span>
->>>>>>> b33079e6
+              <span className="settings-value my-auto grow font-bold">
+                {user?.value.email ?? ''}
+              </span>
             </div>
           </div>
         </div>
