/** @file Settings tab for viewing and editing account information. */
import * as React from 'react'

import * as authProvider from '#/providers/AuthProvider'
<<<<<<< HEAD
import * as modalProvider from '#/providers/ModalProvider'
import * as textProvider from '#/providers/TextProvider'

import SvgMask from '#/components/SvgMask'

import ConfirmDeleteUserModal from '#/modals/ConfirmDeleteUserModal'

import * as object from '#/utilities/object'
import * as uniqueString from '#/utilities/uniqueString'
import * as validation from '#/utilities/validation'

// =============
// === Input ===
// =============

/** Props for an {@link Input}. */
interface InternalInputProps {
  readonly originalValue: string
  readonly type?: string
  readonly placeholder?: string
  readonly onChange?: React.ChangeEventHandler<HTMLInputElement>
  readonly onSubmit?: (value: string) => void
}

/** A styled input. */
function Input(props: InternalInputProps) {
  const { originalValue, type, placeholder, onChange, onSubmit } = props
  const [isShowingPassword, setIsShowingPassword] = React.useState(false)
  const cancelled = React.useRef(false)
=======
>>>>>>> 9cf4847a

import ChangePasswordSettingsSection from '#/layouts/Settings/ChangePasswordSettingsSection'
import DeleteUserAccountSettingsSection from '#/layouts/Settings/DeleteUserAccountSettingsSection'
import ProfilePictureSettingsSection from '#/layouts/Settings/ProfilePictureSettingsSection'
import UserAccountSettingsSection from '#/layouts/Settings/UserAccountSettingsSection'

// ==========================
// === AccountSettingsTab ===
// ==========================

/** Settings tab for viewing and editing account information. */
export default function AccountSettingsTab() {
<<<<<<< HEAD
  const toastAndLog = toastAndLogHooks.useToastAndLog()
  const { setUser, changePassword, signOut } = authProvider.useAuth()
  const { setModal } = modalProvider.useSetModal()
  const { user, accessToken } = authProvider.useNonPartialUserSession()
  const { getText } = textProvider.useText()
  const [passwordFormKey, setPasswordFormKey] = React.useState('')
  const [currentPassword, setCurrentPassword] = React.useState('')
  const [newPassword, setNewPassword] = React.useState('')
  const [confirmNewPassword, setConfirmNewPassword] = React.useState('')
=======
  const { accessToken } = authProvider.useNonPartialUserSession()
>>>>>>> 9cf4847a

  // The shape of the JWT payload is statically known.
  // eslint-disable-next-line @typescript-eslint/no-unsafe-assignment
  const username: string | null =
    // eslint-disable-next-line @typescript-eslint/no-unsafe-member-access, @typescript-eslint/no-non-null-assertion
    accessToken != null ? JSON.parse(atob(accessToken.split('.')[1]!)).username : null
  const canChangePassword = username != null ? !/^Github_|^Google_/.test(username) : false
<<<<<<< HEAD
  const canSubmitPassword =
    currentPassword !== '' &&
    newPassword !== '' &&
    confirmNewPassword !== '' &&
    newPassword === confirmNewPassword &&
    validation.PASSWORD_REGEX.test(newPassword)

  const doUpdateName = async (newName: string) => {
    const oldName = user?.value.name ?? ''
    if (newName === oldName) {
      return
    } else {
      try {
        await user?.update({ username: newName })
        setUser(object.merger({ name: newName }))
      } catch (error) {
        toastAndLog(null, error)
      }
      return
    }
  }

  const doUploadUserPicture = async (event: React.ChangeEvent<HTMLInputElement>) => {
    const image = event.target.files?.[0]
    if (image == null) {
      toastAndLog('noNewProfilePictureError')
    } else {
      try {
        const newUser = await user?.uploadPicture({ fileName: image.name }, image)
        if (newUser != null) {
          setUser(newUser)
        }
      } catch (error) {
        toastAndLog(null, error)
      }
    }
    // Reset selected files, otherwise the file input will do nothing if the same file is
    // selected again. While technically not undesired behavior, it is unintuitive for the user.
    event.target.value = ''
  }
=======
>>>>>>> 9cf4847a

  return (
    <div className="flex h flex-col gap-settings-section lg:h-auto lg:flex-row">
      <div className="flex w-settings-main-section flex-col gap-settings-subsection">
<<<<<<< HEAD
        <div className="flex flex-col gap-settings-section-header">
          <h3 className="settings-subheading">{getText('userAccount')}</h3>
          <div className="flex flex-col">
            <div className="flex h-row gap-settings-entry">
              <span className="text my-auto w-user-account-settings-label">{getText('name')}</span>
              <span className="text my-auto grow font-bold">
                <Input originalValue={user?.value.name ?? ''} onSubmit={doUpdateName} />
              </span>
            </div>
            <div className="flex h-row gap-settings-entry">
              <span className="text my-auto w-user-account-settings-label">{getText('email')}</span>
              <span className="settings-value my-auto grow font-bold">
                {user?.value.email ?? ''}
              </span>
            </div>
          </div>
        </div>
        {canChangePassword && (
          <div key={passwordFormKey}>
            <h3 className="settings-subheading">{getText('changePassword')}</h3>
            <div className="flex h-row gap-settings-entry">
              <span className="text my-auto w-change-password-settings-label">
                {getText('currentPasswordLabel')}
              </span>
              <span className="text my-auto grow font-bold">
                <Input
                  type="password"
                  originalValue=""
                  placeholder={getText('currentPasswordPlaceholder')}
                  onChange={event => {
                    setCurrentPassword(event.currentTarget.value)
                  }}
                />
              </span>
            </div>
            <div className="flex h-row gap-settings-entry">
              <span className="text my-auto w-change-password-settings-label">
                {getText('newPasswordLabel')}
              </span>
              <span className="text my-auto grow font-bold">
                <Input
                  type="password"
                  originalValue=""
                  placeholder={getText('newPasswordPlaceholder')}
                  onChange={event => {
                    const newValue = event.currentTarget.value
                    setNewPassword(newValue)
                    event.currentTarget.setCustomValidity(
                      newValue === '' || validation.PASSWORD_REGEX.test(newValue)
                        ? ''
                        : getText('passwordValidationError')
                    )
                  }}
                />
              </span>
            </div>
            <div className="flex h-row gap-settings-entry">
              <span className="text my-auto w-change-password-settings-label">
                {getText('confirmNewPasswordLabel')}
              </span>
              <span className="text my-auto grow font-bold">
                <Input
                  type="password"
                  originalValue=""
                  placeholder={getText('confirmNewPasswordPlaceholder')}
                  onChange={event => {
                    const newValue = event.currentTarget.value
                    setConfirmNewPassword(newValue)
                    event.currentTarget.setCustomValidity(
                      newValue === '' || newValue === newPassword ? '' : 'Passwords must match.'
                    )
                  }}
                />
              </span>
            </div>
            <div className="flex h-row items-center gap-buttons">
              <button
                type="submit"
                disabled={!canSubmitPassword}
                className={`settings-value rounded-full bg-invite font-medium text-white selectable enabled:active`}
                onClick={() => {
                  setPasswordFormKey(uniqueString.uniqueString())
                  setCurrentPassword('')
                  setNewPassword('')
                  setConfirmNewPassword('')
                  void changePassword(currentPassword, newPassword)
                }}
              >
                {getText('change')}
              </button>
              <button
                type="button"
                disabled={!canSubmitPassword}
                className="settings-value rounded-full bg-selected-frame font-medium selectable enabled:active"
                onClick={() => {
                  setPasswordFormKey(uniqueString.uniqueString())
                  setCurrentPassword('')
                  setNewPassword('')
                  setConfirmNewPassword('')
                }}
              >
                {getText('cancel')}
              </button>
            </div>
          </div>
        )}
        {/* This UI element does not appear anywhere else. */}
        {/* eslint-disable-next-line no-restricted-syntax */}
        <div className="flex flex-col items-start gap-settings-section-header rounded-2.5xl border-2 border-danger px-[1rem] pb-[0.9375rem] pt-[0.5625rem]">
          <h3 className="settings-subheading text-danger">{getText('dangerZone')}</h3>
          <div className="flex gap-buttons">
            <button
              className="button bg-danger px-delete-user-account-button-x text-inversed opacity-full hover:opacity-full"
              onClick={event => {
                event.stopPropagation()
                setModal(
                  <ConfirmDeleteUserModal
                    doDelete={async () => {
                      await user?.delete()
                      await signOut()
                    }}
                  />
                )
              }}
            >
              <span className="text inline-block">{getText('deleteUserAccountButtonLabel')}</span>
            </button>
            <span className="text my-auto">{getText('deleteUserAccountWarning')}</span>
          </div>
        </div>
      </div>
      <div className="flex flex-col gap-settings-section-header">
        <h3 className="settings-subheading">{getText('profilePicture')}</h3>
        <label className="flex h-profile-picture-large w-profile-picture-large cursor-pointer items-center overflow-clip rounded-full transition-colors hover:bg-frame">
          <input type="file" className="hidden" accept="image/*" onChange={doUploadUserPicture} />
          <img
            src={user?.value.profilePicture ?? DefaultUserIcon}
            width={128}
            height={128}
            className="pointer-events-none"
          />
        </label>
        <span className="w-profile-picture-caption py-profile-picture-caption-y">
          {getText('profilePictureWarning')}
        </span>
=======
        <UserAccountSettingsSection />
        {canChangePassword && <ChangePasswordSettingsSection />}
        <DeleteUserAccountSettingsSection />
>>>>>>> 9cf4847a
      </div>
      <ProfilePictureSettingsSection />
    </div>
  )
}<|MERGE_RESOLUTION|>--- conflicted
+++ resolved
@@ -2,38 +2,6 @@
 import * as React from 'react'
 
 import * as authProvider from '#/providers/AuthProvider'
-<<<<<<< HEAD
-import * as modalProvider from '#/providers/ModalProvider'
-import * as textProvider from '#/providers/TextProvider'
-
-import SvgMask from '#/components/SvgMask'
-
-import ConfirmDeleteUserModal from '#/modals/ConfirmDeleteUserModal'
-
-import * as object from '#/utilities/object'
-import * as uniqueString from '#/utilities/uniqueString'
-import * as validation from '#/utilities/validation'
-
-// =============
-// === Input ===
-// =============
-
-/** Props for an {@link Input}. */
-interface InternalInputProps {
-  readonly originalValue: string
-  readonly type?: string
-  readonly placeholder?: string
-  readonly onChange?: React.ChangeEventHandler<HTMLInputElement>
-  readonly onSubmit?: (value: string) => void
-}
-
-/** A styled input. */
-function Input(props: InternalInputProps) {
-  const { originalValue, type, placeholder, onChange, onSubmit } = props
-  const [isShowingPassword, setIsShowingPassword] = React.useState(false)
-  const cancelled = React.useRef(false)
-=======
->>>>>>> 9cf4847a
 
 import ChangePasswordSettingsSection from '#/layouts/Settings/ChangePasswordSettingsSection'
 import DeleteUserAccountSettingsSection from '#/layouts/Settings/DeleteUserAccountSettingsSection'
@@ -46,19 +14,7 @@
 
 /** Settings tab for viewing and editing account information. */
 export default function AccountSettingsTab() {
-<<<<<<< HEAD
-  const toastAndLog = toastAndLogHooks.useToastAndLog()
-  const { setUser, changePassword, signOut } = authProvider.useAuth()
-  const { setModal } = modalProvider.useSetModal()
-  const { user, accessToken } = authProvider.useNonPartialUserSession()
-  const { getText } = textProvider.useText()
-  const [passwordFormKey, setPasswordFormKey] = React.useState('')
-  const [currentPassword, setCurrentPassword] = React.useState('')
-  const [newPassword, setNewPassword] = React.useState('')
-  const [confirmNewPassword, setConfirmNewPassword] = React.useState('')
-=======
   const { accessToken } = authProvider.useNonPartialUserSession()
->>>>>>> 9cf4847a
 
   // The shape of the JWT payload is statically known.
   // eslint-disable-next-line @typescript-eslint/no-unsafe-assignment
@@ -66,204 +22,13 @@
     // eslint-disable-next-line @typescript-eslint/no-unsafe-member-access, @typescript-eslint/no-non-null-assertion
     accessToken != null ? JSON.parse(atob(accessToken.split('.')[1]!)).username : null
   const canChangePassword = username != null ? !/^Github_|^Google_/.test(username) : false
-<<<<<<< HEAD
-  const canSubmitPassword =
-    currentPassword !== '' &&
-    newPassword !== '' &&
-    confirmNewPassword !== '' &&
-    newPassword === confirmNewPassword &&
-    validation.PASSWORD_REGEX.test(newPassword)
-
-  const doUpdateName = async (newName: string) => {
-    const oldName = user?.value.name ?? ''
-    if (newName === oldName) {
-      return
-    } else {
-      try {
-        await user?.update({ username: newName })
-        setUser(object.merger({ name: newName }))
-      } catch (error) {
-        toastAndLog(null, error)
-      }
-      return
-    }
-  }
-
-  const doUploadUserPicture = async (event: React.ChangeEvent<HTMLInputElement>) => {
-    const image = event.target.files?.[0]
-    if (image == null) {
-      toastAndLog('noNewProfilePictureError')
-    } else {
-      try {
-        const newUser = await user?.uploadPicture({ fileName: image.name }, image)
-        if (newUser != null) {
-          setUser(newUser)
-        }
-      } catch (error) {
-        toastAndLog(null, error)
-      }
-    }
-    // Reset selected files, otherwise the file input will do nothing if the same file is
-    // selected again. While technically not undesired behavior, it is unintuitive for the user.
-    event.target.value = ''
-  }
-=======
->>>>>>> 9cf4847a
 
   return (
     <div className="flex h flex-col gap-settings-section lg:h-auto lg:flex-row">
       <div className="flex w-settings-main-section flex-col gap-settings-subsection">
-<<<<<<< HEAD
-        <div className="flex flex-col gap-settings-section-header">
-          <h3 className="settings-subheading">{getText('userAccount')}</h3>
-          <div className="flex flex-col">
-            <div className="flex h-row gap-settings-entry">
-              <span className="text my-auto w-user-account-settings-label">{getText('name')}</span>
-              <span className="text my-auto grow font-bold">
-                <Input originalValue={user?.value.name ?? ''} onSubmit={doUpdateName} />
-              </span>
-            </div>
-            <div className="flex h-row gap-settings-entry">
-              <span className="text my-auto w-user-account-settings-label">{getText('email')}</span>
-              <span className="settings-value my-auto grow font-bold">
-                {user?.value.email ?? ''}
-              </span>
-            </div>
-          </div>
-        </div>
-        {canChangePassword && (
-          <div key={passwordFormKey}>
-            <h3 className="settings-subheading">{getText('changePassword')}</h3>
-            <div className="flex h-row gap-settings-entry">
-              <span className="text my-auto w-change-password-settings-label">
-                {getText('currentPasswordLabel')}
-              </span>
-              <span className="text my-auto grow font-bold">
-                <Input
-                  type="password"
-                  originalValue=""
-                  placeholder={getText('currentPasswordPlaceholder')}
-                  onChange={event => {
-                    setCurrentPassword(event.currentTarget.value)
-                  }}
-                />
-              </span>
-            </div>
-            <div className="flex h-row gap-settings-entry">
-              <span className="text my-auto w-change-password-settings-label">
-                {getText('newPasswordLabel')}
-              </span>
-              <span className="text my-auto grow font-bold">
-                <Input
-                  type="password"
-                  originalValue=""
-                  placeholder={getText('newPasswordPlaceholder')}
-                  onChange={event => {
-                    const newValue = event.currentTarget.value
-                    setNewPassword(newValue)
-                    event.currentTarget.setCustomValidity(
-                      newValue === '' || validation.PASSWORD_REGEX.test(newValue)
-                        ? ''
-                        : getText('passwordValidationError')
-                    )
-                  }}
-                />
-              </span>
-            </div>
-            <div className="flex h-row gap-settings-entry">
-              <span className="text my-auto w-change-password-settings-label">
-                {getText('confirmNewPasswordLabel')}
-              </span>
-              <span className="text my-auto grow font-bold">
-                <Input
-                  type="password"
-                  originalValue=""
-                  placeholder={getText('confirmNewPasswordPlaceholder')}
-                  onChange={event => {
-                    const newValue = event.currentTarget.value
-                    setConfirmNewPassword(newValue)
-                    event.currentTarget.setCustomValidity(
-                      newValue === '' || newValue === newPassword ? '' : 'Passwords must match.'
-                    )
-                  }}
-                />
-              </span>
-            </div>
-            <div className="flex h-row items-center gap-buttons">
-              <button
-                type="submit"
-                disabled={!canSubmitPassword}
-                className={`settings-value rounded-full bg-invite font-medium text-white selectable enabled:active`}
-                onClick={() => {
-                  setPasswordFormKey(uniqueString.uniqueString())
-                  setCurrentPassword('')
-                  setNewPassword('')
-                  setConfirmNewPassword('')
-                  void changePassword(currentPassword, newPassword)
-                }}
-              >
-                {getText('change')}
-              </button>
-              <button
-                type="button"
-                disabled={!canSubmitPassword}
-                className="settings-value rounded-full bg-selected-frame font-medium selectable enabled:active"
-                onClick={() => {
-                  setPasswordFormKey(uniqueString.uniqueString())
-                  setCurrentPassword('')
-                  setNewPassword('')
-                  setConfirmNewPassword('')
-                }}
-              >
-                {getText('cancel')}
-              </button>
-            </div>
-          </div>
-        )}
-        {/* This UI element does not appear anywhere else. */}
-        {/* eslint-disable-next-line no-restricted-syntax */}
-        <div className="flex flex-col items-start gap-settings-section-header rounded-2.5xl border-2 border-danger px-[1rem] pb-[0.9375rem] pt-[0.5625rem]">
-          <h3 className="settings-subheading text-danger">{getText('dangerZone')}</h3>
-          <div className="flex gap-buttons">
-            <button
-              className="button bg-danger px-delete-user-account-button-x text-inversed opacity-full hover:opacity-full"
-              onClick={event => {
-                event.stopPropagation()
-                setModal(
-                  <ConfirmDeleteUserModal
-                    doDelete={async () => {
-                      await user?.delete()
-                      await signOut()
-                    }}
-                  />
-                )
-              }}
-            >
-              <span className="text inline-block">{getText('deleteUserAccountButtonLabel')}</span>
-            </button>
-            <span className="text my-auto">{getText('deleteUserAccountWarning')}</span>
-          </div>
-        </div>
-      </div>
-      <div className="flex flex-col gap-settings-section-header">
-        <h3 className="settings-subheading">{getText('profilePicture')}</h3>
-        <label className="flex h-profile-picture-large w-profile-picture-large cursor-pointer items-center overflow-clip rounded-full transition-colors hover:bg-frame">
-          <input type="file" className="hidden" accept="image/*" onChange={doUploadUserPicture} />
-          <img
-            src={user?.value.profilePicture ?? DefaultUserIcon}
-            width={128}
-            height={128}
-            className="pointer-events-none"
-          />
-        </label>
-        <span className="w-profile-picture-caption py-profile-picture-caption-y">
-          {getText('profilePictureWarning')}
-        </span>
-=======
         <UserAccountSettingsSection />
         {canChangePassword && <ChangePasswordSettingsSection />}
         <DeleteUserAccountSettingsSection />
->>>>>>> 9cf4847a
       </div>
       <ProfilePictureSettingsSection />
     </div>
