/** @file Settings tab for viewing and editing keyboard shortcuts. */
import * as React from 'react'

import * as refreshHooks from '#/hooks/refreshHooks'

<<<<<<< HEAD
import KeyboardShortcutsSettingsTabBar from '#/layouts/Settings/KeyboardShortcutsSettingsTabBar'
import KeyboardShortcutsTable from '#/layouts/Settings/KeyboardShortcutsTable'
=======
import * as inputBindingsManager from '#/providers/InputBindingsProvider'
import * as modalProvider from '#/providers/ModalProvider'
import * as textProvider from '#/providers/TextProvider'

import KeyboardShortcut from '#/components/dashboard/KeyboardShortcut'
import SvgMask from '#/components/SvgMask'

import CaptureKeyboardShortcutModal from '#/modals/CaptureKeyboardShortcutModal'
import ConfirmDeleteModal from '#/modals/ConfirmDeleteModal'

import * as object from '#/utilities/object'
>>>>>>> 3eb47ac2

// ====================================
// === KeyboardShortcutsSettingsTab ===
// ====================================

/** Settings tab for viewing and editing keyboard shortcuts. */
export default function KeyboardShortcutsSettingsTab() {
<<<<<<< HEAD
=======
  const inputBindings = inputBindingsManager.useInputBindings()
  const { setModal } = modalProvider.useSetModal()
  const { getText } = textProvider.useText()
>>>>>>> 3eb47ac2
  const [refresh, doRefresh] = refreshHooks.useRefresh()

  return (
    <div className="flex w-full flex-1 flex-col gap-settings-section-header">
<<<<<<< HEAD
      <h3 className="settings-subheading">Keyboard shortcuts</h3>
      <KeyboardShortcutsSettingsTabBar doRefresh={doRefresh} />
      <KeyboardShortcutsTable refresh={refresh} doRefresh={doRefresh} />
=======
      <h3 className="settings-subheading">{getText('keyboardShortcuts')}</h3>
      <div className="flex gap-drive-bar">
        <button
          className="flex h-row items-center rounded-full bg-frame px-new-project-button-x"
          onClick={event => {
            event.stopPropagation()
            setModal(
              <ConfirmDeleteModal
                actionText={getText('resetAllKeyboardShortcuts')}
                actionButtonLabel={getText('resetAll')}
                doDelete={() => {
                  for (const k in inputBindings.metadata) {
                    // eslint-disable-next-line no-restricted-syntax
                    inputBindings.reset(k as inputBindingsModule.DashboardBindingKey)
                  }
                  doRefresh()
                }}
              />
            )
          }}
        >
          <span className="text whitespace-nowrap font-semibold">{getText('resetAll')}</span>
        </button>
      </div>
      {/* There is a horizontal scrollbar for some reason without `px-px`. */}
      {/* eslint-disable-next-line no-restricted-syntax */}
      <div ref={scrollContainerRef} className="overflow-auto px-px">
        <table className="table-fixed border-collapse rounded-rows">
          <thead className="sticky top-0">
            <tr className="h-row text-left text-sm font-semibold">
              <th className="pr-keyboard-shortcuts-icon-column-r min-w-keyboard-shortcuts-icon-column pl-cell-x">
                {/* Icon */}
              </th>
              <th className="min-w-keyboard-shortcuts-name-column px-cell-x">{getText('name')}</th>
              <th className="px-cell-x">{getText('shortcuts')}</th>
              <th className="w-full px-cell-x">{getText('description')}</th>
            </tr>
          </thead>
          <tbody ref={bodyRef}>
            {object
              .unsafeEntries(inputBindings.metadata)
              .filter(kv => kv[1].rebindable !== false)
              .map(kv => {
                const [action, info] = kv
                return (
                  <tr key={action}>
                    <td className="flex h-row items-center rounded-l-full bg-clip-padding pl-cell-x pr-icon-column-r">
                      <SvgMask
                        src={info.icon ?? BlankIcon}
                        color={info.color}
                        className="size-icon"
                      />
                    </td>
                    <td className="border-l-2 border-r-2 border-transparent bg-clip-padding px-cell-x">
                      {info.name}
                    </td>
                    <td className="group min-w-max border-l-2 border-r-2 border-transparent bg-clip-padding px-cell-x">
                      {/* I don't know why this padding is needed,
                       * given that this is a flex container. */}
                      {/* eslint-disable-next-line no-restricted-syntax */}
                      <div className="flex gap-buttons pr-4">
                        {info.bindings.map((binding, i) => (
                          <div
                            key={i}
                            className="inline-flex shrink-0 items-center gap-keyboard-shortcuts-button"
                          >
                            <KeyboardShortcut shortcut={binding} />
                            <button
                              className="invisible group-hover:visible"
                              onClick={() => {
                                inputBindings.delete(action, binding)
                                doRefresh()
                              }}
                            >
                              <img src={CrossIcon} />
                            </button>
                          </div>
                        ))}
                        <div className="gap-keyboard-shortcuts-buttons flex shrink-0">
                          <button
                            className="invisible align-middle group-hover:visible"
                            onClick={event => {
                              event.stopPropagation()
                              setModal(
                                <CaptureKeyboardShortcutModal
                                  description={`'${info.name}'`}
                                  existingShortcuts={allShortcuts}
                                  onSubmit={shortcut => {
                                    inputBindings.add(action, shortcut)
                                    doRefresh()
                                  }}
                                />
                              )
                            }}
                          >
                            <img className="size-plus-icon" src={Plus2Icon} />
                          </button>
                          <button
                            className="invisible align-middle group-hover:visible"
                            onClick={() => {
                              inputBindings.reset(action)
                              doRefresh()
                            }}
                          >
                            <img className="size-plus-icon" src={ReloadInCircleIcon} />
                          </button>
                        </div>
                      </div>
                    </td>
                    <td className="cell-x rounded-r-full border-l-2 border-r-2 border-transparent bg-clip-padding">
                      {info.description}
                    </td>
                  </tr>
                )
              })}
          </tbody>
        </table>
      </div>
>>>>>>> 3eb47ac2
    </div>
  )
}<|MERGE_RESOLUTION|>--- conflicted
+++ resolved
@@ -3,22 +3,12 @@
 
 import * as refreshHooks from '#/hooks/refreshHooks'
 
-<<<<<<< HEAD
+import * as textProvider from '#/providers/TextProvider'
+
 import KeyboardShortcutsSettingsTabBar from '#/layouts/Settings/KeyboardShortcutsSettingsTabBar'
 import KeyboardShortcutsTable from '#/layouts/Settings/KeyboardShortcutsTable'
-=======
-import * as inputBindingsManager from '#/providers/InputBindingsProvider'
-import * as modalProvider from '#/providers/ModalProvider'
-import * as textProvider from '#/providers/TextProvider'
 
-import KeyboardShortcut from '#/components/dashboard/KeyboardShortcut'
-import SvgMask from '#/components/SvgMask'
-
-import CaptureKeyboardShortcutModal from '#/modals/CaptureKeyboardShortcutModal'
-import ConfirmDeleteModal from '#/modals/ConfirmDeleteModal'
-
-import * as object from '#/utilities/object'
->>>>>>> 3eb47ac2
+import * as aria from '#/components/aria'
 
 // ====================================
 // === KeyboardShortcutsSettingsTab ===
@@ -26,140 +16,16 @@
 
 /** Settings tab for viewing and editing keyboard shortcuts. */
 export default function KeyboardShortcutsSettingsTab() {
-<<<<<<< HEAD
-=======
-  const inputBindings = inputBindingsManager.useInputBindings()
-  const { setModal } = modalProvider.useSetModal()
   const { getText } = textProvider.useText()
->>>>>>> 3eb47ac2
   const [refresh, doRefresh] = refreshHooks.useRefresh()
 
   return (
     <div className="flex w-full flex-1 flex-col gap-settings-section-header">
-<<<<<<< HEAD
-      <h3 className="settings-subheading">Keyboard shortcuts</h3>
+      <aria.Heading level={2} className="settings-subheading">
+        {getText('keyboardShortcuts')}
+      </aria.Heading>
       <KeyboardShortcutsSettingsTabBar doRefresh={doRefresh} />
       <KeyboardShortcutsTable refresh={refresh} doRefresh={doRefresh} />
-=======
-      <h3 className="settings-subheading">{getText('keyboardShortcuts')}</h3>
-      <div className="flex gap-drive-bar">
-        <button
-          className="flex h-row items-center rounded-full bg-frame px-new-project-button-x"
-          onClick={event => {
-            event.stopPropagation()
-            setModal(
-              <ConfirmDeleteModal
-                actionText={getText('resetAllKeyboardShortcuts')}
-                actionButtonLabel={getText('resetAll')}
-                doDelete={() => {
-                  for (const k in inputBindings.metadata) {
-                    // eslint-disable-next-line no-restricted-syntax
-                    inputBindings.reset(k as inputBindingsModule.DashboardBindingKey)
-                  }
-                  doRefresh()
-                }}
-              />
-            )
-          }}
-        >
-          <span className="text whitespace-nowrap font-semibold">{getText('resetAll')}</span>
-        </button>
-      </div>
-      {/* There is a horizontal scrollbar for some reason without `px-px`. */}
-      {/* eslint-disable-next-line no-restricted-syntax */}
-      <div ref={scrollContainerRef} className="overflow-auto px-px">
-        <table className="table-fixed border-collapse rounded-rows">
-          <thead className="sticky top-0">
-            <tr className="h-row text-left text-sm font-semibold">
-              <th className="pr-keyboard-shortcuts-icon-column-r min-w-keyboard-shortcuts-icon-column pl-cell-x">
-                {/* Icon */}
-              </th>
-              <th className="min-w-keyboard-shortcuts-name-column px-cell-x">{getText('name')}</th>
-              <th className="px-cell-x">{getText('shortcuts')}</th>
-              <th className="w-full px-cell-x">{getText('description')}</th>
-            </tr>
-          </thead>
-          <tbody ref={bodyRef}>
-            {object
-              .unsafeEntries(inputBindings.metadata)
-              .filter(kv => kv[1].rebindable !== false)
-              .map(kv => {
-                const [action, info] = kv
-                return (
-                  <tr key={action}>
-                    <td className="flex h-row items-center rounded-l-full bg-clip-padding pl-cell-x pr-icon-column-r">
-                      <SvgMask
-                        src={info.icon ?? BlankIcon}
-                        color={info.color}
-                        className="size-icon"
-                      />
-                    </td>
-                    <td className="border-l-2 border-r-2 border-transparent bg-clip-padding px-cell-x">
-                      {info.name}
-                    </td>
-                    <td className="group min-w-max border-l-2 border-r-2 border-transparent bg-clip-padding px-cell-x">
-                      {/* I don't know why this padding is needed,
-                       * given that this is a flex container. */}
-                      {/* eslint-disable-next-line no-restricted-syntax */}
-                      <div className="flex gap-buttons pr-4">
-                        {info.bindings.map((binding, i) => (
-                          <div
-                            key={i}
-                            className="inline-flex shrink-0 items-center gap-keyboard-shortcuts-button"
-                          >
-                            <KeyboardShortcut shortcut={binding} />
-                            <button
-                              className="invisible group-hover:visible"
-                              onClick={() => {
-                                inputBindings.delete(action, binding)
-                                doRefresh()
-                              }}
-                            >
-                              <img src={CrossIcon} />
-                            </button>
-                          </div>
-                        ))}
-                        <div className="gap-keyboard-shortcuts-buttons flex shrink-0">
-                          <button
-                            className="invisible align-middle group-hover:visible"
-                            onClick={event => {
-                              event.stopPropagation()
-                              setModal(
-                                <CaptureKeyboardShortcutModal
-                                  description={`'${info.name}'`}
-                                  existingShortcuts={allShortcuts}
-                                  onSubmit={shortcut => {
-                                    inputBindings.add(action, shortcut)
-                                    doRefresh()
-                                  }}
-                                />
-                              )
-                            }}
-                          >
-                            <img className="size-plus-icon" src={Plus2Icon} />
-                          </button>
-                          <button
-                            className="invisible align-middle group-hover:visible"
-                            onClick={() => {
-                              inputBindings.reset(action)
-                              doRefresh()
-                            }}
-                          >
-                            <img className="size-plus-icon" src={ReloadInCircleIcon} />
-                          </button>
-                        </div>
-                      </div>
-                    </td>
-                    <td className="cell-x rounded-r-full border-l-2 border-r-2 border-transparent bg-clip-padding">
-                      {info.description}
-                    </td>
-                  </tr>
-                )
-              })}
-          </tbody>
-        </table>
-      </div>
->>>>>>> 3eb47ac2
     </div>
   )
 }