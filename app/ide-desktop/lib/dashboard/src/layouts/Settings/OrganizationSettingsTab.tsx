/** @file Settings tab for viewing and editing account information. */
import * as React from 'react'

import isEmail from 'validator/lib/isEmail'

import DefaultUserIcon from 'enso-assets/default_user.svg'

import * as toastAndLogHooks from '#/hooks/toastAndLogHooks'

import * as backendModule from '#/services/Backend'

import * as object from '#/utilities/object'

// ===============================
// === OrganizationSettingsTab ===
// ===============================

/** Props for a {@link OrganizationSettingsTab}. */
export interface OrganizationSettingsTabProps {
  readonly organization: backendModule.SmartOrganization | null
  readonly setOrganizationInfo: React.Dispatch<React.SetStateAction<backendModule.OrganizationInfo>>
}

/** Settings tab for viewing and editing organization information. */
export default function OrganizationSettingsTab(props: OrganizationSettingsTabProps) {
  const { organization, setOrganizationInfo } = props
  const toastAndLog = toastAndLogHooks.useToastAndLog()
  const nameRef = React.useRef<HTMLInputElement>(null)
  const emailRef = React.useRef<HTMLInputElement>(null)
  const websiteRef = React.useRef<HTMLInputElement>(null)
  const locationRef = React.useRef<HTMLInputElement>(null)

  const doUpdateName = async () => {
    const oldName = organization?.value?.organization_name ?? null
    const name = nameRef.current?.value ?? ''
    if (oldName !== name) {
      try {
        // eslint-disable-next-line @typescript-eslint/naming-convention
        setOrganizationInfo(object.merger({ organization_name: name }))
        const newOrganization = await organization?.update({ name })
        if (newOrganization != null) {
          setOrganizationInfo(newOrganization)
        }
      } catch (error) {
        // eslint-disable-next-line @typescript-eslint/naming-convention
        setOrganizationInfo(object.merger({ organization_name: oldName }))
        toastAndLog(null, error)
        const ref = nameRef.current
        if (ref) {
          ref.value = oldName ?? ''
        }
      }
    }
  }

  const doUpdateEmail = async () => {
    const oldEmail = organization?.value?.email ?? null
    const email = backendModule.EmailAddress(emailRef.current?.value ?? '')
    if (oldEmail !== email) {
      try {
        setOrganizationInfo(object.merger({ email }))
        const newOrganization = await organization?.update({ email })
        if (newOrganization != null) {
          setOrganizationInfo(newOrganization)
        }
      } catch (error) {
        setOrganizationInfo(object.merger({ email: oldEmail }))
        toastAndLog(null, error)
        const ref = emailRef.current
        if (ref) {
          ref.value = oldEmail ?? ''
        }
      }
    }
  }

  const doUpdateWebsite = async () => {
    const oldWebsite = organization?.value?.website ?? null
    const website = backendModule.HttpsUrl(websiteRef.current?.value ?? '')
    if (oldWebsite !== website) {
      try {
        setOrganizationInfo(object.merger({ website }))
        await organization?.update({ website })
      } catch (error) {
        setOrganizationInfo(object.merger({ website: oldWebsite }))
        toastAndLog(null, error)
        const ref = websiteRef.current
        if (ref) {
          ref.value = oldWebsite ?? ''
        }
      }
    }
  }

  const doUpdateLocation = async () => {
    const oldLocation = organization?.value?.address ?? null
    const location = locationRef.current?.value ?? ''
    if (oldLocation !== location) {
      try {
        setOrganizationInfo(object.merger({ address: location }))
        const newOrganization = await organization?.update({ location })
        if (newOrganization != null) {
          setOrganizationInfo(newOrganization)
        }
      } catch (error) {
        setOrganizationInfo(object.merger({ address: oldLocation }))
        toastAndLog(null, error)
        const ref = locationRef.current
        if (ref) {
          ref.value = oldLocation ?? ''
        }
      }
    }
  }

  const doUploadOrganizationPicture = async (event: React.ChangeEvent<HTMLInputElement>) => {
    const image = event.target.files?.[0]
    if (image == null) {
      toastAndLog('Could not upload a new profile picture because no image was found')
    } else {
      try {
        const newOrganization = await organization?.uploadPicture({ fileName: image.name }, image)
        if (newOrganization != null) {
          setOrganizationInfo(newOrganization)
        }
      } catch (error) {
        toastAndLog(null, error)
      }
    }
    // Reset selected files, otherwise the file input will do nothing if the same file is
    // selected again. While technically not undesired behavior, it is unintuitive for the user.
    event.target.value = ''
  }

  const onKeyDown = (event: React.KeyboardEvent<HTMLInputElement>, defaultValue: string) => {
    switch (event.key) {
      case 'Escape': {
        event.stopPropagation()
        event.currentTarget.value = defaultValue
        event.currentTarget.blur()
        break
      }
      case 'Enter': {
        event.stopPropagation()
        event.currentTarget.blur()
        break
      }
      case 'Tab': {
        event.currentTarget.blur()
        break
      }
    }
  }

  return (
    <div className="flex-0 flex h flex-col gap-settings-section lg:h-auto lg:flex-row">
      <div className="flex w-settings-main-section flex-col gap-settings-subsection">
        <div className="flex flex-col gap-settings-section-header">
          <h3 className="settings-subheading">Organization</h3>
          <div className="flex flex-col">
<<<<<<< HEAD
            <div className="flex gap-4.75">
              <span className="leading-5 w-40 h-8 py-1.25">Organization display name</span>
              <span className="grow font-bold leading-5 h-8 py-1.25">
                <input
                  ref={nameRef}
                  className="rounded-full font-bold leading-5 w-full h-8 -mx-2 -my-1.25 px-2 py-1.25 bg-transparent hover:bg-frame-selected focus:bg-frame-selected transition-colors"
                  key={organization?.value?.organization_name}
                  type="text"
                  size={1}
                  defaultValue={organization?.value?.organization_name ?? ''}
                  onBlur={doUpdateName}
                  onKeyDown={event => {
                    onKeyDown(event, organization?.value?.organization_name ?? '')
                  }}
                />
=======
            <div className="flex h-row gap-settings-entry">
              <span className="text my-auto w-organization-settings-label">
                Organization display name
>>>>>>> b33079e6
              </span>
              <span className="text my-auto grow font-bold">
                <input
                  ref={nameRef}
<<<<<<< HEAD
                  className="rounded-full font-bold leading-5 w-full h-8 -mx-2 -my-1.25 px-2 py-1.25 bg-transparent hover:bg-frame-selected focus:bg-frame-selected transition-colors"
                  key={organization?.value?.organization_name ?? ''}
=======
                  className="settings-value w-full rounded-full bg-transparent font-bold placeholder-black/30 transition-colors invalid:border invalid:border-red-700 hover:bg-selected-frame focus:bg-selected-frame"
                  key={organization.organization_name}
>>>>>>> b33079e6
                  type="text"
                  size={1}
                  defaultValue={organization?.value?.organization_name ?? ''}
                  onBlur={doUpdateName}
                  onKeyDown={event => {
                    onKeyDown(event, organization?.value?.organization_name ?? '')
                  }}
                />
              </span>
            </div>
            <div className="flex h-row gap-settings-entry">
              <span className="text my-auto w-organization-settings-label">Email</span>
              <span className="text my-auto grow font-bold">
                <input
                  ref={emailRef}
<<<<<<< HEAD
                  className="rounded-full font-bold leading-5 w-full h-8 -mx-2 -my-1.25 px-2 py-1.25 bg-transparent hover:bg-frame-selected focus:bg-frame-selected transition-colors invalid:border invalid:border-red-700"
                  key={organization?.value?.email}
=======
                  className="settings-value w-full rounded-full bg-transparent font-bold placeholder-black/30 transition-colors invalid:border invalid:border-red-700 hover:bg-selected-frame focus:bg-selected-frame"
                  key={organization.email}
>>>>>>> b33079e6
                  type="text"
                  size={1}
                  defaultValue={organization?.value?.email ?? ''}
                  onBlur={event => {
                    if (isEmail(event.currentTarget.value)) {
                      void doUpdateEmail()
                    } else {
                      event.currentTarget.focus()
                    }
                  }}
                  onKeyDown={event => {
                    onKeyDown(event, organization?.value?.email ?? '')
                  }}
                  onInput={event => {
                    event.currentTarget.setCustomValidity(
                      isEmail(event.currentTarget.value) ? '' : 'Invalid email.'
                    )
                  }}
                />
              </span>
            </div>
            <div className="flex h-row gap-settings-entry">
              <span className="text my-auto w-organization-settings-label">Website</span>
              <span className="text my-auto grow font-bold">
                <input
                  ref={websiteRef}
<<<<<<< HEAD
                  className="rounded-full font-bold leading-5 w-full h-8 -mx-2 -my-1.25 px-2 py-1.25 bg-transparent hover:bg-frame-selected focus:bg-frame-selected transition-colors"
                  key={organization?.value?.website}
=======
                  className="settings-value w-full rounded-full bg-transparent font-bold placeholder-black/30 transition-colors invalid:border invalid:border-red-700 hover:bg-selected-frame focus:bg-selected-frame"
                  key={organization.website}
>>>>>>> b33079e6
                  type="text"
                  size={1}
                  defaultValue={organization?.value?.website ?? ''}
                  onBlur={doUpdateWebsite}
                  onKeyDown={event => {
                    onKeyDown(event, organization?.value?.website ?? '')
                  }}
                />
              </span>
            </div>
            <div className="flex h-row gap-settings-entry">
              <span className="text my-auto w-organization-settings-label">Location</span>
              <span className="text my-auto grow font-bold">
                <input
                  ref={locationRef}
<<<<<<< HEAD
                  className="rounded-full font-bold leading-5 w-full h-8 -mx-2 -my-1.25 px-2 py-1.25 bg-transparent hover:bg-frame-selected focus:bg-frame-selected transition-colors"
                  key={organization?.value?.address}
=======
                  className="settings-value w-full rounded-full bg-transparent font-bold placeholder-black/30 transition-colors invalid:border invalid:border-red-700 hover:bg-selected-frame focus:bg-selected-frame"
                  key={organization.address}
>>>>>>> b33079e6
                  type="text"
                  size={1}
                  defaultValue={organization?.value?.address ?? ''}
                  onBlur={doUpdateLocation}
                  onKeyDown={event => {
                    onKeyDown(event, organization?.value?.address ?? '')
                  }}
                />
              </span>
            </div>
          </div>
        </div>
      </div>
      <div className="flex flex-col gap-settings-section-header">
        <h3 className="settings-subheading">Profile picture</h3>
        <label className="flex h-profile-picture-large w-profile-picture-large cursor-pointer items-center overflow-clip rounded-full transition-colors hover:bg-frame">
          <input
            type="file"
            className="hidden"
            accept="image/*"
            onChange={doUploadOrganizationPicture}
          />
          <img
            src={organization?.value?.picture ?? DefaultUserIcon}
            width={128}
            height={128}
            className="pointer-events-none"
          />
        </label>
        <span className="w-profile-picture-caption py-profile-picture-caption-y">
          Your organization&apos;s profile picture should not be irrelevant, abusive or vulgar. It
          should not be a default image provided by Enso.
        </span>
      </div>
    </div>
  )
}<|MERGE_RESOLUTION|>--- conflicted
+++ resolved
@@ -158,13 +158,14 @@
         <div className="flex flex-col gap-settings-section-header">
           <h3 className="settings-subheading">Organization</h3>
           <div className="flex flex-col">
-<<<<<<< HEAD
-            <div className="flex gap-4.75">
-              <span className="leading-5 w-40 h-8 py-1.25">Organization display name</span>
-              <span className="grow font-bold leading-5 h-8 py-1.25">
+            <div className="flex h-row gap-settings-entry">
+              <span className="text my-auto w-organization-settings-label">
+                Organization display name
+              </span>
+              <span className="text my-auto grow font-bold">
                 <input
                   ref={nameRef}
-                  className="rounded-full font-bold leading-5 w-full h-8 -mx-2 -my-1.25 px-2 py-1.25 bg-transparent hover:bg-frame-selected focus:bg-frame-selected transition-colors"
+                  className="settings-value w-full rounded-full bg-transparent font-bold placeholder-black/30 transition-colors invalid:border invalid:border-red-700 hover:bg-selected-frame focus:bg-selected-frame"
                   key={organization?.value?.organization_name}
                   type="text"
                   size={1}
@@ -174,30 +175,6 @@
                     onKeyDown(event, organization?.value?.organization_name ?? '')
                   }}
                 />
-=======
-            <div className="flex h-row gap-settings-entry">
-              <span className="text my-auto w-organization-settings-label">
-                Organization display name
->>>>>>> b33079e6
-              </span>
-              <span className="text my-auto grow font-bold">
-                <input
-                  ref={nameRef}
-<<<<<<< HEAD
-                  className="rounded-full font-bold leading-5 w-full h-8 -mx-2 -my-1.25 px-2 py-1.25 bg-transparent hover:bg-frame-selected focus:bg-frame-selected transition-colors"
-                  key={organization?.value?.organization_name ?? ''}
-=======
-                  className="settings-value w-full rounded-full bg-transparent font-bold placeholder-black/30 transition-colors invalid:border invalid:border-red-700 hover:bg-selected-frame focus:bg-selected-frame"
-                  key={organization.organization_name}
->>>>>>> b33079e6
-                  type="text"
-                  size={1}
-                  defaultValue={organization?.value?.organization_name ?? ''}
-                  onBlur={doUpdateName}
-                  onKeyDown={event => {
-                    onKeyDown(event, organization?.value?.organization_name ?? '')
-                  }}
-                />
               </span>
             </div>
             <div className="flex h-row gap-settings-entry">
@@ -205,13 +182,8 @@
               <span className="text my-auto grow font-bold">
                 <input
                   ref={emailRef}
-<<<<<<< HEAD
-                  className="rounded-full font-bold leading-5 w-full h-8 -mx-2 -my-1.25 px-2 py-1.25 bg-transparent hover:bg-frame-selected focus:bg-frame-selected transition-colors invalid:border invalid:border-red-700"
+                  className="settings-value w-full rounded-full bg-transparent font-bold placeholder-black/30 transition-colors invalid:border invalid:border-red-700 hover:bg-selected-frame focus:bg-selected-frame"
                   key={organization?.value?.email}
-=======
-                  className="settings-value w-full rounded-full bg-transparent font-bold placeholder-black/30 transition-colors invalid:border invalid:border-red-700 hover:bg-selected-frame focus:bg-selected-frame"
-                  key={organization.email}
->>>>>>> b33079e6
                   type="text"
                   size={1}
                   defaultValue={organization?.value?.email ?? ''}
@@ -238,13 +210,8 @@
               <span className="text my-auto grow font-bold">
                 <input
                   ref={websiteRef}
-<<<<<<< HEAD
-                  className="rounded-full font-bold leading-5 w-full h-8 -mx-2 -my-1.25 px-2 py-1.25 bg-transparent hover:bg-frame-selected focus:bg-frame-selected transition-colors"
+                  className="settings-value w-full rounded-full bg-transparent font-bold placeholder-black/30 transition-colors invalid:border invalid:border-red-700 hover:bg-selected-frame focus:bg-selected-frame"
                   key={organization?.value?.website}
-=======
-                  className="settings-value w-full rounded-full bg-transparent font-bold placeholder-black/30 transition-colors invalid:border invalid:border-red-700 hover:bg-selected-frame focus:bg-selected-frame"
-                  key={organization.website}
->>>>>>> b33079e6
                   type="text"
                   size={1}
                   defaultValue={organization?.value?.website ?? ''}
@@ -260,13 +227,8 @@
               <span className="text my-auto grow font-bold">
                 <input
                   ref={locationRef}
-<<<<<<< HEAD
-                  className="rounded-full font-bold leading-5 w-full h-8 -mx-2 -my-1.25 px-2 py-1.25 bg-transparent hover:bg-frame-selected focus:bg-frame-selected transition-colors"
+                  className="settings-value w-full rounded-full bg-transparent font-bold placeholder-black/30 transition-colors invalid:border invalid:border-red-700 hover:bg-selected-frame focus:bg-selected-frame"
                   key={organization?.value?.address}
-=======
-                  className="settings-value w-full rounded-full bg-transparent font-bold placeholder-black/30 transition-colors invalid:border invalid:border-red-700 hover:bg-selected-frame focus:bg-selected-frame"
-                  key={organization.address}
->>>>>>> b33079e6
                   type="text"
                   size={1}
                   defaultValue={organization?.value?.address ?? ''}
