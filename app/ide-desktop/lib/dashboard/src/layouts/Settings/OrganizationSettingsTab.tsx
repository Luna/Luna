--- conflicted
+++ resolved
@@ -18,141 +18,6 @@
 
 /** Settings tab for viewing and editing organization information. */
 export default function OrganizationSettingsTab(props: OrganizationSettingsTabProps) {
-<<<<<<< HEAD
-  const { organization, setOrganization } = props
-  const { backend } = backendProvider.useBackend()
-  const { getText } = textProvider.useText()
-  const toastAndLog = toastAndLogHooks.useToastAndLog()
-  const nameRef = React.useRef<HTMLInputElement>(null)
-  const emailRef = React.useRef<HTMLInputElement>(null)
-  const websiteRef = React.useRef<HTMLInputElement>(null)
-  const locationRef = React.useRef<HTMLInputElement>(null)
-
-  const doUpdateName = async () => {
-    const oldName = organization.name ?? null
-    const name = nameRef.current?.value ?? ''
-    if (oldName !== name) {
-      try {
-        // eslint-disable-next-line @typescript-eslint/naming-convention
-        setOrganization(object.merger({ name }))
-        const newOrganization = await backend.updateOrganization({ name })
-        if (newOrganization != null) {
-          setOrganization(newOrganization)
-        }
-      } catch (error) {
-        // eslint-disable-next-line @typescript-eslint/naming-convention
-        setOrganization(object.merger({ name: oldName }))
-        toastAndLog(null, error)
-        const ref = nameRef.current
-        if (ref) {
-          ref.value = oldName ?? ''
-        }
-      }
-    }
-  }
-
-  const doUpdateEmail = async () => {
-    const oldEmail = organization.email ?? null
-    const email = backendModule.EmailAddress(emailRef.current?.value ?? '')
-    if (oldEmail !== email) {
-      try {
-        setOrganization(object.merger({ email }))
-        const newOrganization = await backend.updateOrganization({ email })
-        if (newOrganization != null) {
-          setOrganization(newOrganization)
-        }
-      } catch (error) {
-        setOrganization(object.merger({ email: oldEmail }))
-        toastAndLog(null, error)
-        const ref = emailRef.current
-        if (ref) {
-          ref.value = oldEmail ?? ''
-        }
-      }
-    }
-  }
-
-  const doUpdateWebsite = async () => {
-    const oldWebsite = organization.website ?? null
-    const website = backendModule.HttpsUrl(websiteRef.current?.value ?? '')
-    if (oldWebsite !== website) {
-      try {
-        setOrganization(object.merger({ website }))
-        await backend.updateOrganization({ website })
-      } catch (error) {
-        setOrganization(object.merger({ website: oldWebsite }))
-        toastAndLog(null, error)
-        const ref = websiteRef.current
-        if (ref) {
-          ref.value = oldWebsite ?? ''
-        }
-      }
-    }
-  }
-
-  const doUpdateLocation = async () => {
-    const oldLocation = organization.address ?? null
-    const location = locationRef.current?.value ?? ''
-    if (oldLocation !== location) {
-      try {
-        setOrganization(object.merger({ address: location }))
-        const newOrganization = await backend.updateOrganization({ address: location })
-        if (newOrganization != null) {
-          setOrganization(newOrganization)
-        }
-      } catch (error) {
-        setOrganization(object.merger({ address: oldLocation }))
-        toastAndLog(null, error)
-        const ref = locationRef.current
-        if (ref) {
-          ref.value = oldLocation ?? ''
-        }
-      }
-    }
-  }
-
-  const doUploadOrganizationPicture = async (event: React.ChangeEvent<HTMLInputElement>) => {
-    const image = event.target.files?.[0]
-    if (image == null) {
-      toastAndLog('noNewProfilePictureError')
-    } else {
-      try {
-        const newOrganization = await backend.uploadOrganizationPicture(
-          { fileName: image.name },
-          image
-        )
-        setOrganization(newOrganization)
-      } catch (error) {
-        toastAndLog(null, error)
-      }
-    }
-    // Reset selected files, otherwise the file input will do nothing if the same file is
-    // selected again. While technically not undesired behavior, it is unintuitive for the user.
-    event.target.value = ''
-  }
-
-  const onKeyDown = (event: React.KeyboardEvent<HTMLInputElement>, defaultValue: string) => {
-    switch (event.key) {
-      case 'Escape': {
-        event.stopPropagation()
-        event.currentTarget.value = defaultValue
-        event.currentTarget.blur()
-        break
-      }
-      case 'Enter': {
-        event.stopPropagation()
-        event.currentTarget.blur()
-        break
-      }
-      case 'Tab': {
-        event.currentTarget.blur()
-        break
-      }
-    }
-  }
-
-=======
->>>>>>> 0feb9879
   return (
     <div className="flex-0 flex h flex-col gap-settings-section lg:h-auto lg:flex-row">
       <div className="flex w-settings-main-section flex-col gap-settings-subsection">
