--- conflicted
+++ resolved
@@ -7,12 +7,8 @@
 
 import * as toastAndLogHooks from '#/hooks/toastAndLogHooks'
 
-<<<<<<< HEAD
-=======
-import * as backendProvider from '#/providers/BackendProvider'
 import * as textProvider from '#/providers/TextProvider'
 
->>>>>>> a6fc8cb9
 import * as backendModule from '#/services/Backend'
 
 import * as object from '#/utilities/object'
@@ -29,13 +25,8 @@
 
 /** Settings tab for viewing and editing organization information. */
 export default function OrganizationSettingsTab(props: OrganizationSettingsTabProps) {
-<<<<<<< HEAD
   const { organization, setOrganizationInfo } = props
-=======
-  const { organization, setOrganization } = props
-  const { backend } = backendProvider.useBackend()
   const { getText } = textProvider.useText()
->>>>>>> a6fc8cb9
   const toastAndLog = toastAndLogHooks.useToastAndLog()
   const nameRef = React.useRef<HTMLInputElement>(null)
   const emailRef = React.useRef<HTMLInputElement>(null)
