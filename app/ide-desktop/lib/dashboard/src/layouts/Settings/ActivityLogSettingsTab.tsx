--- conflicted
+++ resolved
@@ -12,10 +12,12 @@
 import * as backendProvider from '#/providers/BackendProvider'
 import * as textProvider from '#/providers/TextProvider'
 
+import * as aria from '#/components/aria'
 import DateInput from '#/components/DateInput'
 import Dropdown from '#/components/Dropdown'
 import StatelessSpinner, * as statelessSpinner from '#/components/StatelessSpinner'
 import FocusArea from '#/components/styled/FocusArea'
+import UnstyledButton from '#/components/styled/UnstyledButton'
 import SvgMask from '#/components/SvgMask'
 
 import * as backendModule from '#/services/Backend'
@@ -120,21 +122,20 @@
   return (
     <div className="flex flex-col gap-settings-subsection">
       <div className="flex flex-col gap-settings-section-header">
-<<<<<<< HEAD
-        <h3 className="settings-subheading">Activity Log</h3>
+        <aria.Heading className="settings-subheading">{getText('activityLog')}</aria.Heading>
         <FocusArea direction="horizontal">
           {(ref, innerProps) => (
             <div ref={ref} className="flex gap-activity-log-filters" {...innerProps}>
               <div className="flex items-center gap-activity-log-filter">
-                Start Date
+                {getText('startDate')}
                 <DateInput date={startDate} onInput={setStartDate} />
               </div>
               <div className="flex items-center gap-activity-log-filter">
-                End Date
+                {getText('endDate')}
                 <DateInput date={endDate} onInput={setEndDate} />
               </div>
               <div className="flex items-center gap-activity-log-filter">
-                Types
+                {getText('types')}
                 <Dropdown
                   multiple
                   items={backendModule.EVENT_TYPES}
@@ -154,7 +155,7 @@
                 />
               </div>
               <div className="flex items-center gap-activity-log-filter">
-                Users
+                {getText('users')}
                 <Dropdown
                   multiple
                   items={allEmails}
@@ -175,64 +176,13 @@
             </div>
           )}
         </FocusArea>
-=======
-        <h3 className="settings-subheading">{getText('activityLog')}</h3>
-        <div className="flex gap-activity-log-filters">
-          <div className="flex items-center gap-activity-log-filter">
-            {getText('startDate')}
-            <DateInput date={startDate} onInput={setStartDate} />
-          </div>
-          <div className="flex items-center gap-activity-log-filter">
-            {getText('endDate')}
-            <DateInput date={endDate} onInput={setEndDate} />
-          </div>
-          <div className="flex items-center gap-activity-log-filter">
-            {getText('types')}
-            <Dropdown
-              multiple
-              items={backendModule.EVENT_TYPES}
-              selectedIndices={typeIndices}
-              render={props => EVENT_TYPE_NAME[props.item]}
-              renderMultiple={props =>
-                props.items.length === 0 || props.items.length === backendModule.EVENT_TYPES.length
-                  ? 'All'
-                  : (props.items[0] != null ? EVENT_TYPE_NAME[props.items[0]] : '') +
-                    (props.items.length <= 1 ? '' : ` (+${props.items.length - 1})`)
-              }
-              onClick={(items, indices) => {
-                setTypes(items)
-                setTypeIndices(indices)
-              }}
-            />
-          </div>
-          <div className="flex items-center gap-activity-log-filter">
-            {getText('users')}
-            <Dropdown
-              multiple
-              items={allEmails}
-              selectedIndices={emailIndices}
-              render={props => props.item}
-              renderMultiple={props =>
-                props.items.length === 0 || props.items.length === allEmails.length
-                  ? 'All'
-                  : (props.items[0] ?? '') +
-                    (props.items.length <= 1 ? '' : `(+${props.items.length - 1})`)
-              }
-              onClick={(items, indices) => {
-                setEmails(items)
-                setEmailIndices(indices)
-              }}
-            />
-          </div>
-        </div>
->>>>>>> 3eb47ac2
         <table className="table-fixed self-start rounded-rows">
           <thead>
             <tr className="h-row">
               <th className="w-activity-log-icon-column border-x-2 border-transparent bg-clip-padding pl-cell-x pr-icon-column-r text-left text-sm font-semibold last:border-r-0" />
               <th className="w-activity-log-type-column border-x-2 border-transparent bg-clip-padding px-cell-x text-left text-sm font-semibold last:border-r-0">
-                <button
-                  title={
+                <UnstyledButton
+                  aria-label={
                     sortInfo?.field !== ActivityLogSortableColumn.type
                       ? getText('sortByName')
                       : isDescending
@@ -240,8 +190,7 @@
                         : getText('sortByNameDescending')
                   }
                   className="group flex h-drive-table-heading w-full items-center gap-icon-with-text px-name-column-x"
-                  onClick={event => {
-                    event.stopPropagation()
+                  onPress={() => {
                     const nextDirection =
                       sortInfo?.field === ActivityLogSortableColumn.type
                         ? sorting.nextSortDirection(sortInfo.direction)
@@ -256,7 +205,7 @@
                     }
                   }}
                 >
-                  <span className="text-header">{getText('type')}</span>
+                  <aria.Text className="text-header">{getText('type')}</aria.Text>
                   <img
                     alt={
                       sortInfo?.field === ActivityLogSortableColumn.type && isDescending
@@ -274,11 +223,11 @@
                         : ''
                     }`}
                   />
-                </button>
+                </UnstyledButton>
               </th>
               <th className="w-activity-log-email-column border-x-2 border-transparent bg-clip-padding px-cell-x text-left text-sm font-semibold last:border-r-0">
-                <button
-                  title={
+                <UnstyledButton
+                  aria-label={
                     sortInfo?.field !== ActivityLogSortableColumn.email
                       ? getText('sortByEmail')
                       : isDescending
@@ -286,8 +235,7 @@
                         : getText('sortByEmailDescending')
                   }
                   className="group flex h-drive-table-heading w-full items-center gap-icon-with-text px-name-column-x"
-                  onClick={event => {
-                    event.stopPropagation()
+                  onPress={() => {
                     const nextDirection =
                       sortInfo?.field === ActivityLogSortableColumn.email
                         ? sorting.nextSortDirection(sortInfo.direction)
@@ -302,7 +250,7 @@
                     }
                   }}
                 >
-                  <span className="text-header">{getText('email')}</span>
+                  <aria.Text className="text-header">{getText('email')}</aria.Text>
                   <img
                     alt={
                       sortInfo?.field === ActivityLogSortableColumn.email && isDescending
@@ -320,11 +268,11 @@
                         : ''
                     }`}
                   />
-                </button>
+                </UnstyledButton>
               </th>
               <th className="w-activity-log-timestamp-column border-x-2 border-transparent bg-clip-padding px-cell-x text-left text-sm font-semibold last:border-r-0">
-                <button
-                  title={
+                <UnstyledButton
+                  aria-label={
                     sortInfo?.field !== ActivityLogSortableColumn.timestamp
                       ? getText('sortByTimestamp')
                       : isDescending
@@ -332,8 +280,7 @@
                         : getText('sortByTimestampDescending')
                   }
                   className="group flex h-drive-table-heading w-full items-center gap-icon-with-text px-name-column-x"
-                  onClick={event => {
-                    event.stopPropagation()
+                  onPress={() => {
                     const nextDirection =
                       sortInfo?.field === ActivityLogSortableColumn.timestamp
                         ? sorting.nextSortDirection(sortInfo.direction)
@@ -348,7 +295,7 @@
                     }
                   }}
                 >
-                  <span className="text-header">{getText('timestamp')}</span>
+                  <aria.Text className="text-header">{getText('timestamp')}</aria.Text>
                   <img
                     alt={
                       sortInfo?.field === ActivityLogSortableColumn.timestamp && isDescending
@@ -366,7 +313,7 @@
                         : ''
                     }`}
                   />
-                </button>
+                </UnstyledButton>
               </th>
             </tr>
           </thead>
