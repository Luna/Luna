/** @file Settings tab for viewing and editing roles for all users in the organization. */
import * as React from 'react'

import * as mimeTypes from '#/data/mimeTypes'

import * as backendHooks from '#/hooks/backendHooks'
import * as billingHooks from '#/hooks/billing'
import * as scrollHooks from '#/hooks/scrollHooks'
import * as toastAndLogHooks from '#/hooks/toastAndLogHooks'

import * as authProvider from '#/providers/AuthProvider'
import * as modalProvider from '#/providers/ModalProvider'
import * as textProvider from '#/providers/TextProvider'

import MembersTable from '#/layouts/Settings/MembersTable'
import UserGroupRow from '#/layouts/Settings/UserGroupRow'
import UserGroupUserRow from '#/layouts/Settings/UserGroupUserRow'

import * as aria from '#/components/aria'
import * as ariaComponents from '#/components/AriaComponents'
import * as paywallComponents from '#/components/Paywall'
import StatelessSpinner, * as statelessSpinner from '#/components/StatelessSpinner'
import SettingsSection from '#/components/styled/settings/SettingsSection'

import NewUserGroupModal from '#/modals/NewUserGroupModal'

import * as backendModule from '#/services/Backend'
import type Backend from '#/services/Backend'

import * as tailwindMerge from '#/utilities/tailwindMerge'

import * as withPaywall from './withPaywall'

// =============================
// === UserGroupsSettingsTab ===
// =============================

/** Props for a {@link UserGroupsSettingsTab}. */
export interface UserGroupsSettingsTabProps {
  readonly backend: Backend
}

/** Settings tab for viewing and editing organization members. */
function UserGroupsSettingsTab(props: UserGroupsSettingsTabProps) {
  const { backend } = props
  const { setModal } = modalProvider.useSetModal()
  const { getText } = textProvider.useText()
  const { user } = authProvider.useFullUserSession()
  const toastAndLog = toastAndLogHooks.useToastAndLog()
  const users = backendHooks.useBackendListUsers(backend)
  const userGroups = backendHooks.useBackendListUserGroupsWithUsers(backend)
  const rootRef = React.useRef<HTMLDivElement>(null)
  const bodyRef = React.useRef<HTMLTableSectionElement>(null)
  const changeUserGroup = backendHooks.useBackendMutation(backend, 'changeUserGroup')
  const deleteUserGroup = backendHooks.useBackendMutation(backend, 'deleteUserGroup')
  const usersMap = React.useMemo(
    () => new Map((users ?? []).map(otherUser => [otherUser.userId, otherUser])),
    [users]
  )
  const isLoading = userGroups == null || users == null

  const { isFeatureUnderPaywall } = billingHooks.usePaywall({ plan: user.plan })

  const isUnderPaywall = isFeatureUnderPaywall('userGroupsFull')
  const userGroupsLeft = isUnderPaywall ? 1 - (userGroups?.length ?? 0) : Infinity
  const shouldDisplayPaywall = isUnderPaywall ? userGroupsLeft <= 0 : false

  const { onScroll: onUserGroupsTableScroll, shadowClassName } =
    scrollHooks.useStickyTableHeaderOnScroll(rootRef, bodyRef, { trackShadowClass: true })

  const { dragAndDropHooks } = aria.useDragAndDrop({
    getDropOperation: (target, types, allowedOperations) =>
      allowedOperations.includes('copy') &&
      types.has(mimeTypes.USER_MIME_TYPE) &&
      target.type === 'item' &&
      typeof target.key === 'string' &&
      backendModule.isUserGroupId(target.key) &&
      !backendModule.isPlaceholderUserGroupId(target.key)
        ? 'copy'
        : 'cancel',
    onItemDrop: event => {
      if (typeof event.target.key === 'string' && backendModule.isUserGroupId(event.target.key)) {
        const userGroupId = event.target.key
        for (const item of event.items) {
          if (item.kind === 'text' && item.types.has(mimeTypes.USER_MIME_TYPE)) {
            void item.getText(mimeTypes.USER_MIME_TYPE).then(async text => {
              // eslint-disable-next-line @typescript-eslint/no-unsafe-assignment
              const newUser: backendModule.User = JSON.parse(text)
              const groups = usersMap.get(newUser.userId)?.userGroups ?? []
              if (!groups.includes(userGroupId)) {
                try {
                  const newUserGroups = [...groups, userGroupId]
                  await changeUserGroup.mutateAsync([
                    newUser.userId,
                    { userGroups: newUserGroups },
                    newUser.name,
                  ])
                } catch (error) {
                  toastAndLog('changeUserGroupsError', error)
                }
              }
            })
          }
        }
      }
    },
  })

  const doDeleteUserGroup = async (userGroup: backendModule.UserGroupInfo) => {
    try {
      await deleteUserGroup.mutateAsync([userGroup.id, userGroup.groupName])
    } catch (error) {
      toastAndLog('deleteUserGroupError', error, userGroup.groupName)
    }
  }

  const doRemoveUserFromUserGroup = async (
    otherUser: backendModule.User,
    userGroup: backendModule.UserGroupInfo
  ) => {
    try {
      const intermediateUserGroups =
        otherUser.userGroups?.filter(userGroupId => userGroupId !== userGroup.id) ?? null
      const newUserGroups = intermediateUserGroups?.length === 0 ? null : intermediateUserGroups
      await changeUserGroup.mutateAsync([
        otherUser.userId,
        { userGroups: newUserGroups ?? [] },
        otherUser.name,
      ])
    } catch (error) {
      toastAndLog('removeUserFromUserGroupError', error, otherUser.name, userGroup.groupName)
    }
  }

  return (
    <div className="flex h min-h-full flex-1 flex-col gap-settings-section overflow-hidden lg:h-auto lg:flex-row">
      <div className="flex h-3/5 w-settings-main-section max-w-full flex-col gap-settings-subsection lg:h-[unset] lg:min-w">
        <SettingsSection noFocusArea title={getText('userGroups')} className="overflow-hidden">
<<<<<<< HEAD
          <ariaComponents.ButtonGroup>
            <ariaComponents.Button
              variant="bar"
              onPress={event => {
                const rect = event.target.getBoundingClientRect()
                const position = { pageX: rect.left, pageY: rect.top }
                setModal(<NewUserGroupModal backend={backend} event={position} />)
              }}
            >
              {getText('newUserGroup')}
            </ariaComponents.Button>
          </ariaComponents.ButtonGroup>
=======
          <div className="flex items-center gap-2">
            {shouldDisplayPaywall ? (
              <paywallComponents.PaywallDialogButton
                feature="userGroupsFull"
                variant="bar"
                size="medium"
                rounded="full"
                iconPosition="end"
                tooltip={getText('userGroupsPaywallMessage')}
              >
                {getText('newUserGroup')}
              </paywallComponents.PaywallDialogButton>
            ) : (
              <ariaComponents.Button
                size="medium"
                variant="bar"
                onPress={event => {
                  const rect = event.target.getBoundingClientRect()
                  const position = { pageX: rect.left, pageY: rect.top }
                  setModal(<NewUserGroupModal backend={backend} event={position} />)
                }}
              >
                {getText('newUserGroup')}
              </ariaComponents.Button>
            )}

            {isUnderPaywall && (
              <span className="text-xs">
                {userGroupsLeft <= 0
                  ? getText('userGroupsPaywallMessage')
                  : getText('userGroupsLimitMessage', userGroupsLeft)}
              </span>
            )}
          </div>
>>>>>>> ad5f2c91
          <div
            ref={rootRef}
            className={tailwindMerge.twMerge(
              'overflow-auto overflow-x-hidden transition-all lg:mb-2',
              shadowClassName
            )}
            onScroll={onUserGroupsTableScroll}
          >
            <aria.Table
              aria-label={getText('userGroups')}
              className="w-full table-fixed self-start rounded-rows"
              dragAndDropHooks={dragAndDropHooks}
            >
              <aria.TableHeader className="sticky top h-row">
                <aria.Column
                  isRowHeader
                  className="w-full border-x-2 border-transparent bg-clip-padding px-cell-x text-left text-sm font-semibold last:border-r-0"
                >
                  {getText('userGroup')}
                </aria.Column>
                {/* Delete button. */}
                <aria.Column className="relative border-0" />
              </aria.TableHeader>
              <aria.TableBody
                ref={bodyRef}
                items={userGroups ?? []}
                dependencies={[isLoading, userGroups]}
                className="select-text"
              >
                {isLoading ? (
                  <aria.Row className="h-row">
                    <aria.Cell
                      ref={element => {
                        if (element != null) {
                          element.colSpan = 2
                        }
                      }}
                    >
                      <div className="flex justify-center">
                        <StatelessSpinner
                          size={32}
                          state={statelessSpinner.SpinnerState.loadingMedium}
                        />
                      </div>
                    </aria.Cell>
                  </aria.Row>
                ) : (
                  userGroup => (
                    <>
                      <UserGroupRow userGroup={userGroup} doDeleteUserGroup={doDeleteUserGroup} />
                      {userGroup.users.map(otherUser => (
                        <UserGroupUserRow
                          key={otherUser.userId}
                          user={otherUser}
                          userGroup={userGroup}
                          doRemoveUserFromUserGroup={doRemoveUserFromUserGroup}
                        />
                      ))}
                    </>
                  )
                )}
              </aria.TableBody>
            </aria.Table>
          </div>
        </SettingsSection>
      </div>

      <SettingsSection noFocusArea title={getText('users')} className="h-2/5 lg:h-[unset]">
        <MembersTable draggable populateWithSelf backend={backend} />
      </SettingsSection>
    </div>
  )
}

export default withPaywall.withPaywall(UserGroupsSettingsTab, { feature: 'userGroups' })<|MERGE_RESOLUTION|>--- conflicted
+++ resolved
@@ -136,21 +136,7 @@
     <div className="flex h min-h-full flex-1 flex-col gap-settings-section overflow-hidden lg:h-auto lg:flex-row">
       <div className="flex h-3/5 w-settings-main-section max-w-full flex-col gap-settings-subsection lg:h-[unset] lg:min-w">
         <SettingsSection noFocusArea title={getText('userGroups')} className="overflow-hidden">
-<<<<<<< HEAD
           <ariaComponents.ButtonGroup>
-            <ariaComponents.Button
-              variant="bar"
-              onPress={event => {
-                const rect = event.target.getBoundingClientRect()
-                const position = { pageX: rect.left, pageY: rect.top }
-                setModal(<NewUserGroupModal backend={backend} event={position} />)
-              }}
-            >
-              {getText('newUserGroup')}
-            </ariaComponents.Button>
-          </ariaComponents.ButtonGroup>
-=======
-          <div className="flex items-center gap-2">
             {shouldDisplayPaywall ? (
               <paywallComponents.PaywallDialogButton
                 feature="userGroupsFull"
@@ -183,8 +169,7 @@
                   : getText('userGroupsLimitMessage', userGroupsLeft)}
               </span>
             )}
-          </div>
->>>>>>> ad5f2c91
+          </ariaComponents.ButtonGroup>
           <div
             ref={rootRef}
             className={tailwindMerge.twMerge(
