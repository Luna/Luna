--- conflicted
+++ resolved
@@ -4,14 +4,11 @@
 import * as asyncEffectHooks from '#/hooks/asyncEffectHooks'
 
 import * as backendProvider from '#/providers/BackendProvider'
-<<<<<<< HEAD
-=======
-import * as modalProvider from '#/providers/ModalProvider'
 import * as textProvider from '#/providers/TextProvider'
->>>>>>> 3eb47ac2
 
 import MembersSettingsTabBar from '#/layouts/Settings/MembersSettingsTabBar'
 
+import * as aria from '#/components/aria'
 import StatelessSpinner, * as statelessSpinner from '#/components/StatelessSpinner'
 
 // ==========================
@@ -21,34 +18,15 @@
 /** Settings tab for viewing and editing organization members. */
 export default function MembersSettingsTab() {
   const { backend } = backendProvider.useBackend()
-<<<<<<< HEAD
-=======
-  const { setModal } = modalProvider.useSetModal()
   const { getText } = textProvider.useText()
->>>>>>> 3eb47ac2
   const members = asyncEffectHooks.useAsyncEffect(null, () => backend.listUsers(), [backend])
   const isLoading = members == null
 
   return (
     <div className="flex flex-col gap-settings-subsection">
       <div className="flex flex-col gap-settings-section-header">
-<<<<<<< HEAD
-        <h3 className="settings-subheading">Members</h3>
+        <aria.Heading className="settings-subheading">{getText('members')}</aria.Heading>
         <MembersSettingsTabBar />
-=======
-        <h3 className="settings-subheading">{getText('members')}</h3>
-        <div className="flex gap-drive-bar">
-          <button
-            className="flex h-row items-center rounded-full bg-frame px-new-project-button-x"
-            onClick={event => {
-              event.stopPropagation()
-              setModal(<InviteUsersModal eventTarget={null} />)
-            }}
-          >
-            <span className="text whitespace-nowrap font-semibold">{getText('inviteMembers')}</span>
-          </button>
-        </div>
->>>>>>> 3eb47ac2
         <table className="table-fixed self-start rounded-rows">
           <thead>
             <tr className="h-row">
