/** @file Settings tab for viewing and editing account information. */
import * as React from 'react'

import * as asyncEffectHooks from '#/hooks/asyncEffectHooks'

import * as backendProvider from '#/providers/BackendProvider'
import * as modalProvider from '#/providers/ModalProvider'
import * as textProvider from '#/providers/TextProvider'

import StatelessSpinner, * as statelessSpinner from '#/components/StatelessSpinner'

import InviteUsersModal from '#/modals/InviteUsersModal'

// ==========================
// === MembersSettingsTab ===
// ==========================

/** Settings tab for viewing and editing organization members. */
export default function MembersSettingsTab() {
  const { backend } = backendProvider.useBackend()
  const { setModal } = modalProvider.useSetModal()
  const { getText } = textProvider.useText()
  const members = asyncEffectHooks.useAsyncEffect(null, () => backend.listUsers(), [backend])
  const isLoading = members == null

  return (
<<<<<<< HEAD
    <div className="flex flex-col gap-8">
      <div className="flex flex-col gap-2.5">
        <h3 className="font-bold text-xl h-9.5 py-0.5">{getText('members')}</h3>
        <div className="flex gap-2.5">
=======
    <div className="flex flex-col gap-settings-subsection">
      <div className="flex flex-col gap-settings-section-header">
        <h3 className="settings-subheading">Members</h3>
        <div className="flex gap-drive-bar">
>>>>>>> c4029eed
          <button
            className="flex h-row items-center rounded-full bg-frame px-new-project-button-x"
            onClick={event => {
              event.stopPropagation()
              setModal(<InviteUsersModal eventTarget={null} />)
            }}
          >
<<<<<<< HEAD
            <span className="font-semibold whitespace-nowrap leading-5 h-6 py-px">
              {getText('inviteMembers')}
            </span>
=======
            <span className="text whitespace-nowrap font-semibold">Invite Members</span>
>>>>>>> c4029eed
          </button>
        </div>
        <table className="table-fixed self-start rounded-rows">
          <thead>
<<<<<<< HEAD
            <tr className="h-8">
              <th className="text-left bg-clip-padding border-transparent border-l-2 border-r-2 last:border-r-0 text-sm font-semibold w-32">
                {getText('name')}
              </th>
              <th className="text-left bg-clip-padding border-transparent border-l-2 border-r-2 last:border-r-0 text-sm font-semibold w-48">
                {getText('email')}
=======
            <tr className="h-row">
              <th className="w-members-name-column border-x-2 border-transparent bg-clip-padding px-cell-x text-left text-sm font-semibold last:border-r-0">
                Name
              </th>
              <th className="w-members-email-column border-x-2 border-transparent bg-clip-padding px-cell-x text-left text-sm font-semibold last:border-r-0">
                Email
>>>>>>> c4029eed
              </th>
            </tr>
          </thead>
          <tbody className="select-text">
            {isLoading ? (
              <tr className="h-row">
                <td colSpan={2} className="rounded-full">
                  <div className="flex justify-center">
                    <StatelessSpinner
                      size={32}
                      state={statelessSpinner.SpinnerState.loadingMedium}
                    />
                  </div>
                </td>
              </tr>
            ) : (
              members.map(member => (
                <tr key={member.id} className="h-row">
                  <td className="text border-x-2 border-transparent bg-clip-padding px-cell-x first:rounded-l-full last:rounded-r-full last:border-r-0 ">
                    {member.name}
                  </td>
                  <td className="text border-x-2 border-transparent bg-clip-padding px-cell-x first:rounded-l-full last:rounded-r-full last:border-r-0 ">
                    {member.email}
                  </td>
                </tr>
              ))
            )}
          </tbody>
        </table>
      </div>
    </div>
  )
}<|MERGE_RESOLUTION|>--- conflicted
+++ resolved
@@ -24,17 +24,10 @@
   const isLoading = members == null
 
   return (
-<<<<<<< HEAD
-    <div className="flex flex-col gap-8">
-      <div className="flex flex-col gap-2.5">
-        <h3 className="font-bold text-xl h-9.5 py-0.5">{getText('members')}</h3>
-        <div className="flex gap-2.5">
-=======
     <div className="flex flex-col gap-settings-subsection">
       <div className="flex flex-col gap-settings-section-header">
-        <h3 className="settings-subheading">Members</h3>
+        <h3 className="settings-subheading">{getText('members')}</h3>
         <div className="flex gap-drive-bar">
->>>>>>> c4029eed
           <button
             className="flex h-row items-center rounded-full bg-frame px-new-project-button-x"
             onClick={event => {
@@ -42,32 +35,17 @@
               setModal(<InviteUsersModal eventTarget={null} />)
             }}
           >
-<<<<<<< HEAD
-            <span className="font-semibold whitespace-nowrap leading-5 h-6 py-px">
-              {getText('inviteMembers')}
-            </span>
-=======
-            <span className="text whitespace-nowrap font-semibold">Invite Members</span>
->>>>>>> c4029eed
+            <span className="text whitespace-nowrap font-semibold">{getText('inviteMembers')}</span>
           </button>
         </div>
         <table className="table-fixed self-start rounded-rows">
           <thead>
-<<<<<<< HEAD
-            <tr className="h-8">
-              <th className="text-left bg-clip-padding border-transparent border-l-2 border-r-2 last:border-r-0 text-sm font-semibold w-32">
+            <tr className="h-row">
+              <th className="w-members-name-column border-x-2 border-transparent bg-clip-padding px-cell-x text-left text-sm font-semibold last:border-r-0">
                 {getText('name')}
               </th>
-              <th className="text-left bg-clip-padding border-transparent border-l-2 border-r-2 last:border-r-0 text-sm font-semibold w-48">
+              <th className="w-members-email-column border-x-2 border-transparent bg-clip-padding px-cell-x text-left text-sm font-semibold last:border-r-0">
                 {getText('email')}
-=======
-            <tr className="h-row">
-              <th className="w-members-name-column border-x-2 border-transparent bg-clip-padding px-cell-x text-left text-sm font-semibold last:border-r-0">
-                Name
-              </th>
-              <th className="w-members-email-column border-x-2 border-transparent bg-clip-padding px-cell-x text-left text-sm font-semibold last:border-r-0">
-                Email
->>>>>>> c4029eed
               </th>
             </tr>
           </thead>
