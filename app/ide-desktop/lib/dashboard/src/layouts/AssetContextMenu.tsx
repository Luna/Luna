--- conflicted
+++ resolved
@@ -258,9 +258,6 @@
         {isCloud && (
           <ContextMenuEntry
             hidden={hidden}
-<<<<<<< HEAD
-            isDisabled
-=======
             action="editDescription"
             label={getText('editDescriptionShortcut')}
             doAction={() => {
@@ -271,8 +268,7 @@
         {isCloud && (
           <ContextMenuEntry
             hidden={hidden}
-            disabled
->>>>>>> dcccad9f
+            isDisabled
             action="snapshot"
             doAction={() => {
               // No backend support yet.
