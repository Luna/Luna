--- conflicted
+++ resolved
@@ -69,15 +69,10 @@
   const { getText } = textProvider.useText()
   const toastAndLog = toastAndLogHooks.useToastAndLog()
   const asset = item.item
-<<<<<<< HEAD
-  const self = asset.permissions?.find(permission => permission.user.userId === user?.userId)
-  const isCloud = categoryModule.isCloud(category)
-=======
   const self = asset.permissions?.find(
     backendModule.isUserPermissionAnd(permission => permission.user.userId === user?.userId)
   )
-  const isCloud = backend.type === backendModule.BackendType.remote
->>>>>>> 720d32cb
+  const isCloud = categoryModule.isCloud(category)
   const ownsThisAsset = !isCloud || self?.permission === permissions.PermissionAction.own
   const managesThisAsset = ownsThisAsset || self?.permission === permissions.PermissionAction.admin
   const canEditThisAsset =
