/** @file Home screen. */
import * as React from 'react'

import * as textProvider from '#/providers/TextProvider'

import Samples from '#/layouts/Samples'
import WhatsNew from '#/layouts/WhatsNew'

import type * as spinner from '#/components/Spinner'

// ============
// === Home ===
// ============

/** Props for a {@link Home}. */
export interface HomeProps {
  readonly hidden: boolean
  readonly createProject: (
    templateId?: string | null,
    templateName?: string | null,
    onSpinnerStateChange?: ((state: spinner.SpinnerState | null) => void) | null
  ) => void
}

/** Home screen. */
export default function Home(props: HomeProps) {
  const { hidden, createProject } = props
  const { getText } = textProvider.useText()
  return (
    <div
      className={`flex flex-1 flex-col gap-home overflow-auto scroll-hidden ${
        hidden ? 'hidden' : ''
      }`}
    >
      {/* For spacing */}
      <div />
      {/* Header */}
<<<<<<< HEAD
      <div className="flex flex-col gap-2 px-9.75 py-2.25">
        <h1 className="self-center text-center leading-144.5 text-4xl py-0.5">
          {getText('welcomeMessage')}
        </h1>
        <h2 className="self-center text-center font-normal leading-144.5 text-xl py-0.5">
          {getText('welcomeSubtitle')}
=======
      <div className="flex flex-col gap-banner px-banner-x py-banner-y">
        <h1 className="self-center py-banner-item text-center text-4xl leading-snug">
          Welcome to Enso Community
        </h1>
        <h2 className="self-center py-banner-item text-center text-xl font-normal leading-snug">
          Explore templates, plugins, and data sources to kickstart your next big idea.
>>>>>>> c4029eed
        </h2>
      </div>
      <WhatsNew />
      <Samples createProject={createProject} />
    </div>
  )
}<|MERGE_RESOLUTION|>--- conflicted
+++ resolved
@@ -35,21 +35,12 @@
       {/* For spacing */}
       <div />
       {/* Header */}
-<<<<<<< HEAD
-      <div className="flex flex-col gap-2 px-9.75 py-2.25">
-        <h1 className="self-center text-center leading-144.5 text-4xl py-0.5">
+      <div className="flex flex-col gap-banner px-banner-x py-banner-y">
+        <h1 className="self-center py-banner-item text-center text-4xl leading-snug">
           {getText('welcomeMessage')}
         </h1>
-        <h2 className="self-center text-center font-normal leading-144.5 text-xl py-0.5">
+        <h2 className="self-center py-banner-item text-center text-xl font-normal leading-snug">
           {getText('welcomeSubtitle')}
-=======
-      <div className="flex flex-col gap-banner px-banner-x py-banner-y">
-        <h1 className="self-center py-banner-item text-center text-4xl leading-snug">
-          Welcome to Enso Community
-        </h1>
-        <h2 className="self-center py-banner-item text-center text-xl font-normal leading-snug">
-          Explore templates, plugins, and data sources to kickstart your next big idea.
->>>>>>> c4029eed
         </h2>
       </div>
       <WhatsNew />
