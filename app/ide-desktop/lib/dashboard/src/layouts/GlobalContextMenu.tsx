/** @file A context menu available everywhere in the directory. */
import * as React from 'react'

import * as authProvider from '#/providers/AuthProvider'
import * as modalProvider from '#/providers/ModalProvider'
import * as textProvider from '#/providers/TextProvider'

import type * as assetListEventModule from '#/events/assetListEvent'
import AssetListEventType from '#/events/AssetListEventType'

import * as aria from '#/components/aria'
import ContextMenu from '#/components/ContextMenu'
import ContextMenuEntry from '#/components/ContextMenuEntry'

import UpsertDataLinkModal from '#/modals/UpsertDataLinkModal'
import UpsertSecretModal from '#/modals/UpsertSecretModal'

import type * as backendModule from '#/services/Backend'

/** Props for a {@link GlobalContextMenu}. */
export interface GlobalContextMenuProps {
  readonly hidden?: boolean
<<<<<<< HEAD
  readonly isCloud: boolean
=======
>>>>>>> 9cf4847a
  readonly hasPasteData: boolean
  readonly directoryKey: backendModule.DirectoryId | null
  readonly directory: backendModule.SmartDirectory | null
  readonly dispatchAssetListEvent: (event: assetListEventModule.AssetListEvent) => void
  readonly doPaste: (newParentKey: backendModule.AssetId) => void
}

/** A context menu available everywhere in the directory. */
export default function GlobalContextMenu(props: GlobalContextMenuProps) {
<<<<<<< HEAD
  const { hidden = false, isCloud, hasPasteData, directoryKey, directory } = props
  const { dispatchAssetListEvent, doPaste } = props
=======
  const { hidden = false, hasPasteData, directoryKey, directoryId, dispatchAssetListEvent } = props
  const { doPaste } = props
>>>>>>> 9cf4847a
  const { user } = authProvider.useNonPartialUserSession()
  const { setModal, unsetModal } = modalProvider.useSetModal()
<<<<<<< HEAD
  const rootDirectory = React.useMemo(() => user?.rootDirectory(), [user])
  const filesInputRef = React.useRef<HTMLInputElement>(null)
  return rootDirectory == null ? (
    <></>
  ) : (
    <ContextMenu hidden={hidden}>
=======
  const { getText } = textProvider.useText()
  const rootDirectoryId = React.useMemo(
    () => user?.rootDirectoryId ?? backendModule.DirectoryId(''),
    [user]
  )
  const filesInputRef = React.useRef<HTMLInputElement>(null)
  const isCloud = backend.type === backendModule.BackendType.remote

  return (
    <ContextMenu aria-label={getText('globalContextMenuLabel')} hidden={hidden}>
>>>>>>> 9cf4847a
      {!hidden && (
        <aria.Input
          ref={filesInputRef}
          multiple
          type="file"
          id="context_menu_file_input"
          className="hidden"
          {...(backend.type !== backendModule.BackendType.local ? {} : { accept: '.enso-project' })}
          onInput={event => {
            if (event.currentTarget.files != null) {
              dispatchAssetListEvent({
                type: AssetListEventType.uploadFiles,
                parentKey: directoryKey ?? rootDirectory.value.id,
                parent: directory ?? rootDirectory,
                files: Array.from(event.currentTarget.files),
              })
              unsetModal()
            }
          }}
        />
      )}
      <ContextMenuEntry
        hidden={hidden}
        action={isCloud ? 'uploadProjects' : 'uploadFiles'}
        doAction={() => {
          if (filesInputRef.current?.isConnected === true) {
            filesInputRef.current.click()
          } else {
            const input = document.createElement('input')
            input.type = 'file'
            input.style.display = 'none'
            document.body.appendChild(input)
            input.addEventListener('input', () => {
              if (input.files != null) {
                dispatchAssetListEvent({
                  type: AssetListEventType.uploadFiles,
                  parentKey: directoryKey ?? rootDirectory.value.id,
                  parent: directory ?? rootDirectory,
                  files: Array.from(input.files),
                })
                unsetModal()
              }
            })
            input.click()
            input.remove()
          }
        }}
      />
      <ContextMenuEntry
        hidden={hidden}
        action="newProject"
        doAction={() => {
          unsetModal()
          dispatchAssetListEvent({
            type: AssetListEventType.newProject,
            parentKey: directoryKey ?? rootDirectory.value.id,
            parent: directory ?? rootDirectory,
            templateId: null,
            templateName: null,
            onSpinnerStateChange: null,
          })
        }}
      />
      <ContextMenuEntry
        hidden={hidden}
        action="newFolder"
        doAction={() => {
          unsetModal()
          dispatchAssetListEvent({
            type: AssetListEventType.newFolder,
            parentKey: directoryKey ?? rootDirectory.value.id,
            parent: directory ?? rootDirectory,
          })
        }}
      />
      {isCloud && (
        <ContextMenuEntry
          hidden={hidden}
          action="newSecret"
          doAction={() => {
            setModal(
              <UpsertSecretModal
                id={null}
                name={null}
                doCreate={(name, value) => {
                  dispatchAssetListEvent({
                    type: AssetListEventType.newSecret,
                    parentKey: directoryKey ?? rootDirectory.value.id,
                    parent: directory ?? rootDirectory,
                    name,
                    value,
                  })
                }}
              />
            )
          }}
        />
      )}
      {isCloud && (
        <ContextMenuEntry
          hidden={hidden}
          action="newDataLink"
          doAction={() => {
            setModal(
              <UpsertDataLinkModal
                doCreate={(name, value) => {
                  dispatchAssetListEvent({
                    type: AssetListEventType.newDataLink,
                    parentKey: directoryKey ?? rootDirectory.value.id,
                    parent: directory ?? rootDirectory,
                    name,
                    value,
                  })
                }}
              />
            )
          }}
        />
      )}
      {isCloud && directoryKey == null && hasPasteData && (
        <ContextMenuEntry
          hidden={hidden}
          action="paste"
          doAction={() => {
            unsetModal()
            doPaste(rootDirectory.value.id)
          }}
        />
      )}
    </ContextMenu>
  )
}<|MERGE_RESOLUTION|>--- conflicted
+++ resolved
@@ -20,10 +20,7 @@
 /** Props for a {@link GlobalContextMenu}. */
 export interface GlobalContextMenuProps {
   readonly hidden?: boolean
-<<<<<<< HEAD
   readonly isCloud: boolean
-=======
->>>>>>> 9cf4847a
   readonly hasPasteData: boolean
   readonly directoryKey: backendModule.DirectoryId | null
   readonly directory: backendModule.SmartDirectory | null
@@ -33,34 +30,18 @@
 
 /** A context menu available everywhere in the directory. */
 export default function GlobalContextMenu(props: GlobalContextMenuProps) {
-<<<<<<< HEAD
   const { hidden = false, isCloud, hasPasteData, directoryKey, directory } = props
   const { dispatchAssetListEvent, doPaste } = props
-=======
-  const { hidden = false, hasPasteData, directoryKey, directoryId, dispatchAssetListEvent } = props
-  const { doPaste } = props
->>>>>>> 9cf4847a
   const { user } = authProvider.useNonPartialUserSession()
   const { setModal, unsetModal } = modalProvider.useSetModal()
-<<<<<<< HEAD
   const rootDirectory = React.useMemo(() => user?.rootDirectory(), [user])
   const filesInputRef = React.useRef<HTMLInputElement>(null)
+  const { getText } = textProvider.useText()
+
   return rootDirectory == null ? (
     <></>
   ) : (
-    <ContextMenu hidden={hidden}>
-=======
-  const { getText } = textProvider.useText()
-  const rootDirectoryId = React.useMemo(
-    () => user?.rootDirectoryId ?? backendModule.DirectoryId(''),
-    [user]
-  )
-  const filesInputRef = React.useRef<HTMLInputElement>(null)
-  const isCloud = backend.type === backendModule.BackendType.remote
-
-  return (
     <ContextMenu aria-label={getText('globalContextMenuLabel')} hidden={hidden}>
->>>>>>> 9cf4847a
       {!hidden && (
         <aria.Input
           ref={filesInputRef}
@@ -68,7 +49,6 @@
           type="file"
           id="context_menu_file_input"
           className="hidden"
-          {...(backend.type !== backendModule.BackendType.local ? {} : { accept: '.enso-project' })}
           onInput={event => {
             if (event.currentTarget.files != null) {
               dispatchAssetListEvent({
