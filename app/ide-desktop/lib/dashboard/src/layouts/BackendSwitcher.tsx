--- conflicted
+++ resolved
@@ -4,12 +4,8 @@
 import CloudIcon from 'enso-assets/cloud.svg'
 import NotCloudIcon from 'enso-assets/not_cloud.svg'
 
-<<<<<<< HEAD
-=======
-import * as backendProvider from '#/providers/BackendProvider'
 import * as textProvider from '#/providers/TextProvider'
 
->>>>>>> a6fc8cb9
 import SvgMask from '#/components/SvgMask'
 
 import * as backendModule from '#/services/Backend'
@@ -26,21 +22,15 @@
 
 /** Switcher for choosing the project management backend. */
 export default function BackendSwitcher(props: BackendSwitcherProps) {
-<<<<<<< HEAD
   const { backendType, setBackendType } = props
   const isCloud = backendType === backendModule.BackendType.remote
-=======
-  const { setBackendType } = props
-  const { backend } = backendProvider.useBackend()
   const { getText } = textProvider.useText()
-  const isCloud = backend.type === backendModule.BackendType.remote
->>>>>>> a6fc8cb9
 
   return (
     <div className="flex shrink-0 gap-px">
       <button
         disabled={isCloud}
-        title="Switch to cloud drive"
+        title={getText('switchToCloudDrive')}
         className="flex w-backend-switcher-option flex-col items-start bg-selected-frame px-selector-x py-selector-y text-primary selectable first:rounded-l-full last:rounded-r-full disabled:text-cloud disabled:active"
         onClick={() => {
           setBackendType(backendModule.BackendType.remote)
@@ -53,7 +43,7 @@
       </button>
       <button
         disabled={!isCloud}
-        title="Switch to local drive"
+        title={getText('switchToLocalDrive')}
         className="flex w-backend-switcher-option flex-col items-start bg-selected-frame px-selector-x py-selector-y text-primary selectable first:rounded-l-full last:rounded-r-full disabled:text-cloud disabled:active"
         onClick={() => {
           setBackendType(backendModule.BackendType.local)
