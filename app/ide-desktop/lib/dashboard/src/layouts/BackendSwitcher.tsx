/** @file Switcher for choosing the project management backend. */
import * as React from 'react'

import CloudIcon from 'enso-assets/cloud.svg'
import NotCloudIcon from 'enso-assets/not_cloud.svg'

import * as backendProvider from '#/providers/BackendProvider'
<<<<<<< HEAD
import * as navigator2DProvider from '#/providers/Navigator2DProvider'
=======
import * as textProvider from '#/providers/TextProvider'
>>>>>>> 3eb47ac2

import SvgMask from '#/components/SvgMask'

import * as backendModule from '#/services/Backend'

// =======================
// === BackendSwitcher ===
// =======================

/** Props for a {@link BackendSwitcher}. */
export interface BackendSwitcherProps {
  readonly setBackendType: (backendType: backendModule.BackendType) => void
}

/** Switcher for choosing the project management backend. */
export default function BackendSwitcher(props: BackendSwitcherProps) {
  const { setBackendType } = props
  const { backend } = backendProvider.useBackend()
<<<<<<< HEAD
  const rootRef = React.useRef<HTMLDivElement>(null)
  const navigator2D = navigator2DProvider.useNavigator2D()
=======
  const { getText } = textProvider.useText()
>>>>>>> 3eb47ac2
  const isCloud = backend.type === backendModule.BackendType.remote

  React.useEffect(() => {
    const root = rootRef.current
    if (root == null) {
      return
    } else {
      return navigator2D.register(root)
    }
  }, [navigator2D])

  return (
    <div ref={rootRef} className="flex shrink-0 gap-px">
      <button
        disabled={isCloud}
        className="flex w-backend-switcher-option flex-col items-start bg-selected-frame px-selector-x py-selector-y text-primary selectable first:rounded-l-full last:rounded-r-full disabled:text-cloud disabled:active"
        onClick={() => {
          setBackendType(backendModule.BackendType.remote)
        }}
      >
        <div className="flex items-center gap-icon-with-text">
          <SvgMask src={CloudIcon} />
          <span className="text">{getText('cloud')}</span>
        </div>
      </button>
      <button
        disabled={!isCloud}
        className="flex w-backend-switcher-option flex-col items-start bg-selected-frame px-selector-x py-selector-y text-primary selectable first:rounded-l-full last:rounded-r-full disabled:text-cloud disabled:active"
        onClick={() => {
          setBackendType(backendModule.BackendType.local)
        }}
      >
        <div className="flex items-center gap-icon-with-text">
          <SvgMask src={NotCloudIcon} />
          <span className="text">{getText('local')}</span>
        </div>
      </button>
    </div>
  )
}<|MERGE_RESOLUTION|>--- conflicted
+++ resolved
@@ -5,12 +5,11 @@
 import NotCloudIcon from 'enso-assets/not_cloud.svg'
 
 import * as backendProvider from '#/providers/BackendProvider'
-<<<<<<< HEAD
-import * as navigator2DProvider from '#/providers/Navigator2DProvider'
-=======
 import * as textProvider from '#/providers/TextProvider'
->>>>>>> 3eb47ac2
 
+import * as aria from '#/components/aria'
+import FocusArea from '#/components/styled/FocusArea'
+import UnstyledButton from '#/components/styled/UnstyledButton'
 import SvgMask from '#/components/SvgMask'
 
 import * as backendModule from '#/services/Backend'
@@ -28,49 +27,39 @@
 export default function BackendSwitcher(props: BackendSwitcherProps) {
   const { setBackendType } = props
   const { backend } = backendProvider.useBackend()
-<<<<<<< HEAD
-  const rootRef = React.useRef<HTMLDivElement>(null)
-  const navigator2D = navigator2DProvider.useNavigator2D()
-=======
   const { getText } = textProvider.useText()
->>>>>>> 3eb47ac2
   const isCloud = backend.type === backendModule.BackendType.remote
 
-  React.useEffect(() => {
-    const root = rootRef.current
-    if (root == null) {
-      return
-    } else {
-      return navigator2D.register(root)
-    }
-  }, [navigator2D])
-
   return (
-    <div ref={rootRef} className="flex shrink-0 gap-px">
-      <button
-        disabled={isCloud}
-        className="flex w-backend-switcher-option flex-col items-start bg-selected-frame px-selector-x py-selector-y text-primary selectable first:rounded-l-full last:rounded-r-full disabled:text-cloud disabled:active"
-        onClick={() => {
-          setBackendType(backendModule.BackendType.remote)
-        }}
-      >
-        <div className="flex items-center gap-icon-with-text">
-          <SvgMask src={CloudIcon} />
-          <span className="text">{getText('cloud')}</span>
+    <FocusArea direction="horizontal">
+      {(ref, innerProps) => (
+        <div ref={ref} className="flex shrink-0 gap-px" {...innerProps}>
+          <UnstyledButton
+            isDisabled={isCloud}
+            className="flex w-backend-switcher-option flex-col items-start bg-selected-frame px-selector-x py-selector-y text-primary selectable first:rounded-l-full last:rounded-r-full disabled:text-cloud disabled:active"
+            onPress={() => {
+              setBackendType(backendModule.BackendType.remote)
+            }}
+          >
+            <div className="flex items-center gap-icon-with-text">
+              <SvgMask src={CloudIcon} />
+              <aria.Label className="text">{getText('cloud')}</aria.Label>
+            </div>
+          </UnstyledButton>
+          <UnstyledButton
+            isDisabled={!isCloud}
+            className="flex w-backend-switcher-option flex-col items-start bg-selected-frame px-selector-x py-selector-y text-primary selectable first:rounded-l-full last:rounded-r-full disabled:text-cloud disabled:active"
+            onPress={() => {
+              setBackendType(backendModule.BackendType.local)
+            }}
+          >
+            <div className="flex items-center gap-icon-with-text">
+              <SvgMask src={NotCloudIcon} />
+              <aria.Label className="text">{getText('local')}</aria.Label>
+            </div>
+          </UnstyledButton>
         </div>
-      </button>
-      <button
-        disabled={!isCloud}
-        className="flex w-backend-switcher-option flex-col items-start bg-selected-frame px-selector-x py-selector-y text-primary selectable first:rounded-l-full last:rounded-r-full disabled:text-cloud disabled:active"
-        onClick={() => {
-          setBackendType(backendModule.BackendType.local)
-        }}
-      >
-        <div className="flex items-center gap-icon-with-text">
-          <SvgMask src={NotCloudIcon} />
-          <span className="text">{getText('local')}</span>
-        </div>
-      </button>
-    </div>
+      )}
+    </FocusArea>
   )
 }