/** @file Switcher for choosing the project management backend. */
import * as React from 'react'

import CloudIcon from 'enso-assets/cloud.svg'
import NotCloudIcon from 'enso-assets/not_cloud.svg'

import * as textProvider from '#/providers/TextProvider'

import * as aria from '#/components/aria'
import FocusArea from '#/components/styled/FocusArea'
import SvgMask from '#/components/SvgMask'
import UnstyledButton from '#/components/UnstyledButton'

import * as backendModule from '#/services/Backend'

// =======================
// === BackendSwitcher ===
// =======================

/** Props for a {@link BackendSwitcher}. */
export interface BackendSwitcherProps {
  readonly backendType: backendModule.BackendType
  readonly setBackendType: (backendType: backendModule.BackendType) => void
}

/** Switcher for choosing the project management backend. */
export default function BackendSwitcher(props: BackendSwitcherProps) {
  const { backendType, setBackendType } = props
  const isCloud = backendType === backendModule.BackendType.remote
  const { getText } = textProvider.useText()

  return (
<<<<<<< HEAD
    <div className="flex shrink-0 gap-px">
      <button
        disabled={isCloud}
        title={getText('switchToCloudDrive')}
        className="flex w-backend-switcher-option flex-col items-start bg-selected-frame px-selector-x py-selector-y text-primary selectable first:rounded-l-full last:rounded-r-full disabled:text-cloud disabled:active"
        onClick={() => {
          setBackendType(backendModule.BackendType.remote)
        }}
      >
        <div className="flex items-center gap-icon-with-text">
          <SvgMask src={CloudIcon} />
          <span className="text">{getText('cloud')}</span>
        </div>
      </button>
      <button
        disabled={!isCloud}
        title={getText('switchToLocalDrive')}
        className="flex w-backend-switcher-option flex-col items-start bg-selected-frame px-selector-x py-selector-y text-primary selectable first:rounded-l-full last:rounded-r-full disabled:text-cloud disabled:active"
        onClick={() => {
          setBackendType(backendModule.BackendType.local)
        }}
      >
        <div className="flex items-center gap-icon-with-text">
          <SvgMask src={NotCloudIcon} />
          <span className="text">{getText('local')}</span>
        </div>
      </button>
    </div>
=======
    <FocusArea direction="horizontal">
      {innerProps => (
        <div className="flex shrink-0 gap-px" {...innerProps}>
          <UnstyledButton
            isDisabled={isCloud}
            className="flex w-backend-switcher-option flex-col items-start bg-selected-frame px-selector-x py-selector-y text-primary selectable first:rounded-l-full last:rounded-r-full disabled:text-cloud disabled:active"
            onPress={() => {
              setBackendType(backendModule.BackendType.remote)
            }}
          >
            <div className="flex items-center gap-icon-with-text">
              <SvgMask src={CloudIcon} />
              <aria.Label className="text">{getText('cloud')}</aria.Label>
            </div>
          </UnstyledButton>
          <UnstyledButton
            isDisabled={!isCloud}
            className="flex w-backend-switcher-option flex-col items-start bg-selected-frame px-selector-x py-selector-y text-primary selectable first:rounded-l-full last:rounded-r-full disabled:text-cloud disabled:active"
            onPress={() => {
              setBackendType(backendModule.BackendType.local)
            }}
          >
            <div className="flex items-center gap-icon-with-text">
              <SvgMask src={NotCloudIcon} />
              <aria.Label className="text">{getText('local')}</aria.Label>
            </div>
          </UnstyledButton>
        </div>
      )}
    </FocusArea>
>>>>>>> 9cf4847a
  )
}<|MERGE_RESOLUTION|>--- conflicted
+++ resolved
@@ -30,36 +30,6 @@
   const { getText } = textProvider.useText()
 
   return (
-<<<<<<< HEAD
-    <div className="flex shrink-0 gap-px">
-      <button
-        disabled={isCloud}
-        title={getText('switchToCloudDrive')}
-        className="flex w-backend-switcher-option flex-col items-start bg-selected-frame px-selector-x py-selector-y text-primary selectable first:rounded-l-full last:rounded-r-full disabled:text-cloud disabled:active"
-        onClick={() => {
-          setBackendType(backendModule.BackendType.remote)
-        }}
-      >
-        <div className="flex items-center gap-icon-with-text">
-          <SvgMask src={CloudIcon} />
-          <span className="text">{getText('cloud')}</span>
-        </div>
-      </button>
-      <button
-        disabled={!isCloud}
-        title={getText('switchToLocalDrive')}
-        className="flex w-backend-switcher-option flex-col items-start bg-selected-frame px-selector-x py-selector-y text-primary selectable first:rounded-l-full last:rounded-r-full disabled:text-cloud disabled:active"
-        onClick={() => {
-          setBackendType(backendModule.BackendType.local)
-        }}
-      >
-        <div className="flex items-center gap-icon-with-text">
-          <SvgMask src={NotCloudIcon} />
-          <span className="text">{getText('local')}</span>
-        </div>
-      </button>
-    </div>
-=======
     <FocusArea direction="horizontal">
       {innerProps => (
         <div className="flex shrink-0 gap-px" {...innerProps}>
@@ -90,6 +60,5 @@
         </div>
       )}
     </FocusArea>
->>>>>>> 9cf4847a
   )
 }