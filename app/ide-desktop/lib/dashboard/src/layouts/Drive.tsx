--- conflicted
+++ resolved
@@ -350,13 +350,7 @@
               item={assetPanelProps?.item ?? null}
               setItem={assetPanelProps?.setItem ?? null}
               category={category}
-<<<<<<< HEAD
-              dispatchAssetEvent={dispatchAssetEvent}
-              dispatchAssetListEvent={dispatchAssetListEvent}
               isReadonly={category.type === categoryModule.CategoryType.trash}
-=======
-              isReadonly={category === Category.trash}
->>>>>>> cf9d7574
             />
           </div>
         </div>
