--- conflicted
+++ resolved
@@ -24,7 +24,6 @@
 import Category, * as categoryModule from '#/layouts/CategorySwitcher/Category'
 import DriveBar from '#/layouts/DriveBar'
 import Labels from '#/layouts/Labels'
-import * as pageSwitcher from '#/layouts/PageSwitcher'
 
 import * as ariaComponents from '#/components/AriaComponents'
 import * as result from '#/components/Result'
@@ -64,26 +63,12 @@
 export interface DriveProps {
   readonly category: Category
   readonly setCategory: (category: Category) => void
-<<<<<<< HEAD
-  readonly page: pageSwitcher.Page
-  readonly setPage: (page: pageSwitcher.Page) => void
-  readonly supportsLocalBackend: boolean
-=======
->>>>>>> 46f6b4f6
   readonly hidden: boolean
   readonly initialProjectName: string | null
   readonly assetListEvents: assetListEvent.AssetListEvent[]
   readonly dispatchAssetListEvent: (directoryEvent: assetListEvent.AssetListEvent) => void
   readonly assetEvents: assetEvent.AssetEvent[]
   readonly dispatchAssetEvent: (directoryEvent: assetEvent.AssetEvent) => void
-<<<<<<< HEAD
-  readonly labels: backendModule.Label[]
-  readonly setLabels: React.Dispatch<React.SetStateAction<backendModule.Label[]>>
-=======
-  readonly query: AssetQuery
-  readonly setQuery: React.Dispatch<React.SetStateAction<AssetQuery>>
-  readonly setSuggestions: (suggestions: assetSearchBar.Suggestion[]) => void
->>>>>>> 46f6b4f6
   readonly projectStartupInfo: backendModule.ProjectStartupInfo | null
   readonly setProjectStartupInfo: (projectStartupInfo: backendModule.ProjectStartupInfo) => void
   readonly setAssetPanelProps: (props: assetPanel.AssetPanelRequiredProps | null) => void
@@ -99,19 +84,10 @@
 
 /** Contains directory path and directory contents (projects, folders, secrets and files). */
 export default function Drive(props: DriveProps) {
-<<<<<<< HEAD
-  const { supportsLocalBackend, hidden, hideRows, initialProjectName, queuedAssetEvents } = props
-  const { labels, setLabels, category, setCategory, page, setPage, projectStartupInfo } = props
-  const { assetListEvents, dispatchAssetListEvent, assetEvents, dispatchAssetEvent } = props
-  const { setAssetPanelProps, doOpenEditor, doCloseEditor } = props
-  const { setIsAssetPanelTemporarilyVisible } = props
-=======
-  const { hidden, initialProjectName, query, setQuery } = props
-  const { setSuggestions, projectStartupInfo, setProjectStartupInfo } = props
+  const { hidden, initialProjectName, projectStartupInfo, setProjectStartupInfo } = props
   const { assetListEvents, dispatchAssetListEvent, assetEvents, dispatchAssetEvent } = props
   const { setAssetPanelProps, doOpenEditor, doCloseEditor } = props
   const { setIsAssetPanelTemporarilyVisible, category, setCategory } = props
->>>>>>> 46f6b4f6
 
   const navigate = navigateHooks.useNavigate()
   const toastAndLog = toastAndLogHooks.useToastAndLog()
@@ -161,23 +137,6 @@
     }
   }, [])
 
-<<<<<<< HEAD
-  React.useEffect(() => {
-    if (query.query !== '') {
-      setPage(pageSwitcher.Page.drive)
-    }
-  }, [query, setPage])
-
-  React.useEffect(() => {
-    void (async () => {
-      if (backend.type !== backendModule.BackendType.local && user?.isEnabled === true) {
-        setLabels(await backend.listTags())
-      }
-    })()
-  }, [backend, user?.isEnabled, /* should never change */ setLabels])
-
-=======
->>>>>>> 46f6b4f6
   const doUploadFiles = React.useCallback(
     (files: File[]) => {
       if (isCloud && sessionType === authProvider.UserSessionType.offline) {
@@ -227,60 +186,6 @@
     })
   }, [rootDirectoryId, /* should never change */ dispatchAssetListEvent])
 
-<<<<<<< HEAD
-  const doCreateLabel = React.useCallback(
-    async (value: string, color: backendModule.LChColor) => {
-      const newLabelName = backendModule.LabelName(value)
-      const placeholderLabel: backendModule.Label = {
-        id: backendModule.TagId(uniqueString.uniqueString()),
-        value: newLabelName,
-        color,
-      }
-      setNewLabelNames(labelNames => new Set([...labelNames, newLabelName]))
-      setLabels(oldLabels => [...oldLabels, placeholderLabel])
-      try {
-        const newLabel = await backend.createTag({ value, color })
-        setLabels(oldLabels =>
-          oldLabels.map(oldLabel => (oldLabel.id === placeholderLabel.id ? newLabel : oldLabel))
-        )
-      } catch (error) {
-        toastAndLog(null, error)
-        setLabels(oldLabels => oldLabels.filter(oldLabel => oldLabel.id !== placeholderLabel.id))
-      }
-      setNewLabelNames(
-        labelNames => new Set([...labelNames].filter(labelName => labelName !== newLabelName))
-      )
-    },
-    [backend, toastAndLog, /* should never change */ setLabels]
-  )
-
-  const doDeleteLabel = React.useCallback(
-    async (id: backendModule.TagId, value: backendModule.LabelName) => {
-      setDeletedLabelNames(oldNames => new Set([...oldNames, value]))
-      try {
-        await backend.deleteTag(id, value)
-        dispatchAssetEvent({
-          type: AssetEventType.deleteLabel,
-          labelName: value,
-        })
-        setLabels(oldLabels => oldLabels.filter(oldLabel => oldLabel.id !== id))
-      } catch (error) {
-        toastAndLog(null, error)
-      }
-      setDeletedLabelNames(
-        oldNames => new Set([...oldNames].filter(oldValue => oldValue !== value))
-      )
-    },
-    [
-      backend,
-      toastAndLog,
-      /* should never change */ dispatchAssetEvent,
-      /* should never change */ setLabels,
-    ]
-  )
-
-=======
->>>>>>> 46f6b4f6
   const doCreateSecret = React.useCallback(
     (name: string, value: string) => {
       dispatchAssetListEvent({
@@ -372,7 +277,7 @@
         <div
           data-testid="drive-view"
           className={tailwindMerge.twMerge(
-            'flex flex-1 flex-col gap-drive-heading overflow-visible px-page-x',
+            'gap-drive-heading flex flex-1 flex-col overflow-visible px-page-x',
             hidden && 'hidden'
           )}
         >
@@ -407,15 +312,9 @@
               hidden={hidden}
               query={query}
               setQuery={setQuery}
-              page={page}
               setCanDownload={setCanDownload}
               setProjectStartupInfo={setProjectStartupInfo}
               category={category}
-<<<<<<< HEAD
-              allLabels={allLabels}
-=======
-              setSuggestions={setSuggestions}
->>>>>>> 46f6b4f6
               initialProjectName={initialProjectName}
               projectStartupInfo={projectStartupInfo}
               assetEvents={assetEvents}
