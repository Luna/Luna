--- conflicted
+++ resolved
@@ -23,17 +23,10 @@
   const { getText } = textProvider.useText()
 
   return (
-<<<<<<< HEAD
-    <div className="flex flex-col cursor-pointer rounded-2xl p-2 select-none overflow-y-auto hover:bg-frame transition-colors">
+    <div className="flex cursor-pointer select-none flex-col overflow-y-auto rounded-default p-version transition-colors hover:bg-frame">
       <div>{getText('versionX', String(number))}</div>
-      <div className="text-not-selected text-xs">
+      <div className="text-xs text-not-selected">
         {getText('onDateX', dateTime.formatDateTime(new Date(version.lastModified)))}
-=======
-    <div className="flex cursor-pointer select-none flex-col overflow-y-auto rounded-default p-version transition-colors hover:bg-frame">
-      <div>version {number}</div>
-      <div className="text-xs text-not-selected">
-        on {dateTime.formatDateTime(new Date(version.lastModified))}
->>>>>>> c4029eed
       </div>
     </div>
   )
