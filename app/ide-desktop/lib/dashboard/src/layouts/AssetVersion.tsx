--- conflicted
+++ resolved
@@ -1,16 +1,12 @@
 /** @file Displays information describing a specific version of an asset. */
 import Duplicate from 'enso-assets/duplicate.svg'
 
-<<<<<<< HEAD
 import * as textProvider from '#/providers/TextProvider'
 
-import type * as backend from '#/services/Backend'
-=======
 import * as ariaComponents from '#/components/AriaComponents'
 
+import type Backend from '#/services/Backend'
 import * as backendService from '#/services/Backend'
-import type RemoteBackend from '#/services/RemoteBackend'
->>>>>>> 7c3e3162
 
 import * as dateTime from '#/utilities/dateTime'
 
@@ -26,35 +22,25 @@
   readonly number: number
   readonly version: backendService.S3ObjectVersion
   readonly latestVersion: backendService.S3ObjectVersion
-  readonly backend: RemoteBackend
+  readonly backend: Backend
 }
 
 /** Displays information describing a specific version of an asset. */
 export default function AssetVersion(props: AssetVersionProps) {
-<<<<<<< HEAD
-  const { number, version } = props
+  const { number, version, item, backend, latestVersion } = props
   const { getText } = textProvider.useText()
 
-  return (
-    <div className="flex cursor-pointer select-none flex-col overflow-y-auto rounded-default p-version transition-colors hover:bg-frame">
-      <div>{getText('versionX', number)}</div>
-      <div className="text-xs text-not-selected">
-        {getText('onDateX', dateTime.formatDateTime(new Date(version.lastModified)))}
-=======
-  const { number, version, item, backend, latestVersion } = props
-
   const isProject = item.type === backendService.AssetType.project
-  const versionName = `Version ${number}`
 
   return (
     <div className="flex w-full flex-shrink-0 basis-0 select-none flex-row gap-4 rounded-2xl p-2">
       <div className="flex flex-1 flex-col">
         <div>
-          {versionName} {version.isLatest && `(Latest)`}
+          {getText('versionX', number)} {version.isLatest && getText('latestIndicator')}
         </div>
 
         <time className="text-xs text-not-selected">
-          on {dateTime.formatDateTime(new Date(version.lastModified))}
+          {getText('onDateX', dateTime.formatDateTime(new Date(version.lastModified)))}
         </time>
       </div>
 
@@ -64,25 +50,25 @@
             <ariaComponents.TooltipTrigger>
               <ariaComponents.Button
                 variant="icon"
-                aria-label="Compare with latest"
+                aria-label={getText('compareWithLatest')}
                 icon={Duplicate}
                 isDisabled={version.isLatest}
               />
-
-              <ariaComponents.Tooltip>Compare with latest</ariaComponents.Tooltip>
+              <ariaComponents.Tooltip>{getText('compareWithLatest')}</ariaComponents.Tooltip>
             </ariaComponents.TooltipTrigger>
-
-            <ariaComponents.Dialog type="fullscreen" title={`Compare ${versionName} with latest`}>
+            <ariaComponents.Dialog
+              type="fullscreen"
+              title={getText('compareVersionXWithLatest', number)}
+            >
               <assetDiffView.AssetDiffView
                 latestVersionId={latestVersion.versionId}
                 versionId={version.versionId}
-                projectId={item.id}
+                project={item}
                 backend={backend}
               />
             </ariaComponents.Dialog>
           </ariaComponents.DialogTrigger>
         )}
->>>>>>> 7c3e3162
       </div>
     </div>
   )
