/** @file A context menu for an `AssetsTable`, when no row is selected, or multiple rows
 * are selected. */
import * as React from 'react'

import * as authProvider from '#/providers/AuthProvider'
import * as backendProvider from '#/providers/BackendProvider'
import * as modalProvider from '#/providers/ModalProvider'

import type * as assetEvent from '#/events/assetEvent'
import AssetEventType from '#/events/AssetEventType'
import type * as assetListEvent from '#/events/assetListEvent'

import Category from '#/layouts/dashboard/CategorySwitcher/Category'
import GlobalContextMenu from '#/layouts/dashboard/GlobalContextMenu'

import ContextMenu from '#/components/ContextMenu'
import ContextMenus from '#/components/ContextMenus'
import ConfirmDeleteModal from '#/components/dashboard/ConfirmDeleteModal'
import MenuEntry from '#/components/MenuEntry'

import * as backendModule from '#/services/Backend'

import type AssetTreeNode from '#/utilities/AssetTreeNode'
import type * as pasteDataModule from '#/utilities/pasteData'
import * as permissions from '#/utilities/permissions'
import * as shortcutManager from '#/utilities/ShortcutManager'
import * as string from '#/utilities/string'
import * as uniqueString from '#/utilities/uniqueString'

// =================
// === Constants ===
// =================

// This is a function, even though does not look like one.
// eslint-disable-next-line no-restricted-syntax
const pluralize = string.makePluralize('item', 'items')

// ==============================
// === AssetsTableContextMenu ===
// ==============================

/** Props for an {@link AssetsTableContextMenu}. */
export interface AssetsTableContextMenuProps {
<<<<<<< HEAD
  readonly hidden?: boolean
  readonly category: Category
  readonly pasteData: pasteDataModule.PasteData<Set<backendModule.AssetId>> | null
  readonly selectedKeys: Set<backendModule.AssetId>
  readonly setSelectedKeys: (items: Set<backendModule.AssetId>) => void
  readonly nodeMapRef: React.MutableRefObject<
    ReadonlyMap<backendModule.AssetId, assetTreeNode.AssetTreeNode>
  >
  readonly event: Pick<React.MouseEvent<Element, MouseEvent>, 'pageX' | 'pageY'>
  readonly dispatchAssetEvent: (event: assetEvent.AssetEvent) => void
  readonly dispatchAssetListEvent: (event: assetListEvent.AssetListEvent) => void
  readonly doCopy: () => void
  readonly doCut: () => void
  readonly doPaste: (
    newParentKey: backendModule.AssetId,
    newParentId: backendModule.DirectoryId
  ) => void
=======
  hidden?: boolean
  category: Category
  pasteData: pasteDataModule.PasteData<Set<backendModule.AssetId>> | null
  selectedKeys: Set<backendModule.AssetId>
  setSelectedKeys: (items: Set<backendModule.AssetId>) => void
  nodeMapRef: React.MutableRefObject<ReadonlyMap<backendModule.AssetId, AssetTreeNode>>
  event: Pick<React.MouseEvent<Element, MouseEvent>, 'pageX' | 'pageY'>
  dispatchAssetEvent: (event: assetEvent.AssetEvent) => void
  dispatchAssetListEvent: (event: assetListEvent.AssetListEvent) => void
  doCopy: () => void
  doCut: () => void
  doPaste: (newParentKey: backendModule.AssetId, newParentId: backendModule.DirectoryId) => void
>>>>>>> cbf6d41e
}

/** A context menu for an `AssetsTable`, when no row is selected, or multiple rows
 * are selected. */
export default function AssetsTableContextMenu(props: AssetsTableContextMenuProps) {
  const { category, pasteData, selectedKeys, setSelectedKeys, nodeMapRef, event } = props
  const { dispatchAssetEvent, dispatchAssetListEvent, hidden = false } = props
  const { doCopy, doCut, doPaste } = props
  const { backend } = backendProvider.useBackend()
  const { organization } = authProvider.useNonPartialUserSession()
  const { setModal, unsetModal } = modalProvider.useSetModal()
  const rootDirectoryId = React.useMemo(
    () => organization?.rootDirectoryId ?? backendModule.DirectoryId(''),
    [organization]
  )
  const isCloud = backend.type === backendModule.BackendType.remote

  const pluralized = pluralize(selectedKeys.size)
  // This works because all items are mutated, ensuring their value stays
  // up to date.
  const ownsAllSelectedAssets =
    !isCloud ||
    (organization != null &&
      Array.from(selectedKeys, key => {
        const userPermissions = nodeMapRef.current.get(key)?.item.permissions
        const selfPermission = userPermissions?.find(
          permission => permission.user.user_email === organization.email
        )
        return selfPermission?.permission === permissions.PermissionAction.own
      }).every(isOwner => isOwner))
  // This is not a React component even though it contains JSX.
  // eslint-disable-next-line no-restricted-syntax
  const doDeleteAll = () => {
    if (isCloud) {
      unsetModal()
      dispatchAssetEvent({
        type: AssetEventType.delete,
        ids: selectedKeys,
      })
    } else {
      setModal(
        <ConfirmDeleteModal
          description={`${selectedKeys.size} selected ${pluralized}`}
          doDelete={() => {
            setSelectedKeys(new Set())
            dispatchAssetEvent({
              type: AssetEventType.delete,
              ids: selectedKeys,
            })
          }}
        />
      )
    }
  }
  // This is not a React component even though it contains JSX.
  // eslint-disable-next-line no-restricted-syntax
  const doRestoreAll = () => {
    unsetModal()
    dispatchAssetEvent({
      type: AssetEventType.restore,
      ids: selectedKeys,
    })
  }
  if (category === Category.trash) {
    return selectedKeys.size === 0 ? (
      <></>
    ) : (
      <ContextMenus key={uniqueString.uniqueString()} hidden={hidden} event={event}>
        <ContextMenu hidden={hidden}>
          <MenuEntry
            hidden={hidden}
            action={shortcutManager.KeyboardAction.restoreAllFromTrash}
            doAction={doRestoreAll}
          />
        </ContextMenu>
      </ContextMenus>
    )
  } else if (category !== Category.home) {
    return null
  } else {
    const deleteAction = isCloud
      ? shortcutManager.KeyboardAction.moveAllToTrash
      : shortcutManager.KeyboardAction.deleteAll
    return (
      <ContextMenus key={uniqueString.uniqueString()} hidden={hidden} event={event}>
        {selectedKeys.size !== 0 && (
          <ContextMenu hidden={hidden}>
            {ownsAllSelectedAssets && (
              <MenuEntry hidden={hidden} action={deleteAction} doAction={doDeleteAll} />
            )}
            {isCloud && (
              <MenuEntry
                hidden={hidden}
                action={shortcutManager.KeyboardAction.copyAll}
                doAction={doCopy}
              />
            )}
            {isCloud && ownsAllSelectedAssets && (
              <MenuEntry
                hidden={hidden}
                action={shortcutManager.KeyboardAction.cutAll}
                doAction={doCut}
              />
            )}
            {pasteData != null && pasteData.data.size > 0 && (
              <MenuEntry
                hidden={hidden}
                action={shortcutManager.KeyboardAction.pasteAll}
                doAction={() => {
                  const [firstKey] = selectedKeys
                  const selectedNode =
                    selectedKeys.size === 1 && firstKey != null
                      ? nodeMapRef.current.get(firstKey)
                      : null
                  if (selectedNode?.item.type === backendModule.AssetType.directory) {
                    doPaste(selectedNode.key, selectedNode.item.id)
                  } else {
                    doPaste(rootDirectoryId, rootDirectoryId)
                  }
                }}
              />
            )}
          </ContextMenu>
        )}
        <GlobalContextMenu
          hidden={hidden}
          hasCopyData={pasteData != null}
          directoryKey={null}
          directoryId={null}
          dispatchAssetListEvent={dispatchAssetListEvent}
          doPaste={doPaste}
        />
      </ContextMenus>
    )
  }
}<|MERGE_RESOLUTION|>--- conflicted
+++ resolved
@@ -41,15 +41,12 @@
 
 /** Props for an {@link AssetsTableContextMenu}. */
 export interface AssetsTableContextMenuProps {
-<<<<<<< HEAD
   readonly hidden?: boolean
   readonly category: Category
   readonly pasteData: pasteDataModule.PasteData<Set<backendModule.AssetId>> | null
   readonly selectedKeys: Set<backendModule.AssetId>
   readonly setSelectedKeys: (items: Set<backendModule.AssetId>) => void
-  readonly nodeMapRef: React.MutableRefObject<
-    ReadonlyMap<backendModule.AssetId, assetTreeNode.AssetTreeNode>
-  >
+  readonly nodeMapRef: React.MutableRefObject<ReadonlyMap<backendModule.AssetId, AssetTreeNode>>
   readonly event: Pick<React.MouseEvent<Element, MouseEvent>, 'pageX' | 'pageY'>
   readonly dispatchAssetEvent: (event: assetEvent.AssetEvent) => void
   readonly dispatchAssetListEvent: (event: assetListEvent.AssetListEvent) => void
@@ -59,20 +56,6 @@
     newParentKey: backendModule.AssetId,
     newParentId: backendModule.DirectoryId
   ) => void
-=======
-  hidden?: boolean
-  category: Category
-  pasteData: pasteDataModule.PasteData<Set<backendModule.AssetId>> | null
-  selectedKeys: Set<backendModule.AssetId>
-  setSelectedKeys: (items: Set<backendModule.AssetId>) => void
-  nodeMapRef: React.MutableRefObject<ReadonlyMap<backendModule.AssetId, AssetTreeNode>>
-  event: Pick<React.MouseEvent<Element, MouseEvent>, 'pageX' | 'pageY'>
-  dispatchAssetEvent: (event: assetEvent.AssetEvent) => void
-  dispatchAssetListEvent: (event: assetListEvent.AssetListEvent) => void
-  doCopy: () => void
-  doCut: () => void
-  doPaste: (newParentKey: backendModule.AssetId, newParentId: backendModule.DirectoryId) => void
->>>>>>> cbf6d41e
 }
 
 /** A context menu for an `AssetsTable`, when no row is selected, or multiple rows
