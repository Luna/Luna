--- conflicted
+++ resolved
@@ -9,11 +9,8 @@
 import TriangleDownIcon from 'enso-assets/triangle_down.svg'
 import * as chat from 'enso-chat/chat'
 
-<<<<<<< HEAD
-=======
 import * as gtagHooks from '#/hooks/gtagHooks'
-import * as pageSwitcher from '#/layouts/dashboard/PageSwitcher'
->>>>>>> a3873b95
+
 import * as authProvider from '#/providers/AuthProvider'
 import * as loggerProvider from '#/providers/LoggerProvider'
 
