--- conflicted
+++ resolved
@@ -13,16 +13,11 @@
 
 import * as authProvider from '#/providers/AuthProvider'
 import * as loggerProvider from '#/providers/LoggerProvider'
-<<<<<<< HEAD
-import * as animations from '#/utilities/animations'
-=======
 
 import * as pageSwitcher from '#/layouts/dashboard/PageSwitcher'
 
 import Twemoji from '#/components/Twemoji'
 
-import * as config from '#/utilities/config'
->>>>>>> cbf6d41e
 import * as dateTime from '#/utilities/dateTime'
 import * as newtype from '#/utilities/newtype'
 import * as object from '#/utilities/object'
@@ -403,16 +398,7 @@
   const [isAtBottom, setIsAtBottom] = React.useState(true)
   const [messagesHeightBeforeMessageHistory, setMessagesHeightBeforeMessageHistory] =
     React.useState<number | null>(null)
-<<<<<<< HEAD
-  const [websocket] = React.useState(() => new WebSocket(endpoint))
-  const [right, setTargetRight] = animations.useInterpolateOverTime(
-    animations.interpolationFunctionEaseInOut,
-    ANIMATION_DURATION_MS,
-    -WIDTH_PX
-  )
-=======
   const [webSocket, setWebsocket] = React.useState<WebSocket | null>(null)
->>>>>>> cbf6d41e
   // eslint-disable-next-line @typescript-eslint/no-non-null-assertion
   const messageInputRef = React.useRef<HTMLTextAreaElement>(null!)
   // eslint-disable-next-line @typescript-eslint/no-non-null-assertion
@@ -424,7 +410,7 @@
 
   React.useEffect(() => {
     if (isOpen) {
-      const newWebSocket = new WebSocket(config.ACTIVE_CONFIG.chatUrl)
+      const newWebSocket = new WebSocket(endpoint)
       setWebsocket(newWebSocket)
       return () => {
         if (newWebSocket.readyState === WebSocket.OPEN) {
@@ -438,7 +424,7 @@
     } else {
       return
     }
-  }, [isOpen])
+  }, [isOpen, /* should never change */ endpoint])
 
   React.useLayoutEffect(() => {
     const element = messagesRef.current
