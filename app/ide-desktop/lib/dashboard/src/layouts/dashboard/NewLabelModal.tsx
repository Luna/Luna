/** @file A modal for creating a new label. */
import * as React from 'react'

import * as toastAndLogHooks from '#/hooks/toastAndLogHooks'

import * as modalProvider from '#/providers/ModalProvider'
<<<<<<< HEAD
import * as textProvider from '#/providers/TextProvider'
import * as backend from '#/services/backend'
=======
>>>>>>> bb8ff8f8

import ColorPicker from '#/components/ColorPicker'
import Modal from '#/components/Modal'

import * as backend from '#/services/Backend'

// =====================
// === NewLabelModal ===
// =====================

/** Props for a {@link NewLabelModal}. */
export interface NewLabelModalProps {
  labels: backend.Label[]
  eventTarget: HTMLElement
  doCreate: (value: string, color: backend.LChColor) => void
}

/** A modal for creating a new label. */
export default function NewLabelModal(props: NewLabelModalProps) {
  const { labels, eventTarget, doCreate } = props
  const toastAndLog = toastAndLogHooks.useToastAndLog()
  const { unsetModal } = modalProvider.useSetModal()
  const { getText } = textProvider.useText()
  const [value, setName] = React.useState('')
  const [color, setColor] = React.useState<backend.LChColor | null>(null)
  const labelNames = React.useMemo(
    () => new Set<string>(labels.map(label => label.value)),
    [labels]
  )
  const position = React.useMemo(() => eventTarget.getBoundingClientRect(), [eventTarget])
  const leastUsedColor = React.useMemo(() => backend.leastUsedColor(labels), [labels])
  const canSubmit = Boolean(value && !labelNames.has(value))

  const onSubmit = () => {
    unsetModal()
    try {
      doCreate(value, color ?? leastUsedColor)
    } catch (error) {
      toastAndLog(null, error)
    }
  }

  return (
    <Modal className="absolute bg-dim">
      <form
        data-testid="new-label-modal"
        tabIndex={-1}
        style={{
          left: position.left + window.scrollX,
          top: position.top + window.scrollY,
        }}
        className="relative flex flex-col gap-2 rounded-2xl pointer-events-auto w-80 p-4 pt-2 before:inset-0 before:absolute before:rounded-2xl before:bg-frame-selected before:backdrop-blur-3xl before:w-full before:h-full"
        onKeyDown={event => {
          if (event.key !== 'Escape') {
            event.stopPropagation()
          }
        }}
        onClick={event => {
          event.stopPropagation()
        }}
        onSubmit={event => {
          event.preventDefault()
          // Consider not calling `onSubmit()` here to make it harder to accidentally
          // delete an important asset.
          onSubmit()
        }}
      >
        <h1 className="relative text-sm font-semibold">{getText('newLabel')}</h1>
        <label className="relative flex">
          <div className="w-12 h-6 py-1">{getText('name')}</div>
          <input
            autoFocus
            size={1}
            placeholder={getText('labelNamePlaceholder')}
            className={`grow bg-transparent border border-black/10 rounded-full leading-170 h-6 px-4 py-px ${
              // eslint-disable-next-line @typescript-eslint/no-magic-numbers
              color != null && color.lightness <= 50
                ? 'text-tag-text placeholder-frame-selected'
                : 'text-primary'
            }`}
            style={
              color == null
                ? {}
                : {
                    backgroundColor: backend.lChColorToCssColor(color),
                  }
            }
            onInput={event => {
              setName(event.currentTarget.value)
            }}
          />
        </label>
        <label
          className="relative flex"
          onClick={event => {
            event.preventDefault()
          }}
        >
          <div className="w-12 h-6 py-1">{getText('color')}</div>
          <div className="grow flex items-center gap-1">
            <ColorPicker setColor={setColor} />
          </div>
        </label>
        <div className="relative flex gap-2">
          <button
            disabled={!canSubmit}
            type="submit"
            className="hover:cursor-pointer inline-block text-white bg-invite rounded-full px-4 py-1 disabled:opacity-50 disabled:cursor-default"
          >
            {getText('create')}
          </button>
          <button
            type="button"
            className="hover:cursor-pointer inline-block bg-frame-selected rounded-full px-4 py-1"
            onClick={unsetModal}
          >
            {getText('cancel')}
          </button>
        </div>
      </form>
    </Modal>
  )
}<|MERGE_RESOLUTION|>--- conflicted
+++ resolved
@@ -4,11 +4,7 @@
 import * as toastAndLogHooks from '#/hooks/toastAndLogHooks'
 
 import * as modalProvider from '#/providers/ModalProvider'
-<<<<<<< HEAD
 import * as textProvider from '#/providers/TextProvider'
-import * as backend from '#/services/backend'
-=======
->>>>>>> bb8ff8f8
 
 import ColorPicker from '#/components/ColorPicker'
 import Modal from '#/components/Modal'
