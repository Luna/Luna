/** @file The categories available in the category switcher. */

// ================
// === Category ===
// ================

/** The categories available in the category switcher. */
enum Category {
<<<<<<< HEAD
  recent = 'recent',
  drafts = 'drafts',
  home = 'home',
  root = 'root',
  trash = 'trash',
=======
  recent = 'Recent',
  home = 'Home',
  trash = 'Trash',
>>>>>>> bb8ff8f8
}

// This is REQUIRED, as `export default enum` is invalid syntax.
// eslint-disable-next-line no-restricted-syntax
export default Category<|MERGE_RESOLUTION|>--- conflicted
+++ resolved
@@ -6,17 +6,9 @@
 
 /** The categories available in the category switcher. */
 enum Category {
-<<<<<<< HEAD
   recent = 'recent',
-  drafts = 'drafts',
   home = 'home',
-  root = 'root',
   trash = 'trash',
-=======
-  recent = 'Recent',
-  home = 'Home',
-  trash = 'Trash',
->>>>>>> bb8ff8f8
 }
 
 // This is REQUIRED, as `export default enum` is invalid syntax.
