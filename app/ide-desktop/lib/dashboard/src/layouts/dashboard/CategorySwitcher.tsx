--- conflicted
+++ resolved
@@ -12,17 +12,10 @@
 import AssetEventType from '#/events/AssetEventType'
 
 import Category from '#/layouts/dashboard/CategorySwitcher/Category'
-<<<<<<< HEAD
-import * as localStorageProvider from '#/providers/LocalStorageProvider'
-import * as modalProvider from '#/providers/ModalProvider'
-import * as drag from '#/utilities/drag'
-=======
->>>>>>> cbf6d41e
 
 import SvgMask from '#/components/SvgMask'
 
 import * as drag from '#/utilities/drag'
-import * as localStorageModule from '#/utilities/LocalStorage'
 
 // ============================
 // === CategorySwitcherItem ===
