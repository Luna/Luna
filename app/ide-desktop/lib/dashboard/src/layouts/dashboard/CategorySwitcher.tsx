/** @file Switcher to choose the currently visible assets table category. */
import * as React from 'react'

import Home2Icon from 'enso-assets/home2.svg'
import RecentIcon from 'enso-assets/recent.svg'
import Trash2Icon from 'enso-assets/trash2.svg'

import * as localStorageProvider from '#/providers/LocalStorageProvider'
import * as modalProvider from '#/providers/ModalProvider'

import type * as assetEvent from '#/events/assetEvent'
import AssetEventType from '#/events/AssetEventType'

import Category from '#/layouts/dashboard/CategorySwitcher/Category'
<<<<<<< HEAD
import * as localStorageProvider from '#/providers/LocalStorageProvider'
import * as modalProvider from '#/providers/ModalProvider'
import * as textProvider from '#/providers/TextProvider'
import * as drag from '#/utilities/drag'
import * as localStorageModule from '#/utilities/localStorage'
=======
>>>>>>> bb8ff8f8

import SvgMask from '#/components/SvgMask'

import * as drag from '#/utilities/drag'
import * as localStorageModule from '#/utilities/LocalStorage'

// ============================
// === CategorySwitcherItem ===
// ============================

/** Props for a {@link CategorySwitcherItem}. */
interface InternalCategorySwitcherItemProps {
  /** When true, the button is not faded out even when not hovered. */
  active?: boolean
  /** When true, the button is not clickable. */
  disabled?: boolean
  image: string
  name: string
  iconClassName?: string
  onClick: () => void
  onDragOver: (event: React.DragEvent) => void
  onDrop: (event: React.DragEvent) => void
}

/** An entry in a {@link CategorySwitcher}. */
function CategorySwitcherItem(props: InternalCategorySwitcherItemProps) {
  const { active = false, disabled = false, image, name, iconClassName, onClick } = props
  const { onDragOver, onDrop } = props
  return (
    <button
      disabled={disabled}
      title={`Go To ${name}`}
      className={`group flex items-center rounded-full gap-2 h-8 px-2 hover:bg-frame-selected transition-colors ${
        active ? 'bg-frame-selected' : 'text-not-selected'
      } ${disabled ? '' : 'hover:text-primary hover:bg-frame-selected hover:opacity-100'} ${
        !active && disabled ? 'cursor-not-allowed' : ''
      }`}
      onClick={onClick}
      // Required because `dragover` does not fire on `mouseenter`.
      onDragEnter={onDragOver}
      onDragOver={onDragOver}
      onDrop={onDrop}
    >
      <SvgMask
        src={image}
        className={`group-hover:text-icon-selected ${
          active ? 'text-icon-selected' : 'text-icon-not-selected'
        } ${iconClassName ?? ''}`}
      />
      <span>{name}</span>
    </button>
  )
}

// ========================
// === CategorySwitcher ===
// ========================

const CATEGORIES: Category[] = [Category.recent, Category.home, Category.trash]

const CATEGORY_ICONS: Record<Category, string> = {
  [Category.recent]: RecentIcon,
  [Category.home]: Home2Icon,
  [Category.trash]: Trash2Icon,
}

const CATEGORY_CLASS_NAMES: Record<Category, string> = {
  [Category.recent]: '-ml-0.5',
  [Category.home]: '',
  [Category.trash]: '',
} as const

/** Props for a {@link CategorySwitcher}. */
export interface CategorySwitcherProps {
  category: Category
  setCategory: (category: Category) => void
  dispatchAssetEvent: (directoryEvent: assetEvent.AssetEvent) => void
}

/** A switcher to choose the currently visible assets table category. */
export default function CategorySwitcher(props: CategorySwitcherProps) {
  const { category, setCategory, dispatchAssetEvent } = props
  const { unsetModal } = modalProvider.useSetModal()
  const { localStorage } = localStorageProvider.useLocalStorage()
  const { getText } = textProvider.useText()

  React.useEffect(() => {
    localStorage.set(localStorageModule.LocalStorageKey.driveCategory, category)
  }, [category, /* should never change */ localStorage])

  return (
    <div className="flex flex-col items-start w-30">
      <div className="pl-2 pb-1.5">
        <span className="inline-block font-bold text-sm leading-144.5 h-6 py-0.5">
          {getText('category')}
        </span>
      </div>
      {CATEGORIES.map(currentCategory => (
        <CategorySwitcherItem
          key={currentCategory}
          active={category === currentCategory}
          disabled={category === currentCategory}
          image={CATEGORY_ICONS[currentCategory]}
          name={getText(`${currentCategory}Category`)}
          iconClassName={CATEGORY_CLASS_NAMES[currentCategory]}
          onClick={() => {
            setCategory(currentCategory)
          }}
          onDragOver={event => {
            if (
              (category === Category.trash && currentCategory === Category.home) ||
              (category !== Category.trash && currentCategory === Category.trash)
            ) {
              event.preventDefault()
            }
          }}
          onDrop={event => {
            if (
              (category === Category.trash && currentCategory === Category.home) ||
              (category !== Category.trash && currentCategory === Category.trash)
            ) {
              event.preventDefault()
              event.stopPropagation()
              unsetModal()
              const payload = drag.ASSET_ROWS.lookup(event)
              if (payload != null) {
                dispatchAssetEvent({
                  type:
                    category === Category.trash ? AssetEventType.restore : AssetEventType.delete,
                  ids: new Set(payload.map(item => item.key)),
                })
              }
            }
          }}
        />
      ))}
    </div>
  )
}<|MERGE_RESOLUTION|>--- conflicted
+++ resolved
@@ -7,19 +7,12 @@
 
 import * as localStorageProvider from '#/providers/LocalStorageProvider'
 import * as modalProvider from '#/providers/ModalProvider'
+import * as textProvider from '#/providers/TextProvider'
 
 import type * as assetEvent from '#/events/assetEvent'
 import AssetEventType from '#/events/AssetEventType'
 
 import Category from '#/layouts/dashboard/CategorySwitcher/Category'
-<<<<<<< HEAD
-import * as localStorageProvider from '#/providers/LocalStorageProvider'
-import * as modalProvider from '#/providers/ModalProvider'
-import * as textProvider from '#/providers/TextProvider'
-import * as drag from '#/utilities/drag'
-import * as localStorageModule from '#/utilities/localStorage'
-=======
->>>>>>> bb8ff8f8
 
 import SvgMask from '#/components/SvgMask'
 
