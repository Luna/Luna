/** @file The directory header bar and directory item listing. */
import * as React from 'react'

import * as common from 'enso-common'

import * as appUtils from '#/appUtils'

import * as navigateHooks from '#/hooks/navigateHooks'
import * as toastAndLogHooks from '#/hooks/toastAndLogHooks'

import * as authProvider from '#/providers/AuthProvider'
import * as backendProvider from '#/providers/BackendProvider'
import * as localStorageProvider from '#/providers/LocalStorageProvider'
import * as modalProvider from '#/providers/ModalProvider'

import type * as assetEvent from '#/events/assetEvent'
import AssetEventType from '#/events/AssetEventType'
import type * as assetListEvent from '#/events/assetListEvent'
import AssetListEventType from '#/events/AssetListEventType'

import type * as assetPanel from '#/layouts/dashboard/AssetPanel'
import type * as assetSearchBar from '#/layouts/dashboard/AssetSearchBar'
import AssetsTable from '#/layouts/dashboard/AssetsTable'
import CategorySwitcher from '#/layouts/dashboard/CategorySwitcher'
import Category from '#/layouts/dashboard/CategorySwitcher/Category'
import DriveBar from '#/layouts/dashboard/DriveBar'
import Labels from '#/layouts/dashboard/Labels'
import * as pageSwitcher from '#/layouts/dashboard/PageSwitcher'

import type * as spinner from '#/components/Spinner'

import * as backendModule from '#/services/Backend'

import * as array from '#/utilities/array'
import type AssetQuery from '#/utilities/AssetQuery'
import * as github from '#/utilities/github'
import LocalStorage from '#/utilities/LocalStorage'
import * as projectManager from '#/utilities/ProjectManager'
import * as uniqueString from '#/utilities/uniqueString'

// ============================
// === Global configuration ===
// ============================

declare module '#/utilities/LocalStorage' {
  /** */
  interface LocalStorageData {
    driveCategory: Category
  }
}

const CATEGORIES = Object.values(Category)
LocalStorage.registerKey('driveCategory', {
  tryParse: value => (array.includes(CATEGORIES, value) ? value : null),
})

// ===================
// === DriveStatus ===
// ===================

/** The predicted status of project listing. This is used to avoid sending requests to the backend
 * if it is already known that the request will fail. */
enum DriveStatus {
  /** No errors predicted. The request may still error because of an issue in the backend. */
  ok = 'ok',
  /** Trying to use the remote backend when offline. The network request will fail. */
  offline = 'offline',
  /** The user does not have an active plan, and therefore has no access to the remote backend. */
  notEnabled = 'not-enabled',
  /** The connection to the Project Manager timed out. This may happen if the Project Manager
   * crashed, or was never run in the first place. */
  noProjectManager = 'no-project-manager',
}

// =============
// === Drive ===
// =============

/** Props for a {@link Drive}. */
export interface DriveProps {
  readonly supportsLocalBackend: boolean
  readonly hidden: boolean
  readonly page: pageSwitcher.Page
  readonly initialProjectName: string | null
  /** These events will be dispatched the next time the assets list is refreshed, rather than
   * immediately. */
<<<<<<< HEAD
  readonly queuedAssetEvents: assetEvent.AssetEvent[]
  readonly assetListEvents: assetListEvent.AssetListEvent[]
  readonly dispatchAssetListEvent: (directoryEvent: assetListEvent.AssetListEvent) => void
  readonly assetEvents: assetEvent.AssetEvent[]
  readonly dispatchAssetEvent: (directoryEvent: assetEvent.AssetEvent) => void
  readonly query: AssetQuery
  readonly setQuery: React.Dispatch<React.SetStateAction<AssetQuery>>
  readonly labels: backendModule.Label[]
  readonly setLabels: React.Dispatch<React.SetStateAction<backendModule.Label[]>>
  readonly setSuggestions: (suggestions: assetSearchBar.Suggestion[]) => void
  readonly projectStartupInfo: backendModule.ProjectStartupInfo | null
  readonly setAssetSettingsPanelProps: React.Dispatch<
    React.SetStateAction<assetSettingsPanel.AssetSettingsPanelRequiredProps | null>
=======
  queuedAssetEvents: assetEvent.AssetEvent[]
  assetListEvents: assetListEvent.AssetListEvent[]
  dispatchAssetListEvent: (directoryEvent: assetListEvent.AssetListEvent) => void
  assetEvents: assetEvent.AssetEvent[]
  dispatchAssetEvent: (directoryEvent: assetEvent.AssetEvent) => void
  query: AssetQuery
  setQuery: React.Dispatch<React.SetStateAction<AssetQuery>>
  labels: backendModule.Label[]
  setLabels: React.Dispatch<React.SetStateAction<backendModule.Label[]>>
  setSuggestions: (suggestions: assetSearchBar.Suggestion[]) => void
  projectStartupInfo: backendModule.ProjectStartupInfo | null
  setAssetPanelProps: React.Dispatch<
    React.SetStateAction<assetPanel.AssetPanelRequiredProps | null>
>>>>>>> 4f7032f9
  >
  readonly doCreateProject: (templateId: string | null) => void
  readonly doOpenEditor: (
    project: backendModule.ProjectAsset,
    setProject: React.Dispatch<React.SetStateAction<backendModule.ProjectAsset>>,
    switchPage: boolean
  ) => void
  readonly doCloseEditor: (project: backendModule.ProjectAsset) => void
}

/** Contains directory path and directory contents (projects, folders, secrets and files). */
export default function Drive(props: DriveProps) {
  const { supportsLocalBackend, hidden, page, initialProjectName, queuedAssetEvents } = props
  const { query, setQuery, labels, setLabels, setSuggestions, projectStartupInfo } = props
  const { assetListEvents, dispatchAssetListEvent, assetEvents, dispatchAssetEvent } = props
  const { setAssetPanelProps, doOpenEditor, doCloseEditor } = props

  const navigate = navigateHooks.useNavigate()
  const toastAndLog = toastAndLogHooks.useToastAndLog()
  const { type: sessionType, organization } = authProvider.useNonPartialUserSession()
  const { backend } = backendProvider.useBackend()
  const { localStorage } = localStorageProvider.useLocalStorage()
  const { modalRef } = modalProvider.useModalRef()
  const [canDownloadFiles, setCanDownloadFiles] = React.useState(false)
  const [isFileBeingDragged, setIsFileBeingDragged] = React.useState(false)
  const [didLoadingProjectManagerFail, setDidLoadingProjectManagerFail] = React.useState(false)
  const [category, setCategory] = React.useState(
    () => localStorage.get('driveCategory') ?? Category.home
  )
  const [newLabelNames, setNewLabelNames] = React.useState(new Set<backendModule.LabelName>())
  const [deletedLabelNames, setDeletedLabelNames] = React.useState(
    new Set<backendModule.LabelName>()
  )
  const allLabels = React.useMemo(
    () => new Map(labels.map(label => [label.value, label])),
    [labels]
  )
  const rootDirectoryId = React.useMemo(
    () => organization?.rootDirectoryId ?? backendModule.DirectoryId(''),
    [organization]
  )
  const isCloud = backend.type === backendModule.BackendType.remote
  const status =
    !isCloud && didLoadingProjectManagerFail
      ? DriveStatus.noProjectManager
      : isCloud && sessionType === authProvider.UserSessionType.offline
      ? DriveStatus.offline
      : isCloud && organization?.isEnabled !== true
      ? DriveStatus.notEnabled
      : DriveStatus.ok

  React.useEffect(() => {
    const onProjectManagerLoadingFailed = () => {
      setDidLoadingProjectManagerFail(true)
    }
    document.addEventListener(
      projectManager.ProjectManagerEvents.loadingFailed,
      onProjectManagerLoadingFailed
    )
    return () => {
      document.removeEventListener(
        projectManager.ProjectManagerEvents.loadingFailed,
        onProjectManagerLoadingFailed
      )
    }
  }, [])

  React.useEffect(() => {
    if (modalRef.current != null) {
      setIsFileBeingDragged(false)
    }
  }, [/* should never change */ modalRef])

  React.useEffect(() => {
    const onBlur = () => {
      setIsFileBeingDragged(false)
    }
    window.addEventListener('blur', onBlur)
    return () => {
      window.removeEventListener('blur', onBlur)
    }
  }, [])

  React.useEffect(() => {
    void (async () => {
      if (backend.type !== backendModule.BackendType.local && organization?.isEnabled === true) {
        setLabels(await backend.listTags())
      }
    })()
  }, [backend, organization?.isEnabled, /* should never change */ setLabels])

  const doUploadFiles = React.useCallback(
    (files: File[]) => {
      if (backend.type !== backendModule.BackendType.local && organization == null) {
        // This should never happen, however display a nice error message in case it does.
        toastAndLog('Files cannot be uploaded while offline')
      } else {
        dispatchAssetListEvent({
          type: AssetListEventType.uploadFiles,
          parentKey: rootDirectoryId,
          parentId: rootDirectoryId,
          files,
        })
      }
    },
    [
      backend,
      organization,
      rootDirectoryId,
      toastAndLog,
      /* should never change */ dispatchAssetListEvent,
    ]
  )

  const doCreateProject = React.useCallback(
    (
      templateId: string | null = null,
      templateName: string | null = null,
      onSpinnerStateChange: ((state: spinner.SpinnerState) => void) | null = null
    ) => {
      dispatchAssetListEvent({
        type: AssetListEventType.newProject,
        parentKey: rootDirectoryId,
        parentId: rootDirectoryId,
        templateId,
        templateName,
        onSpinnerStateChange,
      })
    },
    [rootDirectoryId, /* should never change */ dispatchAssetListEvent]
  )

  const doCreateDirectory = React.useCallback(() => {
    dispatchAssetListEvent({
      type: AssetListEventType.newFolder,
      parentKey: rootDirectoryId,
      parentId: rootDirectoryId,
    })
  }, [rootDirectoryId, /* should never change */ dispatchAssetListEvent])

  const doCreateLabel = React.useCallback(
    async (value: string, color: backendModule.LChColor) => {
      const newLabelName = backendModule.LabelName(value)
      const placeholderLabel: backendModule.Label = {
        id: backendModule.TagId(uniqueString.uniqueString()),
        value: newLabelName,
        color,
      }
      setNewLabelNames(labelNames => new Set([...labelNames, newLabelName]))
      setLabels(oldLabels => [...oldLabels, placeholderLabel])
      try {
        const newLabel = await backend.createTag({ value, color })
        setLabels(oldLabels =>
          oldLabels.map(oldLabel => (oldLabel.id === placeholderLabel.id ? newLabel : oldLabel))
        )
      } catch (error) {
        toastAndLog(null, error)
        setLabels(oldLabels => oldLabels.filter(oldLabel => oldLabel.id !== placeholderLabel.id))
      }
      setNewLabelNames(
        labelNames => new Set([...labelNames].filter(labelName => labelName !== newLabelName))
      )
    },
    [backend, /* should never change */ toastAndLog, /* should never change */ setLabels]
  )

  const doDeleteLabel = React.useCallback(
    async (id: backendModule.TagId, value: backendModule.LabelName) => {
      setDeletedLabelNames(oldNames => new Set([...oldNames, value]))
      setQuery(oldQuery => oldQuery.deleteFromEveryTerm({ labels: [value] }))
      try {
        await backend.deleteTag(id, value)
        dispatchAssetEvent({
          type: AssetEventType.deleteLabel,
          labelName: value,
        })
        setLabels(oldLabels => oldLabels.filter(oldLabel => oldLabel.id !== id))
      } catch (error) {
        toastAndLog(null, error)
      }
      setDeletedLabelNames(
        oldNames => new Set([...oldNames].filter(oldValue => oldValue !== value))
      )
    },
    [
      backend,
      /* should never change */ setQuery,
      /* should never change */ dispatchAssetEvent,
      /* should never change */ toastAndLog,
      /* should never change */ setLabels,
    ]
  )

  const doCreateSecret = React.useCallback(
    (name: string, value: string) => {
      dispatchAssetListEvent({
        type: AssetListEventType.newSecret,
        parentKey: rootDirectoryId,
        parentId: rootDirectoryId,
        name,
        value,
      })
    },
    [rootDirectoryId, /* should never change */ dispatchAssetListEvent]
  )

  React.useEffect(() => {
    const onDragEnter = (event: DragEvent) => {
      if (
        modalRef.current == null &&
        page === pageSwitcher.Page.drive &&
        category === Category.home &&
        event.dataTransfer?.types.includes('Files') === true
      ) {
        setIsFileBeingDragged(true)
      }
    }
    document.body.addEventListener('dragenter', onDragEnter)
    return () => {
      document.body.removeEventListener('dragenter', onDragEnter)
    }
  }, [page, category, /* should never change */ modalRef])

  switch (status) {
    case DriveStatus.offline: {
      return (
        <div className={`grow grid place-items-center mx-2 ${hidden ? 'hidden' : ''}`}>
          <div className="flex flex-col gap-4">
            <div className="text-base text-center">You are not logged in.</div>
            <button
              className="text-base text-white bg-help rounded-full self-center leading-170 h-8 py-px w-16"
              onClick={() => {
                navigate(appUtils.LOGIN_PATH)
              }}
            >
              Login
            </button>
          </div>
        </div>
      )
    }
    case DriveStatus.noProjectManager: {
      return (
        <div className={`grow grid place-items-center mx-2 ${hidden ? 'hidden' : ''}`}>
          <div className="text-base text-center">
            Could not connect to the Project Manager. Please try restarting {common.PRODUCT_NAME},
            or manually launching the Project Manager.
          </div>
        </div>
      )
    }
    case DriveStatus.notEnabled: {
      return (
        <div className={`grow grid place-items-center mx-2 ${hidden ? 'hidden' : ''}`}>
          <div className="flex flex-col gap-4 text-base text-center">
            Upgrade your plan to use {common.PRODUCT_NAME} Cloud.
            <a
              className="block self-center whitespace-nowrap text-base text-white bg-help rounded-full leading-170 h-8 py-px px-2 w-min"
              href="https://enso.org/pricing"
            >
              Upgrade
            </a>
            {!supportsLocalBackend && (
              <button
                className="block self-center whitespace-nowrap text-base text-white bg-help rounded-full leading-170 h-8 py-px px-2 w-min"
                onClick={async () => {
                  const downloadUrl = await github.getDownloadUrl()
                  if (downloadUrl == null) {
                    toastAndLog('Could not find a download link for the current OS')
                  } else {
                    window.open(downloadUrl, '_blank')
                  }
                }}
              >
                Download Free Edition
              </button>
            )}
          </div>
        </div>
      )
    }
    case DriveStatus.ok: {
      return (
        <div
          data-testid="drive-view"
          className={`flex flex-col flex-1 overflow-hidden gap-2.5 px-3.25 mt-8 ${
            hidden ? 'hidden' : ''
          }`}
        >
          <div className="flex flex-col self-start gap-3">
            <h1 className="text-xl font-bold h-9.5 pl-1.5">
              {backend.type === backendModule.BackendType.remote ? 'Cloud Drive' : 'Local Drive'}
            </h1>
            <DriveBar
              category={category}
              canDownloadFiles={canDownloadFiles}
              doCreateProject={doCreateProject}
              doUploadFiles={doUploadFiles}
              doCreateDirectory={doCreateDirectory}
              doCreateSecret={doCreateSecret}
              dispatchAssetEvent={dispatchAssetEvent}
            />
          </div>
          <div className="flex flex-1 gap-3 overflow-hidden">
            {backend.type === backendModule.BackendType.remote && (
              <div className="flex flex-col gap-4 py-1">
                <CategorySwitcher
                  category={category}
                  setCategory={setCategory}
                  dispatchAssetEvent={dispatchAssetEvent}
                />
                <Labels
                  labels={labels}
                  query={query}
                  setQuery={setQuery}
                  doCreateLabel={doCreateLabel}
                  doDeleteLabel={doDeleteLabel}
                  newLabelNames={newLabelNames}
                  deletedLabelNames={deletedLabelNames}
                />
              </div>
            )}
            <AssetsTable
              query={query}
              setQuery={setQuery}
              setCanDownloadFiles={setCanDownloadFiles}
              category={category}
              allLabels={allLabels}
              setSuggestions={setSuggestions}
              initialProjectName={initialProjectName}
              projectStartupInfo={projectStartupInfo}
              deletedLabelNames={deletedLabelNames}
              queuedAssetEvents={queuedAssetEvents}
              assetEvents={assetEvents}
              dispatchAssetEvent={dispatchAssetEvent}
              assetListEvents={assetListEvents}
              dispatchAssetListEvent={dispatchAssetListEvent}
              setAssetPanelProps={setAssetPanelProps}
              doOpenIde={doOpenEditor}
              doCloseIde={doCloseEditor}
              doCreateLabel={doCreateLabel}
            />
          </div>
          {isFileBeingDragged && organization != null && isCloud ? (
            <div
              className="text-white text-lg fixed w-screen h-screen inset-0 bg-dim-darker backdrop-blur-xs grid place-items-center z-3"
              onDragLeave={() => {
                setIsFileBeingDragged(false)
              }}
              onDragOver={event => {
                event.preventDefault()
              }}
              onDrop={event => {
                event.preventDefault()
                setIsFileBeingDragged(false)
                dispatchAssetListEvent({
                  type: AssetListEventType.uploadFiles,
                  parentKey: rootDirectoryId,
                  parentId: rootDirectoryId,
                  files: Array.from(event.dataTransfer.files),
                })
              }}
            >
              Drop to upload files.
            </div>
          ) : null}
        </div>
      )
    }
  }
}<|MERGE_RESOLUTION|>--- conflicted
+++ resolved
@@ -45,7 +45,7 @@
 declare module '#/utilities/LocalStorage' {
   /** */
   interface LocalStorageData {
-    driveCategory: Category
+    readonly driveCategory: Category
   }
 }
 
@@ -84,7 +84,6 @@
   readonly initialProjectName: string | null
   /** These events will be dispatched the next time the assets list is refreshed, rather than
    * immediately. */
-<<<<<<< HEAD
   readonly queuedAssetEvents: assetEvent.AssetEvent[]
   readonly assetListEvents: assetListEvent.AssetListEvent[]
   readonly dispatchAssetListEvent: (directoryEvent: assetListEvent.AssetListEvent) => void
@@ -96,23 +95,8 @@
   readonly setLabels: React.Dispatch<React.SetStateAction<backendModule.Label[]>>
   readonly setSuggestions: (suggestions: assetSearchBar.Suggestion[]) => void
   readonly projectStartupInfo: backendModule.ProjectStartupInfo | null
-  readonly setAssetSettingsPanelProps: React.Dispatch<
-    React.SetStateAction<assetSettingsPanel.AssetSettingsPanelRequiredProps | null>
-=======
-  queuedAssetEvents: assetEvent.AssetEvent[]
-  assetListEvents: assetListEvent.AssetListEvent[]
-  dispatchAssetListEvent: (directoryEvent: assetListEvent.AssetListEvent) => void
-  assetEvents: assetEvent.AssetEvent[]
-  dispatchAssetEvent: (directoryEvent: assetEvent.AssetEvent) => void
-  query: AssetQuery
-  setQuery: React.Dispatch<React.SetStateAction<AssetQuery>>
-  labels: backendModule.Label[]
-  setLabels: React.Dispatch<React.SetStateAction<backendModule.Label[]>>
-  setSuggestions: (suggestions: assetSearchBar.Suggestion[]) => void
-  projectStartupInfo: backendModule.ProjectStartupInfo | null
-  setAssetPanelProps: React.Dispatch<
+  readonly setAssetPanelProps: React.Dispatch<
     React.SetStateAction<assetPanel.AssetPanelRequiredProps | null>
->>>>>>> 4f7032f9
   >
   readonly doCreateProject: (templateId: string | null) => void
   readonly doOpenEditor: (
