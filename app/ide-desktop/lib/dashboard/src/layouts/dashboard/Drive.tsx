/** @file The directory header bar and directory item listing. */
import * as React from 'react'

import * as common from 'enso-common'

import * as appUtils from '#/appUtils'
import type * as assetEvent from '#/events/assetEvent'
import AssetEventType from '#/events/AssetEventType'
import type * as assetListEvent from '#/events/assetListEvent'
import AssetListEventType from '#/events/AssetListEventType'
import * as navigateHooks from '#/hooks/navigateHooks'
import * as toastAndLogHooks from '#/hooks/toastAndLogHooks'
import type * as assetSearchBar from '#/layouts/dashboard/AssetSearchBar'
import type * as assetSettingsPanel from '#/layouts/dashboard/AssetSettingsPanel'
import AssetsTable from '#/layouts/dashboard/AssetsTable'
import CategorySwitcher from '#/layouts/dashboard/CategorySwitcher'
import Category from '#/layouts/dashboard/CategorySwitcher/Category'
import DriveBar from '#/layouts/dashboard/DriveBar'
import Labels from '#/layouts/dashboard/Labels'
import * as pageSwitcher from '#/layouts/dashboard/PageSwitcher'
import * as authProvider from '#/providers/AuthProvider'
import * as backendProvider from '#/providers/BackendProvider'
import * as localStorageProvider from '#/providers/LocalStorageProvider'
import * as modalProvider from '#/providers/ModalProvider'
import * as backendModule from '#/services/backend'
import type * as assetQuery from '#/utilities/assetQuery'
import * as github from '#/utilities/github'
import * as localStorageModule from '#/utilities/localStorage'
import * as projectManager from '#/utilities/projectManager'
import * as uniqueString from '#/utilities/uniqueString'

import type * as spinner from '#/components/Spinner'

// ===================
// === DriveStatus ===
// ===================

/** The predicted status of project listing. This is used to avoid sending requests to the backend
 * if it is already known that the request will fail. */
enum DriveStatus {
  /** No errors predicted. The request may still error because of an issue in the backend. */
  ok = 'ok',
  /** Trying to use the remote backend when offline. The network request will fail. */
  offline = 'offline',
  /** The user does not have an active plan, and therefore has no access to the remote backend. */
  notEnabled = 'not-enabled',
  /** The connection to the Project Manager timed out. This may happen if the Project Manager
   * crashed, or was never run in the first place. */
  noProjectManager = 'no-project-manager',
}

// =============
// === Drive ===
// =============

/** Props for a {@link Drive}. */
export interface DriveProps {
  supportsLocalBackend: boolean
  hidden: boolean
  page: pageSwitcher.Page
  initialProjectName: string | null
  /** These events will be dispatched the next time the assets list is refreshed, rather than
   * immediately. */
  queuedAssetEvents: assetEvent.AssetEvent[]
  assetListEvents: assetListEvent.AssetListEvent[]
  dispatchAssetListEvent: (directoryEvent: assetListEvent.AssetListEvent) => void
  assetEvents: assetEvent.AssetEvent[]
  dispatchAssetEvent: (directoryEvent: assetEvent.AssetEvent) => void
  query: assetQuery.AssetQuery
  setQuery: React.Dispatch<React.SetStateAction<assetQuery.AssetQuery>>
  labels: backendModule.Label[]
  setLabels: React.Dispatch<React.SetStateAction<backendModule.Label[]>>
  setSuggestions: (suggestions: assetSearchBar.Suggestion[]) => void
  projectStartupInfo: backendModule.ProjectStartupInfo | null
  setAssetSettingsPanelProps: React.Dispatch<
    React.SetStateAction<assetSettingsPanel.AssetSettingsPanelRequiredProps | null>
  >
  doCreateProject: (templateId: string | null) => void
  doOpenEditor: (
    project: backendModule.ProjectAsset,
    setProject: React.Dispatch<React.SetStateAction<backendModule.ProjectAsset>>,
    switchPage: boolean
  ) => void
  doCloseEditor: (project: backendModule.ProjectAsset) => void
<<<<<<< HEAD
  loadingProjectManagerDidFail: boolean
  isListingRemoteDirectoryWhileOffline: boolean
  isListingLocalDirectoryAndWillFail: boolean
  isListingRemoteDirectoryAndWillFail: boolean
=======
>>>>>>> 899f7e4e
}

/** Contains directory path and directory contents (projects, folders, secrets and files). */
export default function Drive(props: DriveProps) {
  const { supportsLocalBackend, hidden, page, initialProjectName, queuedAssetEvents } = props
  const { query, setQuery, labels, setLabels, setSuggestions, projectStartupInfo } = props
  const { assetListEvents, dispatchAssetListEvent, assetEvents, dispatchAssetEvent } = props
  const { setAssetSettingsPanelProps, doOpenEditor, doCloseEditor } = props
<<<<<<< HEAD
  const { loadingProjectManagerDidFail, isListingRemoteDirectoryWhileOffline } = props
  const { isListingLocalDirectoryAndWillFail, isListingRemoteDirectoryAndWillFail } = props

  const navigate = navigateHooks.useNavigate()
  const toastAndLog = toastAndLogHooks.useToastAndLog()
  const { organization } = authProvider.useNonPartialUserSession()
=======

  const navigate = navigateHooks.useNavigate()
  const toastAndLog = toastAndLogHooks.useToastAndLog()
  const { type: sessionType, organization } = authProvider.useNonPartialUserSession()
>>>>>>> 899f7e4e
  const { backend } = backendProvider.useBackend()
  const { localStorage } = localStorageProvider.useLocalStorage()
  const { modalRef } = modalProvider.useModalRef()
  const [canDownloadFiles, setCanDownloadFiles] = React.useState(false)
  const [isFileBeingDragged, setIsFileBeingDragged] = React.useState(false)
<<<<<<< HEAD
=======
  const [didLoadingProjectManagerFail, setDidLoadingProjectManagerFail] = React.useState(false)
>>>>>>> 899f7e4e
  const [category, setCategory] = React.useState(
    () => localStorage.get(localStorageModule.LocalStorageKey.driveCategory) ?? Category.home
  )
  const [newLabelNames, setNewLabelNames] = React.useState(new Set<backendModule.LabelName>())
  const [deletedLabelNames, setDeletedLabelNames] = React.useState(
    new Set<backendModule.LabelName>()
  )
  const allLabels = React.useMemo(
    () => new Map(labels.map(label => [label.value, label])),
    [labels]
  )
  const rootDirectoryId = React.useMemo(
    () => organization?.rootDirectoryId ?? backendModule.DirectoryId(''),
    [organization]
  )
  const isCloud = backend.type === backendModule.BackendType.remote
<<<<<<< HEAD

  React.useEffect(() => {
    if (modalRef.current != null) {
      setIsFileBeingDragged(false)
    }
  }, [/* should never change */ modalRef])

  React.useEffect(() => {
    const onBlur = () => {
      setIsFileBeingDragged(false)
    }
    window.addEventListener('blur', onBlur)
    return () => {
      window.removeEventListener('blur', onBlur)
    }
  }, [])

  React.useEffect(() => {
    void (async () => {
      if (backend.type !== backendModule.BackendType.local && organization?.isEnabled === true) {
        setLabels(await backend.listTags())
      }
    })()
  }, [backend, organization?.isEnabled, /* should never change */ setLabels])

=======
  const status =
    !isCloud && didLoadingProjectManagerFail
      ? DriveStatus.noProjectManager
      : isCloud && sessionType === authProvider.UserSessionType.offline
      ? DriveStatus.offline
      : isCloud && organization?.isEnabled !== true
      ? DriveStatus.notEnabled
      : DriveStatus.ok

  React.useEffect(() => {
    const onProjectManagerLoadingFailed = () => {
      setDidLoadingProjectManagerFail(true)
    }
    document.addEventListener(
      projectManager.ProjectManagerEvents.loadingFailed,
      onProjectManagerLoadingFailed
    )
    return () => {
      document.removeEventListener(
        projectManager.ProjectManagerEvents.loadingFailed,
        onProjectManagerLoadingFailed
      )
    }
  }, [])

  React.useEffect(() => {
    if (modalRef.current != null) {
      setIsFileBeingDragged(false)
    }
  }, [/* should never change */ modalRef])

  React.useEffect(() => {
    const onBlur = () => {
      setIsFileBeingDragged(false)
    }
    window.addEventListener('blur', onBlur)
    return () => {
      window.removeEventListener('blur', onBlur)
    }
  }, [])

  React.useEffect(() => {
    void (async () => {
      if (backend.type !== backendModule.BackendType.local && organization?.isEnabled === true) {
        setLabels(await backend.listTags())
      }
    })()
  }, [backend, organization?.isEnabled, /* should never change */ setLabels])

>>>>>>> 899f7e4e
  const doUploadFiles = React.useCallback(
    (files: File[]) => {
      if (backend.type !== backendModule.BackendType.local && organization == null) {
        // This should never happen, however display a nice error message in case it does.
        toastAndLog('Files cannot be uploaded while offline')
      } else {
        dispatchAssetListEvent({
          type: AssetListEventType.uploadFiles,
          parentKey: rootDirectoryId,
          parentId: rootDirectoryId,
          files,
        })
      }
    },
    [
      backend,
      organization,
      rootDirectoryId,
      toastAndLog,
      /* should never change */ dispatchAssetListEvent,
    ]
  )

  const doCreateProject = React.useCallback(
<<<<<<< HEAD
    (templateId: string | null, onSpinnerStateChange?: (state: spinner.SpinnerState) => void) => {
=======
    (
      templateId: string | null = null,
      templateName: string | null = null,
      onSpinnerStateChange: ((state: spinner.SpinnerState) => void) | null = null
    ) => {
>>>>>>> 899f7e4e
      dispatchAssetListEvent({
        type: AssetListEventType.newProject,
        parentKey: rootDirectoryId,
        parentId: rootDirectoryId,
<<<<<<< HEAD
        templateId: templateId ?? null,
        onSpinnerStateChange: onSpinnerStateChange ?? null,
=======
        templateId: templateId,
        templateName: templateName,
        onSpinnerStateChange: onSpinnerStateChange,
>>>>>>> 899f7e4e
      })
    },
    [rootDirectoryId, /* should never change */ dispatchAssetListEvent]
  )

  const doCreateDirectory = React.useCallback(() => {
    dispatchAssetListEvent({
      type: AssetListEventType.newFolder,
      parentKey: rootDirectoryId,
      parentId: rootDirectoryId,
    })
  }, [rootDirectoryId, /* should never change */ dispatchAssetListEvent])

  const doCreateLabel = React.useCallback(
    async (value: string, color: backendModule.LChColor) => {
      const newLabelName = backendModule.LabelName(value)
      const placeholderLabel: backendModule.Label = {
        id: backendModule.TagId(uniqueString.uniqueString()),
        value: newLabelName,
        color,
      }
      setNewLabelNames(labelNames => new Set([...labelNames, newLabelName]))
      setLabels(oldLabels => [...oldLabels, placeholderLabel])
      try {
        const newLabel = await backend.createTag({ value, color })
        setLabels(oldLabels =>
          oldLabels.map(oldLabel => (oldLabel.id === placeholderLabel.id ? newLabel : oldLabel))
        )
      } catch (error) {
        toastAndLog(null, error)
        setLabels(oldLabels => oldLabels.filter(oldLabel => oldLabel.id !== placeholderLabel.id))
      }
      setNewLabelNames(
        labelNames => new Set([...labelNames].filter(labelName => labelName !== newLabelName))
      )
    },
    [backend, /* should never change */ toastAndLog, /* should never change */ setLabels]
  )

  const doDeleteLabel = React.useCallback(
    async (id: backendModule.TagId, value: backendModule.LabelName) => {
      setDeletedLabelNames(oldNames => new Set([...oldNames, value]))
      setQuery(oldQuery => oldQuery.deleteFromEveryTerm({ labels: [value] }))
      try {
        await backend.deleteTag(id, value)
        dispatchAssetEvent({
          type: AssetEventType.deleteLabel,
          labelName: value,
        })
        setLabels(oldLabels => oldLabels.filter(oldLabel => oldLabel.id !== id))
      } catch (error) {
        toastAndLog(null, error)
      }
      setDeletedLabelNames(
        oldNames => new Set([...oldNames].filter(oldValue => oldValue !== value))
      )
    },
    [
      backend,
      /* should never change */ setQuery,
      /* should never change */ dispatchAssetEvent,
      /* should never change */ toastAndLog,
      /* should never change */ setLabels,
    ]
  )

  const doCreateDataConnector = React.useCallback(
    (name: string, value: string) => {
      dispatchAssetListEvent({
<<<<<<< HEAD
        type: AssetListEventType.newDataConnector,
=======
        type: AssetListEventType.newSecret,
>>>>>>> 899f7e4e
        parentKey: rootDirectoryId,
        parentId: rootDirectoryId,
        name,
        value,
      })
    },
    [rootDirectoryId, /* should never change */ dispatchAssetListEvent]
  )

  React.useEffect(() => {
    const onDragEnter = (event: DragEvent) => {
      if (
        modalRef.current == null &&
        page === pageSwitcher.Page.drive &&
        category === Category.home &&
        event.dataTransfer?.types.includes('Files') === true
      ) {
        setIsFileBeingDragged(true)
      }
    }
    document.body.addEventListener('dragenter', onDragEnter)
    return () => {
      document.body.removeEventListener('dragenter', onDragEnter)
    }
  }, [page, category, /* should never change */ modalRef])

<<<<<<< HEAD
  return isListingRemoteDirectoryWhileOffline ? (
    <div className={`grow grid place-items-center mx-2 ${hidden ? 'hidden' : ''}`}>
      <div className="flex flex-col gap-4">
        <div className="text-base text-center">You are not logged in.</div>
        <button
          className="text-base text-white bg-help rounded-full self-center leading-170 h-8 py-px w-16"
          onClick={() => {
            navigate(appUtils.LOGIN_PATH)
          }}
        >
          Login
        </button>
      </div>
    </div>
  ) : isListingLocalDirectoryAndWillFail ? (
    <div className={`grow grid place-items-center mx-2 ${hidden ? 'hidden' : ''}`}>
      <div className="text-base text-center">
        Could not connect to the Project Manager. Please try restarting {common.PRODUCT_NAME}, or
        manually launching the Project Manager.
      </div>
    </div>
  ) : isListingRemoteDirectoryAndWillFail ? (
    <div className={`grow grid place-items-center mx-2 ${hidden ? 'hidden' : ''}`}>
      <div className="flex flex-col gap-4 text-base text-center">
        Upgrade your plan to use {common.PRODUCT_NAME} Cloud.
        <a
          className="block self-center whitespace-nowrap text-base text-white bg-help rounded-full leading-170 h-8 py-px px-2 w-min"
          href="https://enso.org/pricing"
        >
          Upgrade
        </a>
        {!supportsLocalBackend && (
          <button
            className="block self-center whitespace-nowrap text-base text-white bg-help rounded-full leading-170 h-8 py-px px-2 w-min"
            onClick={async () => {
              const downloadUrl = await github.getDownloadUrl()
              if (downloadUrl == null) {
                toastAndLog('Could not find a download link for the current OS')
              } else {
                window.open(downloadUrl, '_blank')
              }
            }}
          >
            Download Free Edition
          </button>
        )}
      </div>
    </div>
  ) : (
    <div
      data-testid="drive-view"
      className={`flex flex-col flex-1 overflow-hidden gap-2.5 px-3.25 mt-8 ${
        hidden ? 'hidden' : ''
      }`}
    >
      <div className="flex flex-col self-start gap-3">
        <h1 className="text-xl font-bold h-9.5 pl-1.5">
          {backend.type === backendModule.BackendType.remote ? 'Cloud Drive' : 'Local Drive'}
        </h1>
        <DriveBar
          category={category}
          canDownloadFiles={canDownloadFiles}
          doCreateProject={doCreateProject}
          doUploadFiles={doUploadFiles}
          doCreateDirectory={doCreateDirectory}
          doCreateDataConnector={doCreateDataConnector}
          dispatchAssetEvent={dispatchAssetEvent}
        />
      </div>
      <div className="flex flex-1 gap-3 overflow-hidden">
        {backend.type === backendModule.BackendType.remote && (
          <div className="flex flex-col gap-4 py-1">
            <CategorySwitcher
              category={category}
              setCategory={setCategory}
              dispatchAssetEvent={dispatchAssetEvent}
            />
            <Labels
              labels={labels}
              query={query}
              setQuery={setQuery}
              doCreateLabel={doCreateLabel}
              doDeleteLabel={doDeleteLabel}
              newLabelNames={newLabelNames}
              deletedLabelNames={deletedLabelNames}
            />
          </div>
        )}
        <AssetsTable
          query={query}
          setQuery={setQuery}
          setCanDownloadFiles={setCanDownloadFiles}
          category={category}
          allLabels={allLabels}
          setSuggestions={setSuggestions}
          initialProjectName={initialProjectName}
          projectStartupInfo={projectStartupInfo}
          deletedLabelNames={deletedLabelNames}
          queuedAssetEvents={queuedAssetEvents}
          assetEvents={assetEvents}
          dispatchAssetEvent={dispatchAssetEvent}
          assetListEvents={assetListEvents}
          dispatchAssetListEvent={dispatchAssetListEvent}
          setAssetSettingsPanelProps={setAssetSettingsPanelProps}
          doOpenIde={doOpenEditor}
          doCloseIde={doCloseEditor}
          doCreateLabel={doCreateLabel}
          loadingProjectManagerDidFail={loadingProjectManagerDidFail}
          isListingRemoteDirectoryWhileOffline={isListingRemoteDirectoryWhileOffline}
          isListingLocalDirectoryAndWillFail={isListingLocalDirectoryAndWillFail}
          isListingRemoteDirectoryAndWillFail={isListingRemoteDirectoryAndWillFail}
        />
      </div>
      {isFileBeingDragged && organization != null && isCloud ? (
        <div
          className="text-white text-lg fixed w-screen h-screen inset-0 bg-primary bg-opacity-75 backdrop-blur-xs grid place-items-center z-3"
          onDragLeave={() => {
            setIsFileBeingDragged(false)
          }}
          onDragOver={event => {
            event.preventDefault()
          }}
          onDrop={event => {
            event.preventDefault()
            setIsFileBeingDragged(false)
            dispatchAssetListEvent({
              type: AssetListEventType.uploadFiles,
              parentKey: rootDirectoryId,
              parentId: rootDirectoryId,
              files: Array.from(event.dataTransfer.files),
            })
          }}
        >
          Drop to upload files.
        </div>
      ) : null}
    </div>
  )
=======
  switch (status) {
    case DriveStatus.offline: {
      return (
        <div className={`grow grid place-items-center mx-2 ${hidden ? 'hidden' : ''}`}>
          <div className="flex flex-col gap-4">
            <div className="text-base text-center">You are not logged in.</div>
            <button
              className="text-base text-white bg-help rounded-full self-center leading-170 h-8 py-px w-16"
              onClick={() => {
                navigate(appUtils.LOGIN_PATH)
              }}
            >
              Login
            </button>
          </div>
        </div>
      )
    }
    case DriveStatus.noProjectManager: {
      return (
        <div className={`grow grid place-items-center mx-2 ${hidden ? 'hidden' : ''}`}>
          <div className="text-base text-center">
            Could not connect to the Project Manager. Please try restarting {common.PRODUCT_NAME},
            or manually launching the Project Manager.
          </div>
        </div>
      )
    }
    case DriveStatus.notEnabled: {
      return (
        <div className={`grow grid place-items-center mx-2 ${hidden ? 'hidden' : ''}`}>
          <div className="flex flex-col gap-4 text-base text-center">
            Upgrade your plan to use {common.PRODUCT_NAME} Cloud.
            <a
              className="block self-center whitespace-nowrap text-base text-white bg-help rounded-full leading-170 h-8 py-px px-2 w-min"
              href="https://enso.org/pricing"
            >
              Upgrade
            </a>
            {!supportsLocalBackend && (
              <button
                className="block self-center whitespace-nowrap text-base text-white bg-help rounded-full leading-170 h-8 py-px px-2 w-min"
                onClick={async () => {
                  const downloadUrl = await github.getDownloadUrl()
                  if (downloadUrl == null) {
                    toastAndLog('Could not find a download link for the current OS')
                  } else {
                    window.open(downloadUrl, '_blank')
                  }
                }}
              >
                Download Free Edition
              </button>
            )}
          </div>
        </div>
      )
    }
    case DriveStatus.ok: {
      return (
        <div
          data-testid="drive-view"
          className={`flex flex-col flex-1 overflow-hidden gap-2.5 px-3.25 mt-8 ${
            hidden ? 'hidden' : ''
          }`}
        >
          <div className="flex flex-col self-start gap-3">
            <h1 className="text-xl font-bold h-9.5 pl-1.5">
              {backend.type === backendModule.BackendType.remote ? 'Cloud Drive' : 'Local Drive'}
            </h1>
            <DriveBar
              category={category}
              canDownloadFiles={canDownloadFiles}
              doCreateProject={doCreateProject}
              doUploadFiles={doUploadFiles}
              doCreateDirectory={doCreateDirectory}
              doCreateDataConnector={doCreateDataConnector}
              dispatchAssetEvent={dispatchAssetEvent}
            />
          </div>
          <div className="flex flex-1 gap-3 overflow-hidden">
            {backend.type === backendModule.BackendType.remote && (
              <div className="flex flex-col gap-4 py-1">
                <CategorySwitcher
                  category={category}
                  setCategory={setCategory}
                  dispatchAssetEvent={dispatchAssetEvent}
                />
                <Labels
                  labels={labels}
                  query={query}
                  setQuery={setQuery}
                  doCreateLabel={doCreateLabel}
                  doDeleteLabel={doDeleteLabel}
                  newLabelNames={newLabelNames}
                  deletedLabelNames={deletedLabelNames}
                />
              </div>
            )}
            <AssetsTable
              query={query}
              setQuery={setQuery}
              setCanDownloadFiles={setCanDownloadFiles}
              category={category}
              allLabels={allLabels}
              setSuggestions={setSuggestions}
              initialProjectName={initialProjectName}
              projectStartupInfo={projectStartupInfo}
              deletedLabelNames={deletedLabelNames}
              queuedAssetEvents={queuedAssetEvents}
              assetEvents={assetEvents}
              dispatchAssetEvent={dispatchAssetEvent}
              assetListEvents={assetListEvents}
              dispatchAssetListEvent={dispatchAssetListEvent}
              setAssetSettingsPanelProps={setAssetSettingsPanelProps}
              doOpenIde={doOpenEditor}
              doCloseIde={doCloseEditor}
              doCreateLabel={doCreateLabel}
            />
          </div>
          {isFileBeingDragged && organization != null && isCloud ? (
            <div
              className="text-white text-lg fixed w-screen h-screen inset-0 bg-dim-darker backdrop-blur-xs grid place-items-center z-3"
              onDragLeave={() => {
                setIsFileBeingDragged(false)
              }}
              onDragOver={event => {
                event.preventDefault()
              }}
              onDrop={event => {
                event.preventDefault()
                setIsFileBeingDragged(false)
                dispatchAssetListEvent({
                  type: AssetListEventType.uploadFiles,
                  parentKey: rootDirectoryId,
                  parentId: rootDirectoryId,
                  files: Array.from(event.dataTransfer.files),
                })
              }}
            >
              Drop to upload files.
            </div>
          ) : null}
        </div>
      )
    }
  }
>>>>>>> 899f7e4e
}<|MERGE_RESOLUTION|>--- conflicted
+++ resolved
@@ -82,13 +82,6 @@
     switchPage: boolean
   ) => void
   doCloseEditor: (project: backendModule.ProjectAsset) => void
-<<<<<<< HEAD
-  loadingProjectManagerDidFail: boolean
-  isListingRemoteDirectoryWhileOffline: boolean
-  isListingLocalDirectoryAndWillFail: boolean
-  isListingRemoteDirectoryAndWillFail: boolean
-=======
->>>>>>> 899f7e4e
 }
 
 /** Contains directory path and directory contents (projects, folders, secrets and files). */
@@ -97,28 +90,16 @@
   const { query, setQuery, labels, setLabels, setSuggestions, projectStartupInfo } = props
   const { assetListEvents, dispatchAssetListEvent, assetEvents, dispatchAssetEvent } = props
   const { setAssetSettingsPanelProps, doOpenEditor, doCloseEditor } = props
-<<<<<<< HEAD
-  const { loadingProjectManagerDidFail, isListingRemoteDirectoryWhileOffline } = props
-  const { isListingLocalDirectoryAndWillFail, isListingRemoteDirectoryAndWillFail } = props
-
-  const navigate = navigateHooks.useNavigate()
-  const toastAndLog = toastAndLogHooks.useToastAndLog()
-  const { organization } = authProvider.useNonPartialUserSession()
-=======
 
   const navigate = navigateHooks.useNavigate()
   const toastAndLog = toastAndLogHooks.useToastAndLog()
   const { type: sessionType, organization } = authProvider.useNonPartialUserSession()
->>>>>>> 899f7e4e
   const { backend } = backendProvider.useBackend()
   const { localStorage } = localStorageProvider.useLocalStorage()
   const { modalRef } = modalProvider.useModalRef()
   const [canDownloadFiles, setCanDownloadFiles] = React.useState(false)
   const [isFileBeingDragged, setIsFileBeingDragged] = React.useState(false)
-<<<<<<< HEAD
-=======
   const [didLoadingProjectManagerFail, setDidLoadingProjectManagerFail] = React.useState(false)
->>>>>>> 899f7e4e
   const [category, setCategory] = React.useState(
     () => localStorage.get(localStorageModule.LocalStorageKey.driveCategory) ?? Category.home
   )
@@ -135,33 +116,6 @@
     [organization]
   )
   const isCloud = backend.type === backendModule.BackendType.remote
-<<<<<<< HEAD
-
-  React.useEffect(() => {
-    if (modalRef.current != null) {
-      setIsFileBeingDragged(false)
-    }
-  }, [/* should never change */ modalRef])
-
-  React.useEffect(() => {
-    const onBlur = () => {
-      setIsFileBeingDragged(false)
-    }
-    window.addEventListener('blur', onBlur)
-    return () => {
-      window.removeEventListener('blur', onBlur)
-    }
-  }, [])
-
-  React.useEffect(() => {
-    void (async () => {
-      if (backend.type !== backendModule.BackendType.local && organization?.isEnabled === true) {
-        setLabels(await backend.listTags())
-      }
-    })()
-  }, [backend, organization?.isEnabled, /* should never change */ setLabels])
-
-=======
   const status =
     !isCloud && didLoadingProjectManagerFail
       ? DriveStatus.noProjectManager
@@ -211,7 +165,6 @@
     })()
   }, [backend, organization?.isEnabled, /* should never change */ setLabels])
 
->>>>>>> 899f7e4e
   const doUploadFiles = React.useCallback(
     (files: File[]) => {
       if (backend.type !== backendModule.BackendType.local && organization == null) {
@@ -236,27 +189,18 @@
   )
 
   const doCreateProject = React.useCallback(
-<<<<<<< HEAD
-    (templateId: string | null, onSpinnerStateChange?: (state: spinner.SpinnerState) => void) => {
-=======
     (
       templateId: string | null = null,
       templateName: string | null = null,
       onSpinnerStateChange: ((state: spinner.SpinnerState) => void) | null = null
     ) => {
->>>>>>> 899f7e4e
       dispatchAssetListEvent({
         type: AssetListEventType.newProject,
         parentKey: rootDirectoryId,
         parentId: rootDirectoryId,
-<<<<<<< HEAD
-        templateId: templateId ?? null,
-        onSpinnerStateChange: onSpinnerStateChange ?? null,
-=======
-        templateId: templateId,
-        templateName: templateName,
-        onSpinnerStateChange: onSpinnerStateChange,
->>>>>>> 899f7e4e
+        templateId,
+        templateName,
+        onSpinnerStateChange,
       })
     },
     [rootDirectoryId, /* should never change */ dispatchAssetListEvent]
@@ -326,11 +270,7 @@
   const doCreateDataConnector = React.useCallback(
     (name: string, value: string) => {
       dispatchAssetListEvent({
-<<<<<<< HEAD
-        type: AssetListEventType.newDataConnector,
-=======
         type: AssetListEventType.newSecret,
->>>>>>> 899f7e4e
         parentKey: rootDirectoryId,
         parentId: rootDirectoryId,
         name,
@@ -357,146 +297,6 @@
     }
   }, [page, category, /* should never change */ modalRef])
 
-<<<<<<< HEAD
-  return isListingRemoteDirectoryWhileOffline ? (
-    <div className={`grow grid place-items-center mx-2 ${hidden ? 'hidden' : ''}`}>
-      <div className="flex flex-col gap-4">
-        <div className="text-base text-center">You are not logged in.</div>
-        <button
-          className="text-base text-white bg-help rounded-full self-center leading-170 h-8 py-px w-16"
-          onClick={() => {
-            navigate(appUtils.LOGIN_PATH)
-          }}
-        >
-          Login
-        </button>
-      </div>
-    </div>
-  ) : isListingLocalDirectoryAndWillFail ? (
-    <div className={`grow grid place-items-center mx-2 ${hidden ? 'hidden' : ''}`}>
-      <div className="text-base text-center">
-        Could not connect to the Project Manager. Please try restarting {common.PRODUCT_NAME}, or
-        manually launching the Project Manager.
-      </div>
-    </div>
-  ) : isListingRemoteDirectoryAndWillFail ? (
-    <div className={`grow grid place-items-center mx-2 ${hidden ? 'hidden' : ''}`}>
-      <div className="flex flex-col gap-4 text-base text-center">
-        Upgrade your plan to use {common.PRODUCT_NAME} Cloud.
-        <a
-          className="block self-center whitespace-nowrap text-base text-white bg-help rounded-full leading-170 h-8 py-px px-2 w-min"
-          href="https://enso.org/pricing"
-        >
-          Upgrade
-        </a>
-        {!supportsLocalBackend && (
-          <button
-            className="block self-center whitespace-nowrap text-base text-white bg-help rounded-full leading-170 h-8 py-px px-2 w-min"
-            onClick={async () => {
-              const downloadUrl = await github.getDownloadUrl()
-              if (downloadUrl == null) {
-                toastAndLog('Could not find a download link for the current OS')
-              } else {
-                window.open(downloadUrl, '_blank')
-              }
-            }}
-          >
-            Download Free Edition
-          </button>
-        )}
-      </div>
-    </div>
-  ) : (
-    <div
-      data-testid="drive-view"
-      className={`flex flex-col flex-1 overflow-hidden gap-2.5 px-3.25 mt-8 ${
-        hidden ? 'hidden' : ''
-      }`}
-    >
-      <div className="flex flex-col self-start gap-3">
-        <h1 className="text-xl font-bold h-9.5 pl-1.5">
-          {backend.type === backendModule.BackendType.remote ? 'Cloud Drive' : 'Local Drive'}
-        </h1>
-        <DriveBar
-          category={category}
-          canDownloadFiles={canDownloadFiles}
-          doCreateProject={doCreateProject}
-          doUploadFiles={doUploadFiles}
-          doCreateDirectory={doCreateDirectory}
-          doCreateDataConnector={doCreateDataConnector}
-          dispatchAssetEvent={dispatchAssetEvent}
-        />
-      </div>
-      <div className="flex flex-1 gap-3 overflow-hidden">
-        {backend.type === backendModule.BackendType.remote && (
-          <div className="flex flex-col gap-4 py-1">
-            <CategorySwitcher
-              category={category}
-              setCategory={setCategory}
-              dispatchAssetEvent={dispatchAssetEvent}
-            />
-            <Labels
-              labels={labels}
-              query={query}
-              setQuery={setQuery}
-              doCreateLabel={doCreateLabel}
-              doDeleteLabel={doDeleteLabel}
-              newLabelNames={newLabelNames}
-              deletedLabelNames={deletedLabelNames}
-            />
-          </div>
-        )}
-        <AssetsTable
-          query={query}
-          setQuery={setQuery}
-          setCanDownloadFiles={setCanDownloadFiles}
-          category={category}
-          allLabels={allLabels}
-          setSuggestions={setSuggestions}
-          initialProjectName={initialProjectName}
-          projectStartupInfo={projectStartupInfo}
-          deletedLabelNames={deletedLabelNames}
-          queuedAssetEvents={queuedAssetEvents}
-          assetEvents={assetEvents}
-          dispatchAssetEvent={dispatchAssetEvent}
-          assetListEvents={assetListEvents}
-          dispatchAssetListEvent={dispatchAssetListEvent}
-          setAssetSettingsPanelProps={setAssetSettingsPanelProps}
-          doOpenIde={doOpenEditor}
-          doCloseIde={doCloseEditor}
-          doCreateLabel={doCreateLabel}
-          loadingProjectManagerDidFail={loadingProjectManagerDidFail}
-          isListingRemoteDirectoryWhileOffline={isListingRemoteDirectoryWhileOffline}
-          isListingLocalDirectoryAndWillFail={isListingLocalDirectoryAndWillFail}
-          isListingRemoteDirectoryAndWillFail={isListingRemoteDirectoryAndWillFail}
-        />
-      </div>
-      {isFileBeingDragged && organization != null && isCloud ? (
-        <div
-          className="text-white text-lg fixed w-screen h-screen inset-0 bg-primary bg-opacity-75 backdrop-blur-xs grid place-items-center z-3"
-          onDragLeave={() => {
-            setIsFileBeingDragged(false)
-          }}
-          onDragOver={event => {
-            event.preventDefault()
-          }}
-          onDrop={event => {
-            event.preventDefault()
-            setIsFileBeingDragged(false)
-            dispatchAssetListEvent({
-              type: AssetListEventType.uploadFiles,
-              parentKey: rootDirectoryId,
-              parentId: rootDirectoryId,
-              files: Array.from(event.dataTransfer.files),
-            })
-          }}
-        >
-          Drop to upload files.
-        </div>
-      ) : null}
-    </div>
-  )
-=======
   switch (status) {
     case DriveStatus.offline: {
       return (
@@ -644,5 +444,4 @@
       )
     }
   }
->>>>>>> 899f7e4e
 }