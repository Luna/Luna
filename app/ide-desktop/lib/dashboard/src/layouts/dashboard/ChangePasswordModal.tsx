/** @file A modal for changing the user's password. */
import * as React from 'react'

import ArrowRightIcon from 'enso-assets/arrow_right.svg'
import LockIcon from 'enso-assets/lock.svg'

import * as authProvider from '#/providers/AuthProvider'
import * as modalProvider from '#/providers/ModalProvider'

import Input from '#/components/Input'
import Modal from '#/components/Modal'
import SubmitButton from '#/components/SubmitButton'

import * as string from '#/utilities/string'
import * as validation from '#/utilities/validation'

// ===========================
// === ChangePasswordModal ===
// ===========================

/** A modal for changing the user's password. */
export default function ChangePasswordModal() {
<<<<<<< HEAD
    const { organization } = auth.useNonPartialUserSession()
    const { changePassword } = auth.useAuth()
    const { unsetModal } = modalProvider.useSetModal()
=======
  const { changePassword } = authProvider.useAuth()
  const { unsetModal } = modalProvider.useSetModal()
>>>>>>> 6517384b

  const [oldPassword, setOldPassword] = React.useState('')
  const [newPassword, setNewPassword] = React.useState('')
  const [confirmNewPassword, setConfirmNewPassword] = React.useState('')
  const [isSubmitting, setIsSubmitting] = React.useState(false)

<<<<<<< HEAD
    return (
        <Modal centered className="bg-dim">
            <form
                data-testid="change-password-modal"
                className="flex flex-col gap-6 bg-frame-selected backdrop-blur-3xl rounded-2xl p-8 w-full max-w-md"
                onSubmit={async event => {
                    event.preventDefault()
                    setIsSubmitting(true)
                    const success = await changePassword(oldPassword, newPassword)
                    setIsSubmitting(false)
                    if (success) {
                        unsetModal()
                    }
                }}
                onClick={event => {
                    event.stopPropagation()
                }}
            >
                <div className="self-center text-xl">Change your password</div>
                <input type="text" hidden value={organization?.email} />
                <Input
                    autoFocus
                    required
                    validate
                    allowShowingPassword
                    id="old_password"
                    type="password"
                    name="old_password"
                    autoComplete="current-password"
                    label="Old password"
                    icon={LockIcon}
                    placeholder="Enter your old password"
                    error={validation.PASSWORD_ERROR}
                    value={oldPassword}
                    setValue={setOldPassword}
                    className="text-sm placeholder-gray-500 pl-10 pr-4 rounded-full w-full py-2"
                />
                <Input
                    required
                    validate
                    allowShowingPassword
                    type="password"
                    autoComplete="new-password"
                    label="New password"
                    icon={LockIcon}
                    placeholder="Enter your new password"
                    pattern={validation.PASSWORD_PATTERN}
                    error={validation.PASSWORD_ERROR}
                    value={newPassword}
                    setValue={setNewPassword}
                    className="text-sm placeholder-gray-500 pl-10 pr-4 rounded-full w-full py-2"
                />
                <Input
                    required
                    validate
                    allowShowingPassword
                    type="password"
                    autoComplete="new-password"
                    label="Confirm new password"
                    icon={LockIcon}
                    placeholder="Confirm your new password"
                    pattern={string.regexEscape(newPassword)}
                    error={validation.CONFIRM_PASSWORD_ERROR}
                    value={confirmNewPassword}
                    setValue={setConfirmNewPassword}
                    className="text-sm placeholder-gray-500 pl-10 pr-4 rounded-full w-full py-2"
                />
                <SubmitButton disabled={isSubmitting} text="Reset" icon={ArrowRightIcon} />
            </form>
        </Modal>
    )
=======
  return (
    <Modal centered className="bg-dim">
      <form
        data-testid="change-password-modal"
        className="flex flex-col gap-6 bg-frame-selected backdrop-blur-3xl rounded-2xl p-8 w-full max-w-md"
        onSubmit={async event => {
          event.preventDefault()
          setIsSubmitting(true)
          const success = await changePassword(oldPassword, newPassword)
          setIsSubmitting(false)
          if (success) {
            unsetModal()
          }
        }}
        onClick={event => {
          event.stopPropagation()
        }}
      >
        <div className="self-center text-xl">Change your password</div>
        <Input
          autoFocus
          required
          validate
          allowShowingPassword
          id="old_password"
          type="password"
          name="old_password"
          autoComplete="current-password"
          label="Old password"
          icon={LockIcon}
          placeholder="Enter your old password"
          error={validation.PASSWORD_ERROR}
          value={oldPassword}
          setValue={setOldPassword}
          className="text-sm placeholder-gray-500 pl-10 pr-4 rounded-full w-full py-2"
        />
        <Input
          required
          validate
          allowShowingPassword
          type="password"
          autoComplete="new-password"
          label="New password"
          icon={LockIcon}
          placeholder="Enter your new password"
          pattern={validation.PASSWORD_PATTERN}
          error={validation.PASSWORD_ERROR}
          value={newPassword}
          setValue={setNewPassword}
          className="text-sm placeholder-gray-500 pl-10 pr-4 rounded-full w-full py-2"
        />
        <Input
          required
          validate
          allowShowingPassword
          type="password"
          autoComplete="new-password"
          label="Confirm new password"
          icon={LockIcon}
          placeholder="Confirm your new password"
          pattern={string.regexEscape(newPassword)}
          error={validation.CONFIRM_PASSWORD_ERROR}
          value={confirmNewPassword}
          setValue={setConfirmNewPassword}
          className="text-sm placeholder-gray-500 pl-10 pr-4 rounded-full w-full py-2"
        />
        <SubmitButton disabled={isSubmitting} text="Reset" icon={ArrowRightIcon} />
      </form>
    </Modal>
  )
>>>>>>> 6517384b
}<|MERGE_RESOLUTION|>--- conflicted
+++ resolved
@@ -20,93 +20,15 @@
 
 /** A modal for changing the user's password. */
 export default function ChangePasswordModal() {
-<<<<<<< HEAD
-    const { organization } = auth.useNonPartialUserSession()
-    const { changePassword } = auth.useAuth()
-    const { unsetModal } = modalProvider.useSetModal()
-=======
+  const { organization } = authProvider.useNonPartialUserSession()
   const { changePassword } = authProvider.useAuth()
   const { unsetModal } = modalProvider.useSetModal()
->>>>>>> 6517384b
 
   const [oldPassword, setOldPassword] = React.useState('')
   const [newPassword, setNewPassword] = React.useState('')
   const [confirmNewPassword, setConfirmNewPassword] = React.useState('')
   const [isSubmitting, setIsSubmitting] = React.useState(false)
 
-<<<<<<< HEAD
-    return (
-        <Modal centered className="bg-dim">
-            <form
-                data-testid="change-password-modal"
-                className="flex flex-col gap-6 bg-frame-selected backdrop-blur-3xl rounded-2xl p-8 w-full max-w-md"
-                onSubmit={async event => {
-                    event.preventDefault()
-                    setIsSubmitting(true)
-                    const success = await changePassword(oldPassword, newPassword)
-                    setIsSubmitting(false)
-                    if (success) {
-                        unsetModal()
-                    }
-                }}
-                onClick={event => {
-                    event.stopPropagation()
-                }}
-            >
-                <div className="self-center text-xl">Change your password</div>
-                <input type="text" hidden value={organization?.email} />
-                <Input
-                    autoFocus
-                    required
-                    validate
-                    allowShowingPassword
-                    id="old_password"
-                    type="password"
-                    name="old_password"
-                    autoComplete="current-password"
-                    label="Old password"
-                    icon={LockIcon}
-                    placeholder="Enter your old password"
-                    error={validation.PASSWORD_ERROR}
-                    value={oldPassword}
-                    setValue={setOldPassword}
-                    className="text-sm placeholder-gray-500 pl-10 pr-4 rounded-full w-full py-2"
-                />
-                <Input
-                    required
-                    validate
-                    allowShowingPassword
-                    type="password"
-                    autoComplete="new-password"
-                    label="New password"
-                    icon={LockIcon}
-                    placeholder="Enter your new password"
-                    pattern={validation.PASSWORD_PATTERN}
-                    error={validation.PASSWORD_ERROR}
-                    value={newPassword}
-                    setValue={setNewPassword}
-                    className="text-sm placeholder-gray-500 pl-10 pr-4 rounded-full w-full py-2"
-                />
-                <Input
-                    required
-                    validate
-                    allowShowingPassword
-                    type="password"
-                    autoComplete="new-password"
-                    label="Confirm new password"
-                    icon={LockIcon}
-                    placeholder="Confirm your new password"
-                    pattern={string.regexEscape(newPassword)}
-                    error={validation.CONFIRM_PASSWORD_ERROR}
-                    value={confirmNewPassword}
-                    setValue={setConfirmNewPassword}
-                    className="text-sm placeholder-gray-500 pl-10 pr-4 rounded-full w-full py-2"
-                />
-                <SubmitButton disabled={isSubmitting} text="Reset" icon={ArrowRightIcon} />
-            </form>
-        </Modal>
-    )
-=======
   return (
     <Modal centered className="bg-dim">
       <form
@@ -126,6 +48,7 @@
         }}
       >
         <div className="self-center text-xl">Change your password</div>
+        <input type="text" autoComplete="username" hidden value={organization?.email} />
         <Input
           autoFocus
           required
@@ -177,5 +100,4 @@
       </form>
     </Modal>
   )
->>>>>>> 6517384b
 }