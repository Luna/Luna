/** @file A toolbar containing chat and the user menu. */
import * as React from 'react'

import ChatIcon from 'enso-assets/chat.svg'
import DefaultUserIcon from 'enso-assets/default_user.svg'

import * as authProvider from '#/providers/AuthProvider'
import * as backendProvider from '#/providers/BackendProvider'
import * as modalProvider from '#/providers/ModalProvider'

import InviteUsersModal from '#/layouts/dashboard/InviteUsersModal'
import ManagePermissionsModal from '#/layouts/dashboard/ManagePermissionsModal'
import * as pageSwitcher from '#/layouts/dashboard/PageSwitcher'
import UserMenu from '#/layouts/dashboard/UserMenu'

import Button from '#/components/Button'

import * as backendModule from '#/services/Backend'

// ===============
// === UserBar ===
// ===============

/** Props for a {@link UserBar}. */
export interface UserBarProps {
  readonly supportsLocalBackend: boolean
  readonly page: pageSwitcher.Page
  readonly setPage: (page: pageSwitcher.Page) => void
  readonly isHelpChatOpen: boolean
  readonly setIsHelpChatOpen: (isHelpChatOpen: boolean) => void
  readonly projectAsset: backendModule.ProjectAsset | null
  readonly setProjectAsset: React.Dispatch<React.SetStateAction<backendModule.ProjectAsset>> | null
  readonly doRemoveSelf: () => void
  readonly onSignOut: () => void
}

/** A toolbar containing chat and the user menu. */
export default function UserBar(props: UserBarProps) {
  const { supportsLocalBackend, page, setPage, isHelpChatOpen, setIsHelpChatOpen } = props
  const { projectAsset, setProjectAsset, doRemoveSelf, onSignOut } = props
<<<<<<< HEAD
  const { type: sessionType, organization } = authProvider.useNonPartialUserSession()
=======
  const { user } = authProvider.useNonPartialUserSession()
>>>>>>> 8c197f32
  const { setModal, updateModal } = modalProvider.useSetModal()
  const { backend } = backendProvider.useBackend()
  const self =
    user != null
      ? projectAsset?.permissions?.find(
          permissions => permissions.user.user_email === user.email
        ) ?? null
      : null
  const shouldShowShareButton =
    backend.type === backendModule.BackendType.remote &&
    page === pageSwitcher.Page.editor &&
    projectAsset != null &&
    setProjectAsset != null &&
    self != null
  const shouldShowInviteButton =
    sessionType === authProvider.UserSessionType.full && !shouldShowShareButton
  return (
    <div className="flex shrink-0 items-center bg-frame backdrop-blur-3xl rounded-full gap-3 h-8 pl-2 pr-0.75 cursor-default pointer-events-auto">
      <Button
        active={isHelpChatOpen}
        image={ChatIcon}
        onClick={() => {
          setIsHelpChatOpen(!isHelpChatOpen)
        }}
      />
      {shouldShowInviteButton && (
        <button
          className="text-inversed bg-share rounded-full leading-5 h-6 px-2 py-px"
          onClick={event => {
            event.stopPropagation()
            setModal(<InviteUsersModal eventTarget={null} />)
          }}
        >
          Invite
        </button>
      )}
      {shouldShowShareButton && (
        <button
          className="text-inversed bg-share rounded-full leading-5 h-6 px-2 py-px"
          onClick={event => {
            event.stopPropagation()
            setModal(
              <ManagePermissionsModal
                item={projectAsset}
                setItem={setProjectAsset}
                self={self}
                doRemoveSelf={doRemoveSelf}
                eventTarget={null}
              />
            )
          }}
        >
          Share
        </button>
      )}
      <button
        className="flex items-center select-none rounded-full overflow-clip w-7.25 h-7.25"
        onClick={event => {
          event.stopPropagation()
          updateModal(oldModal =>
            oldModal?.type === UserMenu ? null : (
              <UserMenu
                setPage={setPage}
                supportsLocalBackend={supportsLocalBackend}
                onSignOut={onSignOut}
              />
            )
          )
        }}
      >
        <img
          src={user?.profilePicture ?? DefaultUserIcon}
          alt="Open user menu"
          height={28}
          width={28}
        />
      </button>
      {/* Required for shortcuts to work. */}
      <div className="hidden">
        <UserMenu
          hidden
          setPage={setPage}
          supportsLocalBackend={supportsLocalBackend}
          onSignOut={onSignOut}
        />
      </div>
    </div>
  )
}<|MERGE_RESOLUTION|>--- conflicted
+++ resolved
@@ -38,11 +38,7 @@
 export default function UserBar(props: UserBarProps) {
   const { supportsLocalBackend, page, setPage, isHelpChatOpen, setIsHelpChatOpen } = props
   const { projectAsset, setProjectAsset, doRemoveSelf, onSignOut } = props
-<<<<<<< HEAD
-  const { type: sessionType, organization } = authProvider.useNonPartialUserSession()
-=======
-  const { user } = authProvider.useNonPartialUserSession()
->>>>>>> 8c197f32
+  const { type: sessionType, user } = authProvider.useNonPartialUserSession()
   const { setModal, updateModal } = modalProvider.useSetModal()
   const { backend } = backendProvider.useBackend()
   const self =
