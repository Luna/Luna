--- conflicted
+++ resolved
@@ -96,13 +96,8 @@
         }}
       >
         <img
-<<<<<<< HEAD
-          src={DefaultUserIcon}
+          src={organization?.profilePicture ?? DefaultUserIcon}
           alt={getText('openUserMenu')}
-=======
-          src={organization?.profilePicture ?? DefaultUserIcon}
-          alt="Open user menu"
->>>>>>> 6f518942
           height={28}
           width={28}
           onDragStart={event => {
