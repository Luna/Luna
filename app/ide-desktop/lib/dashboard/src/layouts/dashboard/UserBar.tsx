--- conflicted
+++ resolved
@@ -22,10 +22,7 @@
 export interface UserBarProps {
   supportsLocalBackend: boolean
   page: pageSwitcher.Page
-<<<<<<< HEAD
   setPage: (page: pageSwitcher.Page) => void
-=======
->>>>>>> 899f7e4e
   isHelpChatOpen: boolean
   setIsHelpChatOpen: (isHelpChatOpen: boolean) => void
   projectAsset: backendModule.ProjectAsset | null
@@ -36,11 +33,7 @@
 
 /** A toolbar containing chat and the user menu. */
 export default function UserBar(props: UserBarProps) {
-<<<<<<< HEAD
   const { supportsLocalBackend, page, setPage, isHelpChatOpen, setIsHelpChatOpen } = props
-=======
-  const { supportsLocalBackend, page, isHelpChatOpen, setIsHelpChatOpen } = props
->>>>>>> 899f7e4e
   const { projectAsset, setProjectAsset, doRemoveSelf, onSignOut } = props
   const { organization } = authProvider.useNonPartialUserSession()
   const { setModal, updateModal } = modalProvider.useSetModal()
@@ -90,25 +83,17 @@
           event.stopPropagation()
           updateModal(oldModal =>
             oldModal?.type === UserMenu ? null : (
-<<<<<<< HEAD
               <UserMenu
                 setPage={setPage}
                 supportsLocalBackend={supportsLocalBackend}
                 onSignOut={onSignOut}
               />
-=======
-              <UserMenu supportsLocalBackend={supportsLocalBackend} onSignOut={onSignOut} />
->>>>>>> 899f7e4e
             )
           )
         }}
       >
         <img
-<<<<<<< HEAD
           src={organization?.profilePicture ?? DefaultUserIcon}
-=======
-          src={DefaultUserIcon}
->>>>>>> 899f7e4e
           alt="Open user menu"
           height={28}
           width={28}
@@ -117,7 +102,7 @@
           }}
         />
       </button>
-<<<<<<< HEAD
+      {/* Required for shortcuts to work. */}
       <div className="hidden">
         <UserMenu
           setPage={setPage}
@@ -125,8 +110,6 @@
           onSignOut={onSignOut}
         />
       </div>
-=======
->>>>>>> 899f7e4e
     </div>
   )
 }