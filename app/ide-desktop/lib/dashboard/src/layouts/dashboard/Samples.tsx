--- conflicted
+++ resolved
@@ -233,13 +233,8 @@
   const { createProject } = props
   const { getText } = textProvider.useText()
   return (
-<<<<<<< HEAD
-    <div className="flex flex-col gap-4 px-4.75">
+    <div data-testid="samples" className="flex flex-col gap-4 px-4.75">
       <h2 className="text-xl leading-144.5 py-0.5">{getText('sampleAndCommunityProjects')}</h2>
-=======
-    <div data-testid="samples" className="flex flex-col gap-4 px-4.75">
-      <h2 className="text-xl leading-144.5 py-0.5">Sample and community projects</h2>
->>>>>>> bb8ff8f8
       <div className="grid gap-2 grid-cols-fill-60">
         <ProjectsEntry createProject={createProject} />
         {SAMPLES.map(sample => (
