--- conflicted
+++ resolved
@@ -101,10 +101,7 @@
               parentKey: directoryKey ?? rootDirectoryId,
               parentId: directoryId ?? rootDirectoryId,
               templateId: null,
-<<<<<<< HEAD
-=======
               templateName: null,
->>>>>>> 899f7e4e
               onSpinnerStateChange: null,
             })
           }}
@@ -135,11 +132,7 @@
                 name={null}
                 doCreate={(name, value) => {
                   dispatchAssetListEvent({
-<<<<<<< HEAD
-                    type: AssetListEventType.newDataConnector,
-=======
                     type: AssetListEventType.newSecret,
->>>>>>> 899f7e4e
                     parentKey: directoryKey ?? rootDirectoryId,
                     parentId: directoryId ?? rootDirectoryId,
                     name,
