--- conflicted
+++ resolved
@@ -46,14 +46,9 @@
 export default function TopBar(props: TopBarProps) {
   const { supportsLocalBackend, page, setPage, projectAsset, setProjectAsset, isCloud } = props
   const { isEditorDisabled, setBackendType, isHelpChatOpen, setIsHelpChatOpen } = props
-<<<<<<< HEAD
-  const { query, setQuery, labels, suggestions, canToggleSettingsPanel } = props
-  const { isSettingsPanelVisible, setIsSettingsPanelVisible, doRemoveSelf, onSignOut } = props
-  const supportsCloudBackend = process.env.ENSO_CLOUD_API_URL != null
-=======
   const { query, setQuery, labels, suggestions, canToggleAssetPanel } = props
   const { isAssetPanelVisible, setIsAssetPanelVisible, doRemoveSelf, onSignOut } = props
->>>>>>> 4f7032f9
+  const supportsCloudBackend = process.env.ENSO_CLOUD_API_URL != null
 
   return (
     <div
