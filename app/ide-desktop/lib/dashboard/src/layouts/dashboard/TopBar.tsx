/** @file The top-bar of dashboard. */
import * as React from 'react'

import type * as assetSearchBar from '#/layouts/dashboard/AssetSearchBar'
import AssetSearchBar from '#/layouts/dashboard/AssetSearchBar'
import BackendSwitcher from '#/layouts/dashboard/BackendSwitcher'
import PageSwitcher, * as pageSwitcher from '#/layouts/dashboard/PageSwitcher'
import UserBar from '#/layouts/dashboard/UserBar'

import AssetInfoBar from '#/components/dashboard/AssetInfoBar'

import type * as backendModule from '#/services/Backend'

import type AssetQuery from '#/utilities/AssetQuery'

// ==============
// === TopBar ===
// ==============

/** Props for a {@link TopBar}. */
export interface TopBarProps {
  /** Whether the application may have the local backend running. */
<<<<<<< HEAD
  readonly supportsLocalBackend: boolean
  readonly page: pageSwitcher.Page
  readonly setPage: (page: pageSwitcher.Page) => void
  readonly projectAsset: backendModule.ProjectAsset | null
  readonly setProjectAsset: React.Dispatch<React.SetStateAction<backendModule.ProjectAsset>> | null
  readonly isEditorDisabled: boolean
  readonly setBackendType: (backendType: backendModule.BackendType) => void
  readonly isHelpChatOpen: boolean
  readonly setIsHelpChatOpen: (isHelpChatOpen: boolean) => void
  readonly query: AssetQuery
  readonly setQuery: React.Dispatch<React.SetStateAction<AssetQuery>>
  readonly labels: backendModule.Label[]
  readonly suggestions: assetSearchBar.Suggestion[]
  readonly canToggleSettingsPanel: boolean
  readonly isSettingsPanelVisible: boolean
  readonly setIsSettingsPanelVisible: React.Dispatch<React.SetStateAction<boolean>>
  readonly doRemoveSelf: () => void
  readonly onSignOut: () => void
=======
  supportsLocalBackend: boolean
  page: pageSwitcher.Page
  setPage: (page: pageSwitcher.Page) => void
  projectAsset: backendModule.ProjectAsset | null
  setProjectAsset: React.Dispatch<React.SetStateAction<backendModule.ProjectAsset>> | null
  isEditorDisabled: boolean
  setBackendType: (backendType: backendModule.BackendType) => void
  isHelpChatOpen: boolean
  setIsHelpChatOpen: (isHelpChatOpen: boolean) => void
  query: AssetQuery
  setQuery: React.Dispatch<React.SetStateAction<AssetQuery>>
  labels: backendModule.Label[]
  suggestions: assetSearchBar.Suggestion[]
  canToggleAssetPanel: boolean
  isAssetPanelVisible: boolean
  setIsAssetPanelVisible: React.Dispatch<React.SetStateAction<boolean>>
  doRemoveSelf: () => void
  onSignOut: () => void
>>>>>>> 4f7032f9
}

/** The {@link TopBarProps.setQuery} parameter is used to communicate with the parent component,
 * because `searchVal` may change parent component's project list. */
export default function TopBar(props: TopBarProps) {
  const { supportsLocalBackend, page, setPage, projectAsset, setProjectAsset } = props
  const { isEditorDisabled, setBackendType, isHelpChatOpen, setIsHelpChatOpen } = props
  const { query, setQuery, labels, suggestions, canToggleAssetPanel } = props
  const { isAssetPanelVisible, setIsAssetPanelVisible, doRemoveSelf, onSignOut } = props

  return (
    <div
      className={`relative flex ml-4.75 mr-2.25 h-8 gap-6 z-3 ${
        page !== pageSwitcher.Page.home ? 'mt-2.25' : 'my-2.25'
      }`}
    >
      <PageSwitcher page={page} setPage={setPage} isEditorDisabled={isEditorDisabled} />
      {supportsLocalBackend && page !== pageSwitcher.Page.editor && (
        <BackendSwitcher setBackendType={setBackendType} />
      )}
      {page === pageSwitcher.Page.editor ? (
        <div className="flex-1" />
      ) : (
        <div className="flex-1 flex flex-wrap justify-around">
          <AssetSearchBar
            query={query}
            setQuery={setQuery}
            labels={labels}
            suggestions={suggestions}
          />
        </div>
      )}
      {!isAssetPanelVisible && (
        <div className="flex gap-2">
          <AssetInfoBar
            canToggleAssetPanel={canToggleAssetPanel}
            isAssetPanelVisible={isAssetPanelVisible}
            setIsAssetPanelVisible={setIsAssetPanelVisible}
          />
          <UserBar
            supportsLocalBackend={supportsLocalBackend}
            page={page}
            setPage={setPage}
            isHelpChatOpen={isHelpChatOpen}
            setIsHelpChatOpen={setIsHelpChatOpen}
            projectAsset={projectAsset}
            setProjectAsset={setProjectAsset}
            doRemoveSelf={doRemoveSelf}
            onSignOut={onSignOut}
          />
        </div>
      )}
    </div>
  )
}<|MERGE_RESOLUTION|>--- conflicted
+++ resolved
@@ -20,7 +20,6 @@
 /** Props for a {@link TopBar}. */
 export interface TopBarProps {
   /** Whether the application may have the local backend running. */
-<<<<<<< HEAD
   readonly supportsLocalBackend: boolean
   readonly page: pageSwitcher.Page
   readonly setPage: (page: pageSwitcher.Page) => void
@@ -34,31 +33,11 @@
   readonly setQuery: React.Dispatch<React.SetStateAction<AssetQuery>>
   readonly labels: backendModule.Label[]
   readonly suggestions: assetSearchBar.Suggestion[]
-  readonly canToggleSettingsPanel: boolean
-  readonly isSettingsPanelVisible: boolean
-  readonly setIsSettingsPanelVisible: React.Dispatch<React.SetStateAction<boolean>>
+  readonly canToggleAssetPanel: boolean
+  readonly isAssetPanelVisible: boolean
+  readonly setIsAssetPanelVisible: React.Dispatch<React.SetStateAction<boolean>>
   readonly doRemoveSelf: () => void
   readonly onSignOut: () => void
-=======
-  supportsLocalBackend: boolean
-  page: pageSwitcher.Page
-  setPage: (page: pageSwitcher.Page) => void
-  projectAsset: backendModule.ProjectAsset | null
-  setProjectAsset: React.Dispatch<React.SetStateAction<backendModule.ProjectAsset>> | null
-  isEditorDisabled: boolean
-  setBackendType: (backendType: backendModule.BackendType) => void
-  isHelpChatOpen: boolean
-  setIsHelpChatOpen: (isHelpChatOpen: boolean) => void
-  query: AssetQuery
-  setQuery: React.Dispatch<React.SetStateAction<AssetQuery>>
-  labels: backendModule.Label[]
-  suggestions: assetSearchBar.Suggestion[]
-  canToggleAssetPanel: boolean
-  isAssetPanelVisible: boolean
-  setIsAssetPanelVisible: React.Dispatch<React.SetStateAction<boolean>>
-  doRemoveSelf: () => void
-  onSignOut: () => void
->>>>>>> 4f7032f9
 }
 
 /** The {@link TopBarProps.setQuery} parameter is used to communicate with the parent component,
