/** @file A modal opened when uploaded assets. */
import * as React from 'react'

import * as modalProvider from '#/providers/ModalProvider'

import type * as assetEvent from '#/events/assetEvent'
import AssetEventType from '#/events/AssetEventType'
import type * as assetListEvent from '#/events/assetListEvent'
import AssetListEventType from '#/events/AssetListEventType'
<<<<<<< HEAD
import * as modalProvider from '#/providers/ModalProvider'
import * as textProvider from '#/providers/TextProvider'
import * as backendModule from '#/services/backend'
import * as fileInfo from '#/utilities/fileInfo'
=======
>>>>>>> bb8ff8f8

import AssetSummary from '#/components/dashboard/AssetSummary'
import Modal from '#/components/Modal'

<<<<<<< HEAD
=======
import * as backendModule from '#/services/Backend'

import * as fileInfo from '#/utilities/fileInfo'
import * as string from '#/utilities/string'

// =================
// === Constants ===
// =================

// This is a function, even though it does not look like one.
// eslint-disable-next-line no-restricted-syntax
const pluralizeFile = string.makePluralize('file', 'files')
// This is a function, even though it does not look like one.
// eslint-disable-next-line no-restricted-syntax
const pluralizeProject = string.makePluralize('project', 'projects')
// This is a function, even though it does not look like one.
// eslint-disable-next-line no-restricted-syntax
const pluralizeFileUppercase = string.makePluralize('File', 'Files')
// This is a function, even though it does not look like one.
// eslint-disable-next-line no-restricted-syntax
const pluralizeProjectUppercase = string.makePluralize('Project', 'Projects')

>>>>>>> bb8ff8f8
// =============
// === Types ===
// =============

/** An object containing the current asset, and the asset that is about to be uploaded,
 * that will conflict with the existing asset. */
export interface ConflictingAsset<
  Asset extends backendModule.FileAsset | backendModule.ProjectAsset =
    | backendModule.FileAsset
    | backendModule.ProjectAsset,
> {
  readonly current: backendModule.AnyAsset
  readonly new: Asset
  readonly file: File
}

// =================================
// === UpdateOrRenameAssetsModal ===
// =================================

/** Props for a {@link DuplicateAssetsModal}. */
export interface DuplicateAssetsModalProps {
  readonly parentKey: backendModule.DirectoryId
  readonly parentId: backendModule.DirectoryId
  readonly conflictingFiles: readonly ConflictingAsset<backendModule.FileAsset>[]
  readonly conflictingProjects: readonly ConflictingAsset<backendModule.ProjectAsset>[]
  readonly dispatchAssetEvent: (assetEvent: assetEvent.AssetEvent) => void
  readonly dispatchAssetListEvent: (assetListEvent: assetListEvent.AssetListEvent) => void
  readonly siblingFileNames: Iterable<string>
  readonly siblingProjectNames: Iterable<string>
  readonly nonConflictingFileCount: number
  readonly nonConflictingProjectCount: number
  readonly doUploadNonConflicting: () => void
}

/** A modal for creating a new label. */
export default function DuplicateAssetsModal(props: DuplicateAssetsModalProps) {
  const { parentKey, parentId, conflictingFiles: conflictingFilesRaw } = props
  const { conflictingProjects: conflictingProjectsRaw } = props
  const { dispatchAssetEvent, dispatchAssetListEvent } = props
  const { siblingFileNames: siblingFileNamesRaw } = props
  const { siblingProjectNames: siblingProjectNamesRaw } = props
  const { nonConflictingFileCount, nonConflictingProjectCount, doUploadNonConflicting } = props
  const { unsetModal } = modalProvider.useSetModal()
  const { getText } = textProvider.useText()
  const [conflictingFiles, setConflictingFiles] = React.useState(conflictingFilesRaw)
  const [conflictingProjects, setConflictingProjects] = React.useState(conflictingProjectsRaw)
  const siblingFileNames = React.useRef(new Set<string>())
  const siblingProjectNames = React.useRef(new Set<string>())
  const count = conflictingFiles.length + conflictingProjects.length
  const firstConflict = conflictingFiles[0] ?? conflictingProjects[0]
  const otherFilesCount = Math.max(0, conflictingFiles.length - 1)
  const otherFilesText = otherFilesCount === 1 ? getText('fileSingular') : getText('filePlural')
  const otherProjectsCount = conflictingProjects.length - (conflictingFiles.length > 0 ? 0 : 1)
  const otherProjectsText =
    otherProjectsCount === 1 ? getText('projectSingular') : getText('projectPlural')
  const nonConflictingFilesText =
    nonConflictingFileCount === 1 ? getText('fileSingular') : getText('filePlural')
  const nonConflictingProjectsText =
    nonConflictingProjectCount === 1 ? getText('projectSingular') : getText('projectPlural')

  React.useEffect(() => {
    for (const name of siblingFileNamesRaw) {
      siblingFileNames.current.add(name)
    }
    for (const name of siblingProjectNamesRaw) {
      siblingProjectNames.current.add(name)
    }
    // Note that because the props are `Iterable`s, they may be different each time
    // even if their contents are identical. However, as this component should never
    // be re-rendered with different props, the dependency list should not matter anyway.
  }, [siblingFileNamesRaw, siblingProjectNamesRaw])

  const findNewName = (conflict: ConflictingAsset, commit = true) => {
    let title = conflict.file.name
    switch (conflict.new.type) {
      case backendModule.AssetType.file: {
        const { basename, extension } = fileInfo.basenameAndExtension(title)
        let i = 1
        while (true) {
          i += 1
          const candidateTitle = `${basename} (${i}).${extension}`
          if (!siblingFileNames.current.has(candidateTitle)) {
            if (commit) {
              siblingFileNames.current.add(candidateTitle)
            }
            title = candidateTitle
            break
          }
        }
        break
      }
      case backendModule.AssetType.project: {
        const { basename, extension } = backendModule.extractProjectExtension(title)
        title = basename
        let i = 1
        while (true) {
          i += 1
          const candidateTitle = `${title} (${i})`
          if (!siblingProjectNames.current.has(candidateTitle)) {
            if (commit) {
              siblingProjectNames.current.add(candidateTitle)
            }
            title = `${candidateTitle}.${extension}`
            break
          }
        }
        break
      }
    }
    return title
  }

  const doUpdate = (toUpdate: ConflictingAsset[]) => {
    dispatchAssetEvent({
      type: AssetEventType.updateFiles,
      files: new Map(toUpdate.map(asset => [asset.current.id, asset.file])),
    })
  }

  const doRename = (toRename: ConflictingAsset[]) => {
    const clonedConflicts = structuredClone(toRename)
    for (const conflict of clonedConflicts) {
      conflict.new.title = findNewName(conflict)
    }
    dispatchAssetListEvent({
      type: AssetListEventType.insertAssets,
      parentKey,
      parentId,
      assets: clonedConflicts.map(conflict => conflict.new),
    })
    dispatchAssetEvent({
      type: AssetEventType.uploadFiles,
      files: new Map(clonedConflicts.map(conflict => [conflict.new.id, conflict.file])),
    })
  }

  return (
    <Modal centered className="absolute bg-dim">
      <form
        data-testid="new-label-modal"
        tabIndex={-1}
        className="relative flex flex-col gap-2 rounded-2xl pointer-events-auto w-96 p-4 pt-2 before:inset-0 before:absolute before:rounded-2xl before:bg-frame-selected before:backdrop-blur-3xl before:w-full before:h-full"
        onKeyDown={event => {
          if (event.key !== 'Escape') {
            event.stopPropagation()
          }
        }}
        onClick={event => {
          event.stopPropagation()
        }}
        onSubmit={event => {
          event.preventDefault()
        }}
      >
        <h1 className="relative text-sm font-semibold">
          {conflictingFiles.length > 0
            ? conflictingProjects.length > 0
              ? getText('duplicateFilesAndProjectsFound')
              : getText('duplicateFilesFound')
            : getText('duplicateProjectsFound')}
        </h1>
        {nonConflictingFileCount > 0 ||
          (nonConflictingProjectCount > 0 && (
            <div className="relative flex flex-col gap-0.5">
              <span>
                {nonConflictingFileCount > 0
                  ? nonConflictingProjectCount > 0
                    ? getText(
                        'filesAndProjectsWithoutConflicts',
                        String(nonConflictingFileCount),
                        nonConflictingFilesText,
                        String(nonConflictingProjectCount),
                        nonConflictingProjectsText
                      )
                    : getText(
                        'filesOrProjectsWithoutConflicts',
                        String(nonConflictingFileCount),
                        nonConflictingFilesText
                      )
                  : getText(
                      'filesOrProjectsWithoutConflicts',
                      String(nonConflictingProjectCount),
                      nonConflictingProjectsText
                    )}
              </span>
              <button
                type="button"
                className="relative self-start hover:cursor-pointer inline-block bg-frame-selected rounded-full px-4 py-1 disabled:opacity-50 disabled:cursor-default"
                onClick={doUploadNonConflicting}
              >
                {getText('upload')}
              </button>
            </div>
          ))}
        {firstConflict && (
          <>
            <div className="flex flex-col">
              <span className="relative">{getText('currentColon')}</span>
              <AssetSummary asset={firstConflict.current} className="relative" />
            </div>
            <div className="flex flex-col">
              <span className="relative">{getText('newColon')}</span>
              <AssetSummary
                new
                newName={backendModule.stripProjectExtension(findNewName(firstConflict, false))}
                asset={firstConflict.new}
                className="relative"
              />
            </div>
            {count > 1 && (
              <div className="relative flex gap-2">
                <button
                  type="button"
                  className="hover:cursor-pointer inline-block bg-frame-selected rounded-full px-4 py-1 disabled:opacity-50 disabled:cursor-default"
                  onClick={() => {
                    doUpdate([firstConflict])
                    switch (firstConflict.new.type) {
                      case backendModule.AssetType.file: {
                        setConflictingFiles(oldConflicts => oldConflicts.slice(1))
                        break
                      }
                      case backendModule.AssetType.project: {
                        setConflictingProjects(oldConflicts => oldConflicts.slice(1))
                        break
                      }
                    }
                  }}
                >
                  {getText('update')}
                </button>
                <button
                  type="button"
                  className="hover:cursor-pointer inline-block bg-frame-selected rounded-full px-4 py-1 disabled:opacity-50 disabled:cursor-default"
                  onClick={() => {
                    doRename([firstConflict])
                    switch (firstConflict.new.type) {
                      case backendModule.AssetType.file: {
                        setConflictingFiles(oldConflicts => oldConflicts.slice(1))
                        break
                      }
                      case backendModule.AssetType.project: {
                        setConflictingProjects(oldConflicts => oldConflicts.slice(1))
                        break
                      }
                    }
                  }}
                >
                  {firstConflict.new.type === backendModule.AssetType.file
                    ? getText('renameNewFile')
                    : getText('renameNewProject')}
                </button>
              </div>
            )}
          </>
        )}
        {(otherFilesCount > 0 ||
          otherProjectsCount > 0 ||
          nonConflictingFileCount > 0 ||
          nonConflictingProjectCount > 0) && (
          <span className="relative">
            {otherFilesCount > 0
              ? otherProjectsCount > 0
                ? getText(
                    'andOtherFilesAndProjects',
                    String(otherFilesCount),
                    otherFilesText,
                    String(otherProjectsCount),
                    otherProjectsText
                  )
                : getText('andOtherFilesOrProjects', String(otherFilesCount), otherFilesText)
              : getText('andOtherFilesOrProjects', String(otherProjectsCount), otherProjectsText)}
          </span>
        )}
        <div className="relative flex gap-2">
          <button
            type="button"
            className="hover:cursor-pointer inline-block text-white bg-invite rounded-full px-4 py-1 disabled:opacity-50 disabled:cursor-default"
            onClick={() => {
              unsetModal()
              doUploadNonConflicting()
              doUpdate([...conflictingFiles, ...conflictingProjects])
            }}
          >
            {count === 1 ? 'Update' : 'Update All'}
          </button>
          <button
            type="button"
            className="hover:cursor-pointer inline-block text-white bg-invite rounded-full px-4 py-1 disabled:opacity-50 disabled:cursor-default"
            onClick={() => {
              unsetModal()
              doUploadNonConflicting()
              doRename([...conflictingFiles, ...conflictingProjects])
            }}
          >
            {count === 1
              ? firstConflict?.new.type === backendModule.AssetType.file
                ? getText('renameNewFile')
                : getText('renameNewProject')
              : firstConflict?.new.type === backendModule.AssetType.file
              ? getText('renameNewFiles')
              : getText('renameNewProjects')}
          </button>
          <button
            type="button"
            className="hover:cursor-pointer inline-block bg-frame-selected rounded-full px-4 py-1"
            onClick={unsetModal}
          >
            {getText('cancel')}
          </button>
        </div>
      </form>
    </Modal>
  )
}<|MERGE_RESOLUTION|>--- conflicted
+++ resolved
@@ -2,47 +2,20 @@
 import * as React from 'react'
 
 import * as modalProvider from '#/providers/ModalProvider'
+import * as textProvider from '#/providers/TextProvider'
 
 import type * as assetEvent from '#/events/assetEvent'
 import AssetEventType from '#/events/AssetEventType'
 import type * as assetListEvent from '#/events/assetListEvent'
 import AssetListEventType from '#/events/AssetListEventType'
-<<<<<<< HEAD
-import * as modalProvider from '#/providers/ModalProvider'
-import * as textProvider from '#/providers/TextProvider'
-import * as backendModule from '#/services/backend'
-import * as fileInfo from '#/utilities/fileInfo'
-=======
->>>>>>> bb8ff8f8
 
 import AssetSummary from '#/components/dashboard/AssetSummary'
 import Modal from '#/components/Modal'
 
-<<<<<<< HEAD
-=======
 import * as backendModule from '#/services/Backend'
 
 import * as fileInfo from '#/utilities/fileInfo'
-import * as string from '#/utilities/string'
-
-// =================
-// === Constants ===
-// =================
-
-// This is a function, even though it does not look like one.
-// eslint-disable-next-line no-restricted-syntax
-const pluralizeFile = string.makePluralize('file', 'files')
-// This is a function, even though it does not look like one.
-// eslint-disable-next-line no-restricted-syntax
-const pluralizeProject = string.makePluralize('project', 'projects')
-// This is a function, even though it does not look like one.
-// eslint-disable-next-line no-restricted-syntax
-const pluralizeFileUppercase = string.makePluralize('File', 'Files')
-// This is a function, even though it does not look like one.
-// eslint-disable-next-line no-restricted-syntax
-const pluralizeProjectUppercase = string.makePluralize('Project', 'Projects')
-
->>>>>>> bb8ff8f8
+
 // =============
 // === Types ===
 // =============
