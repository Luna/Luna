/** @file A list of selectable labels. */
import * as React from 'react'

import PlusIcon from 'enso-assets/plus.svg'
import Trash2Icon from 'enso-assets/trash2.svg'

import * as modalProvider from '#/providers/ModalProvider'
<<<<<<< HEAD
import * as textProvider from '#/providers/TextProvider'
import type * as backend from '#/services/backend'
import * as array from '#/utilities/array'
import * as assetQuery from '#/utilities/assetQuery'
import * as drag from '#/utilities/drag'
=======

import NewLabelModal from '#/layouts/dashboard/NewLabelModal'
>>>>>>> bb8ff8f8

import ConfirmDeleteModal from '#/components/dashboard/ConfirmDeleteModal'
import Label from '#/components/dashboard/Label'
import * as labelUtils from '#/components/dashboard/Label/labelUtils'
import DragModal from '#/components/DragModal'
import SvgMask from '#/components/SvgMask'

import type * as backend from '#/services/Backend'

import * as array from '#/utilities/array'
import * as assetQuery from '#/utilities/AssetQuery'
import type AssetQuery from '#/utilities/AssetQuery'
import * as drag from '#/utilities/drag'

// ==============
// === Labels ===
// ==============

/** Props for a {@link Labels}. */
export interface LabelsProps {
  labels: backend.Label[]
  query: AssetQuery
  setQuery: React.Dispatch<React.SetStateAction<AssetQuery>>
  doCreateLabel: (name: string, color: backend.LChColor) => void
  doDeleteLabel: (id: backend.TagId, name: backend.LabelName) => void
  newLabelNames: Set<backend.LabelName>
  deletedLabelNames: Set<backend.LabelName>
}

/** A list of selectable labels. */
export default function Labels(props: LabelsProps) {
  const { labels, query, setQuery, doCreateLabel, doDeleteLabel, newLabelNames } = props
  const { deletedLabelNames } = props
  const currentLabels = query.labels
  const currentNegativeLabels = query.negativeLabels
  const { setModal } = modalProvider.useSetModal()
  const { getText } = textProvider.useText()

  return (
    <div data-testid="labels" className="flex flex-col items-start w-30">
      <div className="pl-2 pb-1.5">
        <span className="inline-block font-bold text-sm leading-144.5 h-6 py-0.5">
          {getText('labels')}
        </span>
      </div>
      <ul data-testid="labels-list" className="flex flex-col items-start gap-1">
        {labels
          .filter(label => !deletedLabelNames.has(label.value))
          .sort((a, b) => (a.value > b.value ? 1 : a.value < b.value ? -1 : 0))
          .map(label => {
            const negated = currentNegativeLabels.some(term =>
              array.shallowEqual(term, [label.value])
            )
            return (
              <li key={label.id} className="group flex items-center gap-1">
                <Label
                  draggable
                  color={label.color}
                  active={
                    negated || currentLabels.some(term => array.shallowEqual(term, [label.value]))
                  }
                  negated={negated}
                  disabled={newLabelNames.has(label.value)}
                  onClick={event => {
                    setQuery(oldQuery =>
                      assetQuery.toggleLabel(oldQuery, label.value, event.shiftKey)
                    )
                  }}
                  onDragStart={event => {
                    drag.setDragImageToBlank(event)
                    const payload: drag.LabelsDragPayload = new Set([label.value])
                    drag.LABELS.bind(event, payload)
                    setModal(
                      <DragModal
                        event={event}
                        doCleanup={() => {
                          drag.LABELS.unbind(payload)
                        }}
                      >
                        <Label active color={label.color} onClick={() => {}}>
                          {label.value}
                        </Label>
                      </DragModal>
                    )
                  }}
                >
                  {label.value}
                </Label>
                {!newLabelNames.has(label.value) && (
                  <button
                    className="flex"
                    onClick={event => {
                      event.stopPropagation()
                      setModal(
                        <ConfirmDeleteModal
                          description={getText('labelAssetDescription', label.value)}
                          doDelete={() => {
                            doDeleteLabel(label.id, label.value)
                          }}
                        />
                      )
                    }}
                  >
                    <SvgMask
                      src={Trash2Icon}
                      alt={getText('delete')}
                      className="opacity-0 group-hover:opacity-100 text-delete w-4 h-4"
                    />
                  </button>
                )}
              </li>
            )
          })}
        <li>
          <Label
            active
            color={labelUtils.DEFAULT_LABEL_COLOR}
            className="bg-frame text-not-selected"
            onClick={event => {
              event.stopPropagation()
              setModal(
                <NewLabelModal
                  labels={labels}
                  eventTarget={event.currentTarget}
                  doCreate={doCreateLabel}
                />
              )
            }}
          >
            <img src={PlusIcon} className="w-1.5 h-1.5" />
            <span className="leading-144.5 h-6 py-0.5">{getText('newLabelButtonLabel')}</span>
          </Label>
        </li>
      </ul>
    </div>
  )
}<|MERGE_RESOLUTION|>--- conflicted
+++ resolved
@@ -5,16 +5,9 @@
 import Trash2Icon from 'enso-assets/trash2.svg'
 
 import * as modalProvider from '#/providers/ModalProvider'
-<<<<<<< HEAD
 import * as textProvider from '#/providers/TextProvider'
-import type * as backend from '#/services/backend'
-import * as array from '#/utilities/array'
-import * as assetQuery from '#/utilities/assetQuery'
-import * as drag from '#/utilities/drag'
-=======
 
 import NewLabelModal from '#/layouts/dashboard/NewLabelModal'
->>>>>>> bb8ff8f8
 
 import ConfirmDeleteModal from '#/components/dashboard/ConfirmDeleteModal'
 import Label from '#/components/dashboard/Label'
