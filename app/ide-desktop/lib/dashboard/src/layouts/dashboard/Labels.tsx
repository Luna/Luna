--- conflicted
+++ resolved
@@ -27,23 +27,13 @@
 
 /** Props for a {@link Labels}. */
 export interface LabelsProps {
-<<<<<<< HEAD
   readonly labels: backend.Label[]
-  readonly query: assetQuery.AssetQuery
-  readonly setQuery: React.Dispatch<React.SetStateAction<assetQuery.AssetQuery>>
+  readonly query: AssetQuery
+  readonly setQuery: React.Dispatch<React.SetStateAction<AssetQuery>>
   readonly doCreateLabel: (name: string, color: backend.LChColor) => void
   readonly doDeleteLabel: (id: backend.TagId, name: backend.LabelName) => void
   readonly newLabelNames: Set<backend.LabelName>
   readonly deletedLabelNames: Set<backend.LabelName>
-=======
-  labels: backend.Label[]
-  query: AssetQuery
-  setQuery: React.Dispatch<React.SetStateAction<AssetQuery>>
-  doCreateLabel: (name: string, color: backend.LChColor) => void
-  doDeleteLabel: (id: backend.TagId, name: backend.LabelName) => void
-  newLabelNames: Set<backend.LabelName>
-  deletedLabelNames: Set<backend.LabelName>
->>>>>>> cbf6d41e
 }
 
 /** A list of selectable labels. */
