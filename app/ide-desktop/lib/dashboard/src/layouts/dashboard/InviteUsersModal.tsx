/** @file A modal with inputs for user email and permission level. */
import * as React from 'react'

import isEmail from 'validator/es/lib/isEmail'

import * as asyncEffectHooks from '#/hooks/asyncEffectHooks'
import * as toastAndLogHooks from '#/hooks/toastAndLogHooks'

import * as authProvider from '#/providers/AuthProvider'
import * as backendProvider from '#/providers/BackendProvider'
import * as modalProvider from '#/providers/ModalProvider'
<<<<<<< HEAD
import * as textProvider from '#/providers/TextProvider'
import * as backendModule from '#/services/backend'
import type * as text from '#/text'
=======
>>>>>>> bb8ff8f8

import Modal from '#/components/Modal'

import * as backendModule from '#/services/Backend'

// ==============================
// === ManagePermissionsModal ===
// ==============================

/** Props for an {@link InviteUsersModal}. */
export interface InviteUsersModalProps {
  /** If this is `null`, this modal will be centered. */
  eventTarget: HTMLElement | null
}

/** A modal for inviting one or more users. */
export default function InviteUsersModal(props: InviteUsersModalProps) {
  const { eventTarget } = props
  const { organization } = authProvider.useNonPartialUserSession()
  const { backend } = backendProvider.useBackend()
  const { unsetModal } = modalProvider.useSetModal()
  const { getText } = textProvider.useText()
  const toastAndLog = toastAndLogHooks.useToastAndLog()
  const [newEmails, setNewEmails] = React.useState(new Set<string>())
  const [email, setEmail] = React.useState<string>('')
  const position = React.useMemo(() => eventTarget?.getBoundingClientRect(), [eventTarget])
  const members = asyncEffectHooks.useAsyncEffect([], () => backend.listUsers(), [backend])
  const existingEmails = React.useMemo(
    () => new Set(members.map<string>(member => member.email)),
    [members]
  )
  const invalidEmailError = React.useMemo(
    () =>
      (email === ''
        ? 'emailIsBlank'
        : !isEmail(email)
        ? 'emailIsNotAValidEmail'
        : existingEmails.has(email)
        ? 'userIsAlreadyInTheOrganization'
        : newEmails.has(email)
        ? 'youAreAlreadyAddingUser'
        : null) satisfies text.TextId | null,
    [email, existingEmails, newEmails]
  )
  const isEmailValid = invalidEmailError == null

  const doAddEmail = () => {
    if (!isEmailValid) {
      if (invalidEmailError === 'emailIsBlank') {
        toastAndLog(invalidEmailError)
      } else {
        toastAndLog(invalidEmailError, null, email)
      }
    } else {
      setNewEmails(oldNewEmails => new Set([...oldNewEmails, email]))
      setEmail('')
    }
  }

  const doSubmit = () => {
    unsetModal()
    if (organization != null) {
      for (const newEmail of newEmails) {
        void (async () => {
          try {
            await backend.inviteUser({
              organizationId: organization.id,
              userEmail: backendModule.EmailAddress(newEmail),
            })
          } catch (error) {
            toastAndLog('couldNotInviteUser', error, newEmail)
          }
        })()
      }
    }
  }

  return (
    <Modal
      centered={eventTarget == null}
      className="absolute overflow-hidden bg-dim w-full h-full top-0 left-0"
    >
      <div
        tabIndex={-1}
        style={
          position != null
            ? {
                left: position.left + window.scrollX,
                top: position.top + window.scrollY,
              }
            : {}
        }
        className="sticky w-115.25 rounded-2xl before:absolute before:bg-frame-selected before:backdrop-blur-3xl before:rounded-2xl before:w-full before:h-full"
        onClick={mouseEvent => {
          mouseEvent.stopPropagation()
        }}
        onContextMenu={mouseEvent => {
          mouseEvent.stopPropagation()
          mouseEvent.preventDefault()
        }}
        onKeyDown={event => {
          if (event.key !== 'Escape') {
            event.stopPropagation()
          }
        }}
      >
        <div className="relative flex flex-col rounded-2xl gap-2 p-2">
          <div>
            <h2 className="text-sm font-bold">{getText('invite')}</h2>
            {/* Space reserved for other tabs. */}
          </div>
          <form
            className="flex gap-1"
            onSubmit={event => {
              event.preventDefault()
              doAddEmail()
            }}
          >
            <div className="flex items-center grow rounded-full border border-black/10 gap-2 px-2">
              <input
                type="text"
                placeholder={getText('typeEmailToInvite')}
                className="w-full bg-transparent"
                value={email}
                onInput={event => {
                  setEmail(event.currentTarget.value)
                }}
              />
            </div>
            <button
              type="submit"
              disabled={!isEmailValid}
              {...(!isEmailValid ? { title: invalidEmailError } : {})}
              className="text-tag-text bg-invite rounded-full whitespace-nowrap px-4 py-1 disabled:opacity-30"
            >
              <div className="h-6 py-0.5">{getText('addUser')}</div>
            </button>
          </form>
          <ul className="flex flex-col px-1">
            {[...newEmails].map(newEmail => (
              <li key={newEmail} className="h-6 leading-5 py-px">
                {newEmail}
              </li>
            ))}
          </ul>
          <div className="self-start">
            <button
              type="submit"
              disabled={!isEmailValid && email !== ''}
              {...(!isEmailValid && email !== '' ? { title: invalidEmailError } : {})}
              className="text-tag-text bg-invite rounded-full px-4 py-1 disabled:opacity-30"
              onClick={() => {
                doSubmit()
              }}
            >
              <div className="h-6 py-0.5">{getText('inviteAll')}</div>
            </button>
          </div>
        </div>
      </div>
    </Modal>
  )
}<|MERGE_RESOLUTION|>--- conflicted
+++ resolved
@@ -9,12 +9,7 @@
 import * as authProvider from '#/providers/AuthProvider'
 import * as backendProvider from '#/providers/BackendProvider'
 import * as modalProvider from '#/providers/ModalProvider'
-<<<<<<< HEAD
 import * as textProvider from '#/providers/TextProvider'
-import * as backendModule from '#/services/backend'
-import type * as text from '#/text'
-=======
->>>>>>> bb8ff8f8
 
 import Modal from '#/components/Modal'
 
@@ -56,7 +51,8 @@
         ? 'userIsAlreadyInTheOrganization'
         : newEmails.has(email)
         ? 'youAreAlreadyAddingUser'
-        : null) satisfies text.TextId | null,
+        : // The `satisfies` is required to ensure the `toastAndLog` call below passes typechecking.
+          null) satisfies string | null,
     [email, existingEmails, newEmails]
   )
   const isEmailValid = invalidEmailError == null
