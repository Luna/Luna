--- conflicted
+++ resolved
@@ -7,22 +7,13 @@
 
 import * as authProvider from '#/providers/AuthProvider'
 import * as backendProvider from '#/providers/BackendProvider'
+import * as textProvider from '#/providers/TextProvider'
 
 import type * as assetEvent from '#/events/assetEvent'
 
 import type Category from '#/layouts/dashboard/CategorySwitcher/Category'
 import type * as pageSwitcher from '#/layouts/dashboard/PageSwitcher'
 import UserBar from '#/layouts/dashboard/UserBar'
-<<<<<<< HEAD
-import * as authProvider from '#/providers/AuthProvider'
-import * as backendProvider from '#/providers/BackendProvider'
-import * as textProvider from '#/providers/TextProvider'
-import type * as backendModule from '#/services/backend'
-import type * as assetTreeNode from '#/utilities/assetTreeNode'
-import * as object from '#/utilities/object'
-import * as permissions from '#/utilities/permissions'
-=======
->>>>>>> bb8ff8f8
 
 import Button from '#/components/Button'
 import AssetInfoBar from '#/components/dashboard/AssetInfoBar'
