/** @file Display and modify the properties of an asset. */
import * as React from 'react'

import PenIcon from 'enso-assets/pen.svg'

import SCHEMA from '#/data/dataLinkSchema.json' assert { type: 'json' }

import * as setAssetHooks from '#/hooks/setAssetHooks'
import * as toastAndLogHooks from '#/hooks/toastAndLogHooks'

import * as authProvider from '#/providers/AuthProvider'

import type * as assetEvent from '#/events/assetEvent'

import type Category from '#/layouts/dashboard/CategorySwitcher/Category'
import DataLinkInput from '#/layouts/dashboard/DataLinkInput'

import Button from '#/components/Button'
import SharedWithColumn from '#/components/dashboard/column/SharedWithColumn'
import StatelessSpinner, * as statelessSpinner from '#/components/StatelessSpinner'

import * as backendModule from '#/services/Backend'

import type AssetTreeNode from '#/utilities/AssetTreeNode'
import * as jsonSchema from '#/utilities/jsonSchema'
import * as object from '#/utilities/object'
import * as permissions from '#/utilities/permissions'

// =================
// === Constants ===
// =================

const DEFS: Record<string, object> = SCHEMA.$defs

// =======================
// === AssetProperties ===
// =======================

/** Props for an {@link AssetPropertiesProps}. */
export interface AssetPropertiesProps {
  readonly item: AssetTreeNode
  readonly setItem: React.Dispatch<React.SetStateAction<AssetTreeNode>>
  readonly category: Category
  readonly dispatchAssetEvent: (event: assetEvent.AssetEvent) => void
}

/** Display and modify the properties of an asset. */
export default function AssetProperties(props: AssetPropertiesProps) {
  const { item: rawItem, setItem: rawSetItem, category, dispatchAssetEvent } = props

  const [item, innerSetItem] = React.useState(rawItem)
  const [isEditingDescription, setIsEditingDescription] = React.useState(false)
  const [queuedDescription, setQueuedDescripion] = React.useState<string | null>(null)
  const [description, setDescription] = React.useState('')
  const [dataLinkValue, setDataLinkValue] = React.useState<NonNullable<unknown> | null>(null)
  const [editedDataLinkValue, setEditedDataLinkValue] = React.useState<NonNullable<unknown> | null>(
    null
  )
  const [isDataLinkFetched, setIsDataLinkFetched] = React.useState(false)
  const isDataLinkSubmittable = React.useMemo(
    () => jsonSchema.isMatch(DEFS, SCHEMA.$defs.DataLink, dataLinkValue),
    [dataLinkValue]
  )
<<<<<<< HEAD
  const { organization } = authProvider.useNonPartialUserSession()
=======
  const { user } = authProvider.useNonPartialUserSession()
  const { backend } = backendProvider.useBackend()
>>>>>>> 5c7947ce
  const toastAndLog = toastAndLogHooks.useToastAndLog()
  const setItem = React.useCallback(
    (valueOrUpdater: React.SetStateAction<AssetTreeNode>) => {
      innerSetItem(valueOrUpdater)
      rawSetItem(valueOrUpdater)
    },
    [/* should never change */ rawSetItem]
  )
<<<<<<< HEAD
  const smartAsset = item.item
  const asset = smartAsset.value
  const setAsset = setAssetHooks.useSetAsset(asset, setItem)
  const self = asset.permissions?.find(
    permission => permission.user.user_email === organization?.value.email
  )
=======
  const self = item.item.permissions?.find(permission => permission.user.user_email === user?.email)
>>>>>>> 5c7947ce
  const ownsThisAsset = self?.permission === permissions.PermissionAction.own
  const canEditThisAsset =
    ownsThisAsset ||
    self?.permission === permissions.PermissionAction.admin ||
    self?.permission === permissions.PermissionAction.edit
  const isDataLink = item.item.type === backendModule.AssetType.dataLink

  React.useEffect(() => {
    setDescription(asset.description ?? '')
  }, [asset.description])

  React.useEffect(() => {
    void (async () => {
      if (item.item.type === backendModule.AssetType.dataLink) {
        const value = await item.item.getValue()
        setDataLinkValue(value)
        setEditedDataLinkValue(structuredClone(value))
        setIsDataLinkFetched(true)
      }
    })()
  }, [item.item])

  const doEditDescription = async () => {
    setIsEditingDescription(false)
    if (description !== asset.description) {
      const oldDescription = asset.description
      setAsset(object.merger({ description }))
      try {
        await smartAsset.update({ description })
      } catch (error) {
        toastAndLog('Could not edit asset description')
        setAsset(object.merger({ description: oldDescription }))
      }
    }
  }

  return (
    <>
      <div className="flex flex-col items-start gap-1">
        <span className="flex items-center gap-2 text-lg leading-144.5 h-7 py-px">
          Description
          {ownsThisAsset && !isEditingDescription && (
            <Button
              image={PenIcon}
              onClick={() => {
                setIsEditingDescription(true)
                setQueuedDescripion(asset.description)
              }}
            />
          )}
        </span>
        <div data-testid="asset-panel-description" className="py-1 self-stretch">
          {!isEditingDescription ? (
            <span className="leading-170 py-px">{asset.description}</span>
          ) : (
            <form className="flex flex-col gap-2" onSubmit={doEditDescription}>
              <textarea
                ref={element => {
                  if (element != null && queuedDescription != null) {
                    element.value = queuedDescription
                    setQueuedDescripion(null)
                  }
                }}
                onBlur={doEditDescription}
                value={description}
                onKeyDown={event => {
                  event.stopPropagation()
                  switch (event.key) {
                    case 'Escape': {
                      setIsEditingDescription(false)
                      break
                    }
                    case 'Enter': {
                      if (event.ctrlKey) {
                        void doEditDescription()
                        break
                      }
                    }
                  }
                }}
                onChange={event => {
                  setDescription(event.currentTarget.value)
                }}
                className="bg-frame resize-none rounded-lg w-full p-2"
              ></textarea>
              <button type="submit" className="self-start bg-frame-selected rounded-full px-4 py-1">
                Update
              </button>
            </form>
          )}
        </div>
      </div>
      <div className="flex flex-col items-start gap-2">
        <span className="text-lg leading-144.5 h-7 py-px">Settings</span>
        <table>
          <tbody>
            <tr data-testid="asset-panel-permissions">
              <td className="min-w-32 px-0 py-1">
                <span className="inline-block leading-170 h-6 py-px">Shared with</span>
              </td>
              <td className="p-0 w-full">
                <SharedWithColumn
                  item={item}
                  setItem={setItem}
                  state={{ category, dispatchAssetEvent }}
                />
              </td>
            </tr>
          </tbody>
        </table>
      </div>
      {isDataLink && (
        <div className="flex flex-col items-start gap-1">
          <span className="flex items-center gap-2 text-lg leading-144.5 h-7 py-px">Data Link</span>
          {!isDataLinkFetched ? (
            <div className="grid self-stretch place-items-center">
              <StatelessSpinner size={48} state={statelessSpinner.SpinnerState.loadingMedium} />
            </div>
          ) : (
            <>
              <DataLinkInput
                readOnly={!canEditThisAsset}
                dropdownTitle="Type"
                value={editedDataLinkValue}
                setValue={setEditedDataLinkValue}
              />
              {canEditThisAsset && (
                <div className="flex gap-2">
                  <button
                    type="button"
                    disabled={dataLinkValue === editedDataLinkValue || !isDataLinkSubmittable}
                    className="hover:cursor-pointer inline-block text-white bg-invite rounded-full px-4 py-1 disabled:opacity-50 disabled:cursor-default"
                    onClick={() => {
                      void (async () => {
                        if (item.item.type === backendModule.AssetType.dataLink) {
                          const oldDataLinkValue = dataLinkValue
                          try {
                            setDataLinkValue(editedDataLinkValue)
                            await item.item.update({ value: editedDataLinkValue })
                          } catch (error) {
                            toastAndLog(null, error)
                            setDataLinkValue(oldDataLinkValue)
                            setEditedDataLinkValue(oldDataLinkValue)
                          }
                        }
                      })()
                    }}
                  >
                    Update
                  </button>
                  <button
                    type="button"
                    className="hover:cursor-pointer inline-block bg-frame-selected rounded-full px-4 py-1"
                    onClick={() => {
                      setEditedDataLinkValue(structuredClone(dataLinkValue))
                    }}
                  >
                    Cancel
                  </button>
                </div>
              )}
            </>
          )}
        </div>
      )}
    </>
  )
}<|MERGE_RESOLUTION|>--- conflicted
+++ resolved
@@ -61,12 +61,7 @@
     () => jsonSchema.isMatch(DEFS, SCHEMA.$defs.DataLink, dataLinkValue),
     [dataLinkValue]
   )
-<<<<<<< HEAD
-  const { organization } = authProvider.useNonPartialUserSession()
-=======
   const { user } = authProvider.useNonPartialUserSession()
-  const { backend } = backendProvider.useBackend()
->>>>>>> 5c7947ce
   const toastAndLog = toastAndLogHooks.useToastAndLog()
   const setItem = React.useCallback(
     (valueOrUpdater: React.SetStateAction<AssetTreeNode>) => {
@@ -75,16 +70,12 @@
     },
     [/* should never change */ rawSetItem]
   )
-<<<<<<< HEAD
   const smartAsset = item.item
   const asset = smartAsset.value
   const setAsset = setAssetHooks.useSetAsset(asset, setItem)
   const self = asset.permissions?.find(
-    permission => permission.user.user_email === organization?.value.email
-  )
-=======
-  const self = item.item.permissions?.find(permission => permission.user.user_email === user?.email)
->>>>>>> 5c7947ce
+    permission => permission.user.user_email === user?.value.email
+  )
   const ownsThisAsset = self?.permission === permissions.PermissionAction.own
   const canEditThisAsset =
     ownsThisAsset ||
