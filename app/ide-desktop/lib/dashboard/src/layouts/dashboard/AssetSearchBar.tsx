--- conflicted
+++ resolved
@@ -50,12 +50,7 @@
 
 /** A search bar containing a text input, and a list of suggestions. */
 export default function AssetSearchBar(props: AssetSearchBarProps) {
-<<<<<<< HEAD
   const { query, setQuery, labels, suggestions: rawSuggestions, isCloud } = props
-  const [isTabbing, setIsTabbing] = React.useState(false)
-=======
-  const { query, setQuery, labels, suggestions: rawSuggestions } = props
->>>>>>> cbf6d41e
   /** A cached query as of the start of tabbing. */
   const baseQuery = React.useRef(query)
   const [suggestions, setSuggestions] = React.useState(rawSuggestions)
@@ -269,9 +264,8 @@
               })}
             </div>
             {/* Asset labels */}
-<<<<<<< HEAD
             {isCloud && labels.length !== 0 && (
-              <div className="flex gap-2 p-2 pointer-events-auto">
+              <div data-testid="asset-search-labels" className="flex gap-2 p-2 pointer-events-auto">
                 {labels.map(label => {
                   const negated = query.negativeLabels.some(term =>
                     array.shallowEqual(term, [label.value])
@@ -287,8 +281,7 @@
                       }
                       negated={negated}
                       onClick={event => {
-                        setWasQueryModified(true)
-                        setSelectedIndex(null)
+                        querySource.current = QuerySource.internal
                         setQuery(oldQuery => {
                           const newQuery = assetQuery.toggleLabel(
                             oldQuery,
@@ -306,40 +299,6 @@
                 })}
               </div>
             )}
-=======
-            <div data-testid="asset-search-labels" className="flex gap-2 p-2 pointer-events-auto">
-              {labels.map(label => {
-                const negated = query.negativeLabels.some(term =>
-                  array.shallowEqual(term, [label.value])
-                )
-                return (
-                  <Label
-                    key={label.id}
-                    color={label.color}
-                    group={false}
-                    active={
-                      negated || query.labels.some(term => array.shallowEqual(term, [label.value]))
-                    }
-                    negated={negated}
-                    onClick={event => {
-                      querySource.current = QuerySource.internal
-                      setQuery(oldQuery => {
-                        const newQuery = assetQuery.toggleLabel(
-                          oldQuery,
-                          label.value,
-                          event.shiftKey
-                        )
-                        baseQuery.current = newQuery
-                        return newQuery
-                      })
-                    }}
-                  >
-                    {label.value}
-                  </Label>
-                )
-              })}
-            </div>
->>>>>>> cbf6d41e
             {/* Suggestions */}
             <div className="flex flex-col max-h-[16rem] overflow-y-auto">
               {suggestions.map((suggestion, index) => (
