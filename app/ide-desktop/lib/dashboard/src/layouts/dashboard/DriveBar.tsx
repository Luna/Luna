--- conflicted
+++ resolved
@@ -27,11 +27,7 @@
 export interface DriveBarProps {
   category: Category
   canDownloadFiles: boolean
-<<<<<<< HEAD
-  doCreateProject: (templateId: string | null) => void
-=======
   doCreateProject: () => void
->>>>>>> dfe867a9
   doCreateDirectory: () => void
   doCreateDataConnector: (name: string, value: string) => void
   doUploadFiles: (files: File[]) => void
@@ -60,11 +56,7 @@
           }
         : {}),
       [shortcutsModule.KeyboardAction.newProject]: () => {
-<<<<<<< HEAD
-        doCreateProject(null)
-=======
         doCreateProject()
->>>>>>> dfe867a9
       },
       [shortcutsModule.KeyboardAction.uploadFiles]: () => {
         uploadFilesRef.current?.click()
@@ -85,11 +77,7 @@
             : {})}
           onClick={() => {
             unsetModal()
-<<<<<<< HEAD
-            doCreateProject(null)
-=======
             doCreateProject()
->>>>>>> dfe867a9
           }}
         >
           <span
