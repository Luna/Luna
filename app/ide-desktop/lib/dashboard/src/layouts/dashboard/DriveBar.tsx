/** @file Header menubar for the directory listing, containing information about
 * the current directory and some configuration options. */
import * as React from 'react'

import AddConnectorIcon from 'enso-assets/add_connector.svg'
import AddFolderIcon from 'enso-assets/add_folder.svg'
import DataDownloadIcon from 'enso-assets/data_download.svg'
import DataUploadIcon from 'enso-assets/data_upload.svg'

import type * as assetEvent from '#/events/assetEvent'
import AssetEventType from '#/events/AssetEventType'
import Category from '#/layouts/dashboard/CategorySwitcher/Category'
import UpsertSecretModal from '#/layouts/dashboard/UpsertSecretModal'
import * as backendProvider from '#/providers/BackendProvider'
import * as modalProvider from '#/providers/ModalProvider'
import * as shortcutsProvider from '#/providers/ShortcutsProvider'
import * as backendModule from '#/services/backend'
import * as shortcutsModule from '#/utilities/shortcuts'

import Button from '#/components/Button'

// ================
// === DriveBar ===
// ================

/** Props for a {@link DriveBar}. */
export interface DriveBarProps {
<<<<<<< HEAD
  readonly category: Category
  readonly canDownloadFiles: boolean
  readonly doCreateProject: (templateId: string | null) => void
  readonly doCreateDirectory: () => void
  readonly doCreateDataConnector: (name: string, value: string) => void
  readonly doUploadFiles: (files: File[]) => void
  readonly dispatchAssetEvent: (event: assetEvent.AssetEvent) => void
=======
  category: Category
  canDownloadFiles: boolean
  doCreateProject: () => void
  doCreateDirectory: () => void
  doCreateDataConnector: (name: string, value: string) => void
  doUploadFiles: (files: File[]) => void
  dispatchAssetEvent: (event: assetEvent.AssetEvent) => void
>>>>>>> dfe867a9
}

/** Displays the current directory path and permissions, upload and download buttons,
 * and a column display mode switcher. */
export default function DriveBar(props: DriveBarProps) {
  const { category, canDownloadFiles, doCreateProject, doCreateDirectory } = props
  const { doCreateDataConnector, doUploadFiles, dispatchAssetEvent } = props
  const { backend } = backendProvider.useBackend()
  const { setModal, unsetModal } = modalProvider.useSetModal()
  const { shortcuts } = shortcutsProvider.useShortcuts()
  const uploadFilesRef = React.useRef<HTMLInputElement>(null)
  const isCloud = backend.type === backendModule.BackendType.remote
  const isHomeCategory = category === Category.home || !isCloud

  React.useEffect(() => {
    return shortcuts.registerKeyboardHandlers({
      ...(backend.type !== backendModule.BackendType.local
        ? {
            [shortcutsModule.KeyboardAction.newFolder]: () => {
              doCreateDirectory()
            },
          }
        : {}),
      [shortcutsModule.KeyboardAction.newProject]: () => {
<<<<<<< HEAD
        doCreateProject(null)
=======
        doCreateProject()
>>>>>>> dfe867a9
      },
      [shortcutsModule.KeyboardAction.uploadFiles]: () => {
        uploadFilesRef.current?.click()
      },
    })
  }, [backend.type, doCreateDirectory, doCreateProject, /* should never change */ shortcuts])

  return (
    <div className="flex h-8 py-0.5">
      <div className="flex gap-2.5">
        <button
          disabled={!isHomeCategory}
          className="flex items-center bg-frame rounded-full h-8 px-2.5"
          {...(!isHomeCategory
            ? {
                title: 'You can only create a new project in Home.',
              }
            : {})}
          onClick={() => {
            unsetModal()
<<<<<<< HEAD
            doCreateProject(null)
=======
            doCreateProject()
>>>>>>> dfe867a9
          }}
        >
          <span
            className={`font-semibold whitespace-nowrap leading-5 h-6 py-px ${
              !isHomeCategory ? 'opacity-50' : ''
            }`}
          >
            New Project
          </span>
        </button>
        <div className="flex items-center text-black/50 bg-frame rounded-full gap-3 h-8 px-3">
          {backend.type !== backendModule.BackendType.local && (
            <Button
              active={isHomeCategory}
              disabled={!isHomeCategory}
              error="You can only create a new folder in Home."
              image={AddFolderIcon}
              alt="New Folder"
              disabledOpacityClassName="opacity-20"
              onClick={() => {
                unsetModal()
                doCreateDirectory()
              }}
            />
          )}
          {backend.type !== backendModule.BackendType.local && (
            <Button
              active={isHomeCategory}
              disabled={!isHomeCategory}
              error="You can only create a new data connector in Home."
              image={AddConnectorIcon}
              alt="New Data Connector"
              disabledOpacityClassName="opacity-20"
              onClick={event => {
                event.stopPropagation()
                setModal(
                  <UpsertSecretModal id={null} name={null} doCreate={doCreateDataConnector} />
                )
              }}
            />
          )}
          <input
            ref={uploadFilesRef}
            type="file"
            multiple
            id="upload_files_input"
            name="upload_files_input"
            {...(backend.type !== backendModule.BackendType.local
              ? {}
              : { accept: '.enso-project' })}
            className="hidden"
            onInput={event => {
              if (event.currentTarget.files != null) {
                doUploadFiles(Array.from(event.currentTarget.files))
              }
              // Clear the list of selected files. Otherwise, `onInput` will not be
              // dispatched again if the same file is selected.
              event.currentTarget.value = ''
            }}
          />
          <Button
            active={isHomeCategory}
            disabled={!isHomeCategory}
            error="You can only upload files to Home."
            image={DataUploadIcon}
            alt="Upload Files"
            disabledOpacityClassName="opacity-20"
            onClick={() => {
              unsetModal()
              uploadFilesRef.current?.click()
            }}
          />
          <Button
            active={canDownloadFiles}
            disabled={!canDownloadFiles}
            image={DataDownloadIcon}
            alt="Download Files"
            error={
              category === Category.trash
                ? 'You cannot download files from Trash.'
                : 'You currently can only download files.'
            }
            disabledOpacityClassName="opacity-20"
            onClick={event => {
              event.stopPropagation()
              unsetModal()
              dispatchAssetEvent({
                type: AssetEventType.downloadSelected,
              })
            }}
          />
        </div>
      </div>
    </div>
  )
}<|MERGE_RESOLUTION|>--- conflicted
+++ resolved
@@ -25,23 +25,13 @@
 
 /** Props for a {@link DriveBar}. */
 export interface DriveBarProps {
-<<<<<<< HEAD
   readonly category: Category
   readonly canDownloadFiles: boolean
-  readonly doCreateProject: (templateId: string | null) => void
+  readonly doCreateProject: () => void
   readonly doCreateDirectory: () => void
   readonly doCreateDataConnector: (name: string, value: string) => void
   readonly doUploadFiles: (files: File[]) => void
   readonly dispatchAssetEvent: (event: assetEvent.AssetEvent) => void
-=======
-  category: Category
-  canDownloadFiles: boolean
-  doCreateProject: () => void
-  doCreateDirectory: () => void
-  doCreateDataConnector: (name: string, value: string) => void
-  doUploadFiles: (files: File[]) => void
-  dispatchAssetEvent: (event: assetEvent.AssetEvent) => void
->>>>>>> dfe867a9
 }
 
 /** Displays the current directory path and permissions, upload and download buttons,
@@ -66,11 +56,7 @@
           }
         : {}),
       [shortcutsModule.KeyboardAction.newProject]: () => {
-<<<<<<< HEAD
-        doCreateProject(null)
-=======
         doCreateProject()
->>>>>>> dfe867a9
       },
       [shortcutsModule.KeyboardAction.uploadFiles]: () => {
         uploadFilesRef.current?.click()
@@ -91,11 +77,7 @@
             : {})}
           onClick={() => {
             unsetModal()
-<<<<<<< HEAD
-            doCreateProject(null)
-=======
             doCreateProject()
->>>>>>> dfe867a9
           }}
         >
           <span
