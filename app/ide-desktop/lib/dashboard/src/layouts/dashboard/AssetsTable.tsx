--- conflicted
+++ resolved
@@ -157,79 +157,6 @@
   },
 ]
 
-<<<<<<< HEAD
-=======
-// ===================================
-// === insertAssetTreeNodeChildren ===
-// ===================================
-
-/** Return a directory, with new children added into its list of children.
- * All children MUST have the same asset type. */
-function insertAssetTreeNodeChildren(
-  item: AssetTreeNode,
-  children: backendModule.AnyAsset[],
-  directoryKey: backendModule.AssetId,
-  directoryId: backendModule.DirectoryId
-): AssetTreeNode {
-  const depth = item.depth + 1
-  const typeOrder = children[0] != null ? backendModule.ASSET_TYPE_ORDER[children[0].type] : 0
-  const nodes = (item.children ?? []).filter(
-    node => node.item.type !== backendModule.AssetType.specialEmpty
-  )
-  const nodesToInsert = children.map(asset =>
-    AssetTreeNode.fromAsset(asset, directoryKey, directoryId, depth)
-  )
-  const newNodes = array.splicedBefore(
-    nodes,
-    nodesToInsert,
-    innerItem => backendModule.ASSET_TYPE_ORDER[innerItem.item.type] >= typeOrder
-  )
-  return item.with({ children: newNodes })
-}
-
-/** Return a directory, with new children added into its list of children.
- * The children MAY be of different asset types. */
-function insertArbitraryAssetTreeNodeChildren(
-  item: AssetTreeNode,
-  children: backendModule.AnyAsset[],
-  directoryKey: backendModule.AssetId,
-  directoryId: backendModule.DirectoryId,
-  getKey: ((asset: backendModule.AnyAsset) => backendModule.AssetId) | null = null
-): AssetTreeNode {
-  const depth = item.depth + 1
-  const nodes = (item.children ?? []).filter(
-    node => node.item.type !== backendModule.AssetType.specialEmpty
-  )
-  const byType: Readonly<Record<backendModule.AssetType, backendModule.AnyAsset[]>> = {
-    [backendModule.AssetType.directory]: [],
-    [backendModule.AssetType.project]: [],
-    [backendModule.AssetType.file]: [],
-    [backendModule.AssetType.secret]: [],
-    [backendModule.AssetType.specialLoading]: [],
-    [backendModule.AssetType.specialEmpty]: [],
-  }
-  for (const child of children) {
-    byType[child.type].push(child)
-  }
-  let newNodes = nodes
-  for (const childrenOfSpecificType of Object.values(byType)) {
-    const firstChild = childrenOfSpecificType[0]
-    if (firstChild) {
-      const typeOrder = backendModule.ASSET_TYPE_ORDER[firstChild.type]
-      const nodesToInsert = childrenOfSpecificType.map(asset =>
-        AssetTreeNode.fromAsset(asset, directoryKey, directoryId, depth, getKey)
-      )
-      newNodes = array.splicedBefore(
-        newNodes,
-        nodesToInsert,
-        innerItem => backendModule.ASSET_TYPE_ORDER[innerItem.item.type] >= typeOrder
-      )
-    }
-  }
-  return newNodes === nodes ? item : item.with({ children: newNodes })
-}
-
->>>>>>> b5a9ec1f
 // =============================
 // === Category to filter by ===
 // =============================
@@ -246,37 +173,13 @@
 
 /** State passed through from a {@link AssetsTable} to every cell. */
 export interface AssetsTableState {
-<<<<<<< HEAD
-  isCloud: boolean
-  numberOfSelectedItems: number
-  category: Category
-  rootDirectory: backendModule.SmartDirectory
-  labels: Map<backendModule.LabelName, backendModule.Label>
-  deletedLabelNames: Set<backendModule.LabelName>
-  hasPasteData: boolean
-  sortColumn: columnUtils.SortableColumn | null
-  setSortColumn: (column: columnUtils.SortableColumn | null) => void
-  sortDirection: SortDirection | null
-  setSortDirection: (sortDirection: SortDirection | null) => void
-  query: AssetQuery
-  setQuery: React.Dispatch<React.SetStateAction<AssetQuery>>
-  dispatchAssetListEvent: (event: assetListEvent.AssetListEvent) => void
-  assetEvents: assetEvent.AssetEvent[]
-  dispatchAssetEvent: (event: assetEvent.AssetEvent) => void
-  setAssetPanelProps: React.Dispatch<
-    React.SetStateAction<assetPanel.AssetPanelRequiredProps | null>
-  >
-  nodeMap: Readonly<React.MutableRefObject<ReadonlyMap<backendModule.AssetId, AssetTreeNode>>>
-  doToggleDirectoryExpansion: (
-    directory: backendModule.SmartDirectory,
-=======
+  readonly isCloud: boolean
   readonly numberOfSelectedItems: number
-  readonly visibilities: ReadonlyMap<backendModule.AssetId, Visibility>
   readonly category: Category
+  readonly rootDirectory: backendModule.SmartDirectory
   readonly labels: Map<backendModule.LabelName, backendModule.Label>
   readonly deletedLabelNames: Set<backendModule.LabelName>
   readonly hasPasteData: boolean
-  readonly setPasteData: (pasteData: pasteDataModule.PasteData<Set<backendModule.AssetId>>) => void
   readonly sortColumn: columnUtils.SortableColumn | null
   readonly setSortColumn: (column: columnUtils.SortableColumn | null) => void
   readonly sortDirection: SortDirection | null
@@ -293,40 +196,22 @@
     React.MutableRefObject<ReadonlyMap<backendModule.AssetId, AssetTreeNode>>
   >
   readonly doToggleDirectoryExpansion: (
-    directoryId: backendModule.DirectoryId,
->>>>>>> b5a9ec1f
+    directory: backendModule.SmartDirectory,
     key: backendModule.AssetId,
     override?: boolean
   ) => void
   /** Called when the project is opened via the `ProjectActionButton`. */
-<<<<<<< HEAD
-  doOpenManually: (projectId: backendModule.ProjectId) => void
-  doOpenEditor: (
+  readonly doOpenManually: (projectId: backendModule.ProjectId) => void
+  readonly doOpenEditor: (
     project: backendModule.SmartProject,
     setProject: React.Dispatch<React.SetStateAction<backendModule.ProjectAsset>>,
     switchPage: boolean
   ) => void
-  doCloseEditor: (project: backendModule.ProjectAsset) => void
-  doCreateLabel: (value: string, color: color.LChColor) => Promise<void>
-  doCopy: () => void
-  doCut: () => void
-  doPaste: (newParentKey: backendModule.AssetId) => void
-=======
-  readonly doOpenManually: (projectId: backendModule.ProjectId) => void
-  readonly doOpenIde: (
-    project: backendModule.ProjectAsset,
-    setProject: React.Dispatch<React.SetStateAction<backendModule.ProjectAsset>>,
-    switchPage: boolean
-  ) => void
-  readonly doCloseIde: (project: backendModule.ProjectAsset) => void
-  readonly doCreateLabel: (value: string, color: backendModule.LChColor) => Promise<void>
+  readonly doCloseEditor: (project: backendModule.ProjectAsset) => void
+  readonly doCreateLabel: (value: string, color: color.LChColor) => Promise<void>
   readonly doCopy: () => void
   readonly doCut: () => void
-  readonly doPaste: (
-    newParentKey: backendModule.AssetId,
-    newParentId: backendModule.DirectoryId
-  ) => void
->>>>>>> b5a9ec1f
+  readonly doPaste: (newParentKey: backendModule.AssetId) => void
 }
 
 /** Data associated with a {@link AssetRow}, used for rendering. */
@@ -339,33 +224,8 @@
 
 /** Props for a {@link AssetsTable}. */
 export interface AssetsTableProps {
-<<<<<<< HEAD
-  isCloud: boolean
-  rootDirectory: backendModule.SmartDirectory
-  query: AssetQuery
-  setQuery: React.Dispatch<React.SetStateAction<AssetQuery>>
-  setCanDownloadFiles: (canDownloadFiles: boolean) => void
-  category: Category
-  allLabels: Map<backendModule.LabelName, backendModule.Label>
-  setSuggestions: (suggestions: assetSearchBar.Suggestion[]) => void
-  initialProjectName: string | null
-  projectStartupInfo: backendModule.ProjectStartupInfo | null
-  deletedLabelNames: Set<backendModule.LabelName>
-  assetListEvents: assetListEvent.AssetListEvent[]
-  dispatchAssetListEvent: (event: assetListEvent.AssetListEvent) => void
-  assetEvents: assetEvent.AssetEvent[]
-  dispatchAssetEvent: (event: assetEvent.AssetEvent) => void
-  setAssetPanelProps: React.Dispatch<
-    React.SetStateAction<assetPanel.AssetPanelRequiredProps | null>
-  >
-  doOpenEditor: (
-    project: backendModule.SmartProject,
-    setProject: React.Dispatch<React.SetStateAction<backendModule.ProjectAsset>>,
-    switchPage: boolean
-  ) => void
-  doCloseEditor: (project: backendModule.ProjectAsset) => void
-  doCreateLabel: (value: string, color: color.LChColor) => Promise<void>
-=======
+  readonly isCloud: boolean
+  readonly rootDirectory: backendModule.SmartDirectory
   readonly query: AssetQuery
   readonly setQuery: React.Dispatch<React.SetStateAction<AssetQuery>>
   readonly setCanDownloadFiles: (canDownloadFiles: boolean) => void
@@ -375,9 +235,6 @@
   readonly initialProjectName: string | null
   readonly projectStartupInfo: backendModule.ProjectStartupInfo | null
   readonly deletedLabelNames: Set<backendModule.LabelName>
-  /** These events will be dispatched the next time the assets list is refreshed, rather than
-   * immediately. */
-  readonly queuedAssetEvents: assetEvent.AssetEvent[]
   readonly assetListEvents: assetListEvent.AssetListEvent[]
   readonly dispatchAssetListEvent: (event: assetListEvent.AssetListEvent) => void
   readonly assetEvents: assetEvent.AssetEvent[]
@@ -385,14 +242,13 @@
   readonly setAssetPanelProps: React.Dispatch<
     React.SetStateAction<assetPanel.AssetPanelRequiredProps | null>
   >
-  readonly doOpenIde: (
-    project: backendModule.ProjectAsset,
+  readonly doOpenEditor: (
+    project: backendModule.SmartProject,
     setProject: React.Dispatch<React.SetStateAction<backendModule.ProjectAsset>>,
     switchPage: boolean
   ) => void
-  readonly doCloseIde: (project: backendModule.ProjectAsset) => void
-  readonly doCreateLabel: (value: string, color: backendModule.LChColor) => Promise<void>
->>>>>>> b5a9ec1f
+  readonly doCloseEditor: (project: backendModule.ProjectAsset) => void
+  readonly doCreateLabel: (value: string, color: color.LChColor) => Promise<void>
 }
 
 /** The table of project assets. */
