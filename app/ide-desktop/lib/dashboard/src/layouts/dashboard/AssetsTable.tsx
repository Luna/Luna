/** @file Table displaying a list of projects. */
import * as React from 'react'

import * as toast from 'react-toastify'

import * as asyncEffectHooks from '#/hooks/asyncEffectHooks'
import * as eventHooks from '#/hooks/eventHooks'
import * as toastAndLogHooks from '#/hooks/toastAndLogHooks'

import * as authProvider from '#/providers/AuthProvider'
import * as backendProvider from '#/providers/BackendProvider'
import * as localStorageProvider from '#/providers/LocalStorageProvider'
import * as modalProvider from '#/providers/ModalProvider'
import * as shortcutManagerProvider from '#/providers/ShortcutManagerProvider'

import type * as assetEvent from '#/events/assetEvent'
import AssetEventType from '#/events/AssetEventType'
import type * as assetListEvent from '#/events/assetListEvent'
import AssetListEventType from '#/events/AssetListEventType'

import type * as assetSearchBar from '#/layouts/dashboard/AssetSearchBar'
import type * as assetSettingsPanel from '#/layouts/dashboard/AssetSettingsPanel'
import AssetsTableContextMenu from '#/layouts/dashboard/AssetsTableContextMenu'
import Category from '#/layouts/dashboard/CategorySwitcher/Category'
import DuplicateAssetsModal from '#/layouts/dashboard/DuplicateAssetsModal'
<<<<<<< HEAD
import * as authProvider from '#/providers/AuthProvider'
import * as backendProvider from '#/providers/BackendProvider'
import * as localStorageProvider from '#/providers/LocalStorageProvider'
import * as modalProvider from '#/providers/ModalProvider'
import * as shortcutsProvider from '#/providers/ShortcutsProvider'
import * as textProvider from '#/providers/TextProvider'
import * as backendModule from '#/services/backend'
=======

import Button from '#/components/Button'
import type * as assetRow from '#/components/dashboard/AssetRow'
import AssetRow from '#/components/dashboard/AssetRow'
import * as assetRowUtils from '#/components/dashboard/AssetRow/assetRowUtils'
import * as columnUtils from '#/components/dashboard/column/columnUtils'
import NameColumn from '#/components/dashboard/column/NameColumn'
import * as columnHeading from '#/components/dashboard/columnHeading'
import Label from '#/components/dashboard/Label'
import DragModal from '#/components/DragModal'
import Spinner, * as spinner from '#/components/Spinner'

import * as backendModule from '#/services/Backend'

>>>>>>> bb8ff8f8
import * as array from '#/utilities/array'
import type * as assetQuery from '#/utilities/AssetQuery'
import AssetQuery from '#/utilities/AssetQuery'
import AssetTreeNode from '#/utilities/AssetTreeNode'
import * as dateTime from '#/utilities/dateTime'
import * as drag from '#/utilities/drag'
import * as fileInfo from '#/utilities/fileInfo'
import * as localStorageModule from '#/utilities/LocalStorage'
import type * as pasteDataModule from '#/utilities/pasteData'
import PasteType from '#/utilities/PasteType'
import * as permissions from '#/utilities/permissions'
import * as set from '#/utilities/set'
import * as shortcutManagerModule from '#/utilities/ShortcutManager'
import SortDirection from '#/utilities/SortDirection'
import * as string from '#/utilities/string'
import * as uniqueString from '#/utilities/uniqueString'
import Visibility from '#/utilities/visibility'

// =================
// === Constants ===
// =================

/** The size of the loading spinner. */
const LOADING_SPINNER_SIZE = 36
/** The number of pixels the header bar should shrink when the extra column selector is visible. */
const TABLE_HEADER_WIDTH_SHRINKAGE_PX = 116
<<<<<<< HEAD
/** A value that represents that the first argument is less than the second argument, in a
 * sorting function. */
const COMPARE_LESS_THAN = -1
=======
/** The default placeholder row. */
const PLACEHOLDER = (
  <span className="opacity-75">
    You have no files. Go ahead and create one using the buttons above, or open a template from the
    home screen.
  </span>
)
/** A placeholder row for when a query (text or labels) is active. */
const QUERY_PLACEHOLDER = <span className="opacity-75">No files match the current filters.</span>
/** The placeholder row for the Trash category. */
const TRASH_PLACEHOLDER = <span className="opacity-75 px-1.5">Your trash is empty.</span>
>>>>>>> bb8ff8f8

const SUGGESTIONS_FOR_NO: assetSearchBar.Suggestion[] = [
  {
    render: () => 'no:label',
    addToQuery: query => query.addToLastTerm({ nos: ['label'] }),
    deleteFromQuery: query => query.deleteFromLastTerm({ nos: ['label'] }),
  },
  {
    render: () => 'no:description',
    addToQuery: query => query.addToLastTerm({ nos: ['description'] }),
    deleteFromQuery: query => query.deleteFromLastTerm({ nos: ['description'] }),
  },
]
const SUGGESTIONS_FOR_HAS: assetSearchBar.Suggestion[] = [
  {
    render: () => 'has:label',
    addToQuery: query => query.addToLastTerm({ negativeNos: ['label'] }),
    deleteFromQuery: query => query.deleteFromLastTerm({ negativeNos: ['label'] }),
  },
  {
    render: () => 'has:description',
    addToQuery: query => query.addToLastTerm({ negativeNos: ['description'] }),
    deleteFromQuery: query => query.deleteFromLastTerm({ negativeNos: ['description'] }),
  },
]
const SUGGESTIONS_FOR_TYPE: assetSearchBar.Suggestion[] = [
  {
    render: () => 'type:project',
    addToQuery: query => query.addToLastTerm({ types: ['project'] }),
    deleteFromQuery: query => query.deleteFromLastTerm({ types: ['project'] }),
  },
  {
    render: () => 'type:folder',
    addToQuery: query => query.addToLastTerm({ types: ['folder'] }),
    deleteFromQuery: query => query.deleteFromLastTerm({ types: ['folder'] }),
  },
  {
    render: () => 'type:file',
    addToQuery: query => query.addToLastTerm({ types: ['file'] }),
    deleteFromQuery: query => query.deleteFromLastTerm({ types: ['file'] }),
  },
  {
    render: () => 'type:connector',
    addToQuery: query => query.addToLastTerm({ types: ['connector'] }),
    deleteFromQuery: query => query.deleteFromLastTerm({ types: ['connector'] }),
  },
]
const SUGGESTIONS_FOR_NEGATIVE_TYPE: assetSearchBar.Suggestion[] = [
  {
    render: () => 'type:project',
    addToQuery: query => query.addToLastTerm({ negativeTypes: ['project'] }),
    deleteFromQuery: query => query.deleteFromLastTerm({ negativeTypes: ['project'] }),
  },
  {
    render: () => 'type:folder',
    addToQuery: query => query.addToLastTerm({ negativeTypes: ['folder'] }),
    deleteFromQuery: query => query.deleteFromLastTerm({ negativeTypes: ['folder'] }),
  },
  {
    render: () => 'type:file',
    addToQuery: query => query.addToLastTerm({ negativeTypes: ['file'] }),
    deleteFromQuery: query => query.deleteFromLastTerm({ negativeTypes: ['file'] }),
  },
  {
    render: () => 'type:connector',
    addToQuery: query => query.addToLastTerm({ negativeTypes: ['connector'] }),
    deleteFromQuery: query => query.deleteFromLastTerm({ negativeTypes: ['connector'] }),
  },
]

// ===================================
// === insertAssetTreeNodeChildren ===
// ===================================

/** Return a directory, with new children added into its list of children.
 * All children MUST have the same asset type. */
function insertAssetTreeNodeChildren(
  item: AssetTreeNode,
  children: backendModule.AnyAsset[],
  directoryKey: backendModule.AssetId,
  directoryId: backendModule.DirectoryId
): AssetTreeNode {
  const depth = item.depth + 1
  const typeOrder = children[0] != null ? backendModule.ASSET_TYPE_ORDER[children[0].type] : 0
  const nodes = (item.children ?? []).filter(
    node => node.item.type !== backendModule.AssetType.specialEmpty
  )
  const nodesToInsert = children.map(asset =>
    AssetTreeNode.fromAsset(asset, directoryKey, directoryId, depth)
  )
  const newNodes = array.splicedBefore(
    nodes,
    nodesToInsert,
    innerItem => backendModule.ASSET_TYPE_ORDER[innerItem.item.type] >= typeOrder
  )
  return item.with({ children: newNodes })
}

/** Return a directory, with new children added into its list of children.
 * The children MAY be of different asset types. */
function insertArbitraryAssetTreeNodeChildren(
  item: AssetTreeNode,
  children: backendModule.AnyAsset[],
  directoryKey: backendModule.AssetId,
  directoryId: backendModule.DirectoryId,
  getKey: ((asset: backendModule.AnyAsset) => backendModule.AssetId) | null = null
): AssetTreeNode {
  const depth = item.depth + 1
  const nodes = (item.children ?? []).filter(
    node => node.item.type !== backendModule.AssetType.specialEmpty
  )
  const byType: Record<backendModule.AssetType, backendModule.AnyAsset[]> = {
    [backendModule.AssetType.directory]: [],
    [backendModule.AssetType.project]: [],
    [backendModule.AssetType.file]: [],
    [backendModule.AssetType.secret]: [],
    [backendModule.AssetType.specialLoading]: [],
    [backendModule.AssetType.specialEmpty]: [],
  }
  for (const child of children) {
    byType[child.type].push(child)
  }
  let newNodes = nodes
  for (const childrenOfSpecificType of Object.values(byType)) {
    const firstChild = childrenOfSpecificType[0]
    if (firstChild) {
      const typeOrder = backendModule.ASSET_TYPE_ORDER[firstChild.type]
      const nodesToInsert = childrenOfSpecificType.map(asset =>
        AssetTreeNode.fromAsset(asset, directoryKey, directoryId, depth, getKey)
      )
      newNodes = array.splicedBefore(
        newNodes,
        nodesToInsert,
        innerItem => backendModule.ASSET_TYPE_ORDER[innerItem.item.type] >= typeOrder
      )
    }
  }
  return newNodes === nodes ? item : item.with({ children: newNodes })
}

// =============================
// === Category to filter by ===
// =============================

const CATEGORY_TO_FILTER_BY: Record<Category, backendModule.FilterBy | null> = {
  [Category.recent]: null,
  [Category.home]: backendModule.FilterBy.active,
  [Category.trash]: backendModule.FilterBy.trashed,
}

// ===================
// === AssetsTable ===
// ===================

/** State passed through from a {@link AssetsTable} to every cell. */
export interface AssetsTableState {
  numberOfSelectedItems: number
  visibilities: ReadonlyMap<backendModule.AssetId, Visibility>
  category: Category
  labels: Map<backendModule.LabelName, backendModule.Label>
  deletedLabelNames: Set<backendModule.LabelName>
  hasPasteData: boolean
  setPasteData: (pasteData: pasteDataModule.PasteData<Set<backendModule.AssetId>>) => void
  sortColumn: columnUtils.SortableColumn | null
  setSortColumn: (column: columnUtils.SortableColumn | null) => void
  sortDirection: SortDirection | null
  setSortDirection: (sortDirection: SortDirection | null) => void
  query: AssetQuery
  setQuery: React.Dispatch<React.SetStateAction<AssetQuery>>
  dispatchAssetListEvent: (event: assetListEvent.AssetListEvent) => void
  assetEvents: assetEvent.AssetEvent[]
  dispatchAssetEvent: (event: assetEvent.AssetEvent) => void
  setAssetSettingsPanelProps: React.Dispatch<
    React.SetStateAction<assetSettingsPanel.AssetSettingsPanelRequiredProps | null>
  >
  nodeMap: Readonly<React.MutableRefObject<ReadonlyMap<backendModule.AssetId, AssetTreeNode>>>
  doToggleDirectoryExpansion: (
    directoryId: backendModule.DirectoryId,
    key: backendModule.AssetId,
    title?: string | null,
    override?: boolean
  ) => void
  /** Called when the project is opened via the `ProjectActionButton`. */
  doOpenManually: (projectId: backendModule.ProjectId) => void
  doOpenIde: (
    project: backendModule.ProjectAsset,
    setProject: React.Dispatch<React.SetStateAction<backendModule.ProjectAsset>>,
    switchPage: boolean
  ) => void
  doCloseIde: (project: backendModule.ProjectAsset) => void
  doCreateLabel: (value: string, color: backendModule.LChColor) => Promise<void>
  doCopy: () => void
  doCut: () => void
  doPaste: (newParentKey: backendModule.AssetId, newParentId: backendModule.DirectoryId) => void
}

/** Data associated with a {@link AssetRow}, used for rendering. */
export interface AssetRowState {
  setVisibility: (visibility: Visibility) => void
  isEditingName: boolean
  temporarilyAddedLabels: ReadonlySet<backendModule.LabelName>
  temporarilyRemovedLabels: ReadonlySet<backendModule.LabelName>
}

/** Props for a {@link AssetsTable}. */
export interface AssetsTableProps {
  query: AssetQuery
  setQuery: React.Dispatch<React.SetStateAction<AssetQuery>>
  setCanDownloadFiles: (canDownloadFiles: boolean) => void
  category: Category
  allLabels: Map<backendModule.LabelName, backendModule.Label>
  setSuggestions: (suggestions: assetSearchBar.Suggestion[]) => void
  initialProjectName: string | null
  projectStartupInfo: backendModule.ProjectStartupInfo | null
  deletedLabelNames: Set<backendModule.LabelName>
  /** These events will be dispatched the next time the assets list is refreshed, rather than
   * immediately. */
  queuedAssetEvents: assetEvent.AssetEvent[]
  assetListEvents: assetListEvent.AssetListEvent[]
  dispatchAssetListEvent: (event: assetListEvent.AssetListEvent) => void
  assetEvents: assetEvent.AssetEvent[]
  dispatchAssetEvent: (event: assetEvent.AssetEvent) => void
  setAssetSettingsPanelProps: React.Dispatch<
    React.SetStateAction<assetSettingsPanel.AssetSettingsPanelRequiredProps | null>
  >
  doOpenIde: (
    project: backendModule.ProjectAsset,
    setProject: React.Dispatch<React.SetStateAction<backendModule.ProjectAsset>>,
    switchPage: boolean
  ) => void
  doCloseIde: (project: backendModule.ProjectAsset) => void
  doCreateLabel: (value: string, color: backendModule.LChColor) => Promise<void>
}

/** The table of project assets. */
export default function AssetsTable(props: AssetsTableProps) {
  const { query, setQuery, setCanDownloadFiles, category, allLabels, setSuggestions } = props
  const { deletedLabelNames, initialProjectName, projectStartupInfo } = props
  const { queuedAssetEvents: rawQueuedAssetEvents } = props
  const { assetListEvents, dispatchAssetListEvent, assetEvents, dispatchAssetEvent } = props
  const { setAssetSettingsPanelProps, doOpenIde, doCloseIde: rawDoCloseIde, doCreateLabel } = props

  const { organization, user, accessToken } = authProvider.useNonPartialUserSession()
  const { backend } = backendProvider.useBackend()
  const { setModal, unsetModal } = modalProvider.useSetModal()
  const { localStorage } = localStorageProvider.useLocalStorage()
<<<<<<< HEAD
  const { shortcuts } = shortcutsProvider.useShortcuts()
  const { getText } = textProvider.useText()
=======
  const { shortcutManager } = shortcutManagerProvider.useShortcutManager()
>>>>>>> bb8ff8f8
  const toastAndLog = toastAndLogHooks.useToastAndLog()
  const [initialized, setInitialized] = React.useState(false)
  const [isLoading, setIsLoading] = React.useState(true)
  const [extraColumns, setExtraColumns] = React.useState(() => new Set<columnUtils.ExtraColumn>())
  const [sortColumn, setSortColumn] = React.useState<columnUtils.SortableColumn | null>(null)
  const [sortDirection, setSortDirection] = React.useState<SortDirection | null>(null)
  const [selectedKeys, setSelectedKeys] = React.useState(() => new Set<backendModule.AssetId>())
  const [pasteData, setPasteData] = React.useState<pasteDataModule.PasteData<
    Set<backendModule.AssetId>
  > | null>(null)
  const [, setQueuedAssetEvents] = React.useState<assetEvent.AssetEvent[]>([])
  const [, setNameOfProjectToImmediatelyOpen] = React.useState(initialProjectName)
  const rootDirectoryId = React.useMemo(
    () => organization?.rootDirectoryId ?? backendModule.DirectoryId(''),
    [organization]
  )
  const [assetTree, setAssetTree] = React.useState<AssetTreeNode>(() => {
    const rootParentDirectoryId = backendModule.DirectoryId('')
    return AssetTreeNode.fromAsset(
      backendModule.createRootDirectoryAsset(rootDirectoryId),
      rootParentDirectoryId,
      rootParentDirectoryId,
      -1
    )
  })
  const isCloud = backend.type === backendModule.BackendType.remote
  const scrollContainerRef = React.useRef<HTMLDivElement>(null)
  const headerRowRef = React.useRef<HTMLTableRowElement>(null)
  const assetTreeRef = React.useRef<AssetTreeNode>(assetTree)
  const pasteDataRef = React.useRef<pasteDataModule.PasteData<Set<backendModule.AssetId>> | null>(
    null
  )
  const nodeMapRef = React.useRef<ReadonlyMap<backendModule.AssetId, AssetTreeNode>>(
    new Map<backendModule.AssetId, AssetTreeNode>()
  )
  const filter = React.useMemo(() => {
    const globCache: Record<string, RegExp> = {}
    if (/^\s*$/.test(query.query)) {
      return null
    } else {
      return (node: AssetTreeNode) => {
        const assetType =
          node.item.type === backendModule.AssetType.directory
            ? 'folder'
            : node.item.type === backendModule.AssetType.secret
            ? 'connector'
            : String(node.item.type)
        const assetExtension =
          node.item.type !== backendModule.AssetType.file
            ? null
            : fileInfo.fileExtension(node.item.title).toLowerCase()
        const assetModifiedAt = new Date(node.item.modifiedAt)
        const labels: string[] = node.item.labels ?? []
        const lowercaseName = node.item.title.toLowerCase()
        const lowercaseDescription = node.item.description?.toLowerCase() ?? ''
        const owners =
          node.item.permissions
            ?.filter(permission => permission.permission === permissions.PermissionAction.own)
            .map(owner => owner.user.user_name) ?? []
        const globMatch = (glob: string, match: string) => {
          const regex = (globCache[glob] =
            globCache[glob] ??
            new RegExp('^' + string.regexEscape(glob).replace(/(?:\\\*)+/g, '.*') + '$', 'i'))
          return regex.test(match)
        }
        const isAbsent = (type: string) => {
          switch (type) {
            case 'label':
            case 'labels': {
              return labels.length === 0
            }
            case 'name': {
              // Should never be true, but handle it just in case.
              return lowercaseName === ''
            }
            case 'description': {
              return lowercaseDescription === ''
            }
            case 'extension': {
              // Should never be true, but handle it just in case.
              return assetExtension === ''
            }
          }
          // Things like `no:name` and `no:owner` are never true.
          return false
        }
        const parseDate = (date: string) => {
          const lowercase = date.toLowerCase()
          switch (lowercase) {
            case 'today': {
              return new Date()
            }
          }
          return new Date(date)
        }
        const matchesDate = (date: string) => {
          const parsed = parseDate(date)
          return (
            parsed.getFullYear() === assetModifiedAt.getFullYear() &&
            parsed.getMonth() === assetModifiedAt.getMonth() &&
            parsed.getDate() === assetModifiedAt.getDate()
          )
        }
        const isEmpty = (values: string[]) =>
          values.length === 0 || (values.length === 1 && values[0] === '')
        const filterTag = (
          positive: string[][],
          negative: string[][],
          predicate: (value: string) => boolean
        ) =>
          positive.every(values => isEmpty(values) || values.some(predicate)) &&
          negative.every(values => !values.some(predicate))
        return (
          filterTag(query.nos, query.negativeNos, no => isAbsent(no.toLowerCase())) &&
          filterTag(query.keywords, query.negativeKeywords, keyword =>
            lowercaseName.includes(keyword.toLowerCase())
          ) &&
          filterTag(query.names, query.negativeNames, name => globMatch(name, lowercaseName)) &&
          filterTag(query.labels, query.negativeLabels, label =>
            labels.some(assetLabel => globMatch(label, assetLabel))
          ) &&
          filterTag(query.types, query.negativeTypes, type => type === assetType) &&
          filterTag(
            query.extensions,
            query.negativeExtensions,
            extension => extension.toLowerCase() === assetExtension
          ) &&
          filterTag(query.descriptions, query.negativeDescriptions, description =>
            lowercaseDescription.includes(description.toLowerCase())
          ) &&
          filterTag(query.modifieds, query.negativeModifieds, matchesDate) &&
          filterTag(query.owners, query.negativeOwners, owner =>
            owners.some(assetOwner => globMatch(owner, assetOwner))
          )
        )
      }
    }
  }, [query])
  const displayItems = React.useMemo(() => {
    if (sortColumn == null || sortDirection == null) {
      return assetTree.preorderTraversal()
    } else {
      const multiplier = {
        [SortDirection.ascending]: 1,
        [SortDirection.descending]: -1,
      }[sortDirection]
      let compare: (a: AssetTreeNode, b: AssetTreeNode) => number
      switch (sortColumn) {
        case columnUtils.Column.name: {
          compare = (a, b) => {
            const aTypeOrder = backendModule.ASSET_TYPE_ORDER[a.item.type]
            const bTypeOrder = backendModule.ASSET_TYPE_ORDER[b.item.type]
            const typeDelta = aTypeOrder - bTypeOrder
            const aTitle = a.item.title.toLowerCase()
            const bTitle = b.item.title.toLowerCase()
            if (typeDelta !== 0) {
              return typeDelta
            } else if (aTitle === bTitle) {
              const delta = a.item.title > b.item.title ? 1 : a.item.title < b.item.title ? -1 : 0
              return multiplier * delta
            } else {
              const delta = aTitle > bTitle ? 1 : aTitle < bTitle ? -1 : 0
              return multiplier * delta
            }
          }
          break
        }
        case columnUtils.Column.modified: {
          compare = (a, b) => {
            const aTypeOrder = backendModule.ASSET_TYPE_ORDER[a.item.type]
            const bTypeOrder = backendModule.ASSET_TYPE_ORDER[b.item.type]
            const typeDelta = aTypeOrder - bTypeOrder
            if (typeDelta !== 0) {
              return typeDelta
            } else {
              const aOrder = Number(new Date(a.item.modifiedAt))
              const bOrder = Number(new Date(b.item.modifiedAt))
              return multiplier * (aOrder - bOrder)
            }
          }
          break
        }
      }
      return assetTree.preorderTraversal(tree => [...tree].sort(compare))
    }
  }, [assetTree, sortColumn, sortDirection])
  const visibilities = React.useMemo(() => {
    const map = new Map<backendModule.AssetId, Visibility>()
    const processNode = (node: AssetTreeNode) => {
      let displayState = Visibility.hidden
      const visible = filter?.(node) ?? true
      for (const child of node.children ?? []) {
        if (visible && child.item.type === backendModule.AssetType.specialEmpty) {
          map.set(child.key, Visibility.visible)
        } else {
          processNode(child)
        }
        if (map.get(child.key) !== Visibility.hidden) {
          displayState = Visibility.faded
        }
      }
      if (visible) {
        displayState = Visibility.visible
      }
      map.set(node.key, displayState)
      return displayState
    }
    processNode(assetTree)
    return map
  }, [assetTree, filter])

  React.useEffect(() => {
    if (category === Category.trash) {
      setCanDownloadFiles(false)
    } else if (!isCloud) {
      setCanDownloadFiles(selectedKeys.size !== 0)
    } else {
      setCanDownloadFiles(
        selectedKeys.size !== 0 &&
          Array.from(selectedKeys).every(key => {
            const node = nodeMapRef.current.get(key)
            return node?.item.type === backendModule.AssetType.file
          })
      )
    }
  }, [category, selectedKeys, isCloud, /* should never change */ setCanDownloadFiles])

  React.useEffect(() => {
    const nodeToSuggestion = (
      node: AssetTreeNode,
      key: assetQuery.AssetQueryKey = 'names'
    ): assetSearchBar.Suggestion => ({
      render: () => `${key === 'names' ? '' : '-:'}${node.item.title}`,
      addToQuery: oldQuery => oldQuery.addToLastTerm({ [key]: [node.item.title] }),
      deleteFromQuery: oldQuery => oldQuery.deleteFromLastTerm({ [key]: [node.item.title] }),
    })
    const allVisibleNodes = () =>
      assetTree
        .preorderTraversal(children =>
          children.filter(child => visibilities.get(child.key) !== Visibility.hidden)
        )
        .filter(
          node =>
            visibilities.get(node.key) === Visibility.visible &&
            node.item.type !== backendModule.AssetType.specialEmpty &&
            node.item.type !== backendModule.AssetType.specialLoading
        )
    const allVisible = (negative = false) =>
      allVisibleNodes().map(node => nodeToSuggestion(node, negative ? 'negativeNames' : 'names'))
    const terms = AssetQuery.terms(query.query)
    const term = terms.find(otherTerm => otherTerm.values.length === 0) ?? terms[terms.length - 1]
    const termValues = term?.values ?? []
    const shouldOmitNames = terms.some(otherTerm => otherTerm.tag === 'name')
    if (termValues.length !== 0) {
      setSuggestions(shouldOmitNames ? [] : allVisible())
    } else {
      const negative = term?.tag?.startsWith('-') ?? false
      switch (term?.tag ?? null) {
        case null:
        case '':
        case '-':
        case 'name':
        case '-name': {
          setSuggestions(allVisible(negative))
          break
        }
        case 'no':
        case '-has': {
          setSuggestions(SUGGESTIONS_FOR_NO)
          break
        }
        case 'has':
        case '-no': {
          setSuggestions(SUGGESTIONS_FOR_HAS)
          break
        }
        case 'type': {
          setSuggestions(SUGGESTIONS_FOR_TYPE)
          break
        }
        case '-type': {
          setSuggestions(SUGGESTIONS_FOR_NEGATIVE_TYPE)
          break
        }
        case 'ext':
        case '-ext':
        case 'extension':
        case '-extension': {
          const extensions = allVisibleNodes()
            .filter(node => node.item.type === backendModule.AssetType.file)
            .map(node => fileInfo.fileExtension(node.item.title))
          setSuggestions(
            Array.from(
              new Set(extensions),
              (extension): assetSearchBar.Suggestion => ({
                render: () =>
                  AssetQuery.termToString({
                    tag: `${negative ? '-' : ''}extension`,
                    values: [extension],
                  }),
                addToQuery: oldQuery =>
                  oldQuery.addToLastTerm(
                    negative ? { negativeExtensions: [extension] } : { extensions: [extension] }
                  ),
                deleteFromQuery: oldQuery =>
                  oldQuery.deleteFromLastTerm(
                    negative ? { negativeExtensions: [extension] } : { extensions: [extension] }
                  ),
              })
            )
          )
          break
        }
        case 'modified':
        case '-modified': {
          const modifieds = assetTree.preorderTraversal().map(node => {
            const date = new Date(node.item.modifiedAt)
            return `${date.getFullYear()}-${date.getMonth() + 1}-${date.getDate()}`
          })
          setSuggestions(
            Array.from(
              new Set(['today', ...modifieds]),
              (modified): assetSearchBar.Suggestion => ({
                render: () =>
                  AssetQuery.termToString({
                    tag: `${negative ? '-' : ''}modified`,
                    values: [modified],
                  }),
                addToQuery: oldQuery =>
                  oldQuery.addToLastTerm(
                    negative ? { negativeModifieds: [modified] } : { modifieds: [modified] }
                  ),
                deleteFromQuery: oldQuery =>
                  oldQuery.deleteFromLastTerm(
                    negative ? { negativeModifieds: [modified] } : { modifieds: [modified] }
                  ),
              })
            )
          )
          break
        }
        case 'owner':
        case '-owner': {
          const owners = assetTree
            .preorderTraversal()
            .flatMap(node =>
              (node.item.permissions ?? [])
                .filter(permission => permission.permission === permissions.PermissionAction.own)
                .map(permission => permission.user.user_name)
            )
          setSuggestions(
            Array.from(
              new Set(owners),
              (owner): assetSearchBar.Suggestion => ({
                render: () =>
                  AssetQuery.termToString({
                    tag: `${negative ? '-' : ''}owner`,
                    values: [owner],
                  }),
                addToQuery: oldQuery =>
                  oldQuery.addToLastTerm(
                    negative ? { negativeOwners: [owner] } : { owners: [owner] }
                  ),
                deleteFromQuery: oldQuery =>
                  oldQuery.deleteFromLastTerm(
                    negative ? { negativeOwners: [owner] } : { owners: [owner] }
                  ),
              })
            )
          )
          break
        }
        case 'label':
        case '-label': {
          setSuggestions(
            Array.from(
              allLabels.values(),
              (label): assetSearchBar.Suggestion => ({
                render: () => (
                  <Label active color={label.color} onClick={() => {}}>
                    {label.value}
                  </Label>
                ),
                addToQuery: oldQuery =>
                  oldQuery.addToLastTerm(
                    negative ? { negativeLabels: [label.value] } : { labels: [label.value] }
                  ),
                deleteFromQuery: oldQuery =>
                  oldQuery.deleteFromLastTerm(
                    negative ? { negativeLabels: [label.value] } : { labels: [label.value] }
                  ),
              })
            )
          )

          break
        }
        default: {
          setSuggestions(shouldOmitNames ? [] : allVisible())
          break
        }
      }
    }
  }, [assetTree, query, visibilities, allLabels, /* should never change */ setSuggestions])

  React.useEffect(() => {
    if (rawQueuedAssetEvents.length !== 0) {
      setQueuedAssetEvents(oldEvents => [...oldEvents, ...rawQueuedAssetEvents])
    }
  }, [rawQueuedAssetEvents])

  React.useEffect(() => {
    setIsLoading(true)
  }, [backend, category])

  React.useEffect(() => {
    assetTreeRef.current = assetTree
    const newNodeMap = new Map(assetTree.preorderTraversal().map(asset => [asset.key, asset]))
    newNodeMap.set(assetTree.key, assetTree)
    nodeMapRef.current = newNodeMap
  }, [assetTree])

  React.useEffect(() => {
    pasteDataRef.current = pasteData
  }, [pasteData])

  React.useEffect(() => {
    return shortcutManager.registerKeyboardHandlers({
      [shortcutManagerModule.KeyboardAction.cancelCut]: () => {
        if (pasteDataRef.current == null) {
          return false
        } else {
          dispatchAssetEvent({
            type: AssetEventType.cancelCut,
            ids: pasteDataRef.current.data,
          })
          setPasteData(null)
          return
        }
      },
    })
  }, [/* should never change */ shortcutManager, /* should never change */ dispatchAssetEvent])

  React.useEffect(() => {
    if (isLoading) {
      setNameOfProjectToImmediatelyOpen(initialProjectName)
    } else {
      // The project name here might also be a string with project id, e.g. when opening
      // a project file from explorer on Windows.
      const isInitialProject = (asset: backendModule.AnyAsset) =>
        asset.title === initialProjectName || asset.id === initialProjectName
      const projectToLoad = assetTree
        .preorderTraversal()
        .map(node => node.item)
        .filter(backendModule.assetIsProject)
        .find(isInitialProject)
      if (projectToLoad != null) {
        window.setTimeout(() => {
          dispatchAssetEvent({
            type: AssetEventType.openProject,
            id: projectToLoad.id,
            shouldAutomaticallySwitchPage: true,
            runInBackground: false,
          })
        })
      } else if (initialProjectName != null) {
        toastAndLog('findProjectError', null, initialProjectName)
      }
    }
    // This effect MUST only run when `initialProjectName` is changed.
    // eslint-disable-next-line react-hooks/exhaustive-deps
  }, [initialProjectName])

  const overwriteNodes = React.useCallback(
    (newAssets: backendModule.AnyAsset[]) => {
      // This is required, otherwise we are using an outdated
      // `nameOfProjectToImmediatelyOpen`.
      setNameOfProjectToImmediatelyOpen(oldNameOfProjectToImmediatelyOpen => {
        setInitialized(true)
        const rootParentDirectoryId = backendModule.DirectoryId('')
        const rootDirectory = backendModule.createRootDirectoryAsset(rootDirectoryId)
        const newRootNode = new AssetTreeNode(
          rootDirectoryId,
          rootDirectory,
          rootParentDirectoryId,
          rootParentDirectoryId,
          newAssets.map(asset =>
            AssetTreeNode.fromAsset(asset, rootDirectory.id, rootDirectory.id, 0)
          ),
          -1
        )
        setAssetTree(newRootNode)
        // The project name here might also be a string with project id, e.g.
        // when opening a project file from explorer on Windows.
        const isInitialProject = (asset: backendModule.AnyAsset) =>
          asset.title === oldNameOfProjectToImmediatelyOpen ||
          asset.id === oldNameOfProjectToImmediatelyOpen
        if (oldNameOfProjectToImmediatelyOpen != null) {
          const projectToLoad = newAssets
            .filter(backendModule.assetIsProject)
            .find(isInitialProject)
          if (projectToLoad != null) {
            window.setTimeout(() => {
              dispatchAssetEvent({
                type: AssetEventType.openProject,
                id: projectToLoad.id,
                shouldAutomaticallySwitchPage: true,
                runInBackground: false,
              })
            })
          } else {
            toastAndLog('findProjectError', null, oldNameOfProjectToImmediatelyOpen)
          }
        }
        setQueuedAssetEvents(oldQueuedAssetEvents => {
          if (oldQueuedAssetEvents.length !== 0) {
            queueMicrotask(() => {
              for (const event of oldQueuedAssetEvents) {
                dispatchAssetEvent(event)
              }
            })
          }
          return []
        })
        return null
      })
    },
    [
      rootDirectoryId,
      toastAndLog,
      /* should never change */ setNameOfProjectToImmediatelyOpen,
      /* should never change */ dispatchAssetEvent,
    ]
  )

  React.useEffect(() => {
    if (initialized) {
      overwriteNodes([])
    }
    // `overwriteAssets` is a callback, not a dependency.
    // eslint-disable-next-line react-hooks/exhaustive-deps
  }, [backend, category])

  asyncEffectHooks.useAsyncEffect(
    null,
    async signal => {
      switch (backend.type) {
        case backendModule.BackendType.local: {
          const newAssets = await backend.listDirectory(
            {
              parentId: null,
              filterBy: CATEGORY_TO_FILTER_BY[category],
              recentProjects: category === Category.recent,
              labels: null,
            },
            // The root directory has no name. This is also SAFE, as there is a different error
            // message when the directory is the root directory (when `parentId == null`).
            '(root)'
          )
          if (!signal.aborted) {
            setIsLoading(false)
            overwriteNodes(newAssets)
          }
          break
        }
        case backendModule.BackendType.remote: {
          const queuedDirectoryListings = new Map<backendModule.AssetId, backendModule.AnyAsset[]>()
          const withChildren = (node: AssetTreeNode): AssetTreeNode => {
            const queuedListing = queuedDirectoryListings.get(node.item.id)
            if (queuedListing == null || !backendModule.assetIsDirectory(node.item)) {
              return node
            } else {
              const directoryAsset = node.item
              const depth = node.depth + 1
              return node.with({
                children: queuedListing.map(asset =>
                  withChildren(
                    AssetTreeNode.fromAsset(asset, directoryAsset.id, directoryAsset.id, depth)
                  )
                ),
              })
            }
          }
          for (const entry of nodeMapRef.current.values()) {
            if (backendModule.assetIsDirectory(entry.item) && entry.children != null) {
              const id = entry.item.id
              void backend
                .listDirectory(
                  {
                    parentId: id,
                    filterBy: CATEGORY_TO_FILTER_BY[category],
                    recentProjects: category === Category.recent,
                    labels: null,
                  },
                  entry.item.title
                )
                .then(
                  assets => {
                    setAssetTree(oldTree => {
                      let found = signal.aborted
                      const newTree = signal.aborted
                        ? oldTree
                        : oldTree.map(oldAsset => {
                            if (oldAsset.key === entry.key) {
                              found = true
                              return withChildren(oldAsset)
                            } else {
                              return oldAsset
                            }
                          })
                      if (!found) {
                        queuedDirectoryListings.set(entry.key, assets)
                      }
                      return newTree
                    })
                  },
                  (error: unknown) => {
                    toastAndLog(null, error)
                  }
                )
            }
          }
          try {
            const newAssets = await backend.listDirectory(
              {
                parentId: null,
                filterBy: CATEGORY_TO_FILTER_BY[category],
                recentProjects: category === Category.recent,
                labels: null,
              },
              // The root directory has no name. This is also SAFE, as there is a different error
              // message when the directory is the root directory (when `parentId == null`).
              '(root)'
            )
            if (!signal.aborted) {
              setIsLoading(false)
              overwriteNodes(newAssets)
            }
          } catch (error) {
            if (!signal.aborted) {
              setIsLoading(false)
              toastAndLog(null, error)
            }
          }
          break
        }
      }
    },
    [category, accessToken, organization, backend]
  )

  React.useEffect(() => {
    const savedExtraColumns = localStorage.get(localStorageModule.LocalStorageKey.extraColumns)
    if (savedExtraColumns != null) {
      setExtraColumns(new Set(savedExtraColumns))
    }
  }, [/* should never change */ localStorage])

  // Clip the header bar so that the background behind the extra colums selector is visible.
  React.useEffect(() => {
    const headerRow = headerRowRef.current
    const scrollContainer = scrollContainerRef.current
    if (
      backend.type === backendModule.BackendType.remote &&
      headerRow != null &&
      scrollContainer != null
    ) {
      let isClipPathUpdateQueued = false
      const updateClipPath = () => {
        isClipPathUpdateQueued = false
        const rightOffset = `${
          scrollContainer.clientWidth + scrollContainer.scrollLeft - TABLE_HEADER_WIDTH_SHRINKAGE_PX
        }px`
        headerRow.style.clipPath = `polygon(0 0, ${rightOffset} 0, ${rightOffset} 100%, 0 100%)`
      }
      const onScroll = () => {
        if (!isClipPathUpdateQueued) {
          isClipPathUpdateQueued = true
          requestAnimationFrame(updateClipPath)
        }
      }
      updateClipPath()
      const observer = new ResizeObserver(onScroll)
      observer.observe(scrollContainer)
      scrollContainer.addEventListener('scroll', onScroll)
      return () => {
        observer.unobserve(scrollContainer)
        scrollContainer.removeEventListener('scroll', onScroll)
      }
    } else {
      return
    }
  }, [backend.type])

  React.useEffect(() => {
    if (initialized) {
      localStorage.set(localStorageModule.LocalStorageKey.extraColumns, Array.from(extraColumns))
    }
  }, [extraColumns, initialized, /* should never change */ localStorage])

  React.useEffect(() => {
    if (selectedKeys.size !== 1) {
      setAssetSettingsPanelProps(null)
    }
  }, [selectedKeys.size, /* should never change */ setAssetSettingsPanelProps])

  const directoryListAbortControllersRef = React.useRef(
    new Map<backendModule.DirectoryId, AbortController>()
  )
  const doToggleDirectoryExpansion = React.useCallback(
    (
      directoryId: backendModule.DirectoryId,
      key: backendModule.AssetId,
      title?: string | null,
      override?: boolean
    ) => {
      const directory = nodeMapRef.current.get(key)
      const isExpanded = directory?.children != null
      const shouldExpand = override ?? !isExpanded
      if (shouldExpand === isExpanded) {
        // This is fine, as this is near the top of a very long function.
        // eslint-disable-next-line no-restricted-syntax
        return
      }
      if (!shouldExpand) {
        const abortController = directoryListAbortControllersRef.current.get(directoryId)
        if (abortController != null) {
          abortController.abort()
          directoryListAbortControllersRef.current.delete(directoryId)
        }
        setAssetTree(oldAssetTree =>
          oldAssetTree.map(item => (item.key !== key ? item : item.with({ children: null })))
        )
      } else {
        setAssetTree(oldAssetTree =>
          oldAssetTree.map(item =>
            item.key !== key
              ? item
              : item.with({
                  children: [
                    AssetTreeNode.fromAsset(
                      backendModule.createSpecialLoadingAsset(directoryId),
                      key,
                      directoryId,
                      item.depth + 1
                    ),
                  ],
                })
          )
        )
        void (async () => {
          const abortController = new AbortController()
          directoryListAbortControllersRef.current.set(directoryId, abortController)
          const childAssets = await backend.listDirectory(
            {
              parentId: directoryId,
              filterBy: CATEGORY_TO_FILTER_BY[category],
              recentProjects: category === Category.recent,
              labels: null,
            },
            title ?? nodeMapRef.current.get(key)?.item.title ?? '(unknown)'
          )
          if (!abortController.signal.aborted) {
            setAssetTree(oldAssetTree =>
              oldAssetTree.map(item => {
                if (item.key !== key) {
                  return item
                } else {
                  const initialChildren = item.children?.filter(
                    child => child.item.type !== backendModule.AssetType.specialLoading
                  )
                  const childAssetsMap = new Map(childAssets.map(asset => [asset.id, asset]))
                  for (const child of initialChildren ?? []) {
                    const newChild = childAssetsMap.get(child.item.id)
                    if (newChild != null) {
                      child.item = newChild
                      childAssetsMap.delete(child.item.id)
                    }
                  }
                  const childAssetNodes = Array.from(childAssetsMap.values(), child =>
                    AssetTreeNode.fromAsset(child, key, directoryId, item.depth + 1)
                  )
                  const specialEmptyAsset: backendModule.SpecialEmptyAsset | null =
                    (initialChildren != null && initialChildren.length !== 0) ||
                    childAssetNodes.length !== 0
                      ? null
                      : backendModule.createSpecialEmptyAsset(directoryId)
                  const children =
                    specialEmptyAsset != null
                      ? [
                          AssetTreeNode.fromAsset(
                            specialEmptyAsset,
                            key,
                            directoryId,
                            item.depth + 1
                          ),
                        ]
                      : initialChildren == null || initialChildren.length === 0
                      ? childAssetNodes
                      : [...initialChildren, ...childAssetNodes].sort(AssetTreeNode.compare)
                  return item.with({ children })
                }
              })
            )
          }
        })()
      }
    },
    [category, backend]
  )

  const getNewProjectName = React.useCallback(
    (templateName: string | null, parentKey: backendModule.DirectoryId | null) => {
      const prefix = `${templateName ?? 'New Project'} `
      const projectNameTemplate = new RegExp(`^${prefix}(?<projectIndex>\\d+)$`)
      const siblings =
        parentKey == null
          ? assetTree.children ?? []
          : nodeMapRef.current.get(parentKey)?.children ?? []
      const projectIndices = siblings
        .map(node => node.item)
        .filter(backendModule.assetIsProject)
        .map(item => projectNameTemplate.exec(item.title)?.groups?.projectIndex)
        .map(maybeIndex => (maybeIndex != null ? parseInt(maybeIndex, 10) : 0))
      return `${prefix}${Math.max(0, ...projectIndices) + 1}`
    },
    [assetTree, nodeMapRef]
  )

  const deleteAsset = React.useCallback((key: backendModule.AssetId) => {
    setAssetTree(oldAssetTree => oldAssetTree.filter(item => item.key !== key))
  }, [])

  /** All items must have the same type. */
  const insertAssets = React.useCallback(
    (
      assets: backendModule.AnyAsset[],
      parentKey: backendModule.AssetId | null,
      parentId: backendModule.DirectoryId | null
    ) => {
      const actualParentKey = parentKey ?? rootDirectoryId
      const actualParentId = parentId ?? rootDirectoryId
      setAssetTree(oldAssetTree => {
        return oldAssetTree.map(item =>
          item.key !== actualParentKey
            ? item
            : insertAssetTreeNodeChildren(item, assets, actualParentKey, actualParentId)
        )
      })
    },
    [rootDirectoryId]
  )

  const insertArbitraryAssets = React.useCallback(
    (
      assets: backendModule.AnyAsset[],
      parentKey: backendModule.AssetId | null,
      parentId: backendModule.DirectoryId | null,
      getKey: ((asset: backendModule.AnyAsset) => backendModule.AssetId) | null = null
    ) => {
      const actualParentKey = parentKey ?? rootDirectoryId
      const actualParentId = parentId ?? rootDirectoryId
      setAssetTree(oldAssetTree => {
        return oldAssetTree.map(item =>
          item.key !== actualParentKey
            ? item
            : insertArbitraryAssetTreeNodeChildren(
                item,
                assets,
                actualParentKey,
                actualParentId,
                getKey
              )
        )
      })
    },
    [rootDirectoryId]
  )

  eventHooks.useEventHandler(assetListEvents, event => {
    switch (event.type) {
      case AssetListEventType.newFolder: {
        const siblings = nodeMapRef.current.get(event.parentKey)?.children ?? []
        const directoryIndices = siblings
          .map(node => node.item)
          .filter(backendModule.assetIsDirectory)
          .map(item => /^New Folder (?<directoryIndex>\d+)$/.exec(item.title))
          .map(match => match?.groups?.directoryIndex)
          .map(maybeIndex => (maybeIndex != null ? parseInt(maybeIndex, 10) : 0))
        const title = `New Folder ${Math.max(0, ...directoryIndices) + 1}`
        const placeholderItem: backendModule.DirectoryAsset = {
          type: backendModule.AssetType.directory,
          id: backendModule.DirectoryId(uniqueString.uniqueString()),
          title,
          modifiedAt: dateTime.toRfc3339(new Date()),
          parentId: event.parentId,
          permissions: permissions.tryGetSingletonOwnerPermission(organization, user),
          projectState: null,
          labels: [],
          description: null,
        }
        doToggleDirectoryExpansion(event.parentId, event.parentKey, null, true)
        insertAssets([placeholderItem], event.parentKey, event.parentId)
        dispatchAssetEvent({
          type: AssetEventType.newFolder,
          placeholderId: placeholderItem.id,
        })
        break
      }
      case AssetListEventType.newProject: {
        const projectName = getNewProjectName(event.templateName, event.parentId)
        const dummyId = backendModule.ProjectId(uniqueString.uniqueString())
        const placeholderItem: backendModule.ProjectAsset = {
          type: backendModule.AssetType.project,
          id: dummyId,
          title: projectName,
          modifiedAt: dateTime.toRfc3339(new Date()),
          parentId: event.parentId,
          permissions: permissions.tryGetSingletonOwnerPermission(organization, user),
          projectState: {
            type: backendModule.ProjectState.placeholder,
            // eslint-disable-next-line @typescript-eslint/naming-convention
            volume_id: '',
            // eslint-disable-next-line @typescript-eslint/naming-convention
            ...(organization != null ? { opened_by: organization.email } : {}),
          },
          labels: [],
          description: null,
        }
        doToggleDirectoryExpansion(event.parentId, event.parentKey, null, true)
        insertAssets([placeholderItem], event.parentKey, event.parentId)
        dispatchAssetEvent({
          type: AssetEventType.newProject,
          placeholderId: dummyId,
          templateId: event.templateId,
          onSpinnerStateChange: event.onSpinnerStateChange,
        })
        break
      }
      case AssetListEventType.uploadFiles: {
        const reversedFiles = Array.from(event.files).reverse()
        const siblingNodes = nodeMapRef.current.get(event.parentKey)?.children ?? []
        const siblings = siblingNodes.map(node => node.item)
        const siblingFiles = siblings.filter(backendModule.assetIsFile)
        const siblingProjects = siblings.filter(backendModule.assetIsProject)
        const siblingFileTitles = new Set(siblingFiles.map(asset => asset.title))
        const siblingProjectTitles = new Set(siblingProjects.map(asset => asset.title))
        const files = reversedFiles.filter(backendModule.fileIsNotProject)
        const projects = reversedFiles.filter(backendModule.fileIsProject)
        const duplicateFiles = files.filter(file => siblingFileTitles.has(file.name))
        const duplicateProjects = projects.filter(project =>
          siblingProjectTitles.has(backendModule.stripProjectExtension(project.name))
        )
        const ownerPermission = permissions.tryGetSingletonOwnerPermission(organization, user)
        if (duplicateFiles.length === 0 && duplicateProjects.length === 0) {
          const placeholderFiles = files.map(file =>
            backendModule.createPlaceholderFileAsset(file.name, event.parentId, ownerPermission)
          )
          const placeholderProjects = projects.map(project =>
            backendModule.createPlaceholderProjectAsset(
              project.name,
              event.parentId,
              ownerPermission,
              organization
            )
          )
          doToggleDirectoryExpansion(event.parentId, event.parentKey, null, true)
          insertAssets(placeholderFiles, event.parentKey, event.parentId)
          insertAssets(placeholderProjects, event.parentKey, event.parentId)
          dispatchAssetEvent({
            type: AssetEventType.uploadFiles,
            files: new Map(
              [...placeholderFiles, ...placeholderProjects].map((placeholderItem, i) => [
                placeholderItem.id,
                // This is SAFE, as `placeholderItems` is created using a map on
                // `event.files`.
                // eslint-disable-next-line @typescript-eslint/no-non-null-assertion
                event.files[i]!,
              ])
            ),
          })
        } else {
          const siblingFilesByName = new Map(siblingFiles.map(file => [file.title, file]))
          const siblingProjectsByName = new Map(
            siblingProjects.map(project => [project.title, project])
          )
          const conflictingFiles = duplicateFiles.map(file => ({
            // This is SAFE, as `duplicateFiles` only contains files that have siblings
            // with the same name.
            // eslint-disable-next-line @typescript-eslint/no-non-null-assertion
            current: siblingFilesByName.get(file.name)!,
            new: backendModule.createPlaceholderFileAsset(
              file.name,
              event.parentId,
              ownerPermission
            ),
            file,
          }))
          const conflictingProjects = duplicateProjects.map(project => {
            const basename = backendModule.stripProjectExtension(project.name)
            return {
              // This is SAFE, as `duplicateProjects` only contains projects that have
              // siblings with the same name.
              // eslint-disable-next-line @typescript-eslint/no-non-null-assertion
              current: siblingProjectsByName.get(basename)!,
              new: backendModule.createPlaceholderProjectAsset(
                basename,
                event.parentId,
                ownerPermission,
                organization
              ),
              file: project,
            }
          })
          setModal(
            <DuplicateAssetsModal
              parentKey={event.parentKey}
              parentId={event.parentId}
              conflictingFiles={conflictingFiles}
              conflictingProjects={conflictingProjects}
              dispatchAssetEvent={dispatchAssetEvent}
              dispatchAssetListEvent={dispatchAssetListEvent}
              siblingFileNames={siblingFilesByName.keys()}
              siblingProjectNames={siblingProjectsByName.keys()}
              nonConflictingFileCount={files.length - conflictingFiles.length}
              nonConflictingProjectCount={projects.length - conflictingProjects.length}
              doUploadNonConflicting={() => {
                doToggleDirectoryExpansion(event.parentId, event.parentKey, null, true)
                const fileMap = new Map<backendModule.AssetId, File>()
                const newFiles = files
                  .filter(file => !siblingFileTitles.has(file.name))
                  .map(file => {
                    const asset = backendModule.createPlaceholderFileAsset(
                      file.name,
                      event.parentId,
                      ownerPermission
                    )
                    fileMap.set(asset.id, file)
                    return asset
                  })
                const newProjects = projects
                  .filter(
                    project =>
                      !siblingProjectTitles.has(backendModule.stripProjectExtension(project.name))
                  )
                  .map(project => {
                    const asset = backendModule.createPlaceholderProjectAsset(
                      backendModule.stripProjectExtension(project.name),
                      event.parentId,
                      ownerPermission,
                      organization
                    )
                    fileMap.set(asset.id, project)
                    return asset
                  })
                insertAssets(newFiles, event.parentKey, event.parentId)
                insertAssets(newProjects, event.parentKey, event.parentId)
                dispatchAssetEvent({
                  type: AssetEventType.uploadFiles,
                  files: fileMap,
                })
              }}
            />
          )
        }
        break
      }
      case AssetListEventType.newSecret: {
        const placeholderItem: backendModule.SecretAsset = {
          type: backendModule.AssetType.secret,
          id: backendModule.SecretId(uniqueString.uniqueString()),
          title: event.name,
          modifiedAt: dateTime.toRfc3339(new Date()),
          parentId: event.parentId,
          permissions: permissions.tryGetSingletonOwnerPermission(organization, user),
          projectState: null,
          labels: [],
          description: null,
        }
        doToggleDirectoryExpansion(event.parentId, event.parentKey, null, true)
        insertAssets([placeholderItem], event.parentKey, event.parentId)
        dispatchAssetEvent({
          type: AssetEventType.newSecret,
          placeholderId: placeholderItem.id,
          value: event.value,
        })
        break
      }
      case AssetListEventType.insertAssets: {
        insertArbitraryAssets(event.assets, event.parentKey, event.parentId)
        break
      }
      case AssetListEventType.willDelete: {
        if (selectedKeys.has(event.key)) {
          setSelectedKeys(oldSelectedKeys => {
            const newSelectedKeys = new Set(oldSelectedKeys)
            newSelectedKeys.delete(event.key)
            return newSelectedKeys
          })
        }
        break
      }
      case AssetListEventType.copy: {
        const ids = new Set<backendModule.AssetId>()
        const getKey = (asset: backendModule.AnyAsset) => {
          const newId = backendModule.createPlaceholderAssetId(asset.type)
          ids.add(newId)
          return newId
        }
        insertArbitraryAssets(event.items, event.newParentKey, event.newParentId, getKey)
        dispatchAssetEvent({
          type: AssetEventType.copy,
          ids,
          newParentKey: event.newParentKey,
          newParentId: event.newParentId,
        })
        break
      }
      case AssetListEventType.move: {
        deleteAsset(event.key)
        insertAssets([event.item], event.newParentKey, event.newParentId)
        break
      }
      case AssetListEventType.delete: {
        deleteAsset(event.key)
        break
      }
      case AssetListEventType.removeSelf: {
        dispatchAssetEvent({
          type: AssetEventType.removeSelf,
          id: event.id,
        })
        break
      }
      case AssetListEventType.closeFolder: {
        doToggleDirectoryExpansion(event.id, event.key, null, false)
        break
      }
    }
  })

  const doOpenManually = React.useCallback(
    (projectId: backendModule.ProjectId) => {
      dispatchAssetEvent({
        type: AssetEventType.openProject,
        id: projectId,
        shouldAutomaticallySwitchPage: true,
        runInBackground: false,
      })
    },
    [/* should never change */ dispatchAssetEvent]
  )

  const doCloseIde = React.useCallback(
    (project: backendModule.ProjectAsset) => {
      if (project.id === projectStartupInfo?.projectAsset.id) {
        dispatchAssetEvent({
          type: AssetEventType.cancelOpeningAllProjects,
        })
        rawDoCloseIde(project)
      }
    },
    [projectStartupInfo, rawDoCloseIde, /* should never change */ dispatchAssetEvent]
  )

  const doCopy = React.useCallback(() => {
    unsetModal()
    setSelectedKeys(oldSelectedKeys => {
      queueMicrotask(() => {
        setPasteData({ type: PasteType.copy, data: oldSelectedKeys })
      })
      return oldSelectedKeys
    })
  }, [/* should never change */ unsetModal])

  const doCut = React.useCallback(() => {
    unsetModal()
    setSelectedKeys(oldSelectedKeys => {
      queueMicrotask(() => {
        if (pasteData != null) {
          dispatchAssetEvent({
            type: AssetEventType.cancelCut,
            ids: pasteData.data,
          })
        }
        setPasteData({ type: PasteType.move, data: oldSelectedKeys })
        dispatchAssetEvent({
          type: AssetEventType.cut,
          ids: oldSelectedKeys,
        })
      })
      return new Set()
    })
  }, [
    pasteData,
    /* should never change */ unsetModal,
    /* should never change */ dispatchAssetEvent,
  ])

  const doPaste = React.useCallback(
    (newParentKey: backendModule.AssetId, newParentId: backendModule.DirectoryId) => {
      unsetModal()
      if (pasteData != null) {
        if (pasteData.data.has(newParentKey)) {
          toast.toast.error('Cannot paste a folder into itself.')
        } else {
          doToggleDirectoryExpansion(newParentId, newParentKey, null, true)
          if (pasteData.type === PasteType.copy) {
            const assets = Array.from(pasteData.data, id => nodeMapRef.current.get(id)).flatMap(
              asset => (asset ? [asset.item] : [])
            )
            dispatchAssetListEvent({
              type: AssetListEventType.copy,
              items: assets,
              newParentId,
              newParentKey,
            })
          } else {
            dispatchAssetEvent({
              type: AssetEventType.move,
              ids: pasteData.data,
              newParentKey,
              newParentId,
            })
          }
          setPasteData(null)
        }
      }
    },
    [
      pasteData,
      doToggleDirectoryExpansion,
      /* should never change */ unsetModal,
      /* should never change */ dispatchAssetEvent,
      /* should never change */ dispatchAssetListEvent,
    ]
  )

  const hiddenContextMenu = React.useMemo(
    () => (
      <AssetsTableContextMenu
        hidden
        category={category}
        pasteData={pasteData}
        selectedKeys={selectedKeys}
        nodeMapRef={nodeMapRef}
        event={{ pageX: 0, pageY: 0 }}
        setSelectedKeys={setSelectedKeys}
        dispatchAssetEvent={dispatchAssetEvent}
        dispatchAssetListEvent={dispatchAssetListEvent}
        doCopy={doCopy}
        doCut={doCut}
        doPaste={doPaste}
      />
    ),
    [
      category,
      pasteData,
      selectedKeys,
      doCopy,
      doCut,
      doPaste,
      /* should never change */ dispatchAssetEvent,
      /* should never change */ dispatchAssetListEvent,
    ]
  )

  const onDragOver = (event: React.DragEvent<Element>) => {
    const payload = drag.ASSET_ROWS.lookup(event)
    const filtered = payload?.filter(item => item.asset.parentId !== rootDirectoryId)
    if (filtered != null && filtered.length > 0) {
      event.preventDefault()
    }
  }

  const state = React.useMemo(
    // The type MUST be here to trigger excess property errors at typecheck time.
    (): AssetsTableState => ({
      visibilities,
      numberOfSelectedItems: selectedKeys.size,
      category,
      labels: allLabels,
      deletedLabelNames,
      hasPasteData: pasteData != null,
      setPasteData,
      sortColumn,
      setSortColumn,
      sortDirection,
      setSortDirection,
      query,
      setQuery,
      assetEvents,
      dispatchAssetEvent,
      dispatchAssetListEvent,
      setAssetSettingsPanelProps,
      nodeMap: nodeMapRef,
      doToggleDirectoryExpansion,
      doOpenManually,
      doOpenIde,
      doCloseIde,
      doCreateLabel,
      doCopy,
      doCut,
      doPaste,
    }),
    [
      visibilities,
      selectedKeys.size,
      category,
      allLabels,
      deletedLabelNames,
      pasteData,
      sortColumn,
      sortDirection,
      assetEvents,
      query,
      doToggleDirectoryExpansion,
      doOpenManually,
      doOpenIde,
      doCloseIde,
      doCreateLabel,
      doCopy,
      doCut,
      doPaste,
      /* should never change */ setAssetSettingsPanelProps,
      /* should never change */ setQuery,
      /* should never change */ dispatchAssetEvent,
      /* should never change */ dispatchAssetListEvent,
    ]
  )

  const [spinnerState, setSpinnerState] = React.useState(spinner.SpinnerState.initial)
  const [previouslySelectedKey, setPreviouslySelectedKey] =
    React.useState<backendModule.AssetId | null>(null)
  const bodyRef = React.useRef<HTMLTableSectionElement>(null)

  // This is required to prevent the table body from overlapping the table header, because
  // the table header is transparent.
  React.useEffect(() => {
    const body = bodyRef.current
    const scrollContainer = scrollContainerRef.current
    if (body != null && scrollContainer != null) {
      let isClipPathUpdateQueued = false
      const updateClipPath = () => {
        isClipPathUpdateQueued = false
        body.style.clipPath = `inset(${scrollContainer.scrollTop}px 0 0 0)`
      }
      const onScroll = () => {
        if (!isClipPathUpdateQueued) {
          isClipPathUpdateQueued = true
          requestAnimationFrame(updateClipPath)
        }
      }
      updateClipPath()
      scrollContainer.addEventListener('scroll', onScroll)
      return () => {
        scrollContainer.removeEventListener('scroll', onScroll)
      }
    } else {
      return
    }
  }, [/* should never change */ scrollContainerRef])

  React.useEffect(() => {
    const onDocumentClick = (event: MouseEvent) => {
      if (
        !shortcutManager.matchesMouseAction(
          shortcutManagerModule.MouseAction.selectAdditional,
          event
        ) &&
        !shortcutManager.matchesMouseAction(
          shortcutManagerModule.MouseAction.selectAdditionalRange,
          event
        ) &&
        selectedKeys.size !== 0
      ) {
        setSelectedKeys(new Set())
      }
    }
    document.addEventListener('click', onDocumentClick)
    return () => {
      document.removeEventListener('click', onDocumentClick)
    }
  }, [selectedKeys, /* should never change */ setSelectedKeys, shortcutManager])

  React.useEffect(() => {
    if (isLoading) {
      // Ensure the spinner stays in the "initial" state for at least one frame,
      // to ensure the CSS animation begins at the initial state.
      requestAnimationFrame(() => {
        setSpinnerState(spinner.SpinnerState.loadingFast)
      })
    } else {
      setSpinnerState(spinner.SpinnerState.initial)
    }
  }, [isLoading])

  const onRowClick = React.useCallback(
    (innerRowProps: assetRow.AssetRowInnerProps, event: React.MouseEvent) => {
      const { key } = innerRowProps
      event.stopPropagation()
      const getNewlySelectedKeys = () => {
        if (previouslySelectedKey == null) {
          return [key]
        } else {
          const index1 = displayItems.findIndex(
            innerItem => AssetTreeNode.getKey(innerItem) === previouslySelectedKey
          )
          const index2 = displayItems.findIndex(
            innerItem => AssetTreeNode.getKey(innerItem) === key
          )
          const selectedItems =
            index1 <= index2
              ? displayItems.slice(index1, index2 + 1)
              : displayItems.slice(index2, index1 + 1)
          return selectedItems.map(AssetTreeNode.getKey)
        }
      }
      if (
        shortcutManager.matchesMouseAction(shortcutManagerModule.MouseAction.selectRange, event)
      ) {
        setSelectedKeys(new Set(getNewlySelectedKeys()))
      } else if (
        shortcutManager.matchesMouseAction(
          shortcutManagerModule.MouseAction.selectAdditionalRange,
          event
        )
      ) {
        setSelectedKeys(
          oldSelectedItems => new Set([...oldSelectedItems, ...getNewlySelectedKeys()])
        )
      } else if (
        shortcutManager.matchesMouseAction(
          shortcutManagerModule.MouseAction.selectAdditional,
          event
        )
      ) {
        setSelectedKeys(oldSelectedItems => {
          const newItems = new Set(oldSelectedItems)
          if (oldSelectedItems.has(key)) {
            newItems.delete(key)
          } else {
            newItems.add(key)
          }
          return newItems
        })
      } else {
        setSelectedKeys(new Set([key]))
      }
      setPreviouslySelectedKey(key)
    },
    [
      displayItems,
      previouslySelectedKey,
      shortcutManager,
      /* should never change */ setSelectedKeys,
    ]
  )

  const columns = columnUtils.getColumnList(backend.type, extraColumns)

  const headerRow = (
    <tr ref={headerRowRef} className="sticky top-0">
      {columns.map(column => {
        // This is a React component, even though it does not contain JSX.
        // eslint-disable-next-line no-restricted-syntax
        const Heading = columnHeading.COLUMN_HEADING[column]
        return (
          <th
            key={column}
            className={`text-sm font-semibold ${columnUtils.COLUMN_CSS_CLASS[column]}`}
          >
            <Heading state={state} />
          </th>
        )
      })}
    </tr>
  )

  const itemRows = isLoading ? (
    <tr className="h-8">
      <td colSpan={columns.length} className="bg-transparent">
        <div className="grid justify-around w-full">
          <Spinner size={LOADING_SPINNER_SIZE} state={spinnerState} />
        </div>
      </td>
    </tr>
  ) : (
    displayItems.map(item => {
      const key = AssetTreeNode.getKey(item)
      const isSelected = selectedKeys.has(key)
      const isSoleSelectedItem = selectedKeys.size === 1 && isSelected
      return (
        <AssetRow
          key={key}
          columns={columns}
          item={item}
          state={state}
          hidden={visibilities.get(item.key) === Visibility.hidden}
          selected={isSelected}
          setSelected={selected => {
            setSelectedKeys(oldSelectedKeys => set.withPresence(oldSelectedKeys, key, selected))
          }}
          isSoleSelectedItem={isSoleSelectedItem}
          allowContextMenu={selectedKeys.size === 0 || !isSelected || isSoleSelectedItem}
          onClick={onRowClick}
          onContextMenu={(_innerProps, event) => {
            if (!isSelected) {
              event.preventDefault()
              event.stopPropagation()
              setPreviouslySelectedKey(key)
              setSelectedKeys(new Set([key]))
            }
          }}
          onDragStart={event => {
            if (!selectedKeys.has(key)) {
              setPreviouslySelectedKey(key)
              setSelectedKeys(new Set([key]))
            }
            setSelectedKeys(oldSelectedKeys => {
              const nodes = assetTree
                .preorderTraversal()
                .filter(node => oldSelectedKeys.has(node.key))
              const payload: drag.AssetRowsDragPayload = nodes.map(node => ({
                key: node.key,
                asset: node.item,
              }))
              drag.setDragImageToBlank(event)
              drag.ASSET_ROWS.bind(event, payload)
              queueMicrotask(() => {
                setModal(
                  <DragModal
                    event={event}
                    className="flex flex-col rounded-2xl bg-frame-selected backdrop-blur-3xl"
                    doCleanup={() => {
                      drag.ASSET_ROWS.unbind(payload)
                    }}
                  >
                    {nodes.map(node => (
                      <NameColumn
                        key={node.key}
                        keyProp={node.key}
                        item={node.with({ depth: 0 })}
                        state={state}
                        // Default states.
                        isSoleSelectedItem={false}
                        selected={false}
                        rowState={assetRowUtils.INITIAL_ROW_STATE}
                        // The drag placeholder cannot be interacted with.
                        setSelected={() => {}}
                        setItem={() => {}}
                        setRowState={() => {}}
                      />
                    ))}
                  </DragModal>
                )
              })
              return oldSelectedKeys
            })
          }}
          onDragOver={event => {
            setSelectedKeys(oldSelectedKeys => {
              const payload = drag.LABELS.lookup(event)
              if (payload != null) {
                event.preventDefault()
                event.stopPropagation()
                const ids = oldSelectedKeys.has(key) ? oldSelectedKeys : new Set([key])
                // Expand ids to include ids of children as well.
                for (const node of assetTree.preorderTraversal()) {
                  if (ids.has(node.key) && node.children != null) {
                    for (const child of node.children) {
                      ids.add(child.key)
                    }
                  }
                }
                let labelsPresent = 0
                for (const selectedKey of ids) {
                  const labels = nodeMapRef.current.get(selectedKey)?.item.labels
                  if (labels != null) {
                    for (const label of labels) {
                      if (payload.has(label)) {
                        labelsPresent += 1
                      }
                    }
                  }
                }
                const shouldAdd = labelsPresent * 2 < ids.size * payload.size
                window.setTimeout(() => {
                  dispatchAssetEvent({
                    type: shouldAdd
                      ? AssetEventType.temporarilyAddLabels
                      : AssetEventType.temporarilyRemoveLabels,
                    ids,
                    labelNames: payload,
                  })
                })
              }
              return oldSelectedKeys
            })
          }}
          onDragEnd={() => {
            setSelectedKeys(oldSelectedKeys => {
              window.setTimeout(() => {
                dispatchAssetEvent({
                  type: AssetEventType.temporarilyAddLabels,
                  ids: oldSelectedKeys,
                  labelNames: set.EMPTY,
                })
              })
              return oldSelectedKeys
            })
          }}
          onDrop={event => {
            setSelectedKeys(oldSelectedKeys => {
              const ids = oldSelectedKeys.has(key) ? new Set(oldSelectedKeys) : new Set([key])
              // Expand ids to include ids of children as well.
              for (const node of assetTree.preorderTraversal()) {
                if (ids.has(node.key) && node.children != null) {
                  for (const child of node.children) {
                    ids.add(child.key)
                  }
                }
              }
              const payload = drag.LABELS.lookup(event)
              if (payload != null) {
                event.preventDefault()
                event.stopPropagation()
                let labelsPresent = 0
                for (const selectedKey of ids) {
                  const labels = nodeMapRef.current.get(selectedKey)?.item.labels
                  if (labels != null) {
                    for (const label of labels) {
                      if (payload.has(label)) {
                        labelsPresent += 1
                      }
                    }
                  }
                }
                const shouldAdd = labelsPresent * 2 < ids.size * payload.size
                window.setTimeout(() => {
                  dispatchAssetEvent({
                    type: shouldAdd ? AssetEventType.addLabels : AssetEventType.removeLabels,
                    ids,
                    labelNames: payload,
                  })
                })
              } else {
                window.setTimeout(() => {
                  dispatchAssetEvent({
                    type: AssetEventType.temporarilyAddLabels,
                    ids,
                    labelNames: set.EMPTY,
                  })
                })
              }
              return oldSelectedKeys
            })
          }}
        />
      )
    })
  )

  const table = (
    <div
      className="grow flex flex-col"
      onContextMenu={event => {
        event.preventDefault()
        event.stopPropagation()
        setModal(
          <AssetsTableContextMenu
            category={category}
            pasteData={pasteData}
            selectedKeys={selectedKeys}
            nodeMapRef={nodeMapRef}
            event={event}
            setSelectedKeys={setSelectedKeys}
            dispatchAssetEvent={dispatchAssetEvent}
            dispatchAssetListEvent={dispatchAssetListEvent}
            doCopy={doCopy}
            doCut={doCut}
            doPaste={doPaste}
          />
        )
      }}
      onDragLeave={event => {
        const payload = drag.LABELS.lookup(event)
        if (
          payload != null &&
          event.relatedTarget instanceof Node &&
          !event.currentTarget.contains(event.relatedTarget)
        ) {
          setSelectedKeys(oldSelectedKeys => {
            window.setTimeout(() => {
              dispatchAssetEvent({
                type: AssetEventType.temporarilyAddLabels,
                ids: oldSelectedKeys,
                labelNames: set.EMPTY,
              })
            })
            return oldSelectedKeys
          })
        }
      }}
    >
      <table className="rounded-rows table-fixed border-collapse">
        <thead>{headerRow}</thead>
        <tbody ref={bodyRef}>
          {itemRows}
          <tr className="h-8 hidden first:table-row">
            <td colSpan={columns.length} className="bg-transparent">
              {category === Category.trash ? (
                <span className="opacity-75 px-1.5">{getText('yourTrashIsEmpty')}</span>
              ) : query.query !== '' ? (
                <span className="opacity-75">{getText('noFilesMatchTheCurrentFilters')}</span>
              ) : (
                <span className="opacity-75">{getText('youHaveNoFiles')}</span>
              )}
            </td>
          </tr>
        </tbody>
      </table>

      <div
        className="grow"
        onDragEnter={onDragOver}
        onDragOver={onDragOver}
        onDrop={event => {
          const payload = drag.ASSET_ROWS.lookup(event)
          const filtered = payload?.filter(item => item.asset.parentId !== rootDirectoryId)
          if (filtered != null && filtered.length > 0) {
            event.preventDefault()
            event.stopPropagation()
            unsetModal()
            dispatchAssetEvent({
              type: AssetEventType.move,
              newParentKey: rootDirectoryId,
              newParentId: rootDirectoryId,
              ids: new Set(filtered.map(dragItem => dragItem.asset.id)),
            })
          }
        }}
      />
    </div>
  )

  return (
    <div ref={scrollContainerRef} className="flex-1 overflow-auto">
      <div className="flex flex-col w-min min-w-full h-full">
        {backend.type !== backendModule.BackendType.local && (
          <div className="sticky top-0 h-0">
            <div className="block sticky right-0 ml-auto w-29 px-2 pt-2.25 pb-1.75 z-1">
              <div className="inline-flex gap-3">
                {columnUtils.EXTRA_COLUMNS.map(column => (
                  <Button
                    key={column}
                    active={extraColumns.has(column)}
                    image={columnUtils.EXTRA_COLUMN_IMAGES[column]}
                    alt={`${extraColumns.has(column) ? 'Show' : 'Hide'} ${
                      columnUtils.COLUMN_NAME[column]
                    }`}
                    onClick={event => {
                      event.stopPropagation()
                      const newExtraColumns = new Set(extraColumns)
                      if (extraColumns.has(column)) {
                        newExtraColumns.delete(column)
                      } else {
                        newExtraColumns.add(column)
                      }
                      setExtraColumns(newExtraColumns)
                    }}
                  />
                ))}
              </div>
            </div>
          </div>
        )}
        {hiddenContextMenu}
        {table}
      </div>
    </div>
  )
}<|MERGE_RESOLUTION|>--- conflicted
+++ resolved
@@ -12,6 +12,7 @@
 import * as localStorageProvider from '#/providers/LocalStorageProvider'
 import * as modalProvider from '#/providers/ModalProvider'
 import * as shortcutManagerProvider from '#/providers/ShortcutManagerProvider'
+import * as textProvider from '#/providers/TextProvider'
 
 import type * as assetEvent from '#/events/assetEvent'
 import AssetEventType from '#/events/AssetEventType'
@@ -23,15 +24,6 @@
 import AssetsTableContextMenu from '#/layouts/dashboard/AssetsTableContextMenu'
 import Category from '#/layouts/dashboard/CategorySwitcher/Category'
 import DuplicateAssetsModal from '#/layouts/dashboard/DuplicateAssetsModal'
-<<<<<<< HEAD
-import * as authProvider from '#/providers/AuthProvider'
-import * as backendProvider from '#/providers/BackendProvider'
-import * as localStorageProvider from '#/providers/LocalStorageProvider'
-import * as modalProvider from '#/providers/ModalProvider'
-import * as shortcutsProvider from '#/providers/ShortcutsProvider'
-import * as textProvider from '#/providers/TextProvider'
-import * as backendModule from '#/services/backend'
-=======
 
 import Button from '#/components/Button'
 import type * as assetRow from '#/components/dashboard/AssetRow'
@@ -46,7 +38,6 @@
 
 import * as backendModule from '#/services/Backend'
 
->>>>>>> bb8ff8f8
 import * as array from '#/utilities/array'
 import type * as assetQuery from '#/utilities/AssetQuery'
 import AssetQuery from '#/utilities/AssetQuery'
@@ -73,23 +64,6 @@
 const LOADING_SPINNER_SIZE = 36
 /** The number of pixels the header bar should shrink when the extra column selector is visible. */
 const TABLE_HEADER_WIDTH_SHRINKAGE_PX = 116
-<<<<<<< HEAD
-/** A value that represents that the first argument is less than the second argument, in a
- * sorting function. */
-const COMPARE_LESS_THAN = -1
-=======
-/** The default placeholder row. */
-const PLACEHOLDER = (
-  <span className="opacity-75">
-    You have no files. Go ahead and create one using the buttons above, or open a template from the
-    home screen.
-  </span>
-)
-/** A placeholder row for when a query (text or labels) is active. */
-const QUERY_PLACEHOLDER = <span className="opacity-75">No files match the current filters.</span>
-/** The placeholder row for the Trash category. */
-const TRASH_PLACEHOLDER = <span className="opacity-75 px-1.5">Your trash is empty.</span>
->>>>>>> bb8ff8f8
 
 const SUGGESTIONS_FOR_NO: assetSearchBar.Suggestion[] = [
   {
@@ -336,12 +310,8 @@
   const { backend } = backendProvider.useBackend()
   const { setModal, unsetModal } = modalProvider.useSetModal()
   const { localStorage } = localStorageProvider.useLocalStorage()
-<<<<<<< HEAD
-  const { shortcuts } = shortcutsProvider.useShortcuts()
+  const { shortcutManager } = shortcutManagerProvider.useShortcutManager()
   const { getText } = textProvider.useText()
-=======
-  const { shortcutManager } = shortcutManagerProvider.useShortcutManager()
->>>>>>> bb8ff8f8
   const toastAndLog = toastAndLogHooks.useToastAndLog()
   const [initialized, setInitialized] = React.useState(false)
   const [isLoading, setIsLoading] = React.useState(true)
@@ -2100,9 +2070,9 @@
                     key={column}
                     active={extraColumns.has(column)}
                     image={columnUtils.EXTRA_COLUMN_IMAGES[column]}
-                    alt={`${extraColumns.has(column) ? 'Show' : 'Hide'} ${
-                      columnUtils.COLUMN_NAME[column]
-                    }`}
+                    alt={
+                      extraColumns.has(column) ? getText(`${column}Show`) : getText(`${column}Hide`)
+                    }
                     onClick={event => {
                       event.stopPropagation()
                       const newExtraColumns = new Set(extraColumns)
