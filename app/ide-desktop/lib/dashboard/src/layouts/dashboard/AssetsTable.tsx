--- conflicted
+++ resolved
@@ -62,7 +62,7 @@
 declare module '#/utilities/LocalStorage' {
   /** */
   interface LocalStorageData {
-    extraColumns: columnUtils.ExtraColumn[]
+    readonly extraColumns: columnUtils.ExtraColumn[]
   }
 }
 
@@ -249,7 +249,6 @@
 
 /** State passed through from a {@link AssetsTable} to every cell. */
 export interface AssetsTableState {
-<<<<<<< HEAD
   readonly numberOfSelectedItems: number
   readonly visibilities: ReadonlyMap<backendModule.AssetId, Visibility>
   readonly category: Category
@@ -266,28 +265,8 @@
   readonly dispatchAssetListEvent: (event: assetListEvent.AssetListEvent) => void
   readonly assetEvents: assetEvent.AssetEvent[]
   readonly dispatchAssetEvent: (event: assetEvent.AssetEvent) => void
-  readonly setAssetSettingsPanelProps: React.Dispatch<
-    React.SetStateAction<assetSettingsPanel.AssetSettingsPanelRequiredProps | null>
-=======
-  numberOfSelectedItems: number
-  visibilities: ReadonlyMap<backendModule.AssetId, Visibility>
-  category: Category
-  labels: Map<backendModule.LabelName, backendModule.Label>
-  deletedLabelNames: Set<backendModule.LabelName>
-  hasPasteData: boolean
-  setPasteData: (pasteData: pasteDataModule.PasteData<Set<backendModule.AssetId>>) => void
-  sortColumn: columnUtils.SortableColumn | null
-  setSortColumn: (column: columnUtils.SortableColumn | null) => void
-  sortDirection: SortDirection | null
-  setSortDirection: (sortDirection: SortDirection | null) => void
-  query: AssetQuery
-  setQuery: React.Dispatch<React.SetStateAction<AssetQuery>>
-  dispatchAssetListEvent: (event: assetListEvent.AssetListEvent) => void
-  assetEvents: assetEvent.AssetEvent[]
-  dispatchAssetEvent: (event: assetEvent.AssetEvent) => void
-  setAssetPanelProps: React.Dispatch<
+  readonly setAssetPanelProps: React.Dispatch<
     React.SetStateAction<assetPanel.AssetPanelRequiredProps | null>
->>>>>>> 4f7032f9
   >
   readonly nodeMap: Readonly<
     React.MutableRefObject<ReadonlyMap<backendModule.AssetId, AssetTreeNode>>
@@ -336,23 +315,13 @@
   readonly deletedLabelNames: Set<backendModule.LabelName>
   /** These events will be dispatched the next time the assets list is refreshed, rather than
    * immediately. */
-<<<<<<< HEAD
   readonly queuedAssetEvents: assetEvent.AssetEvent[]
   readonly assetListEvents: assetListEvent.AssetListEvent[]
   readonly dispatchAssetListEvent: (event: assetListEvent.AssetListEvent) => void
   readonly assetEvents: assetEvent.AssetEvent[]
   readonly dispatchAssetEvent: (event: assetEvent.AssetEvent) => void
-  readonly setAssetSettingsPanelProps: React.Dispatch<
-    React.SetStateAction<assetSettingsPanel.AssetSettingsPanelRequiredProps | null>
-=======
-  queuedAssetEvents: assetEvent.AssetEvent[]
-  assetListEvents: assetListEvent.AssetListEvent[]
-  dispatchAssetListEvent: (event: assetListEvent.AssetListEvent) => void
-  assetEvents: assetEvent.AssetEvent[]
-  dispatchAssetEvent: (event: assetEvent.AssetEvent) => void
-  setAssetPanelProps: React.Dispatch<
+  readonly setAssetPanelProps: React.Dispatch<
     React.SetStateAction<assetPanel.AssetPanelRequiredProps | null>
->>>>>>> 4f7032f9
   >
   readonly doOpenIde: (
     project: backendModule.ProjectAsset,
