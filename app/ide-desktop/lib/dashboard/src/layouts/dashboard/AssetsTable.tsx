--- conflicted
+++ resolved
@@ -230,7 +230,6 @@
 
 /** State passed through from a {@link AssetsTable} to every cell. */
 export interface AssetsTableState {
-<<<<<<< HEAD
   readonly numberOfSelectedItems: number
   readonly visibilities: ReadonlyMap<backendModule.AssetId, Visibility>
   readonly category: Category
@@ -240,10 +239,10 @@
   readonly setPasteData: (pasteData: pasteDataModule.PasteData<Set<backendModule.AssetId>>) => void
   readonly sortColumn: columnUtils.SortableColumn | null
   readonly setSortColumn: (column: columnUtils.SortableColumn | null) => void
-  readonly sortDirection: sorting.SortDirection | null
-  readonly setSortDirection: (sortDirection: sorting.SortDirection | null) => void
-  readonly query: assetQuery.AssetQuery
-  readonly setQuery: React.Dispatch<React.SetStateAction<assetQuery.AssetQuery>>
+  readonly sortDirection: SortDirection | null
+  readonly setSortDirection: (sortDirection: SortDirection | null) => void
+  readonly query: AssetQuery
+  readonly setQuery: React.Dispatch<React.SetStateAction<AssetQuery>>
   readonly dispatchAssetListEvent: (event: assetListEvent.AssetListEvent) => void
   readonly assetEvents: assetEvent.AssetEvent[]
   readonly dispatchAssetEvent: (event: assetEvent.AssetEvent) => void
@@ -251,32 +250,9 @@
     React.SetStateAction<assetSettingsPanel.AssetSettingsPanelRequiredProps | null>
   >
   readonly nodeMap: Readonly<
-    React.MutableRefObject<ReadonlyMap<backendModule.AssetId, assetTreeNode.AssetTreeNode>>
+    React.MutableRefObject<ReadonlyMap<backendModule.AssetId, AssetTreeNode>>
   >
   readonly doToggleDirectoryExpansion: (
-=======
-  numberOfSelectedItems: number
-  visibilities: ReadonlyMap<backendModule.AssetId, Visibility>
-  category: Category
-  labels: Map<backendModule.LabelName, backendModule.Label>
-  deletedLabelNames: Set<backendModule.LabelName>
-  hasPasteData: boolean
-  setPasteData: (pasteData: pasteDataModule.PasteData<Set<backendModule.AssetId>>) => void
-  sortColumn: columnUtils.SortableColumn | null
-  setSortColumn: (column: columnUtils.SortableColumn | null) => void
-  sortDirection: SortDirection | null
-  setSortDirection: (sortDirection: SortDirection | null) => void
-  query: AssetQuery
-  setQuery: React.Dispatch<React.SetStateAction<AssetQuery>>
-  dispatchAssetListEvent: (event: assetListEvent.AssetListEvent) => void
-  assetEvents: assetEvent.AssetEvent[]
-  dispatchAssetEvent: (event: assetEvent.AssetEvent) => void
-  setAssetSettingsPanelProps: React.Dispatch<
-    React.SetStateAction<assetSettingsPanel.AssetSettingsPanelRequiredProps | null>
-  >
-  nodeMap: Readonly<React.MutableRefObject<ReadonlyMap<backendModule.AssetId, AssetTreeNode>>>
-  doToggleDirectoryExpansion: (
->>>>>>> cbf6d41e
     directoryId: backendModule.DirectoryId,
     key: backendModule.AssetId,
     title?: string | null,
@@ -309,9 +285,8 @@
 
 /** Props for a {@link AssetsTable}. */
 export interface AssetsTableProps {
-<<<<<<< HEAD
-  readonly query: assetQuery.AssetQuery
-  readonly setQuery: React.Dispatch<React.SetStateAction<assetQuery.AssetQuery>>
+  readonly query: AssetQuery
+  readonly setQuery: React.Dispatch<React.SetStateAction<AssetQuery>>
   readonly setCanDownloadFiles: (canDownloadFiles: boolean) => void
   readonly category: Category
   readonly allLabels: Map<backendModule.LabelName, backendModule.Label>
@@ -319,17 +294,6 @@
   readonly initialProjectName: string | null
   readonly projectStartupInfo: backendModule.ProjectStartupInfo | null
   readonly deletedLabelNames: Set<backendModule.LabelName>
-=======
-  query: AssetQuery
-  setQuery: React.Dispatch<React.SetStateAction<AssetQuery>>
-  setCanDownloadFiles: (canDownloadFiles: boolean) => void
-  category: Category
-  allLabels: Map<backendModule.LabelName, backendModule.Label>
-  setSuggestions: (suggestions: assetSearchBar.Suggestion[]) => void
-  initialProjectName: string | null
-  projectStartupInfo: backendModule.ProjectStartupInfo | null
-  deletedLabelNames: Set<backendModule.LabelName>
->>>>>>> cbf6d41e
   /** These events will be dispatched the next time the assets list is refreshed, rather than
    * immediately. */
   readonly queuedAssetEvents: assetEvent.AssetEvent[]
