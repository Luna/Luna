/** @file Switcher to choose the currently visible full-screen page. */
import * as React from 'react'

import DriveIcon from 'enso-assets/drive.svg'
import HomeIcon from 'enso-assets/home.svg'
import NetworkIcon from 'enso-assets/network.svg'

<<<<<<< HEAD
import Button from '#/components/styled/Button'
import FocusArea from '#/components/styled/FocusArea'
=======
import type * as text from '#/text'

import * as textProvider from '#/providers/TextProvider'

import Button from '#/components/Button'
>>>>>>> 3eb47ac2

// ====================
// === PageSwitcher ===
// ====================

/** Main content of the screen. Only one should be visible at a time. */
export enum Page {
  home = 'home',
  drive = 'drive',
  editor = 'editor',
  settings = 'settings',
}

/** Error text for each page. */
const ERRORS = {
  [Page.home]: null,
  [Page.drive]: null,
  [Page.editor]: 'noProjectIsCurrentlyOpen',
  [Page.settings]: null,
} as const satisfies Record<Page, text.TextId | null>

const PAGE_TO_ALT_TEXT_ID: Readonly<Record<Page, text.TextId>> = {
  home: 'homePageAltText',
  drive: 'drivePageAltText',
  editor: 'editorPageAltText',
  settings: 'settingsPageAltText',
} satisfies { [P in Page]: `${P}PageAltText` }

const PAGE_TO_TOOLTIP_ID: Readonly<Record<Page, text.TextId>> = {
  home: 'homePageTooltip',
  drive: 'drivePageTooltip',
  editor: 'editorPageTooltip',
  settings: 'settingsPageTooltip',
} satisfies { [P in Page]: `${P}PageTooltip` }

/** Data describing how to display a button for a page. */
interface PageUIData {
  readonly page: Page
  readonly icon: string
}

const PAGE_DATA: PageUIData[] = [
  { page: Page.home, icon: HomeIcon },
  { page: Page.drive, icon: DriveIcon },
  { page: Page.editor, icon: NetworkIcon },
]

/** Props for a {@link PageSwitcher}. */
export interface PageSwitcherProps {
  readonly page: Page
  readonly setPage: (page: Page) => void
  readonly isEditorDisabled: boolean
}

/** Switcher to choose the currently visible full-screen page. */
export default function PageSwitcher(props: PageSwitcherProps) {
  const { page, setPage, isEditorDisabled } = props
<<<<<<< HEAD
  const selectedChildIndexRef = React.useRef(0)
  const lastChildIndexRef = React.useRef(0)

  React.useEffect(() => {
    selectedChildIndexRef.current = PAGE_DATA.findIndex(data => data.page === page)
  }, [page])

  React.useEffect(() => {
    if (isEditorDisabled) {
      lastChildIndexRef.current = PAGE_DATA.length - 2
    } else {
      lastChildIndexRef.current = PAGE_DATA.length - 1
    }
  }, [isEditorDisabled])

  return (
    <FocusArea direction="horizontal">
      {(ref, innerProps) => (
        <div
          ref={ref}
          className={`pointer-events-auto flex shrink-0 cursor-default items-center gap-pages rounded-full px-page-switcher-x ${
            page === Page.editor ? 'bg-frame backdrop-blur-default' : ''
          }`}
          {...innerProps}
        >
          {PAGE_DATA.map(pageData => {
            return (
              <Button
                key={pageData.page}
                alt={pageData.alt}
                image={pageData.icon}
                active={page === pageData.page}
                softDisabled={page === pageData.page}
                isDisabled={pageData.page === Page.editor && isEditorDisabled}
                error={ERRORS[pageData.page]}
                onPress={() => {
                  setPage(pageData.page)
                }}
              />
            )
          })}
        </div>
      )}
    </FocusArea>
=======
  const { getText } = textProvider.useText()
  return (
    <div
      className={`pointer-events-auto flex shrink-0 cursor-default items-center gap-pages rounded-full px-page-switcher-x ${
        page === Page.editor ? 'bg-frame backdrop-blur-default' : ''
      }`}
    >
      {PAGE_DATA.map(pageData => {
        const isDisabled =
          pageData.page === page || (pageData.page === Page.editor && isEditorDisabled)
        const errorId = ERRORS[pageData.page]
        return (
          <Button
            key={pageData.page}
            image={pageData.icon}
            active={page === pageData.page}
            alt={getText(PAGE_TO_ALT_TEXT_ID[pageData.page])}
            title={getText(PAGE_TO_TOOLTIP_ID[pageData.page])}
            disabled={isDisabled}
            error={errorId == null ? null : getText(errorId)}
            onClick={() => {
              setPage(pageData.page)
            }}
          />
        )
      })}
    </div>
>>>>>>> 3eb47ac2
  )
}<|MERGE_RESOLUTION|>--- conflicted
+++ resolved
@@ -5,16 +5,12 @@
 import HomeIcon from 'enso-assets/home.svg'
 import NetworkIcon from 'enso-assets/network.svg'
 
-<<<<<<< HEAD
-import Button from '#/components/styled/Button'
-import FocusArea from '#/components/styled/FocusArea'
-=======
 import type * as text from '#/text'
 
 import * as textProvider from '#/providers/TextProvider'
 
-import Button from '#/components/Button'
->>>>>>> 3eb47ac2
+import Button from '#/components/styled/Button'
+import FocusArea from '#/components/styled/FocusArea'
 
 // ====================
 // === PageSwitcher ===
@@ -36,30 +32,23 @@
   [Page.settings]: null,
 } as const satisfies Record<Page, text.TextId | null>
 
-const PAGE_TO_ALT_TEXT_ID: Readonly<Record<Page, text.TextId>> = {
-  home: 'homePageAltText',
-  drive: 'drivePageAltText',
-  editor: 'editorPageAltText',
-  settings: 'settingsPageAltText',
-} satisfies { [P in Page]: `${P}PageAltText` }
-
-const PAGE_TO_TOOLTIP_ID: Readonly<Record<Page, text.TextId>> = {
-  home: 'homePageTooltip',
-  drive: 'drivePageTooltip',
-  editor: 'editorPageTooltip',
-  settings: 'settingsPageTooltip',
-} satisfies { [P in Page]: `${P}PageTooltip` }
-
 /** Data describing how to display a button for a page. */
 interface PageUIData {
   readonly page: Page
   readonly icon: string
+  readonly altId: Extract<text.TextId, `${Page}PageAltText`>
+  readonly tooltipId: Extract<text.TextId, `${Page}PageTooltip`>
 }
 
 const PAGE_DATA: PageUIData[] = [
-  { page: Page.home, icon: HomeIcon },
-  { page: Page.drive, icon: DriveIcon },
-  { page: Page.editor, icon: NetworkIcon },
+  { page: Page.home, icon: HomeIcon, altId: 'homePageAltText', tooltipId: 'homePageTooltip' },
+  { page: Page.drive, icon: DriveIcon, altId: 'drivePageAltText', tooltipId: 'drivePageTooltip' },
+  {
+    page: Page.editor,
+    icon: NetworkIcon,
+    altId: 'editorPageAltText',
+    tooltipId: 'editorPageTooltip',
+  },
 ]
 
 /** Props for a {@link PageSwitcher}. */
@@ -72,7 +61,7 @@
 /** Switcher to choose the currently visible full-screen page. */
 export default function PageSwitcher(props: PageSwitcherProps) {
   const { page, setPage, isEditorDisabled } = props
-<<<<<<< HEAD
+  const { getText } = textProvider.useText()
   const selectedChildIndexRef = React.useRef(0)
   const lastChildIndexRef = React.useRef(0)
 
@@ -102,7 +91,8 @@
             return (
               <Button
                 key={pageData.page}
-                alt={pageData.alt}
+                aria-label={getText(pageData.tooltipId)}
+                alt={getText(pageData.altId)}
                 image={pageData.icon}
                 active={page === pageData.page}
                 softDisabled={page === pageData.page}
@@ -117,34 +107,5 @@
         </div>
       )}
     </FocusArea>
-=======
-  const { getText } = textProvider.useText()
-  return (
-    <div
-      className={`pointer-events-auto flex shrink-0 cursor-default items-center gap-pages rounded-full px-page-switcher-x ${
-        page === Page.editor ? 'bg-frame backdrop-blur-default' : ''
-      }`}
-    >
-      {PAGE_DATA.map(pageData => {
-        const isDisabled =
-          pageData.page === page || (pageData.page === Page.editor && isEditorDisabled)
-        const errorId = ERRORS[pageData.page]
-        return (
-          <Button
-            key={pageData.page}
-            image={pageData.icon}
-            active={page === pageData.page}
-            alt={getText(PAGE_TO_ALT_TEXT_ID[pageData.page])}
-            title={getText(PAGE_TO_TOOLTIP_ID[pageData.page])}
-            disabled={isDisabled}
-            error={errorId == null ? null : getText(errorId)}
-            onClick={() => {
-              setPage(pageData.page)
-            }}
-          />
-        )
-      })}
-    </div>
->>>>>>> 3eb47ac2
   )
 }