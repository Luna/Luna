--- conflicted
+++ resolved
@@ -26,36 +26,16 @@
   settings = 'settings',
 }
 
-<<<<<<< HEAD
 // =================
 // === Constants ===
 // =================
 
 const PAGE_DATA: PageUIData[] = [
-  { page: Page.drive, icon: DriveIcon, nameId: 'drivePageName', altId: 'drivePageAltText' },
-=======
-/** Error text for each page. */
-const ERRORS = {
-  [Page.drive]: null,
-  [Page.editor]: 'noProjectIsCurrentlyOpen',
-  [Page.settings]: null,
-} as const satisfies Record<Page, text.TextId | null>
-
-/** Data describing how to display a button for a page. */
-interface PageUIData {
-  readonly page: Page
-  readonly icon: string
-  readonly altId: Extract<text.TextId, `${Page}PageAltText`>
-}
-
-const PAGE_DATA: PageUIData[] = [
-  { page: Page.drive, icon: DriveIcon, altId: 'drivePageAltText' },
->>>>>>> 93ed5181
+  { page: Page.drive, icon: DriveIcon, nameId: 'drivePageName' },
   {
     page: Page.editor,
     icon: NetworkIcon,
     nameId: 'editorPageName',
-    altId: 'editorPageAltText',
   },
 ]
 
@@ -68,7 +48,6 @@
   readonly page: Page
   readonly icon: string
   readonly nameId: Extract<text.TextId, `${Page}PageName`>
-  readonly altId: Extract<text.TextId, `${Page}PageAltText`>
 }
 
 // ====================
@@ -111,17 +90,11 @@
           className="pointer-events-auto flex h-12 shrink-0 grow cursor-default items-center rounded-full"
           {...innerProps}
         >
-<<<<<<< HEAD
           {PAGE_DATA.map((pageData, i) => {
             const active = page === pageData.page
-=======
-          {PAGE_DATA.map(pageData => {
-            const error = ERRORS[pageData.page]
->>>>>>> 93ed5181
             return (
               <div
                 key={pageData.page}
-<<<<<<< HEAD
                 className={clsx(
                   'h-full px-4',
                   page !== pageData.page && 'bg-primary/5 hover:enabled:bg-primary/[2.5%]',
@@ -137,22 +110,10 @@
                     setPage(pageData.page)
                   }}
                 >
-                  <SvgMask src={pageData.icon} alt={getText(pageData.altId)} />
+                  <SvgMask src={pageData.icon} />
                   <aria.Text className="text">{getText(pageData.nameId)}</aria.Text>
                 </UnstyledButton>
               </div>
-=======
-                alt={getText(pageData.altId)}
-                image={pageData.icon}
-                active={page === pageData.page}
-                softDisabled={page === pageData.page}
-                isDisabled={pageData.page === Page.editor && isEditorDisabled}
-                error={error == null ? null : getText(error)}
-                onPress={() => {
-                  setPage(pageData.page)
-                }}
-              />
->>>>>>> 93ed5181
             )
           })}
           <div
