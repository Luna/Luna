/** @file Switcher to choose the currently visible full-screen page. */
import * as React from 'react'

import * as reactQuery from '@tanstack/react-query'
import invariant from 'tiny-invariant'

import type * as text from 'enso-common/src/text'

import * as textProvider from '#/providers/TextProvider'

import * as dashboard from '#/pages/dashboard/Dashboard'

import * as aria from '#/components/aria'
import * as ariaComponents from '#/components/AriaComponents'
import StatelessSpinner, * as spinnerModule from '#/components/StatelessSpinner'
import FocusArea from '#/components/styled/FocusArea'
import SvgMask from '#/components/SvgMask'

import * as backend from '#/services/Backend'

import * as tailwindMerge from '#/utilities/tailwindMerge'

// =================
// === Constants ===
// =================

/** The corner radius of the tabs. */
const TAB_RADIUS_PX = 24

// =====================
// === TabBarContext ===
// =====================

let i = 0

/** Context for a {@link TabBarContext}. */
interface TabBarContextValue {
  readonly onTabSelected: (element: HTMLDivElement | null) => void
  readonly observeElement: (element: HTMLElement) => () => void
}

const TabBarContext = React.createContext<TabBarContextValue | null>(null)

/** Custom hook to get tab bar context. */
function useTabBarContext() {
  const context = React.useContext(TabBarContext)
  invariant(context, '`useTabBarContext` must be used inside a `<TabBar />`')
  return context
}

// ==============
// === TabBar ===
// ==============

/** Props for a {@link TabBar}. */
export interface TabBarProps extends Readonly<React.PropsWithChildren> {}

/** Switcher to choose the currently visible full-screen page. */
export default function TabBar(props: TabBarProps) {
  const { children } = props
  const cleanupResizeObserverRef = React.useRef(() => {})
  const backgroundRef = React.useRef<HTMLDivElement | null>(null)
  const selectedTabRef = React.useRef<HTMLDivElement | null>(null)
  const [resizeObserver] = React.useState(
    () =>
      new ResizeObserver(() => {
        console.log('A', selectedTabRef.current)
        updateClipPath(selectedTabRef.current)
      })
  )
  const [updateClipPath] = React.useState(() => {
    return (element: HTMLDivElement | null) => {
      const backgroundElement = backgroundRef.current
      // console.log(':0', backgroundElement, element)
      if (backgroundElement != null) {
        selectedTabRef.current = element
        // console.log(selectedTabRef, element)
        if (element == null) {
          backgroundElement.style.clipPath = ''
        } else {
          const bounds = element.getBoundingClientRect()
          const rootBounds = backgroundElement.getBoundingClientRect()
          const tabLeft = bounds.left - rootBounds.left
          const tabRight = bounds.right - rootBounds.left
          const segments = [
            'M 0 0',
            `L ${rootBounds.width} 0`,
            `L ${rootBounds.width} ${rootBounds.height}`,
            `L ${tabRight + TAB_RADIUS_PX} ${rootBounds.height}`,
            `A ${TAB_RADIUS_PX} ${TAB_RADIUS_PX} 0 0 1 ${tabRight} ${rootBounds.height - TAB_RADIUS_PX}`,
            `L ${tabRight} ${TAB_RADIUS_PX}`,
            `A ${TAB_RADIUS_PX} ${TAB_RADIUS_PX} 0 0 0 ${tabRight - TAB_RADIUS_PX} 0`,
            `L ${tabLeft + TAB_RADIUS_PX} 0`,
            `A ${TAB_RADIUS_PX} ${TAB_RADIUS_PX} 0 0 0 ${tabLeft} ${TAB_RADIUS_PX}`,
            `L ${tabLeft} ${rootBounds.height - TAB_RADIUS_PX}`,
            `A ${TAB_RADIUS_PX} ${TAB_RADIUS_PX} 0 0 1 ${tabLeft - TAB_RADIUS_PX} ${rootBounds.height}`,
            `L 0 ${rootBounds.height}`,
            'Z',
          ]
          backgroundElement.style.clipPath = `path("${segments.join(' ')}")`
        }
      }
    }
  })

  const j = i++
  React.useEffect(() => {
    console.log(':D', j)
    return () => {
      console.log('D:', j)
    }
  }, [])

  const updateResizeObserver = (element: HTMLElement | null) => {
    cleanupResizeObserverRef.current()
    if (element == null) {
      cleanupResizeObserverRef.current = () => {}
    } else {
      console.log(':0', element, selectedTabRef.current, selectedTabRef)
      resizeObserver.observe(element)
      cleanupResizeObserverRef.current = () => {
        resizeObserver.unobserve(element)
      }
    }
  }

  return (
    <TabBarContext.Provider
      value={{
        onTabSelected: updateClipPath,
        observeElement: element => {
          resizeObserver.observe(element)
          return () => {
            resizeObserver.unobserve(element)
          }
        },
      }}
    >
      <div className="relative flex grow">
        <div
          ref={element => {
            backgroundRef.current = element
            updateResizeObserver(element)
          }}
          className="pointer-events-none absolute inset-0 bg-primary/5"
        />
        <TabList>{children}</TabList>
      </div>
    </TabBarContext.Provider>
  )
}

// ===============
// === TabList ===
// ===============

/** Props for a {@link TabList}. */
export interface TabListProps extends Readonly<React.PropsWithChildren> {}

/** A tab list in a {@link TabBar}. */
function TabList(props: TabListProps) {
  const { children } = props
  return (
    <FocusArea direction="horizontal">
      {innerProps => (
        <aria.TabList
          className="flex h-12 shrink-0 grow cursor-default items-center rounded-full"
          {...innerProps}
        >
          {children}
        </aria.TabList>
      )}
    </FocusArea>
  )
}

// ===========
// === Tab ===
// ===========

/** Props for a {@link Tab}. */
interface InternalTabProps extends Readonly<React.PropsWithChildren> {
<<<<<<< HEAD
  readonly id: string
=======
  readonly project?: dashboard.Project
>>>>>>> a992c8aa
  readonly isActive: boolean
  readonly isHidden?: boolean
  readonly icon: string
  readonly labelId: text.TextId
<<<<<<< HEAD
  /** When the promise is in flight, the tab icon will instead be a loading spinner. */
  readonly loadingPromise?: Promise<unknown>
=======
  readonly onPress: () => void
>>>>>>> a992c8aa
  readonly onClose?: () => void
  readonly onLoadEnd?: () => void
}

/** A tab in a {@link TabBar}. */
export function Tab(props: InternalTabProps) {
<<<<<<< HEAD
  const { id, isActive, isHidden = false, icon, labelId, loadingPromise, children, onClose } = props
  const { onTabSelected, observeElement } = useTabBarContext()
  // This must not be a `useRef` as `react-aria-components` does not create the DOM elements
  // immediately.
  const [element, ref] = React.useState<HTMLDivElement | null>(null)
=======
  const { isActive, icon, labelId, children, onPress, onClose, project, onLoadEnd } = props
  const { updateClipPath, observeElement } = useTabBarContext()
  const ref = React.useRef<HTMLDivElement | null>(null)
  const isLoadingRef = React.useRef(true)
>>>>>>> a992c8aa
  const { getText } = textProvider.useText()

  React.useLayoutEffect(() => {
    if (isActive) {
      onTabSelected(element)
    }
  }, [isActive, element, onTabSelected])

  React.useEffect(() => {
    if (element) {
      return observeElement(element)
    } else {
      return () => {}
    }
  }, [element, observeElement])

  const { isLoading, data } = reactQuery.useQuery<backend.Project>(
    project?.id
      ? dashboard.createGetProjectDetailsQuery.createPassiveListener(project.id)
      : { queryKey: ['__IGNORE__'], queryFn: reactQuery.skipToken }
  )

  const isFetching =
    (isLoading || (data && data.state.type !== backend.ProjectState.opened)) ?? false

  React.useEffect(() => {
<<<<<<< HEAD
    if (loadingPromise) {
      setIsLoading(true)
      const abortController = new AbortController()
      const onLoaded = () => {
        if (!abortController.signal.aborted) {
          setIsLoading(false)
        }
      }
      loadingPromise.then(onLoaded, onLoaded)
      return () => {
        abortController.abort()
      }
    } else {
      setIsLoading(false)
      return
=======
    if (!isFetching && isLoadingRef.current) {
      isLoadingRef.current = false
      onLoadEnd?.()
>>>>>>> a992c8aa
    }
  }, [isFetching, onLoadEnd])

  return (
    <aria.Tab
      ref={ref}
      id={id}
      isDisabled={isActive}
      aria-label={getText(labelId)}
      className={tailwindMerge.twMerge(
<<<<<<< HEAD
        'group relative flex h-full items-center gap-3 rounded-t-2xl px-4',
        !isActive &&
          'cursor-pointer opacity-50 hover:bg-frame hover:opacity-75 disabled:cursor-not-allowed disabled:opacity-30 [&.disabled]:cursor-not-allowed [&.disabled]:opacity-30',
        isHidden && 'hidden'
      )}
    >
      {onClose && (
        <div className="mt-[1px] hidden h-4 w-4 items-center justify-center group-hover:flex focus-visible:flex">
          <ariaComponents.CloseButton onPress={onClose} />
        </div>
      )}
      {isLoading ? (
        <StatelessSpinner
          state={spinnerModule.SpinnerState.loadingMedium}
          size={16}
          className={tailwindMerge.twMerge(onClose && 'group-hover:hidden focus-visible:hidden')}
        />
      ) : (
        <SvgMask
          src={icon}
          className={tailwindMerge.twMerge(onClose && 'group-hover:hidden focus-visible:hidden')}
        />
      )}
      {children}
    </aria.Tab>
=======
        'group relative flex h-full items-center gap-3',
        !isActive && 'hover:enabled:bg-frame'
      )}
    >
      <ariaComponents.Button
        size="custom"
        variant="custom"
        loaderPosition="icon"
        icon={icon}
        isDisabled={false}
        isActive={isActive}
        loading={isActive ? false : isFetching}
        aria-label={getText(labelId)}
        className={tailwindMerge.twMerge('h-full', onClose ? 'pl-4' : 'px-4')}
        contentClassName="gap-3"
        tooltip={false}
        onPress={onPress}
      >
        <ariaComponents.Text truncate="1" className="max-w-32">
          {children}
        </ariaComponents.Text>
      </ariaComponents.Button>

      {onClose && (
        <div className="flex pr-4">
          <ariaComponents.CloseButton onPress={onClose} />
        </div>
      )}
    </div>
>>>>>>> a992c8aa
  )
}<|MERGE_RESOLUTION|>--- conflicted
+++ resolved
@@ -30,8 +30,6 @@
 // =====================
 // === TabBarContext ===
 // =====================
-
-let i = 0
 
 /** Context for a {@link TabBarContext}. */
 interface TabBarContextValue {
@@ -64,19 +62,16 @@
   const [resizeObserver] = React.useState(
     () =>
       new ResizeObserver(() => {
-        console.log('A', selectedTabRef.current)
         updateClipPath(selectedTabRef.current)
       })
   )
   const [updateClipPath] = React.useState(() => {
     return (element: HTMLDivElement | null) => {
       const backgroundElement = backgroundRef.current
-      // console.log(':0', backgroundElement, element)
       if (backgroundElement != null) {
         selectedTabRef.current = element
-        // console.log(selectedTabRef, element)
         if (element == null) {
-          backgroundElement.style.clipPath = ''
+          // backgroundElement.style.clipPath = ''
         } else {
           const bounds = element.getBoundingClientRect()
           const rootBounds = backgroundElement.getBoundingClientRect()
@@ -103,20 +98,11 @@
     }
   })
 
-  const j = i++
-  React.useEffect(() => {
-    console.log(':D', j)
-    return () => {
-      console.log('D:', j)
-    }
-  }, [])
-
   const updateResizeObserver = (element: HTMLElement | null) => {
     cleanupResizeObserverRef.current()
     if (element == null) {
       cleanupResizeObserverRef.current = () => {}
     } else {
-      console.log(':0', element, selectedTabRef.current, selectedTabRef)
       resizeObserver.observe(element)
       cleanupResizeObserverRef.current = () => {
         resizeObserver.unobserve(element)
@@ -180,39 +166,25 @@
 
 /** Props for a {@link Tab}. */
 interface InternalTabProps extends Readonly<React.PropsWithChildren> {
-<<<<<<< HEAD
   readonly id: string
-=======
   readonly project?: dashboard.Project
->>>>>>> a992c8aa
   readonly isActive: boolean
   readonly isHidden?: boolean
   readonly icon: string
   readonly labelId: text.TextId
-<<<<<<< HEAD
-  /** When the promise is in flight, the tab icon will instead be a loading spinner. */
-  readonly loadingPromise?: Promise<unknown>
-=======
-  readonly onPress: () => void
->>>>>>> a992c8aa
   readonly onClose?: () => void
   readonly onLoadEnd?: () => void
 }
 
 /** A tab in a {@link TabBar}. */
 export function Tab(props: InternalTabProps) {
-<<<<<<< HEAD
-  const { id, isActive, isHidden = false, icon, labelId, loadingPromise, children, onClose } = props
+  const { id, project, isActive, isHidden = false, icon, labelId, children, onClose } = props
+  const { onLoadEnd } = props
   const { onTabSelected, observeElement } = useTabBarContext()
   // This must not be a `useRef` as `react-aria-components` does not create the DOM elements
   // immediately.
   const [element, ref] = React.useState<HTMLDivElement | null>(null)
-=======
-  const { isActive, icon, labelId, children, onPress, onClose, project, onLoadEnd } = props
-  const { updateClipPath, observeElement } = useTabBarContext()
-  const ref = React.useRef<HTMLDivElement | null>(null)
   const isLoadingRef = React.useRef(true)
->>>>>>> a992c8aa
   const { getText } = textProvider.useText()
 
   React.useLayoutEffect(() => {
@@ -239,27 +211,9 @@
     (isLoading || (data && data.state.type !== backend.ProjectState.opened)) ?? false
 
   React.useEffect(() => {
-<<<<<<< HEAD
-    if (loadingPromise) {
-      setIsLoading(true)
-      const abortController = new AbortController()
-      const onLoaded = () => {
-        if (!abortController.signal.aborted) {
-          setIsLoading(false)
-        }
-      }
-      loadingPromise.then(onLoaded, onLoaded)
-      return () => {
-        abortController.abort()
-      }
-    } else {
-      setIsLoading(false)
-      return
-=======
     if (!isFetching && isLoadingRef.current) {
       isLoadingRef.current = false
       onLoadEnd?.()
->>>>>>> a992c8aa
     }
   }, [isFetching, onLoadEnd])
 
@@ -270,18 +224,12 @@
       isDisabled={isActive}
       aria-label={getText(labelId)}
       className={tailwindMerge.twMerge(
-<<<<<<< HEAD
-        'group relative flex h-full items-center gap-3 rounded-t-2xl px-4',
+        'relative flex h-full items-center gap-3 rounded-t-2xl px-4',
         !isActive &&
           'cursor-pointer opacity-50 hover:bg-frame hover:opacity-75 disabled:cursor-not-allowed disabled:opacity-30 [&.disabled]:cursor-not-allowed [&.disabled]:opacity-30',
         isHidden && 'hidden'
       )}
     >
-      {onClose && (
-        <div className="mt-[1px] hidden h-4 w-4 items-center justify-center group-hover:flex focus-visible:flex">
-          <ariaComponents.CloseButton onPress={onClose} />
-        </div>
-      )}
       {isLoading ? (
         <StatelessSpinner
           state={spinnerModule.SpinnerState.loadingMedium}
@@ -295,37 +243,11 @@
         />
       )}
       {children}
-    </aria.Tab>
-=======
-        'group relative flex h-full items-center gap-3',
-        !isActive && 'hover:enabled:bg-frame'
-      )}
-    >
-      <ariaComponents.Button
-        size="custom"
-        variant="custom"
-        loaderPosition="icon"
-        icon={icon}
-        isDisabled={false}
-        isActive={isActive}
-        loading={isActive ? false : isFetching}
-        aria-label={getText(labelId)}
-        className={tailwindMerge.twMerge('h-full', onClose ? 'pl-4' : 'px-4')}
-        contentClassName="gap-3"
-        tooltip={false}
-        onPress={onPress}
-      >
-        <ariaComponents.Text truncate="1" className="max-w-32">
-          {children}
-        </ariaComponents.Text>
-      </ariaComponents.Button>
-
       {onClose && (
         <div className="flex pr-4">
           <ariaComponents.CloseButton onPress={onClose} />
         </div>
       )}
-    </div>
->>>>>>> a992c8aa
+    </aria.Tab>
   )
 }