/** @file Header menubar for the directory listing, containing information about
 * the current directory and some configuration options. */
import * as React from 'react'

import AddDatalinkIcon from 'enso-assets/add_datalink.svg'
import AddFolderIcon from 'enso-assets/add_folder.svg'
import AddKeyIcon from 'enso-assets/add_key.svg'
import DataDownloadIcon from 'enso-assets/data_download.svg'
import DataUploadIcon from 'enso-assets/data_upload.svg'
import RightPanelIcon from 'enso-assets/right_panel.svg'

import * as inputBindingsProvider from '#/providers/InputBindingsProvider'
import * as modalProvider from '#/providers/ModalProvider'
import * as textProvider from '#/providers/TextProvider'

import type * as assetEvent from '#/events/assetEvent'
import AssetEventType from '#/events/AssetEventType'

import type * as assetSearchBar from '#/layouts/AssetSearchBar'
import AssetSearchBar from '#/layouts/AssetSearchBar'
import Category, * as categoryModule from '#/layouts/CategorySwitcher/Category'
import Start from '#/layouts/Start'

import * as aria from '#/components/aria'
import Button from '#/components/styled/Button'
import HorizontalMenuBar from '#/components/styled/HorizontalMenuBar'
import UnstyledButton from '#/components/UnstyledButton'

import ConfirmDeleteModal from '#/modals/ConfirmDeleteModal'
import UpsertDatalinkModal from '#/modals/UpsertDatalinkModal'
import UpsertSecretModal from '#/modals/UpsertSecretModal'

import type * as backend from '#/services/Backend'

import type AssetQuery from '#/utilities/AssetQuery'
import * as sanitizedEventTargets from '#/utilities/sanitizedEventTargets'

// ================
// === DriveBar ===
// ================

/** Props for a {@link DriveBar}. */
export interface DriveBarProps {
  readonly query: AssetQuery
  readonly setQuery: React.Dispatch<React.SetStateAction<AssetQuery>>
  readonly labels: readonly backend.Label[]
  readonly suggestions: readonly assetSearchBar.Suggestion[]
  readonly category: Category
  readonly canDownload: boolean
  readonly isAssetPanelOpen: boolean
  readonly setIsAssetPanelOpen: React.Dispatch<React.SetStateAction<boolean>>
  readonly doEmptyTrash: () => void
  readonly doCreateProject: () => void
  readonly doCreateDirectory: () => void
  readonly doCreateSecret: (name: string, value: string) => void
  readonly doCreateDatalink: (name: string, value: unknown) => void
  readonly doUploadFiles: (files: File[]) => void
  readonly dispatchAssetEvent: (event: assetEvent.AssetEvent) => void
}

/** Displays the current directory path and permissions, upload and download buttons,
 * and a column display mode switcher. */
export default function DriveBar(props: DriveBarProps) {
<<<<<<< HEAD
  const { query, setQuery, labels, suggestions, category, canDownload } = props
  const { doEmptyTrash, doCreateProject, doCreateDirectory } = props
  const { doCreateSecret, doCreateDataLink, doUploadFiles, dispatchAssetEvent } = props
  const { isAssetPanelOpen, setIsAssetPanelOpen } = props
=======
  const { category, canDownload, doEmptyTrash, doCreateProject, doCreateDirectory } = props
  const { doCreateSecret, doCreateDatalink, doUploadFiles, dispatchAssetEvent } = props
>>>>>>> aa5ccbfe
  const { setModal, unsetModal } = modalProvider.useSetModal()
  const { getText } = textProvider.useText()
  const inputBindings = inputBindingsProvider.useInputBindings()
  const uploadFilesRef = React.useRef<HTMLInputElement>(null)
  const isCloud = categoryModule.isCloud(category)

  React.useEffect(() => {
    return inputBindings.attach(sanitizedEventTargets.document.body, 'keydown', {
      ...(isCloud
        ? {
            newFolder: () => {
              doCreateDirectory()
            },
          }
        : {}),
      newProject: () => {
        doCreateProject()
      },
      uploadFiles: () => {
        uploadFilesRef.current?.click()
      },
    })
  }, [isCloud, doCreateDirectory, doCreateProject, /* should never change */ inputBindings])

  switch (category) {
    case Category.recent: {
      // It is INCORRECT to have a "New Project" button here as it requires a full list of projects
      // in the given directory, to avoid name collisions.
      return (
        <div className="flex h-9 items-center">
          <HorizontalMenuBar />
        </div>
      )
    }
    case Category.trash: {
      return (
        <div className="flex h-9 items-center">
          <HorizontalMenuBar>
            <UnstyledButton
              className="flex h-row items-center rounded-full border-0.5 border-primary/20 px-new-project-button-x transition-colors hover:bg-primary/10"
              onPress={() => {
                setModal(
                  <ConfirmDeleteModal
                    actionText={getText('allTrashedItemsForever')}
                    doDelete={doEmptyTrash}
                  />
                )
              }}
            >
              <aria.Text className="text whitespace-nowrap font-semibold">
                {getText('clearTrash')}
              </aria.Text>
            </UnstyledButton>
          </HorizontalMenuBar>
        </div>
      )
    }
    case Category.cloud:
    case Category.local: {
      return (
        <div className="flex h-9 items-center">
          <HorizontalMenuBar grow>
            <aria.DialogTrigger>
              <UnstyledButton variant="accent" className="px-2.5" onPress={() => {}}>
                <aria.Text>{getText('startWithATemplate')}</aria.Text>
              </UnstyledButton>
              <Start createProject={doCreateProject} />
            </aria.DialogTrigger>
            <UnstyledButton
              variant="regular"
              onPress={() => {
                doCreateProject()
              }}
            >
              {getText('newEmptyProject')}
            </UnstyledButton>
            <div className="flex h-row items-center gap-4 rounded-full border-0.5 border-primary/20 px-[11px] text-primary/50">
              <Button
                active
                image={AddFolderIcon}
                alt={getText('newFolder')}
                onPress={() => {
                  doCreateDirectory()
                }}
              />
              {isCloud && (
                <Button
                  active
                  image={AddKeyIcon}
                  alt={getText('newSecret')}
                  onPress={() => {
                    setModal(<UpsertSecretModal id={null} name={null} doCreate={doCreateSecret} />)
                  }}
                />
              )}
              {isCloud && (
                <Button
                  active
                  image={AddDatalinkIcon}
                  alt={getText('newDatalink')}
                  onPress={() => {
                    setModal(<UpsertDatalinkModal doCreate={doCreateDatalink} />)
                  }}
                />
              )}
              <aria.Input
                ref={uploadFilesRef}
                type="file"
                multiple
                id="upload_files_input"
                name="upload_files_input"
                className="hidden"
                onInput={event => {
                  if (event.currentTarget.files != null) {
                    doUploadFiles(Array.from(event.currentTarget.files))
                  }
                  // Clear the list of selected files. Otherwise, `onInput` will not be
                  // dispatched again if the same file is selected.
                  event.currentTarget.value = ''
                }}
              />
              <Button
                active
                image={DataUploadIcon}
                alt={getText('uploadFiles')}
                onPress={() => {
                  unsetModal()
                  uploadFilesRef.current?.click()
                }}
              />
              <Button
                active={canDownload}
                isDisabled={!canDownload}
                image={DataDownloadIcon}
                alt={getText('downloadFiles')}
                error={
                  isCloud ? getText('canOnlyDownloadFilesError') : getText('noProjectSelectedError')
                }
                onPress={() => {
                  unsetModal()
                  dispatchAssetEvent({ type: AssetEventType.downloadSelected })
                }}
              />
            </div>
            <AssetSearchBar
              isCloud={isCloud}
              query={query}
              setQuery={setQuery}
              labels={labels}
              suggestions={suggestions}
              className="mx-auto"
            />
            <div
              className={`transition-all duration-side-panel ${isAssetPanelOpen ? '' : 'w-5'}`}
            />
            <div
              className={`absolute right top z-1 m-[15px] transition-all duration-side-panel ${isAssetPanelOpen ? '' : 'mt-[26px]'}`}
            >
              <Button
                image={RightPanelIcon}
                active={isAssetPanelOpen}
                alt={isAssetPanelOpen ? getText('openAssetPanel') : getText('closeAssetPanel')}
                onPress={() => {
                  setIsAssetPanelOpen(isOpen => !isOpen)
                }}
              />
            </div>
          </HorizontalMenuBar>
        </div>
      )
    }
  }
}<|MERGE_RESOLUTION|>--- conflicted
+++ resolved
@@ -61,15 +61,10 @@
 /** Displays the current directory path and permissions, upload and download buttons,
  * and a column display mode switcher. */
 export default function DriveBar(props: DriveBarProps) {
-<<<<<<< HEAD
   const { query, setQuery, labels, suggestions, category, canDownload } = props
   const { doEmptyTrash, doCreateProject, doCreateDirectory } = props
-  const { doCreateSecret, doCreateDataLink, doUploadFiles, dispatchAssetEvent } = props
+  const { doCreateSecret, doCreateDatalink, doUploadFiles, dispatchAssetEvent } = props
   const { isAssetPanelOpen, setIsAssetPanelOpen } = props
-=======
-  const { category, canDownload, doEmptyTrash, doCreateProject, doCreateDirectory } = props
-  const { doCreateSecret, doCreateDatalink, doUploadFiles, dispatchAssetEvent } = props
->>>>>>> aa5ccbfe
   const { setModal, unsetModal } = modalProvider.useSetModal()
   const { getText } = textProvider.useText()
   const inputBindings = inputBindingsProvider.useInputBindings()
