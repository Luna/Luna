/** @file Header menubar for the directory listing, containing information about
 * the current directory and some configuration options. */
import * as React from 'react'

import AddDatalinkIcon from 'enso-assets/add_datalink.svg'
import AddFolderIcon from 'enso-assets/add_folder.svg'
import AddKeyIcon from 'enso-assets/add_key.svg'
import DataDownloadIcon from 'enso-assets/data_download.svg'
import DataUploadIcon from 'enso-assets/data_upload.svg'

import * as inputBindingsProvider from '#/providers/InputBindingsProvider'
import * as modalProvider from '#/providers/ModalProvider'
import * as textProvider from '#/providers/TextProvider'

import type * as assetEvent from '#/events/assetEvent'
import AssetEventType from '#/events/AssetEventType'

import Category, * as categoryModule from '#/layouts/CategorySwitcher/Category'
import StartModal from '#/layouts/StartModal'

import * as aria from '#/components/aria'
import * as ariaComponents from '#/components/AriaComponents'
import Button from '#/components/styled/Button'
import HorizontalMenuBar from '#/components/styled/HorizontalMenuBar'

import ConfirmDeleteModal from '#/modals/ConfirmDeleteModal'
import UpsertDatalinkModal from '#/modals/UpsertDatalinkModal'
import UpsertSecretModal from '#/modals/UpsertSecretModal'

import * as sanitizedEventTargets from '#/utilities/sanitizedEventTargets'

// ================
// === DriveBar ===
// ================

/** Props for a {@link DriveBar}. */
export interface DriveBarProps {
  readonly category: Category
  readonly canDownload: boolean
  readonly doEmptyTrash: () => void
  readonly doCreateProject: () => void
  readonly doCreateDirectory: () => void
  readonly doCreateSecret: (name: string, value: string) => void
  readonly doCreateDatalink: (name: string, value: unknown) => void
  readonly doUploadFiles: (files: File[]) => void
  readonly dispatchAssetEvent: (event: assetEvent.AssetEvent) => void
}

/** Displays the current directory path and permissions, upload and download buttons,
 * and a column display mode switcher. */
export default function DriveBar(props: DriveBarProps) {
  const { category, canDownload, doEmptyTrash, doCreateProject, doCreateDirectory } = props
  const { doCreateSecret, doCreateDatalink, doUploadFiles, dispatchAssetEvent } = props
  const { setModal, unsetModal } = modalProvider.useSetModal()
  const { getText } = textProvider.useText()
  const inputBindings = inputBindingsProvider.useInputBindings()
  const uploadFilesRef = React.useRef<HTMLInputElement>(null)
  const isCloud = categoryModule.isCloud(category)

  React.useEffect(() => {
    return inputBindings.attach(sanitizedEventTargets.document.body, 'keydown', {
      ...(isCloud
        ? {
            newFolder: () => {
              doCreateDirectory()
            },
          }
        : {}),
      newProject: () => {
        doCreateProject()
      },
      uploadFiles: () => {
        uploadFilesRef.current?.click()
      },
    })
<<<<<<< HEAD
  }, [backend.type, doCreateDirectory, doCreateProject, inputBindings])
=======
  }, [isCloud, doCreateDirectory, doCreateProject, /* should never change */ inputBindings])
>>>>>>> d6d37092

  switch (category) {
    case Category.recent: {
      // It is INCORRECT to have a "New Project" button here as it requires a full list of projects
      // in the given directory, to avoid name collisions.
      return (
        <div className="flex h-row py-drive-bar-y">
          <HorizontalMenuBar />
        </div>
      )
    }
    case Category.trash: {
      return (
        <div className="flex h-row py-drive-bar-y">
          <HorizontalMenuBar>
            <ariaComponents.Button
              size="custom"
              variant="custom"
              className="flex h-row items-center rounded-full border-0.5 border-primary/20 px-new-project-button-x transition-colors hover:bg-primary/10"
              onPress={() => {
                setModal(
                  <ConfirmDeleteModal
                    actionText={getText('allTrashedItemsForever')}
                    doDelete={doEmptyTrash}
                  />
                )
              }}
            >
              <aria.Text className="text whitespace-nowrap font-semibold">
                {getText('clearTrash')}
              </aria.Text>
            </ariaComponents.Button>
          </HorizontalMenuBar>
        </div>
      )
    }
    case Category.cloud:
    case Category.local: {
      return (
        <div className="flex h-row py-drive-bar-y">
          <HorizontalMenuBar>
            <aria.DialogTrigger>
              <ariaComponents.Button
                size="medium"
                variant="tertiary"
                className="px-2.5"
                onPress={() => {}}
              >
                {getText('startWithATemplate')}
              </ariaComponents.Button>
              <StartModal createProject={doCreateProject} />
            </aria.DialogTrigger>
            <ariaComponents.Button
              size="medium"
              variant="bar"
              onPress={() => {
                doCreateProject()
              }}
            >
              {getText('newEmptyProject')}
            </ariaComponents.Button>
            <div className="flex h-row items-center gap-icons rounded-full border-0.5 border-primary/20 px-drive-bar-icons-x text-primary/50">
              <Button
                active
                image={AddFolderIcon}
                alt={getText('newFolder')}
                onPress={() => {
                  doCreateDirectory()
                }}
              />
              {isCloud && (
                <Button
                  active
                  image={AddKeyIcon}
                  alt={getText('newSecret')}
                  onPress={() => {
                    setModal(<UpsertSecretModal id={null} name={null} doCreate={doCreateSecret} />)
                  }}
                />
              )}
              {isCloud && (
                <Button
                  active
                  image={AddDatalinkIcon}
                  alt={getText('newDatalink')}
                  onPress={() => {
                    setModal(<UpsertDatalinkModal doCreate={doCreateDatalink} />)
                  }}
                />
              )}
              <aria.Input
                ref={uploadFilesRef}
                type="file"
                multiple
                id="upload_files_input"
                name="upload_files_input"
                className="hidden"
                onInput={event => {
                  if (event.currentTarget.files != null) {
                    doUploadFiles(Array.from(event.currentTarget.files))
                  }
                  // Clear the list of selected files. Otherwise, `onInput` will not be
                  // dispatched again if the same file is selected.
                  event.currentTarget.value = ''
                }}
              />
              <Button
                active
                image={DataUploadIcon}
                alt={getText('uploadFiles')}
                onPress={() => {
                  unsetModal()
                  uploadFilesRef.current?.click()
                }}
              />
              <Button
                active={canDownload}
                isDisabled={!canDownload}
                image={DataDownloadIcon}
                alt={getText('downloadFiles')}
                error={
                  isCloud ? getText('canOnlyDownloadFilesError') : getText('noProjectSelectedError')
                }
                onPress={() => {
                  unsetModal()
                  dispatchAssetEvent({ type: AssetEventType.downloadSelected })
                }}
              />
            </div>
          </HorizontalMenuBar>
        </div>
      )
    }
  }
}<|MERGE_RESOLUTION|>--- conflicted
+++ resolved
@@ -73,11 +73,7 @@
         uploadFilesRef.current?.click()
       },
     })
-<<<<<<< HEAD
-  }, [backend.type, doCreateDirectory, doCreateProject, inputBindings])
-=======
-  }, [isCloud, doCreateDirectory, doCreateProject, /* should never change */ inputBindings])
->>>>>>> d6d37092
+  }, [doCreateDirectory, doCreateProject, inputBindings])
 
   switch (category) {
     case Category.recent: {
