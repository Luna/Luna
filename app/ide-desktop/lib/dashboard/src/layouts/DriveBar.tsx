/** @file Header menubar for the directory listing, containing information about
 * the current directory and some configuration options. */
import * as React from 'react'

import AddDatalinkIcon from 'enso-assets/add_datalink.svg'
import AddFolderIcon from 'enso-assets/add_folder.svg'
import AddKeyIcon from 'enso-assets/add_key.svg'
import DataDownloadIcon from 'enso-assets/data_download.svg'
import DataUploadIcon from 'enso-assets/data_upload.svg'
import RightPanelIcon from 'enso-assets/right_panel.svg'

import * as offlineHooks from '#/hooks/offlineHooks'

import * as inputBindingsProvider from '#/providers/InputBindingsProvider'
import * as modalProvider from '#/providers/ModalProvider'
import * as textProvider from '#/providers/TextProvider'

import type * as assetEvent from '#/events/assetEvent'
import AssetEventType from '#/events/AssetEventType'

import type * as assetSearchBar from '#/layouts/AssetSearchBar'
import AssetSearchBar from '#/layouts/AssetSearchBar'
import Category, * as categoryModule from '#/layouts/CategorySwitcher/Category'
import StartModal from '#/layouts/StartModal'

import * as aria from '#/components/aria'
import * as ariaComponents from '#/components/AriaComponents'
<<<<<<< HEAD
import Button from '#/components/styled/Button'
=======
import HorizontalMenuBar from '#/components/styled/HorizontalMenuBar'
>>>>>>> ad5f2c91

import ConfirmDeleteModal from '#/modals/ConfirmDeleteModal'
import UpsertDatalinkModal from '#/modals/UpsertDatalinkModal'
import UpsertSecretModal from '#/modals/UpsertSecretModal'

import type Backend from '#/services/Backend'

import type AssetQuery from '#/utilities/AssetQuery'
import * as sanitizedEventTargets from '#/utilities/sanitizedEventTargets'
import * as tailwindMerge from '#/utilities/tailwindMerge'

// ================
// === DriveBar ===
// ================

/** Props for a {@link DriveBar}. */
export interface DriveBarProps {
  readonly backend: Backend
  readonly query: AssetQuery
  readonly setQuery: React.Dispatch<React.SetStateAction<AssetQuery>>
  readonly suggestions: readonly assetSearchBar.Suggestion[]
  readonly category: Category
  readonly canDownload: boolean
  readonly isAssetPanelOpen: boolean
  readonly setIsAssetPanelOpen: React.Dispatch<React.SetStateAction<boolean>>
  readonly doEmptyTrash: () => void
  readonly doCreateProject: () => void
  readonly doCreateDirectory: () => void
  readonly doCreateSecret: (name: string, value: string) => void
  readonly doCreateDatalink: (name: string, value: unknown) => void
  readonly doUploadFiles: (files: File[]) => void
  readonly dispatchAssetEvent: (event: assetEvent.AssetEvent) => void
}

/** Displays the current directory path and permissions, upload and download buttons,
 * and a column display mode switcher. */
export default function DriveBar(props: DriveBarProps) {
  const { backend, query, setQuery, suggestions, category, canDownload } = props
  const { doEmptyTrash, doCreateProject, doCreateDirectory } = props
  const { doCreateSecret, doCreateDatalink, doUploadFiles, dispatchAssetEvent } = props
  const { isAssetPanelOpen, setIsAssetPanelOpen } = props
  const { setModal, unsetModal } = modalProvider.useSetModal()
  const { getText } = textProvider.useText()
  const inputBindings = inputBindingsProvider.useInputBindings()
  const uploadFilesRef = React.useRef<HTMLInputElement>(null)
  const isCloud = categoryModule.isCloud(category)
  const { isOffline } = offlineHooks.useOffline()

  const shouldBeDisabled = isCloud && isOffline

  React.useEffect(() => {
    return inputBindings.attach(sanitizedEventTargets.document.body, 'keydown', {
      ...(isCloud
        ? {
            newFolder: () => {
              doCreateDirectory()
            },
          }
        : {}),
      newProject: () => {
        doCreateProject()
      },
      uploadFiles: () => {
        uploadFilesRef.current?.click()
      },
    })
  }, [isCloud, doCreateDirectory, doCreateProject, inputBindings])

  const searchBar = (
    <AssetSearchBar
      backend={backend}
      isCloud={isCloud}
      query={query}
      setQuery={setQuery}
      suggestions={suggestions}
    />
  )
  const assetPanelToggle = (
    <>
      {/* Spacing. */}
      <div
        className={tailwindMerge.twMerge(
          'transition-width duration-side-panel',
          !isAssetPanelOpen && 'w-8'
        )}
      />
      <div className="absolute right-[15px] top-[25px] z-1">
        <ariaComponents.Button
          size="medium"
          variant="custom"
          isActive={isAssetPanelOpen}
          icon={RightPanelIcon}
          aria-label={isAssetPanelOpen ? getText('openAssetPanel') : getText('closeAssetPanel')}
          onPress={() => {
            setIsAssetPanelOpen(isOpen => !isOpen)
          }}
        />
      </div>
    </>
  )

  switch (category) {
    case Category.recent: {
      return (
        <ariaComponents.ButtonGroup className="my-0.5 grow-0">
          {searchBar}
          {assetPanelToggle}
        </ariaComponents.ButtonGroup>
      )
    }
    case Category.trash: {
      return (
<<<<<<< HEAD
        <ariaComponents.ButtonGroup className="my-0.5 grow-0">
          <ariaComponents.Button
            size="medium"
            variant="bar"
            onPress={() => {
              setModal(
                <ConfirmDeleteModal
                  actionText={getText('allTrashedItemsForever')}
                  doDelete={doEmptyTrash}
                />
              )
            }}
          >
            {getText('clearTrash')}
          </ariaComponents.Button>
          {searchBar}
          {assetPanelToggle}
        </ariaComponents.ButtonGroup>
=======
        <div className="flex h-9 items-center">
          <HorizontalMenuBar grow>
            <ariaComponents.Button
              size="medium"
              variant="bar"
              isDisabled={shouldBeDisabled}
              onPress={() => {
                setModal(
                  <ConfirmDeleteModal
                    actionText={getText('allTrashedItemsForever')}
                    doDelete={doEmptyTrash}
                  />
                )
              }}
            >
              {getText('clearTrash')}
            </ariaComponents.Button>
            {searchBar}
            {assetPanelToggle}
          </HorizontalMenuBar>
        </div>
>>>>>>> ad5f2c91
      )
    }
    case Category.cloud:
    case Category.local: {
      return (
<<<<<<< HEAD
        <ariaComponents.ButtonGroup className="my-0.5 grow-0">
          <aria.DialogTrigger>
            <ariaComponents.Button size="medium" variant="tertiary" onPress={() => {}}>
              {getText('startWithATemplate')}
            </ariaComponents.Button>
            <StartModal createProject={doCreateProject} />
          </aria.DialogTrigger>
          <ariaComponents.Button
            size="medium"
            variant="bar"
            onPress={() => {
              doCreateProject()
            }}
          >
            {getText('newEmptyProject')}
          </ariaComponents.Button>
          <div className="flex h-row items-center gap-4 rounded-full border-0.5 border-primary/20 px-[11px] text-primary/50">
            <Button
              active
              image={AddFolderIcon}
              alt={getText('newFolder')}
=======
        <div className="flex h-9 items-center">
          <HorizontalMenuBar grow>
            <aria.DialogTrigger>
              <ariaComponents.Button size="medium" variant="tertiary" isDisabled={shouldBeDisabled}>
                {getText('startWithATemplate')}
              </ariaComponents.Button>

              <StartModal createProject={doCreateProject} />
            </aria.DialogTrigger>
            <ariaComponents.Button
              size="medium"
              variant="bar"
              isDisabled={shouldBeDisabled}
>>>>>>> ad5f2c91
              onPress={() => {
                doCreateDirectory()
              }}
<<<<<<< HEAD
            />
            {isCloud && (
              <Button
                active
                image={AddKeyIcon}
                alt={getText('newSecret')}
                onPress={() => {
                  setModal(<UpsertSecretModal id={null} name={null} doCreate={doCreateSecret} />)
                }}
              />
            )}
            {isCloud && (
              <Button
                active
                image={AddDatalinkIcon}
                alt={getText('newDatalink')}
=======
            >
              {getText('newEmptyProject')}
            </ariaComponents.Button>
            <div className="flex h-row items-center gap-4 rounded-full border-0.5 border-primary/20 px-[11px] text-primary/50">
              <ariaComponents.Button
                variant="icon"
                size="medium"
                icon={AddFolderIcon}
                isDisabled={shouldBeDisabled}
                aria-label={getText('newFolder')}
                onPress={() => {
                  doCreateDirectory()
                }}
              />
              {isCloud && (
                <ariaComponents.Button
                  variant="icon"
                  size="medium"
                  icon={AddKeyIcon}
                  isDisabled={shouldBeDisabled}
                  aria-label={getText('newSecret')}
                  onPress={() => {
                    setModal(<UpsertSecretModal id={null} name={null} doCreate={doCreateSecret} />)
                  }}
                />
              )}
              {isCloud && (
                <ariaComponents.Button
                  variant="icon"
                  size="medium"
                  icon={AddDatalinkIcon}
                  isDisabled={shouldBeDisabled}
                  aria-label={getText('newDatalink')}
                  onPress={() => {
                    setModal(<UpsertDatalinkModal doCreate={doCreateDatalink} />)
                  }}
                />
              )}
              <aria.Input
                ref={uploadFilesRef}
                type="file"
                multiple
                id="upload_files_input"
                name="upload_files_input"
                className="hidden"
                onInput={event => {
                  if (event.currentTarget.files != null) {
                    doUploadFiles(Array.from(event.currentTarget.files))
                  }
                  // Clear the list of selected files. Otherwise, `onInput` will not be
                  // dispatched again if the same file is selected.
                  event.currentTarget.value = ''
                }}
              />
              <ariaComponents.Button
                variant="icon"
                size="medium"
                icon={DataUploadIcon}
                isDisabled={shouldBeDisabled}
                aria-label={getText('uploadFiles')}
>>>>>>> ad5f2c91
                onPress={() => {
                  setModal(<UpsertDatalinkModal doCreate={doCreateDatalink} />)
                }}
              />
<<<<<<< HEAD
            )}
            <aria.Input
              ref={uploadFilesRef}
              type="file"
              multiple
              id="upload_files_input"
              name="upload_files_input"
              className="hidden"
              onInput={event => {
                if (event.currentTarget.files != null) {
                  doUploadFiles(Array.from(event.currentTarget.files))
                }
                // Clear the list of selected files. Otherwise, `onInput` will not be
                // dispatched again if the same file is selected.
                event.currentTarget.value = ''
              }}
            />
            <Button
              active
              image={DataUploadIcon}
              alt={getText('uploadFiles')}
              onPress={() => {
                unsetModal()
                uploadFilesRef.current?.click()
              }}
            />
            <Button
              active={canDownload}
              isDisabled={!canDownload}
              image={DataDownloadIcon}
              alt={getText('downloadFiles')}
              error={
                isCloud ? getText('canOnlyDownloadFilesError') : getText('noProjectSelectedError')
              }
              onPress={() => {
                unsetModal()
                dispatchAssetEvent({ type: AssetEventType.downloadSelected })
              }}
            />
          </div>
          {searchBar}
          {assetPanelToggle}
        </ariaComponents.ButtonGroup>
=======
              <ariaComponents.Button
                isDisabled={!canDownload || shouldBeDisabled}
                variant="icon"
                size="medium"
                icon={DataDownloadIcon}
                aria-label={getText('downloadFiles')}
                onPress={() => {
                  unsetModal()
                  dispatchAssetEvent({ type: AssetEventType.downloadSelected })
                }}
              />
            </div>
            {searchBar}
            {assetPanelToggle}
          </HorizontalMenuBar>
        </div>
>>>>>>> ad5f2c91
      )
    }
  }
}<|MERGE_RESOLUTION|>--- conflicted
+++ resolved
@@ -25,11 +25,6 @@
 
 import * as aria from '#/components/aria'
 import * as ariaComponents from '#/components/AriaComponents'
-<<<<<<< HEAD
-import Button from '#/components/styled/Button'
-=======
-import HorizontalMenuBar from '#/components/styled/HorizontalMenuBar'
->>>>>>> ad5f2c91
 
 import ConfirmDeleteModal from '#/modals/ConfirmDeleteModal'
 import UpsertDatalinkModal from '#/modals/UpsertDatalinkModal'
@@ -142,11 +137,11 @@
     }
     case Category.trash: {
       return (
-<<<<<<< HEAD
         <ariaComponents.ButtonGroup className="my-0.5 grow-0">
           <ariaComponents.Button
             size="medium"
             variant="bar"
+            isDisabled={shouldBeDisabled}
             onPress={() => {
               setModal(
                 <ConfirmDeleteModal
@@ -161,45 +156,23 @@
           {searchBar}
           {assetPanelToggle}
         </ariaComponents.ButtonGroup>
-=======
-        <div className="flex h-9 items-center">
-          <HorizontalMenuBar grow>
-            <ariaComponents.Button
-              size="medium"
-              variant="bar"
-              isDisabled={shouldBeDisabled}
-              onPress={() => {
-                setModal(
-                  <ConfirmDeleteModal
-                    actionText={getText('allTrashedItemsForever')}
-                    doDelete={doEmptyTrash}
-                  />
-                )
-              }}
-            >
-              {getText('clearTrash')}
-            </ariaComponents.Button>
-            {searchBar}
-            {assetPanelToggle}
-          </HorizontalMenuBar>
-        </div>
->>>>>>> ad5f2c91
       )
     }
     case Category.cloud:
     case Category.local: {
       return (
-<<<<<<< HEAD
         <ariaComponents.ButtonGroup className="my-0.5 grow-0">
           <aria.DialogTrigger>
-            <ariaComponents.Button size="medium" variant="tertiary" onPress={() => {}}>
+            <ariaComponents.Button size="medium" variant="tertiary" isDisabled={shouldBeDisabled}>
               {getText('startWithATemplate')}
             </ariaComponents.Button>
+
             <StartModal createProject={doCreateProject} />
           </aria.DialogTrigger>
           <ariaComponents.Button
             size="medium"
             variant="bar"
+            isDisabled={shouldBeDisabled}
             onPress={() => {
               doCreateProject()
             }}
@@ -207,112 +180,39 @@
             {getText('newEmptyProject')}
           </ariaComponents.Button>
           <div className="flex h-row items-center gap-4 rounded-full border-0.5 border-primary/20 px-[11px] text-primary/50">
-            <Button
-              active
-              image={AddFolderIcon}
-              alt={getText('newFolder')}
-=======
-        <div className="flex h-9 items-center">
-          <HorizontalMenuBar grow>
-            <aria.DialogTrigger>
-              <ariaComponents.Button size="medium" variant="tertiary" isDisabled={shouldBeDisabled}>
-                {getText('startWithATemplate')}
-              </ariaComponents.Button>
-
-              <StartModal createProject={doCreateProject} />
-            </aria.DialogTrigger>
             <ariaComponents.Button
+              variant="icon"
               size="medium"
-              variant="bar"
+              icon={AddFolderIcon}
               isDisabled={shouldBeDisabled}
->>>>>>> ad5f2c91
+              aria-label={getText('newFolder')}
               onPress={() => {
                 doCreateDirectory()
               }}
-<<<<<<< HEAD
             />
             {isCloud && (
-              <Button
-                active
-                image={AddKeyIcon}
-                alt={getText('newSecret')}
+              <ariaComponents.Button
+                variant="icon"
+                size="medium"
+                icon={AddKeyIcon}
+                isDisabled={shouldBeDisabled}
+                aria-label={getText('newSecret')}
                 onPress={() => {
                   setModal(<UpsertSecretModal id={null} name={null} doCreate={doCreateSecret} />)
                 }}
               />
             )}
             {isCloud && (
-              <Button
-                active
-                image={AddDatalinkIcon}
-                alt={getText('newDatalink')}
-=======
-            >
-              {getText('newEmptyProject')}
-            </ariaComponents.Button>
-            <div className="flex h-row items-center gap-4 rounded-full border-0.5 border-primary/20 px-[11px] text-primary/50">
               <ariaComponents.Button
                 variant="icon"
                 size="medium"
-                icon={AddFolderIcon}
+                icon={AddDatalinkIcon}
                 isDisabled={shouldBeDisabled}
-                aria-label={getText('newFolder')}
-                onPress={() => {
-                  doCreateDirectory()
-                }}
-              />
-              {isCloud && (
-                <ariaComponents.Button
-                  variant="icon"
-                  size="medium"
-                  icon={AddKeyIcon}
-                  isDisabled={shouldBeDisabled}
-                  aria-label={getText('newSecret')}
-                  onPress={() => {
-                    setModal(<UpsertSecretModal id={null} name={null} doCreate={doCreateSecret} />)
-                  }}
-                />
-              )}
-              {isCloud && (
-                <ariaComponents.Button
-                  variant="icon"
-                  size="medium"
-                  icon={AddDatalinkIcon}
-                  isDisabled={shouldBeDisabled}
-                  aria-label={getText('newDatalink')}
-                  onPress={() => {
-                    setModal(<UpsertDatalinkModal doCreate={doCreateDatalink} />)
-                  }}
-                />
-              )}
-              <aria.Input
-                ref={uploadFilesRef}
-                type="file"
-                multiple
-                id="upload_files_input"
-                name="upload_files_input"
-                className="hidden"
-                onInput={event => {
-                  if (event.currentTarget.files != null) {
-                    doUploadFiles(Array.from(event.currentTarget.files))
-                  }
-                  // Clear the list of selected files. Otherwise, `onInput` will not be
-                  // dispatched again if the same file is selected.
-                  event.currentTarget.value = ''
-                }}
-              />
-              <ariaComponents.Button
-                variant="icon"
-                size="medium"
-                icon={DataUploadIcon}
-                isDisabled={shouldBeDisabled}
-                aria-label={getText('uploadFiles')}
->>>>>>> ad5f2c91
+                aria-label={getText('newDatalink')}
                 onPress={() => {
                   setModal(<UpsertDatalinkModal doCreate={doCreateDatalink} />)
                 }}
               />
-<<<<<<< HEAD
             )}
             <aria.Input
               ref={uploadFilesRef}
@@ -330,23 +230,22 @@
                 event.currentTarget.value = ''
               }}
             />
-            <Button
-              active
-              image={DataUploadIcon}
-              alt={getText('uploadFiles')}
+            <ariaComponents.Button
+              variant="icon"
+              size="medium"
+              icon={DataUploadIcon}
+              isDisabled={shouldBeDisabled}
+              aria-label={getText('uploadFiles')}
               onPress={() => {
-                unsetModal()
-                uploadFilesRef.current?.click()
-              }}
-            />
-            <Button
-              active={canDownload}
-              isDisabled={!canDownload}
-              image={DataDownloadIcon}
-              alt={getText('downloadFiles')}
-              error={
-                isCloud ? getText('canOnlyDownloadFilesError') : getText('noProjectSelectedError')
-              }
+                setModal(<UpsertDatalinkModal doCreate={doCreateDatalink} />)
+              }}
+            />
+            <ariaComponents.Button
+              isDisabled={!canDownload || shouldBeDisabled}
+              variant="icon"
+              size="medium"
+              icon={DataDownloadIcon}
+              aria-label={getText('downloadFiles')}
               onPress={() => {
                 unsetModal()
                 dispatchAssetEvent({ type: AssetEventType.downloadSelected })
@@ -356,24 +255,6 @@
           {searchBar}
           {assetPanelToggle}
         </ariaComponents.ButtonGroup>
-=======
-              <ariaComponents.Button
-                isDisabled={!canDownload || shouldBeDisabled}
-                variant="icon"
-                size="medium"
-                icon={DataDownloadIcon}
-                aria-label={getText('downloadFiles')}
-                onPress={() => {
-                  unsetModal()
-                  dispatchAssetEvent({ type: AssetEventType.downloadSelected })
-                }}
-              />
-            </div>
-            {searchBar}
-            {assetPanelToggle}
-          </HorizontalMenuBar>
-        </div>
->>>>>>> ad5f2c91
       )
     }
   }
