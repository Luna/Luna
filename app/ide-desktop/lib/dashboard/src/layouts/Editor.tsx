--- conflicted
+++ resolved
@@ -106,21 +106,15 @@
           return <suspense.Loader loaderProps={{ minHeight: 'full' }} />
         } else {
           return (
-<<<<<<< HEAD
-            <suspense.Suspense>
-              <EditorInternal
-                {...props}
-                openedProject={projectQuery.data}
-                backendType={project.type}
-              />{' '}
-            </suspense.Suspense>
-=======
             <errorBoundary.ErrorBoundary>
               <suspense.Suspense>
-                <EditorInternal {...props} openedProject={projectQuery.data} />
+                <EditorInternal
+                  {...props}
+                  openedProject={projectQuery.data}
+                  backendType={project.type}
+                />
               </suspense.Suspense>
             </errorBoundary.ErrorBoundary>
->>>>>>> 32e843c6
           )
         }
       })()}
