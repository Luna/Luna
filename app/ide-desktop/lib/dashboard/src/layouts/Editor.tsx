--- conflicted
+++ resolved
@@ -6,11 +6,6 @@
 import * as appUtils from '#/appUtils'
 
 import * as gtagHooks from '#/hooks/gtagHooks'
-<<<<<<< HEAD
-import * as syncRefHooks from '#/hooks/syncRefHooks'
-import * as toastAndLogHooks from '#/hooks/toastAndLogHooks'
-=======
->>>>>>> 71a6e216
 
 import * as backendProvider from '#/providers/BackendProvider'
 import * as textProvider from '#/providers/TextProvider'
@@ -43,14 +38,6 @@
   readonly project: dashboard.Project
   readonly hidden: boolean
   readonly ydocUrl: string | null
-<<<<<<< HEAD
-  readonly setProjectAsset: React.Dispatch<React.SetStateAction<backendModule.ProjectAsset>>
-  readonly projectStartupInfo: backendModule.ProjectStartupInfo | null
-  readonly setProjectStartupInfo: React.Dispatch<
-    React.SetStateAction<backendModule.ProjectStartupInfo | null>
-  >
-=======
->>>>>>> 71a6e216
   readonly appRunner: types.EditorRunner | null
   readonly renameProject: (newName: string) => void
   readonly projectId: backendModule.ProjectAsset['id']
@@ -123,23 +110,10 @@
 
 /** An internal editor. */
 function EditorInternal(props: EditorInternalProps) {
-<<<<<<< HEAD
-  const { hidden, ydocUrl, projectStartupInfo, setProjectStartupInfo, appRunner: AppRunner } = props
-  const { setProjectAsset } = props
-  const toastAndLog = toastAndLogHooks.useToastAndLog()
-  const { getText } = textProvider.useText()
-  const gtagEvent = gtagHooks.useGtagEvent()
-  const gtagEventRef = React.useRef(gtagEvent)
-  gtagEventRef.current = gtagEvent
-  const remoteBackend = backendProvider.useRemoteBackend()
-  const localBackend = backendProvider.useLocalBackend()
-  const projectTitleRef = syncRefHooks.useSyncRef(projectStartupInfo.projectAsset.title)
-=======
   const { hidden, ydocUrl, appRunner: AppRunner, renameProject, openedProject } = props
 
   const { getText } = textProvider.useText()
   const gtagEvent = gtagHooks.useGtagEvent()
->>>>>>> 71a6e216
 
   const remoteBackend = backendProvider.useRemoteBackend()
 
@@ -152,58 +126,6 @@
     [remoteBackend]
   )
 
-<<<<<<< HEAD
-  const renameProject = React.useCallback(
-    (newName: string) => {
-      let backend: Backend | null
-      switch (projectStartupInfo.backendType) {
-        case backendModule.BackendType.local:
-          backend = localBackend
-          break
-        case backendModule.BackendType.remote:
-          backend = remoteBackend
-          break
-      }
-      const projectId = projectStartupInfo.projectAsset.id
-      const parentId = projectStartupInfo.projectAsset.parentId
-      backend
-        ?.updateProject(
-          projectId,
-          { projectName: newName, ami: null, ideVersion: null, parentId },
-          projectTitleRef.current
-        )
-        .then(
-          () => {
-            setProjectAsset(object.merger({ title: newName }))
-            setProjectStartupInfo(currentInfo =>
-              currentInfo == null
-                ? null
-                : object.merge(currentInfo, {
-                    project: currentInfo.project.then(currentProject =>
-                      object.merge(currentProject, { name: newName })
-                    ),
-                    projectAsset: object.merge(currentInfo.projectAsset, { title: newName }),
-                  })
-            )
-          },
-          e => toastAndLog('renameProjectError', e)
-        )
-    },
-    [
-      localBackend,
-      projectStartupInfo.backendType,
-      projectStartupInfo.projectAsset.id,
-      projectStartupInfo.projectAsset.parentId,
-      setProjectAsset,
-      projectTitleRef,
-      remoteBackend,
-      setProjectStartupInfo,
-      toastAndLog,
-    ]
-  )
-
-=======
->>>>>>> 71a6e216
   React.useEffect(() => {
     if (hidden) {
       return
