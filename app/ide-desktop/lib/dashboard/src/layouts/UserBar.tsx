/** @file A toolbar containing chat and the user menu. */
import * as React from 'react'

import ChatIcon from 'enso-assets/chat.svg'
import DefaultUserIcon from 'enso-assets/default_user.svg'

import * as appUtils from '#/appUtils'

import * as billing from '#/hooks/billing'

import * as authProvider from '#/providers/AuthProvider'
import * as backendProvider from '#/providers/BackendProvider'
import * as modalProvider from '#/providers/ModalProvider'
import * as textProvider from '#/providers/TextProvider'

import * as pageSwitcher from '#/layouts/PageSwitcher'
import UserMenu from '#/layouts/UserMenu'

import * as aria from '#/components/aria'
import * as ariaComponents from '#/components/AriaComponents'
import * as paywall from '#/components/Paywall'
import Button from '#/components/styled/Button'
import FocusArea from '#/components/styled/FocusArea'

import InviteUsersModal from '#/modals/InviteUsersModal'
import ManagePermissionsModal from '#/modals/ManagePermissionsModal'

import * as backendModule from '#/services/Backend'

// ===============
// === UserBar ===
// ===============

/** Props for a {@link UserBar}. */
export interface UserBarProps {
  /** When `true`, the element occupies space in the layout but is not visible.
   * Defaults to `false`. */
  readonly invisible?: boolean
  readonly page: pageSwitcher.Page
  readonly setPage: (page: pageSwitcher.Page) => void
  readonly setIsHelpChatOpen: (isHelpChatOpen: boolean) => void
  readonly projectAsset: backendModule.ProjectAsset | null
  readonly setProjectAsset: React.Dispatch<React.SetStateAction<backendModule.ProjectAsset>> | null
  readonly doRemoveSelf: () => void
  readonly onSignOut: () => void
}

/** A toolbar containing chat and the user menu. */
export default function UserBar(props: UserBarProps) {
  const { invisible = false, page, setPage, setIsHelpChatOpen } = props
  const { projectAsset, setProjectAsset, doRemoveSelf, onSignOut } = props
  const { type: sessionType, user } = authProvider.useNonPartialUserSession()
  const { setModal } = modalProvider.useSetModal()
  const { getText } = textProvider.useText()
<<<<<<< HEAD
  const backend = backendProvider.useRemoteBackend()
=======

  const { isFeatureUnderPaywall } = billing.usePaywall({ plan: user?.plan })

>>>>>>> fe2cf495
  const self =
    user != null
      ? projectAsset?.permissions?.find(
          backendModule.isUserPermissionAnd(permissions => permissions.user.userId === user.userId)
        ) ?? null
      : null

  const shouldShowShareButton =
    backend != null &&
    page === pageSwitcher.Page.editor &&
    projectAsset != null &&
    setProjectAsset != null &&
    self != null

  const shouldShowUpgradeButton = isFeatureUnderPaywall('inviteUser')

  const shouldShowInviteButton =
    backend != null &&
    sessionType === authProvider.UserSessionType.full &&
    !shouldShowShareButton &&
    !shouldShowUpgradeButton

  return (
    <FocusArea active={!invisible} direction="horizontal">
      {innerProps => (
        <div className="bg-primary/5 pt-0.5">
          <div
            className="flex h-[46px] shrink-0 cursor-default items-center gap-user-bar pl-icons-x pr-3"
            {...innerProps}
          >
            <ariaComponents.Button
              variant="icon"
              size="custom"
              className="mr-1"
              icon={ChatIcon}
              aria-label={getText('openHelpChat')}
              onPress={() => {
                setIsHelpChatOpen(true)
              }}
            />

            {shouldShowUpgradeButton && (
              <paywall.PaywallDialogButton feature={'inviteUser'} size="medium" variant="tertiary">
                {getText('invite')}
              </paywall.PaywallDialogButton>
            )}

            {shouldShowInviteButton && (
              <ariaComponents.DialogTrigger>
                <ariaComponents.Button size="medium" variant="tertiary">
                  {getText('invite')}
                </ariaComponents.Button>

                <InviteUsersModal />
              </ariaComponents.DialogTrigger>
            )}

            <ariaComponents.Button variant="primary" size="medium" href={appUtils.SUBSCRIBE_PATH}>
              {getText('upgrade')}
            </ariaComponents.Button>

            {shouldShowShareButton && (
              <ariaComponents.Button
                size="medium"
                variant="tertiary"
                aria-label={getText('shareButtonAltText')}
                onPress={() => {
                  setModal(
                    <ManagePermissionsModal
                      backend={backend}
                      item={projectAsset}
                      setItem={setProjectAsset}
                      self={self}
                      doRemoveSelf={doRemoveSelf}
                      eventTarget={null}
                    />
                  )
                }}
              >
                <aria.Text slot="label">{getText('share')}</aria.Text>
              </ariaComponents.Button>
            )}
            <Button
              active
              mask={false}
              alt={getText('userMenuAltText')}
              image={user?.profilePicture ?? DefaultUserIcon}
              buttonClassName="rounded-full after:rounded-full"
              className="h-row-h w-row-h rounded-full"
              onPress={() => {
                setModal(<UserMenu setPage={setPage} onSignOut={onSignOut} />)
              }}
            />
            {/* Required for shortcuts to work. */}
            <div className="hidden">
              <UserMenu hidden setPage={setPage} onSignOut={onSignOut} />
            </div>
          </div>
        </div>
      )}
    </FocusArea>
  )
}<|MERGE_RESOLUTION|>--- conflicted
+++ resolved
@@ -52,13 +52,9 @@
   const { type: sessionType, user } = authProvider.useNonPartialUserSession()
   const { setModal } = modalProvider.useSetModal()
   const { getText } = textProvider.useText()
-<<<<<<< HEAD
   const backend = backendProvider.useRemoteBackend()
-=======
-
   const { isFeatureUnderPaywall } = billing.usePaywall({ plan: user?.plan })
 
->>>>>>> fe2cf495
   const self =
     user != null
       ? projectAsset?.permissions?.find(
