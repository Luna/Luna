--- conflicted
+++ resolved
@@ -412,12 +412,9 @@
   const inputBindings = inputBindingsProvider.useInputBindings()
   const navigator2D = navigator2DProvider.useNavigator2D()
   const toastAndLog = toastAndLogHooks.useToastAndLog()
-<<<<<<< HEAD
   const previousCategoryRef = React.useRef(category)
-=======
   const dispatchAssetEvent = eventListProvider.useDispatchAssetEvent()
   const dispatchAssetListEvent = eventListProvider.useDispatchAssetListEvent()
->>>>>>> 15143815
   const [initialized, setInitialized] = React.useState(false)
   const initializedRef = React.useRef(initialized)
   initializedRef.current = initialized
@@ -941,13 +938,19 @@
       selectionStartIndexRef.current = null
       // This is required, otherwise we are using an outdated
       // `nameOfProjectToImmediatelyOpen`.
-<<<<<<< HEAD
       const nameOfProjectToImmediatelyOpen = nameOfProjectToImmediatelyOpenRef.current
       const rootParentDirectoryId = backendModule.DirectoryId('')
       const rootDirectory = backendModule.createRootDirectoryAsset(rootDirectoryId)
       const rootId = rootDirectory.id
       const children = newAssets.map(asset =>
-        AssetTreeNode.fromAsset(asset, rootId, rootId, 0, `${backend.rootPath}/${asset.title}`)
+        AssetTreeNode.fromAsset(
+          asset,
+          rootId,
+          rootId,
+          0,
+          `${backend.rootPath}/${asset.title}`,
+          null
+        )
       )
       const newRootNode = new AssetTreeNode(
         rootDirectory,
@@ -956,6 +959,7 @@
         children,
         -1,
         backend.rootPath,
+        null,
         rootId,
         true
       )
@@ -973,55 +977,6 @@
           doOpenProject({ type: backendType, id, title, parentId }, { openInBackground: false })
         } else {
           toastAndLog('findProjectError', null, nameOfProjectToImmediatelyOpen)
-=======
-      setNameOfProjectToImmediatelyOpen(oldNameOfProjectToImmediatelyOpen => {
-        setInitialized(true)
-        const rootParentDirectoryId = backendModule.DirectoryId('')
-        const rootDirectory = backendModule.createRootDirectoryAsset(rootDirectoryId)
-        const newRootNode = new AssetTreeNode(
-          rootDirectory,
-          rootParentDirectoryId,
-          rootParentDirectoryId,
-          newAssets.map(asset =>
-            AssetTreeNode.fromAsset(
-              asset,
-              rootDirectory.id,
-              rootDirectory.id,
-              0,
-              `${backend.rootPath}/${asset.title}`,
-              null
-            )
-          ),
-          -1,
-          backend.rootPath,
-          null,
-          rootDirectory.id,
-          true
-        )
-        setAssetTree(newRootNode)
-        // The project name here might also be a string with project id, e.g.
-        // when opening a project file from explorer on Windows.
-        const isInitialProject = (asset: backendModule.AnyAsset) =>
-          asset.title === oldNameOfProjectToImmediatelyOpen ||
-          asset.id === oldNameOfProjectToImmediatelyOpen
-        if (oldNameOfProjectToImmediatelyOpen != null) {
-          const projectToLoad = newAssets
-            .filter(backendModule.assetIsProject)
-            .find(isInitialProject)
-          if (projectToLoad != null) {
-            doOpenProject(
-              {
-                type: backendModule.BackendType.local,
-                id: projectToLoad.id,
-                title: projectToLoad.title,
-                parentId: projectToLoad.parentId,
-              },
-              { openInBackground: false }
-            )
-          } else {
-            toastAndLog('findProjectError', null, oldNameOfProjectToImmediatelyOpen)
-          }
->>>>>>> 15143815
         }
       }
       setQueuedAssetEvents(oldQueuedAssetEvents => {
