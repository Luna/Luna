/** @file Table displaying a list of projects. */
import * as React from 'react'

import * as toast from 'react-toastify'
import * as tailwindMerge from 'tailwind-merge'

import DropFilesImage from 'enso-assets/drop_files.svg'

import * as mimeTypes from '#/data/mimeTypes'

import * as asyncEffectHooks from '#/hooks/asyncEffectHooks'
import * as backendHooks from '#/hooks/backendHooks'
import * as eventHooks from '#/hooks/eventHooks'
import * as scrollHooks from '#/hooks/scrollHooks'
import * as toastAndLogHooks from '#/hooks/toastAndLogHooks'

import * as authProvider from '#/providers/AuthProvider'
import * as backendProvider from '#/providers/BackendProvider'
import * as inputBindingsProvider from '#/providers/InputBindingsProvider'
import * as localStorageProvider from '#/providers/LocalStorageProvider'
import * as modalProvider from '#/providers/ModalProvider'
import * as navigator2DProvider from '#/providers/Navigator2DProvider'
import * as textProvider from '#/providers/TextProvider'

import type * as assetEvent from '#/events/assetEvent'
import AssetEventType from '#/events/AssetEventType'
import type * as assetListEvent from '#/events/assetListEvent'
import AssetListEventType from '#/events/AssetListEventType'

import type * as assetPanel from '#/layouts/AssetPanel'
import type * as assetSearchBar from '#/layouts/AssetSearchBar'
import AssetsTableContextMenu from '#/layouts/AssetsTableContextMenu'
import Category from '#/layouts/CategorySwitcher/Category'

import * as aria from '#/components/aria'
import type * as assetRow from '#/components/dashboard/AssetRow'
import AssetRow from '#/components/dashboard/AssetRow'
import * as assetRowUtils from '#/components/dashboard/AssetRow/assetRowUtils'
import * as columnUtils from '#/components/dashboard/column/columnUtils'
import NameColumn from '#/components/dashboard/column/NameColumn'
import * as columnHeading from '#/components/dashboard/columnHeading'
import Label from '#/components/dashboard/Label'
import SelectionBrush from '#/components/SelectionBrush'
import Spinner, * as spinner from '#/components/Spinner'
import Button from '#/components/styled/Button'
import FocusArea from '#/components/styled/FocusArea'
import FocusRing from '#/components/styled/FocusRing'
import SvgMask from '#/components/SvgMask'

import DragModal from '#/modals/DragModal'
import DuplicateAssetsModal from '#/modals/DuplicateAssetsModal'
import UpsertSecretModal from '#/modals/UpsertSecretModal'

import * as backendModule from '#/services/Backend'
import type Backend from '#/services/Backend'
import LocalBackend from '#/services/LocalBackend'

import * as array from '#/utilities/array'
import type * as assetQuery from '#/utilities/AssetQuery'
import AssetQuery from '#/utilities/AssetQuery'
import type * as assetTreeNode from '#/utilities/AssetTreeNode'
import AssetTreeNode from '#/utilities/AssetTreeNode'
import * as dateTime from '#/utilities/dateTime'
import * as drag from '#/utilities/drag'
import * as fileInfo from '#/utilities/fileInfo'
import type * as geometry from '#/utilities/geometry'
import * as inputBindingsModule from '#/utilities/inputBindings'
import LocalStorage from '#/utilities/LocalStorage'
import type * as pasteDataModule from '#/utilities/pasteData'
import PasteType from '#/utilities/PasteType'
import * as permissions from '#/utilities/permissions'
import * as sanitizedEventTargets from '#/utilities/sanitizedEventTargets'
import * as set from '#/utilities/set'
import * as sorting from '#/utilities/sorting'
import * as string from '#/utilities/string'
import * as uniqueString from '#/utilities/uniqueString'
import Visibility from '#/utilities/Visibility'

// ============================
// === Global configuration ===
// ============================

declare module '#/utilities/LocalStorage' {
  /** */
  interface LocalStorageData {
    readonly enabledColumns: columnUtils.Column[]
  }
}

LocalStorage.registerKey('enabledColumns', {
  tryParse: value => {
    const possibleColumns = Array.isArray(value) ? value : []
    const values = possibleColumns.filter(array.includesPredicate(columnUtils.CLOUD_COLUMNS))
    return values.length === 0 ? null : values
  },
})

// =================
// === Constants ===
// =================

/** If the drag pointer is less than this distance away from the top or bottom of the
 * scroll container, then the scroll container automatically scrolls upwards if the cursor is near
 * the top of the scroll container, or downwards if the cursor is near the bottom. */
const AUTOSCROLL_THRESHOLD_PX = 50
/** An arbitrary constant that controls the speed of autoscroll. */
const AUTOSCROLL_SPEED = 100
/** The autoscroll speed is `AUTOSCROLL_SPEED / (distance + AUTOSCROLL_DAMPENING)`. */
const AUTOSCROLL_DAMPENING = 10
/** The height of the header row. */
const HEADER_HEIGHT_PX = 33
/** The height of each row in the table body. MUST be identical to the value as set by the
 * Tailwind styling. */
const ROW_HEIGHT_PX = 32
/** The size of the loading spinner. */
const LOADING_SPINNER_SIZE_PX = 36
/** The number of pixels the header bar should shrink when the column selector is visible,
 * assuming 0 icons are visible in the column selector. */
const COLUMNS_SELECTOR_BASE_WIDTH_PX = 4
/** The number of pixels the header bar should shrink per collapsed column. */
const COLUMNS_SELECTOR_ICON_WIDTH_PX = 28

const SUGGESTIONS_FOR_NO: assetSearchBar.Suggestion[] = [
  {
    render: () => 'no:label',
    addToQuery: query => query.addToLastTerm({ nos: ['label'] }),
    deleteFromQuery: query => query.deleteFromLastTerm({ nos: ['label'] }),
  },
  {
    render: () => 'no:description',
    addToQuery: query => query.addToLastTerm({ nos: ['description'] }),
    deleteFromQuery: query => query.deleteFromLastTerm({ nos: ['description'] }),
  },
]
const SUGGESTIONS_FOR_HAS: assetSearchBar.Suggestion[] = [
  {
    render: () => 'has:label',
    addToQuery: query => query.addToLastTerm({ negativeNos: ['label'] }),
    deleteFromQuery: query => query.deleteFromLastTerm({ negativeNos: ['label'] }),
  },
  {
    render: () => 'has:description',
    addToQuery: query => query.addToLastTerm({ negativeNos: ['description'] }),
    deleteFromQuery: query => query.deleteFromLastTerm({ negativeNos: ['description'] }),
  },
]
const SUGGESTIONS_FOR_TYPE: assetSearchBar.Suggestion[] = [
  {
    render: () => 'type:project',
    addToQuery: query => query.addToLastTerm({ types: ['project'] }),
    deleteFromQuery: query => query.deleteFromLastTerm({ types: ['project'] }),
  },
  {
    render: () => 'type:folder',
    addToQuery: query => query.addToLastTerm({ types: ['folder'] }),
    deleteFromQuery: query => query.deleteFromLastTerm({ types: ['folder'] }),
  },
  {
    render: () => 'type:file',
    addToQuery: query => query.addToLastTerm({ types: ['file'] }),
    deleteFromQuery: query => query.deleteFromLastTerm({ types: ['file'] }),
  },
  {
    render: () => 'type:secret',
    addToQuery: query => query.addToLastTerm({ types: ['secret'] }),
    deleteFromQuery: query => query.deleteFromLastTerm({ types: ['secret'] }),
  },
  {
    render: () => 'type:datalink',
    addToQuery: query => query.addToLastTerm({ types: ['datalink'] }),
    deleteFromQuery: query => query.deleteFromLastTerm({ types: ['datalink'] }),
  },
]
const SUGGESTIONS_FOR_NEGATIVE_TYPE: assetSearchBar.Suggestion[] = [
  {
    render: () => 'type:project',
    addToQuery: query => query.addToLastTerm({ negativeTypes: ['project'] }),
    deleteFromQuery: query => query.deleteFromLastTerm({ negativeTypes: ['project'] }),
  },
  {
    render: () => 'type:folder',
    addToQuery: query => query.addToLastTerm({ negativeTypes: ['folder'] }),
    deleteFromQuery: query => query.deleteFromLastTerm({ negativeTypes: ['folder'] }),
  },
  {
    render: () => 'type:file',
    addToQuery: query => query.addToLastTerm({ negativeTypes: ['file'] }),
    deleteFromQuery: query => query.deleteFromLastTerm({ negativeTypes: ['file'] }),
  },
  {
    render: () => 'type:datalink',
    addToQuery: query => query.addToLastTerm({ negativeTypes: ['datalink'] }),
    deleteFromQuery: query => query.deleteFromLastTerm({ negativeTypes: ['datalink'] }),
  },
]

// ===================================
// === insertAssetTreeNodeChildren ===
// ===================================

/** Return a directory, with new children added into its list of children.
 * All children MUST have the same asset type. */
function insertAssetTreeNodeChildren(
  item: assetTreeNode.AnyAssetTreeNode,
  children: backendModule.AnyAsset[],
  directoryKey: backendModule.DirectoryId,
  directoryId: backendModule.DirectoryId
): assetTreeNode.AnyAssetTreeNode {
  const depth = item.depth + 1
  const typeOrder = children[0] != null ? backendModule.ASSET_TYPE_ORDER[children[0].type] : 0
  const nodes = (item.children ?? []).filter(
    node => node.item.type !== backendModule.AssetType.specialEmpty
  )
  const nodesToInsert = children.map(asset =>
    AssetTreeNode.fromAsset(asset, directoryKey, directoryId, depth)
  )
  const newNodes = array.splicedBefore(
    nodes,
    nodesToInsert,
    innerItem => backendModule.ASSET_TYPE_ORDER[innerItem.item.type] >= typeOrder
  )
  return item.with({ children: newNodes })
}

/** Return a directory, with new children added into its list of children.
 * The children MAY be of different asset types. */
function insertArbitraryAssetTreeNodeChildren(
  item: assetTreeNode.AnyAssetTreeNode,
  children: backendModule.AnyAsset[],
  directoryKey: backendModule.DirectoryId,
  directoryId: backendModule.DirectoryId,
  getKey: ((asset: backendModule.AnyAsset) => backendModule.AssetId) | null = null
): assetTreeNode.AnyAssetTreeNode {
  const depth = item.depth + 1
  const nodes = (item.children ?? []).filter(
    node => node.item.type !== backendModule.AssetType.specialEmpty
  )
  const byType: Readonly<Record<backendModule.AssetType, backendModule.AnyAsset[]>> = {
    [backendModule.AssetType.directory]: [],
    [backendModule.AssetType.project]: [],
    [backendModule.AssetType.file]: [],
    [backendModule.AssetType.datalink]: [],
    [backendModule.AssetType.secret]: [],
    [backendModule.AssetType.specialLoading]: [],
    [backendModule.AssetType.specialEmpty]: [],
  }
  for (const child of children) {
    byType[child.type].push(child)
  }
  let newNodes = nodes
  for (const childrenOfSpecificType of Object.values(byType)) {
    const firstChild = childrenOfSpecificType[0]
    if (firstChild) {
      const typeOrder = backendModule.ASSET_TYPE_ORDER[firstChild.type]
      const nodesToInsert = childrenOfSpecificType.map(asset =>
        AssetTreeNode.fromAsset(
          asset,
          directoryKey,
          directoryId,
          depth,
          getKey?.(asset) ?? asset.id
        )
      )
      newNodes = array.splicedBefore(
        newNodes,
        nodesToInsert,
        innerItem => backendModule.ASSET_TYPE_ORDER[innerItem.item.type] >= typeOrder
      )
    }
  }
  return newNodes === nodes ? item : item.with({ children: newNodes })
}

// =========================
// === DragSelectionInfo ===
// =========================

/** Information related to a drag selection. */
interface DragSelectionInfo {
  readonly initialIndex: number
  readonly start: number
  readonly end: number
}

// =============================
// === Category to filter by ===
// =============================

const CATEGORY_TO_FILTER_BY: Readonly<Record<Category, backendModule.FilterBy | null>> = {
  [Category.cloud]: backendModule.FilterBy.active,
  [Category.local]: backendModule.FilterBy.active,
  [Category.recent]: null,
  [Category.trash]: backendModule.FilterBy.trashed,
}

// ===================
// === AssetsTable ===
// ===================

/** State passed through from a {@link AssetsTable} to every cell. */
export interface AssetsTableState {
  readonly backend: Backend
  readonly rootDirectoryId: backendModule.DirectoryId
  readonly selectedKeys: React.MutableRefObject<ReadonlySet<backendModule.AssetId>>
  readonly scrollContainerRef: React.RefObject<HTMLElement>
  readonly visibilities: ReadonlyMap<backendModule.AssetId, Visibility>
  readonly category: Category
  readonly hasPasteData: boolean
  readonly setPasteData: (pasteData: pasteDataModule.PasteData<Set<backendModule.AssetId>>) => void
  readonly sortInfo: sorting.SortInfo<columnUtils.SortableColumn> | null
  readonly setSortInfo: (sortInfo: sorting.SortInfo<columnUtils.SortableColumn> | null) => void
  readonly query: AssetQuery
  readonly setQuery: React.Dispatch<React.SetStateAction<AssetQuery>>
  readonly setProjectStartupInfo: (projectStartupInfo: backendModule.ProjectStartupInfo) => void
  readonly dispatchAssetListEvent: (event: assetListEvent.AssetListEvent) => void
  readonly assetEvents: assetEvent.AssetEvent[]
  readonly dispatchAssetEvent: (event: assetEvent.AssetEvent) => void
  readonly setAssetPanelProps: (props: assetPanel.AssetPanelRequiredProps | null) => void
  readonly setIsAssetPanelTemporarilyVisible: (visible: boolean) => void
  readonly nodeMap: Readonly<
    React.MutableRefObject<ReadonlyMap<backendModule.AssetId, assetTreeNode.AnyAssetTreeNode>>
  >
  readonly hideColumn: (column: columnUtils.Column) => void
  readonly doToggleDirectoryExpansion: (
    directoryId: backendModule.DirectoryId,
    key: backendModule.DirectoryId,
    title?: string | null,
    override?: boolean
  ) => void
  /** Called when the project is opened via the `ProjectActionButton`. */
  readonly doOpenManually: (projectId: backendModule.ProjectId) => void
  readonly doOpenEditor: (
    project: backendModule.ProjectAsset,
    setProject: React.Dispatch<React.SetStateAction<backendModule.ProjectAsset>>,
    switchPage: boolean
  ) => void
  readonly doCloseEditor: (project: backendModule.ProjectAsset) => void
  readonly doCopy: () => void
  readonly doCut: () => void
  readonly doPaste: (
    newParentKey: backendModule.DirectoryId,
    newParentId: backendModule.DirectoryId
  ) => void
}

/** Data associated with a {@link AssetRow}, used for rendering. */
export interface AssetRowState {
  readonly setVisibility: (visibility: Visibility) => void
  readonly isEditingName: boolean
  readonly temporarilyAddedLabels: ReadonlySet<backendModule.LabelName>
  readonly temporarilyRemovedLabels: ReadonlySet<backendModule.LabelName>
}

/** Props for a {@link AssetsTable}. */
export interface AssetsTableProps {
  readonly hidden: boolean
  readonly query: AssetQuery
  readonly setQuery: React.Dispatch<React.SetStateAction<AssetQuery>>
  readonly setProjectStartupInfo: (projectStartupInfo: backendModule.ProjectStartupInfo) => void
  readonly setCanDownload: (canDownload: boolean) => void
  readonly category: Category
  readonly setSuggestions: (suggestions: assetSearchBar.Suggestion[]) => void
  readonly initialProjectName: string | null
  readonly projectStartupInfo: backendModule.ProjectStartupInfo | null
  readonly assetListEvents: assetListEvent.AssetListEvent[]
  readonly dispatchAssetListEvent: (event: assetListEvent.AssetListEvent) => void
  readonly assetEvents: assetEvent.AssetEvent[]
  readonly dispatchAssetEvent: (event: assetEvent.AssetEvent) => void
  readonly setAssetPanelProps: (props: assetPanel.AssetPanelRequiredProps | null) => void
  readonly setIsAssetPanelTemporarilyVisible: (visible: boolean) => void
  readonly targetDirectoryNodeRef: React.MutableRefObject<assetTreeNode.AnyAssetTreeNode<backendModule.DirectoryAsset> | null>
  readonly doOpenEditor: (
    backend: Backend,
    project: backendModule.ProjectAsset,
    setProject: React.Dispatch<React.SetStateAction<backendModule.ProjectAsset>>,
    switchPage: boolean
  ) => void
  readonly doCloseEditor: (project: backendModule.ProjectAsset) => void
}

/** The table of project assets. */
export default function AssetsTable(props: AssetsTableProps) {
  const { hidden, query, setQuery, setProjectStartupInfo, setCanDownload, category } = props
  const { setSuggestions, initialProjectName, projectStartupInfo } = props
  const { assetListEvents, dispatchAssetListEvent, assetEvents, dispatchAssetEvent } = props
  const { doOpenEditor: doOpenEditorRaw, doCloseEditor: doCloseEditorRaw } = props
  const { setAssetPanelProps, targetDirectoryNodeRef, setIsAssetPanelTemporarilyVisible } = props

  const { user, accessToken } = authProvider.useNonPartialUserSession()
  const backend = backendProvider.useBackend(category)
  const labels = backendHooks.useBackendListTags(backend)
  const { setModal, unsetModal } = modalProvider.useSetModal()
  const { localStorage } = localStorageProvider.useLocalStorage()
  const { getText } = textProvider.useText()
  const inputBindings = inputBindingsProvider.useInputBindings()
  const navigator2D = navigator2DProvider.useNavigator2D()
  const toastAndLog = toastAndLogHooks.useToastAndLog()
  const [initialized, setInitialized] = React.useState(false)
  const [isLoading, setIsLoading] = React.useState(true)
  const [enabledColumns, setEnabledColumns] = React.useState(columnUtils.DEFAULT_ENABLED_COLUMNS)
  const [sortInfo, setSortInfo] =
    React.useState<sorting.SortInfo<columnUtils.SortableColumn> | null>(null)
  const [selectedKeys, setSelectedKeysRaw] = React.useState<ReadonlySet<backendModule.AssetId>>(
    () => new Set()
  )
  const selectedKeysRef = React.useRef(selectedKeys)
  const [pasteData, setPasteData] = React.useState<pasteDataModule.PasteData<
    ReadonlySet<backendModule.AssetId>
  > | null>(null)
  const [, setQueuedAssetEvents] = React.useState<assetEvent.AssetEvent[]>([])
  const [, setNameOfProjectToImmediatelyOpen] = React.useState(initialProjectName)
  const rootDirectoryId = React.useMemo(
    () => backend.rootDirectoryId(user) ?? backendModule.DirectoryId(''),
    [backend, user]
  )
  const [assetTree, setAssetTree] = React.useState<assetTreeNode.AnyAssetTreeNode>(() => {
    const rootParentDirectoryId = backendModule.DirectoryId('')
    return AssetTreeNode.fromAsset(
      backendModule.createRootDirectoryAsset(rootDirectoryId),
      rootParentDirectoryId,
      rootParentDirectoryId,
      -1
    )
  })
  const isCloud = backend.type === backendModule.BackendType.remote
  /** Events sent when the asset list was still loading. */
  const queuedAssetListEventsRef = React.useRef<assetListEvent.AssetListEvent[]>([])
  const rootRef = React.useRef<HTMLDivElement | null>(null)
  const headerRowRef = React.useRef<HTMLTableRowElement>(null)
  const assetTreeRef = React.useRef<assetTreeNode.AnyAssetTreeNode>(assetTree)
  const pasteDataRef = React.useRef<pasteDataModule.PasteData<
    ReadonlySet<backendModule.AssetId>
  > | null>(null)
  const nodeMapRef = React.useRef<
    ReadonlyMap<backendModule.AssetId, assetTreeNode.AnyAssetTreeNode>
  >(new Map<backendModule.AssetId, assetTreeNode.AnyAssetTreeNode>())
  const filter = React.useMemo(() => {
    const globCache: Record<string, RegExp> = {}
    if (/^\s*$/.test(query.query)) {
      return null
    } else {
      return (node: assetTreeNode.AnyAssetTreeNode) => {
        if (
          node.item.type === backendModule.AssetType.specialEmpty ||
          node.item.type === backendModule.AssetType.specialLoading
        ) {
          // This is FINE, as these assets have no meaning info to match with.
          // eslint-disable-next-line no-restricted-syntax
          return false
        }
        const assetType =
          node.item.type === backendModule.AssetType.directory
            ? 'folder'
            : node.item.type === backendModule.AssetType.datalink
              ? 'datalink'
              : String(node.item.type)
        const assetExtension =
          node.item.type !== backendModule.AssetType.file
            ? null
            : fileInfo.fileExtension(node.item.title).toLowerCase()
        const assetModifiedAt = new Date(node.item.modifiedAt)
        const nodeLabels: string[] = node.item.labels ?? []
        const lowercaseName = node.item.title.toLowerCase()
        const lowercaseDescription = node.item.description?.toLowerCase() ?? ''
        const owners =
          node.item.permissions
            ?.filter(permission => permission.permission === permissions.PermissionAction.own)
            .map(backendModule.getAssetPermissionName) ?? []
        const globMatch = (glob: string, match: string) => {
          const regex = (globCache[glob] =
            globCache[glob] ??
            new RegExp('^' + string.regexEscape(glob).replace(/(?:\\\*)+/g, '.*') + '$', 'i'))
          return regex.test(match)
        }
        const isAbsent = (type: string) => {
          switch (type) {
            case 'label':
            case 'labels': {
              return nodeLabels.length === 0
            }
            case 'name': {
              // Should never be true, but handle it just in case.
              return lowercaseName === ''
            }
            case 'description': {
              return lowercaseDescription === ''
            }
            case 'extension': {
              // Should never be true, but handle it just in case.
              return assetExtension === ''
            }
          }
          // Things like `no:name` and `no:owner` are never true.
          return false
        }
        const parseDate = (date: string) => {
          const lowercase = date.toLowerCase()
          switch (lowercase) {
            case 'today': {
              return new Date()
            }
          }
          return new Date(date)
        }
        const matchesDate = (date: string) => {
          const parsed = parseDate(date)
          return (
            parsed.getFullYear() === assetModifiedAt.getFullYear() &&
            parsed.getMonth() === assetModifiedAt.getMonth() &&
            parsed.getDate() === assetModifiedAt.getDate()
          )
        }
        const isEmpty = (values: string[]) =>
          values.length === 0 || (values.length === 1 && values[0] === '')
        const filterTag = (
          positive: string[][],
          negative: string[][],
          predicate: (value: string) => boolean
        ) =>
          positive.every(values => isEmpty(values) || values.some(predicate)) &&
          negative.every(values => !values.some(predicate))
        return (
          filterTag(query.nos, query.negativeNos, no => isAbsent(no.toLowerCase())) &&
          filterTag(query.keywords, query.negativeKeywords, keyword =>
            lowercaseName.includes(keyword.toLowerCase())
          ) &&
          filterTag(query.names, query.negativeNames, name => globMatch(name, lowercaseName)) &&
          filterTag(query.labels, query.negativeLabels, label =>
            nodeLabels.some(assetLabel => globMatch(label, assetLabel))
          ) &&
          filterTag(query.types, query.negativeTypes, type => type === assetType) &&
          filterTag(
            query.extensions,
            query.negativeExtensions,
            extension => extension.toLowerCase() === assetExtension
          ) &&
          filterTag(query.descriptions, query.negativeDescriptions, description =>
            lowercaseDescription.includes(description.toLowerCase())
          ) &&
          filterTag(query.modifieds, query.negativeModifieds, matchesDate) &&
          filterTag(query.owners, query.negativeOwners, owner =>
            owners.some(assetOwner => globMatch(owner, assetOwner))
          )
        )
      }
    }
  }, [query])
  const displayItems = React.useMemo(() => {
    if (sortInfo == null) {
      return assetTree.preorderTraversal()
    } else {
      const multiplier = sortInfo.direction === sorting.SortDirection.ascending ? 1 : -1
      let compare: (a: assetTreeNode.AnyAssetTreeNode, b: assetTreeNode.AnyAssetTreeNode) => number
      switch (sortInfo.field) {
        case columnUtils.Column.name: {
          compare = (a, b) => {
            const aTitle = a.item.title.toLowerCase()
            const bTitle = b.item.title.toLowerCase()
            if (aTitle === bTitle) {
              const delta = a.item.title > b.item.title ? 1 : a.item.title < b.item.title ? -1 : 0
              return multiplier * delta
            } else {
              const delta = aTitle > bTitle ? 1 : aTitle < bTitle ? -1 : 0
              return multiplier * delta
            }
          }
          break
        }
        case columnUtils.Column.modified: {
          compare = (a, b) => {
            const aOrder = Number(new Date(a.item.modifiedAt))
            const bOrder = Number(new Date(b.item.modifiedAt))
            return multiplier * (aOrder - bOrder)
          }
          break
        }
      }
      return assetTree.preorderTraversal(tree => [...tree].sort(compare))
    }
  }, [assetTree, sortInfo])
  const visibilities = React.useMemo(() => {
    const map = new Map<backendModule.AssetId, Visibility>()
    const processNode = (node: assetTreeNode.AnyAssetTreeNode) => {
      let displayState = Visibility.hidden
      const visible = filter?.(node) ?? true
      for (const child of node.children ?? []) {
        if (visible && child.item.type === backendModule.AssetType.specialEmpty) {
          map.set(child.key, Visibility.visible)
        } else {
          processNode(child)
        }
        if (map.get(child.key) !== Visibility.hidden) {
          displayState = Visibility.faded
        }
      }
      if (visible) {
        displayState = Visibility.visible
      }
      map.set(node.key, displayState)
      return displayState
    }
    processNode(assetTree)
    return map
  }, [assetTree, filter])
  const visibleItems = React.useMemo(
    () => displayItems.filter(item => visibilities.get(item.key) !== Visibility.hidden),
    [displayItems, visibilities]
  )

  const updateSecretMutation = backendHooks.useBackendMutation(backend, 'updateSecret')

  React.useEffect(() => {
    if (selectedKeys.size === 0) {
      targetDirectoryNodeRef.current = null
    } else if (selectedKeys.size === 1) {
      const [soleKey] = selectedKeys
      const node = soleKey == null ? null : nodeMapRef.current.get(soleKey)
      if (node != null && node.isType(backendModule.AssetType.directory)) {
        targetDirectoryNodeRef.current = node
      }
    } else {
      let commonDirectoryKey: backendModule.AssetId | null = null
      let otherCandidateDirectoryKey: backendModule.AssetId | null = null
      for (const key of selectedKeys) {
        const node = nodeMapRef.current.get(key)
        if (node != null) {
          if (commonDirectoryKey == null) {
            commonDirectoryKey = node.directoryKey
            otherCandidateDirectoryKey =
              node.item.type === backendModule.AssetType.directory ? node.key : null
          } else if (node.key === commonDirectoryKey || node.directoryKey === commonDirectoryKey) {
            otherCandidateDirectoryKey = null
          } else if (
            otherCandidateDirectoryKey != null &&
            (node.key === otherCandidateDirectoryKey ||
              node.directoryKey === otherCandidateDirectoryKey)
          ) {
            commonDirectoryKey = otherCandidateDirectoryKey
            otherCandidateDirectoryKey = null
          } else {
            // No match; there is no common parent directory for the entire selection.
            commonDirectoryKey = null
            break
          }
        }
      }
      const node = commonDirectoryKey == null ? null : nodeMapRef.current.get(commonDirectoryKey)
      if (node != null && node.isType(backendModule.AssetType.directory)) {
        targetDirectoryNodeRef.current = node
      }
    }
  }, [targetDirectoryNodeRef, selectedKeys])

  React.useEffect(() => {
    const nodeToSuggestion = (
      node: assetTreeNode.AnyAssetTreeNode,
      key: assetQuery.AssetQueryKey = 'names'
    ): assetSearchBar.Suggestion => ({
      render: () => `${key === 'names' ? '' : '-:'}${node.item.title}`,
      addToQuery: oldQuery => oldQuery.addToLastTerm({ [key]: [node.item.title] }),
      deleteFromQuery: oldQuery => oldQuery.deleteFromLastTerm({ [key]: [node.item.title] }),
    })
    const allVisibleNodes = () =>
      assetTree
        .preorderTraversal(children =>
          children.filter(child => visibilities.get(child.key) !== Visibility.hidden)
        )
        .filter(
          node =>
            visibilities.get(node.key) === Visibility.visible &&
            node.item.type !== backendModule.AssetType.specialEmpty &&
            node.item.type !== backendModule.AssetType.specialLoading
        )
    const allVisible = (negative = false) =>
      allVisibleNodes().map(node => nodeToSuggestion(node, negative ? 'negativeNames' : 'names'))
    const terms = AssetQuery.terms(query.query)
    const term = terms.find(otherTerm => otherTerm.values.length === 0) ?? terms[terms.length - 1]
    const termValues = term?.values ?? []
    const shouldOmitNames = terms.some(otherTerm => otherTerm.tag === 'name')
    if (termValues.length !== 0) {
      setSuggestions(shouldOmitNames ? [] : allVisible())
    } else {
      const negative = term?.tag?.startsWith('-') ?? false
      switch (term?.tag ?? null) {
        case null:
        case '':
        case '-':
        case 'name':
        case '-name': {
          setSuggestions(allVisible(negative))
          break
        }
        case 'no':
        case '-has': {
          setSuggestions(isCloud ? SUGGESTIONS_FOR_NO : [])
          break
        }
        case 'has':
        case '-no': {
          setSuggestions(isCloud ? SUGGESTIONS_FOR_HAS : [])
          break
        }
        case 'type': {
          setSuggestions(SUGGESTIONS_FOR_TYPE)
          break
        }
        case '-type': {
          setSuggestions(SUGGESTIONS_FOR_NEGATIVE_TYPE)
          break
        }
        case 'ext':
        case '-ext':
        case 'extension':
        case '-extension': {
          const extensions = allVisibleNodes()
            .filter(node => node.item.type === backendModule.AssetType.file)
            .map(node => fileInfo.fileExtension(node.item.title))
          setSuggestions(
            Array.from(
              new Set(extensions),
              (extension): assetSearchBar.Suggestion => ({
                render: () =>
                  AssetQuery.termToString({
                    tag: `${negative ? '-' : ''}extension`,
                    values: [extension],
                  }),
                addToQuery: oldQuery =>
                  oldQuery.addToLastTerm(
                    negative ? { negativeExtensions: [extension] } : { extensions: [extension] }
                  ),
                deleteFromQuery: oldQuery =>
                  oldQuery.deleteFromLastTerm(
                    negative ? { negativeExtensions: [extension] } : { extensions: [extension] }
                  ),
              })
            )
          )
          break
        }
        case 'modified':
        case '-modified': {
          const modifieds = assetTree.preorderTraversal().map(node => {
            const date = new Date(node.item.modifiedAt)
            return `${date.getFullYear()}-${date.getMonth() + 1}-${date.getDate()}`
          })
          setSuggestions(
            Array.from(
              new Set(['today', ...modifieds]),
              (modified): assetSearchBar.Suggestion => ({
                render: () =>
                  AssetQuery.termToString({
                    tag: `${negative ? '-' : ''}modified`,
                    values: [modified],
                  }),
                addToQuery: oldQuery =>
                  oldQuery.addToLastTerm(
                    negative ? { negativeModifieds: [modified] } : { modifieds: [modified] }
                  ),
                deleteFromQuery: oldQuery =>
                  oldQuery.deleteFromLastTerm(
                    negative ? { negativeModifieds: [modified] } : { modifieds: [modified] }
                  ),
              })
            )
          )
          break
        }
        case 'owner':
        case '-owner': {
          const owners = assetTree
            .preorderTraversal()
            .flatMap(node =>
              (node.item.permissions ?? [])
                .filter(permission => permission.permission === permissions.PermissionAction.own)
                .map(backendModule.getAssetPermissionName)
            )
          setSuggestions(
            Array.from(
              new Set(owners),
              (owner): assetSearchBar.Suggestion => ({
                render: () =>
                  AssetQuery.termToString({
                    tag: `${negative ? '-' : ''}owner`,
                    values: [owner],
                  }),
                addToQuery: oldQuery =>
                  oldQuery.addToLastTerm(
                    negative ? { negativeOwners: [owner] } : { owners: [owner] }
                  ),
                deleteFromQuery: oldQuery =>
                  oldQuery.deleteFromLastTerm(
                    negative ? { negativeOwners: [owner] } : { owners: [owner] }
                  ),
              })
            )
          )
          break
        }
        case 'label':
        case '-label': {
          setSuggestions(
            (labels ?? []).map(
              (label): assetSearchBar.Suggestion => ({
                render: () => (
                  <Label active color={label.color} onPress={() => {}}>
                    {label.value}
                  </Label>
                ),
                addToQuery: oldQuery =>
                  oldQuery.addToLastTerm(
                    negative ? { negativeLabels: [label.value] } : { labels: [label.value] }
                  ),
                deleteFromQuery: oldQuery =>
                  oldQuery.deleteFromLastTerm(
                    negative ? { negativeLabels: [label.value] } : { labels: [label.value] }
                  ),
              })
            )
          )
          break
        }
        default: {
          setSuggestions(shouldOmitNames ? [] : allVisible())
          break
        }
      }
    }
  }, [isCloud, assetTree, query, visibilities, labels, /* should never change */ setSuggestions])

  React.useEffect(() => {
    setIsLoading(true)
  }, [backend, category])

  React.useEffect(() => {
    assetTreeRef.current = assetTree
    const newNodeMap = new Map(assetTree.preorderTraversal().map(asset => [asset.key, asset]))
    newNodeMap.set(assetTree.key, assetTree)
    nodeMapRef.current = newNodeMap
  }, [assetTree])

  React.useEffect(() => {
    pasteDataRef.current = pasteData
  }, [pasteData])

  React.useEffect(() => {
    if (!hidden) {
      return inputBindings.attach(sanitizedEventTargets.document.body, 'keydown', {
        cancelCut: () => {
          if (pasteDataRef.current == null) {
            return false
          } else {
            dispatchAssetEvent({ type: AssetEventType.cancelCut, ids: pasteDataRef.current.data })
            setPasteData(null)
            return
          }
        },
      })
    }
  }, [
    hidden,
    /* should never change */ inputBindings,
    /* should never change */ dispatchAssetEvent,
  ])

  React.useEffect(() => {
    if (isLoading) {
      setNameOfProjectToImmediatelyOpen(initialProjectName)
    } else {
      // The project name here might also be a string with project id, e.g. when opening
      // a project file from explorer on Windows.
      const isInitialProject = (asset: backendModule.AnyAsset) =>
        asset.title === initialProjectName || asset.id === initialProjectName
      const projectToLoad = assetTree
        .preorderTraversal()
        .map(node => node.item)
        .filter(backendModule.assetIsProject)
        .find(isInitialProject)
      if (projectToLoad != null) {
        window.setTimeout(() => {
          dispatchAssetEvent({
            type: AssetEventType.openProject,
            id: projectToLoad.id,
            shouldAutomaticallySwitchPage: true,
            runInBackground: false,
          })
        })
      } else if (initialProjectName != null) {
        toastAndLog('findProjectError', null, initialProjectName)
      }
    }
    // This effect MUST only run when `initialProjectName` is changed.
    // eslint-disable-next-line react-hooks/exhaustive-deps
  }, [initialProjectName])

  const setSelectedKeys = React.useCallback(
    (newSelectedKeys: ReadonlySet<backendModule.AssetId>) => {
      selectedKeysRef.current = newSelectedKeys
      setSelectedKeysRaw(newSelectedKeys)
      if (!isCloud) {
        setCanDownload(
          newSelectedKeys.size !== 0 &&
            Array.from(newSelectedKeys).every(key => {
              const node = nodeMapRef.current.get(key)
              return node?.item.type === backendModule.AssetType.project
            })
        )
      } else {
        setCanDownload(
          newSelectedKeys.size !== 0 &&
            Array.from(newSelectedKeys).every(key => {
              const node = nodeMapRef.current.get(key)
              return (
                node?.item.type === backendModule.AssetType.project ||
                node?.item.type === backendModule.AssetType.file ||
                node?.item.type === backendModule.AssetType.datalink
              )
            })
        )
      }
    },
    [isCloud, /* should never change */ setCanDownload]
  )

  const clearSelectedKeys = React.useCallback(() => {
    setSelectedKeys(new Set())
  }, [setSelectedKeys])

  const overwriteNodes = React.useCallback(
    (newAssets: backendModule.AnyAsset[]) => {
      mostRecentlySelectedIndexRef.current = null
      selectionStartIndexRef.current = null
      // This is required, otherwise we are using an outdated
      // `nameOfProjectToImmediatelyOpen`.
      setNameOfProjectToImmediatelyOpen(oldNameOfProjectToImmediatelyOpen => {
        setInitialized(true)
        const rootParentDirectoryId = backendModule.DirectoryId('')
        const rootDirectory = backendModule.createRootDirectoryAsset(rootDirectoryId)
        const newRootNode = new AssetTreeNode(
          rootDirectory,
          rootParentDirectoryId,
          rootParentDirectoryId,
          newAssets.map(asset =>
            AssetTreeNode.fromAsset(asset, rootDirectory.id, rootDirectory.id, 0)
          ),
          -1
        )
        setAssetTree(newRootNode)
        // The project name here might also be a string with project id, e.g.
        // when opening a project file from explorer on Windows.
        const isInitialProject = (asset: backendModule.AnyAsset) =>
          asset.title === oldNameOfProjectToImmediatelyOpen ||
          asset.id === oldNameOfProjectToImmediatelyOpen
        if (oldNameOfProjectToImmediatelyOpen != null) {
          const projectToLoad = newAssets
            .filter(backendModule.assetIsProject)
            .find(isInitialProject)
          if (projectToLoad != null) {
            window.setTimeout(() => {
              dispatchAssetEvent({
                type: AssetEventType.openProject,
                id: projectToLoad.id,
                shouldAutomaticallySwitchPage: true,
                runInBackground: false,
              })
            })
          } else {
            toastAndLog('findProjectError', null, oldNameOfProjectToImmediatelyOpen)
          }
        }
        setQueuedAssetEvents(oldQueuedAssetEvents => {
          if (oldQueuedAssetEvents.length !== 0) {
            queueMicrotask(() => {
              for (const event of oldQueuedAssetEvents) {
                dispatchAssetEvent(event)
              }
            })
          }
          return []
        })
        return null
      })
    },
    [
      rootDirectoryId,
      toastAndLog,
      /* should never change */ setNameOfProjectToImmediatelyOpen,
      /* should never change */ dispatchAssetEvent,
    ]
  )

  React.useEffect(() => {
    if (initialized) {
      overwriteNodes([])
    }
    // `overwriteAssets` is a callback, not a dependency.
    // eslint-disable-next-line react-hooks/exhaustive-deps
  }, [backend, category])

  asyncEffectHooks.useAsyncEffect(
    null,
    async signal => {
      setSelectedKeys(new Set())
      try {
        const newAssets = await backend
          .listDirectory(
            {
              parentId: null,
              filterBy: CATEGORY_TO_FILTER_BY[category],
              recentProjects: category === Category.recent,
              labels: null,
            },
            // The root directory has no name. This is also SAFE, as there is a different error
            // message when the directory is the root directory (when `parentId == null`).
            '(root)'
          )
          .catch(error => {
            toastAndLog('listRootFolderBackendError', error)
            throw error
          })
        if (!signal.aborted) {
          setIsLoading(false)
          overwriteNodes(newAssets)
        }
      } catch (error) {
        if (!signal.aborted) {
          setIsLoading(false)
          toastAndLog(null, error)
        }
      }
    },
    [category, accessToken, user, backend, setSelectedKeys]
  )

  React.useEffect(() => {
    const savedEnabledColumns = localStorage.get('enabledColumns')
    if (savedEnabledColumns != null) {
      setEnabledColumns(new Set(savedEnabledColumns))
    }
  }, [/* should never change */ localStorage])

  React.useEffect(() => {
    if (initialized) {
      localStorage.set('enabledColumns', [...enabledColumns])
    }
  }, [enabledColumns, initialized, /* should never change */ localStorage])

  React.useEffect(() => {
    if (selectedKeysRef.current.size !== 1) {
      setAssetPanelProps(null)
      setIsAssetPanelTemporarilyVisible(false)
    }
  }, [
    selectedKeysRef.current.size,
    /* should never change */ setAssetPanelProps,
    /* should never change */ setIsAssetPanelTemporarilyVisible,
  ])

  const directoryListAbortControllersRef = React.useRef(
    new Map<backendModule.DirectoryId, AbortController>()
  )
  const doToggleDirectoryExpansion = React.useCallback(
    (
      directoryId: backendModule.DirectoryId,
      key: backendModule.DirectoryId,
      title?: string | null,
      override?: boolean
    ) => {
      const directory = nodeMapRef.current.get(key)
      const isExpanded = directory?.children != null
      const shouldExpand = override ?? !isExpanded
      if (shouldExpand === isExpanded) {
        // This is fine, as this is near the top of a very long function.
        // eslint-disable-next-line no-restricted-syntax
        return
      }
      if (!shouldExpand) {
        const abortController = directoryListAbortControllersRef.current.get(directoryId)
        if (abortController != null) {
          abortController.abort()
          directoryListAbortControllersRef.current.delete(directoryId)
        }
        setAssetTree(oldAssetTree =>
          oldAssetTree.map(item => (item.key !== key ? item : item.with({ children: null })))
        )
      } else {
        setAssetTree(oldAssetTree =>
          oldAssetTree.map(item =>
            item.key !== key
              ? item
              : item.with({
                  children: [
                    AssetTreeNode.fromAsset(
                      backendModule.createSpecialLoadingAsset(directoryId),
                      key,
                      directoryId,
                      item.depth + 1
                    ),
                  ],
                })
          )
        )
        void (async () => {
          const abortController = new AbortController()
          directoryListAbortControllersRef.current.set(directoryId, abortController)
          const displayedTitle = title ?? nodeMapRef.current.get(key)?.item.title ?? '(unknown)'
          const childAssets = await backend
            .listDirectory(
              {
                parentId: directoryId,
                filterBy: CATEGORY_TO_FILTER_BY[category],
                recentProjects: category === Category.recent,
                labels: null,
              },
              displayedTitle
            )
            .catch(error => {
              toastAndLog('listFolderBackendError', error, displayedTitle)
              throw error
            })
          if (!abortController.signal.aborted) {
            setAssetTree(oldAssetTree =>
              oldAssetTree.map(item => {
                if (item.key !== key) {
                  return item
                } else {
                  const initialChildren = item.children?.filter(
                    child => child.item.type !== backendModule.AssetType.specialLoading
                  )
                  const childAssetsMap = new Map(childAssets.map(asset => [asset.id, asset]))
                  for (const child of initialChildren ?? []) {
                    const newChild = childAssetsMap.get(child.item.id)
                    if (newChild != null) {
                      child.item = newChild
                      childAssetsMap.delete(child.item.id)
                    }
                  }
                  const childAssetNodes = Array.from(childAssetsMap.values(), child =>
                    AssetTreeNode.fromAsset(child, key, directoryId, item.depth + 1)
                  )
                  const specialEmptyAsset: backendModule.SpecialEmptyAsset | null =
                    (initialChildren != null && initialChildren.length !== 0) ||
                    childAssetNodes.length !== 0
                      ? null
                      : backendModule.createSpecialEmptyAsset(directoryId)
                  const children =
                    specialEmptyAsset != null
                      ? [
                          AssetTreeNode.fromAsset(
                            specialEmptyAsset,
                            key,
                            directoryId,
                            item.depth + 1
                          ),
                        ]
                      : initialChildren == null || initialChildren.length === 0
                        ? childAssetNodes
                        : [...initialChildren, ...childAssetNodes].sort(AssetTreeNode.compare)
                  return item.with({ children })
                }
              })
            )
          }
        })()
      }
    },
    [category, backend, toastAndLog]
  )

  const [spinnerState, setSpinnerState] = React.useState(spinner.SpinnerState.initial)
  const [keyboardSelectedIndex, setKeyboardSelectedIndex] = React.useState<number | null>(null)
  const mostRecentlySelectedIndexRef = React.useRef<number | null>(null)
  const selectionStartIndexRef = React.useRef<number | null>(null)
  const bodyRef = React.useRef<HTMLTableSectionElement>(null)

  const setMostRecentlySelectedIndex = React.useCallback(
    (index: number | null, isKeyboard = false) => {
      mostRecentlySelectedIndexRef.current = index
      setKeyboardSelectedIndex(isKeyboard ? index : null)
    },
    []
  )

  React.useEffect(() => {
    const body = bodyRef.current
    if (body == null) {
      return
    } else {
      return navigator2D.register(body, {
        focusPrimaryChild: () => {
          setMostRecentlySelectedIndex(0, true)
        },
      })
    }
  }, [navigator2D, setMostRecentlySelectedIndex])

  // This is not a React component, even though it contains JSX.
  // eslint-disable-next-line no-restricted-syntax
  const onKeyDown = (event: React.KeyboardEvent) => {
    const prevIndex = mostRecentlySelectedIndexRef.current
    const item = prevIndex == null ? null : visibleItems[prevIndex]
    if (selectedKeysRef.current.size === 1 && item != null) {
      switch (event.key) {
        case 'Enter':
        case ' ': {
          if (event.key === ' ' && event.ctrlKey) {
            const keys = selectedKeysRef.current
            setSelectedKeys(set.withPresence(keys, item.key, !keys.has(item.key)))
          } else {
            switch (item.type) {
              case backendModule.AssetType.directory: {
                event.preventDefault()
                event.stopPropagation()
                doToggleDirectoryExpansion(item.item.id, item.key)
                break
              }
              case backendModule.AssetType.project: {
                event.preventDefault()
                event.stopPropagation()
                dispatchAssetEvent({
                  type: AssetEventType.openProject,
                  id: item.item.id,
                  runInBackground: false,
                  shouldAutomaticallySwitchPage: true,
                })
                break
              }
              case backendModule.AssetType.datalink: {
                event.preventDefault()
                event.stopPropagation()
                setIsAssetPanelTemporarilyVisible(true)
                break
              }
              case backendModule.AssetType.secret: {
                event.preventDefault()
                event.stopPropagation()
                const id = item.item.id
                setModal(
                  <UpsertSecretModal
                    id={item.item.id}
                    name={item.item.title}
                    doCreate={async (_name, value) => {
                      try {
                        await updateSecretMutation.mutateAsync([id, { value }, item.item.title])
                      } catch (error) {
                        toastAndLog(null, error)
                      }
                    }}
                  />
                )
                break
              }
              default: {
                break
              }
            }
          }
          break
        }
        case 'ArrowLeft': {
          if (item.type === backendModule.AssetType.directory) {
            if (item.children != null) {
              // The folder is expanded; collapse it.
              event.preventDefault()
              event.stopPropagation()
              doToggleDirectoryExpansion(item.item.id, item.key, null, false)
            } else if (prevIndex != null) {
              // Focus parent if there is one.
              let index = prevIndex - 1
              let possibleParent = visibleItems[index]
              while (possibleParent != null && index >= 0) {
                if (possibleParent.depth < item.depth) {
                  event.preventDefault()
                  event.stopPropagation()
                  setSelectedKeys(new Set([possibleParent.key]))
                  setMostRecentlySelectedIndex(index, true)
                  break
                }
                index -= 1
                possibleParent = visibleItems[index]
              }
            }
          }
          break
        }
        case 'ArrowRight': {
          if (item.type === backendModule.AssetType.directory && item.children == null) {
            // The folder is collapsed; expand it.
            event.preventDefault()
            event.stopPropagation()
            doToggleDirectoryExpansion(item.item.id, item.key, null, true)
          }
          break
        }
      }
    }
    switch (event.key) {
      case ' ': {
        if (event.ctrlKey && item != null) {
          const keys = selectedKeysRef.current
          setSelectedKeys(set.withPresence(keys, item.key, !keys.has(item.key)))
        }
        break
      }
      case 'Escape': {
        setSelectedKeys(new Set())
        setMostRecentlySelectedIndex(null)
        selectionStartIndexRef.current = null
        break
      }
      case 'ArrowUp':
      case 'ArrowDown': {
        if (!event.shiftKey) {
          selectionStartIndexRef.current = null
        }
        let index = prevIndex ?? 0
        let oldIndex = index
        if (prevIndex != null) {
          let itemType = visibleItems[index]?.item.type
          do {
            oldIndex = index
            index =
              event.key === 'ArrowUp'
                ? Math.max(0, index - 1)
                : Math.min(visibleItems.length - 1, index + 1)
            itemType = visibleItems[index]?.item.type
          } while (
            index !== oldIndex &&
            (itemType === backendModule.AssetType.specialEmpty ||
              itemType === backendModule.AssetType.specialLoading)
          )
          if (
            itemType === backendModule.AssetType.specialEmpty ||
            itemType === backendModule.AssetType.specialLoading
          ) {
            index = prevIndex
          }
        }
        setMostRecentlySelectedIndex(index, true)
        if (event.shiftKey) {
          event.preventDefault()
          event.stopPropagation()
          // On Windows, Ctrl+Shift+Arrow behaves the same as Shift+Arrow.
          if (selectionStartIndexRef.current == null) {
            selectionStartIndexRef.current = prevIndex ?? 0
          }
          const startIndex = Math.min(index, selectionStartIndexRef.current)
          const endIndex = Math.max(index, selectionStartIndexRef.current) + 1
          const selection = visibleItems.slice(startIndex, endIndex)
          setSelectedKeys(new Set(selection.map(newItem => newItem.key)))
        } else if (event.ctrlKey) {
          event.preventDefault()
          event.stopPropagation()
          selectionStartIndexRef.current = null
        } else if (index !== prevIndex) {
          event.preventDefault()
          event.stopPropagation()
          const newItem = visibleItems[index]
          if (newItem != null) {
            setSelectedKeys(new Set([newItem.key]))
          }
          selectionStartIndexRef.current = null
        } else {
          // The arrow key will escape this container. In that case, do not stop propagation
          // and let `navigator2D` navigate to a different container.
          setSelectedKeys(new Set())
          selectionStartIndexRef.current = null
        }
        break
      }
    }
  }

  React.useEffect(() => {
    const onClick = () => {
      setKeyboardSelectedIndex(null)
    }

    document.addEventListener('click', onClick, { capture: true })
    return () => {
      document.removeEventListener('click', onClick, { capture: true })
    }
  }, [setMostRecentlySelectedIndex])

  const getNewProjectName = React.useCallback(
    (templateName: string | null, parentKey: backendModule.DirectoryId | null) => {
      const prefix = `${templateName ?? 'New Project'} `
      const projectNameTemplate = new RegExp(`^${prefix}(?<projectIndex>\\d+)$`)
      const siblings =
        parentKey == null
          ? assetTree.children ?? []
          : nodeMapRef.current.get(parentKey)?.children ?? []
      const projectIndices = siblings
        .map(node => node.item)
        .filter(backendModule.assetIsProject)
        .map(item => projectNameTemplate.exec(item.title)?.groups?.projectIndex)
        .map(maybeIndex => (maybeIndex != null ? parseInt(maybeIndex, 10) : 0))
      return `${prefix}${Math.max(0, ...projectIndices) + 1}`
    },
    [assetTree, nodeMapRef]
  )

  const deleteAsset = React.useCallback((key: backendModule.AssetId) => {
    setAssetTree(oldAssetTree => oldAssetTree.filter(item => item.key !== key))
  }, [])

  /** All items must have the same type. */
  const insertAssets = React.useCallback(
    (
      assets: backendModule.AnyAsset[],
      parentKey: backendModule.DirectoryId | null,
      parentId: backendModule.DirectoryId | null
    ) => {
      const actualParentKey = parentKey ?? rootDirectoryId
      const actualParentId = parentId ?? rootDirectoryId
      setAssetTree(oldAssetTree =>
        oldAssetTree.map(item =>
          item.key !== actualParentKey
            ? item
            : insertAssetTreeNodeChildren(item, assets, actualParentKey, actualParentId)
        )
      )
    },
    [rootDirectoryId]
  )

  const insertArbitraryAssets = React.useCallback(
    (
      assets: backendModule.AnyAsset[],
      parentKey: backendModule.DirectoryId | null,
      parentId: backendModule.DirectoryId | null,
      getKey: ((asset: backendModule.AnyAsset) => backendModule.AssetId) | null = null
    ) => {
      const actualParentKey = parentKey ?? rootDirectoryId
      const actualParentId = parentId ?? rootDirectoryId
      setAssetTree(oldAssetTree => {
        return oldAssetTree.map(item =>
          item.key !== actualParentKey
            ? item
            : insertArbitraryAssetTreeNodeChildren(
                item,
                assets,
                actualParentKey,
                actualParentId,
                getKey
              )
        )
      })
    },
    [rootDirectoryId]
  )

  // This is not a React component, even though it contains JSX.
  // eslint-disable-next-line no-restricted-syntax
  const onAssetListEvent = (event: assetListEvent.AssetListEvent) => {
    switch (event.type) {
      case AssetListEventType.newFolder: {
        const siblings = nodeMapRef.current.get(event.parentKey)?.children ?? []
        const directoryIndices = siblings
          .map(node => node.item)
          .filter(backendModule.assetIsDirectory)
          .map(item => /^New Folder (?<directoryIndex>\d+)$/.exec(item.title))
          .map(match => match?.groups?.directoryIndex)
          .map(maybeIndex => (maybeIndex != null ? parseInt(maybeIndex, 10) : 0))
        const title = `New Folder ${Math.max(0, ...directoryIndices) + 1}`
        const placeholderItem: backendModule.DirectoryAsset = {
          type: backendModule.AssetType.directory,
          id: backendModule.DirectoryId(uniqueString.uniqueString()),
          title,
          modifiedAt: dateTime.toRfc3339(new Date()),
          parentId: event.parentId,
          permissions: permissions.tryGetSingletonOwnerPermission(user),
          projectState: null,
          labels: [],
          description: null,
        }
        doToggleDirectoryExpansion(event.parentId, event.parentKey, null, true)
        insertAssets([placeholderItem], event.parentKey, event.parentId)
        dispatchAssetEvent({
          type: AssetEventType.newFolder,
          placeholderId: placeholderItem.id,
        })
        break
      }
      case AssetListEventType.newProject: {
        const projectName = getNewProjectName(event.preferredName, event.parentId)
        const dummyId = backendModule.ProjectId(uniqueString.uniqueString())
        const path =
          backend instanceof LocalBackend ? backend.joinPath(event.parentId, projectName) : null
        const placeholderItem: backendModule.ProjectAsset = {
          type: backendModule.AssetType.project,
          id: dummyId,
          title: projectName,
          modifiedAt: dateTime.toRfc3339(new Date()),
          parentId: event.parentId,
          permissions: permissions.tryGetSingletonOwnerPermission(user),
          projectState: {
            type: backendModule.ProjectState.placeholder,
            volumeId: '',
            ...(user != null ? { openedBy: user.email } : {}),
            ...(path != null ? { path } : {}),
          },
          labels: [],
          description: null,
        }
        doToggleDirectoryExpansion(event.parentId, event.parentKey, null, true)
        insertAssets([placeholderItem], event.parentKey, event.parentId)
        dispatchAssetEvent({
          type: AssetEventType.newProject,
          placeholderId: dummyId,
          templateId: event.templateId,
          datalinkId: event.datalinkId,
<<<<<<< HEAD
=======
          originalId: null,
          versionId: null,
          onSpinnerStateChange: event.onSpinnerStateChange,
>>>>>>> 41c82e06
        })
        break
      }
      case AssetListEventType.uploadFiles: {
        const localBackend = backend instanceof LocalBackend ? backend : null
        const reversedFiles = Array.from(event.files).reverse()
        const siblingNodes = nodeMapRef.current.get(event.parentKey)?.children ?? []
        const siblings = siblingNodes.map(node => node.item)
        const siblingFiles = siblings.filter(backendModule.assetIsFile)
        const siblingProjects = siblings.filter(backendModule.assetIsProject)
        const siblingFileTitles = new Set(siblingFiles.map(asset => asset.title))
        const siblingProjectTitles = new Set(siblingProjects.map(asset => asset.title))
        const files = reversedFiles.filter(backendModule.fileIsNotProject)
        const projects = reversedFiles.filter(backendModule.fileIsProject)
        const duplicateFiles = files.filter(file => siblingFileTitles.has(file.name))
        const duplicateProjects = projects.filter(project =>
          siblingProjectTitles.has(backendModule.stripProjectExtension(project.name))
        )
        const ownerPermission = permissions.tryGetSingletonOwnerPermission(user)
        if (duplicateFiles.length === 0 && duplicateProjects.length === 0) {
          const placeholderFiles = files.map(file =>
            backendModule.createPlaceholderFileAsset(file.name, event.parentId, ownerPermission)
          )
          const placeholderProjects = projects.map(project => {
            const basename = backendModule.stripProjectExtension(project.name)
            return backendModule.createPlaceholderProjectAsset(
              basename,
              event.parentId,
              ownerPermission,
              user,
              localBackend?.joinPath(event.parentId, basename) ?? null
            )
          })
          doToggleDirectoryExpansion(event.parentId, event.parentKey, null, true)
          insertAssets(placeholderFiles, event.parentKey, event.parentId)
          insertAssets(placeholderProjects, event.parentKey, event.parentId)
          dispatchAssetEvent({
            type: AssetEventType.uploadFiles,
            files: new Map(
              [...placeholderFiles, ...placeholderProjects].map((placeholderItem, i) => [
                placeholderItem.id,
                // This is SAFE, as `placeholderItems` is created using a map on
                // `event.files`.
                // eslint-disable-next-line @typescript-eslint/no-non-null-assertion
                event.files[i]!,
              ])
            ),
          })
        } else {
          const siblingFilesByName = new Map(siblingFiles.map(file => [file.title, file]))
          const siblingProjectsByName = new Map(
            siblingProjects.map(project => [project.title, project])
          )
          const conflictingFiles = duplicateFiles.map(file => ({
            // This is SAFE, as `duplicateFiles` only contains files that have siblings
            // with the same name.
            // eslint-disable-next-line @typescript-eslint/no-non-null-assertion
            current: siblingFilesByName.get(file.name)!,
            new: backendModule.createPlaceholderFileAsset(
              file.name,
              event.parentId,
              ownerPermission
            ),
            file,
          }))
          const conflictingProjects = duplicateProjects.map(project => {
            const basename = backendModule.stripProjectExtension(project.name)
            return {
              // This is SAFE, as `duplicateProjects` only contains projects that have
              // siblings with the same name.
              // eslint-disable-next-line @typescript-eslint/no-non-null-assertion
              current: siblingProjectsByName.get(basename)!,
              new: backendModule.createPlaceholderProjectAsset(
                basename,
                event.parentId,
                ownerPermission,
                user,
                localBackend?.joinPath(event.parentId, basename) ?? null
              ),
              file: project,
            }
          })
          setModal(
            <DuplicateAssetsModal
              parentKey={event.parentKey}
              parentId={event.parentId}
              conflictingFiles={conflictingFiles}
              conflictingProjects={conflictingProjects}
              dispatchAssetEvent={dispatchAssetEvent}
              dispatchAssetListEvent={dispatchAssetListEvent}
              siblingFileNames={siblingFilesByName.keys()}
              siblingProjectNames={siblingProjectsByName.keys()}
              nonConflictingFileCount={files.length - conflictingFiles.length}
              nonConflictingProjectCount={projects.length - conflictingProjects.length}
              doUploadNonConflicting={() => {
                doToggleDirectoryExpansion(event.parentId, event.parentKey, null, true)
                const fileMap = new Map<backendModule.AssetId, File>()
                const newFiles = files
                  .filter(file => !siblingFileTitles.has(file.name))
                  .map(file => {
                    const asset = backendModule.createPlaceholderFileAsset(
                      file.name,
                      event.parentId,
                      ownerPermission
                    )
                    fileMap.set(asset.id, file)
                    return asset
                  })
                const newProjects = projects
                  .filter(
                    project =>
                      !siblingProjectTitles.has(backendModule.stripProjectExtension(project.name))
                  )
                  .map(project => {
                    const basename = backendModule.stripProjectExtension(project.name)
                    const asset = backendModule.createPlaceholderProjectAsset(
                      basename,
                      event.parentId,
                      ownerPermission,
                      user,
                      localBackend?.joinPath(event.parentId, basename) ?? null
                    )
                    fileMap.set(asset.id, project)
                    return asset
                  })
                insertAssets(newFiles, event.parentKey, event.parentId)
                insertAssets(newProjects, event.parentKey, event.parentId)
                dispatchAssetEvent({
                  type: AssetEventType.uploadFiles,
                  files: fileMap,
                })
              }}
            />
          )
        }
        break
      }
      case AssetListEventType.newDatalink: {
        const placeholderItem: backendModule.DatalinkAsset = {
          type: backendModule.AssetType.datalink,
          id: backendModule.DatalinkId(uniqueString.uniqueString()),
          title: event.name,
          modifiedAt: dateTime.toRfc3339(new Date()),
          parentId: event.parentId,
          permissions: permissions.tryGetSingletonOwnerPermission(user),
          projectState: null,
          labels: [],
          description: null,
        }
        doToggleDirectoryExpansion(event.parentId, event.parentKey, null, true)
        insertAssets([placeholderItem], event.parentKey, event.parentId)
        dispatchAssetEvent({
          type: AssetEventType.newDatalink,
          placeholderId: placeholderItem.id,
          value: event.value,
        })
        break
      }
      case AssetListEventType.newSecret: {
        const placeholderItem: backendModule.SecretAsset = {
          type: backendModule.AssetType.secret,
          id: backendModule.SecretId(uniqueString.uniqueString()),
          title: event.name,
          modifiedAt: dateTime.toRfc3339(new Date()),
          parentId: event.parentId,
          permissions: permissions.tryGetSingletonOwnerPermission(user),
          projectState: null,
          labels: [],
          description: null,
        }
        doToggleDirectoryExpansion(event.parentId, event.parentKey, null, true)
        insertAssets([placeholderItem], event.parentKey, event.parentId)
        dispatchAssetEvent({
          type: AssetEventType.newSecret,
          placeholderId: placeholderItem.id,
          value: event.value,
        })
        break
      }
      case AssetListEventType.insertAssets: {
        insertArbitraryAssets(event.assets, event.parentKey, event.parentId)
        break
      }
      case AssetListEventType.duplicateProject: {
        const siblings = nodeMapRef.current.get(event.parentKey)?.children ?? []
        const siblingTitles = new Set(siblings.map(sibling => sibling.item.title))
        let index = 1
        let title = `${event.original.title} (${index})`
        while (siblingTitles.has(title)) {
          index += 1
          title = `${event.original.title} (${index})`
        }
        const placeholderItem: backendModule.ProjectAsset = {
          type: backendModule.AssetType.project,
          id: backendModule.ProjectId(uniqueString.uniqueString()),
          title,
          modifiedAt: dateTime.toRfc3339(new Date()),
          parentId: event.parentId,
          permissions: permissions.tryGetSingletonOwnerPermission(user),
          projectState: {
            type: backendModule.ProjectState.placeholder,
            volumeId: '',
            ...(user != null ? { openedBy: user.email } : {}),
            ...(event.original.projectState.path != null
              ? { path: event.original.projectState.path }
              : {}),
          },
          labels: [],
          description: null,
        }
        insertAssets([placeholderItem], event.parentKey, event.parentId)
        dispatchAssetEvent({
          type: AssetEventType.newProject,
          placeholderId: placeholderItem.id,
          templateId: null,
          datalinkId: null,
          originalId: event.original.id,
          versionId: event.versionId,
          onSpinnerStateChange: null,
        })
        break
      }
      case AssetListEventType.willDelete: {
        if (selectedKeysRef.current.has(event.key)) {
          const newSelectedKeys = new Set(selectedKeysRef.current)
          newSelectedKeys.delete(event.key)
          setSelectedKeys(newSelectedKeys)
        }
        break
      }
      case AssetListEventType.copy: {
        const ids = new Set<backendModule.AssetId>()
        const getKey = (asset: backendModule.AnyAsset) => {
          const newId = backendModule.createPlaceholderAssetId(asset.type)
          ids.add(newId)
          return newId
        }
        insertArbitraryAssets(event.items, event.newParentKey, event.newParentId, getKey)
        dispatchAssetEvent({
          type: AssetEventType.copy,
          ids,
          newParentKey: event.newParentKey,
          newParentId: event.newParentId,
        })
        break
      }
      case AssetListEventType.move: {
        deleteAsset(event.key)
        insertAssets([event.item], event.newParentKey, event.newParentId)
        break
      }
      case AssetListEventType.delete: {
        deleteAsset(event.key)
        break
      }
      case AssetListEventType.emptyTrash: {
        if (category !== Category.trash) {
          toastAndLog('canOnlyEmptyTrashWhenInTrash')
        } else if (assetTree.children != null) {
          const ids = new Set(assetTree.children.map(child => child.item.id))
          // This is required to prevent an infinite loop,
          window.setTimeout(() => {
            dispatchAssetEvent({ type: AssetEventType.deleteForever, ids })
          })
        }
        break
      }
      case AssetListEventType.removeSelf: {
        dispatchAssetEvent({ type: AssetEventType.removeSelf, id: event.id })
        break
      }
      case AssetListEventType.closeFolder: {
        doToggleDirectoryExpansion(event.id, event.key, null, false)
        break
      }
    }
  }
  const onAssetListEventRef = React.useRef(onAssetListEvent)
  onAssetListEventRef.current = onAssetListEvent
  eventHooks.useEventHandler(assetListEvents, event => {
    if (!isLoading) {
      onAssetListEvent(event)
    } else {
      queuedAssetListEventsRef.current.push(event)
    }
  })

  const doOpenManually = React.useCallback(
    (projectId: backendModule.ProjectId) => {
      dispatchAssetEvent({
        type: AssetEventType.openProject,
        id: projectId,
        shouldAutomaticallySwitchPage: true,
        runInBackground: false,
      })
    },
    [/* should never change */ dispatchAssetEvent]
  )

  const doOpenEditor = React.useCallback(
    (
      project: backendModule.ProjectAsset,
      setProject: React.Dispatch<React.SetStateAction<backendModule.ProjectAsset>>,
      switchPage: boolean
    ) => {
      doOpenEditorRaw(backend, project, setProject, switchPage)
    },
    [backend, doOpenEditorRaw]
  )

  const doCloseEditor = React.useCallback(
    (project: backendModule.ProjectAsset) => {
      if (project.id === projectStartupInfo?.projectAsset.id) {
        doCloseEditorRaw(project)
      }
    },
    [projectStartupInfo, doCloseEditorRaw]
  )

  const doCopy = React.useCallback(() => {
    unsetModal()
    setPasteData({ type: PasteType.copy, data: selectedKeysRef.current })
  }, [/* should never change */ unsetModal])

  const doCut = React.useCallback(() => {
    unsetModal()
    if (pasteData != null) {
      dispatchAssetEvent({ type: AssetEventType.cancelCut, ids: pasteData.data })
    }
    setPasteData({ type: PasteType.move, data: selectedKeysRef.current })
    dispatchAssetEvent({ type: AssetEventType.cut, ids: selectedKeysRef.current })
    setSelectedKeys(new Set())
  }, [
    pasteData,
    setSelectedKeys,
    /* should never change */ unsetModal,
    /* should never change */ dispatchAssetEvent,
  ])

  const doPaste = React.useCallback(
    (newParentKey: backendModule.DirectoryId, newParentId: backendModule.DirectoryId) => {
      unsetModal()
      if (pasteData != null) {
        if (pasteData.data.has(newParentKey)) {
          toast.toast.error('Cannot paste a folder into itself.')
        } else {
          doToggleDirectoryExpansion(newParentId, newParentKey, null, true)
          if (pasteData.type === PasteType.copy) {
            const assets = Array.from(pasteData.data, id => nodeMapRef.current.get(id)).flatMap(
              asset => (asset ? [asset.item] : [])
            )
            dispatchAssetListEvent({
              type: AssetListEventType.copy,
              items: assets,
              newParentId,
              newParentKey,
            })
          } else {
            dispatchAssetEvent({
              type: AssetEventType.move,
              ids: pasteData.data,
              newParentKey,
              newParentId,
            })
          }
          setPasteData(null)
        }
      }
    },
    [
      pasteData,
      doToggleDirectoryExpansion,
      /* should never change */ unsetModal,
      /* should never change */ dispatchAssetEvent,
      /* should never change */ dispatchAssetListEvent,
    ]
  )

  const hideColumn = React.useCallback((column: columnUtils.Column) => {
    setEnabledColumns(columns => set.withPresence(columns, column, false))
  }, [])

  const hiddenContextMenu = React.useMemo(
    () => (
      <AssetsTableContextMenu
        hidden
        backend={backend}
        category={category}
        pasteData={pasteData}
        selectedKeys={selectedKeys}
        clearSelectedKeys={clearSelectedKeys}
        nodeMapRef={nodeMapRef}
        rootDirectoryId={rootDirectoryId}
        event={{ pageX: 0, pageY: 0 }}
        dispatchAssetEvent={dispatchAssetEvent}
        dispatchAssetListEvent={dispatchAssetListEvent}
        doCopy={doCopy}
        doCut={doCut}
        doPaste={doPaste}
      />
    ),
    [
      backend,
      rootDirectoryId,
      category,
      selectedKeys,
      pasteData,
      doCopy,
      doCut,
      doPaste,
      /* should never change */ clearSelectedKeys,
      /* should never change */ dispatchAssetEvent,
      /* should never change */ dispatchAssetListEvent,
    ]
  )

  const onDragOver = (event: React.DragEvent<Element>) => {
    const payload = drag.ASSET_ROWS.lookup(event)
    const filtered = payload?.filter(item => item.asset.parentId !== rootDirectoryId)
    if ((filtered != null && filtered.length > 0) || event.dataTransfer.types.includes('Files')) {
      event.preventDefault()
    }
  }

  const state = React.useMemo<AssetsTableState>(
    // The type MUST be here to trigger excess property errors at typecheck time.
    () => ({
      backend,
      rootDirectoryId,
      visibilities,
      selectedKeys: selectedKeysRef,
      scrollContainerRef: rootRef,
      category,
      hasPasteData: pasteData != null,
      setPasteData,
      sortInfo,
      setSortInfo,
      query,
      setQuery,
      setProjectStartupInfo,
      assetEvents,
      dispatchAssetEvent,
      dispatchAssetListEvent,
      setAssetPanelProps,
      setIsAssetPanelTemporarilyVisible,
      nodeMap: nodeMapRef,
      hideColumn,
      doToggleDirectoryExpansion,
      doOpenManually,
      doOpenEditor,
      doCloseEditor,
      doCopy,
      doCut,
      doPaste,
    }),
    [
      backend,
      rootDirectoryId,
      visibilities,
      category,
      pasteData,
      sortInfo,
      assetEvents,
      query,
      doToggleDirectoryExpansion,
      doOpenManually,
      doOpenEditor,
      doCloseEditor,
      doCopy,
      doCut,
      doPaste,
      /* should never change */ hideColumn,
      /* should never change */ setAssetPanelProps,
      /* should never change */ setIsAssetPanelTemporarilyVisible,
      /* should never change */ setProjectStartupInfo,
      /* should never change */ setQuery,
      /* should never change */ dispatchAssetEvent,
      /* should never change */ dispatchAssetListEvent,
    ]
  )

  // This is required to prevent the table body from overlapping the table header, because
  // the table header is transparent.
  const onScroll = scrollHooks.useOnScroll(() => {
    if (bodyRef.current != null && rootRef.current != null) {
      bodyRef.current.style.clipPath = `inset(${rootRef.current.scrollTop}px 0 0 0)`
    }
    if (
      backend.type === backendModule.BackendType.remote &&
      rootRef.current != null &&
      headerRowRef.current != null
    ) {
      const hiddenColumnsCount = columnUtils.CLOUD_COLUMNS.length - enabledColumns.size
      const shrinkBy =
        COLUMNS_SELECTOR_BASE_WIDTH_PX + COLUMNS_SELECTOR_ICON_WIDTH_PX * hiddenColumnsCount
      const rightOffset = rootRef.current.clientWidth + rootRef.current.scrollLeft - shrinkBy
      headerRowRef.current.style.clipPath = `polygon(0 0, ${rightOffset}px 0, ${rightOffset}px 100%, 0 100%)`
    }
  }, [enabledColumns.size])

  React.useEffect(
    () =>
      inputBindings.attach(
        sanitizedEventTargets.document.body,
        'click',
        {
          selectAdditional: () => {},
          selectAdditionalRange: () => {},
          [inputBindingsModule.DEFAULT_HANDLER]: () => {
            if (selectedKeysRef.current.size !== 0) {
              setSelectedKeys(new Set())
              setMostRecentlySelectedIndex(null)
            }
          },
        },
        false
      ),
    [
      setSelectedKeys,
      /* should never change */ inputBindings,
      /* should never change */ setMostRecentlySelectedIndex,
    ]
  )

  React.useEffect(() => {
    if (isLoading) {
      // Ensure the spinner stays in the "initial" state for at least one frame,
      // to ensure the CSS animation begins at the initial state.
      requestAnimationFrame(() => {
        setSpinnerState(spinner.SpinnerState.loadingFast)
      })
    } else {
      const queuedAssetEvents = queuedAssetListEventsRef.current
      if (queuedAssetEvents.length !== 0) {
        queuedAssetListEventsRef.current = []
        for (const event of queuedAssetEvents) {
          onAssetListEventRef.current(event)
        }
      }
      setSpinnerState(spinner.SpinnerState.initial)
    }
  }, [isLoading])

  const calculateNewKeys = React.useCallback(
    (
      event: MouseEvent | React.MouseEvent,
      keys: backendModule.AssetId[],
      getRange: () => backendModule.AssetId[]
    ) => {
      event.stopPropagation()
      let result = new Set<backendModule.AssetId>()
      inputBindings.handler({
        selectRange: () => {
          result = new Set(getRange())
        },
        selectAdditionalRange: () => {
          result = new Set([...selectedKeysRef.current, ...getRange()])
        },
        selectAdditional: () => {
          const newSelectedKeys = new Set(selectedKeysRef.current)
          let count = 0
          for (const key of keys) {
            if (selectedKeysRef.current.has(key)) {
              count += 1
            }
          }
          for (const key of keys) {
            const add = count * 2 < keys.length
            set.setPresence(newSelectedKeys, key, add)
          }
          result = newSelectedKeys
        },
        [inputBindingsModule.DEFAULT_HANDLER]: () => {
          result = new Set(keys)
        },
      })(event, false)
      return result
    },
    [/* should never change */ inputBindings]
  )

  // Only non-`null` when it is different to`selectedKeys`.
  const [visuallySelectedKeysOverride, setVisuallySelectedKeysOverride] =
    React.useState<ReadonlySet<backendModule.AssetId> | null>(null)

  const dragSelectionChangeLoopHandle = React.useRef(0)
  const dragSelectionRangeRef = React.useRef<DragSelectionInfo | null>(null)
  const onSelectionDrag = React.useCallback(
    (rectangle: geometry.DetailedRectangle, event: MouseEvent) => {
      if (mostRecentlySelectedIndexRef.current != null) {
        setKeyboardSelectedIndex(null)
      }
      cancelAnimationFrame(dragSelectionChangeLoopHandle.current)
      const scrollContainer = rootRef.current
      if (scrollContainer != null) {
        const rect = scrollContainer.getBoundingClientRect()
        if (rectangle.signedHeight <= 0 && scrollContainer.scrollTop > 0) {
          const distanceToTop = Math.max(0, rectangle.top - rect.top - HEADER_HEIGHT_PX)
          if (distanceToTop < AUTOSCROLL_THRESHOLD_PX) {
            scrollContainer.scrollTop -= Math.floor(
              AUTOSCROLL_SPEED / (distanceToTop + AUTOSCROLL_DAMPENING)
            )
            dragSelectionChangeLoopHandle.current = requestAnimationFrame(() => {
              onSelectionDrag(rectangle, event)
            })
          }
        }
        if (
          rectangle.signedHeight >= 0 &&
          scrollContainer.scrollTop + rect.height < scrollContainer.scrollHeight
        ) {
          const distanceToBottom = Math.max(0, rect.bottom - rectangle.bottom)
          if (distanceToBottom < AUTOSCROLL_THRESHOLD_PX) {
            scrollContainer.scrollTop += Math.floor(
              AUTOSCROLL_SPEED / (distanceToBottom + AUTOSCROLL_DAMPENING)
            )
            dragSelectionChangeLoopHandle.current = requestAnimationFrame(() => {
              onSelectionDrag(rectangle, event)
            })
          }
        }
        const overlapsHorizontally = rect.right > rectangle.left && rect.left < rectangle.right
        const selectionTop = Math.max(0, rectangle.top - rect.top - HEADER_HEIGHT_PX)
        const selectionBottom = Math.max(
          0,
          Math.min(rect.height, rectangle.bottom - rect.top - HEADER_HEIGHT_PX)
        )
        const range = dragSelectionRangeRef.current
        if (!overlapsHorizontally) {
          dragSelectionRangeRef.current = null
        } else if (range == null) {
          const topIndex = (selectionTop + scrollContainer.scrollTop) / ROW_HEIGHT_PX
          const bottomIndex = (selectionBottom + scrollContainer.scrollTop) / ROW_HEIGHT_PX
          dragSelectionRangeRef.current = {
            initialIndex: rectangle.signedHeight < 0 ? bottomIndex : topIndex,
            start: Math.floor(topIndex),
            end: Math.ceil(bottomIndex),
          }
        } else {
          const topIndex = (selectionTop + scrollContainer.scrollTop) / ROW_HEIGHT_PX
          const bottomIndex = (selectionBottom + scrollContainer.scrollTop) / ROW_HEIGHT_PX
          const endIndex = rectangle.signedHeight < 0 ? topIndex : bottomIndex
          dragSelectionRangeRef.current = {
            initialIndex: range.initialIndex,
            start: Math.floor(Math.min(range.initialIndex, endIndex)),
            end: Math.ceil(Math.max(range.initialIndex, endIndex)),
          }
        }
        if (range == null) {
          setVisuallySelectedKeysOverride(null)
        } else {
          const keys = displayItems.slice(range.start, range.end).map(node => node.key)
          setVisuallySelectedKeysOverride(calculateNewKeys(event, keys, () => []))
        }
      }
    },
    [displayItems, calculateNewKeys]
  )

  const onSelectionDragEnd = React.useCallback(
    (event: MouseEvent) => {
      const range = dragSelectionRangeRef.current
      if (range != null) {
        const keys = displayItems.slice(range.start, range.end).map(node => node.key)
        setSelectedKeys(calculateNewKeys(event, keys, () => []))
      }
      setVisuallySelectedKeysOverride(null)
      dragSelectionRangeRef.current = null
    },
    [displayItems, calculateNewKeys, /* should never change */ setSelectedKeys]
  )

  const onSelectionDragCancel = React.useCallback(() => {
    setVisuallySelectedKeysOverride(null)
    dragSelectionRangeRef.current = null
  }, [])

  const onRowClick = React.useCallback(
    (innerRowProps: assetRow.AssetRowInnerProps, event: React.MouseEvent) => {
      const { key } = innerRowProps
      event.stopPropagation()
      const newIndex = visibleItems.findIndex(innerItem => AssetTreeNode.getKey(innerItem) === key)
      const getRange = () => {
        if (mostRecentlySelectedIndexRef.current == null) {
          return [key]
        } else {
          const index1 = mostRecentlySelectedIndexRef.current
          const index2 = newIndex
          const startIndex = Math.min(index1, index2)
          const endIndex = Math.max(index1, index2) + 1
          return visibleItems.slice(startIndex, endIndex).map(AssetTreeNode.getKey)
        }
      }
      setSelectedKeys(calculateNewKeys(event, [key], getRange))
      setMostRecentlySelectedIndex(newIndex)
      if (!event.shiftKey) {
        selectionStartIndexRef.current = null
      }
    },
    [
      visibleItems,
      calculateNewKeys,
      /* should never change */ setSelectedKeys,
      /* should never change */ setMostRecentlySelectedIndex,
    ]
  )

  const columns = columnUtils.getColumnList(backend.type, enabledColumns)

  const headerRow = (
    <tr ref={headerRowRef} className="sticky top-[1px] text-sm font-semibold">
      {columns.map(column => {
        // This is a React component, even though it does not contain JSX.
        // eslint-disable-next-line no-restricted-syntax
        const Heading = columnHeading.COLUMN_HEADING[column]
        return (
          <th key={column} className={columnUtils.COLUMN_CSS_CLASS[column]}>
            <Heading state={state} />
          </th>
        )
      })}
    </tr>
  )

  const itemRows = isLoading ? (
    <tr className="h-row">
      <td colSpan={columns.length} className="bg-transparent">
        <div className="grid w-container justify-around">
          <Spinner size={LOADING_SPINNER_SIZE_PX} state={spinnerState} />
        </div>
      </td>
    </tr>
  ) : (
    displayItems.map((item, i) => {
      const key = AssetTreeNode.getKey(item)
      const isSelected = (visuallySelectedKeysOverride ?? selectedKeys).has(key)
      const isSoleSelected = selectedKeys.size === 1 && isSelected
      return (
        <AssetRow
          key={key}
          columns={columns}
          item={item}
          state={state}
          hidden={hidden || visibilities.get(item.key) === Visibility.hidden}
          selected={isSelected}
          setSelected={selected => {
            setSelectedKeys(set.withPresence(selectedKeysRef.current, key, selected))
          }}
          isSoleSelected={isSoleSelected}
          isKeyboardSelected={
            keyboardSelectedIndex != null && item === visibleItems[keyboardSelectedIndex]
          }
          grabKeyboardFocus={() => {
            setSelectedKeys(new Set([key]))
            setMostRecentlySelectedIndex(i, true)
          }}
          allowContextMenu={selectedKeysRef.current.size === 0 || !isSelected || isSoleSelected}
          onClick={onRowClick}
          onContextMenu={(_innerProps, event) => {
            if (!isSelected) {
              event.preventDefault()
              event.stopPropagation()
              setMostRecentlySelectedIndex(visibleItems.indexOf(item))
              selectionStartIndexRef.current = null
              setSelectedKeys(new Set([key]))
            }
          }}
          onDragStart={event => {
            let newSelectedKeys = selectedKeysRef.current
            if (!newSelectedKeys.has(key)) {
              setMostRecentlySelectedIndex(visibleItems.indexOf(item))
              selectionStartIndexRef.current = null
              newSelectedKeys = new Set([key])
              setSelectedKeys(newSelectedKeys)
            }
            const nodes = assetTree
              .preorderTraversal()
              .filter(node => newSelectedKeys.has(node.key))
            const payload: drag.AssetRowsDragPayload = nodes.map(node => ({
              key: node.key,
              asset: node.item,
            }))
            event.dataTransfer.setData(
              mimeTypes.ASSETS_MIME_TYPE,
              JSON.stringify(nodes.map(node => node.key))
            )
            drag.setDragImageToBlank(event)
            drag.ASSET_ROWS.bind(event, payload)
            setModal(
              <DragModal
                event={event}
                className="flex flex-col rounded-default bg-selected-frame backdrop-blur-default"
                doCleanup={() => {
                  drag.ASSET_ROWS.unbind(payload)
                }}
              >
                {nodes.map(node => (
                  <NameColumn
                    key={node.key}
                    keyProp={node.key}
                    item={node.with({ depth: 0 })}
                    state={state}
                    // Default states.
                    isSoleSelected={false}
                    selected={false}
                    rowState={assetRowUtils.INITIAL_ROW_STATE}
                    // The drag placeholder cannot be interacted with.
                    setSelected={() => {}}
                    setItem={() => {}}
                    setRowState={() => {}}
                    isEditable={false}
                  />
                ))}
              </DragModal>
            )
          }}
          onDragOver={event => {
            const payload = drag.LABELS.lookup(event)
            if (payload != null) {
              event.preventDefault()
              event.stopPropagation()
              const ids = new Set(
                selectedKeysRef.current.has(key) ? selectedKeysRef.current : [key]
              )
              // Expand ids to include ids of children as well.
              for (const node of assetTree.preorderTraversal()) {
                if (ids.has(node.key) && node.children != null) {
                  for (const child of node.children) {
                    ids.add(child.key)
                  }
                }
              }
              let labelsPresent = 0
              for (const selectedKey of ids) {
                const nodeLabels = nodeMapRef.current.get(selectedKey)?.item.labels
                if (nodeLabels != null) {
                  for (const label of nodeLabels) {
                    if (payload.has(label)) {
                      labelsPresent += 1
                    }
                  }
                }
              }
              const shouldAdd = labelsPresent * 2 < ids.size * payload.size
              window.setTimeout(() => {
                dispatchAssetEvent({
                  type: shouldAdd
                    ? AssetEventType.temporarilyAddLabels
                    : AssetEventType.temporarilyRemoveLabels,
                  ids,
                  labelNames: payload,
                })
              })
            }
          }}
          onDragEnd={() => {
            dispatchAssetEvent({
              type: AssetEventType.temporarilyAddLabels,
              ids: selectedKeysRef.current,
              labelNames: set.EMPTY,
            })
          }}
          onDrop={event => {
            const ids = new Set(selectedKeysRef.current.has(key) ? selectedKeysRef.current : [key])
            // Expand ids to include ids of descendants as well.
            for (const node of assetTree.preorderTraversal()) {
              if (ids.has(node.key) && node.children != null) {
                for (const child of node.children) {
                  ids.add(child.key)
                }
              }
            }
            const payload = drag.LABELS.lookup(event)
            if (payload != null) {
              event.preventDefault()
              event.stopPropagation()
              let labelsPresent = 0
              for (const selectedKey of ids) {
                const nodeLabels = nodeMapRef.current.get(selectedKey)?.item.labels
                if (nodeLabels != null) {
                  for (const label of nodeLabels) {
                    if (payload.has(label)) {
                      labelsPresent += 1
                    }
                  }
                }
              }
              const shouldAdd = labelsPresent * 2 < ids.size * payload.size
              dispatchAssetEvent({
                type: shouldAdd ? AssetEventType.addLabels : AssetEventType.removeLabels,
                ids,
                labelNames: payload,
              })
            } else {
              dispatchAssetEvent({
                type: AssetEventType.temporarilyAddLabels,
                ids,
                labelNames: set.EMPTY,
              })
            }
          }}
        />
      )
    })
  )

  const table = (
    <div
      className="flex grow flex-col"
      onContextMenu={event => {
        event.preventDefault()
        event.stopPropagation()
        setModal(
          <AssetsTableContextMenu
            backend={backend}
            category={category}
            pasteData={pasteData}
            selectedKeys={selectedKeys}
            clearSelectedKeys={clearSelectedKeys}
            nodeMapRef={nodeMapRef}
            event={event}
            rootDirectoryId={rootDirectoryId}
            dispatchAssetEvent={dispatchAssetEvent}
            dispatchAssetListEvent={dispatchAssetListEvent}
            doCopy={doCopy}
            doCut={doCut}
            doPaste={doPaste}
          />
        )
      }}
      onDragLeave={event => {
        const payload = drag.LABELS.lookup(event)
        if (
          payload != null &&
          event.relatedTarget instanceof Node &&
          !event.currentTarget.contains(event.relatedTarget)
        ) {
          dispatchAssetEvent({
            type: AssetEventType.temporarilyAddLabels,
            ids: selectedKeysRef.current,
            labelNames: set.EMPTY,
          })
        }
      }}
    >
      <table className="table-fixed border-collapse rounded-rows">
        <thead>{headerRow}</thead>
        <tbody ref={bodyRef}>
          {itemRows}
          <tr className="hidden h-row first:table-row">
            <td colSpan={columns.length} className="bg-transparent">
              {category === Category.trash ? (
                <aria.Text className="px-cell-x placeholder">
                  {query.query !== ''
                    ? getText('noFilesMatchTheCurrentFilters')
                    : getText('yourTrashIsEmpty')}
                </aria.Text>
              ) : category === Category.recent ? (
                <aria.Text className="px-cell-x placeholder">
                  {query.query !== ''
                    ? getText('noFilesMatchTheCurrentFilters')
                    : getText('youHaveNoRecentProjects')}
                </aria.Text>
              ) : query.query !== '' ? (
                <aria.Text className="px-cell-x placeholder">
                  {getText('noFilesMatchTheCurrentFilters')}
                </aria.Text>
              ) : (
                <aria.Text className="px-cell-x placeholder">{getText('youHaveNoFiles')}</aria.Text>
              )}
            </td>
          </tr>
        </tbody>
      </table>
      <div
        data-testid="root-directory-dropzone"
        className={tailwindMerge.twMerge(
          'sticky left grid max-w-container grow place-items-center',
          category !== Category.cloud && category !== Category.local && 'hidden'
        )}
        onClick={() => {
          setSelectedKeys(new Set())
        }}
        onDragEnter={onDragOver}
        onDragOver={onDragOver}
        onDrop={event => {
          const payload = drag.ASSET_ROWS.lookup(event)
          const filtered = payload?.filter(item => item.asset.parentId !== rootDirectoryId)
          if (filtered != null && filtered.length > 0) {
            event.preventDefault()
            event.stopPropagation()
            unsetModal()
            dispatchAssetEvent({
              type: AssetEventType.move,
              newParentKey: rootDirectoryId,
              newParentId: rootDirectoryId,
              ids: new Set(filtered.map(dragItem => dragItem.asset.id)),
            })
          } else if (event.dataTransfer.types.includes('Files')) {
            event.preventDefault()
            event.stopPropagation()
            dispatchAssetListEvent({
              type: AssetListEventType.uploadFiles,
              parentKey: rootDirectoryId,
              parentId: rootDirectoryId,
              files: Array.from(event.dataTransfer.files),
            })
          }
        }}
      >
        <aria.FileTrigger
          onSelect={event => {
            dispatchAssetListEvent({
              type: AssetListEventType.uploadFiles,
              parentKey: rootDirectoryId,
              parentId: rootDirectoryId,
              files: Array.from(event ?? []),
            })
          }}
        >
          <FocusRing>
            <aria.Button
              className="m-4 flex flex-col items-center gap-3 text-black/30 transition-colors duration-200 hover:text-black/50"
              onPress={() => {}}
            >
              <SvgMask src={DropFilesImage} className="size-[186px]" />
              {getText('assetsDropzoneDescription')}
            </aria.Button>
          </FocusRing>
        </aria.FileTrigger>
      </div>
    </div>
  )

  return (
    <FocusArea direction="vertical">
      {innerProps => (
        <div
          {...aria.mergeProps<JSX.IntrinsicElements['div']>()(innerProps, {
            ref: rootRef,
            className: 'flex-1 overflow-auto container-size',
            onKeyDown,
            onScroll,
            onBlur: event => {
              if (
                event.relatedTarget instanceof HTMLElement &&
                !event.currentTarget.contains(event.relatedTarget)
              ) {
                setKeyboardSelectedIndex(null)
              }
            },
          })}
        >
          {!hidden && hiddenContextMenu}
          {!hidden && (
            <SelectionBrush
              onDrag={onSelectionDrag}
              onDragEnd={onSelectionDragEnd}
              onDragCancel={onSelectionDragCancel}
            />
          )}
          <div className="flex h-max min-h-full w-max min-w-full flex-col">
            {isCloud && (
              <div className="flex-0 sticky top flex h flex-col">
                <div
                  data-testid="extra-columns"
                  className="px-extra-columns-panel-x py-extra-columns-panel-y sticky right flex self-end"
                >
                  <FocusArea direction="horizontal">
                    {columnsBarProps => (
                      <div
                        {...aria.mergeProps<JSX.IntrinsicElements['div']>()(columnsBarProps, {
                          className: 'inline-flex gap-icons',
                          onFocus: () => {
                            setKeyboardSelectedIndex(null)
                          },
                        })}
                      >
                        {columnUtils.CLOUD_COLUMNS.filter(
                          column => !enabledColumns.has(column)
                        ).map(column => (
                          <Button
                            key={column}
                            light
                            image={columnUtils.COLUMN_ICONS[column]}
                            alt={getText(columnUtils.COLUMN_SHOW_TEXT_ID[column])}
                            onPress={() => {
                              const newExtraColumns = new Set(enabledColumns)
                              if (enabledColumns.has(column)) {
                                newExtraColumns.delete(column)
                              } else {
                                newExtraColumns.add(column)
                              }
                              setEnabledColumns(newExtraColumns)
                            }}
                          />
                        ))}
                      </div>
                    )}
                  </FocusArea>
                </div>
              </div>
            )}
            <div className="flex h-full w-min min-w-full grow flex-col">{table}</div>
          </div>
        </div>
      )}
    </FocusArea>
  )
}<|MERGE_RESOLUTION|>--- conflicted
+++ resolved
@@ -1509,12 +1509,8 @@
           placeholderId: dummyId,
           templateId: event.templateId,
           datalinkId: event.datalinkId,
-<<<<<<< HEAD
-=======
           originalId: null,
           versionId: null,
-          onSpinnerStateChange: event.onSpinnerStateChange,
->>>>>>> 41c82e06
         })
         break
       }
@@ -1733,7 +1729,6 @@
           datalinkId: null,
           originalId: event.original.id,
           versionId: event.versionId,
-          onSpinnerStateChange: null,
         })
         break
       }
@@ -2581,7 +2576,7 @@
               <div className="flex-0 sticky top flex h flex-col">
                 <div
                   data-testid="extra-columns"
-                  className="px-extra-columns-panel-x py-extra-columns-panel-y sticky right flex self-end"
+                  className="sticky right flex self-end px-extra-columns-panel-x py-extra-columns-panel-y"
                 >
                   <FocusArea direction="horizontal">
                     {columnsBarProps => (
