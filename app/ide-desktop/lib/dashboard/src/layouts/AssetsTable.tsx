--- conflicted
+++ resolved
@@ -1006,100 +1006,17 @@
             '(root)'
           )
           .catch(error => {
-            toastAndLog('Could not list root folder', error)
+            toastAndLog('listRootFolderBackendError', error)
             throw error
           })
         if (!signal.aborted) {
           setIsLoading(false)
           overwriteNodes(newAssets)
         }
-<<<<<<< HEAD
       } catch (error) {
         if (!signal.aborted) {
           setIsLoading(false)
           toastAndLog(null, error)
-=======
-        case backendModule.BackendType.remote: {
-          const queuedDirectoryListings = new Map<backendModule.AssetId, backendModule.AnyAsset[]>()
-          const withChildren = (node: AssetTreeNode): AssetTreeNode => {
-            const queuedListing = queuedDirectoryListings.get(node.item.id)
-            if (queuedListing == null || !backendModule.assetIsDirectory(node.item)) {
-              return node
-            } else {
-              const directoryAsset = node.item
-              const depth = node.depth + 1
-              return node.with({
-                children: queuedListing.map(asset =>
-                  withChildren(
-                    AssetTreeNode.fromAsset(asset, directoryAsset.id, directoryAsset.id, depth)
-                  )
-                ),
-              })
-            }
-          }
-          for (const entry of nodeMapRef.current.values()) {
-            if (backendModule.assetIsDirectory(entry.item) && entry.children != null) {
-              const id = entry.item.id
-              void backend
-                .listDirectory(
-                  {
-                    parentId: id,
-                    filterBy: CATEGORY_TO_FILTER_BY[category],
-                    recentProjects: category === Category.recent,
-                    labels: null,
-                  },
-                  entry.item.title
-                )
-                .then(
-                  assets => {
-                    setAssetTree(oldTree => {
-                      let found = signal.aborted
-                      const newTree = signal.aborted
-                        ? oldTree
-                        : oldTree.map(oldAsset => {
-                            if (oldAsset.key === entry.key) {
-                              found = true
-                              return withChildren(oldAsset)
-                            } else {
-                              return oldAsset
-                            }
-                          })
-                      if (!found) {
-                        queuedDirectoryListings.set(entry.key, assets)
-                      }
-                      return newTree
-                    })
-                  },
-                  (error: unknown) => {
-                    toastAndLog(null, error)
-                  }
-                )
-            }
-          }
-          try {
-            const newAssets = await backend.listDirectory(
-              {
-                parentId: null,
-                filterBy: CATEGORY_TO_FILTER_BY[category],
-                recentProjects: category === Category.recent,
-                labels: null,
-              },
-              // The root directory has no name. This is also SAFE, as there is a different error
-              // message when the directory is the root directory (when `parentId == null`).
-              '(root)'
-            )
-            if (!signal.aborted) {
-              setIsLoading(false)
-              overwriteNodes(newAssets)
-            }
-          } catch (error) {
-            if (!signal.aborted) {
-              setIsLoading(false)
-              toastAndLog(null, error)
-            }
-          }
-          break
->>>>>>> a6fc8cb9
         }
       }
     },
@@ -1215,7 +1132,7 @@
         void (async () => {
           const abortController = new AbortController()
           directoryListAbortControllersRef.current.set(directoryId, abortController)
-<<<<<<< HEAD
+          const displayedTitle = title ?? nodeMapRef.current.get(key)?.item.title ?? '(unknown)'
           const childAssets = await backend
             .listDirectory(
               {
@@ -1224,23 +1141,12 @@
                 recentProjects: category === Category.recent,
                 labels: null,
               },
-              title ?? null
+              displayedTitle
             )
             .catch(error => {
-              toastAndLog(`Could not list folder${title != null ? ` '${title}'` : ''}`, error)
+              toastAndLog('listFolderBackendError', error, displayedTitle)
               throw error
             })
-=======
-          const childAssets = await backend.listDirectory(
-            {
-              parentId: directoryId,
-              filterBy: CATEGORY_TO_FILTER_BY[category],
-              recentProjects: category === Category.recent,
-              labels: null,
-            },
-            title ?? nodeMapRef.current.get(key)?.item.title ?? '(unknown)'
-          )
->>>>>>> a6fc8cb9
           if (!abortController.signal.aborted) {
             setAssetTree(oldAssetTree =>
               oldAssetTree.map(item => {
