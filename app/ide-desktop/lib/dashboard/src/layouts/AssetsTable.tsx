--- conflicted
+++ resolved
@@ -35,7 +35,6 @@
 import UpsertSecretModal from '#/modals/UpsertSecretModal'
 
 import * as backendModule from '#/services/Backend'
-import LocalBackend from '#/services/LocalBackend'
 
 import * as array from '#/utilities/array'
 import type * as assetQuery from '#/utilities/AssetQuery'
@@ -269,7 +268,7 @@
   readonly dispatchAssetEvent: (event: assetEvent.AssetEvent) => void
   readonly setAssetPanelProps: (props: assetPanel.AssetPanelRequiredProps | null) => void
   readonly setIsAssetPanelTemporarilyVisible: (visible: boolean) => void
-  readonly targetDirectoryNodeRef: React.MutableRefObject<AssetTreeNode<backendModule.DirectoryAsset> | null>
+  readonly targetDirectoryNodeRef: React.MutableRefObject<AssetTreeNode<backendModule.SmartDirectory> | null>
   readonly doOpenEditor: (
     project: backendModule.SmartProject,
     setProject: React.Dispatch<React.SetStateAction<backendModule.ProjectAsset>>,
@@ -297,12 +296,7 @@
   const { setAssetPanelProps, doOpenEditor, doCloseEditor: rawDoCloseEditor, doCreateLabel } = props
   const { targetDirectoryNodeRef, setIsAssetPanelTemporarilyVisible } = props
 
-<<<<<<< HEAD
-  const { user, userInfo, accessToken } = authProvider.useNonPartialUserSession()
-=======
   const { user, accessToken } = authProvider.useNonPartialUserSession()
-  const { backend } = backendProvider.useBackend()
->>>>>>> 50385821
   const { setModal, unsetModal } = modalProvider.useSetModal()
   const { localStorage } = localStorageProvider.useLocalStorage()
   const { getText } = textProvider.useText()
@@ -319,18 +313,6 @@
     () => new Set()
   )
   const selectedKeysRef = React.useRef(selectedKeys)
-<<<<<<< HEAD
-=======
-  const [pasteData, setPasteData] = React.useState<pasteDataModule.PasteData<
-    ReadonlySet<backendModule.AssetId>
-  > | null>(null)
-  const [, setQueuedAssetEvents] = React.useState<assetEvent.AssetEvent[]>([])
-  const [, setNameOfProjectToImmediatelyOpen] = React.useState(initialProjectName)
-  const rootDirectoryId = React.useMemo(
-    () => backend.rootDirectoryId(user) ?? backendModule.DirectoryId(''),
-    [backend, user]
-  )
->>>>>>> 50385821
   const [assetTree, setAssetTree] = React.useState<AssetTreeNode>(() => {
     const rootParentDirectoryId = backendModule.DirectoryId('')
     return AssetTreeNode.fromSmartAsset(rootDirectory, rootParentDirectoryId, rootDirectory, -1)
@@ -345,124 +327,10 @@
   const nodeMapRef = React.useRef<ReadonlyMap<backendModule.AssetId, AssetTreeNode>>(
     new Map<backendModule.AssetId, AssetTreeNode>()
   )
-<<<<<<< HEAD
   const filter = React.useMemo(
     () => (/^\s*$/.test(query.query) ? null : query.isMatch.bind(query)),
     [query]
   )
-=======
-  const filter = React.useMemo(() => {
-    const globCache: Record<string, RegExp> = {}
-    if (/^\s*$/.test(query.query)) {
-      return null
-    } else {
-      return (node: AssetTreeNode) => {
-        if (
-          node.item.type === backendModule.AssetType.specialEmpty ||
-          node.item.type === backendModule.AssetType.specialLoading
-        ) {
-          // This is FINE, as these assets have no meaning info to match with.
-          // eslint-disable-next-line no-restricted-syntax
-          return false
-        }
-        const assetType =
-          node.item.type === backendModule.AssetType.directory
-            ? 'folder'
-            : node.item.type === backendModule.AssetType.dataLink
-              ? 'datalink'
-              : String(node.item.type)
-        const assetExtension =
-          node.item.type !== backendModule.AssetType.file
-            ? null
-            : fileInfo.fileExtension(node.item.title).toLowerCase()
-        const assetModifiedAt = new Date(node.item.modifiedAt)
-        const labels: string[] = node.item.labels ?? []
-        const lowercaseName = node.item.title.toLowerCase()
-        const lowercaseDescription = node.item.description?.toLowerCase() ?? ''
-        const owners =
-          node.item.permissions
-            ?.filter(permission => permission.permission === permissions.PermissionAction.own)
-            .map(owner => owner.user.name) ?? []
-        const globMatch = (glob: string, match: string) => {
-          const regex = (globCache[glob] =
-            globCache[glob] ??
-            new RegExp('^' + string.regexEscape(glob).replace(/(?:\\\*)+/g, '.*') + '$', 'i'))
-          return regex.test(match)
-        }
-        const isAbsent = (type: string) => {
-          switch (type) {
-            case 'label':
-            case 'labels': {
-              return labels.length === 0
-            }
-            case 'name': {
-              // Should never be true, but handle it just in case.
-              return lowercaseName === ''
-            }
-            case 'description': {
-              return lowercaseDescription === ''
-            }
-            case 'extension': {
-              // Should never be true, but handle it just in case.
-              return assetExtension === ''
-            }
-          }
-          // Things like `no:name` and `no:owner` are never true.
-          return false
-        }
-        const parseDate = (date: string) => {
-          const lowercase = date.toLowerCase()
-          switch (lowercase) {
-            case 'today': {
-              return new Date()
-            }
-          }
-          return new Date(date)
-        }
-        const matchesDate = (date: string) => {
-          const parsed = parseDate(date)
-          return (
-            parsed.getFullYear() === assetModifiedAt.getFullYear() &&
-            parsed.getMonth() === assetModifiedAt.getMonth() &&
-            parsed.getDate() === assetModifiedAt.getDate()
-          )
-        }
-        const isEmpty = (values: string[]) =>
-          values.length === 0 || (values.length === 1 && values[0] === '')
-        const filterTag = (
-          positive: string[][],
-          negative: string[][],
-          predicate: (value: string) => boolean
-        ) =>
-          positive.every(values => isEmpty(values) || values.some(predicate)) &&
-          negative.every(values => !values.some(predicate))
-        return (
-          filterTag(query.nos, query.negativeNos, no => isAbsent(no.toLowerCase())) &&
-          filterTag(query.keywords, query.negativeKeywords, keyword =>
-            lowercaseName.includes(keyword.toLowerCase())
-          ) &&
-          filterTag(query.names, query.negativeNames, name => globMatch(name, lowercaseName)) &&
-          filterTag(query.labels, query.negativeLabels, label =>
-            labels.some(assetLabel => globMatch(label, assetLabel))
-          ) &&
-          filterTag(query.types, query.negativeTypes, type => type === assetType) &&
-          filterTag(
-            query.extensions,
-            query.negativeExtensions,
-            extension => extension.toLowerCase() === assetExtension
-          ) &&
-          filterTag(query.descriptions, query.negativeDescriptions, description =>
-            lowercaseDescription.includes(description.toLowerCase())
-          ) &&
-          filterTag(query.modifieds, query.negativeModifieds, matchesDate) &&
-          filterTag(query.owners, query.negativeOwners, owner =>
-            owners.some(assetOwner => globMatch(owner, assetOwner))
-          )
-        )
-      }
-    }
-  }, [query])
->>>>>>> 50385821
   const displayItems = React.useMemo(() => {
     if (sortInfo == null) {
       return assetTree.preorderTraversal()
@@ -900,7 +768,6 @@
     }
     // `overwriteNodes` is a callback, not a dependency.
     // eslint-disable-next-line react-hooks/exhaustive-deps
-<<<<<<< HEAD
   }, [rootDirectory, category])
 
   React.useEffect(() => {
@@ -915,39 +782,9 @@
         overwriteNodes(newAssets)
       })
       .catch((error: unknown) => {
-=======
-  }, [backend, category])
-
-  asyncEffectHooks.useAsyncEffect(
-    null,
-    async signal => {
-      setSelectedKeys(new Set())
-      try {
-        const newAssets = await backend
-          .listDirectory(
-            {
-              parentId: null,
-              filterBy: CATEGORY_TO_FILTER_BY[category],
-              recentProjects: category === Category.recent,
-              labels: null,
-            },
-            // The root directory has no name. This is also SAFE, as there is a different error
-            // message when the directory is the root directory (when `parentId == null`).
-            '(root)'
-          )
-          .catch(error => {
-            toastAndLog('listRootFolderBackendError', error)
-            throw error
-          })
         if (!signal.aborted) {
           setIsLoading(false)
-          overwriteNodes(newAssets)
-        }
-      } catch (error) {
->>>>>>> 50385821
-        if (!signal.aborted) {
-          setIsLoading(false)
-          toastAndLog(null, error)
+          toastAndLog('listRootFolderBackendError', error)
         }
       })
     return () => {
@@ -1054,28 +891,12 @@
         )
         void (async () => {
           const abortController = new AbortController()
-<<<<<<< HEAD
           directoryListAbortControllersRef.current.set(directory.value.id, abortController)
           const filterBy = CATEGORY_TO_FILTER_BY[category]
-          const childAssets = await directory.list({ filterBy, labels: null })
-=======
-          directoryListAbortControllersRef.current.set(directoryId, abortController)
-          const displayedTitle = title ?? nodeMapRef.current.get(key)?.item.title ?? '(unknown)'
-          const childAssets = await backend
-            .listDirectory(
-              {
-                parentId: directoryId,
-                filterBy: CATEGORY_TO_FILTER_BY[category],
-                recentProjects: category === Category.recent,
-                labels: null,
-              },
-              displayedTitle
-            )
-            .catch(error => {
-              toastAndLog('listFolderBackendError', error, displayedTitle)
-              throw error
-            })
->>>>>>> 50385821
+          const childAssets = await directory.list({ filterBy, labels: null }).catch(error => {
+            toastAndLog('listFolderBackendError', error, directory.value.title)
+            throw error
+          })
           if (!abortController.signal.aborted) {
             setAssetTree(oldAssetTree =>
               oldAssetTree.map(item => {
@@ -1122,11 +943,7 @@
         })()
       }
     },
-<<<<<<< HEAD
-    [category]
-=======
-    [category, backend, toastAndLog]
->>>>>>> 50385821
+    [category, toastAndLog]
   )
 
   const [spinnerState, setSpinnerState] = React.useState(spinner.SpinnerState.initial)
@@ -1320,8 +1137,7 @@
           .map(match => match?.groups?.directoryIndex)
           .map(maybeIndex => (maybeIndex != null ? parseInt(maybeIndex, 10) : 0))
         const title = `New Folder ${Math.max(0, ...directoryIndices) + 1}`
-<<<<<<< HEAD
-        const permission = permissions.tryGetSingletonOwnerPermission(user, userInfo)
+        const permission = permissions.tryGetSingletonOwnerPermission(user)
         const placeholderItem = event.parent.createPlaceholderDirectory(title, permission)
         doToggleDirectoryExpansion(event.parent, event.parentKey, true)
         insertAssets([placeholderItem], event.parentKey, event.parent)
@@ -1338,7 +1154,7 @@
           .map(match => match?.groups?.projectIndex)
           .map(maybeIndex => (maybeIndex != null ? parseInt(maybeIndex, 10) : 0))
         const projectName = `${prefix} ${Math.max(0, ...projectIndices) + 1}`
-        const permission = permissions.tryGetSingletonOwnerPermission(user, userInfo)
+        const permission = permissions.tryGetSingletonOwnerPermission(user)
         const placeholderItem = event.parent.createPlaceholderProject(
           projectName,
           event.templateId,
@@ -1346,62 +1162,9 @@
         )
         doToggleDirectoryExpansion(event.parent, event.parentKey, true)
         insertAssets([placeholderItem], event.parentKey, event.parent)
-=======
-        const placeholderItem: backendModule.DirectoryAsset = {
-          type: backendModule.AssetType.directory,
-          id: backendModule.DirectoryId(uniqueString.uniqueString()),
-          title,
-          modifiedAt: dateTime.toRfc3339(new Date()),
-          parentId: event.parentId,
-          permissions: permissions.tryGetSingletonOwnerPermission(user),
-          projectState: null,
-          labels: [],
-          description: null,
-        }
-        doToggleDirectoryExpansion(event.parentId, event.parentKey, null, true)
-        insertAssets([placeholderItem], event.parentKey, event.parentId)
-        dispatchAssetEvent({
-          type: AssetEventType.newFolder,
-          placeholderId: placeholderItem.id,
-        })
         break
       }
-      case AssetListEventType.newProject: {
-        const projectName = getNewProjectName(event.templateName, event.parentId)
-        const dummyId = backendModule.ProjectId(uniqueString.uniqueString())
-        const path =
-          backend instanceof LocalBackend ? backend.joinPath(event.parentId, projectName) : null
-        const placeholderItem: backendModule.ProjectAsset = {
-          type: backendModule.AssetType.project,
-          id: dummyId,
-          title: projectName,
-          modifiedAt: dateTime.toRfc3339(new Date()),
-          parentId: event.parentId,
-          permissions: permissions.tryGetSingletonOwnerPermission(user),
-          projectState: {
-            type: backendModule.ProjectState.placeholder,
-            // eslint-disable-next-line @typescript-eslint/naming-convention
-            volume_id: '',
-            // eslint-disable-next-line @typescript-eslint/naming-convention
-            ...(user != null ? { opened_by: user.email } : {}),
-            ...(path != null ? { path } : {}),
-          },
-          labels: [],
-          description: null,
-        }
-        doToggleDirectoryExpansion(event.parentId, event.parentKey, null, true)
-        insertAssets([placeholderItem], event.parentKey, event.parentId)
-        dispatchAssetEvent({
-          type: AssetEventType.newProject,
-          placeholderId: dummyId,
-          templateId: event.templateId,
-          onSpinnerStateChange: event.onSpinnerStateChange,
-        })
->>>>>>> 50385821
-        break
-      }
       case AssetListEventType.uploadFiles: {
-        const localBackend = backend instanceof LocalBackend ? backend : null
         const reversedFiles = Array.from(event.files).reverse()
         const siblingNodes = nodeMapRef.current.get(event.parentKey)?.children ?? []
         const siblings = siblingNodes.map(node => node.item)
@@ -1415,49 +1178,17 @@
         const duplicateProjects = projects.filter(project =>
           siblingProjectTitles.has(backendModule.stripProjectExtension(project.name))
         )
-<<<<<<< HEAD
-        const permission = permissions.tryGetSingletonOwnerPermission(user, userInfo)
-=======
-        const ownerPermission = permissions.tryGetSingletonOwnerPermission(user)
->>>>>>> 50385821
+        const permission = permissions.tryGetSingletonOwnerPermission(user)
         if (duplicateFiles.length === 0 && duplicateProjects.length === 0) {
           const placeholderFiles = files.map(file =>
             event.parent.createPlaceholderFile(file.name, file, permission)
           )
-<<<<<<< HEAD
           const placeholderProjects = projects.map(project =>
             event.parent.createPlaceholderProject(project.name, project, permission)
           )
           doToggleDirectoryExpansion(event.parent, event.parentKey, true)
           insertAssets(placeholderFiles, event.parentKey, event.parent)
           insertAssets(placeholderProjects, event.parentKey, event.parent)
-=======
-          const placeholderProjects = projects.map(project => {
-            const basename = backendModule.stripProjectExtension(project.name)
-            return backendModule.createPlaceholderProjectAsset(
-              basename,
-              event.parentId,
-              ownerPermission,
-              user,
-              localBackend?.joinPath(event.parentId, basename) ?? null
-            )
-          })
-          doToggleDirectoryExpansion(event.parentId, event.parentKey, null, true)
-          insertAssets(placeholderFiles, event.parentKey, event.parentId)
-          insertAssets(placeholderProjects, event.parentKey, event.parentId)
-          dispatchAssetEvent({
-            type: AssetEventType.uploadFiles,
-            files: new Map(
-              [...placeholderFiles, ...placeholderProjects].map((placeholderItem, i) => [
-                placeholderItem.id,
-                // This is SAFE, as `placeholderItems` is created using a map on
-                // `event.files`.
-                // eslint-disable-next-line @typescript-eslint/no-non-null-assertion
-                event.files[i]!,
-              ])
-            ),
-          })
->>>>>>> 50385821
         } else {
           const siblingFilesByName = new Map(siblingFiles.map(file => [file.value.title, file]))
           const siblingProjectsByName = new Map(
@@ -1478,17 +1209,7 @@
               // siblings with the same name.
               // eslint-disable-next-line @typescript-eslint/no-non-null-assertion
               current: siblingProjectsByName.get(basename)!,
-<<<<<<< HEAD
               new: event.parent.createPlaceholderProject(basename, project, permission),
-=======
-              new: backendModule.createPlaceholderProjectAsset(
-                basename,
-                event.parentId,
-                ownerPermission,
-                user,
-                localBackend?.joinPath(event.parentId, basename) ?? null
-              ),
->>>>>>> 50385821
               file: project,
             }
           })
@@ -1514,22 +1235,11 @@
                     project =>
                       !siblingProjectTitles.has(backendModule.stripProjectExtension(project.name))
                   )
-<<<<<<< HEAD
                   .map(project =>
                     event.parent.createPlaceholderProject(
                       backendModule.stripProjectExtension(project.name),
                       project,
                       permission
-=======
-                  .map(project => {
-                    const basename = backendModule.stripProjectExtension(project.name)
-                    const asset = backendModule.createPlaceholderProjectAsset(
-                      basename,
-                      event.parentId,
-                      ownerPermission,
-                      user,
-                      localBackend?.joinPath(event.parentId, basename) ?? null
->>>>>>> 50385821
                     )
                   )
                 insertAssets(newFiles, event.parentKey, event.parent)
@@ -1541,9 +1251,8 @@
         break
       }
       case AssetListEventType.newDataLink: {
-<<<<<<< HEAD
         doToggleDirectoryExpansion(event.parent, event.parentKey, true)
-        const permission = permissions.tryGetSingletonOwnerPermission(user, userInfo)
+        const permission = permissions.tryGetSingletonOwnerPermission(user)
         const placeholderItem = event.parent.createPlaceholderDataLink(
           event.name,
           event.value,
@@ -1554,54 +1263,13 @@
       }
       case AssetListEventType.newSecret: {
         doToggleDirectoryExpansion(event.parent, event.parentKey, true)
-        const permission = permissions.tryGetSingletonOwnerPermission(user, userInfo)
+        const permission = permissions.tryGetSingletonOwnerPermission(user)
         const placeholderItem = event.parent.createPlaceholderSecret(
           event.name,
           event.value,
           permission
         )
         insertAssets([placeholderItem], event.parentKey, event.parent)
-=======
-        const placeholderItem: backendModule.DataLinkAsset = {
-          type: backendModule.AssetType.dataLink,
-          id: backendModule.ConnectorId(uniqueString.uniqueString()),
-          title: event.name,
-          modifiedAt: dateTime.toRfc3339(new Date()),
-          parentId: event.parentId,
-          permissions: permissions.tryGetSingletonOwnerPermission(user),
-          projectState: null,
-          labels: [],
-          description: null,
-        }
-        doToggleDirectoryExpansion(event.parentId, event.parentKey, null, true)
-        insertAssets([placeholderItem], event.parentKey, event.parentId)
-        dispatchAssetEvent({
-          type: AssetEventType.newDataLink,
-          placeholderId: placeholderItem.id,
-          value: event.value,
-        })
-        break
-      }
-      case AssetListEventType.newSecret: {
-        const placeholderItem: backendModule.SecretAsset = {
-          type: backendModule.AssetType.secret,
-          id: backendModule.SecretId(uniqueString.uniqueString()),
-          title: event.name,
-          modifiedAt: dateTime.toRfc3339(new Date()),
-          parentId: event.parentId,
-          permissions: permissions.tryGetSingletonOwnerPermission(user),
-          projectState: null,
-          labels: [],
-          description: null,
-        }
-        doToggleDirectoryExpansion(event.parentId, event.parentKey, null, true)
-        insertAssets([placeholderItem], event.parentKey, event.parentId)
-        dispatchAssetEvent({
-          type: AssetEventType.newSecret,
-          placeholderId: placeholderItem.id,
-          value: event.value,
-        })
->>>>>>> 50385821
         break
       }
       case AssetListEventType.insertAssets: {
