--- conflicted
+++ resolved
@@ -608,7 +608,6 @@
   )
 
   React.useEffect(() => {
-<<<<<<< HEAD
     const scrollContainer = scrollContainerRef.current
     if (scrollContainer == null) {
       return
@@ -618,24 +617,6 @@
   }, [navigator2D])
 
   React.useEffect(() => {
-    if (category === Category.trash) {
-      setCanDownloadFiles(false)
-    } else if (!isCloud) {
-      setCanDownloadFiles(selectedKeysRef.current.size !== 0)
-    } else {
-      setCanDownloadFiles(
-        selectedKeysRef.current.size !== 0 &&
-          Array.from(selectedKeysRef.current).every(key => {
-            const node = nodeMapRef.current.get(key)
-            return node?.item.type === backendModule.AssetType.file
-          })
-      )
-    }
-  }, [category, isCloud, /* should never change */ setCanDownloadFiles])
-
-  React.useEffect(() => {
-=======
->>>>>>> dfaab536
     const nodeToSuggestion = (
       node: AssetTreeNode,
       key: assetQuery.AssetQueryKey = 'names'
