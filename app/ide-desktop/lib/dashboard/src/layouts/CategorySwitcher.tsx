--- conflicted
+++ resolved
@@ -47,6 +47,8 @@
 function CategorySwitcherItem(props: InternalCategorySwitcherItemProps) {
   const { category, isCurrent, onClick } = props
   const { onDragOver, onDrop } = props
+  const { getText } = textProvider.useText()
+
   return (
     <button
       disabled={isCurrent}
@@ -70,7 +72,7 @@
           category === Category.recent ? '-ml-0.5' : ''
         }`}
       />
-      <span>{category}</span>
+      <span>{getText(`${category}Category`)}</span>
     </button>
   )
 }
@@ -98,50 +100,10 @@
   }, [category, /* should never change */ localStorage])
 
   return (
-<<<<<<< HEAD
-    <div className="flex flex-col items-start w-30">
-      <div className="pl-2 pb-1.5">
-        <span className="inline-block font-bold text-sm leading-144.5 h-6 py-0.5">
-          {getText('category')}
-        </span>
+    <div className="flex w-full flex-col gap-sidebar-section-heading">
+      <div className="text-header px-sidebar-section-heading-x text-sm font-bold">
+        {getText('category')}
       </div>
-      {CATEGORIES.map(currentCategory => (
-        <CategorySwitcherItem
-          key={currentCategory}
-          active={category === currentCategory}
-          disabled={category === currentCategory}
-          image={CATEGORY_ICONS[currentCategory]}
-          name={getText(`${currentCategory}Category`)}
-          iconClassName={CATEGORY_CLASS_NAMES[currentCategory]}
-          onClick={() => {
-            setCategory(currentCategory)
-          }}
-          onDragOver={event => {
-            if (
-              (category === Category.trash && currentCategory === Category.home) ||
-              (category !== Category.trash && currentCategory === Category.trash)
-            ) {
-              event.preventDefault()
-            }
-          }}
-          onDrop={event => {
-            if (
-              (category === Category.trash && currentCategory === Category.home) ||
-              (category !== Category.trash && currentCategory === Category.trash)
-            ) {
-              event.preventDefault()
-              event.stopPropagation()
-              unsetModal()
-              const payload = drag.ASSET_ROWS.lookup(event)
-              if (payload != null) {
-                dispatchAssetEvent({
-                  type:
-                    category === Category.trash ? AssetEventType.restore : AssetEventType.delete,
-                  ids: new Set(payload.map(item => item.key)),
-                })
-=======
-    <div className="flex w-full flex-col gap-sidebar-section-heading">
-      <div className="text-header px-sidebar-section-heading-x text-sm font-bold">Category</div>
       <div className="flex flex-col items-start">
         {CATEGORIES.map(currentCategory => (
           <CategorySwitcherItem
@@ -157,7 +119,6 @@
                 (category !== Category.trash && currentCategory === Category.trash)
               ) {
                 event.preventDefault()
->>>>>>> c4029eed
               }
             }}
             onDrop={event => {
