/** @file Community updates for the app. */
import * as React from 'react'

import DiscordIcon from 'enso-assets/discord.svg'
import IntegrationsImage from 'enso-assets/integrations.png'
import YoutubeIcon from 'enso-assets/youtube.svg'

import * as textProvider from '#/providers/TextProvider'

// ================
// === WhatsNew ===
// ================

/** Community updates for the app. */
export default function WhatsNew() {
  const { getText } = textProvider.useText()

  return (
<<<<<<< HEAD
    <div className="flex flex-col gap-4 px-4.75">
      <h2 className="text-xl leading-144.5 py-0.5">{getText('discoverWhatsNew')}</h2>
      <div className="grid gap-3 grid-cols-fill-75">
=======
    <div className="flex flex-col gap-subheading px-home-section-x">
      <h2 className="text-subheading">Discover what&rsquo;s new</h2>
      <div className="grid grid-cols-fill-news-items gap-news-items">
>>>>>>> c4029eed
        <a
          className="relative col-span-1 h-news-item rounded-default bg-v3 text-tag-text col-span-2-news-item sm:col-span-2"
          rel="noreferrer"
          target="_blank"
          href="https://enso.org/"
          style={{ background: `url(${IntegrationsImage}) top -85px right -390px / 1055px` }}
        >
<<<<<<< HEAD
          <div className="absolute flex flex-col bottom-0 p-4">
            <span className="text-xl font-bold leading-144.5 py-0.5">
              {getText('newsItem3Beta')}
            </span>
            <span className="text-sm leading-144.5 py-0.5">
              {getText('newsItem3BetaDescription')}
=======
          <div className="absolute bottom flex w-full flex-col p-news-item-description">
            <span className="text-subheading font-bold">
              Read what&rsquo;s new in Enso 3.0 Beta
            </span>
            <span className="py-news-item-subtitle-y text-sm leading-snug">
              Learn about Enso Cloud, new data libraries, and Enso AI.
>>>>>>> c4029eed
            </span>
          </div>
        </a>
        <a
          className="relative h-news-item rounded-default bg-youtube text-tag-text"
          rel="noreferrer"
          target="_blank"
          href="https://www.youtube.com/c/Enso_org"
        >
<<<<<<< HEAD
          <img className="absolute top-6 left-1/2 -translate-x-1/2 mx-auto" src={YoutubeIcon} />
          <div className="absolute flex flex-col bottom-0 p-4">
            <span className="text-xl font-bold leading-144.5 py-0.5">
              {getText('newsItemWeeklyTutorials')}
            </span>
            <span className="text-sm leading-144.5 py-0.5">
              {getText('newsItemWeeklyTutorialsDescription')}
=======
          <img className="absolute left-1/2 top-6 mx-auto -translate-x-1/2" src={YoutubeIcon} />
          <div className="absolute bottom flex w-full flex-col p-news-item-description">
            <span className="text-subheading font-bold">Watch weekly Enso tutorials</span>
            <span className="py-news-item-subtitle-y text-sm leading-snug">
              Subscribe not to miss new weekly tutorials.
>>>>>>> c4029eed
            </span>
          </div>
        </a>
        <a
          className="relative h-news-item rounded-default bg-discord text-tag-text"
          rel="noreferrer"
          target="_blank"
          href="https://discord.gg/enso"
        >
<<<<<<< HEAD
          <img className="absolute top-7 left-1/2 -translate-x-1/2 mx-auto" src={DiscordIcon} />
          <div className="absolute flex flex-col bottom-0 p-4">
            <span className="text-xl font-bold leading-144.5 py-0.5">
              {getText('newsItemCommunityServer')}
            </span>
            <span className="text-sm leading-144.5 py-0.5">
              {getText('newsItemCommunityServerDescription')}
=======
          <img className="absolute left-1/2 top-7 mx-auto -translate-x-1/2" src={DiscordIcon} />
          <div className="absolute bottom flex w-full flex-col p-news-item-description">
            <span className="text-subheading font-bold">Join our community server</span>
            <span className="py-news-item-subtitle-y text-sm leading-snug">
              Chat with our team and other Enso users.
>>>>>>> c4029eed
            </span>
          </div>
        </a>
      </div>
    </div>
  )
}<|MERGE_RESOLUTION|>--- conflicted
+++ resolved
@@ -16,15 +16,9 @@
   const { getText } = textProvider.useText()
 
   return (
-<<<<<<< HEAD
-    <div className="flex flex-col gap-4 px-4.75">
-      <h2 className="text-xl leading-144.5 py-0.5">{getText('discoverWhatsNew')}</h2>
-      <div className="grid gap-3 grid-cols-fill-75">
-=======
     <div className="flex flex-col gap-subheading px-home-section-x">
-      <h2 className="text-subheading">Discover what&rsquo;s new</h2>
+      <h2 className="text-subheading">{getText('discoverWhatsNew')}</h2>
       <div className="grid grid-cols-fill-news-items gap-news-items">
->>>>>>> c4029eed
         <a
           className="relative col-span-1 h-news-item rounded-default bg-v3 text-tag-text col-span-2-news-item sm:col-span-2"
           rel="noreferrer"
@@ -32,21 +26,10 @@
           href="https://enso.org/"
           style={{ background: `url(${IntegrationsImage}) top -85px right -390px / 1055px` }}
         >
-<<<<<<< HEAD
-          <div className="absolute flex flex-col bottom-0 p-4">
-            <span className="text-xl font-bold leading-144.5 py-0.5">
-              {getText('newsItem3Beta')}
-            </span>
-            <span className="text-sm leading-144.5 py-0.5">
+          <div className="absolute bottom flex w-full flex-col p-news-item-description">
+            <span className="text-subheading font-bold">{getText('newsItem3Beta')}</span>
+            <span className="py-news-item-subtitle-y text-sm leading-snug">
               {getText('newsItem3BetaDescription')}
-=======
-          <div className="absolute bottom flex w-full flex-col p-news-item-description">
-            <span className="text-subheading font-bold">
-              Read what&rsquo;s new in Enso 3.0 Beta
-            </span>
-            <span className="py-news-item-subtitle-y text-sm leading-snug">
-              Learn about Enso Cloud, new data libraries, and Enso AI.
->>>>>>> c4029eed
             </span>
           </div>
         </a>
@@ -56,21 +39,11 @@
           target="_blank"
           href="https://www.youtube.com/c/Enso_org"
         >
-<<<<<<< HEAD
-          <img className="absolute top-6 left-1/2 -translate-x-1/2 mx-auto" src={YoutubeIcon} />
-          <div className="absolute flex flex-col bottom-0 p-4">
-            <span className="text-xl font-bold leading-144.5 py-0.5">
-              {getText('newsItemWeeklyTutorials')}
-            </span>
-            <span className="text-sm leading-144.5 py-0.5">
-              {getText('newsItemWeeklyTutorialsDescription')}
-=======
           <img className="absolute left-1/2 top-6 mx-auto -translate-x-1/2" src={YoutubeIcon} />
           <div className="absolute bottom flex w-full flex-col p-news-item-description">
-            <span className="text-subheading font-bold">Watch weekly Enso tutorials</span>
+            <span className="text-subheading font-bold">{getText('newsItemWeeklyTutorials')}</span>
             <span className="py-news-item-subtitle-y text-sm leading-snug">
-              Subscribe not to miss new weekly tutorials.
->>>>>>> c4029eed
+              {getText('newsItemWeeklyTutorialsDescription')}
             </span>
           </div>
         </a>
@@ -80,21 +53,11 @@
           target="_blank"
           href="https://discord.gg/enso"
         >
-<<<<<<< HEAD
-          <img className="absolute top-7 left-1/2 -translate-x-1/2 mx-auto" src={DiscordIcon} />
-          <div className="absolute flex flex-col bottom-0 p-4">
-            <span className="text-xl font-bold leading-144.5 py-0.5">
-              {getText('newsItemCommunityServer')}
-            </span>
-            <span className="text-sm leading-144.5 py-0.5">
-              {getText('newsItemCommunityServerDescription')}
-=======
           <img className="absolute left-1/2 top-7 mx-auto -translate-x-1/2" src={DiscordIcon} />
           <div className="absolute bottom flex w-full flex-col p-news-item-description">
-            <span className="text-subheading font-bold">Join our community server</span>
+            <span className="text-subheading font-bold">{getText('newsItemCommunityServer')}</span>
             <span className="py-news-item-subtitle-y text-sm leading-snug">
-              Chat with our team and other Enso users.
->>>>>>> c4029eed
+              {getText('newsItemCommunityServerDescription')}
             </span>
           </div>
         </a>
