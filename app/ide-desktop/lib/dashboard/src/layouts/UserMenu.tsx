/** @file The UserMenu component provides a dropdown menu of user actions and settings. */
import * as React from 'react'

import DefaultUserIcon from 'enso-assets/default_user.svg'

import * as appUtils from '#/appUtils'

import * as navigateHooks from '#/hooks/navigateHooks'
import * as toastAndLogHooks from '#/hooks/toastAndLogHooks'

import * as authProvider from '#/providers/AuthProvider'
import * as modalProvider from '#/providers/ModalProvider'
import * as textProvider from '#/providers/TextProvider'

import * as pageSwitcher from '#/layouts/PageSwitcher'

import MenuEntry from '#/components/MenuEntry'
import Modal from '#/components/Modal'
import FocusArea from '#/components/styled/FocusArea'

import * as download from '#/utilities/download'
import * as github from '#/utilities/github'

// ================
// === UserMenu ===
// ================

/** Props for a {@link UserMenu}. */
export interface UserMenuProps {
  /** If `true`, disables `data-testid` because it will not be visible. */
  readonly hidden?: boolean
  readonly setPage: (page: pageSwitcher.Page) => void
  readonly supportsLocalBackend: boolean
  readonly onSignOut: () => void
}

/** Handling the UserMenuItem click event logic and displaying its content. */
export default function UserMenu(props: UserMenuProps) {
  const { hidden = false, setPage, supportsLocalBackend, onSignOut } = props
  const [initialized, setInitialized] = React.useState(false)
  const navigate = navigateHooks.useNavigate()
  const { signOut } = authProvider.useAuth()
  const { user } = authProvider.useNonPartialUserSession()
  const { unsetModal } = modalProvider.useSetModal()
  const { getText } = textProvider.useText()
  const toastAndLog = toastAndLogHooks.useToastAndLog()

  React.useEffect(() => {
    requestAnimationFrame(setInitialized.bind(null, true))
  }, [])

  return (
    <Modal hidden={hidden} className="absolute size-full overflow-hidden bg-dim">
      <div
        // The name comes from a third-party API and cannot be changed.
        // eslint-disable-next-line @typescript-eslint/naming-convention
        {...(!hidden ? { 'data-testid': 'user-menu' } : {})}
        className={`absolute right-top-bar-margin top-top-bar-margin flex flex-col gap-user-menu rounded-default bg-selected-frame backdrop-blur-default transition-all duration-user-menu ${initialized ? 'w-user-menu p-user-menu' : 'size-row-h p-profile-picture'}`}
        onClick={event => {
          event.stopPropagation()
        }}
      >
        {user != null ? (
          <>
            <div
              className={`flex items-center gap-icons overflow-hidden transition-all duration-user-menu ${initialized ? 'px-menu-entry' : ''}`}
            >
              <div className="flex size-profile-picture shrink-0 items-center overflow-clip rounded-full">
                <img
                  src={user.profilePicture ?? DefaultUserIcon}
                  className="pointer-events-none size-profile-picture"
                />
              </div>
              <span className="text">{user.name}</span>
            </div>
            <div
              className={`grid transition-all duration-user-menu ${initialized ? 'grid-rows-1fr' : 'grid-rows-0fr'}`}
            >
<<<<<<< HEAD
              <FocusArea direction="vertical">
                {(ref, innerProps) => (
                  <div
                    ref={ref}
                    aria-label="User menu"
                    className="flex flex-col overflow-hidden"
                    {...innerProps}
                  >
                    {!supportsLocalBackend && (
                      <MenuEntry
                        action="downloadApp"
                        doAction={async () => {
                          unsetModal()
                          const downloadUrl = await github.getDownloadUrl()
                          if (downloadUrl == null) {
                            toastAndLog('Could not find a download link for the current OS')
                          } else {
                            download.download(downloadUrl)
                          }
                        }}
                      />
                    )}
                    <MenuEntry
                      action="settings"
                      doAction={() => {
                        unsetModal()
                        setPage(pageSwitcher.Page.settings)
                      }}
                    />
                    <MenuEntry
                      action="signOut"
                      doAction={() => {
                        onSignOut()
                        // Wait until React has switched back to drive view, before signing out.
                        window.setTimeout(() => {
                          void signOut()
                        }, 0)
                      }}
                    />
                  </div>
=======
              <div className="flex flex-col overflow-hidden">
                {!supportsLocalBackend && (
                  <MenuEntry
                    action="downloadApp"
                    doAction={async () => {
                      unsetModal()
                      const downloadUrl = await github.getDownloadUrl()
                      if (downloadUrl == null) {
                        toastAndLog('noAppDownloadError')
                      } else {
                        download.download(downloadUrl)
                      }
                    }}
                  />
>>>>>>> 3eb47ac2
                )}
              </FocusArea>
            </div>
          </>
        ) : (
          <>
            <div className="flex h-profile-picture items-center">
              <span className="text">{getText('youAreNotLoggedIn')}</span>
            </div>
            <div className="flex flex-col">
              <MenuEntry
                action="signIn"
                doAction={() => {
                  navigate(appUtils.LOGIN_PATH)
                }}
              />
            </div>
          </>
        )}
      </div>
    </Modal>
  )
}<|MERGE_RESOLUTION|>--- conflicted
+++ resolved
@@ -14,6 +14,7 @@
 
 import * as pageSwitcher from '#/layouts/PageSwitcher'
 
+import * as aria from '#/components/aria'
 import MenuEntry from '#/components/MenuEntry'
 import Modal from '#/components/Modal'
 import FocusArea from '#/components/styled/FocusArea'
@@ -71,17 +72,16 @@
                   className="pointer-events-none size-profile-picture"
                 />
               </div>
-              <span className="text">{user.name}</span>
+              <aria.Text className="text">{user.name}</aria.Text>
             </div>
             <div
               className={`grid transition-all duration-user-menu ${initialized ? 'grid-rows-1fr' : 'grid-rows-0fr'}`}
             >
-<<<<<<< HEAD
               <FocusArea direction="vertical">
                 {(ref, innerProps) => (
                   <div
                     ref={ref}
-                    aria-label="User menu"
+                    aria-label={getText('userMenuLabel')}
                     className="flex flex-col overflow-hidden"
                     {...innerProps}
                   >
@@ -92,7 +92,7 @@
                           unsetModal()
                           const downloadUrl = await github.getDownloadUrl()
                           if (downloadUrl == null) {
-                            toastAndLog('Could not find a download link for the current OS')
+                            toastAndLog('noAppDownloadError')
                           } else {
                             download.download(downloadUrl)
                           }
@@ -117,22 +117,6 @@
                       }}
                     />
                   </div>
-=======
-              <div className="flex flex-col overflow-hidden">
-                {!supportsLocalBackend && (
-                  <MenuEntry
-                    action="downloadApp"
-                    doAction={async () => {
-                      unsetModal()
-                      const downloadUrl = await github.getDownloadUrl()
-                      if (downloadUrl == null) {
-                        toastAndLog('noAppDownloadError')
-                      } else {
-                        download.download(downloadUrl)
-                      }
-                    }}
-                  />
->>>>>>> 3eb47ac2
                 )}
               </FocusArea>
             </div>
@@ -140,7 +124,7 @@
         ) : (
           <>
             <div className="flex h-profile-picture items-center">
-              <span className="text">{getText('youAreNotLoggedIn')}</span>
+              <aria.Text className="text">{getText('youAreNotLoggedIn')}</aria.Text>
             </div>
             <div className="flex flex-col">
               <MenuEntry
