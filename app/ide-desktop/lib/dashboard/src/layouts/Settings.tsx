/** @file Settings screen. */
import * as React from 'react'

import BlankIcon from 'enso-assets/blank.svg'
import BurgerMenuIcon from 'enso-assets/burger_menu.svg'

import * as searchParamsState from '#/hooks/searchParamsStateHooks'
import * as toastAndLogHooks from '#/hooks/toastAndLogHooks'

import * as authProvider from '#/providers/AuthProvider'
import * as backendProvider from '#/providers/BackendProvider'
import * as searchBarProvider from '#/providers/SearchBarProvider'
import * as textProvider from '#/providers/TextProvider'

import SearchBar from '#/layouts/SearchBar'
import * as settingsData from '#/layouts/Settings/settingsData'
import SettingsTab from '#/layouts/Settings/SettingsTab'
import SettingsTabType from '#/layouts/Settings/SettingsTabType'
import SettingsSidebar from '#/layouts/SettingsSidebar'

import * as aria from '#/components/aria'
import * as errorBoundary from '#/components/ErrorBoundary'
import * as loader from '#/components/Loader'
import * as portal from '#/components/Portal'
import Button from '#/components/styled/Button'

import * as backendModule from '#/services/Backend'

import * as array from '#/utilities/array'
import * as string from '#/utilities/string'

// ================
// === Settings ===
// ================

/** Settings screen. */
export default function Settings() {
  const [settingsTab, setSettingsTab] = searchParamsState.useSearchParamsState(
    'SettingsTab',
<<<<<<< HEAD
    SettingsTabType.account,
    (value): value is SettingsTabType => array.includes(Object.values(SettingsTabType), value)
  )
  const { type: sessionType, user, accessToken } = authProvider.useNonPartialUserSession()
  const { setUser } = authProvider.useAuth()
  const { backend } = backendProvider.useBackend()
=======
    SettingsTab.account,
    (value): value is SettingsTab => {
      return array.includes(Object.values(SettingsTab), value)
    }
  )

  const { type: sessionType, user } = authProvider.useNonPartialUserSession()
  const { backend } = backendProvider.useStrictBackend()
>>>>>>> ca8d715d
  const { getText } = textProvider.useText()
  const toastAndLog = toastAndLogHooks.useToastAndLog()
  const { setSearchBar, unsetSearchBar } = searchBarProvider.useSetSearchBar('Settings')
  const [query, setQuery] = React.useState('')
  const root = portal.useStrictPortalContext()
  const [isUserInOrganization, setIsUserInOrganization] = React.useState(true)
  const [isSidebarPopoverOpen, setIsSidebarPopoverOpen] = React.useState(false)
  const [organization, setOrganization] = React.useState<backendModule.OrganizationInfo>(() => ({
    id: user?.organizationId ?? backendModule.OrganizationId(''),
    name: null,
    email: null,
    website: null,
    address: null,
    picture: null,
  }))
  const context = React.useMemo<settingsData.SettingsContext>(
    () => ({
      accessToken,
      user,
      setUser,
      backend,
      organization,
      setOrganization,
      toastAndLog,
    }),
    [accessToken, backend, organization, setUser, toastAndLog, user]
  )

  React.useEffect(() => {
    setSearchBar(
      <SearchBar
        data-testid="settings-search-bar"
        query={query}
        setQuery={setQuery}
        label={getText('settingsSearchBarLabel')}
        placeholder={getText('settingsSearchBarPlaceholder')}
      />
    )
    return () => {
      unsetSearchBar()
    }
  }, [
    query,
    /* should never change */ getText,
    /* should never change */ setSearchBar,
    /* should never change */ unsetSearchBar,
  ])

  React.useEffect(() => {
    void (async () => {
      if (
        sessionType === authProvider.UserSessionType.full &&
        backend.type === backendModule.BackendType.remote
      ) {
        const newOrganization = await backend.getOrganization()
        setIsUserInOrganization(newOrganization != null)
        if (newOrganization != null) {
          setOrganization(newOrganization)
        }
      }
    })()
  }, [sessionType, backend])

<<<<<<< HEAD
  const data = ((): settingsData.SettingsTabData => {
    if (!/\S/.test(query)) {
      return settingsData.SETTINGS_TAB_DATA[settingsTab]
    } else {
      const regex = new RegExp(string.regexEscape(query.trim()).replace(/\s+/g, '.+'), 'i')
      const isMatch = (name: string) => regex.test(name)
      const sections = settingsData.SETTINGS_DATA.flatMap(tabSection =>
        tabSection.tabs.flatMap(tab =>
          isMatch(getText(tab.nameId)) || isMatch(getText(tabSection.nameId))
            ? tab.sections
            : tab.sections.flatMap(section => {
                const matchingEntries = isMatch(getText(section.nameId))
                  ? section.entries
                  : section.entries.filter(entry => {
                      switch (entry.type) {
                        case settingsData.SettingsEntryType.input: {
                          return isMatch(getText(entry.nameId))
                        }
                        case settingsData.SettingsEntryType.custom: {
                          return entry.aliasesId == null
                            ? false
                            : getText(entry.aliasesId).split('\n').some(isMatch)
                        }
                      }
                    })
                if (matchingEntries.length === 0) {
                  return []
                } else {
                  return [{ ...section, entries: matchingEntries }]
                }
              })
        )
=======
  let content: React.JSX.Element
  switch (settingsTab) {
    case SettingsTab.account: {
      content = <AccountSettingsTab />
      break
    }
    case SettingsTab.organization: {
      content = (
        <OrganizationSettingsTab organization={organization} setOrganization={setOrganization} />
>>>>>>> ca8d715d
      )
      return {
        // These values does not matter.
        settingsTab: SettingsTabType.account,
        nameId: 'accountSettingsTab',
        icon: BlankIcon,
        // Only the list of sections matters.
        sections,
      }
    }
  })()

  return (
    <div className="flex flex-1 flex-col gap-settings-header overflow-hidden px-page-x">
      <aria.Heading level={1} className="flex h-heading px-heading-x text-xl font-bold">
        <aria.MenuTrigger isOpen={isSidebarPopoverOpen} onOpenChange={setIsSidebarPopoverOpen}>
          <Button image={BurgerMenuIcon} buttonClassName="mr-3 sm:hidden" onPress={() => {}} />
          <aria.Popover UNSTABLE_portalContainer={root.current}>
            <SettingsSidebar
              isMenu
              isUserInOrganization={isUserInOrganization}
              settingsTab={settingsTab}
              setSettingsTab={setSettingsTab}
              onClickCapture={() => {
                setIsSidebarPopoverOpen(false)
              }}
            />
          </aria.Popover>
        </aria.MenuTrigger>
        <aria.Text className="py-heading-y">{getText('settingsFor')}</aria.Text>
        {/* This UI element does not appear anywhere else. */}
        {/* eslint-disable-next-line no-restricted-syntax */}
        <div className="ml-[0.625rem] h-[2.25rem] rounded-full bg-frame px-[0.5625rem] pb-[0.3125rem] pt-[0.125rem] leading-snug">
          {data.organizationOnly === true
            ? organization.name ?? 'your organization'
            : user?.name ?? 'your account'}
        </div>
      </aria.Heading>
      <div className="flex flex-1 gap-settings overflow-hidden">
        <SettingsSidebar
          isUserInOrganization={isUserInOrganization}
          settingsTab={settingsTab}
          setSettingsTab={setSettingsTab}
        />
<<<<<<< HEAD
        <SettingsTab context={context} data={data} />
=======
        <errorBoundary.ErrorBoundary>
          <React.Suspense fallback={<loader.Loader size="medium" minHeight="h64" />}>
            {content}
          </React.Suspense>
        </errorBoundary.ErrorBoundary>
>>>>>>> ca8d715d
      </div>
    </div>
  )
}<|MERGE_RESOLUTION|>--- conflicted
+++ resolved
@@ -19,8 +19,6 @@
 import SettingsSidebar from '#/layouts/SettingsSidebar'
 
 import * as aria from '#/components/aria'
-import * as errorBoundary from '#/components/ErrorBoundary'
-import * as loader from '#/components/Loader'
 import * as portal from '#/components/Portal'
 import Button from '#/components/styled/Button'
 
@@ -37,23 +35,13 @@
 export default function Settings() {
   const [settingsTab, setSettingsTab] = searchParamsState.useSearchParamsState(
     'SettingsTab',
-<<<<<<< HEAD
     SettingsTabType.account,
-    (value): value is SettingsTabType => array.includes(Object.values(SettingsTabType), value)
+    array.includesPredicate(Object.values(SettingsTabType))
   )
+
   const { type: sessionType, user, accessToken } = authProvider.useNonPartialUserSession()
   const { setUser } = authProvider.useAuth()
-  const { backend } = backendProvider.useBackend()
-=======
-    SettingsTab.account,
-    (value): value is SettingsTab => {
-      return array.includes(Object.values(SettingsTab), value)
-    }
-  )
-
-  const { type: sessionType, user } = authProvider.useNonPartialUserSession()
   const { backend } = backendProvider.useStrictBackend()
->>>>>>> ca8d715d
   const { getText } = textProvider.useText()
   const toastAndLog = toastAndLogHooks.useToastAndLog()
   const { setSearchBar, unsetSearchBar } = searchBarProvider.useSetSearchBar('Settings')
@@ -117,7 +105,6 @@
     })()
   }, [sessionType, backend])
 
-<<<<<<< HEAD
   const data = ((): settingsData.SettingsTabData => {
     if (!/\S/.test(query)) {
       return settingsData.SETTINGS_TAB_DATA[settingsTab]
@@ -150,17 +137,6 @@
                 }
               })
         )
-=======
-  let content: React.JSX.Element
-  switch (settingsTab) {
-    case SettingsTab.account: {
-      content = <AccountSettingsTab />
-      break
-    }
-    case SettingsTab.organization: {
-      content = (
-        <OrganizationSettingsTab organization={organization} setOrganization={setOrganization} />
->>>>>>> ca8d715d
       )
       return {
         // These values does not matter.
@@ -205,15 +181,7 @@
           settingsTab={settingsTab}
           setSettingsTab={setSettingsTab}
         />
-<<<<<<< HEAD
         <SettingsTab context={context} data={data} />
-=======
-        <errorBoundary.ErrorBoundary>
-          <React.Suspense fallback={<loader.Loader size="medium" minHeight="h64" />}>
-            {content}
-          </React.Suspense>
-        </errorBoundary.ErrorBoundary>
->>>>>>> ca8d715d
       </div>
     </div>
   )
