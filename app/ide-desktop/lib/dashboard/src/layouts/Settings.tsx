/** @file Settings screen. */
import * as React from 'react'

import BurgerMenuIcon from 'enso-assets/burger_menu.svg'

import * as backendHooks from '#/hooks/backendHooks'
import * as searchParamsState from '#/hooks/searchParamsStateHooks'
import * as toastAndLogHooks from '#/hooks/toastAndLogHooks'

import * as authProvider from '#/providers/AuthProvider'
<<<<<<< HEAD
import * as backendProvider from '#/providers/BackendProvider'
=======
>>>>>>> 37cc9800
import * as textProvider from '#/providers/TextProvider'

import SearchBar from '#/layouts/SearchBar'
import * as settingsData from '#/layouts/Settings/settingsData'
import SettingsTab from '#/layouts/Settings/SettingsTab'
import SettingsTabType from '#/layouts/Settings/SettingsTabType'
import SettingsSidebar from '#/layouts/SettingsSidebar'

import * as aria from '#/components/aria'
import * as ariaComponents from '#/components/AriaComponents'
<<<<<<< HEAD
=======
import * as errorBoundary from '#/components/ErrorBoundary'
>>>>>>> 37cc9800
import * as portal from '#/components/Portal'
import Button from '#/components/styled/Button'
import * as suspense from '#/components/Suspense'

import type Backend from '#/services/Backend'

import * as array from '#/utilities/array'
import * as string from '#/utilities/string'

// ================
// === Settings ===
// ================

/** Props for a {@link Settings}. */
export interface SettingsProps {
  readonly backend: Backend | null
}

/** Settings screen. */
export default function Settings() {
  const backend = backendProvider.useRemoteBackend()
  const [tab, setTab] = searchParamsState.useSearchParamsState(
    'SettingsTab',
    SettingsTabType.account,
    array.includesPredicate(Object.values(SettingsTabType))
  )
<<<<<<< HEAD
  const { user, accessToken } = authProvider.useNonPartialUserSession()
  const { setUser } = authProvider.useAuth()
=======
  const { user } = authProvider.useFullUserSession()
>>>>>>> 37cc9800
  const { getText } = textProvider.useText()
  const toastAndLog = toastAndLogHooks.useToastAndLog()
  const [query, setQuery] = React.useState('')
  const root = portal.useStrictPortalContext()
  const [isSidebarPopoverOpen, setIsSidebarPopoverOpen] = React.useState(false)
<<<<<<< HEAD
  // const user = backendHooks.useBackendUsersMe(backend)
=======
>>>>>>> 37cc9800
  const organization = backendHooks.useBackendGetOrganization(backend)
  const isUserInOrganization = organization != null
  const isQueryBlank = !/\S/.test(query)

  const updateUserMutation = backendHooks.useBackendMutation(backend, 'updateUser')
  const updateOrganizationMutation = backendHooks.useBackendMutation(backend, 'updateOrganization')
  const updateUser = updateUserMutation.mutateAsync
  const updateOrganization = updateOrganizationMutation.mutateAsync

  const context = React.useMemo<settingsData.SettingsContext>(
    () => ({
      accessToken,
      user,
      setUser,
      updateUser,
      backend,
      organization,
      updateOrganization,
      toastAndLog,
      getText,
    }),
    [
      accessToken,
      backend,
      getText,
      organization,
      setUser,
      toastAndLog,
      updateOrganization,
      updateUser,
      user,
    ]
  )

  const isMatch = React.useMemo(() => {
    const regex = new RegExp(string.regexEscape(query.trim()).replace(/\s+/g, '.+'), 'i')
    return (name: string) => regex.test(name)
  }, [query])

  const doesEntryMatchQuery = React.useCallback(
    (entry: settingsData.SettingsEntryData) => {
      switch (entry.type) {
        case settingsData.SettingsEntryType.input: {
          return isMatch(getText(entry.nameId))
        }
        case settingsData.SettingsEntryType.custom: {
          const doesAliasesIdMatch =
            entry.aliasesId == null ? false : getText(entry.aliasesId).split('\n').some(isMatch)
          if (doesAliasesIdMatch) {
            return true
          } else {
            return entry.getExtraAliases == null
              ? false
              : entry.getExtraAliases(context).some(isMatch)
          }
        }
      }
    },
    [context, getText, isMatch]
  )

  const tabsToShow = React.useMemo<readonly SettingsTabType[]>(() => {
    if (isQueryBlank) {
      return settingsData.ALL_SETTINGS_TABS
    } else {
      return settingsData.SETTINGS_DATA.flatMap(tabSection =>
        tabSection.tabs
          .filter(tabData =>
            isMatch(getText(tabData.nameId)) || isMatch(getText(tabSection.nameId))
              ? true
              : tabData.sections.some(section =>
                  isMatch(getText(section.nameId))
                    ? true
                    : section.entries.some(doesEntryMatchQuery)
                )
          )
          .map(tabData => tabData.settingsTab)
      )
    }
  }, [isQueryBlank, doesEntryMatchQuery, getText, isMatch])
  const effectiveTab = tabsToShow.includes(tab) ? tab : tabsToShow[0] ?? SettingsTabType.members

  const data = React.useMemo<settingsData.SettingsTabData>(() => {
    const tabData = settingsData.SETTINGS_TAB_DATA[effectiveTab]
    if (isQueryBlank) {
      return tabData
    } else {
      if (isMatch(getText(tabData.nameId))) {
        return tabData
      } else {
        const sections = tabData.sections.flatMap(section => {
          const matchingEntries = isMatch(getText(section.nameId))
            ? section.entries
            : section.entries.filter(doesEntryMatchQuery)
          if (matchingEntries.length === 0) {
            return []
          } else {
            return [{ ...section, entries: matchingEntries }]
          }
        })
        return { ...tabData, sections }
      }
    }
  }, [isQueryBlank, doesEntryMatchQuery, getText, isMatch, effectiveTab])

  return (
<<<<<<< HEAD
    <div className="flex flex-1 flex-col gap-4 overflow-hidden px-page-x">
=======
    <div className="mt-4 flex flex-1 flex-col gap-6 overflow-hidden px-page-x">
>>>>>>> 37cc9800
      <aria.Heading level={1} className="flex items-center px-heading-x">
        <aria.MenuTrigger isOpen={isSidebarPopoverOpen} onOpenChange={setIsSidebarPopoverOpen}>
          <Button image={BurgerMenuIcon} buttonClassName="mr-3 sm:hidden" onPress={() => {}} />
          <aria.Popover UNSTABLE_portalContainer={root}>
            <SettingsSidebar
              isMenu
              tabsToShow={tabsToShow}
              isUserInOrganization={isUserInOrganization}
              tab={effectiveTab}
              setTab={setTab}
              onClickCapture={() => {
                setIsSidebarPopoverOpen(false)
              }}
            />
          </aria.Popover>
        </aria.MenuTrigger>
        <ariaComponents.Text.Heading className="font-bold">
          <span>{getText('settingsFor')}</span>
        </ariaComponents.Text.Heading>

        <ariaComponents.Text
          variant="h1"
          truncate="1"
          className="ml-2.5 max-w-lg rounded-full bg-frame px-2.5 font-bold"
          aria-hidden
        >
<<<<<<< HEAD
          {effectiveTab !== SettingsTabType.organization &&
          effectiveTab !== SettingsTabType.members &&
          effectiveTab !== SettingsTabType.userGroups
            ? user?.name ?? 'your account'
            : organization?.name ?? 'your organization'}
        </ariaComponents.Text>
      </aria.Heading>
      <SearchBar
        data-testid="settings-search-bar"
        query={query}
        setQuery={setQuery}
        label={getText('settingsSearchBarLabel')}
        placeholder={getText('settingsSearchBarPlaceholder')}
      />
=======
          {settingsTab !== SettingsTab.organization &&
          settingsTab !== SettingsTab.members &&
          settingsTab !== SettingsTab.userGroups
            ? user.name
            : organization?.name ?? 'your organization'}
        </ariaComponents.Text>
      </aria.Heading>
>>>>>>> 37cc9800
      <div className="flex flex-1 gap-6 overflow-hidden pr-0.5">
        <aside className="flex h-full flex-col overflow-y-auto overflow-x-hidden pb-12">
          <SettingsSidebar
            tabsToShow={tabsToShow}
            isUserInOrganization={isUserInOrganization}
            tab={tab}
            setTab={setTab}
          />
        </aside>
<<<<<<< HEAD
        <SettingsTab context={context} data={data} />
=======
        <errorBoundary.ErrorBoundary>
          <suspense.Suspense loaderProps={{ minHeight: 'h64' }}>
            <main className="h-full w-full flex-shrink-0 flex-grow basis-0 overflow-y-auto overflow-x-hidden pb-12 pl-1.5 pr-3">
              <div className="w-full max-w-[840px]">{content}</div>
            </main>
          </suspense.Suspense>
        </errorBoundary.ErrorBoundary>
>>>>>>> 37cc9800
      </div>
    </div>
  )
}<|MERGE_RESOLUTION|>--- conflicted
+++ resolved
@@ -8,10 +8,7 @@
 import * as toastAndLogHooks from '#/hooks/toastAndLogHooks'
 
 import * as authProvider from '#/providers/AuthProvider'
-<<<<<<< HEAD
 import * as backendProvider from '#/providers/BackendProvider'
-=======
->>>>>>> 37cc9800
 import * as textProvider from '#/providers/TextProvider'
 
 import SearchBar from '#/layouts/SearchBar'
@@ -22,13 +19,8 @@
 
 import * as aria from '#/components/aria'
 import * as ariaComponents from '#/components/AriaComponents'
-<<<<<<< HEAD
-=======
-import * as errorBoundary from '#/components/ErrorBoundary'
->>>>>>> 37cc9800
 import * as portal from '#/components/Portal'
 import Button from '#/components/styled/Button'
-import * as suspense from '#/components/Suspense'
 
 import type Backend from '#/services/Backend'
 
@@ -52,26 +44,20 @@
     SettingsTabType.account,
     array.includesPredicate(Object.values(SettingsTabType))
   )
-<<<<<<< HEAD
   const { user, accessToken } = authProvider.useNonPartialUserSession()
-  const { setUser } = authProvider.useAuth()
-=======
-  const { user } = authProvider.useFullUserSession()
->>>>>>> 37cc9800
+  const { setUser, authQueryKey } = authProvider.useAuth()
   const { getText } = textProvider.useText()
   const toastAndLog = toastAndLogHooks.useToastAndLog()
   const [query, setQuery] = React.useState('')
   const root = portal.useStrictPortalContext()
   const [isSidebarPopoverOpen, setIsSidebarPopoverOpen] = React.useState(false)
-<<<<<<< HEAD
-  // const user = backendHooks.useBackendUsersMe(backend)
-=======
->>>>>>> 37cc9800
   const organization = backendHooks.useBackendGetOrganization(backend)
   const isUserInOrganization = organization != null
   const isQueryBlank = !/\S/.test(query)
 
-  const updateUserMutation = backendHooks.useBackendMutation(backend, 'updateUser')
+  const updateUserMutation = backendHooks.useBackendMutation(backend, 'updateUser', {
+    meta: { invalidates: [authQueryKey], awaitInvalidates: true },
+  })
   const updateOrganizationMutation = backendHooks.useBackendMutation(backend, 'updateOrganization')
   const updateUser = updateUserMutation.mutateAsync
   const updateOrganization = updateOrganizationMutation.mutateAsync
@@ -173,11 +159,7 @@
   }, [isQueryBlank, doesEntryMatchQuery, getText, isMatch, effectiveTab])
 
   return (
-<<<<<<< HEAD
     <div className="flex flex-1 flex-col gap-4 overflow-hidden px-page-x">
-=======
-    <div className="mt-4 flex flex-1 flex-col gap-6 overflow-hidden px-page-x">
->>>>>>> 37cc9800
       <aria.Heading level={1} className="flex items-center px-heading-x">
         <aria.MenuTrigger isOpen={isSidebarPopoverOpen} onOpenChange={setIsSidebarPopoverOpen}>
           <Button image={BurgerMenuIcon} buttonClassName="mr-3 sm:hidden" onPress={() => {}} />
@@ -204,12 +186,7 @@
           className="ml-2.5 max-w-lg rounded-full bg-frame px-2.5 font-bold"
           aria-hidden
         >
-<<<<<<< HEAD
-          {effectiveTab !== SettingsTabType.organization &&
-          effectiveTab !== SettingsTabType.members &&
-          effectiveTab !== SettingsTabType.userGroups
-            ? user?.name ?? 'your account'
-            : organization?.name ?? 'your organization'}
+          {data.organizationOnly === true ? organization?.name ?? 'your organization' : user.name}
         </ariaComponents.Text>
       </aria.Heading>
       <SearchBar
@@ -219,15 +196,6 @@
         label={getText('settingsSearchBarLabel')}
         placeholder={getText('settingsSearchBarPlaceholder')}
       />
-=======
-          {settingsTab !== SettingsTab.organization &&
-          settingsTab !== SettingsTab.members &&
-          settingsTab !== SettingsTab.userGroups
-            ? user.name
-            : organization?.name ?? 'your organization'}
-        </ariaComponents.Text>
-      </aria.Heading>
->>>>>>> 37cc9800
       <div className="flex flex-1 gap-6 overflow-hidden pr-0.5">
         <aside className="flex h-full flex-col overflow-y-auto overflow-x-hidden pb-12">
           <SettingsSidebar
@@ -237,17 +205,7 @@
             setTab={setTab}
           />
         </aside>
-<<<<<<< HEAD
         <SettingsTab context={context} data={data} />
-=======
-        <errorBoundary.ErrorBoundary>
-          <suspense.Suspense loaderProps={{ minHeight: 'h64' }}>
-            <main className="h-full w-full flex-shrink-0 flex-grow basis-0 overflow-y-auto overflow-x-hidden pb-12 pl-1.5 pr-3">
-              <div className="w-full max-w-[840px]">{content}</div>
-            </main>
-          </suspense.Suspense>
-        </errorBoundary.ErrorBoundary>
->>>>>>> 37cc9800
       </div>
     </div>
   )
