/** @file Settings screen. */
import * as React from 'react'

import BurgerMenuIcon from 'enso-assets/burger_menu.svg'

import * as backendHooks from '#/hooks/backendHooks'
import * as searchParamsState from '#/hooks/searchParamsStateHooks'

import * as textProvider from '#/providers/TextProvider'

import AccountSettingsTab from '#/layouts/Settings/AccountSettingsTab'
import ActivityLogSettingsTab from '#/layouts/Settings/ActivityLogSettingsTab'
import KeyboardShortcutsSettingsTab from '#/layouts/Settings/KeyboardShortcutsSettingsTab'
import MembersSettingsTab from '#/layouts/Settings/MembersSettingsTab'
import OrganizationSettingsTab from '#/layouts/Settings/OrganizationSettingsTab'
import SettingsTab from '#/layouts/Settings/SettingsTab'
import UserGroupsSettingsTab from '#/layouts/Settings/UserGroupsSettingsTab'
import SettingsSidebar from '#/layouts/SettingsSidebar'

import * as aria from '#/components/aria'
import * as errorBoundary from '#/components/ErrorBoundary'
import * as loader from '#/components/Loader'
import * as portal from '#/components/Portal'
import Button from '#/components/styled/Button'

import type Backend from '#/services/Backend'

import * as array from '#/utilities/array'

// ================
// === Settings ===
// ================

/** Props for a {@link Settings}. */
export interface SettingsProps {
  readonly backend: Backend | null
}

/** Settings screen. */
export default function Settings(props: SettingsProps) {
  const { backend } = props
  const [settingsTab, setSettingsTab] = searchParamsState.useSearchParamsState(
    'SettingsTab',
    SettingsTab.account,
    array.includesPredicate(Object.values(SettingsTab))
  )
  const { getText } = textProvider.useText()
  const root = portal.useStrictPortalContext()
  const [isSidebarPopoverOpen, setIsSidebarPopoverOpen] = React.useState(false)
<<<<<<< HEAD
  const user = backendHooks.useBackendUsersMe(backend)
  const organization = backendHooks.useBackendGetOrganization(backend)
  const isUserInOrganization = organization != null
=======

  const [organization, setOrganization] = React.useState<backendModule.OrganizationInfo>(() => ({
    id: user?.organizationId ?? backendModule.OrganizationId(''),
    name: null,
    email: null,
    website: null,
    address: null,
    picture: null,
    subscription: {},
  }))

  React.useEffect(() => {
    void (async () => {
      if (
        sessionType === authProvider.UserSessionType.full &&
        backend.type === backendModule.BackendType.remote
      ) {
        const newOrganization = await backend.getOrganization()
        setIsUserInOrganization(newOrganization != null)
        if (newOrganization != null) {
          setOrganization(newOrganization)
        }
      }
    })()
  }, [sessionType, backend])
>>>>>>> f1a19010

  let content: React.JSX.Element | null
  switch (settingsTab) {
    case SettingsTab.account: {
      content = backend == null ? null : <AccountSettingsTab backend={backend} />
      break
    }
    case SettingsTab.organization: {
      content = backend == null ? null : <OrganizationSettingsTab backend={backend} />
      break
    }
    case SettingsTab.members: {
      content = backend == null ? null : <MembersSettingsTab backend={backend} />
      break
    }
    case SettingsTab.userGroups: {
      content = backend == null ? null : <UserGroupsSettingsTab backend={backend} />
      break
    }
    case SettingsTab.keyboardShortcuts: {
      content = <KeyboardShortcutsSettingsTab />
      break
    }
    case SettingsTab.activityLog: {
      content = backend == null ? null : <ActivityLogSettingsTab backend={backend} />
      break
    }
    default: {
      // This case should be removed when all settings tabs are implemented.
      content = <></>
      break
    }
  }
  const noContent = content == null

  React.useEffect(() => {
    if (noContent) {
      // Set to the first settings page that does not require a backend.
      setSettingsTab(SettingsTab.keyboardShortcuts)
    }
  }, [noContent, setSettingsTab])

  return (
    <div className="flex flex-1 flex-col gap-settings-header overflow-hidden px-page-x">
      <aria.Heading level={1} className="flex h-heading px-heading-x text-xl font-bold">
        <aria.MenuTrigger isOpen={isSidebarPopoverOpen} onOpenChange={setIsSidebarPopoverOpen}>
          <Button image={BurgerMenuIcon} buttonClassName="mr-3 sm:hidden" onPress={() => {}} />
          <aria.Popover UNSTABLE_portalContainer={root}>
            <SettingsSidebar
              isMenu
              hasBackend={backend != null}
              isUserInOrganization={isUserInOrganization}
              settingsTab={settingsTab}
              setSettingsTab={setSettingsTab}
              onClickCapture={() => {
                setIsSidebarPopoverOpen(false)
              }}
            />
          </aria.Popover>
        </aria.MenuTrigger>
        <aria.Text className="py-heading-y">{getText('settingsFor')}</aria.Text>
        {/* This UI element does not appear anywhere else. */}
        {/* eslint-disable-next-line no-restricted-syntax */}
        <div className="ml-[0.625rem] h-[2.25rem] rounded-full bg-frame px-[0.5625rem] pb-[0.3125rem] pt-[0.125rem] leading-snug">
          {settingsTab !== SettingsTab.organization &&
          settingsTab !== SettingsTab.members &&
          settingsTab !== SettingsTab.userGroups
            ? user?.name ?? 'your account'
            : organization?.name ?? 'your organization'}
        </div>
      </aria.Heading>
      <div className="flex flex-1 gap-settings overflow-hidden">
        <SettingsSidebar
          hasBackend={backend != null}
          isUserInOrganization={isUserInOrganization}
          settingsTab={settingsTab}
          setSettingsTab={setSettingsTab}
        />
        <errorBoundary.ErrorBoundary>
          <React.Suspense fallback={<loader.Loader size="medium" minHeight="h64" />}>
            {content}
          </React.Suspense>
        </errorBoundary.ErrorBoundary>
      </div>
    </div>
  )
}<|MERGE_RESOLUTION|>--- conflicted
+++ resolved
@@ -47,37 +47,9 @@
   const { getText } = textProvider.useText()
   const root = portal.useStrictPortalContext()
   const [isSidebarPopoverOpen, setIsSidebarPopoverOpen] = React.useState(false)
-<<<<<<< HEAD
   const user = backendHooks.useBackendUsersMe(backend)
   const organization = backendHooks.useBackendGetOrganization(backend)
   const isUserInOrganization = organization != null
-=======
-
-  const [organization, setOrganization] = React.useState<backendModule.OrganizationInfo>(() => ({
-    id: user?.organizationId ?? backendModule.OrganizationId(''),
-    name: null,
-    email: null,
-    website: null,
-    address: null,
-    picture: null,
-    subscription: {},
-  }))
-
-  React.useEffect(() => {
-    void (async () => {
-      if (
-        sessionType === authProvider.UserSessionType.full &&
-        backend.type === backendModule.BackendType.remote
-      ) {
-        const newOrganization = await backend.getOrganization()
-        setIsUserInOrganization(newOrganization != null)
-        if (newOrganization != null) {
-          setOrganization(newOrganization)
-        }
-      }
-    })()
-  }, [sessionType, backend])
->>>>>>> f1a19010
 
   let content: React.JSX.Element | null
   switch (settingsTab) {
