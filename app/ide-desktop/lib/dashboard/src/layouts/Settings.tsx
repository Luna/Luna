--- conflicted
+++ resolved
@@ -34,14 +34,8 @@
   const { backend } = backendProvider.useBackend()
   const { getText } = textProvider.useText()
   const [organization, setOrganization] = React.useState<backendModule.OrganizationInfo>(() => ({
-<<<<<<< HEAD
-    id: user?.id ?? backendModule.OrganizationId(''),
+    id: user?.organizationId ?? backendModule.OrganizationId(''),
     name: null,
-=======
-    pk: user?.organizationId ?? backendModule.OrganizationId(''),
-    // eslint-disable-next-line @typescript-eslint/naming-convention
-    organization_name: null,
->>>>>>> 6d73dadc
     email: null,
     website: null,
     address: null,
