--- conflicted
+++ resolved
@@ -18,12 +18,7 @@
 import SettingsSidebar from '#/layouts/SettingsSidebar'
 
 import * as aria from '#/components/aria'
-<<<<<<< HEAD
-=======
 import * as ariaComponents from '#/components/AriaComponents'
-import * as errorBoundary from '#/components/ErrorBoundary'
-import * as loader from '#/components/Loader'
->>>>>>> fe2cf495
 import * as portal from '#/components/Portal'
 import Button from '#/components/styled/Button'
 
@@ -61,7 +56,6 @@
   const isUserInOrganization = organization != null
   const isQueryBlank = !/\S/.test(query)
 
-<<<<<<< HEAD
   const updateUserMutation = backendHooks.useBackendMutation(backend, 'updateUser')
   const updateOrganizationMutation = backendHooks.useBackendMutation(backend, 'updateOrganization')
   const updateUser = updateUserMutation.mutateAsync
@@ -136,39 +130,6 @@
           )
           .map(tabData => tabData.settingsTab)
       )
-=======
-  let content: React.JSX.Element | null
-
-  switch (settingsTab) {
-    case SettingsTab.account: {
-      content = backend == null ? null : <AccountSettingsTab backend={backend} />
-      break
-    }
-    case SettingsTab.organization: {
-      content = backend == null ? null : <OrganizationSettingsTab backend={backend} />
-      break
-    }
-    case SettingsTab.members: {
-      content = <MembersSettingsTab />
-      break
-    }
-    case SettingsTab.userGroups: {
-      content = backend == null ? null : <UserGroupsSettingsTab backend={backend} />
-      break
-    }
-    case SettingsTab.keyboardShortcuts: {
-      content = <KeyboardShortcutsSettingsTab />
-      break
-    }
-    case SettingsTab.activityLog: {
-      content = backend == null ? null : <ActivityLogSettingsTab backend={backend} />
-      break
-    }
-    default: {
-      // This case should be removed when all settings tabs are implemented.
-      content = <></>
-      break
->>>>>>> fe2cf495
     }
   }, [isQueryBlank, doesEntryMatchQuery, getText, isMatch])
   const effectiveTab = tabsToShow.includes(tab) ? tab : tabsToShow[0] ?? SettingsTabType.members
@@ -197,13 +158,8 @@
   }, [isQueryBlank, doesEntryMatchQuery, getText, isMatch, effectiveTab])
 
   return (
-<<<<<<< HEAD
     <div className="flex flex-1 flex-col gap-4 overflow-hidden px-page-x">
-      <aria.Heading level={1} className="flex h-heading px-heading-x text-xl font-bold">
-=======
-    <div className="mt-4 flex flex-1 flex-col gap-settings-header overflow-hidden px-page-x">
       <aria.Heading level={1} className="flex items-center px-heading-x">
->>>>>>> fe2cf495
         <aria.MenuTrigger isOpen={isSidebarPopoverOpen} onOpenChange={setIsSidebarPopoverOpen}>
           <Button image={BurgerMenuIcon} buttonClassName="mr-3 sm:hidden" onPress={() => {}} />
           <aria.Popover UNSTABLE_portalContainer={root}>
@@ -219,15 +175,22 @@
             />
           </aria.Popover>
         </aria.MenuTrigger>
-<<<<<<< HEAD
-        <aria.Text className="py-heading-y">{getText('settingsFor')}</aria.Text>
-        {/* This UI element does not appear anywhere else. */}
-        {/* eslint-disable-next-line no-restricted-syntax */}
-        <div className="ml-[0.625rem] h-[2.25rem] rounded-full bg-frame px-[0.5625rem] pb-[0.3125rem] pt-[0.125rem] leading-snug">
-          {data.organizationOnly === true
-            ? organization?.name ?? 'your organization'
-            : user?.name ?? 'your account'}
-        </div>
+        <ariaComponents.Text.Heading>
+          <span>{getText('settingsFor')}</span>
+        </ariaComponents.Text.Heading>
+
+        <ariaComponents.Text
+          variant="h1"
+          truncate="1"
+          className="ml-2.5 max-w-lg rounded-full bg-frame px-2.5"
+          aria-hidden
+        >
+          {effectiveTab !== SettingsTabType.organization &&
+          effectiveTab !== SettingsTabType.members &&
+          effectiveTab !== SettingsTabType.userGroups
+            ? user?.name ?? 'your account'
+            : organization?.name ?? 'your organization'}
+        </ariaComponents.Text>
       </aria.Heading>
       <SearchBar
         data-testid="settings-search-bar"
@@ -236,49 +199,16 @@
         label={getText('settingsSearchBarLabel')}
         placeholder={getText('settingsSearchBarPlaceholder')}
       />
-      <div className="flex flex-1 gap-settings overflow-hidden">
-        <SettingsSidebar
-          tabsToShow={tabsToShow}
-          isUserInOrganization={isUserInOrganization}
-          tab={effectiveTab}
-          setTab={setTab}
-        />
-        <SettingsTab context={context} data={data} />
-=======
-        <ariaComponents.Text.Heading>
-          <span>{getText('settingsFor')}</span>
-        </ariaComponents.Text.Heading>
-
-        <ariaComponents.Text
-          variant="h1"
-          truncate="1"
-          className="ml-2.5 max-w-lg rounded-full bg-frame px-2.5"
-          aria-hidden
-        >
-          {settingsTab !== SettingsTab.organization &&
-          settingsTab !== SettingsTab.members &&
-          settingsTab !== SettingsTab.userGroups
-            ? user?.name ?? 'your account'
-            : organization?.name ?? 'your organization'}
-        </ariaComponents.Text>
-      </aria.Heading>
-      <div className="mt-8 flex flex-1 gap-6 overflow-hidden pr-0.5">
+      <div className="flex flex-1 gap-6 overflow-hidden pr-0.5">
         <aside className="flex h-full flex-col overflow-y-auto overflow-x-hidden pb-12">
           <SettingsSidebar
-            hasBackend={backend != null}
+            tabsToShow={tabsToShow}
             isUserInOrganization={isUserInOrganization}
-            settingsTab={settingsTab}
-            setSettingsTab={setSettingsTab}
+            tab={tab}
+            setTab={setTab}
           />
         </aside>
-        <errorBoundary.ErrorBoundary>
-          <React.Suspense fallback={<loader.Loader size="medium" minHeight="h64" />}>
-            <main className="h-full w-full flex-shrink-0 flex-grow basis-0 overflow-y-auto overflow-x-hidden pb-12 pl-1.5 pr-3">
-              <div className="w-full max-w-[840px]">{content}</div>
-            </main>
-          </React.Suspense>
-        </errorBoundary.ErrorBoundary>
->>>>>>> fe2cf495
+        <SettingsTab context={context} data={data} />
       </div>
     </div>
   )
