--- conflicted
+++ resolved
@@ -93,16 +93,11 @@
   }, [noContent, setSettingsTab])
 
   return (
-<<<<<<< HEAD
-    <div className="flex flex-1 flex-col gap-settings-header overflow-hidden px-page-x">
+    <div className="mt-4 flex flex-1 flex-col gap-settings-header overflow-hidden px-page-x">
       <aria.Heading
         level={1}
         className="flex h-heading items-center px-heading-x text-xl font-bold"
       >
-=======
-    <div className="mt-4 flex flex-1 flex-col gap-settings-header overflow-hidden px-page-x">
-      <aria.Heading level={1} className="flex h-heading px-heading-x text-xl font-bold">
->>>>>>> e1aeebd5
         <aria.MenuTrigger isOpen={isSidebarPopoverOpen} onOpenChange={setIsSidebarPopoverOpen}>
           <Button image={BurgerMenuIcon} buttonClassName="mr-3 sm:hidden" onPress={() => {}} />
           <aria.Popover UNSTABLE_portalContainer={root}>
