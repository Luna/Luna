--- conflicted
+++ resolved
@@ -1,5 +1,7 @@
 /** @file Settings screen. */
 import * as React from 'react'
+
+import * as reactQuery from '@tanstack/react-query'
 
 import BurgerMenuIcon from 'enso-assets/burger_menu.svg'
 
@@ -11,17 +13,8 @@
 import * as backendProvider from '#/providers/BackendProvider'
 import * as textProvider from '#/providers/TextProvider'
 
-<<<<<<< HEAD
 import SearchBar from '#/layouts/SearchBar'
 import * as settingsData from '#/layouts/Settings/settingsData'
-=======
-import AccountSettingsTab from '#/layouts/Settings/AccountSettingsTab'
-import ActivityLogSettingsTab from '#/layouts/Settings/ActivityLogSettingsTab'
-import KeyboardShortcutsSettingsTab from '#/layouts/Settings/KeyboardShortcutsSettingsTab'
-import LocalSettingsTab from '#/layouts/Settings/LocalSettingsTab'
-import MembersSettingsTab from '#/layouts/Settings/MembersSettingsTab'
-import OrganizationSettingsTab from '#/layouts/Settings/OrganizationSettingsTab'
->>>>>>> 2dbd8a2e
 import SettingsTab from '#/layouts/Settings/SettingsTab'
 import SettingsTabType from '#/layouts/Settings/SettingsTabType'
 import SettingsSidebar from '#/layouts/SettingsSidebar'
@@ -32,6 +25,7 @@
 import Button from '#/components/styled/Button'
 
 import type Backend from '#/services/Backend'
+import * as projectManager from '#/services/ProjectManager'
 
 import * as array from '#/utilities/array'
 import * as string from '#/utilities/string'
@@ -48,6 +42,7 @@
 /** Settings screen. */
 export default function Settings() {
   const backend = backendProvider.useRemoteBackend()
+  const localBackend = backendProvider.useLocalBackend()
   const [tab, setTab] = searchParamsState.useSearchParamsState(
     'SettingsTab',
     SettingsTabType.account,
@@ -70,19 +65,43 @@
   const updateUser = updateUserMutation.mutateAsync
   const updateOrganization = updateOrganizationMutation.mutateAsync
 
-<<<<<<< HEAD
+  const updateLocalRootPathMutation = reactQuery.useMutation({
+    mutationKey: [localBackend?.type, 'updateRootPath'],
+    mutationFn: (value: string) => {
+      if (localBackend) {
+        localBackend.rootPath = projectManager.Path(value)
+      }
+      return Promise.resolve()
+    },
+    meta: { invalidates: [[localBackend?.type, 'listDirectory']], awaitInvalidates: true },
+  })
+  const updateLocalRootPath = updateLocalRootPathMutation.mutateAsync
+
   const context = React.useMemo<settingsData.SettingsContext>(
     () => ({
       accessToken,
       user,
+      backend,
+      localBackend,
+      organization,
       updateUser,
-      backend,
-      organization,
       updateOrganization,
+      updateLocalRootPath,
       toastAndLog,
       getText,
     }),
-    [accessToken, backend, getText, organization, toastAndLog, updateOrganization, updateUser, user]
+    [
+      accessToken,
+      backend,
+      getText,
+      localBackend,
+      organization,
+      toastAndLog,
+      updateLocalRootPath,
+      updateOrganization,
+      updateUser,
+      user,
+    ]
   )
 
   const isMatch = React.useMemo(() => {
@@ -129,41 +148,6 @@
           )
           .map(tabData => tabData.settingsTab)
       )
-=======
-  switch (settingsTab) {
-    case SettingsTab.account: {
-      content = backend == null ? null : <AccountSettingsTab backend={backend} />
-      break
-    }
-    case SettingsTab.organization: {
-      content = backend == null ? null : <OrganizationSettingsTab backend={backend} />
-      break
-    }
-    case SettingsTab.local: {
-      content = <LocalSettingsTab />
-      break
-    }
-    case SettingsTab.members: {
-      content = <MembersSettingsTab />
-      break
-    }
-    case SettingsTab.userGroups: {
-      content = backend == null ? null : <UserGroupsSettingsTab backend={backend} />
-      break
-    }
-    case SettingsTab.keyboardShortcuts: {
-      content = <KeyboardShortcutsSettingsTab />
-      break
-    }
-    case SettingsTab.activityLog: {
-      content = backend == null ? null : <ActivityLogSettingsTab backend={backend} />
-      break
-    }
-    default: {
-      // This case should be removed when all settings tabs are implemented.
-      content = <></>
-      break
->>>>>>> 2dbd8a2e
     }
   }, [isQueryBlank, doesEntryMatchQuery, getText, isMatch])
   const effectiveTab = tabsToShow.includes(tab) ? tab : tabsToShow[0] ?? SettingsTabType.members
@@ -199,6 +183,7 @@
           <aria.Popover UNSTABLE_portalContainer={root}>
             <SettingsSidebar
               isMenu
+              context={context}
               tabsToShow={tabsToShow}
               tab={effectiveTab}
               setTab={setTab}
@@ -230,7 +215,12 @@
       />
       <div className="flex flex-1 gap-6 overflow-hidden pr-0.5">
         <aside className="hidden h-full shrink-0 basis-[206px] flex-col overflow-y-auto overflow-x-hidden pb-12 sm:flex">
-          <SettingsSidebar tabsToShow={tabsToShow} tab={effectiveTab} setTab={setTab} />
+          <SettingsSidebar
+            context={context}
+            tabsToShow={tabsToShow}
+            tab={effectiveTab}
+            setTab={setTab}
+          />
         </aside>
         <SettingsTab
           context={context}
