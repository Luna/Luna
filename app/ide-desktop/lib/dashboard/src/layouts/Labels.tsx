--- conflicted
+++ resolved
@@ -47,22 +47,14 @@
   const { getText } = textProvider.useText()
 
   return (
-<<<<<<< HEAD
-    <div data-testid="labels" className="flex flex-col items-start w-30">
-      <div className="pl-2 pb-1.5">
-        <span className="inline-block font-bold text-sm leading-144.5 h-6 py-0.5">
-          {getText('labels')}
-        </span>
-      </div>
-      <ul data-testid="labels-list" className="flex flex-col items-start gap-1">
-=======
     <div
       data-testid="labels"
       className="flex w-full flex-col items-start gap-sidebar-section-heading"
     >
-      <div className="text-header px-sidebar-section-heading-x text-sm font-bold">Labels</div>
+      <div className="text-header px-sidebar-section-heading-x text-sm font-bold">
+        {getText('labels')}
+      </div>
       <ul data-testid="labels-list" className="flex flex-col items-start gap-labels">
->>>>>>> c4029eed
         {labels
           .filter(label => !deletedLabelNames.has(label.value))
           .sort((a, b) => string.compareCaseInsensitive(a.value, b.value))
@@ -122,13 +114,8 @@
                   >
                     <SvgMask
                       src={Trash2Icon}
-<<<<<<< HEAD
                       alt={getText('delete')}
-                      className="opacity-0 group-hover:opacity-100 text-delete w-4 h-4"
-=======
-                      alt="Delete"
                       className="size-icon text-delete transition-all transparent group-hover:active"
->>>>>>> c4029eed
                     />
                   </button>
                 )}
@@ -151,15 +138,10 @@
               )
             }}
           >
-<<<<<<< HEAD
-            <img src={PlusIcon} className="w-1.5 h-1.5" />
-            <span className="leading-144.5 h-6 py-0.5">{getText('newLabelButtonLabel')}</span>
-=======
             {/* This is a non-standard-sized icon. */}
             {/* eslint-disable-next-line no-restricted-syntax */}
             <img src={PlusIcon} className="mr-[6px] size-[6px]" />
-            <span className="text-header">new label</span>
->>>>>>> c4029eed
+            <span className="text-header">{getText('newLabelButtonLabel')}</span>
           </Label>
         </li>
       </ul>
