/** @file */
import * as React from 'react'

import * as toastify from 'react-toastify'

import * as loggerProvider from '#/providers/LoggerProvider'
<<<<<<< HEAD
import * as textProvider from '#/providers/TextProvider'
import type * as text from '#/text'
=======

>>>>>>> bb8ff8f8
import * as errorModule from '#/utilities/error'

// ======================
// === useToastAndLog ===
// ======================

/** Return a function to send a toast with rendered error message. The same message is also logged
 * as an error. */
export function useToastAndLog() {
  const { getText } = textProvider.useText()
  const logger = loggerProvider.useLogger()
  return React.useCallback(
    <K extends text.TextId, T>(
      textId: K | null,
      ...[error, ...replacements]: text.Replacements[K] extends readonly []
        ? [error?: errorModule.MustNotBeKnown<T>]
        : [error: errorModule.MustNotBeKnown<T> | null, ...replacements: text.Replacements[K]]
    ) => {
      const messagePrefix =
        textId == null
          ? null
          : // This is SAFE, as `replacements` is only `[]` if it was already `[]`.
            // See the above conditional type.
            // eslint-disable-next-line no-restricted-syntax
            getText(textId, ...(replacements as text.Replacements[K]))
      const message =
        error == null
          ? `${messagePrefix ?? ''}.`
          : // DO NOT explicitly pass the generic parameter anywhere else.
            // It is only being used here because this function also checks for
            // `MustNotBeKnown<T>`.
            `${
              messagePrefix != null ? messagePrefix + ': ' : ''
            }${errorModule.getMessageOrToString<unknown>(error)}`
      const id = toastify.toast.error(message)
      logger.error(message)
      return id
    },
    [getText, /* should never change */ logger]
  )
}<|MERGE_RESOLUTION|>--- conflicted
+++ resolved
@@ -3,13 +3,11 @@
 
 import * as toastify from 'react-toastify'
 
+import type * as text from '#/text'
+
 import * as loggerProvider from '#/providers/LoggerProvider'
-<<<<<<< HEAD
 import * as textProvider from '#/providers/TextProvider'
-import type * as text from '#/text'
-=======
 
->>>>>>> bb8ff8f8
 import * as errorModule from '#/utilities/error'
 
 // ======================
