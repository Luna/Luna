/** @file Type definitions common between all backends. */

<<<<<<< HEAD
import type * as React from 'react'

import type * as backend from 'enso-common/src/services/Backend'

export * from 'enso-common/src/services/Backend'
export { default } from 'enso-common/src/services/Backend'

declare module 'enso-common/src/services/Backend' {
  /** Information required to open a project. */
  export interface ProjectStartupInfo {
    // This MUST BE optional because it is lost when `JSON.stringify`ing to put in `localStorage`.
    readonly setProjectAsset?: React.Dispatch<React.SetStateAction<backend.ProjectAsset>>
  }
}
=======
export * from 'enso-common/src/services/Backend'
export { default } from 'enso-common/src/services/Backend'
>>>>>>> 32e843c6
<|MERGE_RESOLUTION|>--- conflicted
+++ resolved
@@ -1,21 +1,4 @@
 /** @file Type definitions common between all backends. */
 
-<<<<<<< HEAD
-import type * as React from 'react'
-
-import type * as backend from 'enso-common/src/services/Backend'
-
 export * from 'enso-common/src/services/Backend'
-export { default } from 'enso-common/src/services/Backend'
-
-declare module 'enso-common/src/services/Backend' {
-  /** Information required to open a project. */
-  export interface ProjectStartupInfo {
-    // This MUST BE optional because it is lost when `JSON.stringify`ing to put in `localStorage`.
-    readonly setProjectAsset?: React.Dispatch<React.SetStateAction<backend.ProjectAsset>>
-  }
-}
-=======
-export * from 'enso-common/src/services/Backend'
-export { default } from 'enso-common/src/services/Backend'
->>>>>>> 32e843c6
+export { default } from 'enso-common/src/services/Backend'