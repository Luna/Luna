/** @file Type definitions common between all backends. */
import type * as React from 'react'

import * as dateTime from '#/utilities/dateTime'
import * as newtype from '#/utilities/newtype'
import * as permissions from '#/utilities/permissions'
import * as uniqueString from '#/utilities/uniqueString'

// ================
// === Newtypes ===
// ================

// These are constructor functions that construct values of the type they are named after.
/* eslint-disable @typescript-eslint/no-redeclare */

/** Unique identifier for a user/organization. */
export type OrganizationId = newtype.Newtype<string, 'OrganizationId'>
export const OrganizationId = newtype.newtypeConstructor<OrganizationId>()

/** Unique identifier for a directory. */
export type DirectoryId = newtype.Newtype<string, 'DirectoryId'>
export const DirectoryId = newtype.newtypeConstructor<DirectoryId>()

/** Unique identifier for an asset representing the items inside a directory for which the
 * request to retrive the items has not yet completed. */
export type LoadingAssetId = newtype.Newtype<string, 'LoadingAssetId'>
export const LoadingAssetId = newtype.newtypeConstructor<LoadingAssetId>()

/** Unique identifier for an asset representing the nonexistent children of an empty directory. */
export type EmptyAssetId = newtype.Newtype<string, 'EmptyAssetId'>
export const EmptyAssetId = newtype.newtypeConstructor<EmptyAssetId>()

/** Unique identifier for a user's project. */
export type ProjectId = newtype.Newtype<string, 'ProjectId'>
export const ProjectId = newtype.newtypeConstructor<ProjectId>()

/** Unique identifier for an uploaded file. */
export type FileId = newtype.Newtype<string, 'FileId'>
export const FileId = newtype.newtypeConstructor<FileId>()

/** Unique identifier for a secret environment variable. */
export type SecretId = newtype.Newtype<string, 'SecretId'>
export const SecretId = newtype.newtypeConstructor<SecretId>()

/** Unique identifier for a Data Link. */
export type ConnectorId = newtype.Newtype<string, 'ConnectorId'>
export const ConnectorId = newtype.newtypeConstructor<ConnectorId>()

/** Unique identifier for an arbitrary asset. */
export type AssetId = IdType[keyof IdType]

/** The name of an asset label. */
export type LabelName = newtype.Newtype<string, 'LabelName'>
export const LabelName = newtype.newtypeConstructor<LabelName>()

/** Unique identifier for a label. */
export type TagId = newtype.Newtype<string, 'TagId'>
export const TagId = newtype.newtypeConstructor<TagId>()

/** A URL. */
export type Address = newtype.Newtype<string, 'Address'>
export const Address = newtype.newtypeConstructor<Address>()

/** A HTTPS URL. */
export type HttpsUrl = newtype.Newtype<string, 'HttpsUrl'>
export const HttpsUrl = newtype.newtypeConstructor<HttpsUrl>()

/** An email address. */
export type EmailAddress = newtype.Newtype<string, 'EmailAddress'>
export const EmailAddress = newtype.newtypeConstructor<EmailAddress>()

/** An AWS S3 file path. */
export type S3FilePath = newtype.Newtype<string, 'S3FilePath'>
export const S3FilePath = newtype.newtypeConstructor<S3FilePath>()

/** An AWS machine configuration. */
export type Ami = newtype.Newtype<string, 'Ami'>
export const Ami = newtype.newtypeConstructor<Ami>()

/** An AWS user ID. */
export type Subject = newtype.Newtype<string, 'Subject'>
export const Subject = newtype.newtypeConstructor<Subject>()

/* eslint-enable @typescript-eslint/no-redeclare */

// =============
// === Types ===
// =============

/** The {@link Backend} variant. If a new variant is created, it should be added to this enum. */
export enum BackendType {
  local = 'local',
  remote = 'remote',
}

/** A user in the application. These are the primary owners of a project. */
export interface User {
  /** The ID of the parent organization. If this is a sole user, they are implicitly in an
   * organization consisting of only themselves. */
  readonly id: OrganizationId
  readonly name: string
  readonly email: EmailAddress
  /** A URL. */
  readonly profilePicture: string | null
  /** If `false`, this account is awaiting acceptance from an admin, and endpoints other than
   * `usersMe` will not work. */
  readonly isEnabled: boolean
  readonly rootDirectoryId: DirectoryId
}

/** A `Directory` returned by `createDirectory`. */
export interface CreatedDirectory {
  readonly id: DirectoryId
  readonly parentId: DirectoryId
  readonly title: string
}

/** Possible states that a project can be in. */
export enum ProjectState {
  created = 'Created',
  new = 'New',
  openInProgress = 'OpenInProgress',
  provisioned = 'Provisioned',
  opened = 'Opened',
  closed = 'Closed',
  /** A frontend-specific state, representing a project that should be displayed as
   * `openInProgress`, but has not yet been added to the backend. */
  placeholder = 'Placeholder',
  /** A frontend-specific state, representing a project that should be displayed as `closed`,
   * but is still in the process of shutting down. */
  closing = 'Closing',
}

/** Wrapper around a project state value. */
export interface ProjectStateType {
  readonly type: ProjectState
  /* eslint-disable @typescript-eslint/naming-convention */
  readonly volume_id: string
  readonly instance_id?: string
  readonly execute_async?: boolean
  readonly address?: string
  readonly security_group_id?: string
  readonly ec2_id?: string
  readonly ec2_public_ip_address?: string
  readonly current_session_id?: string
  readonly opened_by?: EmailAddress
  /* eslint-enable @typescript-eslint/naming-convention */
}

export const DOES_PROJECT_STATE_INDICATE_VM_EXISTS: Readonly<Record<ProjectState, boolean>> = {
  [ProjectState.created]: false,
  [ProjectState.new]: false,
  [ProjectState.openInProgress]: true,
  [ProjectState.provisioned]: true,
  [ProjectState.opened]: true,
  [ProjectState.closed]: false,
  [ProjectState.placeholder]: true,
  [ProjectState.closing]: false,
}

/** Common `Project` fields returned by all `Project`-related endpoints. */
export interface BaseProject {
  readonly organizationId: string
  readonly projectId: ProjectId
  readonly name: string
}

/** A `Project` returned by `createProject`. */
export interface CreatedProject extends BaseProject {
  readonly state: ProjectStateType
  readonly packageName: string
}

/** A `Project` returned by the `listProjects` endpoint. */
export interface ListedProjectRaw extends CreatedProject {
  readonly address?: Address
}

/** A `Project` returned by `listProjects`. */
export interface ListedProject extends CreatedProject {
  readonly binaryAddress: Address | null
  readonly jsonAddress: Address | null
}

/** A `Project` returned by `updateProject`. */
export interface UpdatedProject extends BaseProject {
  readonly ami: Ami | null
  readonly ideVersion: VersionNumber | null
  readonly engineVersion: VersionNumber | null
}

/** A user/organization's project containing and/or currently executing code. */
export interface ProjectRaw extends ListedProjectRaw {
  // eslint-disable-next-line @typescript-eslint/naming-convention
  readonly ide_version: VersionNumber | null
  // eslint-disable-next-line @typescript-eslint/naming-convention
  readonly engine_version: VersionNumber | null
}

/** A user/organization's project containing and/or currently executing code. */
export interface Project extends ListedProject {
  readonly ideVersion: VersionNumber | null
  readonly engineVersion: VersionNumber | null
  readonly openedBy?: EmailAddress
}

/** A user/organization's project containing and/or currently executing code. */
export interface BackendProject extends Project {
  /** This must not be null as it is required to determine the base URL for backend assets. */
  readonly ideVersion: VersionNumber
}

/** Information required to open a project. */
export interface ProjectStartupInfo {
  readonly project: Project
  readonly projectAsset: ProjectAsset
  // This MUST BE optional because it is lost when `JSON.stringify`ing to put in `localStorage`.
  readonly setProjectAsset?: React.Dispatch<React.SetStateAction<ProjectAsset>>
  readonly backendType: BackendType
  readonly accessToken: string | null
}

/** Metadata describing an uploaded file. */
export interface File {
  readonly fileId: FileId
  readonly fileName: string | null
  readonly path: S3FilePath
}

/** Metadata uniquely identifying an uploaded file. */
export interface FileInfo {
  /* TODO: Should potentially be S3FilePath,
   * but it's just string on the backend. */
  readonly path: string
  readonly id: FileId
  readonly project: CreatedProject | null
}

/** All metadata related to a file. */
export interface FileDetails {
  readonly file: File
}

/** A secret environment variable. */
export interface Secret {
  readonly id: SecretId
  readonly value: string
}

/** A secret environment variable and metadata uniquely identifying it. */
export interface SecretAndInfo {
  readonly id: SecretId
  readonly name: string
  readonly value: string
}

/** Metadata uniquely identifying a secret environment variable. */
export interface SecretInfo {
  readonly name: string
  readonly id: SecretId
}

/** A Data Link. */
export type Connector = newtype.Newtype<unknown, 'Connector'>

/** Metadata uniquely identifying a Data Link. */
export interface ConnectorInfo {
  readonly id: ConnectorId
}

/** A label. */
export interface Label {
  readonly id: TagId
  readonly value: LabelName
  readonly color: LChColor
}

/** Type of application that a {@link Version} applies to.
 *
 * We keep track of both backend and IDE versions, so that we can update the two independently.
 * However the format of the version numbers is the same for both, so we can use the same type for
 * both. We just need this enum to disambiguate. */
export enum VersionType {
  backend = 'Backend',
  ide = 'Ide',
}

/** Stability of an IDE or backend version. */
export enum VersionLifecycle {
  stable = 'Stable',
  releaseCandidate = 'ReleaseCandidate',
  nightly = 'Nightly',
  development = 'Development',
}

/** Version number of an IDE or backend. */
export interface VersionNumber {
  readonly value: string
  readonly lifecycle: VersionLifecycle
}

/** A version describing a release of the backend or IDE. */
export interface Version {
  readonly number: VersionNumber
  readonly ami: Ami | null
  readonly created: dateTime.Rfc3339DateTime
  // This does not follow our naming convention because it's defined this way in the backend,
  // so we need to match it.
  // eslint-disable-next-line @typescript-eslint/naming-convention
  readonly version_type: VersionType
}

/** Resource usage of a VM. */
export interface ResourceUsage {
  /** Percentage of memory used. */
  readonly memory: number
  /** Percentage of CPU time used since boot. */
  readonly cpu: number
  /** Percentage of disk space used. */
  readonly storage: number
}

/** Metadata uniquely identifying a user. */
export interface UserInfo {
  /* eslint-disable @typescript-eslint/naming-convention */
  readonly pk: Subject
  readonly user_name: string
  readonly user_email: EmailAddress
  readonly organization_id: OrganizationId
  /* eslint-enable @typescript-eslint/naming-convention */
}

/** Metadata for an organization. */
export interface OrganizationInfo {
  readonly pk: OrganizationId
  // eslint-disable-next-line @typescript-eslint/naming-convention
  readonly organization_name: string | null
  readonly email: EmailAddress | null
  readonly website: HttpsUrl | null
  readonly address: string | null
  readonly picture: HttpsUrl | null
}

/** Metadata uniquely identifying a user inside an organization.
 * This is similar to {@link UserInfo}, but without `organization_id`. */
export interface SimpleUser {
  readonly id: Subject
  readonly name: string
  readonly email: EmailAddress
}

/** User permission for a specific user. */
export interface UserPermission {
  readonly user: UserInfo
  readonly permission: permissions.PermissionAction
}

/** The type returned from the "update directory" endpoint. */
export interface UpdatedDirectory {
  readonly id: DirectoryId
  readonly parentId: DirectoryId
  readonly title: string
}

/** The type returned from the "create directory" endpoint. */
export interface Directory extends DirectoryAsset {}

/** The subset of asset fields returned by the "copy asset" endpoint. */
export interface CopiedAsset {
  readonly id: AssetId
  readonly parentId: DirectoryId
  readonly title: string
}

/** The type returned from the "copy asset" endpoint. */
export interface CopyAssetResponse {
  readonly asset: CopiedAsset
}

/** Possible filters for the "list directory" endpoint. */
export enum FilterBy {
  all = 'All',
  active = 'Active',
  recent = 'Recent',
  trashed = 'Trashed',
}

/** A color in the LCh colorspace. */
export interface LChColor {
  readonly lightness: number
  readonly chroma: number
  readonly hue: number
  readonly alpha?: number
}

/** A pre-selected list of colors to be used in color pickers. */
export const COLORS: readonly [LChColor, ...LChColor[]] = [
  /* eslint-disable @typescript-eslint/no-magic-numbers */
  // Red
  { lightness: 50, chroma: 66, hue: 7 },
  // Orange
  { lightness: 50, chroma: 66, hue: 34 },
  // Yellow
  { lightness: 50, chroma: 66, hue: 80 },
  // Turquoise
  { lightness: 50, chroma: 66, hue: 139 },
  // Teal
  { lightness: 50, chroma: 66, hue: 172 },
  // Blue
  { lightness: 50, chroma: 66, hue: 271 },
  // Lavender
  { lightness: 50, chroma: 66, hue: 295 },
  // Pink
  { lightness: 50, chroma: 66, hue: 332 },
  // Light blue
  { lightness: 50, chroma: 22, hue: 252 },
  // Dark blue
  { lightness: 22, chroma: 13, hue: 252 },
  /* eslint-enable @typescript-eslint/no-magic-numbers */
]

/** Converts a {@link LChColor} to a CSS color string. */
export function lChColorToCssColor(color: LChColor): string {
  return 'alpha' in color
    ? `lcha(${color.lightness}% ${color.chroma} ${color.hue} / ${color.alpha})`
    : `lch(${color.lightness}% ${color.chroma} ${color.hue})`
}

export const COLOR_STRING_TO_COLOR = new Map(
  COLORS.map(color => [lChColorToCssColor(color), color])
)

export const INITIAL_COLOR_COUNTS = new Map(COLORS.map(color => [lChColorToCssColor(color), 0]))

/** The color that is used for the least labels. Ties are broken by order. */
export function leastUsedColor(labels: Iterable<Label>) {
  const colorCounts = new Map(INITIAL_COLOR_COUNTS)
  for (const label of labels) {
    const colorString = lChColorToCssColor(label.color)
    colorCounts.set(colorString, (colorCounts.get(colorString) ?? 0) + 1)
  }
  const min = Math.min(...colorCounts.values())
  const [minColor] = [...colorCounts.entries()].find(kv => kv[1] === min) ?? []
  return minColor == null ? COLORS[0] : COLOR_STRING_TO_COLOR.get(minColor) ?? COLORS[0]
}

// =================
// === AssetType ===
// =================

/** All possible types of directory entries. */
export enum AssetType {
  project = 'project',
  file = 'file',
  secret = 'secret',
  dataLink = 'connector',
  directory = 'directory',
  /** A special {@link AssetType} representing the unknown items of a directory, before the
   * request to retrieve the items completes. */
  specialLoading = 'specialLoading',
  /** A special {@link AssetType} representing the sole child of an empty directory. */
  specialEmpty = 'specialEmpty',
}

/** The corresponding ID newtype for each {@link AssetType}. */
export interface IdType {
  readonly [AssetType.project]: ProjectId
  readonly [AssetType.file]: FileId
  readonly [AssetType.dataLink]: ConnectorId
  readonly [AssetType.secret]: SecretId
  readonly [AssetType.directory]: DirectoryId
  readonly [AssetType.specialLoading]: LoadingAssetId
  readonly [AssetType.specialEmpty]: EmptyAssetId
}

<<<<<<< HEAD
=======
/** The english name of each asset type. */
export const ASSET_TYPE_NAME: Readonly<Record<AssetType, string>> = {
  [AssetType.directory]: 'folder',
  [AssetType.project]: 'project',
  [AssetType.file]: 'file',
  [AssetType.dataLink]: 'Data Link',
  [AssetType.secret]: 'secret',
  [AssetType.specialLoading]: 'special loading asset',
  [AssetType.specialEmpty]: 'special empty asset',
}

>>>>>>> 6efa26b4
/** Integers (starting from 0) corresponding to the order in which each asset type should appear
 * in a directory listing. */
export const ASSET_TYPE_ORDER: Readonly<Record<AssetType, number>> = {
  // This is a sequence of numbers, not magic numbers. `999` and `1000` are arbitrary numbers
  // that are higher than the number of possible asset types.
  /* eslint-disable @typescript-eslint/no-magic-numbers */
  [AssetType.directory]: 0,
  [AssetType.project]: 1,
  [AssetType.file]: 2,
  [AssetType.dataLink]: 3,
  [AssetType.secret]: 4,
  [AssetType.specialLoading]: 999,
  [AssetType.specialEmpty]: 1000,
  /* eslint-enable @typescript-eslint/no-magic-numbers */
}

// =============
// === Asset ===
// =============

/** Metadata uniquely identifying a directory entry.
 * These can be Projects, Files, Secrets, or other directories. */
export interface BaseAsset {
  readonly id: AssetId
  readonly title: string
  readonly modifiedAt: dateTime.Rfc3339DateTime
  /** This is defined as a generic {@link AssetId} in the backend, however it is more convenient
   * (and currently safe) to assume it is always a {@link DirectoryId}. */
  readonly parentId: DirectoryId
  readonly permissions: UserPermission[] | null
  readonly labels: LabelName[] | null
  readonly description: string | null
}

/** Metadata uniquely identifying a directory entry.
 * These can be Projects, Files, Secrets, or other directories. */
export interface Asset<Type extends AssetType = AssetType> extends BaseAsset {
  readonly type: Type
  readonly id: IdType[Type]
  readonly projectState: Type extends AssetType.project ? ProjectStateType : null
}

/** A convenience alias for {@link Asset}<{@link AssetType.directory}>. */
export interface DirectoryAsset extends Asset<AssetType.directory> {}

/** A convenience alias for {@link Asset}<{@link AssetType.project}>. */
export interface ProjectAsset extends Asset<AssetType.project> {}

/** A convenience alias for {@link Asset}<{@link AssetType.file}>. */
export interface FileAsset extends Asset<AssetType.file> {}

/** A convenience alias for {@link Asset}<{@link AssetType.dataLink}>. */
export interface DataLinkAsset extends Asset<AssetType.dataLink> {}

/** A convenience alias for {@link Asset}<{@link AssetType.secret}>. */
export interface SecretAsset extends Asset<AssetType.secret> {}

/** A convenience alias for {@link Asset}<{@link AssetType.specialLoading}>. */
export interface SpecialLoadingAsset extends Asset<AssetType.specialLoading> {}

/** A convenience alias for {@link Asset}<{@link AssetType.specialEmpty}>. */
export interface SpecialEmptyAsset extends Asset<AssetType.specialEmpty> {}

/** Creates a {@link DirectoryAsset} representing the root directory for the organization,
 * with all irrelevant fields initialized to default values. */
export function createRootDirectoryAsset(directoryId: DirectoryId): DirectoryAsset {
  return {
    type: AssetType.directory,
    title: '(root)',
    id: directoryId,
    modifiedAt: dateTime.toRfc3339(new Date()),
    parentId: DirectoryId(''),
    permissions: [],
    projectState: null,
    labels: [],
    description: null,
  }
}

/** Creates a {@link FileAsset} using the given values. */
export function createPlaceholderFileAsset(
  title: string,
  parentId: DirectoryId,
  assetPermissions: UserPermission[]
): FileAsset {
  return {
    type: AssetType.file,
    id: FileId(uniqueString.uniqueString()),
    title,
    parentId,
    permissions: assetPermissions,
    modifiedAt: dateTime.toRfc3339(new Date()),
    projectState: null,
    labels: [],
    description: null,
  }
}

/** Creates a {@link ProjectAsset} using the given values. */
export function createPlaceholderProjectAsset(
  title: string,
  parentId: DirectoryId,
  assetPermissions: UserPermission[],
  organization: User | null
): ProjectAsset {
  return {
    type: AssetType.project,
    id: ProjectId(uniqueString.uniqueString()),
    title,
    parentId,
    permissions: assetPermissions,
    modifiedAt: dateTime.toRfc3339(new Date()),
    projectState: {
      type: ProjectState.new,
      // eslint-disable-next-line @typescript-eslint/naming-convention
      volume_id: '',
      // eslint-disable-next-line @typescript-eslint/naming-convention
      ...(organization != null ? { opened_by: organization.email } : {}),
    },
    labels: [],
    description: null,
  }
}

/** Creates a {@link SpecialLoadingAsset}, with all irrelevant fields initialized to default
 * values. */
export function createSpecialLoadingAsset(directoryId: DirectoryId): SpecialLoadingAsset {
  return {
    type: AssetType.specialLoading,
    title: '',
    id: LoadingAssetId(uniqueString.uniqueString()),
    modifiedAt: dateTime.toRfc3339(new Date()),
    parentId: directoryId,
    permissions: [],
    projectState: null,
    labels: [],
    description: null,
  }
}

/** Creates a {@link SpecialEmptyAsset}, with all irrelevant fields initialized to default
 * values. */
export function createSpecialEmptyAsset(directoryId: DirectoryId): SpecialEmptyAsset {
  return {
    type: AssetType.specialEmpty,
    title: '',
    id: EmptyAssetId(uniqueString.uniqueString()),
    modifiedAt: dateTime.toRfc3339(new Date()),
    parentId: directoryId,
    permissions: [],
    projectState: null,
    labels: [],
    description: null,
  }
}

/** A union of all possible {@link Asset} variants. */
export type AnyAsset =
  | DataLinkAsset
  | DirectoryAsset
  | FileAsset
  | ProjectAsset
  | SecretAsset
  | SpecialEmptyAsset
  | SpecialLoadingAsset

/** A type guard that returns whether an {@link Asset} is a specific type of asset. */
export function assetIsType<Type extends AssetType>(type: Type) {
  return (asset: AnyAsset): asset is Extract<AnyAsset, Asset<Type>> => asset.type === type
}

/** Creates a new placeholder asset id for the given asset type. */
export function createPlaceholderAssetId<Type extends AssetType>(
  type: Type,
  id?: string
): IdType[Type] {
  // This is required so that TypeScript can check the `switch` for exhaustiveness.
  const assetType: AssetType = type
  id ??= uniqueString.uniqueString()
  let result: AssetId
  switch (assetType) {
    case AssetType.directory: {
      result = DirectoryId(id)
      break
    }
    case AssetType.project: {
      result = ProjectId(id)
      break
    }
    case AssetType.file: {
      result = FileId(id)
      break
    }
    case AssetType.dataLink: {
      result = ConnectorId(id)
      break
    }
    case AssetType.secret: {
      result = SecretId(id)
      break
    }
    case AssetType.specialLoading: {
      result = LoadingAssetId(id)
      break
    }
    case AssetType.specialEmpty: {
      result = EmptyAssetId(id)
      break
    }
  }
  // This is SAFE, just too dynamic for TypeScript to correctly typecheck.
  // eslint-disable-next-line no-restricted-syntax
  return result as IdType[Type]
}

// These are functions, and so their names should be camelCase.
/* eslint-disable no-restricted-syntax */
/** A type guard that returns whether an {@link Asset} is a {@link ProjectAsset}. */
export const assetIsProject = assetIsType(AssetType.project)
/** A type guard that returns whether an {@link Asset} is a {@link DirectoryAsset}. */
export const assetIsDirectory = assetIsType(AssetType.directory)
/** A type guard that returns whether an {@link Asset} is a {@link DataLinkAsset}. */
export const assetIsDataLink = assetIsType(AssetType.dataLink)
/** A type guard that returns whether an {@link Asset} is a {@link SecretAsset}. */
export const assetIsSecret = assetIsType(AssetType.secret)
/** A type guard that returns whether an {@link Asset} is a {@link FileAsset}. */
export const assetIsFile = assetIsType(AssetType.file)
/* eslint-disable no-restricted-syntax */

/** Metadata describing a specific version of an asset. */
export interface S3ObjectVersion {
  versionId: string
  lastModified: dateTime.Rfc3339DateTime
  isLatest: boolean
}

/** A list of asset versions. */
export interface AssetVersions {
  versions: S3ObjectVersion[]
}

// ==============================
// === compareUserPermissions ===
// ==============================

/** A value returned from a compare function passed to {@link Array.sort}, indicating that the
 * first argument was less than the second argument. */
const COMPARE_LESS_THAN = -1

/** Return a positive number when `a > b`, a negative number when `a < b`, and `0`
 * when `a === b`. */
export function compareUserPermissions(a: UserPermission, b: UserPermission) {
  const relativePermissionPrecedence =
    permissions.PERMISSION_ACTION_PRECEDENCE[a.permission] -
    permissions.PERMISSION_ACTION_PRECEDENCE[b.permission]
  if (relativePermissionPrecedence !== 0) {
    return relativePermissionPrecedence
  } else {
    const aName = a.user.user_name
    const bName = b.user.user_name
    const aEmail = a.user.user_email
    const bEmail = b.user.user_email
    return aName < bName
      ? COMPARE_LESS_THAN
      : aName > bName
      ? 1
      : aEmail < bEmail
      ? COMPARE_LESS_THAN
      : aEmail > bEmail
      ? 1
      : 0
  }
}

// =================
// === Endpoints ===
// =================

/** HTTP request body for the "set username" endpoint. */
export interface CreateUserRequestBody {
  readonly userName: string
  readonly userEmail: EmailAddress
  readonly organizationId: OrganizationId | null
}

/** HTTP request body for the "update user" endpoint. */
export interface UpdateUserRequestBody {
  username: string | null
}

/** HTTP request body for the "update organization" endpoint. */
export interface UpdateOrganizationRequestBody {
  name?: string
  email?: EmailAddress
  website?: HttpsUrl
  location?: string
}

/** HTTP request body for the "invite user" endpoint. */
export interface InviteUserRequestBody {
  readonly organizationId: OrganizationId
  readonly userEmail: EmailAddress
}

/** HTTP request body for the "create permission" endpoint. */
export interface CreatePermissionRequestBody {
  readonly userSubjects: Subject[]
  readonly resourceId: AssetId
  readonly action: permissions.PermissionAction | null
}

/** HTTP request body for the "create directory" endpoint. */
export interface CreateDirectoryRequestBody {
  readonly title: string
  readonly parentId: DirectoryId | null
}

/** HTTP request body for the "update directory" endpoint. */
export interface UpdateDirectoryRequestBody {
  readonly title: string
}

/** HTTP request body for the "update asset" endpoint. */
export interface UpdateAssetRequestBody {
  readonly parentDirectoryId: DirectoryId | null
  readonly description: string | null
}

/** HTTP request body for the "create project" endpoint. */
export interface CreateProjectRequestBody {
  readonly projectName: string
  readonly projectTemplateName: string | null
  readonly parentDirectoryId: DirectoryId | null
}

/** HTTP request body for the "update project" endpoint.
 * Only updates of the `projectName` or `ami` are allowed. */
export interface UpdateProjectRequestBody {
  readonly projectName: string | null
  readonly ami: Ami | null
  readonly ideVersion: VersionNumber | null
}

/** HTTP request body for the "open project" endpoint. */
export interface OpenProjectRequestBody {
  readonly forceCreate: boolean
  readonly executeAsync: boolean
}

/** HTTP request body for the "create secret" endpoint. */
export interface CreateSecretRequestBody {
  readonly name: string
  readonly value: string
  readonly parentDirectoryId: DirectoryId | null
}

/** HTTP request body for the "update secret" endpoint. */
export interface UpdateSecretRequestBody {
  readonly value: string
}

/** HTTP request body for the "create connector" endpoint. */
export interface CreateConnectorRequestBody {
  name: string
  value: unknown
  parentDirectoryId: DirectoryId | null
  connectorId: ConnectorId | null
}

/** HTTP request body for the "create tag" endpoint. */
export interface CreateTagRequestBody {
  readonly value: string
  readonly color: LChColor
}

/** URL query string parameters for the "list directory" endpoint. */
export interface ListDirectoryRequestParams {
  readonly parentId: string | null
  readonly filterBy: FilterBy | null
  readonly labels: LabelName[] | null
  readonly recentProjects: boolean
}

/** URL query string parameters for the "upload file" endpoint. */
export interface UploadFileRequestParams {
  readonly fileId: AssetId | null
  // Marked as optional in the data type, however it is required by the actual route handler.
  readonly fileName: string
  readonly parentDirectoryId: DirectoryId | null
}

/** URL query string parameters for the "upload profile picture" endpoint. */
export interface UploadPictureRequestParams {
  readonly fileName: string | null
}

/** URL query string parameters for the "list versions" endpoint. */
export interface ListVersionsRequestParams {
  readonly versionType: VersionType
  readonly default: boolean
}

// ==============================
// === detectVersionLifecycle ===
// ==============================

/** Extract the {@link VersionLifecycle} from a version string. */
export function detectVersionLifecycle(version: string) {
  if (/rc/i.test(version)) {
    return VersionLifecycle.releaseCandidate
  } else if (/\bnightly\b/i.test(version)) {
    return VersionLifecycle.nightly
  } else if (/\bdev\b|\balpha\b/i.test(version)) {
    return VersionLifecycle.development
  } else {
    return VersionLifecycle.stable
  }
}

// =====================
// === compareAssets ===
// =====================

/** Return a positive number if `a > b`, a negative number if `a < b`, and zero if `a === b`. */
export function compareAssets(a: AnyAsset, b: AnyAsset) {
  const relativeTypeOrder = ASSET_TYPE_ORDER[a.type] - ASSET_TYPE_ORDER[b.type]
  if (relativeTypeOrder !== 0) {
    return relativeTypeOrder
  }
  return a.title > b.title ? 1 : a.title < b.title ? COMPARE_LESS_THAN : 0
}

// ==================
// === getAssetId ===
// ==================

/** A convenience function to get the `id` of an {@link Asset}.
 * This is useful to avoid React re-renders as it is not re-created on each function call. */
export function getAssetId<Type extends AssetType>(asset: Asset<Type>) {
  return asset.id
}

// =====================
// === fileIsProject ===
// =====================

/** A subset of properties of the JS `File` type. */
interface JSFile {
  name: string
}

/** Whether a `File` is a project. */
export function fileIsProject(file: JSFile) {
  return (
    file.name.endsWith('.tar.gz') ||
    file.name.endsWith('.zip') ||
    file.name.endsWith('.enso-project')
  )
}

/** Whether a `File` is not a project. */
export function fileIsNotProject(file: JSFile) {
  return !fileIsProject(file)
}

// =============================
// === stripProjectExtension ===
// =============================

/** Remove the extension of the project file name (if any). */
export function stripProjectExtension(name: string) {
  return name.replace(/[.](?:tar[.]gz|zip|enso-project)$/, '')
}

/** Return both the name and extension of the project file name (if any).
 * Otherwise, returns the entire name as the basename. */
export function extractProjectExtension(name: string) {
  const [, basename, extension] = name.match(/^(.*)[.](tar[.]gz|zip|enso-project)$/) ?? []
  return { basename: basename ?? name, extension: extension ?? '' }
}

// ===============
// === Backend ===
// ===============

/** Interface for sending requests to a backend that manages assets and runs projects. */
export default abstract class Backend {
  abstract readonly type: BackendType

  /** Return a list of all users in the same organization. */
  abstract listUsers(): Promise<SimpleUser[]>
  /** Set the username of the current user. */
  abstract createUser(body: CreateUserRequestBody): Promise<User>
  /** Change the username of the current user. */
  abstract updateUser(body: UpdateUserRequestBody): Promise<void>
  /** Delete the current user. */
  abstract deleteUser(): Promise<void>
  /** Upload a new profile picture for the current user. */
  abstract uploadUserPicture(params: UploadPictureRequestParams, file: Blob): Promise<User>
  /** Invite a new user to the organization by email. */
  abstract inviteUser(body: InviteUserRequestBody): Promise<void>
  /** Get the details of the current organization. */
  abstract getOrganization(): Promise<OrganizationInfo | null>
  /** Change the details of the current organization. */
  abstract updateOrganization(body: UpdateOrganizationRequestBody): Promise<OrganizationInfo | null>
  /** Upload a new profile picture for the current organization. */
  abstract uploadOrganizationPicture(
    params: UploadPictureRequestParams,
    file: Blob
  ): Promise<OrganizationInfo>
  /** Adds a permission for a specific user on a specific asset. */
  abstract createPermission(body: CreatePermissionRequestBody): Promise<void>
  /** Return user details for the current user. */
  abstract usersMe(): Promise<User | null>
  /** Return a list of assets in a directory. */
  abstract listDirectory(query: ListDirectoryRequestParams, title: string): Promise<AnyAsset[]>
  /** Create a directory. */
  abstract createDirectory(body: CreateDirectoryRequestBody): Promise<CreatedDirectory>
  /** Change the name of a directory. */
  abstract updateDirectory(
    directoryId: DirectoryId,
    body: UpdateDirectoryRequestBody,
    title: string
  ): Promise<UpdatedDirectory>
  /** List previous versions of an asset. */
  abstract listAssetVersions(assetId: AssetId, title: string | null): Promise<AssetVersions>
  /** Change the parent directory of an asset. */
  abstract updateAsset(assetId: AssetId, body: UpdateAssetRequestBody, title: string): Promise<void>
  /** Delete an arbitrary asset. */
  abstract deleteAsset(assetId: AssetId, title: string): Promise<void>
  /** Restore an arbitrary asset from the trash. */
  abstract undoDeleteAsset(assetId: AssetId, title: string): Promise<void>
  /** Copy an arbitrary asset to another directory. */
  abstract copyAsset(
    assetId: AssetId,
    parentDirectoryId: DirectoryId,
    title: string,
    parentDirectoryTitle: string
  ): Promise<CopyAssetResponse>
  /** Return a list of projects belonging to the current user. */
  abstract listProjects(): Promise<ListedProject[]>
  /** Create a project for the current user. */
  abstract createProject(body: CreateProjectRequestBody): Promise<CreatedProject>
  /** Close a project. */
  abstract closeProject(projectId: ProjectId, title: string): Promise<void>
  /** Return project details. */
  abstract getProjectDetails(projectId: ProjectId, title: string): Promise<Project>
  /** Set a project to an open state. */
  abstract openProject(
    projectId: ProjectId,
    body: OpenProjectRequestBody | null,
    title: string
  ): Promise<void>
  /** Change the AMI or IDE version of a project. */
  abstract updateProject(
    projectId: ProjectId,
    body: UpdateProjectRequestBody,
    title: string
  ): Promise<UpdatedProject>
  /** Return project memory, processor and storage usage. */
  abstract checkResources(projectId: ProjectId, title: string): Promise<ResourceUsage>
  /** Return a list of files accessible by the current user. */
  abstract listFiles(): Promise<File[]>
  /** Upload a file. */
  abstract uploadFile(params: UploadFileRequestParams, file: Blob): Promise<FileInfo>
  /** Return file details. */
<<<<<<< HEAD
  abstract getFileDetails(fileId: FileId, title: string): Promise<FileDetails>
=======
  abstract getFileDetails(fileId: FileId, title: string | null): Promise<FileDetails>
  /** Create a Data Link. */
  abstract createConnector(body: CreateConnectorRequestBody): Promise<ConnectorInfo>
  /** Return a Data Link. */
  abstract getConnector(connectorId: ConnectorId, title: string | null): Promise<Connector>
  /** Delete a Data Link. */
  abstract deleteConnector(connectorId: ConnectorId, title: string | null): Promise<void>
>>>>>>> 6efa26b4
  /** Create a secret environment variable. */
  abstract createSecret(body: CreateSecretRequestBody): Promise<SecretId>
  /** Return a secret environment variable. */
  abstract getSecret(secretId: SecretId, title: string): Promise<Secret>
  /** Change the value of a secret. */
  abstract updateSecret(
    secretId: SecretId,
    body: UpdateSecretRequestBody,
    title: string
  ): Promise<void>
  /** Return the secret environment variables accessible by the user. */
  abstract listSecrets(): Promise<SecretInfo[]>
  /** Create a label used for categorizing assets. */
  abstract createTag(body: CreateTagRequestBody): Promise<Label>
  /** Return all labels accessible by the user. */
  abstract listTags(): Promise<Label[]>
  /** Set the full list of labels for a specific asset. */
  abstract associateTag(assetId: AssetId, tagIds: LabelName[], title: string): Promise<void>
  /** Delete a label. */
  abstract deleteTag(tagId: TagId, value: LabelName): Promise<void>
  /** Return a list of backend or IDE versions. */
  abstract listVersions(params: ListVersionsRequestParams): Promise<Version[]>
}<|MERGE_RESOLUTION|>--- conflicted
+++ resolved
@@ -473,20 +473,6 @@
   readonly [AssetType.specialEmpty]: EmptyAssetId
 }
 
-<<<<<<< HEAD
-=======
-/** The english name of each asset type. */
-export const ASSET_TYPE_NAME: Readonly<Record<AssetType, string>> = {
-  [AssetType.directory]: 'folder',
-  [AssetType.project]: 'project',
-  [AssetType.file]: 'file',
-  [AssetType.dataLink]: 'Data Link',
-  [AssetType.secret]: 'secret',
-  [AssetType.specialLoading]: 'special loading asset',
-  [AssetType.specialEmpty]: 'special empty asset',
-}
-
->>>>>>> 6efa26b4
 /** Integers (starting from 0) corresponding to the order in which each asset type should appear
  * in a directory listing. */
 export const ASSET_TYPE_ORDER: Readonly<Record<AssetType, number>> = {
@@ -1053,17 +1039,13 @@
   /** Upload a file. */
   abstract uploadFile(params: UploadFileRequestParams, file: Blob): Promise<FileInfo>
   /** Return file details. */
-<<<<<<< HEAD
   abstract getFileDetails(fileId: FileId, title: string): Promise<FileDetails>
-=======
-  abstract getFileDetails(fileId: FileId, title: string | null): Promise<FileDetails>
   /** Create a Data Link. */
   abstract createConnector(body: CreateConnectorRequestBody): Promise<ConnectorInfo>
   /** Return a Data Link. */
   abstract getConnector(connectorId: ConnectorId, title: string | null): Promise<Connector>
   /** Delete a Data Link. */
   abstract deleteConnector(connectorId: ConnectorId, title: string | null): Promise<void>
->>>>>>> 6efa26b4
   /** Create a secret environment variable. */
   abstract createSecret(body: CreateSecretRequestBody): Promise<SecretId>
   /** Return a secret environment variable. */
