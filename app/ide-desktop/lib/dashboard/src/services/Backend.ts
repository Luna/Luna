/** @file Type definitions common between all backends. */
import type * as React from 'react'

import * as dateTime from '#/utilities/dateTime'
import * as newtype from '#/utilities/newtype'
import * as permissions from '#/utilities/permissions'
import * as uniqueString from '#/utilities/uniqueString'

// ================
// === Newtypes ===
// ================

// These are constructor functions that construct values of the type they are named after.
/* eslint-disable @typescript-eslint/no-redeclare */

/** Unique identifier for a user/organization. */
export type UserOrOrganizationId = newtype.Newtype<string, 'UserOrOrganizationId'>
export const UserOrOrganizationId = newtype.newtypeConstructor<UserOrOrganizationId>()

/** Unique identifier for a directory. */
export type DirectoryId = newtype.Newtype<string, 'DirectoryId'>
export const DirectoryId = newtype.newtypeConstructor<DirectoryId>()

/** Unique identifier for an asset representing the items inside a directory for which the
 * request to retrive the items has not yet completed. */
export type LoadingAssetId = newtype.Newtype<string, 'LoadingAssetId'>
export const LoadingAssetId = newtype.newtypeConstructor<LoadingAssetId>()

/** Unique identifier for an asset representing the nonexistent children of an empty directory. */
export type EmptyAssetId = newtype.Newtype<string, 'EmptyAssetId'>
export const EmptyAssetId = newtype.newtypeConstructor<EmptyAssetId>()

/** Unique identifier for a user's project. */
export type ProjectId = newtype.Newtype<string, 'ProjectId'>
export const ProjectId = newtype.newtypeConstructor<ProjectId>()

/** Unique identifier for an uploaded file. */
export type FileId = newtype.Newtype<string, 'FileId'>
export const FileId = newtype.newtypeConstructor<FileId>()

/** Unique identifier for a secret environment variable. */
export type SecretId = newtype.Newtype<string, 'SecretId'>
export const SecretId = newtype.newtypeConstructor<SecretId>()

/** Unique identifier for a Data Link. */
export type ConnectorId = newtype.Newtype<string, 'ConnectorId'>
export const ConnectorId = newtype.newtypeConstructor<ConnectorId>()

/** Unique identifier for an arbitrary asset. */
export type AssetId = IdType[keyof IdType]

/** The name of an asset label. */
export type LabelName = newtype.Newtype<string, 'LabelName'>
export const LabelName = newtype.newtypeConstructor<LabelName>()

/** Unique identifier for a label. */
export type TagId = newtype.Newtype<string, 'TagId'>
export const TagId = newtype.newtypeConstructor<TagId>()

/** A URL. */
export type Address = newtype.Newtype<string, 'Address'>
export const Address = newtype.newtypeConstructor<Address>()

/** An email address. */
export type EmailAddress = newtype.Newtype<string, 'EmailAddress'>
export const EmailAddress = newtype.newtypeConstructor<EmailAddress>()

/** An AWS S3 file path. */
export type S3FilePath = newtype.Newtype<string, 'S3FilePath'>
export const S3FilePath = newtype.newtypeConstructor<S3FilePath>()

/** An AWS machine configuration. */
export type Ami = newtype.Newtype<string, 'Ami'>
export const Ami = newtype.newtypeConstructor<Ami>()

/** An AWS user ID. */
export type Subject = newtype.Newtype<string, 'Subject'>
export const Subject = newtype.newtypeConstructor<Subject>()

/* eslint-enable @typescript-eslint/no-redeclare */

// =============
// === Types ===
// =============

/** The {@link Backend} variant. If a new variant is created, it should be added to this enum. */
export enum BackendType {
  local = 'local',
  remote = 'remote',
}

/** A user/organization in the application. These are the primary owners of a project. */
export interface UserOrOrganization {
  readonly id: UserOrOrganizationId
  readonly name: string
  readonly email: EmailAddress
  /** A URL. */
  readonly profilePicture: string | null
  /** If `false`, this account is awaiting acceptance from an admin, and endpoints other than
   * `usersMe` will not work. */
  readonly isEnabled: boolean
  readonly rootDirectoryId: DirectoryId
}

/** A `Directory` returned by `createDirectory`. */
export interface CreatedDirectory {
  readonly id: DirectoryId
  readonly parentId: DirectoryId
  readonly title: string
}

/** Possible states that a project can be in. */
export enum ProjectState {
  created = 'Created',
  new = 'New',
  openInProgress = 'OpenInProgress',
  provisioned = 'Provisioned',
  opened = 'Opened',
  closed = 'Closed',
  /** A frontend-specific state, representing a project that should be displayed as
   * `openInProgress`, but has not yet been added to the backend. */
  placeholder = 'Placeholder',
  /** A frontend-specific state, representing a project that should be displayed as `closed`,
   * but is still in the process of shutting down. */
  closing = 'Closing',
}

/** Wrapper around a project state value. */
export interface ProjectStateType {
  readonly type: ProjectState
  /* eslint-disable @typescript-eslint/naming-convention */
  readonly volume_id: string
  readonly instance_id?: string
  readonly execute_async?: boolean
  readonly address?: string
  readonly security_group_id?: string
  readonly ec2_id?: string
  readonly ec2_public_ip_address?: string
  readonly current_session_id?: string
  readonly opened_by?: EmailAddress
  /* eslint-enable @typescript-eslint/naming-convention */
}

export const DOES_PROJECT_STATE_INDICATE_VM_EXISTS: Readonly<Record<ProjectState, boolean>> = {
  [ProjectState.created]: false,
  [ProjectState.new]: false,
  [ProjectState.openInProgress]: true,
  [ProjectState.provisioned]: true,
  [ProjectState.opened]: true,
  [ProjectState.closed]: false,
  [ProjectState.placeholder]: true,
  [ProjectState.closing]: false,
}

/** Common `Project` fields returned by all `Project`-related endpoints. */
export interface BaseProject {
  readonly organizationId: string
  readonly projectId: ProjectId
  readonly name: string
}

/** A `Project` returned by `createProject`. */
export interface CreatedProject extends BaseProject {
  readonly state: ProjectStateType
  readonly packageName: string
}

/** A `Project` returned by the `listProjects` endpoint. */
export interface ListedProjectRaw extends CreatedProject {
  readonly address?: Address
}

/** A `Project` returned by `listProjects`. */
export interface ListedProject extends CreatedProject {
  readonly binaryAddress: Address | null
  readonly jsonAddress: Address | null
}

/** A `Project` returned by `updateProject`. */
export interface UpdatedProject extends BaseProject {
  readonly ami: Ami | null
  readonly ideVersion: VersionNumber | null
  readonly engineVersion: VersionNumber | null
}

/** A user/organization's project containing and/or currently executing code. */
export interface ProjectRaw extends ListedProjectRaw {
  // eslint-disable-next-line @typescript-eslint/naming-convention
  readonly ide_version: VersionNumber | null
  // eslint-disable-next-line @typescript-eslint/naming-convention
  readonly engine_version: VersionNumber | null
}

/** A user/organization's project containing and/or currently executing code. */
export interface Project extends ListedProject {
  readonly ideVersion: VersionNumber | null
  readonly engineVersion: VersionNumber | null
  readonly openedBy?: EmailAddress
}

/** A user/organization's project containing and/or currently executing code. */
export interface BackendProject extends Project {
  /** This must not be null as it is required to determine the base URL for backend assets. */
  readonly ideVersion: VersionNumber
}

/** Information required to open a project. */
export interface ProjectStartupInfo {
  readonly project: Project
  readonly projectAsset: ProjectAsset
  // This MUST BE optional because it is lost when `JSON.stringify`ing to put in `localStorage`.
  readonly setProjectAsset?: React.Dispatch<React.SetStateAction<ProjectAsset>>
  readonly backendType: BackendType
  readonly accessToken: string | null
}

/** Metadata describing an uploaded file. */
export interface File {
  readonly fileId: FileId
  readonly fileName: string | null
  readonly path: S3FilePath
}

/** Metadata uniquely identifying an uploaded file. */
export interface FileInfo {
  /* TODO: Should potentially be S3FilePath,
   * but it's just string on the backend. */
  readonly path: string
  readonly id: FileId
  readonly project: CreatedProject | null
}

/** All metadata related to a file. */
export interface FileDetails {
  readonly file: File
}

/** A secret environment variable. */
export interface Secret {
  readonly id: SecretId
  readonly value: string
}

/** A secret environment variable and metadata uniquely identifying it. */
export interface SecretAndInfo {
  readonly id: SecretId
  readonly name: string
  readonly value: string
}

/** Metadata uniquely identifying a secret environment variable. */
export interface SecretInfo {
  readonly name: string
  readonly id: SecretId
}

/** A Data Link. */
export type Connector = newtype.Newtype<unknown, 'Connector'>

/** Metadata uniquely identifying a Data Link. */
export interface ConnectorInfo {
  id: ConnectorId
}

/** A label. */
export interface Label {
  readonly id: TagId
  readonly value: LabelName
  readonly color: LChColor
}

/** Type of application that a {@link Version} applies to.
 *
 * We keep track of both backend and IDE versions, so that we can update the two independently.
 * However the format of the version numbers is the same for both, so we can use the same type for
 * both. We just need this enum to disambiguate. */
export enum VersionType {
  backend = 'Backend',
  ide = 'Ide',
}

/** Stability of an IDE or backend version. */
export enum VersionLifecycle {
  stable = 'Stable',
  releaseCandidate = 'ReleaseCandidate',
  nightly = 'Nightly',
  development = 'Development',
}

/** Version number of an IDE or backend. */
export interface VersionNumber {
  readonly value: string
  readonly lifecycle: VersionLifecycle
}

/** A version describing a release of the backend or IDE. */
export interface Version {
  readonly number: VersionNumber
  readonly ami: Ami | null
  readonly created: dateTime.Rfc3339DateTime
  // This does not follow our naming convention because it's defined this way in the backend,
  // so we need to match it.
  // eslint-disable-next-line @typescript-eslint/naming-convention
  readonly version_type: VersionType
}

/** Resource usage of a VM. */
export interface ResourceUsage {
  /** Percentage of memory used. */
  readonly memory: number
  /** Percentage of CPU time used since boot. */
  readonly cpu: number
  /** Percentage of disk space used. */
  readonly storage: number
}

/** Metadata uniquely identifying a user. */
export interface User {
  /* eslint-disable @typescript-eslint/naming-convention */
  readonly pk: Subject
  readonly user_name: string
  readonly user_email: EmailAddress
  readonly organization_id: UserOrOrganizationId
  /* eslint-enable @typescript-eslint/naming-convention */
}

/** Metadata uniquely identifying a user inside an organization.
 * This is similar to {@link User}, but without `organization_id`. */
export interface SimpleUser {
  readonly id: Subject
  readonly name: string
  readonly email: EmailAddress
}

/** User permission for a specific user. */
export interface UserPermission {
  readonly user: User
  readonly permission: permissions.PermissionAction
}

/** The type returned from the "update directory" endpoint. */
export interface UpdatedDirectory {
  readonly id: DirectoryId
  readonly parentId: DirectoryId
  readonly title: string
}

/** The type returned from the "create directory" endpoint. */
export interface Directory extends DirectoryAsset {}

/** The subset of asset fields returned by the "copy asset" endpoint. */
export interface CopiedAsset {
  readonly id: AssetId
  readonly parentId: DirectoryId
  readonly title: string
}

/** The type returned from the "copy asset" endpoint. */
export interface CopyAssetResponse {
  readonly asset: CopiedAsset
}

/** Possible filters for the "list directory" endpoint. */
export enum FilterBy {
  all = 'All',
  active = 'Active',
  recent = 'Recent',
  trashed = 'Trashed',
}

/** A color in the LCh colorspace. */
export interface LChColor {
  readonly lightness: number
  readonly chroma: number
  readonly hue: number
  readonly alpha?: number
}

/** A pre-selected list of colors to be used in color pickers. */
export const COLORS: readonly [LChColor, ...LChColor[]] = [
  /* eslint-disable @typescript-eslint/no-magic-numbers */
  // Red
  { lightness: 50, chroma: 66, hue: 7 },
  // Orange
  { lightness: 50, chroma: 66, hue: 34 },
  // Yellow
  { lightness: 50, chroma: 66, hue: 80 },
  // Turquoise
  { lightness: 50, chroma: 66, hue: 139 },
  // Teal
  { lightness: 50, chroma: 66, hue: 172 },
  // Blue
  { lightness: 50, chroma: 66, hue: 271 },
  // Lavender
  { lightness: 50, chroma: 66, hue: 295 },
  // Pink
  { lightness: 50, chroma: 66, hue: 332 },
  // Light blue
  { lightness: 50, chroma: 22, hue: 252 },
  // Dark blue
  { lightness: 22, chroma: 13, hue: 252 },
  /* eslint-enable @typescript-eslint/no-magic-numbers */
]

/** Converts a {@link LChColor} to a CSS color string. */
export function lChColorToCssColor(color: LChColor): string {
  return 'alpha' in color
    ? `lcha(${color.lightness}% ${color.chroma} ${color.hue} / ${color.alpha})`
    : `lch(${color.lightness}% ${color.chroma} ${color.hue})`
}

export const COLOR_STRING_TO_COLOR = new Map(
  COLORS.map(color => [lChColorToCssColor(color), color])
)

export const INITIAL_COLOR_COUNTS = new Map(COLORS.map(color => [lChColorToCssColor(color), 0]))

/** The color that is used for the least labels. Ties are broken by order. */
export function leastUsedColor(labels: Iterable<Label>) {
  const colorCounts = new Map(INITIAL_COLOR_COUNTS)
  for (const label of labels) {
    const colorString = lChColorToCssColor(label.color)
    colorCounts.set(colorString, (colorCounts.get(colorString) ?? 0) + 1)
  }
  const min = Math.min(...colorCounts.values())
  const [minColor] = [...colorCounts.entries()].find(kv => kv[1] === min) ?? []
  return minColor == null ? COLORS[0] : COLOR_STRING_TO_COLOR.get(minColor) ?? COLORS[0]
}

// =================
// === AssetType ===
// =================

/** All possible types of directory entries. */
export enum AssetType {
  project = 'project',
  file = 'file',
  secret = 'secret',
  dataLink = 'connector',
  directory = 'directory',
  /** A special {@link AssetType} representing the unknown items of a directory, before the
   * request to retrieve the items completes. */
  specialLoading = 'special-loading',
  /** A special {@link AssetType} representing the sole child of an empty directory. */
  specialEmpty = 'special-empty',
}

/** The corresponding ID newtype for each {@link AssetType}. */
export interface IdType {
<<<<<<< HEAD
  [AssetType.project]: ProjectId
  [AssetType.file]: FileId
  [AssetType.dataLink]: ConnectorId
  [AssetType.secret]: SecretId
  [AssetType.directory]: DirectoryId
  [AssetType.specialLoading]: LoadingAssetId
  [AssetType.specialEmpty]: EmptyAssetId
=======
  readonly [AssetType.project]: ProjectId
  readonly [AssetType.file]: FileId
  readonly [AssetType.secret]: SecretId
  readonly [AssetType.directory]: DirectoryId
  readonly [AssetType.specialLoading]: LoadingAssetId
  readonly [AssetType.specialEmpty]: EmptyAssetId
>>>>>>> 784d0691
}

/** The english name of each asset type. */
export const ASSET_TYPE_NAME: Readonly<Record<AssetType, string>> = {
  [AssetType.directory]: 'folder',
  [AssetType.project]: 'project',
  [AssetType.file]: 'file',
  [AssetType.dataLink]: 'Data Link',
  [AssetType.secret]: 'secret',
  [AssetType.specialLoading]: 'special loading asset',
  [AssetType.specialEmpty]: 'special empty asset',
}

/** Integers (starting from 0) corresponding to the order in which each asset type should appear
 * in a directory listing. */
export const ASSET_TYPE_ORDER: Readonly<Record<AssetType, number>> = {
  // This is a sequence of numbers, not magic numbers. `999` and `1000` are arbitrary numbers
  // that are higher than the number of possible asset types.
  /* eslint-disable @typescript-eslint/no-magic-numbers */
  [AssetType.directory]: 0,
  [AssetType.project]: 1,
  [AssetType.file]: 2,
  [AssetType.dataLink]: 3,
  [AssetType.secret]: 4,
  [AssetType.specialLoading]: 999,
  [AssetType.specialEmpty]: 1000,
  /* eslint-enable @typescript-eslint/no-magic-numbers */
}

// =============
// === Asset ===
// =============

/** Metadata uniquely identifying a directory entry.
 * These can be Projects, Files, Secrets, or other directories. */
export interface BaseAsset {
  readonly id: AssetId
  readonly title: string
  readonly modifiedAt: dateTime.Rfc3339DateTime
  /** This is defined as a generic {@link AssetId} in the backend, however it is more convenient
   * (and currently safe) to assume it is always a {@link DirectoryId}. */
  readonly parentId: DirectoryId
  readonly permissions: UserPermission[] | null
  readonly labels: LabelName[] | null
  readonly description: string | null
}

/** Metadata uniquely identifying a directory entry.
 * These can be Projects, Files, Secrets, or other directories. */
export interface Asset<Type extends AssetType = AssetType> extends BaseAsset {
  readonly type: Type
  readonly id: IdType[Type]
  readonly projectState: Type extends AssetType.project ? ProjectStateType : null
}

/** A convenience alias for {@link Asset}<{@link AssetType.directory}>. */
export interface DirectoryAsset extends Asset<AssetType.directory> {}

/** A convenience alias for {@link Asset}<{@link AssetType.project}>. */
export interface ProjectAsset extends Asset<AssetType.project> {}

/** A convenience alias for {@link Asset}<{@link AssetType.file}>. */
export interface FileAsset extends Asset<AssetType.file> {}

/** A convenience alias for {@link Asset}<{@link AssetType.dataLink}>. */
export interface DataLinkAsset extends Asset<AssetType.dataLink> {}

/** A convenience alias for {@link Asset}<{@link AssetType.secret}>. */
export interface SecretAsset extends Asset<AssetType.secret> {}

/** A convenience alias for {@link Asset}<{@link AssetType.specialLoading}>. */
export interface SpecialLoadingAsset extends Asset<AssetType.specialLoading> {}

/** A convenience alias for {@link Asset}<{@link AssetType.specialEmpty}>. */
export interface SpecialEmptyAsset extends Asset<AssetType.specialEmpty> {}

/** Creates a {@link DirectoryAsset} representing the root directory for the organization,
 * with all irrelevant fields initialized to default values. */
export function createRootDirectoryAsset(directoryId: DirectoryId): DirectoryAsset {
  return {
    type: AssetType.directory,
    title: '(root)',
    id: directoryId,
    modifiedAt: dateTime.toRfc3339(new Date()),
    parentId: DirectoryId(''),
    permissions: [],
    projectState: null,
    labels: [],
    description: null,
  }
}

/** Creates a {@link FileAsset} using the given values. */
export function createPlaceholderFileAsset(
  title: string,
  parentId: DirectoryId,
  assetPermissions: UserPermission[]
): FileAsset {
  return {
    type: AssetType.file,
    id: FileId(uniqueString.uniqueString()),
    title,
    parentId,
    permissions: assetPermissions,
    modifiedAt: dateTime.toRfc3339(new Date()),
    projectState: null,
    labels: [],
    description: null,
  }
}

/** Creates a {@link ProjectAsset} using the given values. */
export function createPlaceholderProjectAsset(
  title: string,
  parentId: DirectoryId,
  assetPermissions: UserPermission[],
  organization: UserOrOrganization | null
): ProjectAsset {
  return {
    type: AssetType.project,
    id: ProjectId(uniqueString.uniqueString()),
    title,
    parentId,
    permissions: assetPermissions,
    modifiedAt: dateTime.toRfc3339(new Date()),
    projectState: {
      type: ProjectState.new,
      // eslint-disable-next-line @typescript-eslint/naming-convention
      volume_id: '',
      // eslint-disable-next-line @typescript-eslint/naming-convention
      ...(organization != null ? { opened_by: organization.email } : {}),
    },
    labels: [],
    description: null,
  }
}

/** Creates a {@link SpecialLoadingAsset}, with all irrelevant fields initialized to default
 * values. */
export function createSpecialLoadingAsset(directoryId: DirectoryId): SpecialLoadingAsset {
  return {
    type: AssetType.specialLoading,
    title: '',
    id: LoadingAssetId(uniqueString.uniqueString()),
    modifiedAt: dateTime.toRfc3339(new Date()),
    parentId: directoryId,
    permissions: [],
    projectState: null,
    labels: [],
    description: null,
  }
}

/** Creates a {@link SpecialEmptyAsset}, with all irrelevant fields initialized to default
 * values. */
export function createSpecialEmptyAsset(directoryId: DirectoryId): SpecialEmptyAsset {
  return {
    type: AssetType.specialEmpty,
    title: '',
    id: EmptyAssetId(uniqueString.uniqueString()),
    modifiedAt: dateTime.toRfc3339(new Date()),
    parentId: directoryId,
    permissions: [],
    projectState: null,
    labels: [],
    description: null,
  }
}

/** A union of all possible {@link Asset} variants. */
export type AnyAsset =
  | DataLinkAsset
  | DirectoryAsset
  | FileAsset
  | ProjectAsset
  | SecretAsset
  | SpecialEmptyAsset
  | SpecialLoadingAsset

/** A type guard that returns whether an {@link Asset} is a specific type of asset. */
export function assetIsType<Type extends AssetType>(type: Type) {
  return (asset: AnyAsset): asset is Extract<AnyAsset, Asset<Type>> => asset.type === type
}

/** Creates a new placeholder asset id for the given asset type. */
export function createPlaceholderAssetId<Type extends AssetType>(
  type: Type,
  id?: string
): IdType[Type] {
  // This is required so that TypeScript can check the `switch` for exhaustiveness.
  const assetType: AssetType = type
  id ??= uniqueString.uniqueString()
  let result: AssetId
  switch (assetType) {
    case AssetType.directory: {
      result = DirectoryId(id)
      break
    }
    case AssetType.project: {
      result = ProjectId(id)
      break
    }
    case AssetType.file: {
      result = FileId(id)
      break
    }
    case AssetType.dataLink: {
      result = ConnectorId(id)
      break
    }
    case AssetType.secret: {
      result = SecretId(id)
      break
    }
    case AssetType.specialLoading: {
      result = LoadingAssetId(id)
      break
    }
    case AssetType.specialEmpty: {
      result = EmptyAssetId(id)
      break
    }
  }
  // This is SAFE, just too dynamic for TypeScript to correctly typecheck.
  // eslint-disable-next-line no-restricted-syntax
  return result as IdType[Type]
}

// These are functions, and so their names should be camelCase.
/* eslint-disable no-restricted-syntax */
/** A type guard that returns whether an {@link Asset} is a {@link ProjectAsset}. */
export const assetIsProject = assetIsType(AssetType.project)
/** A type guard that returns whether an {@link Asset} is a {@link DirectoryAsset}. */
export const assetIsDirectory = assetIsType(AssetType.directory)
/** A type guard that returns whether an {@link Asset} is a {@link DataLinkAsset}. */
export const assetIsDataLink = assetIsType(AssetType.dataLink)
/** A type guard that returns whether an {@link Asset} is a {@link SecretAsset}. */
export const assetIsSecret = assetIsType(AssetType.secret)
/** A type guard that returns whether an {@link Asset} is a {@link FileAsset}. */
export const assetIsFile = assetIsType(AssetType.file)
/* eslint-disable no-restricted-syntax */

/** Metadata describing a specific version of an asset. */
export interface S3ObjectVersion {
  versionId: string
  lastModified: dateTime.Rfc3339DateTime
  isLatest: boolean
}

/** A list of asset versions. */
export interface AssetVersions {
  versions: S3ObjectVersion[]
}

// ==============================
// === compareUserPermissions ===
// ==============================

/** A value returned from a compare function passed to {@link Array.sort}, indicating that the
 * first argument was less than the second argument. */
const COMPARE_LESS_THAN = -1

/** Return a positive number when `a > b`, a negative number when `a < b`, and `0`
 * when `a === b`. */
export function compareUserPermissions(a: UserPermission, b: UserPermission) {
  const relativePermissionPrecedence =
    permissions.PERMISSION_ACTION_PRECEDENCE[a.permission] -
    permissions.PERMISSION_ACTION_PRECEDENCE[b.permission]
  if (relativePermissionPrecedence !== 0) {
    return relativePermissionPrecedence
  } else {
    const aName = a.user.user_name
    const bName = b.user.user_name
    const aEmail = a.user.user_email
    const bEmail = b.user.user_email
    return aName < bName
      ? COMPARE_LESS_THAN
      : aName > bName
      ? 1
      : aEmail < bEmail
      ? COMPARE_LESS_THAN
      : aEmail > bEmail
      ? 1
      : 0
  }
}

// =================
// === Endpoints ===
// =================

/** HTTP request body for the "set username" endpoint. */
export interface CreateUserRequestBody {
  readonly userName: string
  readonly userEmail: EmailAddress
  readonly organizationId: UserOrOrganizationId | null
}

/** HTTP request body for the "update user" endpoint. */
export interface UpdateUserRequestBody {
  username: string | null
}

/** HTTP request body for the "invite user" endpoint. */
export interface InviteUserRequestBody {
  readonly organizationId: UserOrOrganizationId
  readonly userEmail: EmailAddress
}

/** HTTP request body for the "create permission" endpoint. */
export interface CreatePermissionRequestBody {
  readonly userSubjects: Subject[]
  readonly resourceId: AssetId
  readonly action: permissions.PermissionAction | null
}

/** HTTP request body for the "create directory" endpoint. */
export interface CreateDirectoryRequestBody {
  readonly title: string
  readonly parentId: DirectoryId | null
}

/** HTTP request body for the "update directory" endpoint. */
export interface UpdateDirectoryRequestBody {
  readonly title: string
}

/** HTTP request body for the "update asset" endpoint. */
export interface UpdateAssetRequestBody {
  readonly parentDirectoryId: DirectoryId | null
  readonly description: string | null
}

/** HTTP request body for the "create project" endpoint. */
export interface CreateProjectRequestBody {
  readonly projectName: string
  readonly projectTemplateName: string | null
  readonly parentDirectoryId: DirectoryId | null
}

/** HTTP request body for the "update project" endpoint.
 * Only updates of the `projectName` or `ami` are allowed. */
export interface UpdateProjectRequestBody {
  readonly projectName: string | null
  readonly ami: Ami | null
  readonly ideVersion: VersionNumber | null
}

/** HTTP request body for the "open project" endpoint. */
export interface OpenProjectRequestBody {
  readonly forceCreate: boolean
  readonly executeAsync: boolean
}

/** HTTP request body for the "create secret" endpoint. */
export interface CreateSecretRequestBody {
  readonly name: string
  readonly value: string
  readonly parentDirectoryId: DirectoryId | null
}

/** HTTP request body for the "update secret" endpoint. */
export interface UpdateSecretRequestBody {
  readonly value: string
}

/** HTTP request body for the "create connector" endpoint. */
export interface CreateConnectorRequestBody {
  name: string
  value: unknown
  parentDirectoryId: DirectoryId | null
  connectorId: ConnectorId | null
}

/** HTTP request body for the "create tag" endpoint. */
export interface CreateTagRequestBody {
  readonly value: string
  readonly color: LChColor
}

/** URL query string parameters for the "list directory" endpoint. */
export interface ListDirectoryRequestParams {
  readonly parentId: string | null
  readonly filterBy: FilterBy | null
  readonly labels: LabelName[] | null
  readonly recentProjects: boolean
}

/** URL query string parameters for the "upload file" endpoint. */
export interface UploadFileRequestParams {
  readonly fileId: AssetId | null
  // Marked as optional in the data type, however it is required by the actual route handler.
  readonly fileName: string
  readonly parentDirectoryId: DirectoryId | null
}

/** URL query string parameters for the "upload user profile picture" endpoint. */
export interface UploadUserPictureRequestParams {
  readonly fileName: string | null
}

/** URL query string parameters for the "list versions" endpoint. */
export interface ListVersionsRequestParams {
  readonly versionType: VersionType
  readonly default: boolean
}

// ==============================
// === detectVersionLifecycle ===
// ==============================

/** Extract the {@link VersionLifecycle} from a version string. */
export function detectVersionLifecycle(version: string) {
  if (/rc/i.test(version)) {
    return VersionLifecycle.releaseCandidate
  } else if (/\bnightly\b/i.test(version)) {
    return VersionLifecycle.nightly
  } else if (/\bdev\b|\balpha\b/i.test(version)) {
    return VersionLifecycle.development
  } else {
    return VersionLifecycle.stable
  }
}

// =====================
// === compareAssets ===
// =====================

/** Return a positive number if `a > b`, a negative number if `a < b`, and zero if `a === b`. */
export function compareAssets(a: AnyAsset, b: AnyAsset) {
  const relativeTypeOrder = ASSET_TYPE_ORDER[a.type] - ASSET_TYPE_ORDER[b.type]
  if (relativeTypeOrder !== 0) {
    return relativeTypeOrder
  }
  return a.title > b.title ? 1 : a.title < b.title ? COMPARE_LESS_THAN : 0
}

// ==================
// === getAssetId ===
// ==================

/** A convenience function to get the `id` of an {@link Asset}.
 * This is useful to avoid React re-renders as it is not re-created on each function call. */
export function getAssetId<Type extends AssetType>(asset: Asset<Type>) {
  return asset.id
}

// =====================
// === fileIsProject ===
// =====================

/** A subset of properties of the JS `File` type. */
interface JSFile {
  name: string
}

/** Whether a `File` is a project. */
export function fileIsProject(file: JSFile) {
  return (
    file.name.endsWith('.tar.gz') ||
    file.name.endsWith('.zip') ||
    file.name.endsWith('.enso-project')
  )
}

/** Whether a `File` is not a project. */
export function fileIsNotProject(file: JSFile) {
  return !fileIsProject(file)
}

// =============================
// === stripProjectExtension ===
// =============================

/** Remove the extension of the project file name (if any). */
export function stripProjectExtension(name: string) {
  return name.replace(/[.](?:tar[.]gz|zip|enso-project)$/, '')
}

/** Return both the name and extension of the project file name (if any).
 * Otherwise, returns the entire name as the basename. */
export function extractProjectExtension(name: string) {
  const [, basename, extension] = name.match(/^(.*)[.](tar[.]gz|zip|enso-project)$/) ?? []
  return { basename: basename ?? name, extension: extension ?? '' }
}

// ===============
// === Backend ===
// ===============

/** Interface for sending requests to a backend that manages assets and runs projects. */
export default abstract class Backend {
  abstract readonly type: BackendType

  /** Return a list of all users in the same organization. */
  abstract listUsers(): Promise<SimpleUser[]>
  /** Set the username of the current user. */
  abstract createUser(body: CreateUserRequestBody): Promise<UserOrOrganization>
  /** Change the username of the current user. */
  abstract updateUser(body: UpdateUserRequestBody): Promise<void>
  /** Delete the current user. */
  abstract deleteUser(): Promise<void>
  /** Upload a new profile picture for the current user. */
  abstract uploadUserPicture(
    params: UploadUserPictureRequestParams,
    file: Blob
  ): Promise<UserOrOrganization>
  /** Invite a new user to the organization by email. */
  abstract inviteUser(body: InviteUserRequestBody): Promise<void>
  /** Adds a permission for a specific user on a specific asset. */
  abstract createPermission(body: CreatePermissionRequestBody): Promise<void>
  /** Return user details for the current user. */
  abstract usersMe(): Promise<UserOrOrganization | null>
  /** Return a list of assets in a directory. */
  abstract listDirectory(
    query: ListDirectoryRequestParams,
    title: string | null
  ): Promise<AnyAsset[]>
  /** Create a directory. */
  abstract createDirectory(body: CreateDirectoryRequestBody): Promise<CreatedDirectory>
  /** Change the name of a directory. */
  abstract updateDirectory(
    directoryId: DirectoryId,
    body: UpdateDirectoryRequestBody,
    title: string | null
  ): Promise<UpdatedDirectory>
  /** List previous versions of an asset. */
  abstract listAssetVersions(assetId: AssetId, title: string | null): Promise<AssetVersions>
  /** Change the parent directory of an asset. */
  abstract updateAsset(
    assetId: AssetId,
    body: UpdateAssetRequestBody,
    title: string | null
  ): Promise<void>
  /** Delete an arbitrary asset. */
  abstract deleteAsset(assetId: AssetId, title: string | null): Promise<void>
  /** Restore an arbitrary asset from the trash. */
  abstract undoDeleteAsset(assetId: AssetId, title: string | null): Promise<void>
  /** Copy an arbitrary asset to another directory. */
  abstract copyAsset(
    assetId: AssetId,
    parentDirectoryId: DirectoryId,
    title: string | null,
    parentDirectoryTitle: string | null
  ): Promise<CopyAssetResponse>
  /** Return a list of projects belonging to the current user. */
  abstract listProjects(): Promise<ListedProject[]>
  /** Create a project for the current user. */
  abstract createProject(body: CreateProjectRequestBody): Promise<CreatedProject>
  /** Close a project. */
  abstract closeProject(projectId: ProjectId, title: string | null): Promise<void>
  /** Return project details. */
  abstract getProjectDetails(projectId: ProjectId, title: string | null): Promise<Project>
  /** Set a project to an open state. */
  abstract openProject(
    projectId: ProjectId,
    body: OpenProjectRequestBody | null,
    title: string | null
  ): Promise<void>
  /** Change the AMI or IDE version of a project. */
  abstract updateProject(
    projectId: ProjectId,
    body: UpdateProjectRequestBody,
    title: string | null
  ): Promise<UpdatedProject>
  /** Return project memory, processor and storage usage. */
  abstract checkResources(projectId: ProjectId, title: string | null): Promise<ResourceUsage>
  /** Return a list of files accessible by the current user. */
  abstract listFiles(): Promise<File[]>
  /** Upload a file. */
  abstract uploadFile(params: UploadFileRequestParams, file: Blob): Promise<FileInfo>
  /** Return file details. */
  abstract getFileDetails(fileId: FileId, title: string | null): Promise<FileDetails>
  /** Create a Data Link. */
  abstract createConnector(body: CreateConnectorRequestBody): Promise<ConnectorInfo>
  /** Return a Data Link. */
  abstract getConnector(connectorId: ConnectorId, title: string | null): Promise<Connector>
  /** Delete a Data Link. */
  abstract deleteConnector(connectorId: ConnectorId, title: string | null): Promise<void>
  /** Create a secret environment variable. */
  abstract createSecret(body: CreateSecretRequestBody): Promise<SecretId>
  /** Return a secret environment variable. */
  abstract getSecret(secretId: SecretId, title: string | null): Promise<Secret>
  /** Change the value of a secret. */
  abstract updateSecret(
    secretId: SecretId,
    body: UpdateSecretRequestBody,
    title: string | null
  ): Promise<void>
  /** Return the secret environment variables accessible by the user. */
  abstract listSecrets(): Promise<SecretInfo[]>
  /** Create a label used for categorizing assets. */
  abstract createTag(body: CreateTagRequestBody): Promise<Label>
  /** Return all labels accessible by the user. */
  abstract listTags(): Promise<Label[]>
  /** Set the full list of labels for a specific asset. */
  abstract associateTag(assetId: AssetId, tagIds: LabelName[], title: string | null): Promise<void>
  /** Delete a label. */
  abstract deleteTag(tagId: TagId, value: LabelName): Promise<void>
  /** Return a list of backend or IDE versions. */
  abstract listVersions(params: ListVersionsRequestParams): Promise<Version[]>
}<|MERGE_RESOLUTION|>--- conflicted
+++ resolved
@@ -259,7 +259,7 @@
 
 /** Metadata uniquely identifying a Data Link. */
 export interface ConnectorInfo {
-  id: ConnectorId
+  readonly id: ConnectorId
 }
 
 /** A label. */
@@ -447,22 +447,13 @@
 
 /** The corresponding ID newtype for each {@link AssetType}. */
 export interface IdType {
-<<<<<<< HEAD
-  [AssetType.project]: ProjectId
-  [AssetType.file]: FileId
-  [AssetType.dataLink]: ConnectorId
-  [AssetType.secret]: SecretId
-  [AssetType.directory]: DirectoryId
-  [AssetType.specialLoading]: LoadingAssetId
-  [AssetType.specialEmpty]: EmptyAssetId
-=======
   readonly [AssetType.project]: ProjectId
   readonly [AssetType.file]: FileId
+  readonly [AssetType.dataLink]: ConnectorId
   readonly [AssetType.secret]: SecretId
   readonly [AssetType.directory]: DirectoryId
   readonly [AssetType.specialLoading]: LoadingAssetId
   readonly [AssetType.specialEmpty]: EmptyAssetId
->>>>>>> 784d0691
 }
 
 /** The english name of each asset type. */
