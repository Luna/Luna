--- conflicted
+++ resolved
@@ -597,93 +597,11 @@
   }
 }
 
-<<<<<<< HEAD
-=======
-/** Creates a {@link FileAsset} using the given values. */
-export function createPlaceholderFileAsset(
-  title: string,
-  parentId: DirectoryId,
-  assetPermissions: UserPermission[]
-): FileAsset {
-  return {
-    type: AssetType.file,
-    id: FileId(uniqueString.uniqueString()),
-    title,
-    parentId,
-    permissions: assetPermissions,
-    modifiedAt: dateTime.toRfc3339(new Date()),
-    projectState: null,
-    labels: [],
-    description: null,
-  }
-}
-
-/** Creates a {@link ProjectAsset} using the given values. */
-export function createPlaceholderProjectAsset(
-  title: string,
-  parentId: DirectoryId,
-  assetPermissions: UserPermission[],
-  organization: User | null,
-  path: Path | null
-): ProjectAsset {
-  return {
-    type: AssetType.project,
-    id: ProjectId(uniqueString.uniqueString()),
-    title,
-    parentId,
-    permissions: assetPermissions,
-    modifiedAt: dateTime.toRfc3339(new Date()),
-    projectState: {
-      type: ProjectState.new,
-      // eslint-disable-next-line @typescript-eslint/naming-convention
-      volume_id: '',
-      // eslint-disable-next-line @typescript-eslint/naming-convention
-      ...(organization != null ? { opened_by: organization.email } : {}),
-      ...(path != null ? { path } : {}),
-    },
-    labels: [],
-    description: null,
-  }
-}
-
-/** Creates a {@link SpecialLoadingAsset}, with all irrelevant fields initialized to default
- * values. */
-export function createSpecialLoadingAsset(directoryId: DirectoryId): SpecialLoadingAsset {
-  return {
-    type: AssetType.specialLoading,
-    title: '',
-    id: LoadingAssetId(uniqueString.uniqueString()),
-    modifiedAt: dateTime.toRfc3339(new Date()),
-    parentId: directoryId,
-    permissions: [],
-    projectState: null,
-    labels: [],
-    description: null,
-  }
-}
-
-/** Creates a {@link SpecialEmptyAsset}, with all irrelevant fields initialized to default
- * values. */
-export function createSpecialEmptyAsset(directoryId: DirectoryId): SpecialEmptyAsset {
-  return {
-    type: AssetType.specialEmpty,
-    title: '',
-    id: EmptyAssetId(uniqueString.uniqueString()),
-    modifiedAt: dateTime.toRfc3339(new Date()),
-    parentId: directoryId,
-    permissions: [],
-    projectState: null,
-    labels: [],
-    description: null,
-  }
-}
-
-/** Any object with a `type` field matching the given `AssetType`. */
+/** An {@link Asset} with a specific type. */
 interface HasType<Type extends AssetType> {
   readonly type: Type
 }
 
->>>>>>> 50385821
 /** A union of all possible {@link Asset} variants. */
 export type AnyAsset<Type extends AssetType = AssetType> = Extract<
   | DataLinkAsset
@@ -699,11 +617,6 @@
 /** A type guard that returns whether an {@link Asset} is a specific type of asset. */
 export function assetIsType<Type extends AssetType>(type: Type) {
   return (asset: AnyAsset): asset is Extract<AnyAsset, Asset<Type>> => asset.type === type
-}
-
-/** An asset with a specific type. */
-interface HasType<Type extends AssetType> {
-  readonly type: Type
 }
 
 /** A type guard that returns whether an {@link SmartAsset} is a specific type of asset. */
@@ -861,12 +774,8 @@
 
 /** HTTP request body for the "update asset" endpoint. */
 export interface UpdateAssetRequestBody {
-<<<<<<< HEAD
   readonly parentDirectoryId?: DirectoryId | null
   readonly description?: string | null
-=======
-  readonly parentDirectoryId: DirectoryId | null
-  readonly description: string | null
   /** Only present on the Local backend. */
   readonly projectPath?: Path
 }
@@ -876,15 +785,17 @@
   readonly force: boolean
   /** Only used by the Local backend. */
   readonly parentId: DirectoryId
->>>>>>> 50385821
 }
 
 /** HTTP request body for the "open project" endpoint. */
 export interface OpenProjectRequestBody {
   readonly executeAsync: boolean
-}
-
-<<<<<<< HEAD
+  /** MUST be present on Remote backend; NOT REQUIRED on Local backend. */
+  readonly cognitoCredentials: CognitoCredentials | null
+  /** Only used by the Local backend. */
+  readonly parentId: DirectoryId
+}
+
 /** Body for the "update directory" API function. */
 export interface UpdateAssetOrDirectoryRequestBody extends UpdateAssetRequestBody {
   readonly title?: string
@@ -892,6 +803,9 @@
 
 /** Body for the "update project" API function. */
 export interface UpdateAssetOrProjectRequestBody extends UpdateAssetRequestBody {
+  // Common parameters
+  /** Only used by the Local backend. */
+  readonly parentId?: DirectoryId
   // Project update parameters
   readonly projectName?: string | null
   readonly ami?: Ami | null
@@ -899,25 +813,6 @@
   readonly ideVersion?: VersionNumber | null
   // File update parameters
   readonly file?: globalThis.File
-=======
-/** HTTP request body for the "update project" endpoint.
- * Only updates of the `projectName` or `ami` are allowed. */
-export interface UpdateProjectRequestBody {
-  readonly projectName: string | null
-  readonly ami: Ami | null
-  readonly ideVersion: VersionNumber | null
-  /** Only used by the Local backend. */
-  readonly parentId: DirectoryId
-}
-
-/** HTTP request body for the "open project" endpoint. */
-export interface OpenProjectRequestBody {
-  readonly executeAsync: boolean
-  /** MUST be present on Remote backend; NOT REQUIRED on Local backend. */
-  readonly cognitoCredentials: CognitoCredentials | null
-  /** Only used by the Local backend. */
-  readonly parentId: DirectoryId
->>>>>>> 50385821
 }
 
 /** Body for the "update file" API function. */
@@ -956,10 +851,6 @@
 
 /** URL query string parameters for the "list directory" endpoint. */
 export interface ListDirectoryRequestParams {
-<<<<<<< HEAD
-=======
-  readonly parentId: DirectoryId | null
->>>>>>> 50385821
   readonly filterBy: FilterBy | null
   readonly labels: LabelName[] | null
 }
@@ -1066,17 +957,8 @@
   readonly withValue: (value: T) => this
 }
 
-<<<<<<< HEAD
 /** A smart wrapper around a {@link User}. */
 export interface SmartUser extends SmartObject<User> {
-=======
-  /** Return the ID of the root directory, if known. */
-  abstract rootDirectoryId(user: User | null): DirectoryId | null
-  /** Return a list of all users in the same organization. */
-  abstract listUsers(): Promise<UserInfo[]>
-  /** Set the username of the current user. */
-  abstract createUser(body: CreateUserRequestBody): Promise<User>
->>>>>>> 50385821
   /** Change the username of the current user. */
   readonly update: (body: UpdateUserRequestBody) => Promise<void>
   /** Delete the current user. */
@@ -1088,7 +970,7 @@
   /** Invite a new user to the organization by email. */
   readonly invite: (email: EmailAddress) => Promise<void>
   /** List all users in the same organization. */
-  readonly listUsers: () => Promise<SimpleUser[]>
+  readonly listUsers: () => Promise<UserInfo[]>
   /** List recently modified assets. */
   readonly listRecentFiles: () => Promise<AnySmartAsset[]>
   /** List all secrets in all directories. */
@@ -1122,22 +1004,15 @@
    * is overwritten by the return value of this on the next render cycle. */
   readonly materialize: () => Promise<this> | this
   /** Change the parent directory of an asset. */
-<<<<<<< HEAD
   readonly update: (body: UpdateAssetRequestBody) => Promise<this>
   /** Move an arbitrary asset to the trash. */
-  readonly delete: (force?: boolean) => Promise<void>
-=======
-  abstract updateAsset(assetId: AssetId, body: UpdateAssetRequestBody, title: string): Promise<void>
-  /** Delete an arbitrary asset. */
-  abstract deleteAsset(assetId: AssetId, body: DeleteAssetRequestBody, title: string): Promise<void>
->>>>>>> 50385821
+  readonly delete: (body: DeleteAssetRequestBody) => Promise<void>
   /** Restore an arbitrary asset from the trash. */
   readonly undoDelete: () => Promise<void>
   /** Copy an arbitrary asset to another directory. */
   readonly copy: (
     parentDirectoryId: DirectoryId,
     parentDirectoryTitle: string
-<<<<<<< HEAD
   ) => Promise<CopyAssetResponse>
   /** List all versions of this asset. Only works for projects and files. */
   readonly listVersions: () => Promise<AssetVersions>
@@ -1191,21 +1066,6 @@
 /** A smart wrapper around a {@link ProjectAsset}. */
 export interface SmartProject extends SmartAsset<ProjectAsset> {
   readonly update: (body: UpdateAssetOrProjectRequestBody) => Promise<this>
-=======
-  ): Promise<CopyAssetResponse>
-  /** Return a list of projects belonging to the current user. */
-  abstract listProjects(): Promise<ListedProject[]>
-  /** Create a project for the current user. */
-  abstract createProject(body: CreateProjectRequestBody): Promise<CreatedProject>
-  /** Close a project. */
-  abstract closeProject(projectId: ProjectId, title: string): Promise<void>
-  /** Return project details. */
-  abstract getProjectDetails(
-    projectId: ProjectId,
-    directoryId: DirectoryId | null,
-    title: string
-  ): Promise<Project>
->>>>>>> 50385821
   /** Set a project to an open state. */
   readonly open: (body?: OpenProjectRequestBody) => Promise<void>
   /** Return project details. */
@@ -1248,15 +1108,22 @@
 /** A smart wrapper around a {@link SpecialEmptyAsset}. */
 export interface SmartSpecialEmptyAsset extends SmartAsset<SpecialEmptyAsset> {}
 
+/** A {@link SmartAsset} with a specific value. */
+interface HasValue<Value extends AnyAsset> {
+  readonly value: Value
+}
+
 /** All possible types of smart asset. */
-export type AnySmartAsset =
+export type AnySmartAsset<Type extends AssetType = AssetType> = Extract<
   | SmartDataLink
   | SmartDirectory
   | SmartFile
   | SmartProject
   | SmartSecret
   | SmartSpecialEmptyAsset
-  | SmartSpecialLoadingAsset
+  | SmartSpecialLoadingAsset,
+  HasValue<AnyAsset<Type>>
+>
 
 // ===============
 // === Backend ===
