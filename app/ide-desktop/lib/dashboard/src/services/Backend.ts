--- conflicted
+++ resolved
@@ -1,1479 +1,3 @@
 /** @file Type definitions common between all backends. */
-
-<<<<<<< HEAD
-import * as array from '#/utilities/array'
-import * as dateTime from '#/utilities/dateTime'
-import * as newtype from '#/utilities/newtype'
-import * as permissions from '#/utilities/permissions'
-import * as uniqueString from '#/utilities/uniqueString'
-
-// ================
-// === Newtypes ===
-// ================
-
-// These are constructor functions that construct values of the type they are named after.
-/* eslint-disable @typescript-eslint/no-redeclare */
-
-/** Unique identifier for an organization. */
-export type OrganizationId = newtype.Newtype<string, 'OrganizationId'>
-export const OrganizationId = newtype.newtypeConstructor<OrganizationId>()
-
-/** Unique identifier for a user in an organization. */
-export type UserId = newtype.Newtype<string, 'UserId'>
-export const UserId = newtype.newtypeConstructor<UserId>()
-
-/** Unique identifier for a user group. */
-export type UserGroupId = newtype.Newtype<string, 'UserGroupId'>
-export const UserGroupId = newtype.newtypeConstructor<UserGroupId>()
-
-/** Unique identifier for a directory. */
-export type DirectoryId = newtype.Newtype<string, 'DirectoryId'>
-export const DirectoryId = newtype.newtypeConstructor<DirectoryId>()
-
-/** Unique identifier for an asset representing the items inside a directory for which the
- * request to retrive the items has not yet completed. */
-export type LoadingAssetId = newtype.Newtype<string, 'LoadingAssetId'>
-export const LoadingAssetId = newtype.newtypeConstructor<LoadingAssetId>()
-
-/** Unique identifier for an asset representing the nonexistent children of an empty directory. */
-export type EmptyAssetId = newtype.Newtype<string, 'EmptyAssetId'>
-export const EmptyAssetId = newtype.newtypeConstructor<EmptyAssetId>()
-
-/** Unique identifier for a user's project. */
-export type ProjectId = newtype.Newtype<string, 'ProjectId'>
-export const ProjectId = newtype.newtypeConstructor<ProjectId>()
-
-/** Unique identifier for an uploaded file. */
-export type FileId = newtype.Newtype<string, 'FileId'>
-export const FileId = newtype.newtypeConstructor<FileId>()
-
-/** Unique identifier for a secret environment variable. */
-export type SecretId = newtype.Newtype<string, 'SecretId'>
-export const SecretId = newtype.newtypeConstructor<SecretId>()
-
-/** Unique identifier for a project session. */
-export type ProjectSessionId = newtype.Newtype<string, 'ProjectSessionId'>
-export const ProjectSessionId = newtype.newtypeConstructor<ProjectSessionId>()
-
-/** Unique identifier for a Datalink. */
-export type DatalinkId = newtype.Newtype<string, 'DatalinkId'>
-export const DatalinkId = newtype.newtypeConstructor<DatalinkId>()
-
-/** Unique identifier for a version of an S3 object. */
-export type S3ObjectVersionId = newtype.Newtype<string, 'S3ObjectVersionId'>
-export const S3ObjectVersionId = newtype.newtypeConstructor<S3ObjectVersionId>()
-
-/** Unique identifier for an arbitrary asset. */
-export type AssetId = IdType[keyof IdType]
-
-/** Unique identifier for a payment checkout session. */
-export type CheckoutSessionId = newtype.Newtype<string, 'CheckoutSessionId'>
-export const CheckoutSessionId = newtype.newtypeConstructor<CheckoutSessionId>()
-
-/**
- * Unique identifier for a subscription.
- */
-export type SubscriptionId = newtype.Newtype<string, 'SubscriptionId'>
-export const SubscriptionId = newtype.newtypeConstructor<SubscriptionId>()
-
-/** The name of an asset label. */
-export type LabelName = newtype.Newtype<string, 'LabelName'>
-export const LabelName = newtype.newtypeConstructor<LabelName>()
-
-/** Unique identifier for a label. */
-export type TagId = newtype.Newtype<string, 'TagId'>
-export const TagId = newtype.newtypeConstructor<TagId>()
-
-/** A URL. */
-export type Address = newtype.Newtype<string, 'Address'>
-export const Address = newtype.newtypeConstructor<Address>()
-
-/** A HTTPS URL. */
-export type HttpsUrl = newtype.Newtype<string, 'HttpsUrl'>
-export const HttpsUrl = newtype.newtypeConstructor<HttpsUrl>()
-
-/** An email address. */
-export type EmailAddress = newtype.Newtype<string, 'EmailAddress'>
-export const EmailAddress = newtype.newtypeConstructor<EmailAddress>()
-
-/** An AWS S3 file path. */
-export type S3FilePath = newtype.Newtype<string, 'S3FilePath'>
-export const S3FilePath = newtype.newtypeConstructor<S3FilePath>()
-
-/** An AWS machine configuration. */
-export type Ami = newtype.Newtype<string, 'Ami'>
-export const Ami = newtype.newtypeConstructor<Ami>()
-
-/** An identifier for an entity with an {@link AssetPermission} for an {@link Asset}. */
-export type UserPermissionIdentifier = UserGroupId | UserId
-
-/** An filesystem path. Only present on the local backend. */
-export type Path = newtype.Newtype<string, 'Path'>
-export const Path = newtype.newtypeConstructor<Path>()
-
-/* eslint-enable @typescript-eslint/no-redeclare */
-
-/** Whether a given {@link string} is an {@link UserId}. */
-export function isUserId(id: string): id is UserId {
-  return id.startsWith('user-')
-}
-
-/** Whether a given {@link string} is an {@link UserGroupId}. */
-export function isUserGroupId(id: string): id is UserGroupId {
-  return id.startsWith('usergroup-')
-}
-
-const PLACEHOLDER_USER_GROUP_PREFIX = 'usergroup-placeholder-'
-
-/** Whether a given {@link UserGroupId} represents a user group that does not yet exist on the
- * server. */
-export function isPlaceholderUserGroupId(id: string) {
-  return id.startsWith(PLACEHOLDER_USER_GROUP_PREFIX)
-}
-
-/** Return a new {@link UserGroupId} that represents a placeholder user group that is yet to finish
- * being created on the backend. */
-export function newPlaceholderUserGroupId() {
-  return UserGroupId(`${PLACEHOLDER_USER_GROUP_PREFIX}${uniqueString.uniqueString()}`)
-}
-
-// =============
-// === Types ===
-// =============
-
-/** The {@link Backend} variant. If a new variant is created, it should be added to this enum. */
-export enum BackendType {
-  local = 'local',
-  remote = 'remote',
-}
-
-/** Metadata uniquely identifying a user inside an organization. */
-export interface UserInfo {
-  /** The ID of the parent organization. If this is a sole user, they are implicitly in an
-   * organization consisting of only themselves. */
-  readonly organizationId: OrganizationId
-  /** The name of the parent organization. */
-  readonly organizationName?: string
-  /** The ID of this user.
-   *
-   * The user ID is globally unique. Thus, the user ID is always sufficient to uniquely identify a
-   * user. The user ID is guaranteed to never change, once assigned. For these reasons, the user ID
-   * should be the preferred way to uniquely refer to a user. That is, when referring to a user,
-   * prefer this field over `name`, `email`, `subject`, or any other mechanism, where possible. */
-  readonly userId: UserId
-  readonly name: string
-  readonly email: EmailAddress
-}
-
-/** A user in the application. These are the primary owners of a project. */
-export interface User extends UserInfo {
-  /** If `false`, this account is awaiting acceptance from an administrator, and endpoints other than
-   * `usersMe` will not work. */
-  readonly isEnabled: boolean
-  readonly rootDirectoryId: DirectoryId
-  readonly profilePicture?: HttpsUrl
-  readonly userGroups: readonly UserGroupId[] | null
-  readonly removeAt?: dateTime.Rfc3339DateTime | null
-  readonly plan?: Plan
-}
-
-/** A `Directory` returned by `createDirectory`. */
-export interface CreatedDirectory {
-  readonly id: DirectoryId
-  readonly parentId: DirectoryId
-  readonly title: string
-}
-
-/** Possible states that a project can be in. */
-export enum ProjectState {
-  created = 'Created',
-  new = 'New',
-  scheduled = 'Scheduled',
-  openInProgress = 'OpenInProgress',
-  provisioned = 'Provisioned',
-  opened = 'Opened',
-  closed = 'Closed',
-  /** A frontend-specific state, representing a project that should be displayed as
-   * `openInProgress`, but has not yet been added to the backend. */
-  placeholder = 'Placeholder',
-  /** A frontend-specific state, representing a project that should be displayed as `closed`,
-   * but is still in the process of shutting down. */
-  closing = 'Closing',
-}
-
-/** Wrapper around a project state value. */
-export interface ProjectStateType {
-  readonly type: ProjectState
-  readonly volumeId: string
-  readonly instanceId?: string
-  readonly executeAsync?: boolean
-  readonly address?: string
-  readonly securityGroupId?: string
-  readonly ec2Id?: string
-  readonly ec2PublicIpAddress?: string
-  readonly currentSessionId?: string
-  readonly openedBy?: EmailAddress
-  /** Only present on the Local backend. */
-  readonly path?: Path
-}
-
-export const IS_OPENING: Readonly<Record<ProjectState, boolean>> = {
-  [ProjectState.created]: false,
-  [ProjectState.new]: false,
-  [ProjectState.scheduled]: true,
-  [ProjectState.openInProgress]: true,
-  [ProjectState.provisioned]: true,
-  [ProjectState.opened]: false,
-  [ProjectState.closed]: false,
-  [ProjectState.placeholder]: true,
-  [ProjectState.closing]: false,
-}
-
-export const IS_OPENING_OR_OPENED: Readonly<Record<ProjectState, boolean>> = {
-  [ProjectState.created]: false,
-  [ProjectState.new]: false,
-  [ProjectState.scheduled]: true,
-  [ProjectState.openInProgress]: true,
-  [ProjectState.provisioned]: true,
-  [ProjectState.opened]: true,
-  [ProjectState.closed]: false,
-  [ProjectState.placeholder]: true,
-  [ProjectState.closing]: false,
-}
-
-/** Common `Project` fields returned by all `Project`-related endpoints. */
-export interface BaseProject {
-  readonly organizationId: string
-  readonly projectId: ProjectId
-  readonly name: string
-}
-
-/** A `Project` returned by `createProject`. */
-export interface CreatedProject extends BaseProject {
-  readonly state: ProjectStateType
-  readonly packageName: string
-}
-
-/** A `Project` returned by the `listProjects` endpoint. */
-export interface ListedProjectRaw extends CreatedProject {
-  readonly address?: Address
-}
-
-/** A `Project` returned by `listProjects`. */
-export interface ListedProject extends CreatedProject {
-  readonly binaryAddress: Address | null
-  readonly jsonAddress: Address | null
-  readonly ydocAddress: Address | null
-}
-
-/** A `Project` returned by `updateProject`. */
-export interface UpdatedProject extends BaseProject {
-  readonly ami: Ami | null
-  readonly ideVersion: VersionNumber | null
-  readonly engineVersion: VersionNumber | null
-}
-
-/** A user/organization's project containing and/or currently executing code. */
-export interface ProjectRaw extends ListedProjectRaw {
-  // eslint-disable-next-line @typescript-eslint/naming-convention
-  readonly ide_version: VersionNumber | null
-  // eslint-disable-next-line @typescript-eslint/naming-convention
-  readonly engine_version: VersionNumber | null
-}
-
-/** A user/organization's project containing and/or currently executing code. */
-export interface Project extends ListedProject {
-  readonly ideVersion: VersionNumber | null
-  readonly engineVersion: VersionNumber | null
-  readonly openedBy?: EmailAddress
-  /** On the Remote (Cloud) Backend, this is a S3 url that is valid for only 120 seconds. */
-  readonly url?: HttpsUrl
-}
-
-/** A user/organization's project containing and/or currently executing code. */
-export interface BackendProject extends Project {
-  /** This must not be null as it is required to determine the base URL for backend assets. */
-  readonly ideVersion: VersionNumber
-}
-
-/** Information required to open a project. */
-export interface ProjectStartupInfo {
-  readonly project: Promise<Project>
-  readonly projectAsset: ProjectAsset
-  // This MUST BE optional because it is lost when `JSON.stringify`ing to put in `localStorage`.
-  readonly setProjectAsset?: React.Dispatch<React.SetStateAction<ProjectAsset>>
-  readonly backendType: BackendType
-  readonly accessToken: string | null
-}
-
-/** A specific session of a project being opened and used. */
-export interface ProjectSession {
-  readonly projectId: ProjectId
-  readonly projectSessionId: ProjectSessionId
-  readonly createdAt: dateTime.Rfc3339DateTime
-  readonly closedAt?: dateTime.Rfc3339DateTime
-  readonly userEmail: EmailAddress
-}
-
-/** Metadata describing the location of an uploaded file. */
-export interface FileLocator {
-  readonly fileId: FileId
-  readonly fileName: string | null
-  readonly path: S3FilePath
-}
-
-/** Metadata uniquely identifying an uploaded file. */
-export interface FileInfo {
-  /* TODO: Should potentially be S3FilePath,
-   * but it's just string on the backend. */
-  readonly path: string
-  readonly id: FileId
-  readonly project: CreatedProject | null
-}
-
-/** Metadata for a file. */
-export interface FileMetadata {
-  readonly size: number
-}
-
-/** All metadata related to a file. */
-export interface FileDetails {
-  readonly file: FileLocator
-  readonly metadata: FileMetadata
-  /** On the Remote (Cloud) Backend, this is a S3 url that is valid for only 120 seconds. */
-  readonly url?: string
-}
-
-/** A secret environment variable. */
-export interface Secret {
-  readonly id: SecretId
-  readonly value: string
-}
-
-/** A secret environment variable and metadata uniquely identifying it. */
-export interface SecretAndInfo {
-  readonly id: SecretId
-  readonly name: string
-  readonly value: string
-}
-
-/** Metadata uniquely identifying a secret environment variable. */
-export interface SecretInfo {
-  readonly name: string
-  readonly id: SecretId
-  readonly path: string
-}
-
-/** A Datalink. */
-export type Datalink = newtype.Newtype<unknown, 'Datalink'>
-
-/** Metadata uniquely identifying a Datalink. */
-export interface DatalinkInfo {
-  readonly id: DatalinkId
-}
-
-/** A label. */
-export interface Label {
-  readonly id: TagId
-  readonly value: LabelName
-  readonly color: LChColor
-}
-
-/** Type of application that a {@link Version} applies to.
- *
- * We keep track of both backend and IDE versions, so that we can update the two independently.
- * However the format of the version numbers is the same for both, so we can use the same type for
- * both. We just need this enum to disambiguate. */
-export enum VersionType {
-  backend = 'Backend',
-  ide = 'Ide',
-}
-
-/** Stability of an IDE or backend version. */
-export enum VersionLifecycle {
-  stable = 'Stable',
-  releaseCandidate = 'ReleaseCandidate',
-  nightly = 'Nightly',
-  development = 'Development',
-}
-
-/** Version number of an IDE or backend. */
-export interface VersionNumber {
-  readonly value: string
-  readonly lifecycle: VersionLifecycle
-}
-
-/** A version describing a release of the backend or IDE. */
-export interface Version {
-  readonly number: VersionNumber
-  readonly ami: Ami | null
-  readonly created: dateTime.Rfc3339DateTime
-  // This does not follow our naming convention because it's defined this way in the backend,
-  // so we need to match it.
-  // eslint-disable-next-line @typescript-eslint/naming-convention
-  readonly version_type: VersionType
-}
-
-/** Credentials that need to be passed to libraries to give them access to the Cloud API. */
-export interface CognitoCredentials {
-  readonly accessToken: string
-  readonly refreshToken: string
-  readonly refreshUrl: string
-  readonly clientId: string
-  readonly expireAt: dateTime.Rfc3339DateTime
-}
-
-/** Subscription plans. */
-export enum Plan {
-  solo = 'solo',
-  team = 'team',
-  enterprise = 'enterprise',
-}
-
-export const PLANS = Object.values(Plan)
-
-// This is a function, even though it does not look like one.
-// eslint-disable-next-line no-restricted-syntax
-export const isPlan = array.includesPredicate(PLANS)
-
-/** Metadata uniquely describing a payment checkout session. */
-export interface CheckoutSession {
-  /** ID of the checkout session, suffixed with a secret value. */
-  readonly clientSecret: string
-  /** ID of the checkout session. */
-  readonly id: CheckoutSessionId
-}
-
-/** Metadata describing the status of a payment checkout session. */
-export interface CheckoutSessionStatus {
-  /** Status of the payment for the checkout session. */
-  readonly paymentStatus: string
-  /** Status of the checkout session. */
-  readonly status: string
-}
-
-/** Resource usage of a VM. */
-export interface ResourceUsage {
-  /** Percentage of memory used. */
-  readonly memory: number
-  /** Percentage of CPU time used since boot. */
-  readonly cpu: number
-  /** Percentage of disk space used. */
-  readonly storage: number
-}
-
-/**
- * Metadata for a subscription.
- */
-export interface Subscription {
-  readonly id?: SubscriptionId
-  readonly plan?: Plan
-  readonly trialStart?: dateTime.Rfc3339DateTime | null
-  readonly trialEnd?: dateTime.Rfc3339DateTime | null
-}
-
-/** Metadata for an organization. */
-export interface OrganizationInfo {
-  readonly id: OrganizationId
-  readonly name: string | null
-  readonly email: EmailAddress | null
-  readonly website: HttpsUrl | null
-  readonly address: string | null
-  readonly picture: HttpsUrl | null
-  readonly subscription: Subscription
-}
-
-/** A user group and its associated metadata. */
-export interface UserGroupInfo {
-  readonly organizationId: OrganizationId
-  readonly id: UserGroupId
-  readonly groupName: string
-}
-
-/** User permission for a specific user. */
-export interface UserPermission {
-  readonly user: UserInfo
-  readonly permission: permissions.PermissionAction
-}
-
-/** User permission for a specific user group. */
-export interface UserGroupPermission {
-  readonly userGroup: UserGroupInfo
-  readonly permission: permissions.PermissionAction
-}
-
-/** User permission for a specific user or user group. */
-export type AssetPermission = UserGroupPermission | UserPermission
-
-/** Whether an {@link AssetPermission} is a {@link UserPermission}. */
-export function isUserPermission(permission: AssetPermission): permission is UserPermission {
-  return 'user' in permission
-}
-
-/** Whether an {@link AssetPermission} is a {@link UserPermission} with an additional predicate. */
-export function isUserPermissionAnd(predicate: (permission: UserPermission) => boolean) {
-  return (permission: AssetPermission): permission is UserPermission =>
-    isUserPermission(permission) && predicate(permission)
-}
-
-/** Whether an {@link AssetPermission} is a {@link UserGroupPermission}. */
-export function isUserGroupPermission(
-  permission: AssetPermission
-): permission is UserGroupPermission {
-  return 'userGroup' in permission
-}
-
-/** Whether an {@link AssetPermission} is a {@link UserGroupPermission} with an additional predicate. */
-export function isUserGroupPermissionAnd(predicate: (permission: UserGroupPermission) => boolean) {
-  return (permission: AssetPermission): permission is UserGroupPermission =>
-    isUserGroupPermission(permission) && predicate(permission)
-}
-
-/** Get the property representing the name on an arbitrary variant of {@link UserPermission}. */
-export function getAssetPermissionName(permission: AssetPermission) {
-  return isUserPermission(permission) ? permission.user.name : permission.userGroup.groupName
-}
-
-/** Get the property representing the id on an arbitrary variant of {@link UserPermission}. */
-export function getAssetPermissionId(permission: AssetPermission): UserPermissionIdentifier {
-  return isUserPermission(permission) ? permission.user.userId : permission.userGroup.id
-}
-
-/** The type returned from the "update directory" endpoint. */
-export interface UpdatedDirectory {
-  readonly id: DirectoryId
-  readonly parentId: DirectoryId
-  readonly title: string
-}
-
-/** The type returned from the "create directory" endpoint. */
-export interface Directory extends DirectoryAsset {}
-
-/** The subset of asset fields returned by the "copy asset" endpoint. */
-export interface CopiedAsset {
-  readonly id: AssetId
-  readonly parentId: DirectoryId
-  readonly title: string
-}
-
-/** The type returned from the "copy asset" endpoint. */
-export interface CopyAssetResponse {
-  readonly asset: CopiedAsset
-}
-
-/** Possible filters for the "list directory" endpoint. */
-export enum FilterBy {
-  all = 'All',
-  active = 'Active',
-  recent = 'Recent',
-  trashed = 'Trashed',
-}
-
-/** An event in an audit log. */
-export interface Event {
-  readonly organizationId: OrganizationId
-  readonly userEmail: EmailAddress
-  readonly timestamp: dateTime.Rfc3339DateTime | null
-  // Called `EventKind` in the backend.
-  readonly metadata: EventMetadata
-}
-
-/** Possible types of event in an audit log. */
-export enum EventType {
-  GetSecret = 'getSecret',
-  DeleteAssets = 'deleteAssets',
-  ListSecrets = 'listSecrets',
-  OpenProject = 'openProject',
-  UploadFile = 'uploadFile',
-}
-
-export const EVENT_TYPES = Object.freeze(Object.values(EventType))
-
-/** An event indicating that a secret was accessed. */
-interface GetSecretEventMetadata {
-  readonly type: EventType.GetSecret
-  readonly secretId: SecretId
-}
-
-/** An event indicating that one or more assets were deleted. */
-interface DeleteAssetsEventMetadata {
-  readonly type: EventType.DeleteAssets
-}
-
-/** An event indicating that all secrets were listed. */
-interface ListSecretsEventMetadata {
-  readonly type: EventType.ListSecrets
-}
-
-/** An event indicating that a project was opened. */
-interface OpenProjectEventMetadata {
-  readonly type: EventType.OpenProject
-}
-
-/** An event indicating that a file was uploaded. */
-interface UploadFileEventMetadata {
-  readonly type: EventType.UploadFile
-}
-
-/** All possible types of metadata for an event in the audit log. */
-export type EventMetadata =
-  | DeleteAssetsEventMetadata
-  | GetSecretEventMetadata
-  | ListSecretsEventMetadata
-  | OpenProjectEventMetadata
-  | UploadFileEventMetadata
-
-/** A color in the LCh colorspace. */
-export interface LChColor {
-  readonly lightness: number
-  readonly chroma: number
-  readonly hue: number
-  readonly alpha?: number
-}
-
-/** A pre-selected list of colors to be used in color pickers. */
-export const COLORS: readonly [LChColor, ...LChColor[]] = [
-  /* eslint-disable @typescript-eslint/no-magic-numbers */
-  // Red
-  { lightness: 50, chroma: 66, hue: 7 },
-  // Orange
-  { lightness: 50, chroma: 66, hue: 34 },
-  // Yellow
-  { lightness: 50, chroma: 66, hue: 80 },
-  // Turquoise
-  { lightness: 50, chroma: 66, hue: 139 },
-  // Teal
-  { lightness: 50, chroma: 66, hue: 172 },
-  // Blue
-  { lightness: 50, chroma: 66, hue: 271 },
-  // Lavender
-  { lightness: 50, chroma: 66, hue: 295 },
-  // Pink
-  { lightness: 50, chroma: 66, hue: 332 },
-  // Light blue
-  { lightness: 50, chroma: 22, hue: 252 },
-  // Dark blue
-  { lightness: 22, chroma: 13, hue: 252 },
-  /* eslint-enable @typescript-eslint/no-magic-numbers */
-]
-
-/** Converts a {@link LChColor} to a CSS color string. */
-export function lChColorToCssColor(color: LChColor): string {
-  const alpha = 'alpha' in color ? ` / ${color.alpha}` : ''
-  return `lch(${color.lightness}% ${color.chroma} ${color.hue}${alpha})`
-}
-
-export const COLOR_STRING_TO_COLOR = new Map(
-  COLORS.map(color => [lChColorToCssColor(color), color])
-)
-
-export const INITIAL_COLOR_COUNTS = new Map(COLORS.map(color => [lChColorToCssColor(color), 0]))
-
-/** The color that is used for the least labels. Ties are broken by order. */
-export function leastUsedColor(labels: Iterable<Label>) {
-  const colorCounts = new Map(INITIAL_COLOR_COUNTS)
-  for (const label of labels) {
-    const colorString = lChColorToCssColor(label.color)
-    colorCounts.set(colorString, (colorCounts.get(colorString) ?? 0) + 1)
-  }
-  const min = Math.min(...colorCounts.values())
-  const [minColor] = [...colorCounts.entries()].find(kv => kv[1] === min) ?? []
-  return minColor == null ? COLORS[0] : COLOR_STRING_TO_COLOR.get(minColor) ?? COLORS[0]
-}
-
-// =================
-// === AssetType ===
-// =================
-
-/** All possible types of directory entries. */
-export enum AssetType {
-  project = 'project',
-  file = 'file',
-  secret = 'secret',
-  datalink = 'datalink',
-  directory = 'directory',
-  /** A special {@link AssetType} representing the unknown items of a directory, before the
-   * request to retrieve the items completes. */
-  specialLoading = 'specialLoading',
-  /** A special {@link AssetType} representing the sole child of an empty directory. */
-  specialEmpty = 'specialEmpty',
-}
-
-/** The corresponding ID newtype for each {@link AssetType}. */
-export interface IdType {
-  readonly [AssetType.project]: ProjectId
-  readonly [AssetType.file]: FileId
-  readonly [AssetType.datalink]: DatalinkId
-  readonly [AssetType.secret]: SecretId
-  readonly [AssetType.directory]: DirectoryId
-  readonly [AssetType.specialLoading]: LoadingAssetId
-  readonly [AssetType.specialEmpty]: EmptyAssetId
-}
-
-/** Integers (starting from 0) corresponding to the order in which each asset type should appear
- * in a directory listing. */
-export const ASSET_TYPE_ORDER: Readonly<Record<AssetType, number>> = {
-  // This is a sequence of numbers, not magic numbers. `999` and `1000` are arbitrary numbers
-  // that are higher than the number of possible asset types.
-  /* eslint-disable @typescript-eslint/no-magic-numbers */
-  [AssetType.directory]: 0,
-  [AssetType.project]: 1,
-  [AssetType.file]: 2,
-  [AssetType.datalink]: 3,
-  [AssetType.secret]: 4,
-  [AssetType.specialLoading]: 999,
-  [AssetType.specialEmpty]: 1000,
-  /* eslint-enable @typescript-eslint/no-magic-numbers */
-}
-
-// =============
-// === Asset ===
-// =============
-
-/** Metadata uniquely identifying a directory entry.
- * These can be Projects, Files, Secrets, or other directories. */
-export interface BaseAsset {
-  readonly id: AssetId
-  readonly title: string
-  readonly modifiedAt: dateTime.Rfc3339DateTime
-  /** This is defined as a generic {@link AssetId} in the backend, however it is more convenient
-   * (and currently safe) to assume it is always a {@link DirectoryId}. */
-  readonly parentId: DirectoryId
-  readonly permissions: AssetPermission[] | null
-  readonly labels: LabelName[] | null
-  readonly description: string | null
-}
-
-/** Metadata uniquely identifying a directory entry.
- * These can be Projects, Files, Secrets, or other directories. */
-export interface Asset<Type extends AssetType = AssetType> extends BaseAsset {
-  readonly type: Type
-  readonly id: IdType[Type]
-  readonly projectState: Type extends AssetType.project ? ProjectStateType : null
-}
-
-/** A convenience alias for {@link Asset}<{@link AssetType.directory}>. */
-export interface DirectoryAsset extends Asset<AssetType.directory> {}
-
-/** A convenience alias for {@link Asset}<{@link AssetType.project}>. */
-export interface ProjectAsset extends Asset<AssetType.project> {}
-
-/** A convenience alias for {@link Asset}<{@link AssetType.file}>. */
-export interface FileAsset extends Asset<AssetType.file> {}
-
-/** A convenience alias for {@link Asset}<{@link AssetType.datalink}>. */
-export interface DatalinkAsset extends Asset<AssetType.datalink> {}
-
-/** A convenience alias for {@link Asset}<{@link AssetType.secret}>. */
-export interface SecretAsset extends Asset<AssetType.secret> {}
-
-/** A convenience alias for {@link Asset}<{@link AssetType.specialLoading}>. */
-export interface SpecialLoadingAsset extends Asset<AssetType.specialLoading> {}
-
-/** A convenience alias for {@link Asset}<{@link AssetType.specialEmpty}>. */
-export interface SpecialEmptyAsset extends Asset<AssetType.specialEmpty> {}
-
-/** Creates a {@link DirectoryAsset} representing the root directory for the organization,
- * with all irrelevant fields initialized to default values. */
-export function createRootDirectoryAsset(directoryId: DirectoryId): DirectoryAsset {
-  return {
-    type: AssetType.directory,
-    title: '(root)',
-    id: directoryId,
-    modifiedAt: dateTime.toRfc3339(new Date()),
-    parentId: DirectoryId(''),
-    permissions: [],
-    projectState: null,
-    labels: [],
-    description: null,
-  }
-}
-
-/** Creates a {@link FileAsset} using the given values. */
-export function createPlaceholderFileAsset(
-  title: string,
-  parentId: DirectoryId,
-  assetPermissions: AssetPermission[]
-): FileAsset {
-  return {
-    type: AssetType.file,
-    id: FileId(uniqueString.uniqueString()),
-    title,
-    parentId,
-    permissions: assetPermissions,
-    modifiedAt: dateTime.toRfc3339(new Date()),
-    projectState: null,
-    labels: [],
-    description: null,
-  }
-}
-
-/** Creates a {@link ProjectAsset} using the given values. */
-export function createPlaceholderProjectAsset(
-  title: string,
-  parentId: DirectoryId,
-  assetPermissions: AssetPermission[],
-  organization: User | null,
-  path: Path | null
-): ProjectAsset {
-  return {
-    type: AssetType.project,
-    id: ProjectId(uniqueString.uniqueString()),
-    title,
-    parentId,
-    permissions: assetPermissions,
-    modifiedAt: dateTime.toRfc3339(new Date()),
-    projectState: {
-      type: ProjectState.new,
-      volumeId: '',
-      ...(organization != null ? { openedBy: organization.email } : {}),
-      ...(path != null ? { path } : {}),
-    },
-    labels: [],
-    description: null,
-  }
-}
-
-/** Creates a {@link SpecialLoadingAsset}, with all irrelevant fields initialized to default
- * values. */
-export function createSpecialLoadingAsset(directoryId: DirectoryId): SpecialLoadingAsset {
-  return {
-    type: AssetType.specialLoading,
-    title: '',
-    id: LoadingAssetId(uniqueString.uniqueString()),
-    modifiedAt: dateTime.toRfc3339(new Date()),
-    parentId: directoryId,
-    permissions: [],
-    projectState: null,
-    labels: [],
-    description: null,
-  }
-}
-
-/** Creates a {@link SpecialEmptyAsset}, with all irrelevant fields initialized to default
- * values. */
-export function createSpecialEmptyAsset(directoryId: DirectoryId): SpecialEmptyAsset {
-  return {
-    type: AssetType.specialEmpty,
-    title: '',
-    id: EmptyAssetId(uniqueString.uniqueString()),
-    modifiedAt: dateTime.toRfc3339(new Date()),
-    parentId: directoryId,
-    permissions: [],
-    projectState: null,
-    labels: [],
-    description: null,
-  }
-}
-
-/** Any object with a `type` field matching the given `AssetType`. */
-interface HasType<Type extends AssetType> {
-  readonly type: Type
-}
-
-/** A union of all possible {@link Asset} variants. */
-export type AnyAsset<Type extends AssetType = AssetType> = Extract<
-  | DatalinkAsset
-  | DirectoryAsset
-  | FileAsset
-  | ProjectAsset
-  | SecretAsset
-  | SpecialEmptyAsset
-  | SpecialLoadingAsset,
-  HasType<Type>
->
-
-/** A type guard that returns whether an {@link Asset} is a specific type of asset. */
-export function assetIsType<Type extends AssetType>(type: Type) {
-  return (asset: AnyAsset): asset is Extract<AnyAsset, Asset<Type>> => asset.type === type
-}
-
-/** Creates a new placeholder asset id for the given asset type. */
-export function createPlaceholderAssetId<Type extends AssetType>(
-  type: Type,
-  id?: string
-): IdType[Type] {
-  // This is required so that TypeScript can check the `switch` for exhaustiveness.
-  const assetType: AssetType = type
-  id ??= uniqueString.uniqueString()
-  let result: AssetId
-  switch (assetType) {
-    case AssetType.directory: {
-      result = DirectoryId(id)
-      break
-    }
-    case AssetType.project: {
-      result = ProjectId(id)
-      break
-    }
-    case AssetType.file: {
-      result = FileId(id)
-      break
-    }
-    case AssetType.datalink: {
-      result = DatalinkId(id)
-      break
-    }
-    case AssetType.secret: {
-      result = SecretId(id)
-      break
-    }
-    case AssetType.specialLoading: {
-      result = LoadingAssetId(id)
-      break
-    }
-    case AssetType.specialEmpty: {
-      result = EmptyAssetId(id)
-      break
-    }
-  }
-  // This is SAFE, just too dynamic for TypeScript to correctly typecheck.
-  // eslint-disable-next-line no-restricted-syntax
-  return result as IdType[Type]
-}
-
-// These are functions, and so their names should be camelCase.
-/* eslint-disable no-restricted-syntax */
-/** A type guard that returns whether an {@link Asset} is a {@link ProjectAsset}. */
-export const assetIsProject = assetIsType(AssetType.project)
-/** A type guard that returns whether an {@link Asset} is a {@link DirectoryAsset}. */
-export const assetIsDirectory = assetIsType(AssetType.directory)
-/** A type guard that returns whether an {@link Asset} is a {@link DatalinkAsset}. */
-export const assetIsDatalink = assetIsType(AssetType.datalink)
-/** A type guard that returns whether an {@link Asset} is a {@link SecretAsset}. */
-export const assetIsSecret = assetIsType(AssetType.secret)
-/** A type guard that returns whether an {@link Asset} is a {@link FileAsset}. */
-export const assetIsFile = assetIsType(AssetType.file)
-/* eslint-enable no-restricted-syntax */
-
-/** Metadata describing a specific version of an asset. */
-export interface S3ObjectVersion {
-  readonly versionId: S3ObjectVersionId
-  readonly lastModified: dateTime.Rfc3339DateTime
-  readonly isLatest: boolean
-  /** An archive containing the all the project files object in the S3 bucket. */
-  readonly key: string
-}
-
-/** A list of asset versions. */
-export interface AssetVersions {
-  readonly versions: S3ObjectVersion[]
-}
-
-// ===============================
-// === compareAssetPermissions ===
-// ===============================
-
-/** Return a positive number when `a > b`, a negative number when `a < b`, and `0`
- * when `a === b`. */
-export function compareAssetPermissions(a: AssetPermission, b: AssetPermission) {
-  const relativePermissionPrecedence =
-    permissions.PERMISSION_ACTION_PRECEDENCE[a.permission] -
-    permissions.PERMISSION_ACTION_PRECEDENCE[b.permission]
-  if (relativePermissionPrecedence !== 0) {
-    return relativePermissionPrecedence
-  } else {
-    // NOTE [NP]: Although `userId` is unique, and therefore sufficient to sort permissions, sort
-    // name first, so that it's easier to find a permission in a long list (i.e., for readability).
-    const aName = 'user' in a ? a.user.name : a.userGroup.groupName
-    const bName = 'user' in b ? b.user.name : b.userGroup.groupName
-    const aUserId = 'user' in a ? a.user.userId : a.userGroup.id
-    const bUserId = 'user' in b ? b.user.userId : b.userGroup.id
-    return aName < bName
-      ? -1
-      : aName > bName
-        ? 1
-        : aUserId < bUserId
-          ? -1
-          : aUserId > bUserId
-            ? 1
-            : 0
-  }
-}
-
-// =================
-// === Endpoints ===
-// =================
-
-/** HTTP request body for the "set username" endpoint. */
-export interface CreateUserRequestBody {
-  readonly userName: string
-  readonly userEmail: EmailAddress
-  readonly organizationId: OrganizationId | null
-}
-
-/** HTTP request body for the "update user" endpoint. */
-export interface UpdateUserRequestBody {
-  readonly username: string | null
-}
-
-/** HTTP request body for the "change user group" endpoint. */
-export interface ChangeUserGroupRequestBody {
-  readonly userGroups: UserGroupId[]
-}
-
-/** HTTP request body for the "update organization" endpoint. */
-export interface UpdateOrganizationRequestBody {
-  readonly name?: string
-  readonly email?: EmailAddress
-  readonly website?: HttpsUrl
-  readonly address?: string
-}
-
-/** HTTP request body for the "invite user" endpoint. */
-export interface InviteUserRequestBody {
-  readonly organizationId: OrganizationId
-  readonly userEmail: EmailAddress
-}
-
-/** HTTP response body for the "list invitations" endpoint. */
-export interface ListInvitationsResponseBody {
-  readonly invitations: readonly Invitation[]
-}
-
-/** Invitation to join an organization. */
-export interface Invitation {
-  readonly organizationId: OrganizationId
-  readonly userEmail: EmailAddress
-  readonly expireAt: dateTime.Rfc3339DateTime
-}
-
-/** HTTP request body for the "create permission" endpoint. */
-export interface CreatePermissionRequestBody {
-  readonly actorsIds: readonly UserPermissionIdentifier[]
-  readonly resourceId: AssetId
-  readonly action: permissions.PermissionAction | null
-}
-
-/** HTTP request body for the "create directory" endpoint. */
-export interface CreateDirectoryRequestBody {
-  readonly title: string
-  readonly parentId: DirectoryId | null
-}
-
-/** HTTP request body for the "update directory" endpoint. */
-export interface UpdateDirectoryRequestBody {
-  readonly title: string
-}
-
-/** HTTP request body for the "update file" endpoint. */
-export interface UpdateFileRequestBody {
-  readonly title: string
-}
-
-/** HTTP request body for the "update asset" endpoint. */
-export interface UpdateAssetRequestBody {
-  readonly parentDirectoryId: DirectoryId | null
-  readonly description: string | null
-  /** Only present on the Local backend. */
-  readonly projectPath?: Path
-}
-
-/** HTTP request body for the "delete asset" endpoint. */
-export interface DeleteAssetRequestBody {
-  readonly force: boolean
-  /** Only used by the Local backend. */
-  readonly parentId: DirectoryId
-}
-
-/** HTTP request body for the "create project" endpoint. */
-export interface CreateProjectRequestBody {
-  readonly projectName: string
-  readonly projectTemplateName?: string
-  readonly parentDirectoryId?: DirectoryId
-  readonly datalinkId?: DatalinkId
-}
-
-/** HTTP request body for the "update project" endpoint.
- * Only updates of the `projectName` or `ami` are allowed. */
-export interface UpdateProjectRequestBody {
-  readonly projectName: string | null
-  readonly ami: Ami | null
-  readonly ideVersion: VersionNumber | null
-  /** Only used by the Local backend. */
-  readonly parentId: DirectoryId
-}
-
-/** HTTP request body for the "open project" endpoint. */
-export interface OpenProjectRequestBody {
-  readonly executeAsync: boolean
-  /** MUST be present on Remote backend; NOT REQUIRED on Local backend. */
-  readonly cognitoCredentials: CognitoCredentials | null
-  /** Only used by the Local backend. */
-  readonly parentId: DirectoryId
-}
-
-/** HTTP request body for the "create secret" endpoint. */
-export interface CreateSecretRequestBody {
-  readonly name: string
-  readonly value: string
-  readonly parentDirectoryId: DirectoryId | null
-}
-
-/** HTTP request body for the "update secret" endpoint. */
-export interface UpdateSecretRequestBody {
-  readonly value: string
-}
-
-/** HTTP request body for the "create datalink" endpoint. */
-export interface CreateDatalinkRequestBody {
-  readonly name: string
-  readonly value: unknown
-  readonly parentDirectoryId: DirectoryId | null
-  readonly datalinkId: DatalinkId | null
-}
-
-/** HTTP request body for the "create tag" endpoint. */
-export interface CreateTagRequestBody {
-  readonly value: string
-  readonly color: LChColor
-}
-
-/** HTTP request body for the "create user group" endpoint. */
-export interface CreateUserGroupRequestBody {
-  readonly name: string
-}
-
-/** HTTP request body for the "create checkout session" endpoint. */
-export interface CreateCheckoutSessionRequestBody {
-  readonly plan: Plan
-  readonly paymentMethodId: string
-}
-
-/** URL query string parameters for the "list directory" endpoint. */
-export interface ListDirectoryRequestParams {
-  readonly parentId: DirectoryId | null
-  readonly filterBy: FilterBy | null
-  readonly labels: LabelName[] | null
-  readonly recentProjects: boolean
-}
-
-/** URL query string parameters for the "upload file" endpoint. */
-export interface UploadFileRequestParams {
-  readonly fileId: AssetId | null
-  // Marked as optional in the data type, however it is required by the actual route handler.
-  readonly fileName: string
-  readonly parentDirectoryId: DirectoryId | null
-}
-
-/** URL query string parameters for the "upload profile picture" endpoint. */
-export interface UploadPictureRequestParams {
-  readonly fileName: string | null
-}
-
-/** URL query string parameters for the "list versions" endpoint. */
-export interface ListVersionsRequestParams {
-  readonly versionType: VersionType
-  readonly default: boolean
-}
-
-/**
- * POST request body for the "create checkout session" endpoint.
- */
-export interface CreateCheckoutSessionRequestParams {
-  readonly plan: Plan
-  readonly paymentMethodId: string
-}
-
-// ==============================
-// === detectVersionLifecycle ===
-// ==============================
-
-/** Extract the {@link VersionLifecycle} from a version string. */
-export function detectVersionLifecycle(version: string) {
-  if (/rc/i.test(version)) {
-    return VersionLifecycle.releaseCandidate
-  } else if (/\bnightly\b/i.test(version)) {
-    return VersionLifecycle.nightly
-  } else if (/\bdev\b|\balpha\b/i.test(version)) {
-    return VersionLifecycle.development
-  } else {
-    return VersionLifecycle.stable
-  }
-}
-
-// =====================
-// === compareAssets ===
-// =====================
-
-/** Return a positive number if `a > b`, a negative number if `a < b`, and zero if `a === b`. */
-export function compareAssets(a: AnyAsset, b: AnyAsset) {
-  const relativeTypeOrder = ASSET_TYPE_ORDER[a.type] - ASSET_TYPE_ORDER[b.type]
-  if (relativeTypeOrder !== 0) {
-    return relativeTypeOrder
-  } else {
-    const aModified = Number(new Date(a.modifiedAt))
-    const bModified = Number(new Date(b.modifiedAt))
-    const modifiedDelta = aModified - bModified
-    if (modifiedDelta !== 0) {
-      // Sort by date descending, rather than ascending.
-      return -modifiedDelta
-    } else {
-      return a.title > b.title ? 1 : a.title < b.title ? -1 : 0
-    }
-  }
-}
-
-// ==================
-// === getAssetId ===
-// ==================
-
-/** A convenience function to get the `id` of an {@link Asset}.
- * This is useful to avoid React re-renders as it is not re-created on each function call. */
-export function getAssetId<Type extends AssetType>(asset: Asset<Type>) {
-  return asset.id
-}
-
-// =====================
-// === fileIsProject ===
-// =====================
-
-/** A subset of properties of the JS `File` type. */
-interface JSFile {
-  readonly name: string
-}
-
-/** Whether a `File` is a project. */
-export function fileIsProject(file: JSFile) {
-  return (
-    file.name.endsWith('.tar.gz') ||
-    file.name.endsWith('.zip') ||
-    file.name.endsWith('.enso-project')
-  )
-}
-
-/** Whether a `File` is not a project. */
-export function fileIsNotProject(file: JSFile) {
-  return !fileIsProject(file)
-}
-
-// =============================
-// === stripProjectExtension ===
-// =============================
-
-/** Remove the extension of the project file name (if any). */
-export function stripProjectExtension(name: string) {
-  return name.replace(/[.](?:tar[.]gz|zip|enso-project)$/, '')
-}
-
-/** Return both the name and extension of the project file name (if any).
- * Otherwise, returns the entire name as the basename. */
-export function extractProjectExtension(name: string) {
-  const [, basename, extension] = name.match(/^(.*)[.](tar[.]gz|zip|enso-project)$/) ?? []
-  return { basename: basename ?? name, extension: extension ?? '' }
-}
-
-/**
- * Network error class.
- */
-export class NetworkError extends Error {
-  /**
-   * Create a new instance of the {@link NetworkError} class.
-   * @param message - The error message.
-   * @param status - The HTTP status code.
-   */
-  constructor(
-    message: string,
-    readonly status?: number
-  ) {
-    super(message)
-  }
-}
-/**
- * Error class for when the user is not authorized to access a resource.
- */
-export class NotAuthorizedError extends NetworkError {}
-
-// ===============
-// === Backend ===
-// ===============
-
-/** Interface for sending requests to a backend that manages assets and runs projects. */
-export default abstract class Backend {
-  abstract readonly type: BackendType
-
-  /** The path to the root directory of this {@link Backend}. */
-  abstract readonly rootPath: string
-  /** Return the ID of the root directory, if known. */
-  abstract rootDirectoryId(user: User | null): DirectoryId | null
-  /** Return a list of all users in the same organization. */
-  abstract listUsers(): Promise<readonly User[]>
-  /** Set the username of the current user. */
-  abstract createUser(body: CreateUserRequestBody): Promise<User>
-  /** Change the username of the current user. */
-  abstract updateUser(body: UpdateUserRequestBody): Promise<void>
-  /** Restore the current user. */
-  abstract restoreUser(): Promise<void>
-  /** Delete the current user. */
-  abstract deleteUser(): Promise<void>
-  /** Delete a user. */
-  abstract removeUser(userId: UserId): Promise<void>
-  /** Upload a new profile picture for the current user. */
-  abstract uploadUserPicture(params: UploadPictureRequestParams, file: Blob): Promise<User>
-  /** Set the list of groups a user is in. */
-  abstract changeUserGroup(
-    userId: UserId,
-    userGroups: ChangeUserGroupRequestBody,
-    name: string | null
-  ): Promise<User>
-  /** Invite a new user to the organization by email. */
-  abstract inviteUser(body: InviteUserRequestBody): Promise<void>
-  /** Return a list of invitations to the organization. */
-  abstract listInvitations(): Promise<readonly Invitation[]>
-  /** Delete an invitation. */
-  abstract deleteInvitation(userEmail: EmailAddress): Promise<void>
-  /** Resend an invitation. */
-  abstract resendInvitation(userEmail: EmailAddress): Promise<void>
-  /** Get the details of the current organization. */
-  abstract getOrganization(): Promise<OrganizationInfo | null>
-  /** Change the details of the current organization. */
-  abstract updateOrganization(body: UpdateOrganizationRequestBody): Promise<OrganizationInfo | null>
-  /** Upload a new profile picture for the current organization. */
-  abstract uploadOrganizationPicture(
-    params: UploadPictureRequestParams,
-    file: Blob
-  ): Promise<OrganizationInfo>
-  /** Adds a permission for a specific user on a specific asset. */
-  abstract createPermission(body: CreatePermissionRequestBody): Promise<void>
-  /** Return user details for the current user. */
-  abstract usersMe(): Promise<User | null>
-  /** Return a list of assets in a directory. */
-  abstract listDirectory(query: ListDirectoryRequestParams, title: string): Promise<AnyAsset[]>
-  /** Create a directory. */
-  abstract createDirectory(body: CreateDirectoryRequestBody): Promise<CreatedDirectory>
-  /** Change the name of a directory. */
-  abstract updateDirectory(
-    directoryId: DirectoryId,
-    body: UpdateDirectoryRequestBody,
-    title: string
-  ): Promise<UpdatedDirectory>
-  /** List previous versions of an asset. */
-  abstract listAssetVersions(assetId: AssetId, title: string | null): Promise<AssetVersions>
-  /** Change the parent directory of an asset. */
-  abstract updateAsset(assetId: AssetId, body: UpdateAssetRequestBody, title: string): Promise<void>
-  /** Delete an arbitrary asset. */
-  abstract deleteAsset(assetId: AssetId, body: DeleteAssetRequestBody, title: string): Promise<void>
-  /** Restore an arbitrary asset from the trash. */
-  abstract undoDeleteAsset(assetId: AssetId, title: string): Promise<void>
-  /** Copy an arbitrary asset to another directory. */
-  abstract copyAsset(
-    assetId: AssetId,
-    parentDirectoryId: DirectoryId,
-    title: string,
-    parentDirectoryTitle: string
-  ): Promise<CopyAssetResponse>
-  /** Return a list of projects belonging to the current user. */
-  abstract listProjects(): Promise<ListedProject[]>
-  /** Create a project for the current user. */
-  abstract createProject(body: CreateProjectRequestBody): Promise<CreatedProject>
-  /** Close a project. */
-  abstract closeProject(projectId: ProjectId, title: string): Promise<void>
-  /** Return a list of sessions for the current project. */
-  abstract listProjectSessions(projectId: ProjectId, title: string): Promise<ProjectSession[]>
-  /** Restore a project from a different version. */
-  abstract restoreProject(
-    projectId: ProjectId,
-    versionId: S3ObjectVersionId,
-    title: string
-  ): Promise<void>
-  /** Duplicate a specific version of a project. */
-  abstract duplicateProject(
-    projectId: ProjectId,
-    versionId: S3ObjectVersionId,
-    title: string
-  ): Promise<CreatedProject>
-  /** Return project details. */
-  abstract getProjectDetails(
-    projectId: ProjectId,
-    directoryId: DirectoryId | null,
-    title: string
-  ): Promise<Project>
-  /** Return Language Server logs for a project session. */
-  abstract getProjectSessionLogs(
-    projectSessionId: ProjectSessionId,
-    title: string
-  ): Promise<string[]>
-  /** Set a project to an open state. */
-  abstract openProject(
-    projectId: ProjectId,
-    body: OpenProjectRequestBody | null,
-    title: string
-  ): Promise<void>
-  /** Change the AMI or IDE version of a project. */
-  abstract updateProject(
-    projectId: ProjectId,
-    body: UpdateProjectRequestBody,
-    title: string
-  ): Promise<UpdatedProject>
-  /** Fetch the content of the `Main.enso` file of a project. */
-  abstract getFileContent(projectId: ProjectId, version: string, title: string): Promise<string>
-  /** Return project memory, processor and storage usage. */
-  abstract checkResources(projectId: ProjectId, title: string): Promise<ResourceUsage>
-  /** Return a list of files accessible by the current user. */
-  abstract listFiles(): Promise<FileLocator[]>
-  /** Upload a file. */
-  abstract uploadFile(params: UploadFileRequestParams, file: Blob): Promise<FileInfo>
-  /** Change the name of a file. */
-  abstract updateFile(fileId: FileId, body: UpdateFileRequestBody, title: string): Promise<void>
-  /** Return file details. */
-  abstract getFileDetails(fileId: FileId, title: string): Promise<FileDetails>
-  /** Create a Datalink. */
-  abstract createDatalink(body: CreateDatalinkRequestBody): Promise<DatalinkInfo>
-  /** Return a Datalink. */
-  abstract getDatalink(datalinkId: DatalinkId, title: string | null): Promise<Datalink>
-  /** Delete a Datalink. */
-  abstract deleteDatalink(datalinkId: DatalinkId, title: string | null): Promise<void>
-  /** Create a secret environment variable. */
-  abstract createSecret(body: CreateSecretRequestBody): Promise<SecretId>
-  /** Return a secret environment variable. */
-  abstract getSecret(secretId: SecretId, title: string): Promise<Secret>
-  /** Change the value of a secret. */
-  abstract updateSecret(
-    secretId: SecretId,
-    body: UpdateSecretRequestBody,
-    title: string
-  ): Promise<void>
-  /** Return the secret environment variables accessible by the user. */
-  abstract listSecrets(): Promise<SecretInfo[]>
-  /** Create a label used for categorizing assets. */
-  abstract createTag(body: CreateTagRequestBody): Promise<Label>
-  /** Return all labels accessible by the user. */
-  abstract listTags(): Promise<Label[]>
-  /** Set the full list of labels for a specific asset. */
-  abstract associateTag(assetId: AssetId, tagIds: LabelName[], title: string): Promise<void>
-  /** Delete a label. */
-  abstract deleteTag(tagId: TagId, value: LabelName): Promise<void>
-  /** Create a user group. */
-  abstract createUserGroup(body: CreateUserGroupRequestBody): Promise<UserGroupInfo>
-  /** Delete a user group. */
-  abstract deleteUserGroup(userGroupId: UserGroupId, name: string): Promise<void>
-  /** Return all user groups in the organization. */
-  abstract listUserGroups(): Promise<UserGroupInfo[]>
-  /** Return a list of backend or IDE versions. */
-  abstract listVersions(params: ListVersionsRequestParams): Promise<Version[]>
-  /** Create a payment checkout session. */
-  abstract createCheckoutSession(
-    params: CreateCheckoutSessionRequestParams
-  ): Promise<CheckoutSession>
-  /** Get the status of a payment checkout session. */
-  abstract getCheckoutSession(sessionId: CheckoutSessionId): Promise<CheckoutSessionStatus>
-  /** List events in the organization's audit log. */
-  abstract getLogEvents(): Promise<Event[]>
-  /** Log an event that will be visible in the organization audit log. */
-  abstract logEvent(
-    message: string,
-    projectId?: string | null,
-    metadata?: object | null
-  ): Promise<void>
-  /** Return a {@link Promise} that resolves only when a project is ready to open. */
-  abstract waitUntilProjectIsReady(
-    projectId: ProjectId,
-    directory: DirectoryId | null,
-    title: string,
-    abortSignal?: AbortSignal
-  ): Promise<Project>
-}
-=======
 export * from 'enso-common/src/services/Backend'
-export { default } from 'enso-common/src/services/Backend'
->>>>>>> 9e190922
+export { default } from 'enso-common/src/services/Backend'