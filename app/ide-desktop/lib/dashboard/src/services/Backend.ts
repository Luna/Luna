/** @file Type definitions common between all backends. */
import type * as React from 'react'

import * as dateTime from '#/utilities/dateTime'
import * as newtype from '#/utilities/newtype'
import * as permissions from '#/utilities/permissions'
import * as uniqueString from '#/utilities/uniqueString'

// ================
// === Newtypes ===
// ================

// These are constructor functions that construct values of the type they are named after.
/* eslint-disable @typescript-eslint/no-redeclare */

/** Unique identifier for a user/organization. */
export type UserOrOrganizationId = newtype.Newtype<string, 'UserOrOrganizationId'>
export const UserOrOrganizationId = newtype.newtypeConstructor<UserOrOrganizationId>()

/** Unique identifier for a directory. */
export type DirectoryId = newtype.Newtype<string, 'DirectoryId'>
export const DirectoryId = newtype.newtypeConstructor<DirectoryId>()

/** Unique identifier for an asset representing the items inside a directory for which the
 * request to retrive the items has not yet completed. */
export type LoadingAssetId = newtype.Newtype<string, 'LoadingAssetId'>
export const LoadingAssetId = newtype.newtypeConstructor<LoadingAssetId>()

/** Unique identifier for an asset representing the nonexistent children of an empty directory. */
export type EmptyAssetId = newtype.Newtype<string, 'EmptyAssetId'>
export const EmptyAssetId = newtype.newtypeConstructor<EmptyAssetId>()

/** Unique identifier for a user's project. */
export type ProjectId = newtype.Newtype<string, 'ProjectId'>
export const ProjectId = newtype.newtypeConstructor<ProjectId>()

/** Unique identifier for an uploaded file. */
export type FileId = newtype.Newtype<string, 'FileId'>
export const FileId = newtype.newtypeConstructor<FileId>()

/** Unique identifier for a secret environment variable. */
export type SecretId = newtype.Newtype<string, 'SecretId'>
export const SecretId = newtype.newtypeConstructor<SecretId>()

/** Unique identifier for an arbitrary asset. */
export type AssetId = IdType[keyof IdType]

/** The name of an asset label. */
export type LabelName = newtype.Newtype<string, 'LabelName'>
export const LabelName = newtype.newtypeConstructor<LabelName>()

/** Unique identifier for a label. */
export type TagId = newtype.Newtype<string, 'TagId'>
export const TagId = newtype.newtypeConstructor<TagId>()

/** A URL. */
export type Address = newtype.Newtype<string, 'Address'>
export const Address = newtype.newtypeConstructor<Address>()

/** An email address. */
export type EmailAddress = newtype.Newtype<string, 'EmailAddress'>
export const EmailAddress = newtype.newtypeConstructor<EmailAddress>()

/** An AWS S3 file path. */
export type S3FilePath = newtype.Newtype<string, 'S3FilePath'>
export const S3FilePath = newtype.newtypeConstructor<S3FilePath>()

/** An AWS machine configuration. */
export type Ami = newtype.Newtype<string, 'Ami'>
export const Ami = newtype.newtypeConstructor<Ami>()

/** An AWS user ID. */
export type Subject = newtype.Newtype<string, 'Subject'>
export const Subject = newtype.newtypeConstructor<Subject>()

/* eslint-enable @typescript-eslint/no-redeclare */

// =============
// === Types ===
// =============

/** The {@link Backend} variant. If a new variant is created, it should be added to this enum. */
export enum BackendType {
  local = 'local',
  remote = 'remote',
}

/** A user/organization in the application. These are the primary owners of a project. */
export interface UserOrOrganization {
  readonly id: UserOrOrganizationId
  readonly name: string
  readonly email: EmailAddress
  /** A URL. */
  readonly profilePicture: string | null
  /** If `false`, this account is awaiting acceptance from an admin, and endpoints other than
   * `usersMe` will not work. */
  readonly isEnabled: boolean
  readonly rootDirectoryId: DirectoryId
}

/** A `Directory` returned by `createDirectory`. */
export interface CreatedDirectory {
  readonly id: DirectoryId
  readonly parentId: DirectoryId
  readonly title: string
}

/** Possible states that a project can be in. */
export enum ProjectState {
  created = 'Created',
  new = 'New',
  openInProgress = 'OpenInProgress',
  provisioned = 'Provisioned',
  opened = 'Opened',
  closed = 'Closed',
  /** A frontend-specific state, representing a project that should be displayed as
   * `openInProgress`, but has not yet been added to the backend. */
  placeholder = 'Placeholder',
  /** A frontend-specific state, representing a project that should be displayed as `closed`,
   * but is still in the process of shutting down. */
  closing = 'Closing',
}

/** Wrapper around a project state value. */
export interface ProjectStateType {
  readonly type: ProjectState
  /* eslint-disable @typescript-eslint/naming-convention */
  readonly volume_id: string
  readonly instance_id?: string
  readonly execute_async?: boolean
  readonly address?: string
  readonly security_group_id?: string
  readonly ec2_id?: string
  readonly ec2_public_ip_address?: string
  readonly current_session_id?: string
  readonly opened_by?: EmailAddress
  /* eslint-enable @typescript-eslint/naming-convention */
}

export const DOES_PROJECT_STATE_INDICATE_VM_EXISTS: Readonly<Record<ProjectState, boolean>> = {
  [ProjectState.created]: false,
  [ProjectState.new]: false,
  [ProjectState.openInProgress]: true,
  [ProjectState.provisioned]: true,
  [ProjectState.opened]: true,
  [ProjectState.closed]: false,
  [ProjectState.placeholder]: true,
  [ProjectState.closing]: false,
}

/** Common `Project` fields returned by all `Project`-related endpoints. */
export interface BaseProject {
  readonly organizationId: string
  readonly projectId: ProjectId
  readonly name: string
}

/** A `Project` returned by `createProject`. */
export interface CreatedProject extends BaseProject {
  readonly state: ProjectStateType
  readonly packageName: string
}

/** A `Project` returned by the `listProjects` endpoint. */
export interface ListedProjectRaw extends CreatedProject {
  readonly address?: Address
}

/** A `Project` returned by `listProjects`. */
export interface ListedProject extends CreatedProject {
  readonly binaryAddress: Address | null
  readonly jsonAddress: Address | null
}

/** A `Project` returned by `updateProject`. */
export interface UpdatedProject extends BaseProject {
  readonly ami: Ami | null
  readonly ideVersion: VersionNumber | null
  readonly engineVersion: VersionNumber | null
}

/** A user/organization's project containing and/or currently executing code. */
export interface ProjectRaw extends ListedProjectRaw {
  // eslint-disable-next-line @typescript-eslint/naming-convention
  readonly ide_version: VersionNumber | null
  // eslint-disable-next-line @typescript-eslint/naming-convention
  readonly engine_version: VersionNumber | null
}

/** A user/organization's project containing and/or currently executing code. */
export interface Project extends ListedProject {
  readonly ideVersion: VersionNumber | null
  readonly engineVersion: VersionNumber | null
  readonly openedBy?: EmailAddress
}

/** A user/organization's project containing and/or currently executing code. */
export interface BackendProject extends Project {
  /** This must not be null as it is required to determine the base URL for backend assets. */
  readonly ideVersion: VersionNumber
}

/** Information required to open a project. */
export interface ProjectStartupInfo {
  readonly project: Project
  readonly projectAsset: ProjectAsset
  // This MUST BE optional because it is lost when `JSON.stringify`ing to put in `localStorage`.
  readonly setProjectAsset?: React.Dispatch<React.SetStateAction<ProjectAsset>>
  readonly backendType: BackendType
  readonly accessToken: string | null
}

/** Metadata describing an uploaded file. */
export interface File {
  readonly fileId: FileId
  readonly fileName: string | null
  readonly path: S3FilePath
}

/** Metadata uniquely identifying an uploaded file. */
export interface FileInfo {
  /* TODO: Should potentially be S3FilePath,
   * but it's just string on the backend. */
  readonly path: string
  readonly id: FileId
  readonly project: CreatedProject | null
}

/** All metadata related to a file. */
export interface FileDetails {
  readonly file: File
}

/** A secret environment variable. */
export interface Secret {
  readonly id: SecretId
  readonly value: string
}

/** A secret environment variable and metadata uniquely identifying it. */
export interface SecretAndInfo {
  readonly id: SecretId
  readonly name: string
  readonly value: string
}

/** Metadata uniquely identifying a secret environment variable. */
export interface SecretInfo {
  readonly name: string
  readonly id: SecretId
}

/** A label. */
export interface Label {
  readonly id: TagId
  readonly value: LabelName
  readonly color: LChColor
}

/** Type of application that a {@link Version} applies to.
 *
 * We keep track of both backend and IDE versions, so that we can update the two independently.
 * However the format of the version numbers is the same for both, so we can use the same type for
 * both. We just need this enum to disambiguate. */
export enum VersionType {
  backend = 'Backend',
  ide = 'Ide',
}

/** Stability of an IDE or backend version. */
export enum VersionLifecycle {
  stable = 'Stable',
  releaseCandidate = 'ReleaseCandidate',
  nightly = 'Nightly',
  development = 'Development',
}

/** Version number of an IDE or backend. */
export interface VersionNumber {
  readonly value: string
  readonly lifecycle: VersionLifecycle
}

/** A version describing a release of the backend or IDE. */
export interface Version {
  readonly number: VersionNumber
  readonly ami: Ami | null
  readonly created: dateTime.Rfc3339DateTime
  // This does not follow our naming convention because it's defined this way in the backend,
  // so we need to match it.
  // eslint-disable-next-line @typescript-eslint/naming-convention
  readonly version_type: VersionType
}

/** Resource usage of a VM. */
export interface ResourceUsage {
  /** Percentage of memory used. */
  readonly memory: number
  /** Percentage of CPU time used since boot. */
  readonly cpu: number
  /** Percentage of disk space used. */
  readonly storage: number
}

/** Metadata uniquely identifying a user. */
export interface User {
  /* eslint-disable @typescript-eslint/naming-convention */
  readonly pk: Subject
  readonly user_name: string
  readonly user_email: EmailAddress
  readonly organization_id: UserOrOrganizationId
  /* eslint-enable @typescript-eslint/naming-convention */
}

/** Metadata uniquely identifying a user inside an organization.
 * This is similar to {@link User}, but without `organization_id`. */
export interface SimpleUser {
  readonly id: Subject
  readonly name: string
  readonly email: EmailAddress
}

/** User permission for a specific user. */
export interface UserPermission {
  readonly user: User
  readonly permission: permissions.PermissionAction
}

/** The type returned from the "update directory" endpoint. */
export interface UpdatedDirectory {
  readonly id: DirectoryId
  readonly parentId: DirectoryId
  readonly title: string
}

/** The type returned from the "create directory" endpoint. */
export interface Directory extends DirectoryAsset {}

/** The subset of asset fields returned by the "copy asset" endpoint. */
export interface CopiedAsset {
  readonly id: AssetId
  readonly parentId: DirectoryId
  readonly title: string
}

/** The type returned from the "copy asset" endpoint. */
export interface CopyAssetResponse {
  readonly asset: CopiedAsset
}

/** Possible filters for the "list directory" endpoint. */
export enum FilterBy {
  all = 'All',
  active = 'Active',
  recent = 'Recent',
  trashed = 'Trashed',
}

/** A color in the LCh colorspace. */
export interface LChColor {
  readonly lightness: number
  readonly chroma: number
  readonly hue: number
  readonly alpha?: number
}

/** A pre-selected list of colors to be used in color pickers. */
export const COLORS: readonly [LChColor, ...LChColor[]] = [
  /* eslint-disable @typescript-eslint/no-magic-numbers */
  // Red
  { lightness: 50, chroma: 66, hue: 7 },
  // Orange
  { lightness: 50, chroma: 66, hue: 34 },
  // Yellow
  { lightness: 50, chroma: 66, hue: 80 },
  // Turquoise
  { lightness: 50, chroma: 66, hue: 139 },
  // Teal
  { lightness: 50, chroma: 66, hue: 172 },
  // Blue
  { lightness: 50, chroma: 66, hue: 271 },
  // Lavender
  { lightness: 50, chroma: 66, hue: 295 },
  // Pink
  { lightness: 50, chroma: 66, hue: 332 },
  // Light blue
  { lightness: 50, chroma: 22, hue: 252 },
  // Dark blue
  { lightness: 22, chroma: 13, hue: 252 },
  /* eslint-enable @typescript-eslint/no-magic-numbers */
]

/** Converts a {@link LChColor} to a CSS color string. */
export function lChColorToCssColor(color: LChColor): string {
  return 'alpha' in color
    ? `lcha(${color.lightness}% ${color.chroma} ${color.hue} / ${color.alpha})`
    : `lch(${color.lightness}% ${color.chroma} ${color.hue})`
}

export const COLOR_STRING_TO_COLOR = new Map(
  COLORS.map(color => [lChColorToCssColor(color), color])
)

export const INITIAL_COLOR_COUNTS = new Map(COLORS.map(color => [lChColorToCssColor(color), 0]))

/** The color that is used for the least labels. Ties are broken by order. */
export function leastUsedColor(labels: Iterable<Label>) {
  const colorCounts = new Map(INITIAL_COLOR_COUNTS)
  for (const label of labels) {
    const colorString = lChColorToCssColor(label.color)
    colorCounts.set(colorString, (colorCounts.get(colorString) ?? 0) + 1)
  }
  const min = Math.min(...colorCounts.values())
  const [minColor] = [...colorCounts.entries()].find(kv => kv[1] === min) ?? []
  return minColor == null ? COLORS[0] : COLOR_STRING_TO_COLOR.get(minColor) ?? COLORS[0]
}

// =================
// === AssetType ===
// =================

/** All possible types of directory entries. */
export enum AssetType {
  project = 'project',
  file = 'file',
  secret = 'secret',
  directory = 'directory',
  /** A special {@link AssetType} representing the unknown items of a directory, before the
   * request to retrieve the items completes. */
  specialLoading = 'specialLoading',
  /** A special {@link AssetType} representing the sole child of an empty directory. */
  specialEmpty = 'specialEmpty',
}

/** The corresponding ID newtype for each {@link AssetType}. */
export interface IdType {
  readonly [AssetType.project]: ProjectId
  readonly [AssetType.file]: FileId
  readonly [AssetType.secret]: SecretId
  readonly [AssetType.directory]: DirectoryId
  readonly [AssetType.specialLoading]: LoadingAssetId
  readonly [AssetType.specialEmpty]: EmptyAssetId
}

<<<<<<< HEAD
=======
/** The english name of each asset type. */
export const ASSET_TYPE_NAME: Readonly<Record<AssetType, string>> = {
  [AssetType.directory]: 'folder',
  [AssetType.project]: 'project',
  [AssetType.file]: 'file',
  [AssetType.secret]: 'secret',
  [AssetType.specialLoading]: 'special loading asset',
  [AssetType.specialEmpty]: 'special empty asset',
}

>>>>>>> 784d0691
/** Integers (starting from 0) corresponding to the order in which each asset type should appear
 * in a directory listing. */
export const ASSET_TYPE_ORDER: Readonly<Record<AssetType, number>> = {
  // This is a sequence of numbers, not magic numbers. `999` and `1000` are arbitrary numbers
  // that are higher than the number of possible asset types.
  /* eslint-disable @typescript-eslint/no-magic-numbers */
  [AssetType.directory]: 0,
  [AssetType.project]: 1,
  [AssetType.file]: 2,
  [AssetType.secret]: 3,
  [AssetType.specialLoading]: 999,
  [AssetType.specialEmpty]: 1000,
  /* eslint-enable @typescript-eslint/no-magic-numbers */
}

// =============
// === Asset ===
// =============

/** Metadata uniquely identifying a directory entry.
 * These can be Projects, Files, Secrets, or other directories. */
export interface BaseAsset {
  readonly id: AssetId
  readonly title: string
  readonly modifiedAt: dateTime.Rfc3339DateTime
  /** This is defined as a generic {@link AssetId} in the backend, however it is more convenient
   * (and currently safe) to assume it is always a {@link DirectoryId}. */
  readonly parentId: DirectoryId
  readonly permissions: UserPermission[] | null
  readonly labels: LabelName[] | null
  readonly description: string | null
}

/** Metadata uniquely identifying a directory entry.
 * These can be Projects, Files, Secrets, or other directories. */
export interface Asset<Type extends AssetType = AssetType> extends BaseAsset {
  readonly type: Type
  readonly id: IdType[Type]
  readonly projectState: Type extends AssetType.project ? ProjectStateType : null
}

/** A convenience alias for {@link Asset}<{@link AssetType.directory}>. */
export interface DirectoryAsset extends Asset<AssetType.directory> {}

/** A convenience alias for {@link Asset}<{@link AssetType.project}>. */
export interface ProjectAsset extends Asset<AssetType.project> {}

/** A convenience alias for {@link Asset}<{@link AssetType.file}>. */
export interface FileAsset extends Asset<AssetType.file> {}

/** A convenience alias for {@link Asset}<{@link AssetType.secret}>. */
export interface SecretAsset extends Asset<AssetType.secret> {}

/** A convenience alias for {@link Asset}<{@link AssetType.specialLoading}>. */
export interface SpecialLoadingAsset extends Asset<AssetType.specialLoading> {}

/** A convenience alias for {@link Asset}<{@link AssetType.specialEmpty}>. */
export interface SpecialEmptyAsset extends Asset<AssetType.specialEmpty> {}

/** Creates a {@link DirectoryAsset} representing the root directory for the organization,
 * with all irrelevant fields initialized to default values. */
export function createRootDirectoryAsset(directoryId: DirectoryId): DirectoryAsset {
  return {
    type: AssetType.directory,
    title: '(root)',
    id: directoryId,
    modifiedAt: dateTime.toRfc3339(new Date()),
    parentId: DirectoryId(''),
    permissions: [],
    projectState: null,
    labels: [],
    description: null,
  }
}

/** Creates a {@link FileAsset} using the given values. */
export function createPlaceholderFileAsset(
  title: string,
  parentId: DirectoryId,
  assetPermissions: UserPermission[]
): FileAsset {
  return {
    type: AssetType.file,
    id: FileId(uniqueString.uniqueString()),
    title,
    parentId,
    permissions: assetPermissions,
    modifiedAt: dateTime.toRfc3339(new Date()),
    projectState: null,
    labels: [],
    description: null,
  }
}

/** Creates a {@link ProjectAsset} using the given values. */
export function createPlaceholderProjectAsset(
  title: string,
  parentId: DirectoryId,
  assetPermissions: UserPermission[],
  organization: UserOrOrganization | null
): ProjectAsset {
  return {
    type: AssetType.project,
    id: ProjectId(uniqueString.uniqueString()),
    title,
    parentId,
    permissions: assetPermissions,
    modifiedAt: dateTime.toRfc3339(new Date()),
    projectState: {
      type: ProjectState.new,
      // eslint-disable-next-line @typescript-eslint/naming-convention
      volume_id: '',
      // eslint-disable-next-line @typescript-eslint/naming-convention
      ...(organization != null ? { opened_by: organization.email } : {}),
    },
    labels: [],
    description: null,
  }
}

/** Creates a {@link SpecialLoadingAsset}, with all irrelevant fields initialized to default
 * values. */
export function createSpecialLoadingAsset(directoryId: DirectoryId): SpecialLoadingAsset {
  return {
    type: AssetType.specialLoading,
    title: '',
    id: LoadingAssetId(uniqueString.uniqueString()),
    modifiedAt: dateTime.toRfc3339(new Date()),
    parentId: directoryId,
    permissions: [],
    projectState: null,
    labels: [],
    description: null,
  }
}

/** Creates a {@link SpecialEmptyAsset}, with all irrelevant fields initialized to default
 * values. */
export function createSpecialEmptyAsset(directoryId: DirectoryId): SpecialEmptyAsset {
  return {
    type: AssetType.specialEmpty,
    title: '',
    id: EmptyAssetId(uniqueString.uniqueString()),
    modifiedAt: dateTime.toRfc3339(new Date()),
    parentId: directoryId,
    permissions: [],
    projectState: null,
    labels: [],
    description: null,
  }
}

/** A union of all possible {@link Asset} variants. */
export type AnyAsset =
  | DirectoryAsset
  | FileAsset
  | ProjectAsset
  | SecretAsset
  | SpecialEmptyAsset
  | SpecialLoadingAsset

/** A type guard that returns whether an {@link Asset} is a specific type of asset. */
export function assetIsType<Type extends AssetType>(type: Type) {
  return (asset: AnyAsset): asset is Extract<AnyAsset, Asset<Type>> => asset.type === type
}

/** Creates a new placeholder asset id for the given asset type. */
export function createPlaceholderAssetId<Type extends AssetType>(
  type: Type,
  id?: string
): IdType[Type] {
  // This is required so that TypeScript can check the `switch` for exhaustiveness.
  const assetType: AssetType = type
  id ??= uniqueString.uniqueString()
  let result: AssetId
  switch (assetType) {
    case AssetType.directory: {
      result = DirectoryId(id)
      break
    }
    case AssetType.project: {
      result = ProjectId(id)
      break
    }
    case AssetType.file: {
      result = FileId(id)
      break
    }
    case AssetType.secret: {
      result = SecretId(id)
      break
    }
    case AssetType.specialLoading: {
      result = LoadingAssetId(id)
      break
    }
    case AssetType.specialEmpty: {
      result = EmptyAssetId(id)
      break
    }
  }
  // This is SAFE, just too complex for TypeScript to correctly typecheck.
  // eslint-disable-next-line no-restricted-syntax
  return result as IdType[Type]
}

// These are functions, and so their names should be camelCase.
/* eslint-disable no-restricted-syntax */
/** A type guard that returns whether an {@link Asset} is a {@link ProjectAsset}. */
export const assetIsProject = assetIsType(AssetType.project)
/** A type guard that returns whether an {@link Asset} is a {@link DirectoryAsset}. */
export const assetIsDirectory = assetIsType(AssetType.directory)
/** A type guard that returns whether an {@link Asset} is a {@link SecretAsset}. */
export const assetIsSecret = assetIsType(AssetType.secret)
/** A type guard that returns whether an {@link Asset} is a {@link FileAsset}. */
export const assetIsFile = assetIsType(AssetType.file)
/* eslint-disable no-restricted-syntax */

/** Metadata describing a specific version of an asset. */
export interface S3ObjectVersion {
  versionId: string
  lastModified: dateTime.Rfc3339DateTime
  isLatest: boolean
}

/** A list of asset versions. */
export interface AssetVersions {
  versions: S3ObjectVersion[]
}

// ==============================
// === compareUserPermissions ===
// ==============================

/** A value returned from a compare function passed to {@link Array.sort}, indicating that the
 * first argument was less than the second argument. */
const COMPARE_LESS_THAN = -1

/** Return a positive number when `a > b`, a negative number when `a < b`, and `0`
 * when `a === b`. */
export function compareUserPermissions(a: UserPermission, b: UserPermission) {
  const relativePermissionPrecedence =
    permissions.PERMISSION_ACTION_PRECEDENCE[a.permission] -
    permissions.PERMISSION_ACTION_PRECEDENCE[b.permission]
  if (relativePermissionPrecedence !== 0) {
    return relativePermissionPrecedence
  } else {
    const aName = a.user.user_name
    const bName = b.user.user_name
    const aEmail = a.user.user_email
    const bEmail = b.user.user_email
    return aName < bName
      ? COMPARE_LESS_THAN
      : aName > bName
      ? 1
      : aEmail < bEmail
      ? COMPARE_LESS_THAN
      : aEmail > bEmail
      ? 1
      : 0
  }
}

// =================
// === Endpoints ===
// =================

/** HTTP request body for the "set username" endpoint. */
export interface CreateUserRequestBody {
  readonly userName: string
  readonly userEmail: EmailAddress
  readonly organizationId: UserOrOrganizationId | null
}

/** HTTP request body for the "update user" endpoint. */
export interface UpdateUserRequestBody {
  username: string | null
}

/** HTTP request body for the "invite user" endpoint. */
export interface InviteUserRequestBody {
  readonly organizationId: UserOrOrganizationId
  readonly userEmail: EmailAddress
}

/** HTTP request body for the "create permission" endpoint. */
export interface CreatePermissionRequestBody {
  readonly userSubjects: Subject[]
  readonly resourceId: AssetId
  readonly action: permissions.PermissionAction | null
}

/** HTTP request body for the "create directory" endpoint. */
export interface CreateDirectoryRequestBody {
  readonly title: string
  readonly parentId: DirectoryId | null
}

/** HTTP request body for the "update directory" endpoint. */
export interface UpdateDirectoryRequestBody {
  readonly title: string
}

/** HTTP request body for the "update asset" endpoint. */
export interface UpdateAssetRequestBody {
  readonly parentDirectoryId: DirectoryId | null
  readonly description: string | null
}

/** HTTP request body for the "create project" endpoint. */
export interface CreateProjectRequestBody {
  readonly projectName: string
  readonly projectTemplateName: string | null
  readonly parentDirectoryId: DirectoryId | null
}

/** HTTP request body for the "update project" endpoint.
 * Only updates of the `projectName` or `ami` are allowed. */
export interface UpdateProjectRequestBody {
  readonly projectName: string | null
  readonly ami: Ami | null
  readonly ideVersion: VersionNumber | null
}

/** HTTP request body for the "open project" endpoint. */
export interface OpenProjectRequestBody {
  readonly forceCreate: boolean
  readonly executeAsync: boolean
}

/** HTTP request body for the "create secret" endpoint. */
export interface CreateSecretRequestBody {
  readonly name: string
  readonly value: string
  readonly parentDirectoryId: DirectoryId | null
}

/** HTTP request body for the "update secret" endpoint. */
export interface UpdateSecretRequestBody {
  readonly value: string
}

/** HTTP request body for the "create tag" endpoint. */
export interface CreateTagRequestBody {
  readonly value: string
  readonly color: LChColor
}

/** URL query string parameters for the "list directory" endpoint. */
export interface ListDirectoryRequestParams {
  readonly parentId: string | null
  readonly filterBy: FilterBy | null
  readonly labels: LabelName[] | null
  readonly recentProjects: boolean
}

/** URL query string parameters for the "upload file" endpoint. */
export interface UploadFileRequestParams {
  readonly fileId: AssetId | null
  // Marked as optional in the data type, however it is required by the actual route handler.
  readonly fileName: string
  readonly parentDirectoryId: DirectoryId | null
}

/** URL query string parameters for the "upload user profile picture" endpoint. */
export interface UploadUserPictureRequestParams {
  readonly fileName: string | null
}

/** URL query string parameters for the "list versions" endpoint. */
export interface ListVersionsRequestParams {
  readonly versionType: VersionType
  readonly default: boolean
}

// ==============================
// === detectVersionLifecycle ===
// ==============================

/** Extract the {@link VersionLifecycle} from a version string. */
export function detectVersionLifecycle(version: string) {
  if (/rc/i.test(version)) {
    return VersionLifecycle.releaseCandidate
  } else if (/\bnightly\b/i.test(version)) {
    return VersionLifecycle.nightly
  } else if (/\bdev\b|\balpha\b/i.test(version)) {
    return VersionLifecycle.development
  } else {
    return VersionLifecycle.stable
  }
}

// =====================
// === compareAssets ===
// =====================

/** Return a positive number if `a > b`, a negative number if `a < b`, and zero if `a === b`. */
export function compareAssets(a: AnyAsset, b: AnyAsset) {
  const relativeTypeOrder = ASSET_TYPE_ORDER[a.type] - ASSET_TYPE_ORDER[b.type]
  if (relativeTypeOrder !== 0) {
    return relativeTypeOrder
  }
  return a.title > b.title ? 1 : a.title < b.title ? COMPARE_LESS_THAN : 0
}

// ==================
// === getAssetId ===
// ==================

/** A convenience function to get the `id` of an {@link Asset}.
 * This is useful to avoid React re-renders as it is not re-created on each function call. */
export function getAssetId<Type extends AssetType>(asset: Asset<Type>) {
  return asset.id
}

// =====================
// === fileIsProject ===
// =====================

/** A subset of properties of the JS `File` type. */
interface JSFile {
  name: string
}

/** Whether a `File` is a project. */
export function fileIsProject(file: JSFile) {
  return (
    file.name.endsWith('.tar.gz') ||
    file.name.endsWith('.zip') ||
    file.name.endsWith('.enso-project')
  )
}

/** Whether a `File` is not a project. */
export function fileIsNotProject(file: JSFile) {
  return !fileIsProject(file)
}

// =============================
// === stripProjectExtension ===
// =============================

/** Remove the extension of the project file name (if any). */
export function stripProjectExtension(name: string) {
  return name.replace(/[.](?:tar[.]gz|zip|enso-project)$/, '')
}

/** Return both the name and extension of the project file name (if any).
 * Otherwise, returns the entire name as the basename. */
export function extractProjectExtension(name: string) {
  const [, basename, extension] = name.match(/^(.*)[.](tar[.]gz|zip|enso-project)$/) ?? []
  return { basename: basename ?? name, extension: extension ?? '' }
}

// ===============
// === Backend ===
// ===============

/** Interface for sending requests to a backend that manages assets and runs projects. */
export default abstract class Backend {
  abstract readonly type: BackendType

  /** Return a list of all users in the same organization. */
  abstract listUsers(): Promise<SimpleUser[]>
  /** Set the username of the current user. */
  abstract createUser(body: CreateUserRequestBody): Promise<UserOrOrganization>
  /** Change the username of the current user. */
  abstract updateUser(body: UpdateUserRequestBody): Promise<void>
  /** Delete the current user. */
  abstract deleteUser(): Promise<void>
  /** Upload a new profile picture for the current user. */
  abstract uploadUserPicture(
    params: UploadUserPictureRequestParams,
    file: Blob
  ): Promise<UserOrOrganization>
  /** Invite a new user to the organization by email. */
  abstract inviteUser(body: InviteUserRequestBody): Promise<void>
  /** Adds a permission for a specific user on a specific asset. */
  abstract createPermission(body: CreatePermissionRequestBody): Promise<void>
  /** Return user details for the current user. */
  abstract usersMe(): Promise<UserOrOrganization | null>
  /** Return a list of assets in a directory. */
  abstract listDirectory(query: ListDirectoryRequestParams, title: string): Promise<AnyAsset[]>
  /** Create a directory. */
  abstract createDirectory(body: CreateDirectoryRequestBody): Promise<CreatedDirectory>
  /** Change the name of a directory. */
  abstract updateDirectory(
    directoryId: DirectoryId,
    body: UpdateDirectoryRequestBody,
    title: string
  ): Promise<UpdatedDirectory>
  /** List previous versions of an asset. */
  abstract listAssetVersions(assetId: AssetId, title: string | null): Promise<AssetVersions>
  /** Change the parent directory of an asset. */
  abstract updateAsset(assetId: AssetId, body: UpdateAssetRequestBody, title: string): Promise<void>
  /** Delete an arbitrary asset. */
  abstract deleteAsset(assetId: AssetId, title: string): Promise<void>
  /** Restore an arbitrary asset from the trash. */
  abstract undoDeleteAsset(assetId: AssetId, title: string): Promise<void>
  /** Copy an arbitrary asset to another directory. */
  abstract copyAsset(
    assetId: AssetId,
    parentDirectoryId: DirectoryId,
    title: string,
    parentDirectoryTitle: string
  ): Promise<CopyAssetResponse>
  /** Return a list of projects belonging to the current user. */
  abstract listProjects(): Promise<ListedProject[]>
  /** Create a project for the current user. */
  abstract createProject(body: CreateProjectRequestBody): Promise<CreatedProject>
  /** Close a project. */
  abstract closeProject(projectId: ProjectId, title: string): Promise<void>
  /** Return project details. */
  abstract getProjectDetails(projectId: ProjectId, title: string): Promise<Project>
  /** Set a project to an open state. */
  abstract openProject(
    projectId: ProjectId,
    body: OpenProjectRequestBody | null,
    title: string
  ): Promise<void>
  /** Change the AMI or IDE version of a project. */
  abstract updateProject(
    projectId: ProjectId,
    body: UpdateProjectRequestBody,
    title: string
  ): Promise<UpdatedProject>
  /** Return project memory, processor and storage usage. */
  abstract checkResources(projectId: ProjectId, title: string): Promise<ResourceUsage>
  /** Return a list of files accessible by the current user. */
  abstract listFiles(): Promise<File[]>
  /** Upload a file. */
  abstract uploadFile(params: UploadFileRequestParams, file: Blob): Promise<FileInfo>
  /** Return file details. */
  abstract getFileDetails(fileId: FileId, title: string): Promise<FileDetails>
  /** Create a secret environment variable. */
  abstract createSecret(body: CreateSecretRequestBody): Promise<SecretId>
  /** Return a secret environment variable. */
  abstract getSecret(secretId: SecretId, title: string): Promise<Secret>
  /** Change the value of a secret. */
  abstract updateSecret(
    secretId: SecretId,
    body: UpdateSecretRequestBody,
    title: string
  ): Promise<void>
  /** Return the secret environment variables accessible by the user. */
  abstract listSecrets(): Promise<SecretInfo[]>
  /** Create a label used for categorizing assets. */
  abstract createTag(body: CreateTagRequestBody): Promise<Label>
  /** Return all labels accessible by the user. */
  abstract listTags(): Promise<Label[]>
  /** Set the full list of labels for a specific asset. */
  abstract associateTag(assetId: AssetId, tagIds: LabelName[], title: string): Promise<void>
  /** Delete a label. */
  abstract deleteTag(tagId: TagId, value: LabelName): Promise<void>
  /** Return a list of backend or IDE versions. */
  abstract listVersions(params: ListVersionsRequestParams): Promise<Version[]>
}<|MERGE_RESOLUTION|>--- conflicted
+++ resolved
@@ -442,19 +442,6 @@
   readonly [AssetType.specialEmpty]: EmptyAssetId
 }
 
-<<<<<<< HEAD
-=======
-/** The english name of each asset type. */
-export const ASSET_TYPE_NAME: Readonly<Record<AssetType, string>> = {
-  [AssetType.directory]: 'folder',
-  [AssetType.project]: 'project',
-  [AssetType.file]: 'file',
-  [AssetType.secret]: 'secret',
-  [AssetType.specialLoading]: 'special loading asset',
-  [AssetType.specialEmpty]: 'special empty asset',
-}
-
->>>>>>> 784d0691
 /** Integers (starting from 0) corresponding to the order in which each asset type should appear
  * in a directory listing. */
 export const ASSET_TYPE_ORDER: Readonly<Record<AssetType, number>> = {
