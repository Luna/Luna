--- conflicted
+++ resolved
@@ -79,26 +79,17 @@
 export function checkResourcesPath(projectId: backend.ProjectId) {
   return `projects/${projectId}/resources`
 }
-<<<<<<< HEAD
 /** Relative HTTP path to the "get logs" endpoint of the Cloud backend API. */
 export function getLogsPath(projectId: backend.ProjectId) {
   return `projects/${projectId}/logs`
-=======
+}
 /** Relative HTTP path to the "update secret" endpoint of the Cloud backend API. */
 export function updateSecretPath(secretId: backend.SecretId) {
   return `s3cr3tz/${secretId}`
->>>>>>> 5f1333a5
 }
 /** Relative HTTP path to the "get secret" endpoint of the Cloud backend API. */
 export function getSecretPath(secretId: backend.SecretId) {
   return `secrets/${secretId}`
-<<<<<<< HEAD
-}
-/** Relative HTTP path to the "update secret" endpoint of the Cloud backend API. */
-export function updateSecretPath(secretId: backend.SecretId) {
-  return `s3cr3tz/${secretId}`
-=======
->>>>>>> 5f1333a5
 }
 /** Relative HTTP path to the "associate tag" endpoint of the Cloud backend API. */
 export function associateTagPath(assetId: backend.AssetId) {
