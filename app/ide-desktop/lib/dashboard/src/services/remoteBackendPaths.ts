/** @file Paths used by the `RemoteBackend`. */
import type * as backend from '#/services/Backend'

// =============
// === Paths ===
// =============

/** Relative HTTP path to the "list users" endpoint of the Cloud backend API. */
export const LIST_USERS_PATH = 'users'
/** Relative HTTP path to the "create user" endpoint of the Cloud backend API. */
export const CREATE_USER_PATH = 'users'
/** Relative HTTP path to the "get user" endpoint of the Cloud backend API. */
export const USERS_ME_PATH = 'users/me'
/** Relative HTTP path to the "update current user" endpoint of the Cloud backend API. */
export const UPDATE_CURRENT_USER_PATH = 'users/me'
/** Relative HTTP path to the "delete user" endpoint of the Cloud backend API. */
export const DELETE_USER_PATH = 'users/me'
/** Relative HTTP path to the "upload user picture" endpoint of the Cloud backend API. */
export const UPLOAD_USER_PICTURE_PATH = 'users/me/picture'
/** Relative HTTP path to the "get organization" endpoint of the Cloud backend API. */
export const GET_ORGANIZATION_PATH = 'organizations/me'
/** Relative HTTP path to the "update organization" endpoint of the Cloud backend API. */
export const UPDATE_ORGANIZATION_PATH = 'organizations/me'
/** Relative HTTP path to the "delete organization" endpoint of the Cloud backend API. */
export const DELETE_ORGANIZATION_PATH = 'organizations/me'
/** Relative HTTP path to the "upload organization picture" endpoint of the Cloud backend API. */
export const UPLOAD_ORGANIZATION_PICTURE_PATH = 'organizations/me/picture'
/** Relative HTTP path to the "invite user" endpoint of the Cloud backend API. */
export const INVITE_USER_PATH = 'users/invite'
/** Relative HTTP path to the "create permission" endpoint of the Cloud backend API. */
export const CREATE_PERMISSION_PATH = 'permissions'
/** Relative HTTP path to the "list directory" endpoint of the Cloud backend API. */
export const LIST_DIRECTORY_PATH = 'directories'
/** Relative HTTP path to the "create directory" endpoint of the Cloud backend API. */
export const CREATE_DIRECTORY_PATH = 'directories'
/** Relative HTTP path to the "undo delete asset" endpoint of the Cloud backend API. */
export const UNDO_DELETE_ASSET_PATH = 'assets'
/** Relative HTTP path to the "list projects" endpoint of the Cloud backend API. */
export const LIST_PROJECTS_PATH = 'projects'
/** Relative HTTP path to the "create project" endpoint of the Cloud backend API. */
export const CREATE_PROJECT_PATH = 'projects'
/** Relative HTTP path to the "list files" endpoint of the Cloud backend API. */
export const LIST_FILES_PATH = 'files'
/** Relative HTTP path to the "upload file" endpoint of the Cloud backend API. */
export const UPLOAD_FILE_PATH = 'files'
/** Relative HTTP path to the "create secret" endpoint of the Cloud backend API. */
export const CREATE_SECRET_PATH = 'secrets'
/** Relative HTTP path to the "list secrets" endpoint of the Cloud backend API. */
export const LIST_SECRETS_PATH = 'secrets'
/** Relative HTTP path to the "create connector" endpoint of the Cloud backend API. */
export const CREATE_CONNECTOR_PATH = 'connectors'
/** Relative HTTP path to the "create tag" endpoint of the Cloud backend API. */
export const CREATE_TAG_PATH = 'tags'
/** Relative HTTP path to the "list tags" endpoint of the Cloud backend API. */
export const LIST_TAGS_PATH = 'tags'
/** Relative HTTP path to the "create user group" endpoint of the Cloud backend API. */
export const CREATE_USER_GROUP_PATH = 'usergroups'
/** Relative HTTP path to the "list user groups" endpoint of the Cloud backend API. */
export const LIST_USER_GROUPS_PATH = 'usergroups'
/** Relative HTTP path to the "list versions" endpoint of the Cloud backend API. */
export const LIST_VERSIONS_PATH = 'versions'
/** Relative HTTP path to the "create checkout session" endpoint of the Cloud backend API. */
export const CREATE_CHECKOUT_SESSION_PATH = 'payments/checkout-sessions'
/** Relative HTTP path to the "get checkout session" endpoint of the Cloud backend API. */
export const GET_CHECKOUT_SESSION_PATH = 'payments/checkout-sessions'
<<<<<<< HEAD
/** Relative HTTP path to the "change user groups" endpoint of the Cloud backend API. */
export function changeUserGroupPath(userId: backend.UserId) {
  return `users/${userId}/usergroups`
}
=======
/** Relative HTTP path to the "get log events" endpoint of the Cloud backend API. */
export const GET_LOG_EVENTS_PATH = 'log_events'
>>>>>>> 9c2d25ea
/** Relative HTTP path to the "list asset versions" endpoint of the Cloud backend API. */
export function listAssetVersionsPath(assetId: backend.AssetId) {
  return `assets/${assetId}/versions`
}

/**
 * Relative HTTP path to the "get Main.enso file" endpoint of the Cloud backend API.
 */
export function getProjectContentPath(projectId: backend.ProjectId, version: string) {
  return `projects/${projectId}/files?versionId=${version}`
}

/** Relative HTTP path to the "update asset" endpoint of the Cloud backend API. */
export function updateAssetPath(assetId: backend.AssetId) {
  return `assets/${assetId}`
}
/** Relative HTTP path to the "delete asset" endpoint of the Cloud backend API. */
export function deleteAssetPath(assetId: backend.AssetId) {
  return `assets/${assetId}`
}
/** Relative HTTP path to the "copy asset" endpoint of the Cloud backend API. */
export function copyAssetPath(assetId: backend.AssetId) {
  return `assets/${assetId}/copy`
}
/** Relative HTTP path to the "update directory" endpoint of the Cloud backend API. */
export function updateDirectoryPath(directoryId: backend.DirectoryId) {
  return `directories/${directoryId}`
}
/** Relative HTTP path to the "close project" endpoint of the Cloud backend API. */
export function closeProjectPath(projectId: backend.ProjectId) {
  return `projects/${projectId}/close`
}
/** Relative HTTP path to the "get project details" endpoint of the Cloud backend API. */
export function getProjectDetailsPath(projectId: backend.ProjectId) {
  return `projects/${projectId}`
}
/** Relative HTTP path to the "open project" endpoint of the Cloud backend API. */
export function openProjectPath(projectId: backend.ProjectId) {
  return `projects/${projectId}/open`
}
/** Relative HTTP path to the "project update" endpoint of the Cloud backend API. */
export function projectUpdatePath(projectId: backend.ProjectId) {
  return `projects/${projectId}`
}
/** Relative HTTP path to the "get file details" endpoint of the Cloud backend API. */
export function getFileDetailsPath(fileId: backend.FileId) {
  return `files/${fileId}`
}
/** Relative HTTP path to the "check resources" endpoint of the Cloud backend API. */
export function checkResourcesPath(projectId: backend.ProjectId) {
  return `projects/${projectId}/resources`
}
/** Relative HTTP path to the "update secret" endpoint of the Cloud backend API. */
export function updateSecretPath(secretId: backend.SecretId) {
  return `secrets/${secretId}`
}
/** Relative HTTP path to the "get secret" endpoint of the Cloud backend API. */
export function getSecretPath(secretId: backend.SecretId) {
  return `secrets/${secretId}`
}
/** Relative HTTP path to the "get connector" endpoint of the Cloud backend API. */
export function getConnectorPath(connectorId: backend.ConnectorId) {
  return `connectors/${connectorId}`
}
/** Relative HTTP path to the "associate tag" endpoint of the Cloud backend API. */
export function associateTagPath(assetId: backend.AssetId) {
  return `assets/${assetId}/labels`
}
/** Relative HTTP path to the "delete tag" endpoint of the Cloud backend API. */
export function deleteTagPath(tagId: backend.TagId) {
  return `tags/${tagId}`
}
/** Relative HTTP path to the "delete user group" endpoint of the Cloud backend API. */
export function deleteUserGroupPath(groupId: backend.UserGroupId) {
  return `usergroups/${groupId}`
}
/** Relative HTTP path to the "get checkout session" endpoint of the Cloud backend API. */
export function getCheckoutSessionPath(checkoutSessionId: backend.CheckoutSessionId) {
  return `payments/checkout-sessions/${checkoutSessionId}`
}<|MERGE_RESOLUTION|>--- conflicted
+++ resolved
@@ -63,27 +63,20 @@
 export const CREATE_CHECKOUT_SESSION_PATH = 'payments/checkout-sessions'
 /** Relative HTTP path to the "get checkout session" endpoint of the Cloud backend API. */
 export const GET_CHECKOUT_SESSION_PATH = 'payments/checkout-sessions'
-<<<<<<< HEAD
+/** Relative HTTP path to the "get log events" endpoint of the Cloud backend API. */
+export const GET_LOG_EVENTS_PATH = 'log_events'
 /** Relative HTTP path to the "change user groups" endpoint of the Cloud backend API. */
 export function changeUserGroupPath(userId: backend.UserId) {
   return `users/${userId}/usergroups`
 }
-=======
-/** Relative HTTP path to the "get log events" endpoint of the Cloud backend API. */
-export const GET_LOG_EVENTS_PATH = 'log_events'
->>>>>>> 9c2d25ea
 /** Relative HTTP path to the "list asset versions" endpoint of the Cloud backend API. */
 export function listAssetVersionsPath(assetId: backend.AssetId) {
   return `assets/${assetId}/versions`
 }
-
-/**
- * Relative HTTP path to the "get Main.enso file" endpoint of the Cloud backend API.
- */
+/** Relative HTTP path to the "get Main.enso file" endpoint of the Cloud backend API. */
 export function getProjectContentPath(projectId: backend.ProjectId, version: string) {
   return `projects/${projectId}/files?versionId=${version}`
 }
-
 /** Relative HTTP path to the "update asset" endpoint of the Cloud backend API. */
 export function updateAssetPath(assetId: backend.AssetId) {
   return `assets/${assetId}`
