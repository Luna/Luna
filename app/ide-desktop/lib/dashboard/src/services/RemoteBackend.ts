/** @file Module containing the API client for the Cloud backend API.
 *
 * Each exported function in the {@link RemoteBackend} in this module corresponds to
 * an API endpoint. The functions are asynchronous and return a {@link Promise} that resolves to
 * the response from the API. */
import * as detect from 'enso-common/src/detect'

import type * as text from '#/text'

import type * as loggerProvider from '#/providers/LoggerProvider'
import type * as textProvider from '#/providers/TextProvider'

import Backend, * as backend from '#/services/Backend'
import * as remoteBackendPaths from '#/services/remoteBackendPaths'

import type HttpClient from '#/utilities/HttpClient'
import * as object from '#/utilities/object'

// =================
// === Constants ===
// =================

/** HTTP status indicating that the request was successful. */
const STATUS_SUCCESS_FIRST = 200
/** HTTP status indicating that the request was successful. */
const STATUS_SUCCESS_LAST = 299
/** HTTP status indicating that the resource does not exist. */
const STATUS_NOT_FOUND = 404
/** HTTP status indicating that the server encountered a fatal exception. */
const STATUS_SERVER_ERROR = 500

/** The number of milliseconds in one day. */
const ONE_DAY_MS = 86_400_000

/** The interval between requests checking whether a project is ready to be opened in the IDE. */
const CHECK_STATUS_INTERVAL_MS = 5000

// =============
// === Types ===
// =============

/** The format of all errors returned by the backend. */
interface RemoteBackendError {
  readonly type: string
  readonly code: string
  readonly message: string
  readonly param: string
}

// ============================
// === responseIsSuccessful ===
// ============================

/** Whether a response has a success HTTP status code (200-299). */
function responseIsSuccessful(response: Response) {
  return response.status >= STATUS_SUCCESS_FIRST && response.status <= STATUS_SUCCESS_LAST
}

// =============
// === Types ===
// =============

/** HTTP response body for the "list users" endpoint. */
export interface ListUsersResponseBody {
  readonly users: backend.User[]
}

/** HTTP response body for the "list projects" endpoint. */
export interface ListDirectoryResponseBody {
  readonly assets: backend.AnyAsset[]
}

/** HTTP response body for the "list projects" endpoint. */
export interface ListProjectsResponseBody {
  readonly projects: backend.ListedProjectRaw[]
}

/** HTTP response body for the "list files" endpoint. */
export interface ListFilesResponseBody {
  readonly files: backend.FileLocator[]
}

/** HTTP response body for the "list secrets" endpoint. */
export interface ListSecretsResponseBody {
  readonly secrets: backend.SecretInfo[]
}

/** HTTP response body for the "list tag" endpoint. */
export interface ListTagsResponseBody {
  readonly tags: backend.Label[]
}

/** HTTP response body for the "list versions" endpoint. */
export interface ListVersionsResponseBody {
  readonly versions: [backend.Version, ...backend.Version[]]
}

// =====================
// === RemoteBackend ===
// =====================

/** A function that turns a text ID (and a list of replacements, if required) to
 * human-readable text. */
type GetText = ReturnType<typeof textProvider.useText>['getText']

/** Information for a cached default version. */
interface DefaultVersionInfo {
  readonly version: backend.VersionNumber
  readonly lastUpdatedEpochMs: number
}

/** Options for {@link RemoteBackend.post} private method. */
interface RemoteBackendPostOptions {
  readonly keepalive?: boolean
}

/** Class for sending requests to the Cloud backend API endpoints. */
export default class RemoteBackend extends Backend {
  readonly type = backend.BackendType.remote
  private defaultVersions: Partial<Record<backend.VersionType, DefaultVersionInfo>> = {}

  /** Create a new instance of the {@link RemoteBackend} API client.
   * @throws An error if the `Authorization` header is not set on the given `client`. */
  constructor(
    private readonly client: HttpClient,
    private readonly logger: loggerProvider.Logger,
    private getText: ReturnType<typeof textProvider.useText>['getText']
  ) {
    super()
    // All of our API endpoints are authenticated, so we expect the `Authorization` header to be
    // set.
    if (!new Headers(this.client.defaultHeaders).has('Authorization')) {
      const message = 'Authorization header not set.'
      this.logger.error(message)
      throw new Error(message)
    } else {
      if (detect.IS_DEV_MODE) {
        // @ts-expect-error This exists only for debugging purposes. It does not have types
        // because it MUST NOT be used in this codebase.
        window.remoteBackend = this
      }
      return
    }
  }

  /** Set `this.getText`. This function is exposed rather than the property itself to make it clear
   * that it is intended to be mutable. */
  setGetText(getText: GetText) {
    this.getText = getText
  }

  /** Log an error message and throws an {@link Error} with the specified message.
   * @throws {Error} Always. */
  async throw<K extends Extract<text.TextId, `${string}BackendError`>>(
    response: Response | null,
    textId: K,
    ...replacements: text.Replacements[K]
  ): Promise<never> {
    const error =
      response == null
        ? { message: 'unknown error' }
        : // This is SAFE only when the response has been confirmed to have an erroring status code.
          // eslint-disable-next-line no-restricted-syntax
          ((await response.json()) as RemoteBackendError)
    const message = `${this.getText(textId, ...replacements)}: ${error.message}.`
    this.logger.error(message)
    const status = response?.status
    const errorObject = new Error(message)

    if (status != null) {
      // @ts-expect-error This is a custom property.
      errorObject.status = status
    }

    throw error
  }

  /** Return the ID of the root directory. */
  override rootDirectoryId(user: backend.User | null): backend.DirectoryId | null {
    return user?.rootDirectoryId ?? null
  }

  /** Return a list of all users in the same organization. */
  override async listUsers(): Promise<backend.User[]> {
    const path = remoteBackendPaths.LIST_USERS_PATH
    const response = await this.get<ListUsersResponseBody>(path)
    if (!responseIsSuccessful(response)) {
      return await this.throw(response, 'listUsersBackendError')
    } else {
      return (await response.json()).users
    }
  }

  /** Set the username and parent organization of the current user. */
  override async createUser(body: backend.CreateUserRequestBody): Promise<backend.User> {
    const path = remoteBackendPaths.CREATE_USER_PATH
    const response = await this.post<backend.User>(path, body)
    if (!responseIsSuccessful(response)) {
      return await this.throw(response, 'createUserBackendError')
    } else {
      return await response.json()
    }
  }

  /** Change the username of the current user. */
  override async updateUser(body: backend.UpdateUserRequestBody): Promise<void> {
    const path = remoteBackendPaths.UPDATE_CURRENT_USER_PATH
    const response = await this.put(path, body)
    if (!responseIsSuccessful(response)) {
      return body.username != null
        ? await this.throw(response, 'updateUsernameBackendError')
        : await this.throw(response, 'updateUserBackendError')
    } else {
      return
    }
  }

  /** Restore a user that has been soft-deleted. */
  async restoreUser(): Promise<void> {
    const response = await this.put(remoteBackendPaths.UPDATE_CURRENT_USER_PATH, {
      clearRemoveAt: true,
    })
    if (!responseIsSuccessful(response)) {
      return await this.throw(response, 'restoreUserBackendError')
    } else {
      return
    }
  }

  /** Delete the current user. */
  override async deleteUser(): Promise<void> {
    const response = await this.delete(remoteBackendPaths.DELETE_USER_PATH)
    if (!responseIsSuccessful(response)) {
      return await this.throw(response, 'deleteUserBackendError')
    } else {
      return
    }
  }

  /** Delete a user.
   * FIXME: Not implemented on backend yet. */
  override async removeUser(): Promise<void> {
    return await this.throw(null, 'removeUserBackendError')
  }

  /** Invite a new user to the organization by email. */
  override async inviteUser(body: backend.InviteUserRequestBody): Promise<void> {
    const response = await this.post(remoteBackendPaths.INVITE_USER_PATH, body)
    if (!responseIsSuccessful(response)) {
      return await this.throw(response, 'inviteUserBackendError', body.userEmail)
    } else {
      return
    }
  }

  /** List all invitations. */
  override async listInvitations(): Promise<backend.Invitation[]> {
    const response = await this.get<backend.InvitationListRequestBody>(
      remoteBackendPaths.INVITATION_PATH
    )

    if (!responseIsSuccessful(response)) {
      return await this.throw(response, 'listInvitationsBackendError')
    } else {
      return await response.json().then(data => data.invitations)
    }
  }

  /** Delete an invitation. */
  override async deleteInvitation(userEmail: backend.EmailAddress): Promise<void> {
    const response = await this.delete(remoteBackendPaths.INVITATION_PATH, { userEmail })

    if (!responseIsSuccessful(response)) {
      return await this.throw(response, 'deleteInvitationBackendError')
    } else {
      return
    }
  }

  /** Resend an invitation to a user. */
  override async resendInvitation(userEmail: backend.EmailAddress): Promise<void> {
    const response = await this.post(remoteBackendPaths.INVITATION_PATH, {
      userEmail,
      resend: true,
    })
    if (!responseIsSuccessful(response)) {
      return await this.throw(response, 'resendInvitationBackendError')
    } else {
      return
    }
  }

  /** Upload a new profile picture for the current user. */
  override async uploadUserPicture(
    params: backend.UploadPictureRequestParams,
    file: Blob
  ): Promise<backend.User> {
    const paramsString = new URLSearchParams({
      /* eslint-disable @typescript-eslint/naming-convention */
      ...(params.fileName != null ? { file_name: params.fileName } : {}),
      /* eslint-enable @typescript-eslint/naming-convention */
    }).toString()
    const path = `${remoteBackendPaths.UPLOAD_USER_PICTURE_PATH}?${paramsString}`
    const response = await this.putBinary<backend.User>(path, file)
    if (!responseIsSuccessful(response)) {
      return await this.throw(response, 'uploadUserPictureBackendError')
    } else {
      return await response.json()
    }
  }

  /** Set the list of groups a user is in. */
  override async changeUserGroup(
    userId: backend.UserId,
    userGroups: backend.ChangeUserGroupRequestBody,
    name: string
  ): Promise<backend.User> {
    const path = remoteBackendPaths.changeUserGroupPath(userId)
    const response = await this.put<backend.User>(path, userGroups)
    if (!responseIsSuccessful(response)) {
      return this.throw(response, 'changeUserGroupsBackendError', name)
    } else {
      return await response.json()
    }
  }

  /** Return details for the current organization.
   * @returns `null` if a non-successful status code (not 200-299) was received. */
  override async getOrganization(): Promise<backend.OrganizationInfo | null> {
    const path = remoteBackendPaths.GET_ORGANIZATION_PATH
    const response = await this.get<backend.OrganizationInfo>(path)
    if (response.status === STATUS_NOT_FOUND) {
      // Organization info has not yet been created.
      return null
    } else if (!responseIsSuccessful(response)) {
      return await this.throw(response, 'getOrganizationBackendError')
    } else {
      return await response.json()
    }
  }

  /** Update details for the current organization. */
  override async updateOrganization(
    body: backend.UpdateOrganizationRequestBody
  ): Promise<backend.OrganizationInfo | null> {
    const path = remoteBackendPaths.UPDATE_ORGANIZATION_PATH
    const response = await this.patch<backend.OrganizationInfo>(path, body)

    if (response.status === STATUS_NOT_FOUND) {
      // Organization info has not yet been created.
      return null
    } else if (!responseIsSuccessful(response)) {
      return await this.throw(response, 'updateOrganizationBackendError')
    } else {
      return await response.json()
    }
  }

  /** Upload a new profile picture for the current organization. */
  override async uploadOrganizationPicture(
    params: backend.UploadPictureRequestParams,
    file: Blob
  ): Promise<backend.OrganizationInfo> {
    const paramsString = new URLSearchParams({
      /* eslint-disable @typescript-eslint/naming-convention */
      ...(params.fileName != null ? { file_name: params.fileName } : {}),
      /* eslint-enable @typescript-eslint/naming-convention */
    }).toString()
    const path = `${remoteBackendPaths.UPLOAD_ORGANIZATION_PICTURE_PATH}?${paramsString}`
    const response = await this.putBinary<backend.OrganizationInfo>(path, file)
    if (!responseIsSuccessful(response)) {
      return await this.throw(response, 'uploadOrganizationPictureBackendError')
    } else {
      return await response.json()
    }
  }

  /** Adds a permission for a specific user on a specific asset. */
  override async createPermission(body: backend.CreatePermissionRequestBody): Promise<void> {
    const path = remoteBackendPaths.CREATE_PERMISSION_PATH
    const response = await this.post(path, body)
    if (!responseIsSuccessful(response)) {
      return await this.throw(response, 'createPermissionBackendError')
    } else {
      return
    }
  }

  /** Return details for the current user.
   * @returns `null` if a non-successful status code (not 200-299) was received. */
  override async usersMe(): Promise<backend.User | null> {
    const path = remoteBackendPaths.USERS_ME_PATH
    const response = await this.get<backend.User>(path)
    if (!responseIsSuccessful(response)) {
      return null
    } else {
      return await response.json()
    }
  }

  /** Return a list of assets in a directory.
   * @throws An error if a non-successful status code (not 200-299) was received. */
  override async listDirectory(
    query: backend.ListDirectoryRequestParams,
    title: string
  ): Promise<backend.AnyAsset[]> {
    const path = remoteBackendPaths.LIST_DIRECTORY_PATH
    const response = await this.get<ListDirectoryResponseBody>(
      path +
        '?' +
        new URLSearchParams(
          query.recentProjects
            ? [['recent_projects', String(true)]]
            : [
                ...(query.parentId != null ? [['parent_id', query.parentId]] : []),
                ...(query.filterBy != null ? [['filter_by', query.filterBy]] : []),
                ...(query.labels != null ? query.labels.map(label => ['label', label]) : []),
              ]
        ).toString()
    )
    if (!responseIsSuccessful(response)) {
      if (response.status === STATUS_SERVER_ERROR) {
        this.logger.error(
          query.parentId != null
            ? `Error listing directory '${query.parentId}'`
            : `Error listing root directory`
        )
        // The directory is probably empty.
        return []
      } else if (query.parentId != null) {
        return await this.throw(response, 'listFolderBackendError', title)
      } else {
        return await this.throw(response, 'listRootFolderBackendError')
      }
    } else {
      return (await response.json()).assets
        .map(asset =>
          object.merge(asset, {
            // eslint-disable-next-line no-restricted-syntax
            type: asset.id.match(/^(.+?)-/)?.[1] as backend.AssetType,
          })
        )
        .map(asset =>
          object.merge(asset, {
            permissions: [...(asset.permissions ?? [])].sort(backend.compareAssetPermissions),
          })
        )
    }
  }

  /** Create a directory.
   * @throws An error if a non-successful status code (not 200-299) was received. */
  override async createDirectory(
    body: backend.CreateDirectoryRequestBody
  ): Promise<backend.CreatedDirectory> {
    const path = remoteBackendPaths.CREATE_DIRECTORY_PATH
    const response = await this.post<backend.CreatedDirectory>(path, body)
    if (!responseIsSuccessful(response)) {
      return await this.throw(response, 'createFolderBackendError', body.title)
    } else {
      return await response.json()
    }
  }

  /** Change the name of a directory.
   * @throws An error if a non-successful status code (not 200-299) was received. */
  override async updateDirectory(
    directoryId: backend.DirectoryId,
    body: backend.UpdateDirectoryRequestBody,
    title: string
  ) {
    const path = remoteBackendPaths.updateDirectoryPath(directoryId)
    const response = await this.put<backend.UpdatedDirectory>(path, body)
    if (!responseIsSuccessful(response)) {
      return await this.throw(response, 'updateFolderBackendError', title)
    } else {
      return await response.json()
    }
  }

  /** List all previous versions of an asset. */
  override async listAssetVersions(
    assetId: backend.AssetId,
    title: string
  ): Promise<backend.AssetVersions> {
    const path = remoteBackendPaths.listAssetVersionsPath(assetId)
    const response = await this.get<backend.AssetVersions>(path)
    if (!responseIsSuccessful(response)) {
      return await this.throw(response, 'listAssetVersionsBackendError', title)
    } else {
      return await response.json()
    }
  }

  /** Fetch the content of the `Main.enso` file of a project. */
  override async getFileContent(
    projectId: backend.ProjectId,
    version: string,
    title: string
  ): Promise<string> {
    const path = remoteBackendPaths.getProjectContentPath(projectId, version)
    const response = await this.get<string>(path)

    if (!responseIsSuccessful(response)) {
      return this.throw(response, 'getFileContentsBackendError', title)
    } else {
      return await response.text()
    }
  }

  /** Change the parent directory or description of an asset.
   * @throws An error if a non-successful status code (not 200-299) was received. */
  override async updateAsset(
    assetId: backend.AssetId,
    body: backend.UpdateAssetRequestBody,
    title: string
  ) {
    const path = remoteBackendPaths.updateAssetPath(assetId)
    const response = await this.patch(path, body)
    if (!responseIsSuccessful(response)) {
      return await this.throw(response, 'updateAssetBackendError', title)
    } else {
      return
    }
  }

  /** Delete an arbitrary asset.
   * @throws An error if a non-successful status code (not 200-299) was received. */
  override async deleteAsset(
    assetId: backend.AssetId,
    bodyRaw: backend.DeleteAssetRequestBody,
    title: string
  ) {
    const body = object.omit(bodyRaw, 'parentId')
    const paramsString = new URLSearchParams([['force', String(body.force)]]).toString()
    const path = remoteBackendPaths.deleteAssetPath(assetId) + '?' + paramsString
    const response = await this.delete(path)
    if (!responseIsSuccessful(response)) {
      return await this.throw(response, 'deleteAssetBackendError', title)
    } else {
      return
    }
  }

  /** Restore an arbitrary asset from the trash.
   * @throws An error if a non-successful status code (not 200-299) was received. */
  override async undoDeleteAsset(assetId: backend.AssetId, title: string): Promise<void> {
    const path = remoteBackendPaths.UNDO_DELETE_ASSET_PATH
    const response = await this.patch(path, { assetId })
    if (!responseIsSuccessful(response)) {
      return await this.throw(response, 'undoDeleteAssetBackendError', title)
    } else {
      return
    }
  }

  /** Copy an arbitrary asset to another directory.
   * @throws An error if a non-successful status code (not 200-299) was received. */
  override async copyAsset(
    assetId: backend.AssetId,
    parentDirectoryId: backend.DirectoryId,
    title: string,
    parentDirectoryTitle: string
  ): Promise<backend.CopyAssetResponse> {
    const response = await this.post<backend.CopyAssetResponse>(
      remoteBackendPaths.copyAssetPath(assetId),
      { parentDirectoryId }
    )
    if (!responseIsSuccessful(response)) {
      return await this.throw(response, 'copyAssetBackendError', title, parentDirectoryTitle)
    } else {
      return await response.json()
    }
  }

  /** Return a list of projects belonging to the current user.
   * @throws An error if a non-successful status code (not 200-299) was received. */
  override async listProjects(): Promise<backend.ListedProject[]> {
    const path = remoteBackendPaths.LIST_PROJECTS_PATH
    const response = await this.get<ListProjectsResponseBody>(path)
    if (!responseIsSuccessful(response)) {
      return await this.throw(response, 'listProjectsBackendError')
    } else {
      return (await response.json()).projects.map(project => ({
        ...project,
        jsonAddress: project.address != null ? backend.Address(`${project.address}json`) : null,
        binaryAddress: project.address != null ? backend.Address(`${project.address}binary`) : null,
      }))
    }
  }

  /** Create a project.
   * @throws An error if a non-successful status code (not 200-299) was received. */
  override async createProject(
    body: backend.CreateProjectRequestBody
  ): Promise<backend.CreatedProject> {
    const path = remoteBackendPaths.CREATE_PROJECT_PATH
    const response = await this.post<backend.CreatedProject>(path, body)
    if (!responseIsSuccessful(response)) {
      return await this.throw(response, 'createProjectBackendError', body.projectName)
    } else {
      return await response.json()
    }
  }

  /** Restore a project from a different version. */
  override async restoreProject(
    projectId: backend.ProjectId,
    versionId: backend.S3ObjectVersionId,
    title: string
  ): Promise<void> {
    const path = remoteBackendPaths.restoreProjectPath(projectId)
    const response = await this.post(path, { versionId })
    if (!responseIsSuccessful(response)) {
      return await this.throw(response, 'restoreProjectBackendError', title)
    } else {
      return
    }
  }

  /** Duplicate a specific version of a project. */
  override async duplicateProject(
    projectId: backend.ProjectId,
    versionId: backend.S3ObjectVersionId,
    title: string
  ): Promise<backend.CreatedProject> {
    const path = remoteBackendPaths.duplicateProjectPath(projectId)
    const response = await this.post<backend.CreatedProject>(path, { versionId })
    if (!responseIsSuccessful(response)) {
      return await this.throw(response, 'duplicateProjectBackendError', title)
    } else {
      const json = await response.json()
      return json
    }
  }

  /** Close a project.
   * @throws An error if a non-successful status code (not 200-299) was received. */
  override async closeProject(projectId: backend.ProjectId, title: string): Promise<void> {
    const path = remoteBackendPaths.closeProjectPath(projectId)
    const response = await this.post(path, {})
    if (!responseIsSuccessful(response)) {
      return await this.throw(response, 'closeProjectBackendError', title)
    } else {
      return
    }
  }

  /** Return details for a project.
   * @throws An error if a non-successful status code (not 200-299) was received. */
  override async getProjectDetails(
    projectId: backend.ProjectId,
    _directory: backend.DirectoryId | null,
    title: string
  ): Promise<backend.Project> {
    const path = remoteBackendPaths.getProjectDetailsPath(projectId)
    const response = await this.get<backend.ProjectRaw>(path)
    if (!responseIsSuccessful(response)) {
      return await this.throw(response, 'getProjectDetailsBackendError', title)
    } else {
      const project = await response.json()
      const ideVersion =
        project.ide_version ?? (await this.getDefaultVersion(backend.VersionType.ide))
      return {
        ...project,
        ideVersion,
        engineVersion: project.engine_version,
        jsonAddress: project.address != null ? backend.Address(`${project.address}json`) : null,
        binaryAddress: project.address != null ? backend.Address(`${project.address}binary`) : null,
      }
    }
  }

  /** Prepare a project for execution.
   * @throws An error if a non-successful status code (not 200-299) was received. */
  override async openProject(
    projectId: backend.ProjectId,
    bodyRaw: backend.OpenProjectRequestBody,
    title: string
  ): Promise<void> {
    const body = object.omit(bodyRaw, 'parentId')
    const path = remoteBackendPaths.openProjectPath(projectId)
    if (body.cognitoCredentials == null) {
      return this.throw(null, 'openProjectMissingCredentialsBackendError', title)
    } else {
      const credentials = body.cognitoCredentials
      const exactCredentials: backend.CognitoCredentials = {
        accessToken: credentials.accessToken,
        clientId: credentials.clientId,
        expireAt: credentials.expireAt,
        refreshToken: credentials.refreshToken,
        refreshUrl: credentials.refreshUrl,
      }
      const filteredBody: Omit<backend.OpenProjectRequestBody, 'parentId'> = {
        ...body,
        cognitoCredentials: exactCredentials,
      }
      const response = await this.post(path, filteredBody)
      if (!responseIsSuccessful(response)) {
        return this.throw(response, 'openProjectBackendError', title)
      } else {
        return
      }
    }
  }

  /** Update the name or AMI of a project.
   * @throws An error if a non-successful status code (not 200-299) was received. */
  override async updateProject(
    projectId: backend.ProjectId,
    bodyRaw: backend.UpdateProjectRequestBody,
    title: string
  ): Promise<backend.UpdatedProject> {
    const body = object.omit(bodyRaw, 'parentId')
    const path = remoteBackendPaths.projectUpdatePath(projectId)
    const response = await this.put<backend.UpdatedProject>(path, body)
    if (!responseIsSuccessful(response)) {
      return await this.throw(response, 'updateProjectBackendError', title)
    } else {
      return await response.json()
    }
  }

  /** Return the resource usage of a project.
   * @throws An error if a non-successful status code (not 200-299) was received. */
  override async checkResources(
    projectId: backend.ProjectId,
    title: string
  ): Promise<backend.ResourceUsage> {
    const path = remoteBackendPaths.checkResourcesPath(projectId)
    const response = await this.get<backend.ResourceUsage>(path)
    if (!responseIsSuccessful(response)) {
      return await this.throw(response, 'checkResourcesBackendError', title)
    } else {
      return await response.json()
    }
  }

  /** Return a list of files accessible by the current user.
   * @throws An error if a non-successful status code (not 200-299) was received. */
  override async listFiles(): Promise<backend.FileLocator[]> {
    const path = remoteBackendPaths.LIST_FILES_PATH
    const response = await this.get<ListFilesResponseBody>(path)
    if (!responseIsSuccessful(response)) {
      return await this.throw(response, 'listFilesBackendError')
    } else {
      return (await response.json()).files
    }
  }

  /** Upload a file.
   * @throws An error if a non-successful status code (not 200-299) was received. */
  override async uploadFile(
    params: backend.UploadFileRequestParams,
    file: Blob
  ): Promise<backend.FileInfo> {
    const paramsString = new URLSearchParams({
      /* eslint-disable @typescript-eslint/naming-convention */
      file_name: params.fileName,
      ...(params.fileId != null ? { file_id: params.fileId } : {}),
      ...(params.parentDirectoryId ? { parent_directory_id: params.parentDirectoryId } : {}),
      /* eslint-enable @typescript-eslint/naming-convention */
    }).toString()
    const path = `${remoteBackendPaths.UPLOAD_FILE_PATH}?${paramsString}`
    const response = await this.postBinary<backend.FileInfo>(path, file)
    if (!responseIsSuccessful(response)) {
      return await this.throw(response, 'uploadFileBackendError')
    } else {
      return await response.json()
    }
  }

  /** Change the name of a file. */
  override async updateFile(): Promise<void> {
    await this.throw(null, 'updateFileNotImplementedBackendError')
  }

  /** Return details for a project.
   * @throws An error if a non-successful status code (not 200-299) was received. */
  override async getFileDetails(
    fileId: backend.FileId,
    title: string
  ): Promise<backend.FileDetails> {
    const path = remoteBackendPaths.getFileDetailsPath(fileId)
    const response = await this.get<backend.FileDetails>(path)
    if (!responseIsSuccessful(response)) {
      return await this.throw(response, 'getFileDetailsBackendError', title)
    } else {
      return await response.json()
    }
  }

  /** Return a Datalink.
   * @throws An error if a non-successful status code (not 200-299) was received. */
  override async createDatalink(
    body: backend.CreateDatalinkRequestBody
  ): Promise<backend.DatalinkInfo> {
    const path = remoteBackendPaths.CREATE_DATALINK_PATH
    const response = await this.post<backend.DatalinkInfo>(path, body)
    if (!responseIsSuccessful(response)) {
      return await this.throw(response, 'createDatalinkBackendError', body.name)
    } else {
      return await response.json()
    }
  }

  /** Return a Datalink.
   * @throws An error if a non-successful status code (not 200-299) was received. */
  override async getDatalink(
    datalinkId: backend.DatalinkId,
    title: string
  ): Promise<backend.Datalink> {
    const path = remoteBackendPaths.getDatalinkPath(datalinkId)
    const response = await this.get<backend.Datalink>(path)
    if (!responseIsSuccessful(response)) {
      return await this.throw(response, 'getDatalinkBackendError', title)
    } else {
      return await response.json()
    }
  }

  /** Delete a Datalink.
   * @throws An error if a non-successful status code (not 200-299) was received. */
  override async deleteDatalink(datalinkId: backend.DatalinkId, title: string): Promise<void> {
    const path = remoteBackendPaths.getDatalinkPath(datalinkId)
    const response = await this.delete(path)
    if (!responseIsSuccessful(response)) {
      return await this.throw(response, 'deleteDatalinkBackendError', title)
    } else {
      return
    }
  }

  /** Create a secret environment variable.
   * @throws An error if a non-successful status code (not 200-299) was received. */
  override async createSecret(body: backend.CreateSecretRequestBody): Promise<backend.SecretId> {
    const path = remoteBackendPaths.CREATE_SECRET_PATH
    const response = await this.post<backend.SecretId>(path, body)
    if (!responseIsSuccessful(response)) {
      return await this.throw(response, 'createSecretBackendError', body.name)
    } else {
      return await response.json()
    }
  }

  /** Return a secret environment variable.
   * @throws An error if a non-successful status code (not 200-299) was received. */
  override async getSecret(secretId: backend.SecretId, title: string): Promise<backend.Secret> {
    const path = remoteBackendPaths.getSecretPath(secretId)
    const response = await this.get<backend.Secret>(path)
    if (!responseIsSuccessful(response)) {
      return await this.throw(response, 'getSecretBackendError', title)
    } else {
      return await response.json()
    }
  }

  /** Update a secret environment variable.
   * @throws An error if a non-successful status code (not 200-299) was received. */
  override async updateSecret(
    secretId: backend.SecretId,
    body: backend.UpdateSecretRequestBody,
    title: string
  ): Promise<void> {
    const path = remoteBackendPaths.updateSecretPath(secretId)
    const response = await this.put(path, body)
    if (!responseIsSuccessful(response)) {
      return await this.throw(response, 'updateSecretBackendError', title)
    } else {
      return
    }
  }

  /** Return the secret environment variables accessible by the user.
   * @throws An error if a non-successful status code (not 200-299) was received. */
  override async listSecrets(): Promise<backend.SecretInfo[]> {
    const path = remoteBackendPaths.LIST_SECRETS_PATH
    const response = await this.get<ListSecretsResponseBody>(path)
    if (!responseIsSuccessful(response)) {
      return await this.throw(response, 'listSecretsBackendError')
    } else {
      return (await response.json()).secrets
    }
  }

  /** Create a label used for categorizing assets.
   * @throws An error if a non-successful status code (not 200-299) was received. */
  override async createTag(body: backend.CreateTagRequestBody): Promise<backend.Label> {
    const path = remoteBackendPaths.CREATE_TAG_PATH
    const response = await this.post<backend.Label>(path, body)
    if (!responseIsSuccessful(response)) {
      return await this.throw(response, 'createLabelBackendError', body.value)
    } else {
      return await response.json()
    }
  }

  /** Return all labels accessible by the user.
   * @throws An error if a non-successful status code (not 200-299) was received. */
  override async listTags(): Promise<backend.Label[]> {
    const path = remoteBackendPaths.LIST_TAGS_PATH
    const response = await this.get<ListTagsResponseBody>(path)
    if (!responseIsSuccessful(response)) {
      return await this.throw(response, 'listLabelsBackendError')
    } else {
      return (await response.json()).tags
    }
  }

  /** Set the full list of labels for a specific asset.
   * @throws An error if a non-successful status code (not 200-299) was received. */
  override async associateTag(
    assetId: backend.AssetId,
    labels: backend.LabelName[],
    title: string
  ) {
    const path = remoteBackendPaths.associateTagPath(assetId)
    const response = await this.patch<ListTagsResponseBody>(path, { labels })
    if (!responseIsSuccessful(response)) {
      return await this.throw(response, 'associateLabelsBackendError', title)
    } else {
      return
    }
  }

  /** Delete a label.
   * @throws An error if a non-successful status code (not 200-299) was received. */
  override async deleteTag(tagId: backend.TagId, value: backend.LabelName): Promise<void> {
    const path = remoteBackendPaths.deleteTagPath(tagId)
    const response = await this.delete(path)
    if (!responseIsSuccessful(response)) {
      return await this.throw(response, 'deleteLabelBackendError', value)
    } else {
      return
    }
  }

  /** Create a user group. */
  override async createUserGroup(
    body: backend.CreateUserGroupRequestBody
  ): Promise<backend.UserGroupInfo> {
    const path = remoteBackendPaths.CREATE_USER_GROUP_PATH
    const response = await this.post<backend.UserGroupInfo>(path, body)
    if (!responseIsSuccessful(response)) {
      return this.throw(response, 'createUserGroupBackendError', body.name)
    } else {
      return await response.json()
    }
  }

  /** Delete a user group. */
  override async deleteUserGroup(userGroupId: backend.UserGroupId, name: string): Promise<void> {
    const path = remoteBackendPaths.deleteUserGroupPath(userGroupId)
    const response = await this.delete(path)
    if (!responseIsSuccessful(response)) {
      return this.throw(response, 'deleteUserGroupBackendError', name)
    } else {
      return
    }
  }

  /** List all roles in the organization.
   * @throws An error if a non-successful status code (not 200-299) was received. */
  override async listUserGroups(): Promise<backend.UserGroupInfo[]> {
    const path = remoteBackendPaths.LIST_USER_GROUPS_PATH
    const response = await this.get<backend.UserGroupInfo[]>(path)
    if (!responseIsSuccessful(response)) {
      return this.throw(response, 'listUserGroupsBackendError')
    } else {
      return await response.json()
    }
  }

  /** Return a list of backend or IDE versions.
   * @throws An error if a non-successful status code (not 200-299) was received. */
  override async listVersions(
    params: backend.ListVersionsRequestParams
  ): Promise<backend.Version[]> {
    const paramsString = new URLSearchParams({
      // eslint-disable-next-line @typescript-eslint/naming-convention
      version_type: params.versionType,
      default: String(params.default),
    }).toString()
    const path = remoteBackendPaths.LIST_VERSIONS_PATH + '?' + paramsString
    const response = await this.get<ListVersionsResponseBody>(path)
    if (!responseIsSuccessful(response)) {
      return await this.throw(response, 'listVersionsBackendError', params.versionType)
    } else {
      return (await response.json()).versions
    }
  }

  /** Create a payment checkout session.
   * @throws An error if a non-successful status code (not 200-299) was received. */
  override async createCheckoutSession(
    params: backend.CreateCheckoutSessionRequestParams
  ): Promise<backend.CheckoutSession> {
    const { plan, paymentMethodId } = params

    const response = await this.post<backend.CheckoutSession>(
      remoteBackendPaths.CREATE_CHECKOUT_SESSION_PATH,
      { plan, paymentMethodId } satisfies backend.CreateCheckoutSessionRequestBody
    )
    if (!responseIsSuccessful(response)) {
      return await this.throw(response, 'createCheckoutSessionBackendError', plan)
    } else {
      return await response.json()
    }
  }

  /** Gets the status of a payment checkout session.
   * @throws An error if a non-successful status code (not 200-299) was received. */
  override async getCheckoutSession(
    sessionId: backend.CheckoutSessionId
  ): Promise<backend.CheckoutSessionStatus> {
    const path = remoteBackendPaths.getCheckoutSessionPath(sessionId)
    const response = await this.get<backend.CheckoutSessionStatus>(path)
    if (!responseIsSuccessful(response)) {
      return await this.throw(response, 'getCheckoutSessionBackendError', sessionId)
    } else {
      return await response.json()
    }
  }

  /** List events in the organization's audit log. */
  override async getLogEvents(): Promise<backend.Event[]> {
    /** The type of the response body of this endpoint. */
    interface ResponseBody {
      readonly events: backend.Event[]
    }

    const path = remoteBackendPaths.GET_LOG_EVENTS_PATH
    const response = await this.get<ResponseBody>(path)
    if (!responseIsSuccessful(response)) {
      return this.throw(response, 'getLogEventsBackendError')
    } else {
      const json = await response.json()
      return json.events
    }
  }

  /** Log an event that will be visible in the organization audit log. */
<<<<<<< HEAD
  async logEvent(
    message: string,
    projectId?: string | null,
    metadata?: object | null
  ): Promise<void> {
=======
  async logEvent(message: string, projectId?: string | null, metadata?: object | null) {
    // Prevent events from being logged in dev mode, since we are often using production environment
    // and are polluting real logs.
    if (detect.IS_DEV_MODE && process.env.ENSO_CLOUD_ENVIRONMENT === 'production') {
      // eslint-disable-next-line no-restricted-syntax
      return
    }

>>>>>>> b5969cf3
    const path = remoteBackendPaths.POST_LOG_EVENT_PATH
    const response = await this.post(
      path,
      {
        message,
        projectId,
        metadata: {
          timestamp: new Date().toISOString(),
          ...(metadata ?? {}),
        },
      },
      {
        keepalive: true,
      }
    )
    if (!responseIsSuccessful(response)) {
      // eslint-disable-next-line no-restricted-syntax
      return this.throw(response, 'logEventBackendError', message)
    }
  }

  /** Return a {@link Promise} that resolves only when a project is ready to open. */
  override async waitUntilProjectIsReady(
    projectId: backend.ProjectId,
    directory: backend.DirectoryId | null,
    title: string,
    abortController: AbortController = new AbortController()
  ) {
    let project = await this.getProjectDetails(projectId, directory, title)
    while (!abortController.signal.aborted && project.state.type !== backend.ProjectState.opened) {
      await new Promise<void>(resolve => {
        setTimeout(resolve, CHECK_STATUS_INTERVAL_MS)
      })
      project = await this.getProjectDetails(projectId, directory, title)
    }
    return project
  }

  /** Get the default version given the type of version (IDE or backend). */
  protected async getDefaultVersion(versionType: backend.VersionType) {
    const cached = this.defaultVersions[versionType]
    const nowEpochMs = Number(new Date())
    if (cached != null && nowEpochMs - cached.lastUpdatedEpochMs < ONE_DAY_MS) {
      return cached.version
    } else {
      const version = (await this.listVersions({ versionType, default: true }))[0]?.number
      if (version == null) {
        return await this.throw(null, 'getDefaultVersionBackendError', versionType)
      } else {
        const info: DefaultVersionInfo = { version, lastUpdatedEpochMs: nowEpochMs }
        this.defaultVersions[versionType] = info
        return info.version
      }
    }
  }

  /** Send an HTTP GET request to the given path. */
  private get<T = void>(path: string) {
    return this.client.get<T>(`${process.env.ENSO_CLOUD_API_URL}/${path}`)
  }

  /** Send a JSON HTTP POST request to the given path. */
  private post<T = void>(path: string, payload: object, options?: RemoteBackendPostOptions) {
    return this.client.post<T>(`${process.env.ENSO_CLOUD_API_URL}/${path}`, payload, options)
  }

  /** Send a binary HTTP POST request to the given path. */
  private postBinary<T = void>(path: string, payload: Blob) {
    return this.client.postBinary<T>(`${process.env.ENSO_CLOUD_API_URL}/${path}`, payload)
  }

  /** Send a JSON HTTP PATCH request to the given path. */
  private patch<T = void>(path: string, payload: object) {
    return this.client.patch<T>(`${process.env.ENSO_CLOUD_API_URL}/${path}`, payload)
  }

  /** Send a JSON HTTP PUT request to the given path. */
  private put<T = void>(path: string, payload: object) {
    return this.client.put<T>(`${process.env.ENSO_CLOUD_API_URL}/${path}`, payload)
  }

  /** Send a binary HTTP PUT request to the given path. */
  private putBinary<T = void>(path: string, payload: Blob) {
    return this.client.putBinary<T>(`${process.env.ENSO_CLOUD_API_URL}/${path}`, payload)
  }

  /** Send an HTTP DELETE request to the given path. */
  private delete<T = void>(path: string, payload?: Record<string, unknown>) {
    return this.client.delete<T>(`${process.env.ENSO_CLOUD_API_URL}/${path}`, payload)
  }
}<|MERGE_RESOLUTION|>--- conflicted
+++ resolved
@@ -1040,13 +1040,6 @@
   }
 
   /** Log an event that will be visible in the organization audit log. */
-<<<<<<< HEAD
-  async logEvent(
-    message: string,
-    projectId?: string | null,
-    metadata?: object | null
-  ): Promise<void> {
-=======
   async logEvent(message: string, projectId?: string | null, metadata?: object | null) {
     // Prevent events from being logged in dev mode, since we are often using production environment
     // and are polluting real logs.
@@ -1055,7 +1048,6 @@
       return
     }
 
->>>>>>> b5969cf3
     const path = remoteBackendPaths.POST_LOG_EVENT_PATH
     const response = await this.post(
       path,
