/** @file Module containing the API client for the Cloud backend API.
 *
 * Each exported function in the {@link RemoteBackend} in this module corresponds to
 * an API endpoint. The functions are asynchronous and return a {@link Promise} that resolves to
 * the response from the API. */
import * as detect from 'enso-common/src/detect'

import type * as loggerProvider from '#/providers/LoggerProvider'

import Backend, * as backendModule from '#/services/Backend'
import * as remoteBackendPaths from '#/services/remoteBackendPaths'

<<<<<<< HEAD
import * as errorModule from '#/utilities/error'
=======
import * as config from '#/utilities/config'
>>>>>>> d71e8c47
import type HttpClient from '#/utilities/HttpClient'
import * as object from '#/utilities/object'

// =================
// === Constants ===
// =================

/** HTTP status indicating that the request was successful. */
const STATUS_SUCCESS_FIRST = 200
/** HTTP status indicating that the request was successful. */
const STATUS_SUCCESS_LAST = 299
/** HTTP status indicating that the resource does not exist. */
const STATUS_NOT_FOUND = 404
/** HTTP status indicating that the server encountered a fatal exception. */
const STATUS_SERVER_ERROR = 500

/** The number of milliseconds in one day. */
const ONE_DAY_MS = 86_400_000

/** Default HTTP body for an "open project" request. */
const DEFAULT_OPEN_PROJECT_BODY: backendModule.OpenProjectRequestBody = { executeAsync: false }

// =============
// === Types ===
// =============

/** The format of all errors returned by the backend. */
interface RemoteBackendError {
  readonly type: string
  readonly code: string
  readonly message: string
  readonly param: string
}

// ============================
// === responseIsSuccessful ===
// ============================

/** Whether a response has a success HTTP status code (200-299). */
function responseIsSuccessful(response: Response) {
  return response.status >= STATUS_SUCCESS_FIRST && response.status <= STATUS_SUCCESS_LAST
}

// ===============================
// === waitUntilProjectIsReady ===
// ===============================

/** The interval between requests checking whether the IDE is ready. */
const CHECK_STATUS_INTERVAL_MS = 5000

/** Return a {@link Promise} that resolves only when a project is ready to open. */
export async function waitUntilProjectIsReady(
  backend: Backend,
  item: backendModule.ProjectAsset,
  abortController: AbortController = new AbortController()
) {
  let project = await backend.getProjectDetails(item.id, item.title)
  if (!backendModule.IS_OPENING_OR_OPENED[project.state.type]) {
    await backend.openProject(item.id, null, item.title)
  }
  let nextCheckTimestamp = 0
  while (
    !abortController.signal.aborted &&
    project.state.type !== backendModule.ProjectState.opened
  ) {
    await new Promise<void>(resolve => {
      const delayMs = nextCheckTimestamp - Number(new Date())
      setTimeout(resolve, Math.max(0, delayMs))
    })
    nextCheckTimestamp = Number(new Date()) + CHECK_STATUS_INTERVAL_MS
    project = await backend.getProjectDetails(item.id, item.title)
  }
}

// =============
// === Types ===
// =============

/** HTTP response body for the "list users" endpoint. */
export interface ListUsersResponseBody {
  readonly users: backendModule.SimpleUser[]
}

/** HTTP response body for the "list projects" endpoint. */
export interface ListDirectoryResponseBody {
  readonly assets: backendModule.AnyAsset[]
}

/** HTTP response body for the "list projects" endpoint. */
export interface ListProjectsResponseBody {
  readonly projects: backendModule.ListedProjectRaw[]
}

/** HTTP response body for the "list files" endpoint. */
export interface ListFilesResponseBody {
  readonly files: backendModule.FileLocator[]
}

/** HTTP response body for the "list secrets" endpoint. */
export interface ListSecretsResponseBody {
  readonly secrets: backendModule.SecretInfo[]
}

/** HTTP response body for the "list tag" endpoint. */
export interface ListTagsResponseBody {
  readonly tags: backendModule.Label[]
}

/** HTTP response body for the "list versions" endpoint. */
export interface ListVersionsResponseBody {
  readonly versions: [backendModule.Version, ...backendModule.Version[]]
}

// =====================
// === RemoteBackend ===
// =====================

/** Information for a cached default version. */
interface DefaultVersionInfo {
  readonly version: backendModule.VersionNumber
  readonly lastUpdatedEpochMs: number
}

/** Class for sending requests to the Cloud backend API endpoints. */
export default class RemoteBackend extends Backend {
  readonly type = backendModule.BackendType.remote
  protected defaultVersions: Partial<Record<backendModule.VersionType, DefaultVersionInfo>> = {}

  /** Create a new instance of the {@link RemoteBackend} API client.
   * @throws An error if the `Authorization` header is not set on the given `client`. */
  constructor(
    private readonly client: HttpClient,
    private readonly logger: loggerProvider.Logger
  ) {
    super()
    // All of our API endpoints are authenticated, so we expect the `Authorization` header to be
    // set.
    if (!new Headers(this.client.defaultHeaders).has('Authorization')) {
      const message = 'Authorization header not set'
      this.logger.error(message)
      throw new Error(message)
    } else {
      if (detect.IS_DEV_MODE) {
        // @ts-expect-error This exists only for debugging purposes. It does not have types
        // because it MUST NOT be used in this codebase.
        window.remoteBackend = this
      }
      return
    }
  }

  /** Log an error message and throws an {@link Error} with the specified message.
   * @throws {Error} Always. */
  async throw(prefix: string, response: Response | null): Promise<never> {
    const error =
      response == null
        ? { message: 'unknown error' }
        : // This is SAFE only when the response has been confirmed to have an erroring status code.
          // eslint-disable-next-line no-restricted-syntax
          ((await response.json()) as RemoteBackendError)
    const message = `${prefix}: ${error.message}.`
    this.logger.error(message)
    throw new Error(message)
  }

  /** Return a list of all users in the same organization. */
  override async listUsers(): Promise<backendModule.SimpleUser[]> {
    const path = remoteBackendPaths.LIST_USERS_PATH
    const response = await this.get<ListUsersResponseBody>(path)
    if (!responseIsSuccessful(response)) {
      return this.throw(`Could not list users in the organization`, response)
    } else {
      return (await response.json()).users
    }
  }

  /** Set the username and parent organization of the current user. */
  override async createUser(
    body: backendModule.CreateUserRequestBody
  ): Promise<backendModule.User> {
    const path = remoteBackendPaths.CREATE_USER_PATH
    const response = await this.post<backendModule.User>(path, body)
    if (!responseIsSuccessful(response)) {
      return this.throw('Could not create user', response)
    } else {
      return await response.json()
    }
  }

  /** Change the username of the current user. */
  override async updateUser(body: backendModule.UpdateUserRequestBody): Promise<void> {
    const path = remoteBackendPaths.UPDATE_CURRENT_USER_PATH
    const response = await this.put(path, body)
    if (!responseIsSuccessful(response)) {
      if (body.username != null) {
        return this.throw('Could not change username', response)
      } else {
        return this.throw('Could not update user', response)
      }
    } else {
      return
    }
  }

  /** Delete the current user. */
  override async deleteUser(): Promise<void> {
    const response = await this.delete(remoteBackendPaths.DELETE_USER_PATH)
    if (!responseIsSuccessful(response)) {
      return this.throw('Could not delete user', response)
    } else {
      return
    }
  }

  /** Invite a new user to the organization by email. */
  override async inviteUser(body: backendModule.InviteUserRequestBody): Promise<void> {
    const path = remoteBackendPaths.INVITE_USER_PATH
    const response = await this.post(path, body)
    if (!responseIsSuccessful(response)) {
      return this.throw(`Could not invite user '${body.userEmail}'`, response)
    } else {
      return
    }
  }

  /** Upload a new profile picture for the current user. */
  override async uploadUserPicture(
    params: backendModule.UploadPictureRequestParams,
    file: Blob
  ): Promise<backendModule.User> {
    const paramsString = new URLSearchParams({
      /* eslint-disable @typescript-eslint/naming-convention */
      ...(params.fileName != null ? { file_name: params.fileName } : {}),
      /* eslint-enable @typescript-eslint/naming-convention */
    }).toString()
    const path = `${remoteBackendPaths.UPLOAD_USER_PICTURE_PATH}?${paramsString}`
    const response = await this.putBinary<backendModule.User>(path, file)
    if (!responseIsSuccessful(response)) {
      return this.throw('Could not upload user profile picture', response)
    } else {
      return await response.json()
    }
  }

  /** Return details for the current organization.
   * @returns `null` if a non-successful status code (not 200-299) was received. */
  override async getOrganization(): Promise<backendModule.OrganizationInfo | null> {
    const path = remoteBackendPaths.GET_ORGANIZATION_PATH
    const response = await this.get<backendModule.OrganizationInfo>(path)
    if (response.status === STATUS_NOT_FOUND) {
      // Organization info has not yet been created.
      return null
    } else if (!responseIsSuccessful(response)) {
      return this.throw('Could not get organization', response)
    } else {
      return await response.json()
    }
  }

  /** Update details for the current organization. */
  override async updateOrganization(
    body: backendModule.UpdateOrganizationRequestBody
  ): Promise<backendModule.OrganizationInfo | null> {
    const path = remoteBackendPaths.UPDATE_ORGANIZATION_PATH
    const response = await this.patch<backendModule.OrganizationInfo>(path, body)

    if (response.status === STATUS_NOT_FOUND) {
      // Organization info has not yet been created.
      return null
    } else if (!responseIsSuccessful(response)) {
      return this.throw('Could not update organization', response)
    } else {
      return await response.json()
    }
  }

  /** Upload a new profile picture for the current organization. */
  override async uploadOrganizationPicture(
    params: backendModule.UploadPictureRequestParams,
    file: Blob
  ): Promise<backendModule.OrganizationInfo> {
    const paramsString = new URLSearchParams({
      /* eslint-disable @typescript-eslint/naming-convention */
      ...(params.fileName != null ? { file_name: params.fileName } : {}),
      /* eslint-enable @typescript-eslint/naming-convention */
    }).toString()
    const path = `${remoteBackendPaths.UPLOAD_ORGANIZATION_PICTURE_PATH}?${paramsString}`
    const response = await this.putBinary<backendModule.OrganizationInfo>(path, file)
    if (!responseIsSuccessful(response)) {
      return this.throw('Could not upload user profile picture', response)
    } else {
      return await response.json()
    }
  }

  /** Adds a permission for a specific user on a specific asset. */
  override async createPermission(body: backendModule.CreatePermissionRequestBody): Promise<void> {
    const path = remoteBackendPaths.CREATE_PERMISSION_PATH
    const response = await this.post<backendModule.User>(path, body)
    if (!responseIsSuccessful(response)) {
      return this.throw('Could not set permissions', response)
    } else {
      return
    }
  }

  /** Return details for the current user.
   * @returns `null` if a non-successful status code (not 200-299) was received. */
  override async usersMe(): Promise<backendModule.User | null> {
    const path = remoteBackendPaths.USERS_ME_PATH
    const response = await this.get<backendModule.User>(path)
    if (!responseIsSuccessful(response)) {
      return null
    } else {
      return await response.json()
    }
  }

  /** Return a list of assets in a directory.
   * @throws An error if a non-successful status code (not 200-299) was received. */
  override async listDirectory(
    query: backendModule.ListDirectoryRequestParams,
    title: string | null
  ): Promise<backendModule.AnyAsset[]> {
    const path = remoteBackendPaths.LIST_DIRECTORY_PATH
    const response = await this.get<ListDirectoryResponseBody>(
      path +
        '?' +
        new URLSearchParams(
          query.recentProjects
            ? [['recent_projects', String(true)]]
            : [
                ...(query.parentId != null ? [['parent_id', query.parentId]] : []),
                ...(query.filterBy != null ? [['filter_by', query.filterBy]] : []),
                ...(query.labels != null ? query.labels.map(label => ['label', label]) : []),
              ]
        ).toString()
    )
    if (!responseIsSuccessful(response)) {
      if (response.status === STATUS_SERVER_ERROR) {
        // The directory is probably empty.
        return []
      } else if (query.parentId != null) {
        const name = title != null ? `'${title}'` : `with ID '${query.parentId}'`
        return this.throw(`Could not list folder ${name}`, response)
      } else {
        return this.throw('Could not list root folder', response)
      }
    } else {
      return (await response.json()).assets
        .map(asset =>
          object.merge(asset, {
            // eslint-disable-next-line no-restricted-syntax
            type: asset.id.match(/^(.+?)-/)?.[1] as backendModule.AssetType,
          })
        )
        .map(asset =>
          object.merge(asset, {
            permissions: [...(asset.permissions ?? [])].sort(backendModule.compareUserPermissions),
          })
        )
    }
  }

  /** Create a directory.
   * @throws An error if a non-successful status code (not 200-299) was received. */
  override async createDirectory(
    body: backendModule.CreateDirectoryRequestBody
  ): Promise<backendModule.CreatedDirectory> {
    const path = remoteBackendPaths.CREATE_DIRECTORY_PATH
    const response = await this.post<backendModule.CreatedDirectory>(path, body)
    if (!responseIsSuccessful(response)) {
      return this.throw(`Could not create folder with name '${body.title}'`, response)
    } else {
      return await response.json()
    }
  }

  /** Change the name of a directory.
   * @throws An error if a non-successful status code (not 200-299) was received. */
  override async updateDirectory(
    directoryId: backendModule.DirectoryId,
    body: backendModule.UpdateDirectoryRequestBody,
    title: string | null
  ) {
    const path = remoteBackendPaths.updateDirectoryPath(directoryId)
    const response = await this.put<backendModule.UpdatedDirectory>(path, body)
    if (!responseIsSuccessful(response)) {
      const name = title != null ? `'${title}'` : `with ID '${directoryId}'`
      return this.throw(`Could not update folder ${name}`, response)
    } else {
      return await response.json()
    }
  }

  /** List all previous versions of an asset. */
  override async listAssetVersions(
    assetId: backendModule.AssetId,
    title: string | null
  ): Promise<backendModule.AssetVersions> {
    const path = remoteBackendPaths.listAssetVersionsPath(assetId)
    const response = await this.get<backendModule.AssetVersions>(path)
    if (!responseIsSuccessful(response)) {
      const name = title != null ? `'${title}'` : `with ID '${assetId}'`
      return this.throw(`Could not list versions for ${name}`, response)
    } else {
      return await response.json()
    }
  }

  /** Change the parent directory of an asset.
   * @throws An error if a non-successful status code (not 200-299) was received. */
  override async updateAsset(
    assetId: backendModule.AssetId,
    body: backendModule.UpdateAssetRequestBody,
    title: string | null
  ) {
    const path = remoteBackendPaths.updateAssetPath(assetId)
    const response = await this.patch(path, body)
    if (!responseIsSuccessful(response)) {
      const name = title != null ? `'${title}'` : `asset with ID '${assetId}'`
      return this.throw(`Could not update ${name}.`, response)
    } else {
      return
    }
  }

  /** Delete an arbitrary asset.
   * @throws An error if a non-successful status code (not 200-299) was received. */
  override async deleteAsset(assetId: backendModule.AssetId, title: string | null) {
    const path = remoteBackendPaths.deleteAssetPath(assetId)
    const response = await this.delete(path)
    if (!responseIsSuccessful(response)) {
      const name = title != null ? `'${title}'` : `asset with ID '${assetId}'`
      return this.throw(`Unable to delete ${name}.`, response)
    } else {
      return
    }
  }

  /** Restore an arbitrary asset from the trash.
   * @throws An error if a non-successful status code (not 200-299) was received. */
  override async undoDeleteAsset(
    assetId: backendModule.AssetId,
    title: string | null
  ): Promise<void> {
    const path = remoteBackendPaths.UNDO_DELETE_ASSET_PATH
    const response = await this.patch(path, { assetId })
    if (!responseIsSuccessful(response)) {
      return this.throw(
        `Unable to restore ${
          title != null ? `'${title}'` : `asset with ID '${assetId}'`
        } from Trash`,
        response
      )
    } else {
      return
    }
  }

  /** Copy an arbitrary asset to another directory.
   * @throws An error if a non-successful status code (not 200-299) was received. */
  override async copyAsset(
    assetId: backendModule.AssetId,
    parentDirectoryId: backendModule.DirectoryId,
    title: string | null,
    parentDirectoryTitle: string | null
  ): Promise<backendModule.CopyAssetResponse> {
    const response = await this.post<backendModule.CopyAssetResponse>(
      remoteBackendPaths.copyAssetPath(assetId),
      { parentDirectoryId }
    )
    if (!responseIsSuccessful(response)) {
      return this.throw(
        `Unable to copy ${title != null ? `'${title}'` : `asset with ID '${assetId}'`} to ${
          parentDirectoryTitle != null
            ? `'${parentDirectoryTitle}'`
            : `directory with ID '${parentDirectoryId}'`
        }`,
        response
      )
    } else {
      return await response.json()
    }
  }

  /** Return a list of projects belonging to the current user.
   * @throws An error if a non-successful status code (not 200-299) was received. */
  override async listProjects(): Promise<backendModule.ListedProject[]> {
    const path = remoteBackendPaths.LIST_PROJECTS_PATH
    const response = await this.get<ListProjectsResponseBody>(path)
    if (!responseIsSuccessful(response)) {
      return this.throw('Could not list projects', response)
    } else {
      return (await response.json()).projects.map(project => ({
        ...project,
        jsonAddress:
          project.address != null ? backendModule.Address(`${project.address}json`) : null,
        binaryAddress:
          project.address != null ? backendModule.Address(`${project.address}binary`) : null,
      }))
    }
  }

  /** Create a project.
   * @throws An error if a non-successful status code (not 200-299) was received. */
  override async createProject(
    body: backendModule.CreateProjectRequestBody
  ): Promise<backendModule.CreatedProject> {
    const path = remoteBackendPaths.CREATE_PROJECT_PATH
    const response = await this.post<backendModule.CreatedProject>(path, body)
    if (!responseIsSuccessful(response)) {
      return this.throw(`Could not create project with name '${body.projectName}'`, response)
    } else {
      return await response.json()
    }
  }

  /** Close a project.
   * @throws An error if a non-successful status code (not 200-299) was received. */
  override async closeProject(
    projectId: backendModule.ProjectId,
    title: string | null
  ): Promise<void> {
    const path = remoteBackendPaths.closeProjectPath(projectId)
    const response = await this.post(path, {})
    if (!responseIsSuccessful(response)) {
      return this.throw(
        `Could not close project ${title != null ? `'${title}'` : `with ID '${projectId}'`}`,
        response
      )
    } else {
      return
    }
  }

  /** Return details for a project.
   * @throws An error if a non-successful status code (not 200-299) was received. */
  override async getProjectDetails(
    projectId: backendModule.ProjectId,
    title: string | null
  ): Promise<backendModule.Project> {
    const path = remoteBackendPaths.getProjectDetailsPath(projectId)
    const response = await this.get<backendModule.ProjectRaw>(path)
    if (!responseIsSuccessful(response)) {
      return this.throw(
        `Could not get details of project ${
          title != null ? `'${title}'` : `with ID '${projectId}'`
        }`,
        response
      )
    } else {
      const project = await response.json()
      const ideVersion =
        project.ide_version ?? (await this.getDefaultVersion(backendModule.VersionType.ide))
      return {
        ...project,
        ideVersion,
        engineVersion: project.engine_version,
        jsonAddress:
          project.address != null ? backendModule.Address(`${project.address}json`) : null,
        binaryAddress:
          project.address != null ? backendModule.Address(`${project.address}binary`) : null,
      }
    }
  }

  /** Prepare a project for execution.
   * @throws An error if a non-successful status code (not 200-299) was received. */
  override async openProject(
    projectId: backendModule.ProjectId,
    body: backendModule.OpenProjectRequestBody | null,
    title: string | null
  ): Promise<void> {
    const path = remoteBackendPaths.openProjectPath(projectId)
    const response = await this.post(path, body ?? DEFAULT_OPEN_PROJECT_BODY)
    if (!responseIsSuccessful(response)) {
      return this.throw(
        `Could not open project ${title != null ? `'${title}'` : `with ID '${projectId}'`}`,
        response
      )
    } else {
      return
    }
  }

  /** Update the name or AMI of a project.
   * @throws An error if a non-successful status code (not 200-299) was received. */
  override async updateProject(
    projectId: backendModule.ProjectId,
    body: backendModule.UpdateProjectRequestBody,
    title: string | null
  ): Promise<backendModule.UpdatedProject> {
    const path = remoteBackendPaths.projectUpdatePath(projectId)
    const response = await this.put<backendModule.UpdatedProject>(path, body)
    if (!responseIsSuccessful(response)) {
      return this.throw(
        `Could not update project ${title != null ? `'${title}'` : `with ID '${projectId}'`}`,
        response
      )
    } else {
      return await response.json()
    }
  }

  /** Return the resource usage of a project.
   * @throws An error if a non-successful status code (not 200-299) was received. */
  override async checkResources(
    projectId: backendModule.ProjectId,
    title: string | null
  ): Promise<backendModule.ResourceUsage> {
    const path = remoteBackendPaths.checkResourcesPath(projectId)
    const response = await this.get<backendModule.ResourceUsage>(path)
    if (!responseIsSuccessful(response)) {
      return this.throw(
        `Could not get resource usage for project ${
          title != null ? `'${title}'` : `with ID '${projectId}'`
        }`,
        response
      )
    } else {
      return await response.json()
    }
  }

  /** Return a list of files accessible by the current user.
   * @throws An error if a non-successful status code (not 200-299) was received. */
  override async listFiles(): Promise<backendModule.FileLocator[]> {
    const path = remoteBackendPaths.LIST_FILES_PATH
    const response = await this.get<ListFilesResponseBody>(path)
    if (!responseIsSuccessful(response)) {
      return this.throw('Could not list files', response)
    } else {
      return (await response.json()).files
    }
  }

  /** Upload a file.
   * @throws An error if a non-successful status code (not 200-299) was received. */
  override async uploadFile(
    params: backendModule.UploadFileRequestParams,
    file: Blob
  ): Promise<backendModule.FileInfo> {
    const paramsString = new URLSearchParams({
      /* eslint-disable @typescript-eslint/naming-convention */
      file_name: params.fileName,
      ...(params.fileId != null ? { file_id: params.fileId } : {}),
      ...(params.parentDirectoryId ? { parent_directory_id: params.parentDirectoryId } : {}),
      /* eslint-enable @typescript-eslint/naming-convention */
    }).toString()
    const path = `${remoteBackendPaths.UPLOAD_FILE_PATH}?${paramsString}`
    const response = await this.postBinary<backendModule.FileInfo>(path, file)
    if (!responseIsSuccessful(response)) {
      if (params.fileId != null) {
        return this.throw(`Could not upload file with ID '${params.fileId}'`, response)
      } else {
        return this.throw('Could not upload file', response)
      }
    } else {
      return await response.json()
    }
  }

  /** Return details for a project.
   * @throws An error if a non-successful status code (not 200-299) was received. */
  override async getFileDetails(
    fileId: backendModule.FileId,
    title: string | null
  ): Promise<backendModule.FileDetails> {
    const path = remoteBackendPaths.getFileDetailsPath(fileId)
    const response = await this.get<backendModule.FileDetails>(path)
    if (!responseIsSuccessful(response)) {
      return this.throw(
        `Could not get details of project ${title != null ? `'${title}'` : `with ID '${fileId}'`}`,
        response
      )
    } else {
      return await response.json()
    }
  }

  /** Return a Data Link.
   * @throws An error if a non-successful status code (not 200-299) was received. */
  override async createConnector(
    body: backendModule.CreateConnectorRequestBody
  ): Promise<backendModule.ConnectorInfo> {
    const path = remoteBackendPaths.CREATE_CONNECTOR_PATH
    const response = await this.post<backendModule.ConnectorInfo>(path, body)
    if (!responseIsSuccessful(response)) {
      return this.throw(`Could not create Data Link with name '${body.name}'`, response)
    } else {
      return await response.json()
    }
  }

  /** Return a Data Link.
   * @throws An error if a non-successful status code (not 200-299) was received. */
  override async getConnector(
    connectorId: backendModule.ConnectorId,
    title: string | null
  ): Promise<backendModule.Connector> {
    const path = remoteBackendPaths.getConnectorPath(connectorId)
    const response = await this.get<backendModule.Connector>(path)
    if (!responseIsSuccessful(response)) {
      const name = title != null ? `'${title}'` : `with ID '${connectorId}'`
      return this.throw(`Could not get Data Link ${name}`, response)
    } else {
      return await response.json()
    }
  }

  /** Delete a Data Link.
   * @throws An error if a non-successful status code (not 200-299) was received. */
  override async deleteConnector(
    connectorId: backendModule.ConnectorId,
    title: string | null
  ): Promise<void> {
    const path = remoteBackendPaths.getConnectorPath(connectorId)
    const response = await this.delete(path)
    if (!responseIsSuccessful(response)) {
      const name = title != null ? `'${title}'` : `with ID '${connectorId}'`
      return this.throw(`Could not delete Data Link ${name}`, response)
    } else {
      return
    }
  }

  /** Create a secret environment variable.
   * @throws An error if a non-successful status code (not 200-299) was received. */
  override async createSecret(
    body: backendModule.CreateSecretRequestBody
  ): Promise<backendModule.SecretId> {
    const path = remoteBackendPaths.CREATE_SECRET_PATH
    const response = await this.post<backendModule.SecretId>(path, body)
    if (!responseIsSuccessful(response)) {
      return this.throw(`Could not create secret with name '${body.name}'`, response)
    } else {
      return await response.json()
    }
  }

  /** Return a secret environment variable.
   * @throws An error if a non-successful status code (not 200-299) was received. */
  override async getSecret(
    secretId: backendModule.SecretId,
    title: string | null
  ): Promise<backendModule.Secret> {
    const path = remoteBackendPaths.getSecretPath(secretId)
    const response = await this.get<backendModule.Secret>(path)
    if (!responseIsSuccessful(response)) {
      const name = title != null ? `'${title}'` : `with ID '${secretId}'`
      return this.throw(`Could not get secret ${name}`, response)
    } else {
      return await response.json()
    }
  }

  /** Update a secret environment variable.
   * @throws An error if a non-successful status code (not 200-299) was received. */
  override async updateSecret(
    secretId: backendModule.SecretId,
    body: backendModule.UpdateSecretRequestBody,
    title: string | null
  ): Promise<void> {
    const path = remoteBackendPaths.updateSecretPath(secretId)
    const response = await this.put(path, body)
    if (!responseIsSuccessful(response)) {
      const name = title != null ? `'${title}'` : `with ID '${secretId}'`
      return this.throw(`Could not update secret ${name}`, response)
    } else {
      return
    }
  }

  /** Return the secret environment variables accessible by the user.
   * @throws An error if a non-successful status code (not 200-299) was received. */
  override async listSecrets(): Promise<backendModule.SecretInfo[]> {
    const path = remoteBackendPaths.LIST_SECRETS_PATH
    const response = await this.get<ListSecretsResponseBody>(path)
    if (!responseIsSuccessful(response)) {
      return this.throw('Could not list secrets', response)
    } else {
      return (await response.json()).secrets
    }
  }

  /** Create a label used for categorizing assets.
   * @throws An error if a non-successful status code (not 200-299) was received. */
  override async createTag(body: backendModule.CreateTagRequestBody): Promise<backendModule.Label> {
    const path = remoteBackendPaths.CREATE_TAG_PATH
    const response = await this.post<backendModule.Label>(path, body)
    if (!responseIsSuccessful(response)) {
      return this.throw(`Could not create label '${body.value}'`, response)
    } else {
      return await response.json()
    }
  }

  /** Return all labels accessible by the user.
   * @throws An error if a non-successful status code (not 200-299) was received. */
  override async listTags(): Promise<backendModule.Label[]> {
    const path = remoteBackendPaths.LIST_TAGS_PATH
    const response = await this.get<ListTagsResponseBody>(path)
    if (!responseIsSuccessful(response)) {
      return this.throw(`Could not list labels`, response)
    } else {
      return (await response.json()).tags
    }
  }

  /** Set the full list of labels for a specific asset.
   * @throws An error if a non-successful status code (not 200-299) was received. */
  override async associateTag(
    assetId: backendModule.AssetId,
    labels: backendModule.LabelName[],
    title: string | null
  ) {
    const path = remoteBackendPaths.associateTagPath(assetId)
    const response = await this.patch<ListTagsResponseBody>(path, { labels })
    if (!responseIsSuccessful(response)) {
      const name = title != null ? `'${title}'` : `with ID '${assetId}'`
      return this.throw(`Could not set labels for asset ${name}`, response)
    } else {
      return
    }
  }

  /** Delete a label.
   * @throws An error if a non-successful status code (not 200-299) was received. */
  override async deleteTag(
    tagId: backendModule.TagId,
    value: backendModule.LabelName
  ): Promise<void> {
    const path = remoteBackendPaths.deleteTagPath(tagId)
    const response = await this.delete(path)
    if (!responseIsSuccessful(response)) {
      return this.throw(`Could not delete label '${value}'`, response)
    } else {
      return
    }
  }

  /** Return a list of backend or IDE versions.
   * @throws An error if a non-successful status code (not 200-299) was received. */
  override async listVersions(
    params: backendModule.ListVersionsRequestParams
  ): Promise<backendModule.Version[]> {
    const paramsString = new URLSearchParams({
      // eslint-disable-next-line @typescript-eslint/naming-convention
      version_type: params.versionType,
      default: String(params.default),
    }).toString()
    const path = remoteBackendPaths.LIST_VERSIONS_PATH + '?' + paramsString
    const response = await this.get<ListVersionsResponseBody>(path)
    if (!responseIsSuccessful(response)) {
      return this.throw(`Could not list versions of type '${params.versionType}'`, response)
    } else {
      return (await response.json()).versions
    }
  }

  /** Create a payment checkout session.
   * @throws An error if a non-successful status code (not 200-299) was received. */
  override async createCheckoutSession(
    plan: backendModule.Plan
  ): Promise<backendModule.CheckoutSession> {
    const response = await this.post<backendModule.CheckoutSession>(
      remoteBackendPaths.CREATE_CHECKOUT_SESSION_PATH,
      { plan } satisfies backendModule.CreateCheckoutSessionRequestBody
    )
    if (!responseIsSuccessful(response)) {
      return this.throw(`Could not create checkout session for plan '${plan}'.`)
    } else {
      return await response.json()
    }
  }

  /** Gets the status of a payment checkout session.
   * @throws An error if a non-successful status code (not 200-299) was received. */
  override async getCheckoutSession(
    sessionId: backendModule.CheckoutSessionId
  ): Promise<backendModule.CheckoutSessionStatus> {
    const path = remoteBackendPaths.getCheckoutSessionPath(sessionId)
    const response = await this.get<backendModule.CheckoutSessionStatus>(path)
    if (!responseIsSuccessful(response)) {
      return this.throw(`Could not get checkout session for session ID '${sessionId}'.`)
    } else {
      return await response.json()
    }
  }

  /** Get the default version given the type of version (IDE or backend). */
  protected async getDefaultVersion(versionType: backendModule.VersionType) {
    const cached = this.defaultVersions[versionType]
    const nowEpochMs = Number(new Date())
    if (cached != null && nowEpochMs - cached.lastUpdatedEpochMs < ONE_DAY_MS) {
      return cached.version
    } else {
      const version = (await this.listVersions({ versionType, default: true }))[0]?.number
      if (version == null) {
        return this.throw(`No default ${versionType} version found`, null)
      } else {
        const info: DefaultVersionInfo = { version, lastUpdatedEpochMs: nowEpochMs }
        this.defaultVersions[versionType] = info
        return info.version
      }
    }
  }

  /** Send an HTTP GET request to the given path. */
  private get<T = void>(path: string) {
    return this.client.get<T>(`${process.env.ENSO_CLOUD_API_URL}/${path}`)
  }

  /** Send a JSON HTTP POST request to the given path. */
  private post<T = void>(path: string, payload: object) {
    return this.client.post<T>(`${process.env.ENSO_CLOUD_API_URL}/${path}`, payload)
  }

  /** Send a binary HTTP POST request to the given path. */
  private postBinary<T = void>(path: string, payload: Blob) {
    return this.client.postBinary<T>(`${process.env.ENSO_CLOUD_API_URL}/${path}`, payload)
  }

  /** Send a JSON HTTP PATCH request to the given path. */
  private patch<T = void>(path: string, payload: object) {
    return this.client.patch<T>(`${process.env.ENSO_CLOUD_API_URL}/${path}`, payload)
  }

  /** Send a JSON HTTP PUT request to the given path. */
  private put<T = void>(path: string, payload: object) {
    return this.client.put<T>(`${process.env.ENSO_CLOUD_API_URL}/${path}`, payload)
  }

  /** Send a binary HTTP PUT request to the given path. */
  private putBinary<T = void>(path: string, payload: Blob) {
    return this.client.putBinary<T>(`${process.env.ENSO_CLOUD_API_URL}/${path}`, payload)
  }

  /** Send an HTTP DELETE request to the given path. */
  private delete<T = void>(path: string) {
    return this.client.delete<T>(`${process.env.ENSO_CLOUD_API_URL}/${path}`)
  }
}<|MERGE_RESOLUTION|>--- conflicted
+++ resolved
@@ -10,11 +10,6 @@
 import Backend, * as backendModule from '#/services/Backend'
 import * as remoteBackendPaths from '#/services/remoteBackendPaths'
 
-<<<<<<< HEAD
-import * as errorModule from '#/utilities/error'
-=======
-import * as config from '#/utilities/config'
->>>>>>> d71e8c47
 import type HttpClient from '#/utilities/HttpClient'
 import * as object from '#/utilities/object'
 
@@ -886,7 +881,7 @@
       { plan } satisfies backendModule.CreateCheckoutSessionRequestBody
     )
     if (!responseIsSuccessful(response)) {
-      return this.throw(`Could not create checkout session for plan '${plan}'.`)
+      return this.throw(`Could not create checkout session for plan '${plan}'.`, response)
     } else {
       return await response.json()
     }
@@ -900,7 +895,7 @@
     const path = remoteBackendPaths.getCheckoutSessionPath(sessionId)
     const response = await this.get<backendModule.CheckoutSessionStatus>(path)
     if (!responseIsSuccessful(response)) {
-      return this.throw(`Could not get checkout session for session ID '${sessionId}'.`)
+      return this.throw(`Could not get checkout session for session ID '${sessionId}'.`, response)
     } else {
       return await response.json()
     }
