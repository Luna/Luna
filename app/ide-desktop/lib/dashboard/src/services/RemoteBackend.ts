/** @file Module containing the API client for the Cloud backend API.
 *
 * Each exported function in the {@link RemoteBackend} in this module corresponds to
 * an API endpoint. The functions are asynchronous and return a {@link Promise} that resolves to
 * the response from the API. */
import * as detect from 'enso-common/src/detect'

import type * as text from '#/text'

import type * as loggerProvider from '#/providers/LoggerProvider'
import type * as textProvider from '#/providers/TextProvider'

import Backend, * as backend from '#/services/Backend'
import * as remoteBackendPaths from '#/services/remoteBackendPaths'

import * as dateTime from '#/utilities/dateTime'
import type HttpClient from '#/utilities/HttpClient'
import * as object from '#/utilities/object'
import * as uniqueString from '#/utilities/uniqueString'

// =================
// === Constants ===
// =================

/** HTTP status indicating that the request was successful. */
const STATUS_SUCCESS_FIRST = 200
/** HTTP status indicating that the request was successful. */
const STATUS_SUCCESS_LAST = 299
/** HTTP status indicating that the resource does not exist. */
const STATUS_NOT_FOUND = 404
/** The interval between requests checking whether the IDE is ready. */
const CHECK_STATUS_INTERVAL_MS = 5000
/** The number of milliseconds in one day. */
const ONE_DAY_MS = 86_400_000

// =============
// === Types ===
// =============

/** The format of all errors returned by the backend. */
interface RemoteBackendError {
  readonly type: string
  readonly code: string
  readonly message: string
  readonly param: string
}

// ============================
// === responseIsSuccessful ===
// ============================

/** Whether a response has a success HTTP status code (200-299). */
function responseIsSuccessful(response: Response) {
  return response.status >= STATUS_SUCCESS_FIRST && response.status <= STATUS_SUCCESS_LAST
}

// ==============================
// === placeholderAssetFields ===
// ==============================

/** Default values for some fields of a {@link backend.Asset}. */
function placeholderAssetFields<Type extends backend.AssetType, Id extends backend.AssetId>(
  type: Type,
  constructor: (string: string) => Id
) {
<<<<<<< HEAD
  return {
    type,
    id: constructor(`${type}-${uniqueString.uniqueString()}`),
    title: '',
    modifiedAt: dateTime.toRfc3339(new Date()),
    permissions: [],
    projectState: null,
    labels: [],
    description: null,
=======
  let project = await backend.getProjectDetails(item.id, null, item.title)
  if (!backendModule.IS_OPENING_OR_OPENED[project.state.type]) {
    await backend.openProject(item.id, null, item.title)
  }
  let nextCheckTimestamp = 0
  while (
    !abortController.signal.aborted &&
    project.state.type !== backendModule.ProjectState.opened
  ) {
    await new Promise<void>(resolve => {
      const delayMs = nextCheckTimestamp - Number(new Date())
      setTimeout(resolve, Math.max(0, delayMs))
    })
    nextCheckTimestamp = Number(new Date()) + CHECK_STATUS_INTERVAL_MS
    project = await backend.getProjectDetails(item.id, null, item.title)
>>>>>>> 50385821
  }
}

// ============================
// === overwriteMaterialize ===
// ============================

<<<<<<< HEAD
/** Any object that has a `materialize()` method that accepts no arguments. */
interface HasMaterialize<T> {
  readonly materialize: () => Promise<T> | T
=======
/** HTTP response body for the "list users" endpoint. */
export interface ListUsersResponseBody {
  readonly users: backendModule.UserInfo[]
>>>>>>> 50385821
}

/** Overwrites `materialize` so that it does not. */
function overwriteMaterialize<T>(
  smartAsset: HasMaterialize<T>,
  materialize: () => Promise<T>
): () => Promise<T> {
  return () => {
    const promise = materialize()
    // This is SAFE - `materialize` is intended to be mutated here. This is the only place where
    // it should be mutated.
    object.unsafeMutable(smartAsset).materialize = () => promise
    return promise
  }
}

// ====================
// === listVersions ===
// ====================

/** URL query string parameters for the "list versions" endpoint. */
export interface ListVersionsRequestParams {
  readonly versionType: backend.VersionType
  readonly default: boolean
}

/** Return a list of backend or IDE versions.
 * @throws An error if a non-successful status code (not 200-299) was received. */
async function listVersions(
  client: HttpClient,
  params: ListVersionsRequestParams
): Promise<backend.Version[]> {
  /** HTTP response body for this endpoint. */
  interface ResponseBody {
    readonly versions: [backend.Version, ...backend.Version[]]
  }
  const paramsString = new URLSearchParams({
    // eslint-disable-next-line @typescript-eslint/naming-convention
    version_type: params.versionType,
    default: String(params.default),
  }).toString()
  const path = remoteBackendPaths.LIST_VERSIONS_PATH + '?' + paramsString
  const response = await client.get<ResponseBody>(path)
  if (!responseIsSuccessful(response)) {
    throw new Error(`Could not list versions of type '${params.versionType}'.`)
  } else {
    return (await response.json()).versions
  }
}

// =========================
// === getDefaultVersion ===
// =========================

const DEFAULT_VERSIONS: Partial<Record<backend.VersionType, DefaultVersionInfo>> = {}

/** Get the default version given the type of version (IDE or backend). */
async function getDefaultVersion(client: HttpClient, versionType: backend.VersionType) {
  const cached = DEFAULT_VERSIONS[versionType]
  const nowEpochMs = Number(new Date())
  if (cached != null && nowEpochMs - cached.lastUpdatedEpochMs < ONE_DAY_MS) {
    return cached.version
  } else {
    const version = (await listVersions(client, { versionType, default: true }))[0]?.number
    if (version == null) {
      throw new Error(`No default ${versionType} version found.`)
    } else {
      const info: DefaultVersionInfo = { version, lastUpdatedEpochMs: nowEpochMs }
      DEFAULT_VERSIONS[versionType] = info
      return info.version
    }
  }
}

// =============
// === Types ===
// =============

/** URL query string parameters for the "upload file" endpoint. */
export interface UploadFileRequestParams {
  readonly fileId: backend.AssetId | null
  // Marked as optional in the data type, however it is required by the actual route handler.
  readonly fileName: string
  readonly parentDirectoryId: backend.DirectoryId | null
}

// =====================
// === Smart objects ===
// =====================

/** A wrapper around a subset of the API endpoints. */
class SmartObject<T> implements backend.SmartObject<T> {
  /** Create a {@link SmartObject}. */
  constructor(
    protected readonly client: HttpClient,
    protected readonly logger: loggerProvider.Logger,
    protected readonly getText: GetText,
    readonly value: T
  ) {}

  /** Return a copy of this object, but with a different value. */
  withValue(value: T): this {
    // This is SAFE (as long as no child classes override the constructor),
    // as it uses runtime reflection to get the constructor of the current object.
    // eslint-disable-next-line @typescript-eslint/no-unsafe-return, @typescript-eslint/no-unsafe-call, no-restricted-syntax, @typescript-eslint/no-explicit-any
    return new (this.constructor as any)(this.client, this.logger, this.getText, value)
  }

  /** Log an error message and throw an {@link Error} with the specified message.
   * @throws {Error} Always. */
  protected async throw<K extends Extract<text.TextId, `${string}BackendError`>>(
    response: Response | null,
    textId: K,
    ...replacements: text.Replacements[K]
  ): Promise<never> {
    const error =
      response == null
        ? { message: 'unknown error' }
        : // This is SAFE only when the response has been confirmed to have an erroring status code.
          // eslint-disable-next-line no-restricted-syntax
          ((await response.json()) as RemoteBackendError)
    const message = `${this.getText(textId, ...replacements)}: ${error.message}.`
    this.logger.error(message)
    throw new Error(message)
  }
}

<<<<<<< HEAD
/** A smart wrapper around a {@link backend.User}. */
class SmartUser extends SmartObject<backend.User> implements backend.SmartUser {
  /** Return details for the current organization.
   * @returns `null` if a non-successful status code (not 200-299) was received. */
  async getOrganization(): Promise<backend.SmartOrganization> {
    const path = remoteBackendPaths.GET_ORGANIZATION_PATH
    const response = await this.client.get<backend.OrganizationInfo>(path)
    if (response.status === STATUS_NOT_FOUND) {
      // Organization info has not yet been created.
      return new SmartOrganization(this.client, this.logger, this.getText, null)
    } else if (!responseIsSuccessful(response)) {
      return this.throw(response, 'getOrganizationBackendError')
=======
  /** Return the ID of the root directory. */
  override rootDirectoryId(user: backendModule.User | null): backendModule.DirectoryId | null {
    return user?.rootDirectoryId ?? null
  }

  /** Return a list of all users in the same organization. */
  override async listUsers(): Promise<backendModule.UserInfo[]> {
    const path = remoteBackendPaths.LIST_USERS_PATH
    const response = await this.get<ListUsersResponseBody>(path)
    if (!responseIsSuccessful(response)) {
      return await this.throw(response, 'listUsersBackendError')
    } else {
      return (await response.json()).users
    }
  }

  /** Set the username and parent organization of the current user. */
  override async createUser(
    body: backendModule.CreateUserRequestBody
  ): Promise<backendModule.User> {
    const path = remoteBackendPaths.CREATE_USER_PATH
    const response = await this.post<backendModule.User>(path, body)
    if (!responseIsSuccessful(response)) {
      return await this.throw(response, 'createUserBackendError')
>>>>>>> 50385821
    } else {
      return new SmartOrganization(this.client, this.logger, this.getText, await response.json())
    }
  }

  /** Change the username of the current user. */
  async update(body: backend.UpdateUserRequestBody): Promise<void> {
    const path = remoteBackendPaths.UPDATE_CURRENT_USER_PATH
    const response = await this.client.put(path, body)
    if (!responseIsSuccessful(response)) {
      if (body.username != null) {
        return this.throw(response, 'updateUsernameBackendError')
      } else {
        return this.throw(response, 'updateUserBackendError')
      }
    } else {
      return
    }
  }

  /** Delete the current user. */
  async delete(): Promise<void> {
    const response = await this.client.delete(remoteBackendPaths.DELETE_USER_PATH)
    if (!responseIsSuccessful(response)) {
      return this.throw(response, 'deleteUserBackendError')
    } else {
      return
    }
  }

  /** Upload a new profile picture for the current user. */
  async uploadPicture(
    params: backend.UploadPictureRequestParams,
    file: Blob
  ): Promise<backend.User> {
    const paramsString = new URLSearchParams({
      /* eslint-disable @typescript-eslint/naming-convention */
      ...(params.fileName != null ? { file_name: params.fileName } : {}),
      /* eslint-enable @typescript-eslint/naming-convention */
    }).toString()
    const path = `${remoteBackendPaths.UPLOAD_USER_PICTURE_PATH}?${paramsString}`
    const response = await this.client.putBinary<backend.User>(path, file)
    if (!responseIsSuccessful(response)) {
      return this.throw(response, 'uploadUserPictureBackendError')
    } else {
      return await response.json()
    }
  }

  /** Get the root directory for this user. */
  rootDirectory(): backend.SmartDirectory {
    const rootDirectory = backend.createRootDirectoryAsset(this.value.rootDirectoryId)
    return new SmartDirectory(this.client, this.logger, this.getText, rootDirectory)
  }

  /** Invite a new user to the organization by email. */
  async invite(email: backend.EmailAddress): Promise<void> {
    const path = remoteBackendPaths.INVITE_USER_PATH
    const response = await this.client.post(path, {
      organizationId: this.value.id,
      userEmail: email,
    })
    if (!responseIsSuccessful(response)) {
      return this.throw(response, 'inviteUserBackendError', email)
    } else {
      return
    }
  }

  /** Return a list of all users in the same organization. */
  async listUsers(): Promise<backend.SimpleUser[]> {
    /** HTTP response body for this endpoint. */
    interface ResponseBody {
      readonly users: backend.SimpleUser[]
    }
    const path = remoteBackendPaths.LIST_USERS_PATH
    const response = await this.client.get<ResponseBody>(path)
    if (!responseIsSuccessful(response)) {
      return this.throw(response, 'listUsersBackendError')
    } else {
      return (await response.json()).users
    }
  }

  /** List recently modified assets. */
  async listRecentFiles(): Promise<backend.AnySmartAsset[]> {
    /** HTTP response body for this endpoint. */
    interface ResponseBody {
      readonly assets: backend.AnyAsset[]
    }
    const paramsString = new URLSearchParams([['recent_projects', String(true)]]).toString()
    const path = remoteBackendPaths.LIST_DIRECTORY_PATH + '?' + paramsString
    const response = await this.client.get<ResponseBody>(path)
    if (!responseIsSuccessful(response)) {
      return this.throw(response, 'listRecentFilesBackendError')
    } else {
      const assets = (await response.json()).assets
        .map(asset =>
          // eslint-disable-next-line no-restricted-syntax
          object.merge(asset, { type: asset.id.match(/^(.+?)-/)?.[1] as backend.AssetType })
        )
        .map(asset => {
          const permissions = [...(asset.permissions ?? [])].sort(backend.compareUserPermissions)
          return object.merge(asset, { permissions })
        })
      return assets.map(intoSmartAsset(this.client, this.logger, this.getText))
    }
  }

  /** Return the secret environment variables accessible by the user. */
  async listSecrets(): Promise<backend.SecretInfo[]> {
    /** HTTP response body for this endpoint. */
    interface ResponseBody {
      readonly secrets: backend.SecretInfo[]
    }
    const path = remoteBackendPaths.LIST_SECRETS_PATH
    const response = await this.client.get<ResponseBody>(path)
    if (!responseIsSuccessful(response)) {
      return this.throw(response, 'listSecretsBackendError')
    } else {
      return (await response.json()).secrets
    }
  }

  /** List events in the organization's audit log. */
  async getLogEvents(): Promise<backend.Event[]> {
    /** The type of the response body of this endpoint. */
    interface ResponseBody {
      readonly events: backend.Event[]
    }
    const path = remoteBackendPaths.GET_LOG_EVENTS_PATH
    const response = await this.client.get<ResponseBody>(path)
    if (!responseIsSuccessful(response)) {
      return this.throw(response, 'getLogEventsBackendError')
    } else {
      const json = await response.json()
      return json.events
    }
  }
}

/** A smart wrapper around an {@link backend.OrganizationInfo}. */
class SmartOrganization
  extends SmartObject<backend.OrganizationInfo | null>
  implements backend.SmartOrganization
{
  /** Update details for the current organization. */
  async update(
    body: backend.UpdateOrganizationRequestBody
  ): Promise<backend.OrganizationInfo | null> {
    const path = remoteBackendPaths.UPDATE_ORGANIZATION_PATH
    const response = await this.client.patch<backend.OrganizationInfo>(path, body)
    if (response.status === STATUS_NOT_FOUND) {
      // Organization info has not yet been created.
      return null
    } else if (!responseIsSuccessful(response)) {
      return this.throw(response, 'updateOrganizationBackendError')
    } else {
      return await response.json()
    }
  }

  /** Upload a new profile picture for the current organization. */
  async uploadPicture(
    params: backend.UploadPictureRequestParams,
    file: Blob
  ): Promise<backend.OrganizationInfo> {
    const paramsString = new URLSearchParams({
      /* eslint-disable @typescript-eslint/naming-convention */
      ...(params.fileName != null ? { file_name: params.fileName } : {}),
      /* eslint-enable @typescript-eslint/naming-convention */
    }).toString()
    const path = `${remoteBackendPaths.UPLOAD_ORGANIZATION_PICTURE_PATH}?${paramsString}`
    const response = await this.client.putBinary<backend.OrganizationInfo>(path, file)
    if (!responseIsSuccessful(response)) {
      return this.throw(response, 'uploadOrganizationPictureBackendError')
    } else {
      return await response.json()
    }
  }
}

<<<<<<< HEAD
/** A smart wrapper around a {@link backend.AnyAsset}. */
class SmartAsset<T extends backend.AnyAsset = backend.AnyAsset>
  extends SmartObject<T>
  implements backend.SmartAsset
{
  /** The type of the wrapped value. */
  get type(): T['type'] {
    return this.value.type
=======
  /** Adds a permission for a specific user on a specific asset. */
  override async createPermission(body: backendModule.CreatePermissionRequestBody): Promise<void> {
    const path = remoteBackendPaths.CREATE_PERMISSION_PATH
    const response = await this.post(path, body)
    if (!responseIsSuccessful(response)) {
      return await this.throw(response, 'createPermissionBackendError')
    } else {
      return
    }
>>>>>>> 50385821
  }

  /** If this is a placeholder asset, return its non-placeholder equivalent after creating it on
   * the backend. Otherwise, return `this`. */
  materialize(): Promise<this> | this {
    return this
  }

  /** Change the parent directory of an asset. */
  async update(body: backend.UpdateAssetRequestBody): Promise<this> {
    if (body.description == null && body.parentDirectoryId == null) {
      // No action is needed.
      return this
    } else {
      const path = remoteBackendPaths.updateAssetPath(this.value.id)
      const response = await this.client.patch(path, {
        description: body.description ?? null,
        parentDirectoryId: body.parentDirectoryId ?? null,
      })
      if (!responseIsSuccessful(response)) {
        return this.throw(response, 'updateAssetBackendError', this.value.title)
      } else {
        return body.description == null && body.parentDirectoryId == null
          ? this
          : this.withValue(
              // @ts-expect-error TypeScript is not capable of properly type-checking generic parameters.
              object.merge(this.value, {
                ...(body.description == null ? {} : { description: body.description }),
                ...(body.parentDirectoryId == null ? {} : { parentId: body.parentDirectoryId }),
              })
            )
      }
    }
  }

  /** Move an arbitrary asset to the trash. */
  async delete(force?: boolean): Promise<void> {
    const paramsString = new URLSearchParams([['force', String(force ?? false)]]).toString()
    const path = remoteBackendPaths.deleteAssetPath(this.value.id) + '?' + paramsString
    const response = await this.client.delete(path)
    if (!responseIsSuccessful(response)) {
      return this.throw(response, 'deleteAssetBackendError', this.value.title)
    } else {
      return
    }
  }

  /** Restore an arbitrary asset from the trash. */
  async undoDelete(): Promise<void> {
    const path = remoteBackendPaths.UNDO_DELETE_ASSET_PATH
    const response = await this.client.patch(path, { assetId: this.value.id })
    if (!responseIsSuccessful(response)) {
      return this.throw(response, 'undoDeleteAssetBackendError', this.value.title)
    } else {
      return
    }
  }

  /** Copy an arbitrary asset to another directory. */
  async copy(
    parentDirectoryId: backend.DirectoryId,
    parentDirectoryTitle: string
  ): Promise<backend.CopyAssetResponse> {
    const path = remoteBackendPaths.copyAssetPath(this.value.id)
    const response = await this.client.post<backend.CopyAssetResponse>(path, {
      parentDirectoryId,
    })
    if (!responseIsSuccessful(response)) {
      return this.throw(response, 'copyAssetBackendError', this.value.title, parentDirectoryTitle)
    } else {
      return await response.json()
    }
  }

  /** Return a copy of this object, but with a different value. */
  // @ts-expect-error This is SAFE, under the same conditions as `SmartObject.withValue`.
  override withValue(value: T): this {
    return super.withValue(value)
  }

  /** List all versions of this asset. Only works for projects and files. */
  async listVersions(): Promise<backend.AssetVersions> {
    const path = remoteBackendPaths.listAssetVersionsPath(this.value.id)
    const response = await this.client.get<backend.AssetVersions>(path)
    if (!responseIsSuccessful(response)) {
      return this.throw(response, 'listAssetVersionsBackendError', this.value.title)
    } else {
      return await response.json()
    }
  }

<<<<<<< HEAD
  /** Set permissions for a user. */
  async setPermissions(body: backend.CreatePermissionRequestBody): Promise<void> {
    const path = remoteBackendPaths.CREATE_PERMISSION_PATH
    const response = await this.client.post<backend.User>(path, {
      ...body,
      resourceId: this.value.id,
    })
=======
  /** Change the parent directory or description of an asset.
   * @throws An error if a non-successful status code (not 200-299) was received. */
  override async updateAsset(
    assetId: backendModule.AssetId,
    body: backendModule.UpdateAssetRequestBody,
    title: string
  ) {
    const path = remoteBackendPaths.updateAssetPath(assetId)
    const response = await this.patch(path, body)
>>>>>>> 50385821
    if (!responseIsSuccessful(response)) {
      return this.throw(response, 'createPermissionBackendError')
    } else {
      return
    }
  }

  /** Set the full list of labels for a specific asset.
   * @throws An error if a non-successful status code (not 200-299) was received. */
<<<<<<< HEAD
  async setTags(labels: backend.LabelName[]) {
    const path = remoteBackendPaths.associateTagPath(this.value.id)
    const response = await this.client.patch(path, { labels })
=======
  override async deleteAsset(
    assetId: backendModule.AssetId,
    bodyRaw: backendModule.DeleteAssetRequestBody,
    title: string
  ) {
    const body = object.omit(bodyRaw, 'parentId')
    const paramsString = new URLSearchParams([['force', String(body.force)]]).toString()
    const path = remoteBackendPaths.deleteAssetPath(assetId) + '?' + paramsString
    const response = await this.delete(path)
>>>>>>> 50385821
    if (!responseIsSuccessful(response)) {
      return this.throw(response, 'associateLabelsBackendError', this.value.title)
    } else {
      return
    }
  }
}

/** Converts an {@link backend.AnyAsset} into its corresponding
 * {@link backend.AnySmartAsset}. */
function intoSmartAsset(client: HttpClient, logger: loggerProvider.Logger, getText: GetText) {
  return (asset: backend.AnyAsset): backend.AnySmartAsset => {
    switch (asset.type) {
      case backend.AssetType.directory: {
        return new SmartDirectory(client, logger, getText, asset)
      }
      case backend.AssetType.project: {
        return new SmartProject(client, logger, getText, asset)
      }
      case backend.AssetType.file: {
        return new SmartFile(client, logger, getText, asset)
      }
      case backend.AssetType.dataLink: {
        return new SmartDataLink(client, logger, getText, asset)
      }
      case backend.AssetType.secret: {
        return new SmartSecret(client, logger, getText, asset)
      }
      case backend.AssetType.specialLoading:
      case backend.AssetType.specialEmpty: {
        throw new Error(
          `'${asset.type}' is a special asset type that should never be returned by the backend.`
        )
      }
    }
  }
}

/** A smart wrapper around a {@link backend.DirectoryAsset}. */
class SmartDirectory extends SmartAsset<backend.DirectoryAsset> implements backend.SmartDirectory {
  /** Return a list of assets in a directory. */
  async list(query: backend.ListDirectoryRequestParams): Promise<backend.AnySmartAsset[]> {
    /** HTTP response body for this endpoint. */
    interface ResponseBody {
      readonly assets: backend.AnyAsset[]
    }
    const paramsString = new URLSearchParams([
      ['parent_id', this.value.id],
      ...(query.filterBy != null ? [['filter_by', query.filterBy]] : []),
      ...(query.labels != null ? query.labels.map(label => ['label', label]) : []),
    ]).toString()
    const path = remoteBackendPaths.LIST_DIRECTORY_PATH + '?' + paramsString
    const response = await this.client.get<ResponseBody>(path)
    if (!responseIsSuccessful(response)) {
      return this.throw(response, 'listFolderBackendError', this.value.title)
    } else {
      const assets = (await response.json()).assets
        .map(asset =>
          // eslint-disable-next-line no-restricted-syntax
          object.merge(asset, { type: asset.id.match(/^(.+?)-/)?.[1] as backend.AssetType })
        )
        .map(asset => {
          const permissions = [...(asset.permissions ?? [])].sort(backend.compareUserPermissions)
          return object.merge(asset, { permissions })
        })
      return assets.map(intoSmartAsset(this.client, this.logger, this.getText))
    }
  }

  /** Change the name, description or parent of a directory. */
  override async update(body: backend.UpdateAssetOrDirectoryRequestBody): Promise<this> {
    /** HTTP response body for this endpoint. */
    interface ResponseBody {
      readonly id: backend.DirectoryId
      readonly parentId: backend.DirectoryId
      readonly title: string
    }
    const updated = await super.update(body)
    const path = remoteBackendPaths.updateDirectoryPath(this.value.id)
    if (body.title == null) {
      return updated
    } else {
      const response = await this.client.put<ResponseBody>(path, { title: body.title })
      if (!responseIsSuccessful(response)) {
        return this.throw(response, 'updateFolderBackendError', this.value.title)
      } else {
        return this.withValue(object.merge(updated.value, await response.json()))
      }
    }
  }

  /** Create a {@link backend.SpecialLoadingAsset}. */
  createSpecialLoadingAsset(): backend.SmartSpecialLoadingAsset {
    return new SmartAsset<backend.SpecialLoadingAsset>(this.client, this.logger, this.getText, {
      ...placeholderAssetFields(backend.AssetType.specialLoading, backend.LoadingAssetId),
      parentId: this.value.id,
    })
  }

  /** Create a {@link backend.SpecialEmptyAsset}. */
  createSpecialEmptyAsset(): backend.SmartSpecialEmptyAsset {
    return new SmartAsset<backend.SpecialEmptyAsset>(this.client, this.logger, this.getText, {
      ...placeholderAssetFields(backend.AssetType.specialEmpty, backend.EmptyAssetId),
      parentId: this.value.id,
    })
  }

  /** Create a {@link SmartDirectory} that is to be uploaded on the backend via `.materialize()` */
  createPlaceholderDirectory(
    title: string,
    permissions: backend.UserPermission[]
  ): backend.SmartDirectory {
    const result = new SmartDirectory(this.client, this.logger, this.getText, {
      ...placeholderAssetFields(backend.AssetType.directory, backend.DirectoryId),
      title,
      parentId: this.value.id,
      permissions,
    })
    result.materialize = overwriteMaterialize(result, async (): Promise<SmartDirectory> => {
      /** HTTP response body for this endpoint. */
      interface ResponseBody {
        readonly id: backend.DirectoryId
        readonly parentId: backend.DirectoryId
        readonly title: string
      }
      const path = remoteBackendPaths.CREATE_DIRECTORY_PATH
      const response = await this.client.post<ResponseBody>(path, {
        title,
        parentId: this.value.id,
      })
      if (!responseIsSuccessful(response)) {
        return this.throw(response, 'createFolderBackendError', this.value.title)
      } else {
        const reponseBody = await response.json()
        return result.withValue(object.merge(result.value, reponseBody))
      }
    })
    return result
  }

  /** Create a {@link SmartProject} that is to be uploaded on the backend via `.materialize()` */
  createPlaceholderProject(
    title: string,
    fileOrTemplateName: File | string | null,
    permissions: backend.UserPermission[]
  ): backend.SmartProject {
    const result = new SmartProject(this.client, this.logger, this.getText, {
      ...placeholderAssetFields(backend.AssetType.project, backend.ProjectId),
      title,
      parentId: this.value.id,
      permissions,
      projectState: {
        type: backend.ProjectState.placeholder,
        // eslint-disable-next-line @typescript-eslint/naming-convention
        volume_id: '',
      },
    })
    /** A project returned by the endpoints. */
    interface CreatedProject {
      readonly organizationId: string
      readonly projectId: backend.ProjectId
      readonly name: string
      readonly state: backend.ProjectStateType
      readonly packageName: string
    }
    if (fileOrTemplateName instanceof File) {
      result.materialize = overwriteMaterialize(result, async () => {
        /** HTTP response body for this endpoint. */
        interface ResponseBody {
          readonly path: string
          readonly id: backend.FileId
          readonly project: CreatedProject | null
        }
        const paramsString = new URLSearchParams({
          // eslint-disable-next-line @typescript-eslint/naming-convention
          file_name: title,
          // eslint-disable-next-line @typescript-eslint/naming-convention
          parent_directory_id: this.value.id,
        }).toString()
        const path = `${remoteBackendPaths.UPLOAD_FILE_PATH}?${paramsString}`
        const response = await this.client.postBinary<ResponseBody>(path, fileOrTemplateName)
        if (!responseIsSuccessful(response)) {
          return this.throw(response, 'uploadFileWithNameBackendError', title)
        } else {
          const responseBody = await response.json()
          if (responseBody.project == null) {
            return this.throw(response, 'badCreateProjectResponseBackendError', title)
          } else {
            const { projectId, name, state } = responseBody.project
            return result.withValue(
              object.merge(result.value, { id: projectId, title: name, projectState: state })
            )
          }
        }
      })
    } else {
      result.materialize = overwriteMaterialize(result, async () => {
        /** HTTP request body for this endpoint. */
        interface Body {
          readonly projectName: string
          readonly projectTemplateName: string | null
          readonly parentDirectoryId: backend.DirectoryId | null
        }
        /** HTTP response body for this endpoint. */
        interface ResponseBody extends CreatedProject {}
        const path = remoteBackendPaths.CREATE_PROJECT_PATH
        const body: Body = {
          projectName: title,
          projectTemplateName: fileOrTemplateName,
          parentDirectoryId: this.value.id,
        }
        const response = await this.client.post<ResponseBody>(path, body)
        if (!responseIsSuccessful(response)) {
          return this.throw(response, 'createProjectBackendError', body.projectName)
        } else {
          const { projectId, name, state } = await response.json()
          return result.withValue(
            object.merge(result.value, { id: projectId, title: name, projectState: state })
          )
        }
      })
    }
    return result
  }

  /** Create a {@link SmartFile} that is to be uploaded on the backend via `.materialize()` */
  createPlaceholderFile(
    title: string,
    file: File,
    permissions: backend.UserPermission[]
  ): backend.SmartFile {
    const result = new SmartFile(this.client, this.logger, this.getText, {
      ...placeholderAssetFields(backend.AssetType.file, backend.FileId),
      title,
      parentId: this.value.id,
      permissions,
    })
    result.materialize = overwriteMaterialize(result, async () => {
      /** HTTP response body for this endpoint. */
      interface ResponseBody {
        readonly path: string
        readonly id: backend.FileId
        readonly project: NonNullable<unknown> | null
      }
      const paramsString = new URLSearchParams({
        // eslint-disable-next-line @typescript-eslint/naming-convention
        file_name: title,
        // eslint-disable-next-line @typescript-eslint/naming-convention
        parent_directory_id: this.value.id,
      }).toString()
      const path = `${remoteBackendPaths.UPLOAD_FILE_PATH}?${paramsString}`
      const response = await this.client.postBinary<ResponseBody>(path, file)
      if (!responseIsSuccessful(response)) {
        return this.throw(response, 'uploadFileWithNameBackendError', title)
      } else {
        const responseBody = await response.json()
        return result.withValue(object.merge(result.value, { id: responseBody.id }))
      }
    })
    return result
  }

  /** Create a {@link SmartDataLink} that is to be uploaded on the backend via `.materialize()` */
  createPlaceholderDataLink(
    title: string,
    value: unknown,
    permissions: backend.UserPermission[]
  ): backend.SmartDataLink {
    const result = new SmartDataLink(this.client, this.logger, this.getText, {
      ...placeholderAssetFields(backend.AssetType.dataLink, backend.ConnectorId),
      title,
      parentId: this.value.id,
      permissions,
    })
    result.materialize = overwriteMaterialize(result, async () => {
      /** HTTP request body for this endpoint. */
      interface Body {
        readonly name: string
        readonly value: unknown
        readonly parentDirectoryId: backend.DirectoryId | null
      }
      const path = remoteBackendPaths.CREATE_CONNECTOR_PATH
      const body: Body = { parentDirectoryId: this.value.id, name: title, value }
      const response = await this.client.post<backend.ConnectorInfo>(path, body)
      if (!responseIsSuccessful(response)) {
        return this.throw(response, 'createConnectorBackendError', body.name)
      } else {
        const info = await response.json()
        return result.withValue(object.merge(result.value, { id: info.id }))
      }
    })
    return result
  }

  /** Create a {@link SmartSecret} that is to be uploaded on the backend via `.materialize()` */
  createPlaceholderSecret(
    title: string,
    value: string,
    permissions: backend.UserPermission[]
  ): backend.SmartSecret {
    const result = new SmartSecret(this.client, this.logger, this.getText, {
      type: backend.AssetType.secret,
      id: backend.SecretId(`${backend.AssetType.secret}-${uniqueString.uniqueString()}`),
      title,
      modifiedAt: dateTime.toRfc3339(new Date()),
      parentId: this.value.id,
      permissions,
      projectState: null,
      labels: [],
      description: null,
    })
    result.materialize = overwriteMaterialize(result, async () => {
      /** HTTP request body for this endpoint. */
      interface Body {
        readonly name: string
        readonly value: string
        readonly parentDirectoryId: backend.DirectoryId | null
      }
      const path = remoteBackendPaths.CREATE_SECRET_PATH
      const body: Body = { parentDirectoryId: this.value.id, name: title, value }
      const response = await this.client.post<backend.SecretId>(path, body)
      if (!responseIsSuccessful(response)) {
        return this.throw(response, 'createSecretBackendError', body.name)
      } else {
        const id = await response.json()
        return result.withValue(object.merge(result.value, { id }))
      }
    })
    return result
  }
}

/** A smart wrapper around a {@link backend.ProjectAsset}. */
class SmartProject extends SmartAsset<backend.ProjectAsset> implements backend.SmartProject {
  /** Set a project to an open state. */
  async open(body?: backend.OpenProjectRequestBody): Promise<void> {
    const path = remoteBackendPaths.openProjectPath(this.value.id)
    const response = await this.client.post(
      path,
      body ?? { forceCreate: false, executeAsync: false }
    )
    if (!responseIsSuccessful(response)) {
      return this.throw(response, 'openProjectBackendError', this.value.title)
    } else {
      return
    }
  }

<<<<<<< HEAD
  /** Return project details. */
  async getDetails(): Promise<backend.Project> {
    /** HTTP response body for this endpoint. */
    interface ResponseBody {
      readonly organizationId: string
      readonly projectId: backend.ProjectId
      readonly name: string
      readonly state: backend.ProjectStateType
      readonly packageName: string
      readonly address?: backend.Address
      // eslint-disable-next-line @typescript-eslint/naming-convention
      readonly ide_version: backend.VersionNumber | null
      // eslint-disable-next-line @typescript-eslint/naming-convention
      readonly engine_version: backend.VersionNumber | null
    }
    const path = remoteBackendPaths.getProjectDetailsPath(this.value.id)
    const response = await this.client.get<ResponseBody>(path)
=======
  /** Return details for a project.
   * @throws An error if a non-successful status code (not 200-299) was received. */
  override async getProjectDetails(
    projectId: backendModule.ProjectId,
    _directory: backendModule.DirectoryId | null,
    title: string
  ): Promise<backendModule.Project> {
    const path = remoteBackendPaths.getProjectDetailsPath(projectId)
    const response = await this.get<backendModule.ProjectRaw>(path)
>>>>>>> 50385821
    if (!responseIsSuccessful(response)) {
      return this.throw(response, 'getProjectDetailsBackendError', this.value.title)
    } else {
      const project = await response.json()
      const ideVersion =
        project.ide_version ?? (await getDefaultVersion(this.client, backend.VersionType.ide))
      return {
        ...project,
        ideVersion,
        engineVersion: project.engine_version,
        jsonAddress: project.address != null ? backend.Address(`${project.address}json`) : null,
        binaryAddress: project.address != null ? backend.Address(`${project.address}binary`) : null,
      }
    }
  }

<<<<<<< HEAD
  /** Return project memory, processor and storage usage. */
  async getResourceUsage(): Promise<backend.ResourceUsage> {
    const path = remoteBackendPaths.checkResourcesPath(this.value.id)
    const response = await this.client.get<backend.ResourceUsage>(path)
    if (!responseIsSuccessful(response)) {
      return this.throw(response, 'checkResourcesBackendError', this.value.title)
    } else {
      return await response.json()
    }
  }

  /** Change the name, description, AMI, or parent of a project. */
  override async update(body: backend.UpdateAssetOrProjectRequestBody): Promise<this> {
    /** HTTP response body for this endpoint. */
    interface ResponseBody {
      readonly organizationId: string
      readonly projectId: backend.ProjectId
      readonly name: string
      readonly ami: backend.Ami | null
      readonly ideVersion: backend.VersionNumber | null
      readonly engineVersion: backend.VersionNumber | null
    }
    const updated = await super.update(body)
    const path = remoteBackendPaths.projectUpdatePath(this.value.id)
    if (body.projectName == null && body.ami == null && body.ideVersion == null) {
      return updated
=======
  /** Prepare a project for execution.
   * @throws An error if a non-successful status code (not 200-299) was received. */
  override async openProject(
    projectId: backendModule.ProjectId,
    bodyRaw: backendModule.OpenProjectRequestBody,
    title: string
  ): Promise<void> {
    const body = object.omit(bodyRaw, 'parentId')
    const path = remoteBackendPaths.openProjectPath(projectId)
    if (body.cognitoCredentials == null) {
      return this.throw(null, 'openProjectMissingCredentialsBackendError', title)
    } else {
      const credentials = body.cognitoCredentials
      const exactCredentials: backendModule.CognitoCredentials = {
        accessToken: credentials.accessToken,
        clientId: credentials.clientId,
        expireAt: credentials.expireAt,
        refreshToken: credentials.refreshToken,
        refreshUrl: credentials.refreshUrl,
      }
      const filteredBody: Omit<backendModule.OpenProjectRequestBody, 'parentId'> = {
        ...body,
        cognitoCredentials: exactCredentials,
      }
      const response = await this.post(path, filteredBody)
      if (!responseIsSuccessful(response)) {
        return this.throw(response, 'openProjectBackendError', title)
      } else {
        return
      }
    }
  }

  /** Update the name or AMI of a project.
   * @throws An error if a non-successful status code (not 200-299) was received. */
  override async updateProject(
    projectId: backendModule.ProjectId,
    bodyRaw: backendModule.UpdateProjectRequestBody,
    title: string
  ): Promise<backendModule.UpdatedProject> {
    const body = object.omit(bodyRaw, 'parentId')
    const path = remoteBackendPaths.projectUpdatePath(projectId)
    const response = await this.put<backendModule.UpdatedProject>(path, body)
    if (!responseIsSuccessful(response)) {
      return await this.throw(response, 'updateProjectBackendError', title)
>>>>>>> 50385821
    } else {
      const response = await this.client.put<ResponseBody>(path, {
        projectName: body.projectName ?? null,
        ami: body.ami ?? null,
        ideVersion: body.ideVersion ?? null,
      })
      if (!responseIsSuccessful(response)) {
        return this.throw(response, 'updateProjectBackendError', this.value.title)
      } else {
        const responseBody = await response.json()
        return this.withValue(object.merge(updated.value, { title: responseBody.name }))
      }
    }
  }

  /** Fetch the content of the `Main.enso` file of a project. */
  async getMainFile(version: string): Promise<string> {
    const path = remoteBackendPaths.getProjectContentPath(this.value.id, version)
    const response = await this.client.get<string>(path)
    if (!responseIsSuccessful(response)) {
      return this.throw(response, 'getFileContentsBackendError', this.value.title)
    } else {
      return await response.text()
    }
  }

  /** Close a project. */
  async close(): Promise<void> {
    const path = remoteBackendPaths.closeProjectPath(this.value.id)
    const response = await this.client.post(path, {})
    if (!responseIsSuccessful(response)) {
      return this.throw(response, 'closeProjectBackendError', this.value.title)
    } else {
      return
    }
  }

  /** Resolve only when the project is ready to be opened. */
  async waitUntilReady(abortController: AbortController = new AbortController()) {
    let project = await this.getDetails()
    if (!backend.IS_OPENING_OR_OPENED[project.state.type]) {
      await this.open()
    }
    let nextCheckTimestamp = 0
    while (!abortController.signal.aborted && project.state.type !== backend.ProjectState.opened) {
      await new Promise<void>(resolve => {
        const delayMs = nextCheckTimestamp - Number(new Date())
        setTimeout(resolve, Math.max(0, delayMs))
      })
      nextCheckTimestamp = Number(new Date()) + CHECK_STATUS_INTERVAL_MS
      project = await this.getDetails()
    }
    if (project.state.type === backend.ProjectState.opened) {
      return project
    } else {
      // The request was aborted.
      throw new Error('Could not wait until the project was ready: the request was aborted.')
    }
  }
}

/** A smart wrapper around a {@link backend.FileAsset}. */
class SmartFile extends SmartAsset<backend.FileAsset> implements backend.SmartFile {
  /** Change the name or description of a file. */
  override async update(body: backend.UpdateAssetOrFileRequestBody): Promise<this> {
    /** HTTP response body for this endpoint. */
    interface ResponseBody {
      readonly path: string
      readonly id: backend.FileId
    }
    const updated = await super.update(body)
    if (body.file == null) {
      return updated
    } else {
      const paramsString = new URLSearchParams({
        // eslint-disable-next-line @typescript-eslint/naming-convention
        file_name: body.file.name,
        // eslint-disable-next-line @typescript-eslint/naming-convention
        file_id: this.value.id,
      }).toString()
      const path = `${remoteBackendPaths.UPLOAD_FILE_PATH}?${paramsString}`
      const response = await this.client.postBinary<ResponseBody>(path, body.file)
      if (!responseIsSuccessful(response)) {
        return this.throw(response, 'updateFileBackendError', this.value.title)
      } else {
        const responseBody = await response.json()
        return this.withValue(object.merge(updated.value, { id: responseBody.id }))
      }
    }
  }

  /** Return file details. */
  async getDetails(): Promise<backend.FileDetails> {
    const path = remoteBackendPaths.getFileDetailsPath(this.value.id)
    const response = await this.client.get<backend.FileDetails>(path)
    if (!responseIsSuccessful(response)) {
      return this.throw(response, 'getFileDetailsBackendError', this.value.title)
    } else {
      return await response.json()
    }
  }
}

/** A smart wrapper around a {@link backend.SecretAsset}. */
class SmartDataLink extends SmartAsset<backend.DataLinkAsset> implements backend.SmartDataLink {
  /** Return the value of this Data Link. */
  async getValue(): Promise<backend.Connector> {
    const path = remoteBackendPaths.getConnectorPath(this.value.id)
    const response = await this.client.get<backend.Connector>(path)
    if (!responseIsSuccessful(response)) {
      return this.throw(response, 'getConnectorBackendError', this.value.title)
    } else {
      return await response.json()
    }
  }

  /** Change the value or description of a secret environment variable. */
  override async update(body: backend.UpdateAssetOrDataLinkRequestBody): Promise<this> {
    const updated = await super.update(body)
    if (body.value == null) {
      return updated
    } else {
      const path = remoteBackendPaths.CREATE_CONNECTOR_PATH
      const response = await this.client.post(path, {
        name: this.value.title,
        value: body.value,
        connectorId: this.value.id,
      })
      if (!responseIsSuccessful(response)) {
        return this.throw(response, 'updateConnectorBackendError', this.value.title)
      } else {
        return updated
      }
    }
  }
}

/** A smart wrapper around a {@link backend.SecretAsset}. */
class SmartSecret extends SmartAsset<backend.SecretAsset> implements backend.SmartSecret {
  /** Return the value of this secret environment variable. */
  async getValue(): Promise<backend.Secret> {
    const path = remoteBackendPaths.getSecretPath(this.value.id)
    const response = await this.client.get<backend.Secret>(path)
    if (!responseIsSuccessful(response)) {
      return this.throw(response, 'getSecretBackendError', this.value.title)
    } else {
      return await response.json()
    }
  }

  /** Change the value or description of a secret environment variable. */
  override async update(body: backend.UpdateAssetOrSecretRequestBody): Promise<this> {
    const updated = await super.update(body)
    if (body.value == null) {
      return updated
    } else {
      const path = remoteBackendPaths.updateSecretPath(this.value.id)
      const response = await this.client.put(path, { value: body.value })
      if (!responseIsSuccessful(response)) {
        return this.throw(response, 'updateSecretBackendError', this.value.title)
      } else {
        return updated
      }
    }
  }
}

// =====================
// === RemoteBackend ===
// =====================

/** A function that turns a text ID (and a list of replacements, if required) to
 * human-readable text. */
type GetText = ReturnType<typeof textProvider.useText>['getText']

/** Information for a cached default version. */
interface DefaultVersionInfo {
  readonly version: backend.VersionNumber
  readonly lastUpdatedEpochMs: number
}

/** Class for sending requests to the Cloud backend API endpoints. */
export default class RemoteBackend extends Backend {
  readonly type = backend.BackendType.remote

  /** Create a new instance of the {@link RemoteBackend} API client.
   * @throws An error if the `Authorization` header is not set on the given `client`. */
  constructor(
    private readonly client: HttpClient,
    private readonly logger: loggerProvider.Logger,
    private readonly getText: GetText
  ) {
    super()
    // All of our API endpoints are authenticated, so we expect the `Authorization` header to be
    // set.
    if (!new Headers(this.client.defaultHeaders).has('Authorization')) {
      const message = 'Authorization header not set.'
      this.logger.error(message)
      throw new Error(message)
    } else {
      if (detect.IS_DEV_MODE) {
        // @ts-expect-error This exists only for debugging purposes. It does not have types
        // because it MUST NOT be used in this codebase.
        window.remoteBackend = this
      }
      return
    }
  }

  /** Set the username and parent organization of the current user. */
  override async createUser(body: backend.CreateUserRequestBody): Promise<backend.User> {
    const path = remoteBackendPaths.CREATE_USER_PATH
    const response = await this.client.post<backend.User>(path, body)
    if (!responseIsSuccessful(response)) {
      return await this.throw(response, 'createUserBackendError')
    } else {
      return await response.json()
    }
  }

  /** Return details for the current user.
   * @returns `null` if a non-successful status code (not 200-299) was received. */
  override async self(): Promise<SmartUser | null> {
    const path = remoteBackendPaths.USERS_ME_PATH
    const response = await this.client.get<backend.User>(path)
    if (!responseIsSuccessful(response)) {
      // This user has probably not finished registering.
      return null
    } else {
      const json = await response.json()
      return new SmartUser(this.client, this.logger, this.getText, json)
    }
  }

  /** Create a label used for categorizing assets.
   * @throws An error if a non-successful status code (not 200-299) was received. */
  override async createTag(body: backend.CreateTagRequestBody): Promise<backend.Label> {
    const path = remoteBackendPaths.CREATE_TAG_PATH
    const response = await this.client.post<backend.Label>(path, body)
    if (!responseIsSuccessful(response)) {
      return this.throw(response, 'createLabelBackendError', body.value)
    } else {
      return await response.json()
    }
  }

  /** Return all labels accessible by the user.
   * @throws An error if a non-successful status code (not 200-299) was received. */
  override async listTags(): Promise<backend.Label[]> {
    /** HTTP response body for this endpoint. */
    interface ResponseBody {
      readonly tags: backend.Label[]
    }
    const path = remoteBackendPaths.LIST_TAGS_PATH
    const response = await this.client.get<ResponseBody>(path)
    if (!responseIsSuccessful(response)) {
      return this.throw(response, 'listLabelsBackendError')
    } else {
      return (await response.json()).tags
    }
  }

  /** Delete a label.
   * @throws An error if a non-successful status code (not 200-299) was received. */
  override async deleteTag(tagId: backend.TagId, value: backend.LabelName): Promise<void> {
    const path = remoteBackendPaths.deleteTagPath(tagId)
    const response = await this.client.delete(path)
    if (!responseIsSuccessful(response)) {
      return this.throw(response, 'deleteLabelBackendError', value)
    } else {
      return
    }
  }

  /** Return details for a project.
   * @throws An error if a non-successful status code (not 200-299) was received. */
  async getProject(
    parentId: backend.DirectoryId,
    projectId: backend.ProjectId,
    title: string
  ): Promise<backend.SmartProject> {
    const self = await this.self()
    if (self == null) {
      return this.throw(null, 'getProjectDetailsBackendError', title)
    } else {
      const rootDirectory = self.rootDirectory()
      // The rest of the values will be incorrect. This is fine, because this directory
      // is only being used to fetch the child project.
      const directory = rootDirectory.withValue(object.merge(rootDirectory.value, { id: parentId }))
      const children = await directory.list({ filterBy: backend.FilterBy.active, labels: null })
      const project = children.find(child => child.value.id === projectId)
      if (project?.type !== backend.AssetType.project) {
        return this.throw(null, 'projectNotFoundBackendError', title)
      } else {
        return project
      }
    }
  }

  /** Prepare a project for execution.
   * @throws An error if a non-successful status code (not 200-299) was received. */
  async openProject(
    projectId: backend.ProjectId,
    body: backend.OpenProjectRequestBody | null,
    title: string
  ): Promise<void> {
    const path = remoteBackendPaths.openProjectPath(projectId)
    const response = await this.client.post(
      path,
      body ?? { forceCreate: false, executeAsync: false }
    )
    if (!responseIsSuccessful(response)) {
      return await this.throw(response, 'openProjectBackendError', title)
    } else {
      return
    }
  }

  /** Upload a file.
   * @throws An error if a non-successful status code (not 200-299) was received. */
  async uploadFile(params: UploadFileRequestParams, file: File): Promise<void> {
    const paramsString = new URLSearchParams({
      /* eslint-disable @typescript-eslint/naming-convention */
      file_name: params.fileName,
      ...(params.fileId != null ? { file_id: params.fileId } : {}),
      ...(params.parentDirectoryId ? { parent_directory_id: params.parentDirectoryId } : {}),
      /* eslint-enable @typescript-eslint/naming-convention */
    }).toString()
    const path = `${remoteBackendPaths.UPLOAD_FILE_PATH}?${paramsString}`
    // This endpoint does not return a nullish value. However, to prevent this from being used
    // incorrectly, the return value is not exposed.
    const response = await this.client.postBinary<unknown>(path, file)
    if (!responseIsSuccessful(response)) {
      if (params.fileId != null) {
        return this.throw(response, 'uploadFileWithNameBackendError', file.name)
      } else {
        return this.throw(response, 'uploadFileBackendError')
      }
    }
  }

  /** Create a payment checkout session.
   * @throws An error if a non-successful status code (not 200-299) was received. */
  override async createCheckoutSession(plan: backend.Plan): Promise<backend.CheckoutSession> {
    const response = await this.client.post<backend.CheckoutSession>(
      remoteBackendPaths.CREATE_CHECKOUT_SESSION_PATH,
      { plan } satisfies backend.CreateCheckoutSessionRequestBody
    )
    if (!responseIsSuccessful(response)) {
      return await this.throw(response, 'createCheckoutSessionBackendError', plan)
    } else {
      return await response.json()
    }
  }

  /** Gets the status of a payment checkout session.
   * @throws An error if a non-successful status code (not 200-299) was received. */
  override async getCheckoutSession(
    sessionId: backend.CheckoutSessionId
  ): Promise<backend.CheckoutSessionStatus> {
    const path = remoteBackendPaths.getCheckoutSessionPath(sessionId)
    const response = await this.client.get<backend.CheckoutSessionStatus>(path)
    if (!responseIsSuccessful(response)) {
      return await this.throw(response, 'getCheckoutSessionBackendError', sessionId)
    } else {
      return await response.json()
    }
  }

  /** Log an error message and throw an {@link Error} with the specified message.
   * @throws {Error} Always. */
  private async throw<K extends Extract<text.TextId, `${string}BackendError`>>(
    response: Response | null,
    textId: K,
    ...replacements: text.Replacements[K]
  ): Promise<never> {
    const error =
      response == null
        ? { message: 'unknown error' }
        : // This is SAFE only when the response has been confirmed to have an erroring status code.
          // eslint-disable-next-line no-restricted-syntax
          ((await response.json()) as RemoteBackendError)
    const message = `${this.getText(textId, ...replacements)}: ${error.message}.`
    this.logger.error(message)
    throw new Error(message)
  }
}<|MERGE_RESOLUTION|>--- conflicted
+++ resolved
@@ -63,7 +63,6 @@
   type: Type,
   constructor: (string: string) => Id
 ) {
-<<<<<<< HEAD
   return {
     type,
     id: constructor(`${type}-${uniqueString.uniqueString()}`),
@@ -73,23 +72,6 @@
     projectState: null,
     labels: [],
     description: null,
-=======
-  let project = await backend.getProjectDetails(item.id, null, item.title)
-  if (!backendModule.IS_OPENING_OR_OPENED[project.state.type]) {
-    await backend.openProject(item.id, null, item.title)
-  }
-  let nextCheckTimestamp = 0
-  while (
-    !abortController.signal.aborted &&
-    project.state.type !== backendModule.ProjectState.opened
-  ) {
-    await new Promise<void>(resolve => {
-      const delayMs = nextCheckTimestamp - Number(new Date())
-      setTimeout(resolve, Math.max(0, delayMs))
-    })
-    nextCheckTimestamp = Number(new Date()) + CHECK_STATUS_INTERVAL_MS
-    project = await backend.getProjectDetails(item.id, null, item.title)
->>>>>>> 50385821
   }
 }
 
@@ -97,15 +79,9 @@
 // === overwriteMaterialize ===
 // ============================
 
-<<<<<<< HEAD
 /** Any object that has a `materialize()` method that accepts no arguments. */
 interface HasMaterialize<T> {
   readonly materialize: () => Promise<T> | T
-=======
-/** HTTP response body for the "list users" endpoint. */
-export interface ListUsersResponseBody {
-  readonly users: backendModule.UserInfo[]
->>>>>>> 50385821
 }
 
 /** Overwrites `materialize` so that it does not. */
@@ -190,6 +166,40 @@
   // Marked as optional in the data type, however it is required by the actual route handler.
   readonly fileName: string
   readonly parentDirectoryId: backend.DirectoryId | null
+}
+
+// ======================
+// === intoSmartAsset ===
+// ======================
+
+/** Converts an {@link backend.AnyAsset} into its corresponding
+ * {@link backend.AnySmartAsset}. */
+function intoSmartAsset(client: HttpClient, logger: loggerProvider.Logger, getText: GetText) {
+  return (asset: backend.AnyAsset): backend.AnySmartAsset => {
+    switch (asset.type) {
+      case backend.AssetType.directory: {
+        return new SmartDirectory(client, logger, getText, asset)
+      }
+      case backend.AssetType.project: {
+        return new SmartProject(client, logger, getText, asset)
+      }
+      case backend.AssetType.file: {
+        return new SmartFile(client, logger, getText, asset)
+      }
+      case backend.AssetType.dataLink: {
+        return new SmartDataLink(client, logger, getText, asset)
+      }
+      case backend.AssetType.secret: {
+        return new SmartSecret(client, logger, getText, asset)
+      }
+      case backend.AssetType.specialLoading:
+      case backend.AssetType.specialEmpty: {
+        throw new Error(
+          `'${asset.type}' is a special asset type that should never be returned by the backend.`
+        )
+      }
+    }
+  }
 }
 
 // =====================
@@ -233,7 +243,6 @@
   }
 }
 
-<<<<<<< HEAD
 /** A smart wrapper around a {@link backend.User}. */
 class SmartUser extends SmartObject<backend.User> implements backend.SmartUser {
   /** Return details for the current organization.
@@ -246,32 +255,6 @@
       return new SmartOrganization(this.client, this.logger, this.getText, null)
     } else if (!responseIsSuccessful(response)) {
       return this.throw(response, 'getOrganizationBackendError')
-=======
-  /** Return the ID of the root directory. */
-  override rootDirectoryId(user: backendModule.User | null): backendModule.DirectoryId | null {
-    return user?.rootDirectoryId ?? null
-  }
-
-  /** Return a list of all users in the same organization. */
-  override async listUsers(): Promise<backendModule.UserInfo[]> {
-    const path = remoteBackendPaths.LIST_USERS_PATH
-    const response = await this.get<ListUsersResponseBody>(path)
-    if (!responseIsSuccessful(response)) {
-      return await this.throw(response, 'listUsersBackendError')
-    } else {
-      return (await response.json()).users
-    }
-  }
-
-  /** Set the username and parent organization of the current user. */
-  override async createUser(
-    body: backendModule.CreateUserRequestBody
-  ): Promise<backendModule.User> {
-    const path = remoteBackendPaths.CREATE_USER_PATH
-    const response = await this.post<backendModule.User>(path, body)
-    if (!responseIsSuccessful(response)) {
-      return await this.throw(response, 'createUserBackendError')
->>>>>>> 50385821
     } else {
       return new SmartOrganization(this.client, this.logger, this.getText, await response.json())
     }
@@ -331,7 +314,7 @@
   async invite(email: backend.EmailAddress): Promise<void> {
     const path = remoteBackendPaths.INVITE_USER_PATH
     const response = await this.client.post(path, {
-      organizationId: this.value.id,
+      organizationId: this.value.organizationId,
       userEmail: email,
     })
     if (!responseIsSuccessful(response)) {
@@ -342,10 +325,10 @@
   }
 
   /** Return a list of all users in the same organization. */
-  async listUsers(): Promise<backend.SimpleUser[]> {
+  async listUsers(): Promise<backend.UserInfo[]> {
     /** HTTP response body for this endpoint. */
     interface ResponseBody {
-      readonly users: backend.SimpleUser[]
+      readonly users: backend.UserInfo[]
     }
     const path = remoteBackendPaths.LIST_USERS_PATH
     const response = await this.client.get<ResponseBody>(path)
@@ -454,7 +437,6 @@
   }
 }
 
-<<<<<<< HEAD
 /** A smart wrapper around a {@link backend.AnyAsset}. */
 class SmartAsset<T extends backend.AnyAsset = backend.AnyAsset>
   extends SmartObject<T>
@@ -463,17 +445,6 @@
   /** The type of the wrapped value. */
   get type(): T['type'] {
     return this.value.type
-=======
-  /** Adds a permission for a specific user on a specific asset. */
-  override async createPermission(body: backendModule.CreatePermissionRequestBody): Promise<void> {
-    const path = remoteBackendPaths.CREATE_PERMISSION_PATH
-    const response = await this.post(path, body)
-    if (!responseIsSuccessful(response)) {
-      return await this.throw(response, 'createPermissionBackendError')
-    } else {
-      return
-    }
->>>>>>> 50385821
   }
 
   /** If this is a placeholder asset, return its non-placeholder equivalent after creating it on
@@ -482,7 +453,7 @@
     return this
   }
 
-  /** Change the parent directory of an asset. */
+  /** Change the parent directory and/or description of an asset. */
   async update(body: backend.UpdateAssetRequestBody): Promise<this> {
     if (body.description == null && body.parentDirectoryId == null) {
       // No action is needed.
@@ -510,8 +481,9 @@
   }
 
   /** Move an arbitrary asset to the trash. */
-  async delete(force?: boolean): Promise<void> {
-    const paramsString = new URLSearchParams([['force', String(force ?? false)]]).toString()
+  async delete(body: backend.DeleteAssetRequestBody): Promise<void> {
+    const { force = false } = body
+    const paramsString = new URLSearchParams([['force', String(force)]]).toString()
     const path = remoteBackendPaths.deleteAssetPath(this.value.id) + '?' + paramsString
     const response = await this.client.delete(path)
     if (!responseIsSuccessful(response)) {
@@ -565,7 +537,6 @@
     }
   }
 
-<<<<<<< HEAD
   /** Set permissions for a user. */
   async setPermissions(body: backend.CreatePermissionRequestBody): Promise<void> {
     const path = remoteBackendPaths.CREATE_PERMISSION_PATH
@@ -573,17 +544,6 @@
       ...body,
       resourceId: this.value.id,
     })
-=======
-  /** Change the parent directory or description of an asset.
-   * @throws An error if a non-successful status code (not 200-299) was received. */
-  override async updateAsset(
-    assetId: backendModule.AssetId,
-    body: backendModule.UpdateAssetRequestBody,
-    title: string
-  ) {
-    const path = remoteBackendPaths.updateAssetPath(assetId)
-    const response = await this.patch(path, body)
->>>>>>> 50385821
     if (!responseIsSuccessful(response)) {
       return this.throw(response, 'createPermissionBackendError')
     } else {
@@ -593,55 +553,13 @@
 
   /** Set the full list of labels for a specific asset.
    * @throws An error if a non-successful status code (not 200-299) was received. */
-<<<<<<< HEAD
   async setTags(labels: backend.LabelName[]) {
     const path = remoteBackendPaths.associateTagPath(this.value.id)
     const response = await this.client.patch(path, { labels })
-=======
-  override async deleteAsset(
-    assetId: backendModule.AssetId,
-    bodyRaw: backendModule.DeleteAssetRequestBody,
-    title: string
-  ) {
-    const body = object.omit(bodyRaw, 'parentId')
-    const paramsString = new URLSearchParams([['force', String(body.force)]]).toString()
-    const path = remoteBackendPaths.deleteAssetPath(assetId) + '?' + paramsString
-    const response = await this.delete(path)
->>>>>>> 50385821
     if (!responseIsSuccessful(response)) {
       return this.throw(response, 'associateLabelsBackendError', this.value.title)
     } else {
       return
-    }
-  }
-}
-
-/** Converts an {@link backend.AnyAsset} into its corresponding
- * {@link backend.AnySmartAsset}. */
-function intoSmartAsset(client: HttpClient, logger: loggerProvider.Logger, getText: GetText) {
-  return (asset: backend.AnyAsset): backend.AnySmartAsset => {
-    switch (asset.type) {
-      case backend.AssetType.directory: {
-        return new SmartDirectory(client, logger, getText, asset)
-      }
-      case backend.AssetType.project: {
-        return new SmartProject(client, logger, getText, asset)
-      }
-      case backend.AssetType.file: {
-        return new SmartFile(client, logger, getText, asset)
-      }
-      case backend.AssetType.dataLink: {
-        return new SmartDataLink(client, logger, getText, asset)
-      }
-      case backend.AssetType.secret: {
-        return new SmartSecret(client, logger, getText, asset)
-      }
-      case backend.AssetType.specialLoading:
-      case backend.AssetType.specialEmpty: {
-        throw new Error(
-          `'${asset.type}' is a special asset type that should never be returned by the backend.`
-        )
-      }
     }
   }
 }
@@ -686,10 +604,10 @@
       readonly title: string
     }
     const updated = await super.update(body)
-    const path = remoteBackendPaths.updateDirectoryPath(this.value.id)
     if (body.title == null) {
       return updated
     } else {
+      const path = remoteBackendPaths.updateDirectoryPath(this.value.id)
       const response = await this.client.put<ResponseBody>(path, { title: body.title })
       if (!responseIsSuccessful(response)) {
         return this.throw(response, 'updateFolderBackendError', this.value.title)
@@ -956,7 +874,6 @@
     }
   }
 
-<<<<<<< HEAD
   /** Return project details. */
   async getDetails(): Promise<backend.Project> {
     /** HTTP response body for this endpoint. */
@@ -974,17 +891,6 @@
     }
     const path = remoteBackendPaths.getProjectDetailsPath(this.value.id)
     const response = await this.client.get<ResponseBody>(path)
-=======
-  /** Return details for a project.
-   * @throws An error if a non-successful status code (not 200-299) was received. */
-  override async getProjectDetails(
-    projectId: backendModule.ProjectId,
-    _directory: backendModule.DirectoryId | null,
-    title: string
-  ): Promise<backendModule.Project> {
-    const path = remoteBackendPaths.getProjectDetailsPath(projectId)
-    const response = await this.get<backendModule.ProjectRaw>(path)
->>>>>>> 50385821
     if (!responseIsSuccessful(response)) {
       return this.throw(response, 'getProjectDetailsBackendError', this.value.title)
     } else {
@@ -1001,7 +907,6 @@
     }
   }
 
-<<<<<<< HEAD
   /** Return project memory, processor and storage usage. */
   async getResourceUsage(): Promise<backend.ResourceUsage> {
     const path = remoteBackendPaths.checkResourcesPath(this.value.id)
@@ -1028,53 +933,6 @@
     const path = remoteBackendPaths.projectUpdatePath(this.value.id)
     if (body.projectName == null && body.ami == null && body.ideVersion == null) {
       return updated
-=======
-  /** Prepare a project for execution.
-   * @throws An error if a non-successful status code (not 200-299) was received. */
-  override async openProject(
-    projectId: backendModule.ProjectId,
-    bodyRaw: backendModule.OpenProjectRequestBody,
-    title: string
-  ): Promise<void> {
-    const body = object.omit(bodyRaw, 'parentId')
-    const path = remoteBackendPaths.openProjectPath(projectId)
-    if (body.cognitoCredentials == null) {
-      return this.throw(null, 'openProjectMissingCredentialsBackendError', title)
-    } else {
-      const credentials = body.cognitoCredentials
-      const exactCredentials: backendModule.CognitoCredentials = {
-        accessToken: credentials.accessToken,
-        clientId: credentials.clientId,
-        expireAt: credentials.expireAt,
-        refreshToken: credentials.refreshToken,
-        refreshUrl: credentials.refreshUrl,
-      }
-      const filteredBody: Omit<backendModule.OpenProjectRequestBody, 'parentId'> = {
-        ...body,
-        cognitoCredentials: exactCredentials,
-      }
-      const response = await this.post(path, filteredBody)
-      if (!responseIsSuccessful(response)) {
-        return this.throw(response, 'openProjectBackendError', title)
-      } else {
-        return
-      }
-    }
-  }
-
-  /** Update the name or AMI of a project.
-   * @throws An error if a non-successful status code (not 200-299) was received. */
-  override async updateProject(
-    projectId: backendModule.ProjectId,
-    bodyRaw: backendModule.UpdateProjectRequestBody,
-    title: string
-  ): Promise<backendModule.UpdatedProject> {
-    const body = object.omit(bodyRaw, 'parentId')
-    const path = remoteBackendPaths.projectUpdatePath(projectId)
-    const response = await this.put<backendModule.UpdatedProject>(path, body)
-    if (!responseIsSuccessful(response)) {
-      return await this.throw(response, 'updateProjectBackendError', title)
->>>>>>> 50385821
     } else {
       const response = await this.client.put<ResponseBody>(path, {
         projectName: body.projectName ?? null,
@@ -1138,7 +996,7 @@
 
 /** A smart wrapper around a {@link backend.FileAsset}. */
 class SmartFile extends SmartAsset<backend.FileAsset> implements backend.SmartFile {
-  /** Change the name or description of a file. */
+  /** Change the name, description or parent of a file. */
   override async update(body: backend.UpdateAssetOrFileRequestBody): Promise<this> {
     /** HTTP response body for this endpoint. */
     interface ResponseBody {
