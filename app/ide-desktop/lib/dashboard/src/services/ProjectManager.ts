/** @file This module defines the Project Manager endpoint.
 * @see
 * https://github.com/enso-org/enso/blob/develop/docs/language-server/protocol-project-manager.md */
<<<<<<< HEAD
import * as backend from '#/services/Backend'
=======
import * as detect from 'enso-common/src/detect'
>>>>>>> 0feb9879

import * as appBaseUrl from '#/utilities/appBaseUrl'
import type * as dateTime from '#/utilities/dateTime'
import * as newtype from '#/utilities/newtype'

// =================
// === Constants ===
// =================

/** Duration before the {@link ProjectManager} tries to create a WebSocket again. */
const RETRY_INTERVAL_MS = 1000
/** The maximum amount of time for which the {@link ProjectManager} should try loading. */
const MAXIMUM_DELAY_MS = 10_000

// =============
// === Types ===
// =============

/** Possible actions to take when a component is missing. */
export enum MissingComponentAction {
  fail = 'Fail',
  install = 'Install',
  forceInstallBroken = 'ForceInstallBroken',
}

/** Metadata for a JSON-RPC error. */
interface JSONRPCError {
  readonly code: number
  readonly message: string
  readonly data?: unknown
}

/** Fields common to all return values of any JSON-RPC call. */
interface JSONRPCBaseResponse {
  readonly jsonrpc: '2.0'
  readonly id: number
}

/** The return value of a successful JSON-RPC call. */
interface JSONRPCSuccessResponse<T> extends JSONRPCBaseResponse {
  readonly result: T
}

/** The return value of a failed JSON-RPC call. */
interface JSONRPCErrorResponse extends JSONRPCBaseResponse {
  readonly error: JSONRPCError
}

/** The return value of a JSON-RPC call. */
export type JSONRPCResponse<T> = JSONRPCErrorResponse | JSONRPCSuccessResponse<T>

// These are constructor functions that construct values of the type they are named after.
/* eslint-disable @typescript-eslint/no-redeclare */

/** A UUID. */
export type UUID = newtype.Newtype<string, 'UUID'>
/** Create a {@link UUID}. */
export const UUID = newtype.newtypeConstructor<UUID>()
/** A filesystem path. */
export type Path = newtype.Newtype<string, 'Path'>
/** Create a {@link Path}. */
export const Path = newtype.newtypeConstructor<Path>()
/** An ID of a directory. */
export type DirectoryId = newtype.Newtype<string, 'DirectoryId'>
/** Create a {@link DirectoryId}. */
export const DirectoryId = newtype.newtypeConstructor<DirectoryId>()
/** A name of a project. */
export type ProjectName = newtype.Newtype<string, 'ProjectName'>
/** Create a {@link ProjectName}. */
export const ProjectName = newtype.newtypeConstructor<ProjectName>()
/** The newtype's `TypeName` is intentionally different from the name of this type alias,
 * to match the backend's newtype. */
export type UTCDateTime = dateTime.Rfc3339DateTime
/** Create a {@link UTCDateTime}. */
export const UTCDateTime = newtype.newtypeConstructor<UTCDateTime>()

/* eslint-enable @typescript-eslint/no-redeclare */

/** Details of a project. */
interface ProjectMetadata {
  /** The name of the project. */
  readonly name: string
  /** The namespace of the project. */
  readonly namespace: string
  /** The project id. */
  readonly id: UUID
  /** The Enso Engine version to use for the project, represented by a semver version
   * string.
   *
   * If the edition associated with the project could not be resolved, the
   * engine version may be missing. */
  readonly engineVersion?: string
  /** The project creation time. */
  readonly created: dateTime.Rfc3339DateTime
  /** The last opened datetime. */
  readonly lastOpened?: dateTime.Rfc3339DateTime
}

/** Attributes of a file or folder. */
interface Attributes {
  readonly creationTime: dateTime.Rfc3339DateTime
  readonly lastAccessTime: dateTime.Rfc3339DateTime
  readonly lastModifiedTime: dateTime.Rfc3339DateTime
  readonly byteSize: number
}

/** Metadata for an arbitrary file system entry. */
type FileSystemEntry = DirectoryEntry | FileEntry | ProjectEntry

/** The discriminator value for {@link FileSystemEntry}. */
export enum FileSystemEntryType {
  DirectoryEntry = 'DirectoryEntry',
  ProjectEntry = 'ProjectEntry',
  FileEntry = 'FileEntry',
}

/** Metadata for a file. */
interface FileEntry {
  readonly type: FileSystemEntryType.FileEntry
  readonly path: Path
  readonly attributes: Attributes
}

/** Metadata for a directory. */
interface DirectoryEntry {
  readonly type: FileSystemEntryType.DirectoryEntry
  readonly path: Path
  readonly attributes: Attributes
}

/** Metadata for a project. */
interface ProjectEntry {
  readonly type: FileSystemEntryType.ProjectEntry
  readonly path: Path
  readonly metadata: ProjectMetadata
  readonly attributes: Attributes
}

/** A value specifying the hostname and port of a socket. */
export interface IpWithSocket {
  readonly host: string
  readonly port: number
}

/** The return value of the "list projects" endpoint. */
export interface ProjectList {
  readonly projects: ProjectMetadata[]
}

/** The return value of the "create project" endpoint. */
export interface CreateProject {
  readonly projectId: UUID
  readonly projectName: string
  readonly projectNormalizedName: string
}

/** The return value of the "open project" endpoint. */
export interface OpenProject {
  readonly engineVersion: string
  readonly languageServerJsonAddress: IpWithSocket
  readonly languageServerBinaryAddress: IpWithSocket
  readonly projectName: ProjectName
  readonly projectNormalizedName: string
  readonly projectNamespace: string
}

/** The return value of the "list available engine versions" endpoint. */
export interface EngineVersion {
  readonly version: string
  readonly markedAsBroken: boolean
}

/** The return value of the "list available engine versions" endpoint. */
export interface VersionList {
  readonly versions: EngineVersion[]
}

// ====================
// === ProjectState ===
// ====================

/** A project that is currently opening. */
interface OpenInProgressProjectState {
  readonly state: backend.ProjectState.openInProgress
  readonly data: Promise<OpenProject>
}

/** A project that is currently opened. */
interface OpenedProjectState {
  readonly state: backend.ProjectState.opened
  readonly data: OpenProject
}

/** Possible states and associated metadata of a project.
 * The "closed" state is omitted as it is the default state. */
type ProjectState = OpenedProjectState | OpenInProgressProjectState

// ================================
// === Parameters for endpoints ===
// ================================

/** Parameters for the "open project" endpoint. */
export interface OpenProjectParams {
  readonly projectId: UUID
  readonly missingComponentAction: MissingComponentAction
  readonly projectsDirectory?: string
}

/** Parameters for the "close project" endpoint. */
export interface CloseProjectParams {
  readonly projectId: UUID
}

/** Parameters for the "list projects" endpoint. */
export interface ListProjectsParams {
  readonly numberOfProjects?: number
}

/** Parameters for the "create project" endpoint. */
export interface CreateProjectParams {
  readonly name: ProjectName
  readonly projectTemplate?: string
  readonly version?: string
  readonly missingComponentAction?: MissingComponentAction
  readonly projectsDirectory?: Path
}

/** Parameters for the "list samples" endpoint. */
export interface RenameProjectParams {
  readonly projectId: UUID
  readonly name: ProjectName
  readonly projectsDirectory?: Path
}

/** Parameters for the "delete project" endpoint. */
export interface DeleteProjectParams {
  readonly projectId: UUID
  readonly projectsDirectory?: Path
}

// ================
// === joinPath ===
// ================

/** Construct a {@link Path} from an existing {@link Path} of the parent directory. */
export function joinPath(directoryPath: Path, fileName: string) {
  return Path(`${directoryPath}/${fileName}`)
}

// ========================
// === normalizeSlashes ===
// ========================

/** Return the path, with backslashes (on Windows only) normalized to forward slashes. */
function normalizeSlashes(path: string): Path {
  if (detect.isOnWindows()) {
    return Path(path.replace(/\\/g, '/'))
  } else {
    return Path(path)
  }
}

// =======================
// === Project Manager ===
// =======================

/** Possible events that may be emitted by a {@link ProjectManager}. */
export enum ProjectManagerEvents {
  loadingFailed = 'project-manager-loading-failed',
}

/** A {@link WebSocket} endpoint to the project manager.
 *
 * It should always be in sync with the Rust interface at
 * `app/gui/controller/engine-protocol/src/project_manager.rs`. */
export default class ProjectManager {
  private readonly internalProjects = new Map<UUID, ProjectState>()
  // This MUST be declared after `internalProjects` because it depends on `internalProjects.
  // eslint-disable-next-line @typescript-eslint/member-ordering
  readonly projects: ReadonlyMap<UUID, ProjectState> = this.internalProjects
  private id = 0
  private resolvers = new Map<number, (value: never) => void>()
  private rejecters = new Map<number, (reason?: JSONRPCError) => void>()
  private socketPromise: Promise<WebSocket>

  /** Create a {@link ProjectManager} */
  constructor(
    private readonly connectionUrl: string,
    readonly rootDirectory: Path
  ) {
    const firstConnectionStartMs = Number(new Date())
    let lastConnectionStartMs = 0
    let justErrored = false
    const createSocket = () => {
      lastConnectionStartMs = Number(new Date())
      this.resolvers = new Map()
      const oldRejecters = this.rejecters
      this.rejecters = new Map()
      for (const reject of oldRejecters.values()) {
        reject()
      }
      return new Promise<WebSocket>((resolve, reject) => {
        const socket = new WebSocket(this.connectionUrl)
        socket.onmessage = event => {
          // There is no way to avoid this as `JSON.parse` returns `any`.
          // eslint-disable-next-line @typescript-eslint/no-unsafe-assignment, @typescript-eslint/no-unsafe-argument
          const message: JSONRPCResponse<never> = JSON.parse(event.data)
          if ('result' in message) {
            this.resolvers.get(message.id)?.(message.result)
          } else {
            this.rejecters.get(message.id)?.(message.error)
          }
        }
        socket.onopen = () => {
          resolve(socket)
        }
        socket.onerror = event => {
          event.preventDefault()
          justErrored = true
          if (Number(new Date()) - firstConnectionStartMs > MAXIMUM_DELAY_MS) {
            document.dispatchEvent(new Event(ProjectManagerEvents.loadingFailed))
            reject()
          } else {
            const delay = RETRY_INTERVAL_MS - (Number(new Date()) - lastConnectionStartMs)
            window.setTimeout(
              () => {
                void createSocket().then(resolve)
              },
              Math.max(0, delay)
            )
          }
        }
        socket.onclose = () => {
          if (!justErrored) {
            this.socketPromise = createSocket()
          }
          justErrored = false
        }
      })
    }
    this.socketPromise = createSocket()
  }

<<<<<<< HEAD
=======
  /** Return the root directory of the Project Manager. */
  static get rootDirectory() {
    if (this.internalRootDirectory == null) {
      throw new Error(
        'Please run `ProjectManager.loadRootDirectory()` before constructing a `ProjectManager`.'
      )
    } else {
      return this.internalRootDirectory
    }
  }

  /** Resolve the root directory. MUST be called before constructing a `LocalBackend`. */
  static async loadRootDirectory() {
    const response = await fetch(`${appBaseUrl.APP_BASE_URL}/api/root-directory`)
    const text = await response.text()
    this.internalRootDirectory = normalizeSlashes(text)
  }

  /** Lazy initialization for the singleton instance. */
  static default(projectManagerUrl: string | null) {
    // `this.instance` is initially undefined as an instance should only be created
    // if a `ProjectManager` is actually needed.
    // eslint-disable-next-line @typescript-eslint/no-unnecessary-condition
    return (this.instance ??= new ProjectManager(
      projectManagerUrl ?? GLOBAL_CONFIG.projectManagerEndpoint
    ))
  }

>>>>>>> 0feb9879
  /** Open an existing project. */
  async openProject(params: OpenProjectParams): Promise<OpenProject> {
    const cached = this.internalProjects.get(params.projectId)
    if (cached) {
      return cached.data
    } else {
      const promise = this.sendRequest<OpenProject>('project/open', params)
      this.internalProjects.set(params.projectId, {
        state: backend.ProjectState.openInProgress,
        data: promise,
      })
      const result = await promise
      this.internalProjects.set(params.projectId, {
        state: backend.ProjectState.opened,
        data: result,
      })
      return result
    }
  }

  /** Close an open project. */
  async closeProject(params: CloseProjectParams): Promise<void> {
    this.internalProjects.delete(params.projectId)
    return this.sendRequest('project/close', params)
  }

  /** Get the projects list, sorted by open time. */
  async listProjects(params: ListProjectsParams): Promise<ProjectList> {
    return this.sendRequest<ProjectList>('project/list', params)
  }

  /** Create a new project. */
  async createProject(params: CreateProjectParams): Promise<CreateProject> {
    return this.sendRequest<CreateProject>('project/create', {
      missingComponentAction: MissingComponentAction.install,
      ...params,
    })
  }

  /** Rename a project. */
  async renameProject(params: RenameProjectParams): Promise<void> {
    return this.sendRequest('project/rename', params)
  }

  /** Delete a project. */
  async deleteProject(params: DeleteProjectParams): Promise<void> {
    this.internalProjects.delete(params.projectId)
    return this.sendRequest('project/delete', params)
  }

  /** List installed engine versions. */
  async listInstalledEngineVersions(): Promise<VersionList> {
    return await this.sendRequest<VersionList>('engine/list-installed', {})
  }

  /** List available engine versions. */
  async listAvailableEngineVersions(): Promise<VersionList> {
    return await this.sendRequest<VersionList>('engine/list-available', {})
  }

  /** List directories, projects and files in the given folder. */
  async listDirectory(parentId: Path | null) {
    /** The type of the response body of this endpoint. */
    interface ResponseBody {
      readonly entries: FileSystemEntry[]
    }
    const response = await this.runStandaloneCommand<ResponseBody>(
      null,
      'filesystem-list',
      parentId ?? this.rootDirectory
    )
    return response.entries.map(entry => ({ ...entry, path: normalizeSlashes(entry.path) }))
  }

  /** Create a directory. */
  async createDirectory(path: Path) {
    return this.runStandaloneCommand(null, 'filesystem-create-directory', path)
  }

  /** Create a file. */
  async createFile(path: Path, file: Blob) {
    await this.runStandaloneCommand(file, 'filesystem-write-path', path)
  }

  /** Move a file or directory. */
  async moveFile(from: Path, to: Path) {
    await this.runStandaloneCommand(null, 'filesystem-move-from', from, '--filesystem-move-to', to)
  }

  /** Create a file or directory. */
  async deleteFile(path: Path) {
    await this.runStandaloneCommand(null, 'filesystem-delete', path)
  }

  /** Remove all handlers for a specified request ID. */
  private cleanup(id: number) {
    this.resolvers.delete(id)
    this.rejecters.delete(id)
  }

  /** Send a JSON-RPC request to the project manager. */
  private async sendRequest<T = void>(method: string, params: unknown): Promise<T> {
    const socket = await this.socketPromise
    const id = this.id++
    socket.send(JSON.stringify({ jsonrpc: '2.0', id, method, params }))
    return new Promise<T>((resolve, reject) => {
      this.resolvers.set(id, value => {
        this.cleanup(id)
        resolve(value)
      })
      this.rejecters.set(id, value => {
        this.cleanup(id)
        reject(value)
      })
    })
  }

  /** Run the Project Manager binary with the given command-line arguments. */
  private async runStandaloneCommand<T = void>(
    body: BodyInit | null,
    name: string,
    ...cliArguments: string[]
  ): Promise<T> {
    const searchParams = new URLSearchParams({
      // The names come from a third-party API and cannot be changed.
      // eslint-disable-next-line @typescript-eslint/naming-convention
      'cli-arguments': JSON.stringify([`--${name}`, ...cliArguments]),
    }).toString()
    const response = await fetch(
      `${appBaseUrl.APP_BASE_URL}/api/run-project-manager-command?${searchParams}`,
      {
        method: 'POST',
        body,
      }
    )
    // There is no way to avoid this as `JSON.parse` returns `any`.
    // eslint-disable-next-line @typescript-eslint/no-unsafe-assignment, @typescript-eslint/no-unsafe-argument
    const json: JSONRPCResponse<never> = await response.json()
    if ('result' in json) {
      return json.result
    } else {
      throw new Error(json.error.message)
    }
  }
}<|MERGE_RESOLUTION|>--- conflicted
+++ resolved
@@ -1,11 +1,9 @@
 /** @file This module defines the Project Manager endpoint.
  * @see
  * https://github.com/enso-org/enso/blob/develop/docs/language-server/protocol-project-manager.md */
-<<<<<<< HEAD
+import * as detect from 'enso-common/src/detect'
+
 import * as backend from '#/services/Backend'
-=======
-import * as detect from 'enso-common/src/detect'
->>>>>>> 0feb9879
 
 import * as appBaseUrl from '#/utilities/appBaseUrl'
 import type * as dateTime from '#/utilities/dateTime'
@@ -349,37 +347,6 @@
     this.socketPromise = createSocket()
   }
 
-<<<<<<< HEAD
-=======
-  /** Return the root directory of the Project Manager. */
-  static get rootDirectory() {
-    if (this.internalRootDirectory == null) {
-      throw new Error(
-        'Please run `ProjectManager.loadRootDirectory()` before constructing a `ProjectManager`.'
-      )
-    } else {
-      return this.internalRootDirectory
-    }
-  }
-
-  /** Resolve the root directory. MUST be called before constructing a `LocalBackend`. */
-  static async loadRootDirectory() {
-    const response = await fetch(`${appBaseUrl.APP_BASE_URL}/api/root-directory`)
-    const text = await response.text()
-    this.internalRootDirectory = normalizeSlashes(text)
-  }
-
-  /** Lazy initialization for the singleton instance. */
-  static default(projectManagerUrl: string | null) {
-    // `this.instance` is initially undefined as an instance should only be created
-    // if a `ProjectManager` is actually needed.
-    // eslint-disable-next-line @typescript-eslint/no-unnecessary-condition
-    return (this.instance ??= new ProjectManager(
-      projectManagerUrl ?? GLOBAL_CONFIG.projectManagerEndpoint
-    ))
-  }
-
->>>>>>> 0feb9879
   /** Open an existing project. */
   async openProject(params: OpenProjectParams): Promise<OpenProject> {
     const cached = this.internalProjects.get(params.projectId)
