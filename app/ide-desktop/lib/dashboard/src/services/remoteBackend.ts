--- conflicted
+++ resolved
@@ -6,8 +6,10 @@
 import * as detect from 'enso-common/src/detect'
 
 import type * as loggerProvider from '#/providers/LoggerProvider'
+
 import * as backendModule from '#/services/backend'
 import * as remoteBackendPaths from '#/services/remoteBackendPaths'
+
 import * as config from '#/utilities/config'
 import * as errorModule from '#/utilities/error'
 import type * as http from '#/utilities/http'
@@ -495,7 +497,6 @@
     }
   }
 
-<<<<<<< HEAD
   /** Return logs for a project.
    * @throws An error if a non-successful status code (not 200-299) was received. */
   override async getLogs(
@@ -512,8 +513,6 @@
     }
   }
 
-=======
->>>>>>> 5f1333a5
   /** Return a list of files accessible by the current user.
    * @throws An error if a non-successful status code (not 200-299) was received. */
   override async listFiles(): Promise<backendModule.File[]> {
