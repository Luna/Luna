/** @file Type definitions common between all backends. */
import type * as React from 'react'

import * as dateTime from '#/utilities/dateTime'
import * as newtype from '#/utilities/newtype'
import * as permissions from '#/utilities/permissions'
import * as uniqueString from '#/utilities/uniqueString'

// ================
// === Newtypes ===
// ================

// These are constructor functions that construct values of the type they are named after.
/* eslint-disable @typescript-eslint/no-redeclare */

/** Unique identifier for a user/organization. */
export type UserOrOrganizationId = newtype.Newtype<string, 'UserOrOrganizationId'>
export const UserOrOrganizationId = newtype.newtypeConstructor<UserOrOrganizationId>()

/** Unique identifier for a directory. */
export type DirectoryId = newtype.Newtype<string, 'DirectoryId'>
export const DirectoryId = newtype.newtypeConstructor<DirectoryId>()

/** Unique identifier for an asset representing the items inside a directory for which the
 * request to retrive the items has not yet completed. */
export type LoadingAssetId = newtype.Newtype<string, 'LoadingAssetId'>
export const LoadingAssetId = newtype.newtypeConstructor<LoadingAssetId>()

/** Unique identifier for an asset representing the nonexistent children of an empty directory. */
export type EmptyAssetId = newtype.Newtype<string, 'EmptyAssetId'>
export const EmptyAssetId = newtype.newtypeConstructor<EmptyAssetId>()

/** Unique identifier for a user's project. */
export type ProjectId = newtype.Newtype<string, 'ProjectId'>
export const ProjectId = newtype.newtypeConstructor<ProjectId>()

/** Unique identifier for an uploaded file. */
export type FileId = newtype.Newtype<string, 'FileId'>
export const FileId = newtype.newtypeConstructor<FileId>()

/** Unique identifier for a secret environment variable. */
export type SecretId = newtype.Newtype<string, 'SecretId'>
export const SecretId = newtype.newtypeConstructor<SecretId>()

/** Unique identifier for an arbitrary asset. */
export type AssetId = IdType[keyof IdType]

/** The name of an asset label. */
export type LabelName = newtype.Newtype<string, 'LabelName'>
export const LabelName = newtype.newtypeConstructor<LabelName>()

/** Unique identifier for a label. */
export type TagId = newtype.Newtype<string, 'TagId'>
export const TagId = newtype.newtypeConstructor<TagId>()

/** A URL. */
export type Address = newtype.Newtype<string, 'Address'>
export const Address = newtype.newtypeConstructor<Address>()

/** An email address. */
export type EmailAddress = newtype.Newtype<string, 'EmailAddress'>
export const EmailAddress = newtype.newtypeConstructor<EmailAddress>()

/** An AWS S3 file path. */
export type S3FilePath = newtype.Newtype<string, 'S3FilePath'>
export const S3FilePath = newtype.newtypeConstructor<S3FilePath>()

/** An AWS machine configuration. */
export type Ami = newtype.Newtype<string, 'Ami'>
export const Ami = newtype.newtypeConstructor<Ami>()

/** An AWS user ID. */
export type Subject = newtype.Newtype<string, 'Subject'>
export const Subject = newtype.newtypeConstructor<Subject>()

/* eslint-enable @typescript-eslint/no-redeclare */

// =============
// === Types ===
// =============

/** The {@link Backend} variant. If a new variant is created, it should be added to this enum. */
export enum BackendType {
  local = 'local',
  remote = 'remote',
}

/** A user/organization in the application. These are the primary owners of a project. */
export interface UserOrOrganization {
<<<<<<< HEAD
  readonly id: UserOrOrganizationId
  readonly name: string
  readonly email: EmailAddress
=======
  id: UserOrOrganizationId
  name: string
  email: EmailAddress
  /** A URL. */
  profilePicture: string | null
>>>>>>> 6f518942
  /** If `false`, this account is awaiting acceptance from an admin, and endpoints other than
   * `usersMe` will not work. */
  readonly isEnabled: boolean
  readonly rootDirectoryId: DirectoryId
}

/** A `Directory` returned by `createDirectory`. */
export interface CreatedDirectory {
  readonly id: DirectoryId
  readonly parentId: DirectoryId
  readonly title: string
}

/** Possible states that a project can be in. */
export enum ProjectState {
  created = 'Created',
  new = 'New',
  openInProgress = 'OpenInProgress',
  provisioned = 'Provisioned',
  opened = 'Opened',
  closed = 'Closed',
  /** A frontend-specific state, representing a project that should be displayed as
   * `openInProgress`, but has not yet been added to the backend. */
  placeholder = 'Placeholder',
  /** A frontend-specific state, representing a project that should be displayed as `closed`,
   * but is still in the process of shutting down. */
  closing = 'Closing',
}

/** Wrapper around a project state value. */
export interface ProjectStateType {
  readonly type: ProjectState
  /* eslint-disable @typescript-eslint/naming-convention */
  readonly volume_id: string
  readonly instance_id?: string
  readonly execute_async?: boolean
  readonly address?: string
  readonly security_group_id?: string
  readonly ec2_id?: string
  readonly ec2_public_ip_address?: string
  readonly current_session_id?: string
  readonly opened_by?: EmailAddress
  /* eslint-enable @typescript-eslint/naming-convention */
}

export const DOES_PROJECT_STATE_INDICATE_VM_EXISTS: Readonly<Record<ProjectState, boolean>> = {
  [ProjectState.created]: false,
  [ProjectState.new]: false,
  [ProjectState.openInProgress]: true,
  [ProjectState.provisioned]: true,
  [ProjectState.opened]: true,
  [ProjectState.closed]: false,
  [ProjectState.placeholder]: true,
  [ProjectState.closing]: false,
}

/** Common `Project` fields returned by all `Project`-related endpoints. */
export interface BaseProject {
  readonly organizationId: string
  readonly projectId: ProjectId
  readonly name: string
}

/** A `Project` returned by `createProject`. */
export interface CreatedProject extends BaseProject {
  readonly state: ProjectStateType
  readonly packageName: string
}

/** A `Project` returned by the `listProjects` endpoint. */
export interface ListedProjectRaw extends CreatedProject {
  readonly address?: Address
}

/** A `Project` returned by `listProjects`. */
export interface ListedProject extends CreatedProject {
  readonly binaryAddress: Address | null
  readonly jsonAddress: Address | null
}

/** A `Project` returned by `updateProject`. */
export interface UpdatedProject extends BaseProject {
  readonly ami: Ami | null
  readonly ideVersion: VersionNumber | null
  readonly engineVersion: VersionNumber | null
}

/** A user/organization's project containing and/or currently executing code. */
export interface ProjectRaw extends ListedProjectRaw {
  // eslint-disable-next-line @typescript-eslint/naming-convention
  readonly ide_version: VersionNumber | null
  // eslint-disable-next-line @typescript-eslint/naming-convention
  readonly engine_version: VersionNumber | null
}

/** A user/organization's project containing and/or currently executing code. */
export interface Project extends ListedProject {
  readonly ideVersion: VersionNumber | null
  readonly engineVersion: VersionNumber | null
  readonly openedBy?: EmailAddress
}

/** A user/organization's project containing and/or currently executing code. */
export interface BackendProject extends Project {
  /** This must not be null as it is required to determine the base URL for backend assets. */
  readonly ideVersion: VersionNumber
}

/** Information required to open a project. */
export interface ProjectStartupInfo {
  readonly project: Project
  readonly projectAsset: ProjectAsset
  // This MUST BE optional because it is lost when `JSON.stringify`ing to put in `localStorage`.
  readonly setProjectAsset?: React.Dispatch<React.SetStateAction<ProjectAsset>>
  readonly backendType: BackendType
  readonly accessToken: string | null
}

/** Metadata describing an uploaded file. */
export interface File {
  readonly fileId: FileId
  readonly fileName: string | null
  readonly path: S3FilePath
}

/** Metadata uniquely identifying an uploaded file. */
export interface FileInfo {
  /* TODO: Should potentially be S3FilePath,
   * but it's just string on the backend. */
  readonly path: string
  readonly id: FileId
  readonly project: CreatedProject | null
}

/** All metadata related to a file. */
export interface FileDetails {
  readonly file: File
}

/** A secret environment variable. */
export interface Secret {
  readonly id: SecretId
  readonly value: string
}

/** A secret environment variable and metadata uniquely identifying it. */
export interface SecretAndInfo {
  readonly id: SecretId
  readonly name: string
  readonly value: string
}

/** Metadata uniquely identifying a secret environment variable. */
export interface SecretInfo {
  readonly name: string
  readonly id: SecretId
}

/** A label. */
export interface Label {
  readonly id: TagId
  readonly value: LabelName
  readonly color: LChColor
}

/** Type of application that a {@link Version} applies to.
 *
 * We keep track of both backend and IDE versions, so that we can update the two independently.
 * However the format of the version numbers is the same for both, so we can use the same type for
 * both. We just need this enum to disambiguate. */
export enum VersionType {
  backend = 'Backend',
  ide = 'Ide',
}

/** Stability of an IDE or backend version. */
export enum VersionLifecycle {
  stable = 'Stable',
  releaseCandidate = 'ReleaseCandidate',
  nightly = 'Nightly',
  development = 'Development',
}

/** Version number of an IDE or backend. */
export interface VersionNumber {
  readonly value: string
  readonly lifecycle: VersionLifecycle
}

/** A version describing a release of the backend or IDE. */
export interface Version {
  readonly number: VersionNumber
  readonly ami: Ami | null
  readonly created: dateTime.Rfc3339DateTime
  // This does not follow our naming convention because it's defined this way in the backend,
  // so we need to match it.
  // eslint-disable-next-line @typescript-eslint/naming-convention
  readonly version_type: VersionType
}

/** Resource usage of a VM. */
export interface ResourceUsage {
  /** Percentage of memory used. */
  readonly memory: number
  /** Percentage of CPU time used since boot. */
  readonly cpu: number
  /** Percentage of disk space used. */
  readonly storage: number
}

/** Metadata uniquely identifying a user. */
export interface User {
  /* eslint-disable @typescript-eslint/naming-convention */
  readonly pk: Subject
  readonly user_name: string
  readonly user_email: EmailAddress
  readonly organization_id: UserOrOrganizationId
  /* eslint-enable @typescript-eslint/naming-convention */
}

/** Metadata uniquely identifying a user inside an organization.
 * This is similar to {@link User}, but without `organization_id`. */
export interface SimpleUser {
  readonly id: Subject
  readonly name: string
  readonly email: EmailAddress
}

/** User permission for a specific user. */
export interface UserPermission {
  readonly user: User
  readonly permission: permissions.PermissionAction
}

/** The type returned from the "update directory" endpoint. */
export interface UpdatedDirectory {
  readonly id: DirectoryId
  readonly parentId: DirectoryId
  readonly title: string
}

/** The type returned from the "create directory" endpoint. */
export interface Directory extends DirectoryAsset {}

/** The subset of asset fields returned by the "copy asset" endpoint. */
export interface CopiedAsset {
  readonly id: AssetId
  readonly parentId: DirectoryId
  readonly title: string
}

/** The type returned from the "copy asset" endpoint. */
export interface CopyAssetResponse {
  readonly asset: CopiedAsset
}

/** Possible filters for the "list directory" endpoint. */
export enum FilterBy {
  all = 'All',
  active = 'Active',
  recent = 'Recent',
  trashed = 'Trashed',
}

/** A color in the LCh colorspace. */
export interface LChColor {
  readonly lightness: number
  readonly chroma: number
  readonly hue: number
  readonly alpha?: number
}

/** A pre-selected list of colors to be used in color pickers. */
export const COLORS: readonly [LChColor, ...LChColor[]] = [
  /* eslint-disable @typescript-eslint/no-magic-numbers */
  // Red
  { lightness: 50, chroma: 66, hue: 7 },
  // Orange
  { lightness: 50, chroma: 66, hue: 34 },
  // Yellow
  { lightness: 50, chroma: 66, hue: 80 },
  // Turquoise
  { lightness: 50, chroma: 66, hue: 139 },
  // Teal
  { lightness: 50, chroma: 66, hue: 172 },
  // Blue
  { lightness: 50, chroma: 66, hue: 271 },
  // Lavender
  { lightness: 50, chroma: 66, hue: 295 },
  // Pink
  { lightness: 50, chroma: 66, hue: 332 },
  // Light blue
  { lightness: 50, chroma: 22, hue: 252 },
  // Dark blue
  { lightness: 22, chroma: 13, hue: 252 },
  /* eslint-enable @typescript-eslint/no-magic-numbers */
]

/** Converts a {@link LChColor} to a CSS color string. */
export function lChColorToCssColor(color: LChColor): string {
  return 'alpha' in color
    ? `lcha(${color.lightness}% ${color.chroma} ${color.hue} / ${color.alpha})`
    : `lch(${color.lightness}% ${color.chroma} ${color.hue})`
}

export const COLOR_STRING_TO_COLOR = new Map(
  COLORS.map(color => [lChColorToCssColor(color), color])
)

export const INITIAL_COLOR_COUNTS = new Map(COLORS.map(color => [lChColorToCssColor(color), 0]))

/** The color that is used for the least labels. Ties are broken by order. */
export function leastUsedColor(labels: Iterable<Label>) {
  const colorCounts = new Map(INITIAL_COLOR_COUNTS)
  for (const label of labels) {
    const colorString = lChColorToCssColor(label.color)
    colorCounts.set(colorString, (colorCounts.get(colorString) ?? 0) + 1)
  }
  const min = Math.min(...colorCounts.values())
  const [minColor] = [...colorCounts.entries()].find(kv => kv[1] === min) ?? []
  return minColor == null ? COLORS[0] : COLOR_STRING_TO_COLOR.get(minColor) ?? COLORS[0]
}

// =================
// === AssetType ===
// =================

/** All possible types of directory entries. */
export enum AssetType {
  project = 'project',
  file = 'file',
  secret = 'secret',
  directory = 'directory',
  /** A special {@link AssetType} representing the unknown items of a directory, before the
   * request to retrieve the items completes. */
  specialLoading = 'special-loading',
  /** A special {@link AssetType} representing the sole child of an empty directory. */
  specialEmpty = 'special-empty',
}

/** The corresponding ID newtype for each {@link AssetType}. */
export interface IdType {
  readonly [AssetType.project]: ProjectId
  readonly [AssetType.file]: FileId
  readonly [AssetType.secret]: SecretId
  readonly [AssetType.directory]: DirectoryId
  readonly [AssetType.specialLoading]: LoadingAssetId
  readonly [AssetType.specialEmpty]: EmptyAssetId
}

/** The english name of each asset type. */
export const ASSET_TYPE_NAME: Readonly<Record<AssetType, string>> = {
  [AssetType.directory]: 'folder',
  [AssetType.project]: 'project',
  [AssetType.file]: 'file',
  [AssetType.secret]: 'secret',
  [AssetType.specialLoading]: 'special loading asset',
  [AssetType.specialEmpty]: 'special empty asset',
}

/** Integers (starting from 0) corresponding to the order in which each asset type should appear
 * in a directory listing. */
export const ASSET_TYPE_ORDER: Readonly<Record<AssetType, number>> = {
  // This is a sequence of numbers, not magic numbers. `999` and `1000` are arbitrary numbers
  // that are higher than the number of possible asset types.
  /* eslint-disable @typescript-eslint/no-magic-numbers */
  [AssetType.directory]: 0,
  [AssetType.project]: 1,
  [AssetType.file]: 2,
  [AssetType.secret]: 3,
  [AssetType.specialLoading]: 999,
  [AssetType.specialEmpty]: 1000,
  /* eslint-enable @typescript-eslint/no-magic-numbers */
}

// =============
// === Asset ===
// =============

/** Metadata uniquely identifying a directory entry.
 * These can be Projects, Files, Secrets, or other directories. */
export interface BaseAsset {
  readonly id: AssetId
  readonly title: string
  readonly modifiedAt: dateTime.Rfc3339DateTime
  /** This is defined as a generic {@link AssetId} in the backend, however it is more convenient
   * (and currently safe) to assume it is always a {@link DirectoryId}. */
  readonly parentId: DirectoryId
  readonly permissions: UserPermission[] | null
  readonly labels: LabelName[] | null
  readonly description: string | null
}

/** Metadata uniquely identifying a directory entry.
 * These can be Projects, Files, Secrets, or other directories. */
export interface Asset<Type extends AssetType = AssetType> extends BaseAsset {
  readonly type: Type
  readonly id: IdType[Type]
  readonly projectState: Type extends AssetType.project ? ProjectStateType : null
}

/** A convenience alias for {@link Asset}<{@link AssetType.directory}>. */
export interface DirectoryAsset extends Asset<AssetType.directory> {}

/** A convenience alias for {@link Asset}<{@link AssetType.project}>. */
export interface ProjectAsset extends Asset<AssetType.project> {}

/** A convenience alias for {@link Asset}<{@link AssetType.file}>. */
export interface FileAsset extends Asset<AssetType.file> {}

/** A convenience alias for {@link Asset}<{@link AssetType.secret}>. */
export interface SecretAsset extends Asset<AssetType.secret> {}

/** A convenience alias for {@link Asset}<{@link AssetType.specialLoading}>. */
export interface SpecialLoadingAsset extends Asset<AssetType.specialLoading> {}

/** A convenience alias for {@link Asset}<{@link AssetType.specialEmpty}>. */
export interface SpecialEmptyAsset extends Asset<AssetType.specialEmpty> {}

/** Creates a {@link DirectoryAsset} representing the root directory for the organization,
 * with all irrelevant fields initialized to default values. */
export function createRootDirectoryAsset(directoryId: DirectoryId): DirectoryAsset {
  return {
    type: AssetType.directory,
    title: '(root)',
    id: directoryId,
    modifiedAt: dateTime.toRfc3339(new Date()),
    parentId: DirectoryId(''),
    permissions: [],
    projectState: null,
    labels: [],
    description: null,
  }
}

/** Creates a {@link FileAsset} using the given values. */
export function createPlaceholderFileAsset(
  title: string,
  parentId: DirectoryId,
  assetPermissions: UserPermission[]
): FileAsset {
  return {
    type: AssetType.file,
    id: FileId(uniqueString.uniqueString()),
    title,
    parentId,
    permissions: assetPermissions,
    modifiedAt: dateTime.toRfc3339(new Date()),
    projectState: null,
    labels: [],
    description: null,
  }
}

/** Creates a {@link ProjectAsset} using the given values. */
export function createPlaceholderProjectAsset(
  title: string,
  parentId: DirectoryId,
  assetPermissions: UserPermission[],
  organization: UserOrOrganization | null
): ProjectAsset {
  return {
    type: AssetType.project,
    id: ProjectId(uniqueString.uniqueString()),
    title,
    parentId,
    permissions: assetPermissions,
    modifiedAt: dateTime.toRfc3339(new Date()),
    projectState: {
      type: ProjectState.new,
      // eslint-disable-next-line @typescript-eslint/naming-convention
      volume_id: '',
      // eslint-disable-next-line @typescript-eslint/naming-convention
      ...(organization != null ? { opened_by: organization.email } : {}),
    },
    labels: [],
    description: null,
  }
}

/** Creates a {@link SpecialLoadingAsset}, with all irrelevant fields initialized to default
 * values. */
export function createSpecialLoadingAsset(directoryId: DirectoryId): SpecialLoadingAsset {
  return {
    type: AssetType.specialLoading,
    title: '',
    id: LoadingAssetId(uniqueString.uniqueString()),
    modifiedAt: dateTime.toRfc3339(new Date()),
    parentId: directoryId,
    permissions: [],
    projectState: null,
    labels: [],
    description: null,
  }
}

/** Creates a {@link SpecialEmptyAsset}, with all irrelevant fields initialized to default
 * values. */
export function createSpecialEmptyAsset(directoryId: DirectoryId): SpecialEmptyAsset {
  return {
    type: AssetType.specialEmpty,
    title: '',
    id: EmptyAssetId(uniqueString.uniqueString()),
    modifiedAt: dateTime.toRfc3339(new Date()),
    parentId: directoryId,
    permissions: [],
    projectState: null,
    labels: [],
    description: null,
  }
}

/** A union of all possible {@link Asset} variants. */
export type AnyAsset =
  | DirectoryAsset
  | FileAsset
  | ProjectAsset
  | SecretAsset
  | SpecialEmptyAsset
  | SpecialLoadingAsset

/** A type guard that returns whether an {@link Asset} is a specific type of asset. */
export function assetIsType<Type extends AssetType>(type: Type) {
  return (asset: AnyAsset): asset is Extract<AnyAsset, Asset<Type>> => asset.type === type
}

/** Creates a new placeholder asset id for the given asset type. */
export function createPlaceholderAssetId<Type extends AssetType>(
  type: Type,
  id?: string
): IdType[Type] {
  // This is required so that TypeScript can check the `switch` for exhaustiveness.
  const assetType: AssetType = type
  id ??= uniqueString.uniqueString()
  let result: AssetId
  switch (assetType) {
    case AssetType.directory: {
      result = DirectoryId(id)
      break
    }
    case AssetType.project: {
      result = ProjectId(id)
      break
    }
    case AssetType.file: {
      result = FileId(id)
      break
    }
    case AssetType.secret: {
      result = SecretId(id)
      break
    }
    case AssetType.specialLoading: {
      result = LoadingAssetId(id)
      break
    }
    case AssetType.specialEmpty: {
      result = EmptyAssetId(id)
      break
    }
  }
  // This is SAFE, just too complex for TypeScript to correctly typecheck.
  // eslint-disable-next-line no-restricted-syntax
  return result as IdType[Type]
}

// These are functions, and so their names should be camelCase.
/* eslint-disable no-restricted-syntax */
/** A type guard that returns whether an {@link Asset} is a {@link ProjectAsset}. */
export const assetIsProject = assetIsType(AssetType.project)
/** A type guard that returns whether an {@link Asset} is a {@link DirectoryAsset}. */
export const assetIsDirectory = assetIsType(AssetType.directory)
/** A type guard that returns whether an {@link Asset} is a {@link SecretAsset}. */
export const assetIsSecret = assetIsType(AssetType.secret)
/** A type guard that returns whether an {@link Asset} is a {@link FileAsset}. */
export const assetIsFile = assetIsType(AssetType.file)
/* eslint-disable no-restricted-syntax */

// ==============================
// === compareUserPermissions ===
// ==============================

/** A value returned from a compare function passed to {@link Array.sort}, indicating that the
 * first argument was less than the second argument. */
const COMPARE_LESS_THAN = -1

/** Return a positive number when `a > b`, a negative number when `a < b`, and `0`
 * when `a === b`. */
export function compareUserPermissions(a: UserPermission, b: UserPermission) {
  const relativePermissionPrecedence =
    permissions.PERMISSION_ACTION_PRECEDENCE[a.permission] -
    permissions.PERMISSION_ACTION_PRECEDENCE[b.permission]
  if (relativePermissionPrecedence !== 0) {
    return relativePermissionPrecedence
  } else {
    const aName = a.user.user_name
    const bName = b.user.user_name
    const aEmail = a.user.user_email
    const bEmail = b.user.user_email
    return aName < bName
      ? COMPARE_LESS_THAN
      : aName > bName
      ? 1
      : aEmail < bEmail
      ? COMPARE_LESS_THAN
      : aEmail > bEmail
      ? 1
      : 0
  }
}

// =================
// === Endpoints ===
// =================

/** HTTP request body for the "set username" endpoint. */
export interface CreateUserRequestBody {
  readonly userName: string
  readonly userEmail: EmailAddress
  readonly organizationId: UserOrOrganizationId | null
}

/** HTTP request body for the "update user" endpoint. */
export interface UpdateUserRequestBody {
  username: string | null
}

/** HTTP request body for the "invite user" endpoint. */
export interface InviteUserRequestBody {
  readonly organizationId: UserOrOrganizationId
  readonly userEmail: EmailAddress
}

/** HTTP request body for the "create permission" endpoint. */
export interface CreatePermissionRequestBody {
  readonly userSubjects: Subject[]
  readonly resourceId: AssetId
  readonly action: permissions.PermissionAction | null
}

/** HTTP request body for the "create directory" endpoint. */
export interface CreateDirectoryRequestBody {
  readonly title: string
  readonly parentId: DirectoryId | null
}

/** HTTP request body for the "update directory" endpoint. */
export interface UpdateDirectoryRequestBody {
  readonly title: string
}

/** HTTP request body for the "update asset" endpoint. */
export interface UpdateAssetRequestBody {
  readonly parentDirectoryId: DirectoryId | null
  readonly description: string | null
}

/** HTTP request body for the "create project" endpoint. */
export interface CreateProjectRequestBody {
  readonly projectName: string
  readonly projectTemplateName: string | null
  readonly parentDirectoryId: DirectoryId | null
}

/** HTTP request body for the "update project" endpoint.
 * Only updates of the `projectName` or `ami` are allowed. */
export interface UpdateProjectRequestBody {
  readonly projectName: string | null
  readonly ami: Ami | null
  readonly ideVersion: VersionNumber | null
}

/** HTTP request body for the "open project" endpoint. */
export interface OpenProjectRequestBody {
  readonly forceCreate: boolean
  readonly executeAsync: boolean
}

/** HTTP request body for the "create secret" endpoint. */
export interface CreateSecretRequestBody {
  readonly name: string
  readonly value: string
  readonly parentDirectoryId: DirectoryId | null
}

/** HTTP request body for the "update secret" endpoint. */
export interface UpdateSecretRequestBody {
  readonly value: string
}

/** HTTP request body for the "create tag" endpoint. */
export interface CreateTagRequestBody {
  readonly value: string
  readonly color: LChColor
}

/** URL query string parameters for the "list directory" endpoint. */
export interface ListDirectoryRequestParams {
  readonly parentId: string | null
  readonly filterBy: FilterBy | null
  readonly labels: LabelName[] | null
  readonly recentProjects: boolean
}

/** URL query string parameters for the "upload file" endpoint. */
export interface UploadFileRequestParams {
<<<<<<< HEAD
  readonly fileId: string | null
  readonly fileName: string | null
  readonly parentDirectoryId: DirectoryId | null
=======
  fileId: AssetId | null
  // Marked as optional in the data type, however it is required by the actual route handler.
  fileName: string
  parentDirectoryId: DirectoryId | null
>>>>>>> 6f518942
}

/** URL query string parameters for the "upload user profile picture" endpoint. */
export interface UploadUserPictureRequestParams {
  fileName: string | null
}

/** URL query string parameters for the "list versions" endpoint. */
export interface ListVersionsRequestParams {
  readonly versionType: VersionType
  readonly default: boolean
}

// ==============================
// === detectVersionLifecycle ===
// ==============================

/** Extract the {@link VersionLifecycle} from a version string. */
export function detectVersionLifecycle(version: string) {
  if (/rc/i.test(version)) {
    return VersionLifecycle.releaseCandidate
  } else if (/\bnightly\b/i.test(version)) {
    return VersionLifecycle.nightly
  } else if (/\bdev\b|\balpha\b/i.test(version)) {
    return VersionLifecycle.development
  } else {
    return VersionLifecycle.stable
  }
}

// =====================
// === compareAssets ===
// =====================

/** Return a positive number if `a > b`, a negative number if `a < b`, and zero if `a === b`. */
export function compareAssets(a: AnyAsset, b: AnyAsset) {
  const relativeTypeOrder = ASSET_TYPE_ORDER[a.type] - ASSET_TYPE_ORDER[b.type]
  if (relativeTypeOrder !== 0) {
    return relativeTypeOrder
  }
  return a.title > b.title ? 1 : a.title < b.title ? COMPARE_LESS_THAN : 0
}

// ==================
// === getAssetId ===
// ==================

/** A convenience function to get the `id` of an {@link Asset}.
 * This is useful to avoid React re-renders as it is not re-created on each function call. */
export function getAssetId<Type extends AssetType>(asset: Asset<Type>) {
  return asset.id
}

// =====================
// === fileIsProject ===
// =====================

/** A subset of properties of the JS `File` type. */
interface JSFile {
  name: string
}

/** Whether a `File` is a project. */
export function fileIsProject(file: JSFile) {
  return (
    file.name.endsWith('.tar.gz') ||
    file.name.endsWith('.zip') ||
    file.name.endsWith('.enso-project')
  )
}

/** Whether a `File` is not a project. */
export function fileIsNotProject(file: JSFile) {
  return !fileIsProject(file)
}

// =============================
// === stripProjectExtension ===
// =============================

/** Remove the extension of the project file name (if any). */
export function stripProjectExtension(name: string) {
  return name.replace(/[.](?:tar[.]gz|zip|enso-project)$/, '')
}

/** Return both the name and extension of the project file name (if any).
 * Otherwise, returns the entire name as the basename. */
export function extractProjectExtension(name: string) {
  const [, basename, extension] = name.match(/^(.*)[.](tar[.]gz|zip|enso-project)$/) ?? []
  return { basename: basename ?? name, extension: extension ?? '' }
}

// ===============
// === Backend ===
// ===============

/** Interface for sending requests to a backend that manages assets and runs projects. */
export abstract class Backend {
  abstract readonly type: BackendType

  /** Return a list of all users in the same organization. */
  abstract listUsers(): Promise<SimpleUser[]>
  /** Set the username of the current user. */
  abstract createUser(body: CreateUserRequestBody): Promise<UserOrOrganization>
  /** Change the username of the current user. */
  abstract updateUser(body: UpdateUserRequestBody): Promise<void>
  /** Delete the current user. */
  abstract deleteUser(): Promise<void>
  /** Upload a new profile picture for the current user. */
  abstract uploadUserPicture(
    params: UploadUserPictureRequestParams,
    file: Blob
  ): Promise<UserOrOrganization>
  /** Invite a new user to the organization by email. */
  abstract inviteUser(body: InviteUserRequestBody): Promise<void>
  /** Adds a permission for a specific user on a specific asset. */
  abstract createPermission(body: CreatePermissionRequestBody): Promise<void>
  /** Return user details for the current user. */
  abstract usersMe(): Promise<UserOrOrganization | null>
  /** Return a list of assets in a directory. */
  abstract listDirectory(
    query: ListDirectoryRequestParams,
    title: string | null
  ): Promise<AnyAsset[]>
  /** Create a directory. */
  abstract createDirectory(body: CreateDirectoryRequestBody): Promise<CreatedDirectory>
  /** Change the name of a directory. */
  abstract updateDirectory(
    directoryId: DirectoryId,
    body: UpdateDirectoryRequestBody,
    title: string | null
  ): Promise<UpdatedDirectory>
  /** Change the parent directory of an asset. */
  abstract updateAsset(
    assetId: AssetId,
    body: UpdateAssetRequestBody,
    title: string | null
  ): Promise<void>
  /** Delete an arbitrary asset. */
  abstract deleteAsset(assetId: AssetId, title: string | null): Promise<void>
  /** Restore an arbitrary asset from the trash. */
  abstract undoDeleteAsset(assetId: AssetId, title: string | null): Promise<void>
  /** Copy an arbitrary asset to another directory. */
  abstract copyAsset(
    assetId: AssetId,
    parentDirectoryId: DirectoryId,
    title: string | null,
    parentDirectoryTitle: string | null
  ): Promise<CopyAssetResponse>
  /** Return a list of projects belonging to the current user. */
  abstract listProjects(): Promise<ListedProject[]>
  /** Create a project for the current user. */
  abstract createProject(body: CreateProjectRequestBody): Promise<CreatedProject>
  /** Close a project. */
  abstract closeProject(projectId: ProjectId, title: string | null): Promise<void>
  /** Return project details. */
  abstract getProjectDetails(projectId: ProjectId, title: string | null): Promise<Project>
  /** Set a project to an open state. */
  abstract openProject(
    projectId: ProjectId,
    body: OpenProjectRequestBody | null,
    title: string | null
  ): Promise<void>
  /** Change the AMI or IDE version of a project. */
  abstract updateProject(
    projectId: ProjectId,
    body: UpdateProjectRequestBody,
    title: string | null
  ): Promise<UpdatedProject>
  /** Return project memory, processor and storage usage. */
  abstract checkResources(projectId: ProjectId, title: string | null): Promise<ResourceUsage>
  /** Return a list of files accessible by the current user. */
  abstract listFiles(): Promise<File[]>
  /** Upload a file. */
  abstract uploadFile(params: UploadFileRequestParams, file: Blob): Promise<FileInfo>
  /** Return file details. */
  abstract getFileDetails(fileId: FileId, title: string | null): Promise<FileDetails>
  /** Create a secret environment variable. */
  abstract createSecret(body: CreateSecretRequestBody): Promise<SecretId>
  /** Return a secret environment variable. */
  abstract getSecret(secretId: SecretId, title: string | null): Promise<Secret>
  /** Change the value of a secret. */
  abstract updateSecret(
    secretId: SecretId,
    body: UpdateSecretRequestBody,
    title: string | null
  ): Promise<void>
  /** Return the secret environment variables accessible by the user. */
  abstract listSecrets(): Promise<SecretInfo[]>
  /** Create a label used for categorizing assets. */
  abstract createTag(body: CreateTagRequestBody): Promise<Label>
  /** Return all labels accessible by the user. */
  abstract listTags(): Promise<Label[]>
  /** Set the full list of labels for a specific asset. */
  abstract associateTag(assetId: AssetId, tagIds: LabelName[], title: string | null): Promise<void>
  /** Delete a label. */
  abstract deleteTag(tagId: TagId, value: LabelName): Promise<void>
  /** Return a list of backend or IDE versions. */
  abstract listVersions(params: ListVersionsRequestParams): Promise<Version[]>
}<|MERGE_RESOLUTION|>--- conflicted
+++ resolved
@@ -87,17 +87,11 @@
 
 /** A user/organization in the application. These are the primary owners of a project. */
 export interface UserOrOrganization {
-<<<<<<< HEAD
   readonly id: UserOrOrganizationId
   readonly name: string
   readonly email: EmailAddress
-=======
-  id: UserOrOrganizationId
-  name: string
-  email: EmailAddress
   /** A URL. */
-  profilePicture: string | null
->>>>>>> 6f518942
+  readonly profilePicture: string | null
   /** If `false`, this account is awaiting acceptance from an admin, and endpoints other than
    * `usersMe` will not work. */
   readonly isEnabled: boolean
@@ -804,21 +798,15 @@
 
 /** URL query string parameters for the "upload file" endpoint. */
 export interface UploadFileRequestParams {
-<<<<<<< HEAD
-  readonly fileId: string | null
-  readonly fileName: string | null
+  readonly fileId: AssetId | null
+  // Marked as optional in the data type, however it is required by the actual route handler.
+  readonly fileName: string
   readonly parentDirectoryId: DirectoryId | null
-=======
-  fileId: AssetId | null
-  // Marked as optional in the data type, however it is required by the actual route handler.
-  fileName: string
-  parentDirectoryId: DirectoryId | null
->>>>>>> 6f518942
 }
 
 /** URL query string parameters for the "upload user profile picture" endpoint. */
 export interface UploadUserPictureRequestParams {
-  fileName: string | null
+  readonly fileName: string | null
 }
 
 /** URL query string parameters for the "list versions" endpoint. */
