--- conflicted
+++ resolved
@@ -213,8 +213,8 @@
             type: LocalBackend.currentlyOpenProjects.has(project.id)
               ? backend.ProjectState.opened
               : project.id === LocalBackend.currentlyOpeningProjectId
-              ? backend.ProjectState.openInProgress
-              : backend.ProjectState.closed,
+                ? backend.ProjectState.openInProgress
+                : backend.ProjectState.closed,
             // eslint-disable-next-line @typescript-eslint/naming-convention
             volume_id: '',
           },
@@ -240,19 +240,7 @@
       modifiedAt: dateTime.toRfc3339(new Date()),
       parentId: this.value.id,
       permissions: [],
-<<<<<<< HEAD
       projectState: null,
-=======
-      projectState: {
-        type: LocalBackend.currentlyOpenProjects.has(project.id)
-          ? backend.ProjectState.opened
-          : project.id === LocalBackend.currentlyOpeningProjectId
-            ? backend.ProjectState.openInProgress
-            : backend.ProjectState.closed,
-        // eslint-disable-next-line @typescript-eslint/naming-convention
-        volume_id: '',
-      },
->>>>>>> a01aeab3
       labels: [],
       description: null,
     })
