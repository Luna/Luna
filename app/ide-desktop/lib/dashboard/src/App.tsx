/** @file File containing the {@link App} React component, which is the entrypoint into our React
 * application.
 *
 * # Providers
 *
 * The {@link App} component is responsible for defining the global context used by child
 * components. For example, it defines a {@link toastify.ToastContainer}, which is used to display temporary
 * notifications to the user. These global components are defined at the top of the {@link App} so
 * that they are available to all of the child components.
 *
 * The {@link App} also defines various providers (e.g., {@link authProvider.AuthProvider}).
 * Providers are a React-specific concept that allows components to access global state without
 * having to pass it down through the component tree. For example, the
 * {@link authProvider.AuthProvider} wraps the entire application, and provides the context
 * necessary for child components to use the {@link authProvider.useAuth} hook. The
 * {@link authProvider.useAuth} hook lets child components access the user's authentication session
 * (i.e., email, username, etc.) and it also provides methods for signing the user in, etc.
 *
 * Providers consist of a provider component that wraps the application, a context object defined
 * by the provider component, and a hook that can be used by child components to access the context.
 * All of the providers are initialized here, at the {@link App} component to ensure that they are
 * available to all of the child components.
 *
 * # Routes and Authentication
 *
 * The {@link AppRouter} component defines the layout of the application, in terms of navigation. It
 * consists of a list of {@link router.Route}s, as well as the HTTP pathnames that the
 * {@link router.Route}s can be accessed by.
 *
 * The {@link router.Route}s are grouped by authorization level. Some routes are
 * accessed by unauthenticated (i.e., not signed in) users. Some routes are accessed by partially
 * authenticated users (c.f. {@link authProvider.PartialUserSession}). That is, users who have
 * signed up but who have not completed email verification or set a username. The remaining
 * {@link router.Route}s require fully authenticated users (c.f.
 * {@link authProvider.FullUserSession}). */
import * as React from 'react'

import * as router from 'react-router-dom'
import * as toastify from 'react-toastify'

import * as detect from 'enso-common/src/detect'

import * as appUtils from '#/appUtils'

import * as inputBindingsModule from '#/configurations/inputBindings'

import * as navigateHooks from '#/hooks/navigateHooks'

import AuthProvider, * as authProvider from '#/providers/AuthProvider'
<<<<<<< HEAD
import LocalStorageProvider from '#/providers/LocalStorageProvider'
=======
import BackendProvider from '#/providers/BackendProvider'
import InputBindingsProvider from '#/providers/InputBindingsProvider'
import LocalStorageProvider, * as localStorageProvider from '#/providers/LocalStorageProvider'
>>>>>>> 97033a2f
import LoggerProvider from '#/providers/LoggerProvider'
import type * as loggerProvider from '#/providers/LoggerProvider'
import ModalProvider from '#/providers/ModalProvider'
import SessionProvider from '#/providers/SessionProvider'

import ConfirmRegistration from '#/pages/authentication/ConfirmRegistration'
import EnterOfflineMode from '#/pages/authentication/EnterOfflineMode'
import ForgotPassword from '#/pages/authentication/ForgotPassword'
import Login from '#/pages/authentication/Login'
import Registration from '#/pages/authentication/Registration'
import ResetPassword from '#/pages/authentication/ResetPassword'
import SetUsername from '#/pages/authentication/SetUsername'
import Dashboard from '#/pages/dashboard/Dashboard'
import Subscribe from '#/pages/subscribe/Subscribe'

import type Backend from '#/services/Backend'
import * as backendModule from '#/services/Backend'
import LocalBackend from '#/services/LocalBackend'

<<<<<<< HEAD
import * as array from '#/utilities/array'
import LocalStorage from '#/utilities/LocalStorage'
import ShortcutManager, * as shortcutManagerModule from '#/utilities/ShortcutManager'
=======
import LocalStorage from '#/utilities/LocalStorage'
>>>>>>> 97033a2f

import * as authServiceModule from '#/authentication/service'

// ============================
// === Global configuration ===
// ============================

declare module '#/utilities/LocalStorage' {
  /** */
  interface LocalStorageData {
<<<<<<< HEAD
    readonly backendType: backendModule.BackendType
  }
}

const BACKEND_TYPES = Object.values(backendModule.BackendType)
LocalStorage.registerKey('backendType', {
  tryParse: value => (array.includes(BACKEND_TYPES, value) ? value : null),
=======
    readonly inputBindings: Partial<
      Readonly<Record<inputBindingsModule.DashboardBindingKey, string[]>>
    >
  }
}

LocalStorage.registerKey('inputBindings', {
  tryParse: value =>
    typeof value !== 'object' || value == null
      ? null
      : Object.fromEntries(
          // This is SAFE, as it is a readonly upcast.
          // eslint-disable-next-line no-restricted-syntax
          Object.entries(value as Readonly<Record<string, unknown>>).flatMap(kv => {
            const [k, v] = kv
            return Array.isArray(v) && v.every((item): item is string => typeof item === 'string')
              ? [[k, v]]
              : []
          })
        ),
>>>>>>> 97033a2f
})

// ======================
// === getMainPageUrl ===
// ======================

/** Returns the URL to the main page. This is the current URL, with the current route removed. */
function getMainPageUrl() {
  const mainPageUrl = new URL(window.location.href)
  mainPageUrl.pathname = mainPageUrl.pathname.replace(appUtils.ALL_PATHS_REGEX, '')
  return mainPageUrl
}

// ===========
// === App ===
// ===========

/** Global configuration for the `App` component. */
export interface AppProps {
  readonly vibrancy: boolean
  readonly logger: loggerProvider.Logger
  /** Whether the application may have the local backend running. */
  readonly supportsLocalBackend: boolean
  /** If true, the app can only be used in offline mode. */
  readonly isAuthenticationDisabled: boolean
  /** Whether the application supports deep links. This is only true when using
   * the installed app on macOS and Windows. */
  readonly supportsDeepLinks: boolean
  /** Whether the dashboard should be rendered. */
  readonly shouldShowDashboard: boolean
  /** The name of the project to open on startup, if any. */
  readonly initialProjectName: string | null
  readonly onAuthenticated: (accessToken: string | null) => void
  readonly projectManagerUrl: string | null
  readonly appRunner: AppRunner
}

/** Component called by the parent module, returning the root React component for this
 * package.
 *
 * This component handles all the initialization and rendering of the app, and manages the app's
 * routes. It also initializes an `AuthProvider` that will be used by the rest of the app. */
export default function App(props: AppProps) {
  // This is a React component even though it does not contain JSX.
  // eslint-disable-next-line no-restricted-syntax
  const Router = detect.isOnElectron() ? router.MemoryRouter : router.BrowserRouter
  // Both `BackendProvider` and `InputBindingsProvider` depend on `LocalStorageProvider`.
  // Note that the `Router` must be the parent of the `AuthProvider`, because the `AuthProvider`
  // will redirect the user between the login/register pages and the dashboard.
  return (
    <>
      <toastify.ToastContainer
        position="top-center"
        theme="light"
        closeOnClick={false}
        draggable={false}
        toastClassName="text-sm leading-170 bg-frame-selected rounded-2xl backdrop-blur-3xl"
        transition={toastify.Zoom}
        limit={3}
      />
      <Router basename={getMainPageUrl().pathname}>
        <LocalStorageProvider>
          <AppRouter {...props} />
        </LocalStorageProvider>
      </Router>
    </>
  )
}

// =================
// === AppRouter ===
// =================

/** Router definition for the app.
 *
 * The only reason the {@link AppRouter} component is separate from the {@link App} component is
 * because the {@link AppRouter} relies on React hooks, which can't be used in the same React
 * component as the component that defines the provider. */
function AppRouter(props: AppProps) {
  const { logger, supportsLocalBackend, isAuthenticationDisabled, shouldShowDashboard } = props
  const { onAuthenticated, projectManagerUrl } = props
  const { localStorage } = localStorageProvider.useLocalStorage()
  const navigate = navigateHooks.useNavigate()
  if (detect.IS_DEV_MODE) {
    // @ts-expect-error This is used exclusively for debugging.
    window.navigate = navigate
  }
  const [inputBindingsRaw] = React.useState(() => inputBindingsModule.createBindings())
  React.useEffect(() => {
    const savedInputBindings = localStorage.get('inputBindings')
    for (const k in savedInputBindings) {
      // This is UNSAFE, hence the `?? []` below.
      // eslint-disable-next-line no-restricted-syntax
      const bindingKey = k as inputBindingsModule.DashboardBindingKey
      // eslint-disable-next-line @typescript-eslint/no-unnecessary-condition
      for (const oldBinding of inputBindingsRaw.metadata[bindingKey].bindings ?? []) {
        inputBindingsRaw.delete(bindingKey, oldBinding)
      }
      for (const newBinding of savedInputBindings[bindingKey] ?? []) {
        inputBindingsRaw.add(bindingKey, newBinding)
      }
    }
  }, [/* should never change */ localStorage, /* should never change */ inputBindingsRaw])
  const inputBindings = React.useMemo(() => {
    const updateLocalStorage = () => {
      localStorage.set(
        'inputBindings',
        Object.fromEntries(
          Object.entries(inputBindingsRaw.metadata).map(kv => {
            const [k, v] = kv
            return [k, v.bindings]
          })
        )
      )
    }
    return {
      /** Transparently pass through `handler()`. */
      get handler() {
        return inputBindingsRaw.handler
      },
      /** Transparently pass through `attach()`. */
      get attach() {
        return inputBindingsRaw.attach
      },
      reset: (bindingKey: inputBindingsModule.DashboardBindingKey) => {
        inputBindingsRaw.reset(bindingKey)
        updateLocalStorage()
      },
      add: (bindingKey: inputBindingsModule.DashboardBindingKey, binding: string) => {
        inputBindingsRaw.add(bindingKey, binding)
        updateLocalStorage()
      },
      delete: (bindingKey: inputBindingsModule.DashboardBindingKey, binding: string) => {
        inputBindingsRaw.delete(bindingKey, binding)
        updateLocalStorage()
      },
      /** Transparently pass through `metadata`. */
      get metadata() {
        return inputBindingsRaw.metadata
      },
    }
  }, [/* should never change */ localStorage, /* should never change */ inputBindingsRaw])
  const mainPageUrl = getMainPageUrl()
  const authService = React.useMemo(() => {
    const authConfig = { navigate, ...props }
    return authServiceModule.initAuthService(authConfig)
  }, [props, /* should never change */ navigate])
  const userSession = authService.cognito.userSession.bind(authService.cognito)
  const registerAuthEventListener = authService.registerAuthEventListener
  const initialBackend: Backend = isAuthenticationDisabled
    ? new LocalBackend(projectManagerUrl)
    : // This is safe, because the backend is always set by the authentication flow.
      // eslint-disable-next-line @typescript-eslint/no-non-null-assertion
      null!
  const [localStorage] = React.useState(() => new LocalStorage())
  const [backend, setBackendWithoutSavingType] = React.useState<Backend>(initialBackend)
  const setBackend = React.useCallback(
    (newBackend: Backend) => {
      setBackendWithoutSavingType(newBackend)
      localStorage.set('backendType', newBackend.type)
    },
    [/* should never change */ localStorage]
  )
  React.useEffect(() => {
    let isClick = false
    const onMouseDown = () => {
      isClick = true
    }
    const onMouseUp = (event: MouseEvent) => {
      if (
        isClick &&
        !(event.target instanceof HTMLInputElement) &&
        !(event.target instanceof HTMLTextAreaElement) &&
        !(event.target instanceof HTMLElement && event.target.isContentEditable)
      ) {
        const selection = document.getSelection()
        const app = document.getElementById('app')
        const appContainsSelection =
          app != null &&
          selection != null &&
          selection.anchorNode != null &&
          app.contains(selection.anchorNode) &&
          selection.focusNode != null &&
          app.contains(selection.focusNode)
        if (selection != null && !appContainsSelection) {
          selection.removeAllRanges()
        }
      }
    }
    const onSelectStart = () => {
      isClick = false
    }
    document.addEventListener('mousedown', onMouseDown)
    document.addEventListener('mouseup', onMouseUp)
    document.addEventListener('selectstart', onSelectStart)
    return () => {
      document.removeEventListener('mousedown', onMouseDown)
      document.removeEventListener('mouseup', onMouseUp)
      document.removeEventListener('selectstart', onSelectStart)
    }
  }, [])
  const routes = (
    <router.Routes>
      <React.Fragment>
        {/* Login & registration pages are visible to unauthenticated users. */}
        <router.Route element={<authProvider.GuestLayout />}>
          <router.Route path={appUtils.REGISTRATION_PATH} element={<Registration />} />
          <router.Route
            path={appUtils.LOGIN_PATH}
            element={<Login supportsLocalBackend={supportsLocalBackend} />}
          />
        </router.Route>
        {/* Protected pages are visible to authenticated users. */}
        <router.Route element={<authProvider.ProtectedLayout />}>
          <router.Route
            path={appUtils.DASHBOARD_PATH}
            element={
              shouldShowDashboard && (
                <Dashboard {...props} backend={backend} setBackend={setBackend} />
              )
            }
          />
          <router.Route path={appUtils.SUBSCRIBE_PATH} element={<Subscribe />} />
        </router.Route>
        {/* Semi-protected pages are visible to users currently registering. */}
        <router.Route element={<authProvider.SemiProtectedLayout />}>
          <router.Route path={appUtils.SET_USERNAME_PATH} element={<SetUsername />} />
        </router.Route>
        {/* Other pages are visible to unauthenticated and authenticated users. */}
        <router.Route path={appUtils.CONFIRM_REGISTRATION_PATH} element={<ConfirmRegistration />} />
        <router.Route path={appUtils.FORGOT_PASSWORD_PATH} element={<ForgotPassword />} />
        <router.Route path={appUtils.RESET_PASSWORD_PATH} element={<ResetPassword />} />
        <router.Route path={appUtils.ENTER_OFFLINE_MODE_PATH} element={<EnterOfflineMode />} />
      </React.Fragment>
    </router.Routes>
  )
  let result = routes
  result = <InputBindingsProvider inputBindings={inputBindings}>{result}</InputBindingsProvider>
  result = <ModalProvider>{result}</ModalProvider>
  result = (
    <AuthProvider
      shouldStartInOfflineMode={isAuthenticationDisabled}
      supportsLocalBackend={supportsLocalBackend}
      backend={backend}
      setBackendWithoutSavingType={setBackendWithoutSavingType}
      authService={authService}
      onAuthenticated={onAuthenticated}
      projectManagerUrl={projectManagerUrl}
    >
      {result}
    </AuthProvider>
  )
<<<<<<< HEAD
  result = <LocalStorageProvider localStorage={localStorage}>{result}</LocalStorageProvider>
=======
  result = <BackendProvider initialBackend={initialBackend}>{result}</BackendProvider>
>>>>>>> 97033a2f
  result = (
    <SessionProvider
      mainPageUrl={mainPageUrl}
      userSession={userSession}
      registerAuthEventListener={registerAuthEventListener}
    >
      {result}
    </SessionProvider>
  )
  result = <LoggerProvider logger={logger}>{result}</LoggerProvider>
  return result
}<|MERGE_RESOLUTION|>--- conflicted
+++ resolved
@@ -47,13 +47,8 @@
 import * as navigateHooks from '#/hooks/navigateHooks'
 
 import AuthProvider, * as authProvider from '#/providers/AuthProvider'
-<<<<<<< HEAD
-import LocalStorageProvider from '#/providers/LocalStorageProvider'
-=======
-import BackendProvider from '#/providers/BackendProvider'
 import InputBindingsProvider from '#/providers/InputBindingsProvider'
 import LocalStorageProvider, * as localStorageProvider from '#/providers/LocalStorageProvider'
->>>>>>> 97033a2f
 import LoggerProvider from '#/providers/LoggerProvider'
 import type * as loggerProvider from '#/providers/LoggerProvider'
 import ModalProvider from '#/providers/ModalProvider'
@@ -73,13 +68,8 @@
 import * as backendModule from '#/services/Backend'
 import LocalBackend from '#/services/LocalBackend'
 
-<<<<<<< HEAD
 import * as array from '#/utilities/array'
 import LocalStorage from '#/utilities/LocalStorage'
-import ShortcutManager, * as shortcutManagerModule from '#/utilities/ShortcutManager'
-=======
-import LocalStorage from '#/utilities/LocalStorage'
->>>>>>> 97033a2f
 
 import * as authServiceModule from '#/authentication/service'
 
@@ -90,20 +80,17 @@
 declare module '#/utilities/LocalStorage' {
   /** */
   interface LocalStorageData {
-<<<<<<< HEAD
     readonly backendType: backendModule.BackendType
-  }
-}
-
-const BACKEND_TYPES = Object.values(backendModule.BackendType)
-LocalStorage.registerKey('backendType', {
-  tryParse: value => (array.includes(BACKEND_TYPES, value) ? value : null),
-=======
     readonly inputBindings: Partial<
       Readonly<Record<inputBindingsModule.DashboardBindingKey, string[]>>
     >
   }
 }
+
+const BACKEND_TYPES = Object.values(backendModule.BackendType)
+LocalStorage.registerKey('backendType', {
+  tryParse: value => (array.includes(BACKEND_TYPES, value) ? value : null),
+})
 
 LocalStorage.registerKey('inputBindings', {
   tryParse: value =>
@@ -119,7 +106,6 @@
               : []
           })
         ),
->>>>>>> 97033a2f
 })
 
 // ======================
@@ -274,7 +260,6 @@
     : // This is safe, because the backend is always set by the authentication flow.
       // eslint-disable-next-line @typescript-eslint/no-non-null-assertion
       null!
-  const [localStorage] = React.useState(() => new LocalStorage())
   const [backend, setBackendWithoutSavingType] = React.useState<Backend>(initialBackend)
   const setBackend = React.useCallback(
     (newBackend: Backend) => {
@@ -342,7 +327,7 @@
               )
             }
           />
-          <router.Route path={appUtils.SUBSCRIBE_PATH} element={<Subscribe />} />
+          <router.Route path={appUtils.SUBSCRIBE_PATH} element={<Subscribe backend={backend} />} />
         </router.Route>
         {/* Semi-protected pages are visible to users currently registering. */}
         <router.Route element={<authProvider.SemiProtectedLayout />}>
@@ -372,11 +357,6 @@
       {result}
     </AuthProvider>
   )
-<<<<<<< HEAD
-  result = <LocalStorageProvider localStorage={localStorage}>{result}</LocalStorageProvider>
-=======
-  result = <BackendProvider initialBackend={initialBackend}>{result}</BackendProvider>
->>>>>>> 97033a2f
   result = (
     <SessionProvider
       mainPageUrl={mainPageUrl}
