--- conflicted
+++ resolved
@@ -69,11 +69,8 @@
 import * as backendModule from '#/services/Backend'
 import LocalBackend from '#/services/LocalBackend'
 
-<<<<<<< HEAD
 import * as array from '#/utilities/array'
-=======
 import * as eventModule from '#/utilities/event'
->>>>>>> a6fc8cb9
 import LocalStorage from '#/utilities/LocalStorage'
 import * as object from '#/utilities/object'
 
@@ -284,7 +281,6 @@
     : // This is safe, because the backend is always set by the authentication flow.
       // eslint-disable-next-line @typescript-eslint/no-non-null-assertion
       null!
-<<<<<<< HEAD
   const [backend, setBackendWithoutSavingType] = React.useState<Backend>(initialBackend)
   const setBackend = React.useCallback(
     (newBackend: Backend) => {
@@ -293,9 +289,6 @@
     },
     [/* should never change */ localStorage]
   )
-=======
-
->>>>>>> a6fc8cb9
   React.useEffect(() => {
     let isClick = false
     const onMouseDown = () => {
