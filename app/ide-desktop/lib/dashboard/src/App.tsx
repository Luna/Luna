/** @file File containing the {@link App} React component, which is the entrypoint into our React
 * application.
 *
 * # Providers
 *
 * The {@link App} component is responsible for defining the global context used by child
 * components. For example, it defines a {@link toastify.ToastContainer}, which is used to display temporary
 * notifications to the user. These global components are defined at the top of the {@link App} so
 * that they are available to all of the child components.
 *
 * The {@link App} also defines various providers (e.g., {@link authProvider.AuthProvider}).
 * Providers are a React-specific concept that allows components to access global state without
 * having to pass it down through the component tree. For example, the
 * {@link authProvider.AuthProvider} wraps the entire application, and provides the context
 * necessary for child components to use the {@link authProvider.useAuth} hook. The
 * {@link authProvider.useAuth} hook lets child components access the user's authentication session
 * (i.e., email, username, etc.) and it also provides methods for signing the user in, etc.
 *
 * Providers consist of a provider component that wraps the application, a context object defined
 * by the provider component, and a hook that can be used by child components to access the context.
 * All of the providers are initialized here, at the {@link App} component to ensure that they are
 * available to all of the child components.
 *
 * # Routes and Authentication
 *
 * The {@link AppRouter} component defines the layout of the application, in terms of navigation. It
 * consists of a list of {@link router.Route}s, as well as the HTTP pathnames that the
 * {@link router.Route}s can be accessed by.
 *
 * The {@link router.Route}s are grouped by authorization level. Some routes are
 * accessed by unauthenticated (i.e., not signed in) users. Some routes are accessed by partially
 * authenticated users (c.f. {@link authProvider.PartialUserSession}). That is, users who have
 * signed up but who have not completed email verification or set a username. The remaining
 * {@link router.Route}s require fully authenticated users (c.f.
 * {@link authProvider.FullUserSession}). */
import * as React from 'react'

import * as router from 'react-router-dom'
import * as toastify from 'react-toastify'

import * as detect from 'enso-common/src/detect'

import * as appUtils from '#/appUtils'

import * as navigateHooks from '#/hooks/navigateHooks'

import AuthProvider, * as authProvider from '#/providers/AuthProvider'
import BackendProvider from '#/providers/BackendProvider'
import LocalStorageProvider from '#/providers/LocalStorageProvider'
import LoggerProvider from '#/providers/LoggerProvider'
import type * as loggerProvider from '#/providers/LoggerProvider'
import ModalProvider from '#/providers/ModalProvider'
import SessionProvider from '#/providers/SessionProvider'
import ShortcutManagerProvider from '#/providers/ShortcutManagerProvider'

import ConfirmRegistration from '#/pages/authentication/ConfirmRegistration'
import EnterOfflineMode from '#/pages/authentication/EnterOfflineMode'
import ForgotPassword from '#/pages/authentication/ForgotPassword'
import Login from '#/pages/authentication/Login'
import Registration from '#/pages/authentication/Registration'
import ResetPassword from '#/pages/authentication/ResetPassword'
import SetUsername from '#/pages/authentication/SetUsername'
import Dashboard from '#/pages/dashboard/Dashboard'
<<<<<<< HEAD
import Subscribe from '#/pages/subscribe/Subscribe'
import AuthProvider, * as authProvider from '#/providers/AuthProvider'
import BackendProvider from '#/providers/BackendProvider'
import LocalStorageProvider from '#/providers/LocalStorageProvider'
import LoggerProvider from '#/providers/LoggerProvider'
import type * as loggerProvider from '#/providers/LoggerProvider'
import ModalProvider from '#/providers/ModalProvider'
import SessionProvider from '#/providers/SessionProvider'
import ShortcutsProvider from '#/providers/ShortcutsProvider'
import type * as backend from '#/services/backend'
import * as localBackend from '#/services/localBackend'
import * as shortcutsModule from '#/utilities/shortcuts'
=======

import type Backend from '#/services/Backend'
import LocalBackend from '#/services/LocalBackend'

import ShortcutManager, * as shortcutManagerModule from '#/utilities/ShortcutManager'

import * as authServiceModule from '#/authentication/service'
>>>>>>> 6517384b

// ======================
// === getMainPageUrl ===
// ======================

/** Returns the URL to the main page. This is the current URL, with the current route removed. */
function getMainPageUrl() {
  const mainPageUrl = new URL(window.location.href)
  mainPageUrl.pathname = mainPageUrl.pathname.replace(appUtils.ALL_PATHS_REGEX, '')
  return mainPageUrl
}

// ===========
// === App ===
// ===========

/** Global configuration for the `App` component. */
export interface AppProps {
  logger: loggerProvider.Logger
  /** Whether the application may have the local backend running. */
  supportsLocalBackend: boolean
  /** If true, the app can only be used in offline mode. */
  isAuthenticationDisabled: boolean
  /** Whether the application supports deep links. This is only true when using
   * the installed app on macOS and Windows. */
  supportsDeepLinks: boolean
  /** Whether the dashboard should be rendered. */
  shouldShowDashboard: boolean
  /** The name of the project to open on startup, if any. */
  initialProjectName: string | null
  onAuthenticated: (accessToken: string | null) => void
  projectManagerUrl: string | null
  appRunner: AppRunner
}

/** Component called by the parent module, returning the root React component for this
 * package.
 *
 * This component handles all the initialization and rendering of the app, and manages the app's
 * routes. It also initializes an `AuthProvider` that will be used by the rest of the app. */
export default function App(props: AppProps) {
  // This is a React component even though it does not contain JSX.
  // eslint-disable-next-line no-restricted-syntax
  const Router = detect.isOnElectron() ? router.MemoryRouter : router.BrowserRouter
  /** Note that the `Router` must be the parent of the `AuthProvider`, because the `AuthProvider`
   * will redirect the user between the login/register pages and the dashboard. */
  return (
    <>
      <toastify.ToastContainer
        position="top-center"
        theme="light"
        closeOnClick={false}
        draggable={false}
        toastClassName="text-sm leading-170 bg-frame-selected rounded-2xl backdrop-blur-3xl"
        transition={toastify.Zoom}
        limit={3}
      />
      <Router basename={getMainPageUrl().pathname}>
        <AppRouter {...props} />
      </Router>
    </>
  )
}

// =================
// === AppRouter ===
// =================

/** Router definition for the app.
 *
 * The only reason the {@link AppRouter} component is separate from the {@link App} component is
 * because the {@link AppRouter} relies on React hooks, which can't be used in the same React
 * component as the component that defines the provider. */
function AppRouter(props: AppProps) {
  const { logger, supportsLocalBackend, isAuthenticationDisabled, shouldShowDashboard } = props
  const { onAuthenticated, projectManagerUrl } = props
  const navigate = navigateHooks.useNavigate()
  if (detect.IS_DEV_MODE) {
    // @ts-expect-error This is used exclusively for debugging.
    window.navigate = navigate
  }
  const [shortcutManager] = React.useState(() => ShortcutManager.createWithDefaults())
  React.useEffect(() => {
    const onKeyDown = (event: KeyboardEvent) => {
      const isTargetEditable =
        event.target instanceof HTMLInputElement ||
        (event.target instanceof HTMLElement && event.target.isContentEditable)
      const shouldHandleEvent = isTargetEditable
        ? !shortcutManagerModule.isTextInputEvent(event)
        : true
      if (shouldHandleEvent && shortcutManager.handleKeyboardEvent(event)) {
        event.preventDefault()
        // This is required to prevent the event from propagating to the event handler
        // that focuses the search input.
        event.stopImmediatePropagation()
      }
    }
    document.body.addEventListener('keydown', onKeyDown)
    return () => {
      document.body.removeEventListener('keydown', onKeyDown)
    }
  }, [shortcutManager])
  const mainPageUrl = getMainPageUrl()
  const authService = React.useMemo(() => {
    const authConfig = { navigate, ...props }
    return authServiceModule.initAuthService(authConfig)
  }, [props, /* should never change */ navigate])
  const userSession = authService.cognito.userSession.bind(authService.cognito)
  const registerAuthEventListener = authService.registerAuthEventListener
  const initialBackend: Backend = isAuthenticationDisabled
    ? new LocalBackend(projectManagerUrl)
    : // This is safe, because the backend is always set by the authentication flow.
      // eslint-disable-next-line @typescript-eslint/no-non-null-assertion
      null!
  React.useEffect(() => {
    let isClick = false
    const onMouseDown = () => {
      isClick = true
    }
    const onMouseUp = (event: MouseEvent) => {
      if (
        isClick &&
        !(event.target instanceof HTMLInputElement) &&
        !(event.target instanceof HTMLTextAreaElement)
      ) {
        document.getSelection()?.removeAllRanges()
      }
    }
    const onSelectStart = () => {
      isClick = false
    }
    document.addEventListener('mousedown', onMouseDown)
    document.addEventListener('mouseup', onMouseUp)
    document.addEventListener('selectstart', onSelectStart)
    return () => {
      document.removeEventListener('mousedown', onMouseDown)
      document.removeEventListener('mouseup', onMouseUp)
      document.removeEventListener('selectstart', onSelectStart)
    }
<<<<<<< HEAD
    const [shortcuts] = React.useState(() => shortcutsModule.ShortcutRegistry.createWithDefaults())
    React.useEffect(() => {
        const onKeyDown = (event: KeyboardEvent) => {
            const isTargetEditable =
                event.target instanceof HTMLInputElement ||
                (event.target instanceof HTMLElement && event.target.isContentEditable)
            const shouldHandleEvent = isTargetEditable
                ? !shortcutsModule.isTextInputEvent(event)
                : true
            if (shouldHandleEvent && shortcuts.handleKeyboardEvent(event)) {
                event.preventDefault()
                // This is required to prevent the event from propagating to the event handler
                // that focuses the search input.
                event.stopImmediatePropagation()
            }
        }
        document.body.addEventListener('keydown', onKeyDown)
        return () => {
            document.body.removeEventListener('keydown', onKeyDown)
        }
    }, [shortcuts])
    const mainPageUrl = getMainPageUrl()
    const authService = React.useMemo(() => {
        const authConfig = { navigate, ...props }
        return authServiceModule.initAuthService(authConfig)
    }, [navigate, props])
    const userSession = authService.cognito.userSession.bind(authService.cognito)
    const registerAuthEventListener = authService.registerAuthEventListener
    const initialBackend: backend.Backend = isAuthenticationDisabled
        ? new localBackend.LocalBackend(projectManagerUrl)
        : // This is safe, because the backend is always set by the authentication flow.
          // eslint-disable-next-line @typescript-eslint/no-non-null-assertion
          null!
    const routes = (
        <router.Routes>
            <React.Fragment>
                {/* Login & registration pages are visible to unauthenticated users. */}
                <router.Route element={<authProvider.GuestLayout />}>
                    <router.Route path={appUtils.REGISTRATION_PATH} element={<Registration />} />
                    <router.Route
                        path={appUtils.LOGIN_PATH}
                        element={<Login supportsLocalBackend={supportsLocalBackend} />}
                    />
                </router.Route>
                {/* Protected pages are visible to authenticated users. */}
                <router.Route element={<authProvider.ProtectedLayout />}>
                    <router.Route
                        path={appUtils.DASHBOARD_PATH}
                        element={shouldShowDashboard && <Dashboard {...props} />}
                    />
                    <router.Route path={appUtils.SUBSCRIBE_PATH} element={<Subscribe />} />
                </router.Route>
                {/* Semi-protected pages are visible to users currently registering. */}
                <router.Route element={<authProvider.SemiProtectedLayout />}>
                    <router.Route path={appUtils.SET_USERNAME_PATH} element={<SetUsername />} />
                </router.Route>
                {/* Other pages are visible to unauthenticated and authenticated users. */}
                <router.Route
                    path={appUtils.CONFIRM_REGISTRATION_PATH}
                    element={<ConfirmRegistration />}
                />
                <router.Route path={appUtils.FORGOT_PASSWORD_PATH} element={<ForgotPassword />} />
                <router.Route path={appUtils.RESET_PASSWORD_PATH} element={<ResetPassword />} />
                <router.Route
                    path={appUtils.ENTER_OFFLINE_MODE_PATH}
                    element={<EnterOfflineMode />}
                />
            </React.Fragment>
        </router.Routes>
    )
    /** {@link BackendProvider} depends on {@link LocalStorageProvider}. */
    return (
        <LoggerProvider logger={logger}>
            <SessionProvider
                mainPageUrl={mainPageUrl}
                userSession={userSession}
                registerAuthEventListener={registerAuthEventListener}
            >
                <LocalStorageProvider>
                    <BackendProvider initialBackend={initialBackend}>
                        <AuthProvider
                            shouldStartInOfflineMode={isAuthenticationDisabled}
                            supportsLocalBackend={supportsLocalBackend}
                            authService={authService}
                            onAuthenticated={onAuthenticated}
                            projectManagerUrl={projectManagerUrl}
                        >
                            <ModalProvider>
                                <ShortcutsProvider shortcuts={shortcuts}>
                                    {routes}
                                </ShortcutsProvider>
                            </ModalProvider>
                        </AuthProvider>
                    </BackendProvider>
                </LocalStorageProvider>
            </SessionProvider>
        </LoggerProvider>
    )
=======
  }, [])
  const routes = (
    <router.Routes>
      <React.Fragment>
        {/* Login & registration pages are visible to unauthenticated users. */}
        <router.Route element={<authProvider.GuestLayout />}>
          <router.Route path={appUtils.REGISTRATION_PATH} element={<Registration />} />
          <router.Route
            path={appUtils.LOGIN_PATH}
            element={<Login supportsLocalBackend={supportsLocalBackend} />}
          />
        </router.Route>
        {/* Protected pages are visible to authenticated users. */}
        <router.Route element={<authProvider.ProtectedLayout />}>
          <router.Route
            path={appUtils.DASHBOARD_PATH}
            element={shouldShowDashboard && <Dashboard {...props} />}
          />
        </router.Route>
        {/* Semi-protected pages are visible to users currently registering. */}
        <router.Route element={<authProvider.SemiProtectedLayout />}>
          <router.Route path={appUtils.SET_USERNAME_PATH} element={<SetUsername />} />
        </router.Route>
        {/* Other pages are visible to unauthenticated and authenticated users. */}
        <router.Route path={appUtils.CONFIRM_REGISTRATION_PATH} element={<ConfirmRegistration />} />
        <router.Route path={appUtils.FORGOT_PASSWORD_PATH} element={<ForgotPassword />} />
        <router.Route path={appUtils.RESET_PASSWORD_PATH} element={<ResetPassword />} />
        <router.Route path={appUtils.ENTER_OFFLINE_MODE_PATH} element={<EnterOfflineMode />} />
      </React.Fragment>
    </router.Routes>
  )
  let result = routes
  result = (
    <ShortcutManagerProvider shortcutManager={shortcutManager}>{result}</ShortcutManagerProvider>
  )
  result = <ModalProvider>{result}</ModalProvider>
  result = (
    <AuthProvider
      shouldStartInOfflineMode={isAuthenticationDisabled}
      supportsLocalBackend={supportsLocalBackend}
      authService={authService}
      onAuthenticated={onAuthenticated}
      projectManagerUrl={projectManagerUrl}
    >
      {result}
    </AuthProvider>
  )
  result = <BackendProvider initialBackend={initialBackend}>{result}</BackendProvider>
  /** {@link BackendProvider} depends on {@link LocalStorageProvider}. */
  result = <LocalStorageProvider>{result}</LocalStorageProvider>
  result = (
    <SessionProvider
      mainPageUrl={mainPageUrl}
      userSession={userSession}
      registerAuthEventListener={registerAuthEventListener}
    >
      {result}
    </SessionProvider>
  )
  result = <LoggerProvider logger={logger}>{result}</LoggerProvider>
  return result
>>>>>>> 6517384b
}<|MERGE_RESOLUTION|>--- conflicted
+++ resolved
@@ -61,20 +61,7 @@
 import ResetPassword from '#/pages/authentication/ResetPassword'
 import SetUsername from '#/pages/authentication/SetUsername'
 import Dashboard from '#/pages/dashboard/Dashboard'
-<<<<<<< HEAD
 import Subscribe from '#/pages/subscribe/Subscribe'
-import AuthProvider, * as authProvider from '#/providers/AuthProvider'
-import BackendProvider from '#/providers/BackendProvider'
-import LocalStorageProvider from '#/providers/LocalStorageProvider'
-import LoggerProvider from '#/providers/LoggerProvider'
-import type * as loggerProvider from '#/providers/LoggerProvider'
-import ModalProvider from '#/providers/ModalProvider'
-import SessionProvider from '#/providers/SessionProvider'
-import ShortcutsProvider from '#/providers/ShortcutsProvider'
-import type * as backend from '#/services/backend'
-import * as localBackend from '#/services/localBackend'
-import * as shortcutsModule from '#/utilities/shortcuts'
-=======
 
 import type Backend from '#/services/Backend'
 import LocalBackend from '#/services/LocalBackend'
@@ -82,7 +69,6 @@
 import ShortcutManager, * as shortcutManagerModule from '#/utilities/ShortcutManager'
 
 import * as authServiceModule from '#/authentication/service'
->>>>>>> 6517384b
 
 // ======================
 // === getMainPageUrl ===
@@ -222,106 +208,6 @@
       document.removeEventListener('mouseup', onMouseUp)
       document.removeEventListener('selectstart', onSelectStart)
     }
-<<<<<<< HEAD
-    const [shortcuts] = React.useState(() => shortcutsModule.ShortcutRegistry.createWithDefaults())
-    React.useEffect(() => {
-        const onKeyDown = (event: KeyboardEvent) => {
-            const isTargetEditable =
-                event.target instanceof HTMLInputElement ||
-                (event.target instanceof HTMLElement && event.target.isContentEditable)
-            const shouldHandleEvent = isTargetEditable
-                ? !shortcutsModule.isTextInputEvent(event)
-                : true
-            if (shouldHandleEvent && shortcuts.handleKeyboardEvent(event)) {
-                event.preventDefault()
-                // This is required to prevent the event from propagating to the event handler
-                // that focuses the search input.
-                event.stopImmediatePropagation()
-            }
-        }
-        document.body.addEventListener('keydown', onKeyDown)
-        return () => {
-            document.body.removeEventListener('keydown', onKeyDown)
-        }
-    }, [shortcuts])
-    const mainPageUrl = getMainPageUrl()
-    const authService = React.useMemo(() => {
-        const authConfig = { navigate, ...props }
-        return authServiceModule.initAuthService(authConfig)
-    }, [navigate, props])
-    const userSession = authService.cognito.userSession.bind(authService.cognito)
-    const registerAuthEventListener = authService.registerAuthEventListener
-    const initialBackend: backend.Backend = isAuthenticationDisabled
-        ? new localBackend.LocalBackend(projectManagerUrl)
-        : // This is safe, because the backend is always set by the authentication flow.
-          // eslint-disable-next-line @typescript-eslint/no-non-null-assertion
-          null!
-    const routes = (
-        <router.Routes>
-            <React.Fragment>
-                {/* Login & registration pages are visible to unauthenticated users. */}
-                <router.Route element={<authProvider.GuestLayout />}>
-                    <router.Route path={appUtils.REGISTRATION_PATH} element={<Registration />} />
-                    <router.Route
-                        path={appUtils.LOGIN_PATH}
-                        element={<Login supportsLocalBackend={supportsLocalBackend} />}
-                    />
-                </router.Route>
-                {/* Protected pages are visible to authenticated users. */}
-                <router.Route element={<authProvider.ProtectedLayout />}>
-                    <router.Route
-                        path={appUtils.DASHBOARD_PATH}
-                        element={shouldShowDashboard && <Dashboard {...props} />}
-                    />
-                    <router.Route path={appUtils.SUBSCRIBE_PATH} element={<Subscribe />} />
-                </router.Route>
-                {/* Semi-protected pages are visible to users currently registering. */}
-                <router.Route element={<authProvider.SemiProtectedLayout />}>
-                    <router.Route path={appUtils.SET_USERNAME_PATH} element={<SetUsername />} />
-                </router.Route>
-                {/* Other pages are visible to unauthenticated and authenticated users. */}
-                <router.Route
-                    path={appUtils.CONFIRM_REGISTRATION_PATH}
-                    element={<ConfirmRegistration />}
-                />
-                <router.Route path={appUtils.FORGOT_PASSWORD_PATH} element={<ForgotPassword />} />
-                <router.Route path={appUtils.RESET_PASSWORD_PATH} element={<ResetPassword />} />
-                <router.Route
-                    path={appUtils.ENTER_OFFLINE_MODE_PATH}
-                    element={<EnterOfflineMode />}
-                />
-            </React.Fragment>
-        </router.Routes>
-    )
-    /** {@link BackendProvider} depends on {@link LocalStorageProvider}. */
-    return (
-        <LoggerProvider logger={logger}>
-            <SessionProvider
-                mainPageUrl={mainPageUrl}
-                userSession={userSession}
-                registerAuthEventListener={registerAuthEventListener}
-            >
-                <LocalStorageProvider>
-                    <BackendProvider initialBackend={initialBackend}>
-                        <AuthProvider
-                            shouldStartInOfflineMode={isAuthenticationDisabled}
-                            supportsLocalBackend={supportsLocalBackend}
-                            authService={authService}
-                            onAuthenticated={onAuthenticated}
-                            projectManagerUrl={projectManagerUrl}
-                        >
-                            <ModalProvider>
-                                <ShortcutsProvider shortcuts={shortcuts}>
-                                    {routes}
-                                </ShortcutsProvider>
-                            </ModalProvider>
-                        </AuthProvider>
-                    </BackendProvider>
-                </LocalStorageProvider>
-            </SessionProvider>
-        </LoggerProvider>
-    )
-=======
   }, [])
   const routes = (
     <router.Routes>
@@ -340,6 +226,7 @@
             path={appUtils.DASHBOARD_PATH}
             element={shouldShowDashboard && <Dashboard {...props} />}
           />
+          <router.Route path={appUtils.SUBSCRIBE_PATH} element={<Subscribe />} />
         </router.Route>
         {/* Semi-protected pages are visible to users currently registering. */}
         <router.Route element={<authProvider.SemiProtectedLayout />}>
@@ -383,5 +270,4 @@
   )
   result = <LoggerProvider logger={logger}>{result}</LoggerProvider>
   return result
->>>>>>> 6517384b
 }