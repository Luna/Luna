/** @file File containing the {@link App} React component, which is the entrypoint into our React
 * application.
 *
 * # Providers
 *
 * The {@link App} component is responsible for defining the global context used by child
 * components. For example, it defines a {@link toastify.ToastContainer}, which is used to display temporary
 * notifications to the user. These global components are defined at the top of the {@link App} so
 * that they are available to all of the child components.
 *
 * The {@link App} also defines various providers (e.g., {@link authProvider.AuthProvider}).
 * Providers are a React-specific concept that allows components to access global state without
 * having to pass it down through the component tree. For example, the
 * {@link authProvider.AuthProvider} wraps the entire application, and provides the context
 * necessary for child components to use the {@link authProvider.useAuth} hook. The
 * {@link authProvider.useAuth} hook lets child components access the user's authentication session
 * (i.e., email, username, etc.) and it also provides methods for signing the user in, etc.
 *
 * Providers consist of a provider component that wraps the application, a context object defined
 * by the provider component, and a hook that can be used by child components to access the context.
 * All of the providers are initialized here, at the {@link App} component to ensure that they are
 * available to all of the child components.
 *
 * # Routes and Authentication
 *
 * The {@link AppRouter} component defines the layout of the application, in terms of navigation. It
 * consists of a list of {@link router.Route}s, as well as the HTTP pathnames that the
 * {@link router.Route}s can be accessed by.
 *
 * The {@link router.Route}s are grouped by authorization level. Some routes are
 * accessed by unauthenticated (i.e., not signed in) users. Some routes are accessed by partially
 * authenticated users (c.f. {@link authProvider.PartialUserSession}). That is, users who have
 * signed up but who have not completed email verification or set a username. The remaining
 * {@link router.Route}s require fully authenticated users (c.f.
 * {@link authProvider.FullUserSession}). */
import * as React from 'react'

import * as router from 'react-router-dom'
import * as toastify from 'react-toastify'

import * as detect from 'enso-common/src/detect'

import * as appUtils from '#/appUtils'
<<<<<<< HEAD
import * as authServiceModule from '#/authentication/service'
=======

import * as navigateHooks from '#/hooks/navigateHooks'

import AuthProvider, * as authProvider from '#/providers/AuthProvider'
import BackendProvider from '#/providers/BackendProvider'
import LocalStorageProvider from '#/providers/LocalStorageProvider'
import LoggerProvider from '#/providers/LoggerProvider'
import type * as loggerProvider from '#/providers/LoggerProvider'
import ModalProvider from '#/providers/ModalProvider'
import SessionProvider from '#/providers/SessionProvider'
import ShortcutManagerProvider from '#/providers/ShortcutManagerProvider'

>>>>>>> cbf6d41e
import ConfirmRegistration from '#/pages/authentication/ConfirmRegistration'
import EnterOfflineMode from '#/pages/authentication/EnterOfflineMode'
import ForgotPassword from '#/pages/authentication/ForgotPassword'
import Login from '#/pages/authentication/Login'
import Registration from '#/pages/authentication/Registration'
import ResetPassword from '#/pages/authentication/ResetPassword'
import SetUsername from '#/pages/authentication/SetUsername'
import Dashboard from '#/pages/dashboard/Dashboard'

import type Backend from '#/services/Backend'
import LocalBackend from '#/services/LocalBackend'

import ShortcutManager, * as shortcutManagerModule from '#/utilities/ShortcutManager'

import * as authServiceModule from '#/authentication/service'

// ======================
// === getMainPageUrl ===
// ======================

/** Returns the URL to the main page. This is the current URL, with the current route removed. */
function getMainPageUrl() {
  const mainPageUrl = new URL(window.location.href)
  mainPageUrl.pathname = mainPageUrl.pathname.replace(appUtils.ALL_PATHS_REGEX, '')
  return mainPageUrl
}

// ===========
// === App ===
// ===========

/** Global configuration for the `App` component. */
export interface AppProps {
  logger: loggerProvider.Logger
  /** Whether the application may have the local backend running. */
  supportsLocalBackend: boolean
  /** If true, the app can only be used in offline mode. */
  isAuthenticationDisabled: boolean
  /** Whether the application supports deep links. This is only true when using
   * the installed app on macOS and Windows. */
  supportsDeepLinks: boolean
  /** Whether the dashboard should be rendered. */
  shouldShowDashboard: boolean
  /** The name of the project to open on startup, if any. */
  initialProjectName: string | null
  onAuthenticated: (accessToken: string | null) => void
  projectManagerUrl: string | null
  appRunner: AppRunner
}

/** Component called by the parent module, returning the root React component for this
 * package.
 *
 * This component handles all the initialization and rendering of the app, and manages the app's
 * routes. It also initializes an `AuthProvider` that will be used by the rest of the app. */
export default function App(props: AppProps) {
  // This is a React component even though it does not contain JSX.
  // eslint-disable-next-line no-restricted-syntax
  const Router = detect.isOnElectron() ? router.MemoryRouter : router.BrowserRouter
  /** Note that the `Router` must be the parent of the `AuthProvider`, because the `AuthProvider`
   * will redirect the user between the login/register pages and the dashboard. */
  return (
    <>
      <toastify.ToastContainer
        position="top-center"
        theme="light"
        closeOnClick={false}
        draggable={false}
        toastClassName="text-sm leading-170 bg-frame-selected rounded-2xl backdrop-blur-3xl"
        transition={toastify.Zoom}
        limit={3}
      />
      <Router basename={getMainPageUrl().pathname}>
        <AppRouter {...props} />
      </Router>
    </>
  )
}

// =================
// === AppRouter ===
// =================

/** Router definition for the app.
 *
 * The only reason the {@link AppRouter} component is separate from the {@link App} component is
 * because the {@link AppRouter} relies on React hooks, which can't be used in the same React
 * component as the component that defines the provider. */
function AppRouter(props: AppProps) {
  const { logger, supportsLocalBackend, isAuthenticationDisabled, shouldShowDashboard } = props
  const { onAuthenticated, projectManagerUrl } = props
  // `navigateHooks.useNavigate` cannot be used here as it relies on `AuthProvider`, which has not
  // yet been initialized at this point.
  // eslint-disable-next-line no-restricted-properties
  const navigate = router.useNavigate()
  if (detect.IS_DEV_MODE) {
    // @ts-expect-error This is used exclusively for debugging.
    window.navigate = navigate
  }
  const [shortcutManager] = React.useState(() => ShortcutManager.createWithDefaults())
  React.useEffect(() => {
    const onKeyDown = (event: KeyboardEvent) => {
      const isTargetEditable =
        event.target instanceof HTMLInputElement ||
        (event.target instanceof HTMLElement && event.target.isContentEditable)
      const shouldHandleEvent = isTargetEditable
        ? !shortcutManagerModule.isTextInputEvent(event)
        : true
      if (shouldHandleEvent && shortcutManager.handleKeyboardEvent(event)) {
        event.preventDefault()
        // This is required to prevent the event from propagating to the event handler
        // that focuses the search input.
        event.stopImmediatePropagation()
      }
    }
    document.body.addEventListener('keydown', onKeyDown)
    return () => {
      document.body.removeEventListener('keydown', onKeyDown)
    }
  }, [shortcutManager])
  const mainPageUrl = getMainPageUrl()
  const authService = React.useMemo(() => {
    const authConfig = { navigate, ...props }
    return authServiceModule.initAuthService(authConfig)
  }, [props, /* should never change */ navigate])
<<<<<<< HEAD
  const userSession = authService?.cognito.userSession.bind(authService.cognito) ?? null
  const registerAuthEventListener = authService?.registerAuthEventListener ?? null
  const initialBackend: backend.Backend = isAuthenticationDisabled
    ? new localBackend.LocalBackend(projectManagerUrl)
=======
  const userSession = authService.cognito.userSession.bind(authService.cognito)
  const registerAuthEventListener = authService.registerAuthEventListener
  const initialBackend: Backend = isAuthenticationDisabled
    ? new LocalBackend(projectManagerUrl)
>>>>>>> cbf6d41e
    : // This is safe, because the backend is always set by the authentication flow.
      // eslint-disable-next-line @typescript-eslint/no-non-null-assertion
      null!
  React.useEffect(() => {
    let isClick = false
    const onMouseDown = () => {
      isClick = true
    }
    const onMouseUp = (event: MouseEvent) => {
      if (
        isClick &&
        !(event.target instanceof HTMLInputElement) &&
        !(event.target instanceof HTMLTextAreaElement)
      ) {
        document.getSelection()?.removeAllRanges()
      }
    }
    const onSelectStart = () => {
      isClick = false
    }
    document.addEventListener('mousedown', onMouseDown)
    document.addEventListener('mouseup', onMouseUp)
    document.addEventListener('selectstart', onSelectStart)
    return () => {
      document.removeEventListener('mousedown', onMouseDown)
      document.removeEventListener('mouseup', onMouseUp)
      document.removeEventListener('selectstart', onSelectStart)
    }
  }, [])
  const routes = (
    <router.Routes>
      <React.Fragment>
        {/* Login & registration pages are visible to unauthenticated users. */}
        <router.Route element={<authProvider.GuestLayout />}>
          <router.Route path={appUtils.REGISTRATION_PATH} element={<Registration />} />
          <router.Route
            path={appUtils.LOGIN_PATH}
            element={<Login supportsLocalBackend={supportsLocalBackend} />}
          />
        </router.Route>
        {/* Protected pages are visible to authenticated users. */}
        <router.Route element={<authProvider.ProtectedLayout />}>
          <router.Route
            path={appUtils.DASHBOARD_PATH}
            element={shouldShowDashboard && <Dashboard {...props} />}
          />
        </router.Route>
        {/* Semi-protected pages are visible to users currently registering. */}
        <router.Route element={<authProvider.SemiProtectedLayout />}>
          <router.Route path={appUtils.SET_USERNAME_PATH} element={<SetUsername />} />
        </router.Route>
        {/* Other pages are visible to unauthenticated and authenticated users. */}
        <router.Route path={appUtils.CONFIRM_REGISTRATION_PATH} element={<ConfirmRegistration />} />
        <router.Route path={appUtils.FORGOT_PASSWORD_PATH} element={<ForgotPassword />} />
        <router.Route path={appUtils.RESET_PASSWORD_PATH} element={<ResetPassword />} />
        <router.Route path={appUtils.ENTER_OFFLINE_MODE_PATH} element={<EnterOfflineMode />} />
      </React.Fragment>
    </router.Routes>
  )
  let result = routes
  result = (
    <ShortcutManagerProvider shortcutManager={shortcutManager}>{result}</ShortcutManagerProvider>
  )
  result = <ModalProvider>{result}</ModalProvider>
  result = (
    <AuthProvider
      shouldStartInOfflineMode={isAuthenticationDisabled}
      supportsLocalBackend={supportsLocalBackend}
      authService={authService}
      onAuthenticated={onAuthenticated}
      projectManagerUrl={projectManagerUrl}
    >
      {result}
    </AuthProvider>
  )
  result = <BackendProvider initialBackend={initialBackend}>{result}</BackendProvider>
  /** {@link BackendProvider} depends on {@link LocalStorageProvider}. */
  result = <LocalStorageProvider>{result}</LocalStorageProvider>
  result = (
    <SessionProvider
      mainPageUrl={mainPageUrl}
      userSession={userSession}
      registerAuthEventListener={registerAuthEventListener}
    >
      {result}
    </SessionProvider>
  )
  result = <LoggerProvider logger={logger}>{result}</LoggerProvider>
  return result
}<|MERGE_RESOLUTION|>--- conflicted
+++ resolved
@@ -41,11 +41,6 @@
 import * as detect from 'enso-common/src/detect'
 
 import * as appUtils from '#/appUtils'
-<<<<<<< HEAD
-import * as authServiceModule from '#/authentication/service'
-=======
-
-import * as navigateHooks from '#/hooks/navigateHooks'
 
 import AuthProvider, * as authProvider from '#/providers/AuthProvider'
 import BackendProvider from '#/providers/BackendProvider'
@@ -56,7 +51,6 @@
 import SessionProvider from '#/providers/SessionProvider'
 import ShortcutManagerProvider from '#/providers/ShortcutManagerProvider'
 
->>>>>>> cbf6d41e
 import ConfirmRegistration from '#/pages/authentication/ConfirmRegistration'
 import EnterOfflineMode from '#/pages/authentication/EnterOfflineMode'
 import ForgotPassword from '#/pages/authentication/ForgotPassword'
@@ -182,17 +176,10 @@
     const authConfig = { navigate, ...props }
     return authServiceModule.initAuthService(authConfig)
   }, [props, /* should never change */ navigate])
-<<<<<<< HEAD
   const userSession = authService?.cognito.userSession.bind(authService.cognito) ?? null
   const registerAuthEventListener = authService?.registerAuthEventListener ?? null
-  const initialBackend: backend.Backend = isAuthenticationDisabled
-    ? new localBackend.LocalBackend(projectManagerUrl)
-=======
-  const userSession = authService.cognito.userSession.bind(authService.cognito)
-  const registerAuthEventListener = authService.registerAuthEventListener
   const initialBackend: Backend = isAuthenticationDisabled
     ? new LocalBackend(projectManagerUrl)
->>>>>>> cbf6d41e
     : // This is safe, because the backend is always set by the authentication flow.
       // eslint-disable-next-line @typescript-eslint/no-non-null-assertion
       null!
