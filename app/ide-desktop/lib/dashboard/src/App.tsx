/** @file File containing the {@link App} React component, which is the entrypoint into our React
 * application.
 *
 * # Providers
 *
 * The {@link App} component is responsible for defining the global context used by child
 * components. For example, it defines a {@link toastify.ToastContainer}, which is used to display temporary
 * notifications to the user. These global components are defined at the top of the {@link App} so
 * that they are available to all of the child components.
 *
 * The {@link App} also defines various providers (e.g., {@link authProvider.AuthProvider}).
 * Providers are a React-specific concept that allows components to access global state without
 * having to pass it down through the component tree. For example, the
 * {@link authProvider.AuthProvider} wraps the entire application, and provides the context
 * necessary for child components to use the {@link authProvider.useAuth} hook. The
 * {@link authProvider.useAuth} hook lets child components access the user's authentication session
 * (i.e., email, username, etc.) and it also provides methods for signing the user in, etc.
 *
 * Providers consist of a provider component that wraps the application, a context object defined
 * by the provider component, and a hook that can be used by child components to access the context.
 * All of the providers are initialized here, at the {@link App} component to ensure that they are
 * available to all of the child components.
 *
 * # Routes and Authentication
 *
 * The {@link AppRouter} component defines the layout of the application, in terms of navigation. It
 * consists of a list of {@link router.Route}s, as well as the HTTP pathnames that the
 * {@link router.Route}s can be accessed by.
 *
 * The {@link router.Route}s are grouped by authorization level. Some routes are
 * accessed by unauthenticated (i.e., not signed in) users. Some routes are accessed by partially
 * authenticated users (c.f. {@link authProvider.PartialUserSession}). That is, users who have
 * signed up but who have not completed email verification or set a username. The remaining
 * {@link router.Route}s require fully authenticated users (c.f.
 * {@link authProvider.FullUserSession}). */
import * as React from 'react'

import * as router from 'react-router-dom'
import * as toastify from 'react-toastify'

import * as detect from 'enso-common/src/detect'

import * as appUtils from '#/appUtils'
import * as authServiceModule from '#/authentication/service'
import * as debugHooks from '#/hooks/debugHooks'
import * as navigateHooks from '#/hooks/navigateHooks'
import ConfirmRegistration from '#/pages/authentication/ConfirmRegistration'
import EnterOfflineMode from '#/pages/authentication/EnterOfflineMode'
import ForgotPassword from '#/pages/authentication/ForgotPassword'
import Login from '#/pages/authentication/Login'
import Registration from '#/pages/authentication/Registration'
import ResetPassword from '#/pages/authentication/ResetPassword'
import SetUsername from '#/pages/authentication/SetUsername'
import Dashboard from '#/pages/dashboard/Dashboard'
import AuthProvider, * as authProvider from '#/providers/AuthProvider'
import BackendProvider from '#/providers/BackendProvider'
import LocalStorageProvider from '#/providers/LocalStorageProvider'
import LoggerProvider from '#/providers/LoggerProvider'
import type * as loggerProvider from '#/providers/LoggerProvider'
import ModalProvider from '#/providers/ModalProvider'
import SessionProvider from '#/providers/SessionProvider'
import ShortcutsProvider from '#/providers/ShortcutsProvider'
import type * as backend from '#/services/backend'
import * as localBackend from '#/services/localBackend'
import * as shortcutsModule from '#/utilities/shortcuts'

// ======================
// === getMainPageUrl ===
// ======================

/** Returns the URL to the main page. This is the current URL, with the current route removed. */
function getMainPageUrl() {
  const mainPageUrl = new URL(window.location.href)
  mainPageUrl.pathname = mainPageUrl.pathname.replace(appUtils.ALL_PATHS_REGEX, '')
  return mainPageUrl
}

// ===========
// === App ===
// ===========

/** Global configuration for the `App` component. */
export interface AppProps {
  logger: loggerProvider.Logger
  /** Whether the application may have the local backend running. */
  supportsLocalBackend: boolean
  /** If true, the app can only be used in offline mode. */
  isAuthenticationDisabled: boolean
  /** Whether the application supports deep links. This is only true when using
   * the installed app on macOS and Windows. */
  supportsDeepLinks: boolean
  /** Whether the dashboard should be rendered. */
  shouldShowDashboard: boolean
  /** The name of the project to open on startup, if any. */
  initialProjectName: string | null
  onAuthenticated: (accessToken: string | null) => void
  projectManagerUrl: string | null
  appRunner: AppRunner
}

/** Component called by the parent module, returning the root React component for this
 * package.
 *
 * This component handles all the initialization and rendering of the app, and manages the app's
 * routes. It also initializes an `AuthProvider` that will be used by the rest of the app. */
export default function App(props: AppProps) {
  // This is a React component even though it does not contain JSX.
  // eslint-disable-next-line no-restricted-syntax
  const Router = detect.isOnElectron() ? router.MemoryRouter : router.BrowserRouter
  /** Note that the `Router` must be the parent of the `AuthProvider`, because the `AuthProvider`
   * will redirect the user between the login/register pages and the dashboard. */
  return (
    <>
      <toastify.ToastContainer
        position="top-center"
        theme="light"
        closeOnClick={false}
        draggable={false}
        toastClassName="text-sm leading-170 bg-frame-selected rounded-2xl backdrop-blur-3xl"
        transition={toastify.Zoom}
        limit={3}
      />
      <Router basename={getMainPageUrl().pathname}>
        <AppRouter {...props} />
      </Router>
    </>
  )
}

// =================
// === AppRouter ===
// =================

/** Router definition for the app.
 *
 * The only reason the {@link AppRouter} component is separate from the {@link App} component is
 * because the {@link AppRouter} relies on React hooks, which can't be used in the same React
 * component as the component that defines the provider. */
function AppRouter(props: AppProps) {
  const { logger, supportsLocalBackend, isAuthenticationDisabled, shouldShowDashboard } = props
  const { onAuthenticated, projectManagerUrl } = props
  const navigate = navigateHooks.useNavigate()
  if (detect.IS_DEV_MODE) {
    // @ts-expect-error This is used exclusively for debugging.
    window.navigate = navigate
  }
  const [shortcuts] = React.useState(() => shortcutsModule.ShortcutRegistry.createWithDefaults())
  React.useEffect(() => {
    const onKeyDown = (event: KeyboardEvent) => {
      const isTargetEditable =
        event.target instanceof HTMLInputElement ||
        (event.target instanceof HTMLElement && event.target.isContentEditable)
      const shouldHandleEvent = isTargetEditable ? !shortcutsModule.isTextInputEvent(event) : true
      if (shouldHandleEvent && shortcuts.handleKeyboardEvent(event)) {
        event.preventDefault()
        // This is required to prevent the event from propagating to the event handler
        // that focuses the search input.
        event.stopImmediatePropagation()
      }
    }
    document.body.addEventListener('keydown', onKeyDown)
    return () => {
      document.body.removeEventListener('keydown', onKeyDown)
    }
  }, [shortcuts])
  const mainPageUrl = getMainPageUrl()
<<<<<<< HEAD
  const authService = debugHooks.useDebugMemo(() => {
    const authConfig = { navigate, ...props }
    return authServiceModule.initAuthService(authConfig)
  }, [props, /* should never change */ navigate])
=======
  const authService = React.useMemo(() => {
    const authConfig = { navigate, ...props }
    return authServiceModule.initAuthService(authConfig)
  }, [navigate, props])
>>>>>>> 5f1333a5
  const userSession = authService.cognito.userSession.bind(authService.cognito)
  const registerAuthEventListener = authService.registerAuthEventListener
  const initialBackend: backend.Backend = isAuthenticationDisabled
    ? new localBackend.LocalBackend(projectManagerUrl)
    : // This is safe, because the backend is always set by the authentication flow.
      // eslint-disable-next-line @typescript-eslint/no-non-null-assertion
      null!
  const routes = (
    <router.Routes>
      <React.Fragment>
        {/* Login & registration pages are visible to unauthenticated users. */}
        <router.Route element={<authProvider.GuestLayout />}>
          <router.Route path={appUtils.REGISTRATION_PATH} element={<Registration />} />
          <router.Route
            path={appUtils.LOGIN_PATH}
            element={<Login supportsLocalBackend={supportsLocalBackend} />}
          />
        </router.Route>
        {/* Protected pages are visible to authenticated users. */}
        <router.Route element={<authProvider.ProtectedLayout />}>
          <router.Route
            path={appUtils.DASHBOARD_PATH}
            element={shouldShowDashboard && <Dashboard {...props} />}
          />
        </router.Route>
        {/* Semi-protected pages are visible to users currently registering. */}
        <router.Route element={<authProvider.SemiProtectedLayout />}>
          <router.Route path={appUtils.SET_USERNAME_PATH} element={<SetUsername />} />
        </router.Route>
        {/* Other pages are visible to unauthenticated and authenticated users. */}
        <router.Route path={appUtils.CONFIRM_REGISTRATION_PATH} element={<ConfirmRegistration />} />
        <router.Route path={appUtils.FORGOT_PASSWORD_PATH} element={<ForgotPassword />} />
        <router.Route path={appUtils.RESET_PASSWORD_PATH} element={<ResetPassword />} />
        <router.Route path={appUtils.ENTER_OFFLINE_MODE_PATH} element={<EnterOfflineMode />} />
      </React.Fragment>
    </router.Routes>
  )
  /** {@link BackendProvider} depends on {@link LocalStorageProvider}. */
  return (
    <LoggerProvider logger={logger}>
      <SessionProvider
        mainPageUrl={mainPageUrl}
        userSession={userSession}
        registerAuthEventListener={registerAuthEventListener}
      >
        <LocalStorageProvider>
          <BackendProvider initialBackend={initialBackend}>
            <AuthProvider
              shouldStartInOfflineMode={isAuthenticationDisabled}
              supportsLocalBackend={supportsLocalBackend}
              authService={authService}
              onAuthenticated={onAuthenticated}
              projectManagerUrl={projectManagerUrl}
            >
              <ModalProvider>
                <ShortcutsProvider shortcuts={shortcuts}>{routes}</ShortcutsProvider>
              </ModalProvider>
            </AuthProvider>
          </BackendProvider>
        </LocalStorageProvider>
      </SessionProvider>
    </LoggerProvider>
  )
}<|MERGE_RESOLUTION|>--- conflicted
+++ resolved
@@ -41,9 +41,18 @@
 import * as detect from 'enso-common/src/detect'
 
 import * as appUtils from '#/appUtils'
-import * as authServiceModule from '#/authentication/service'
-import * as debugHooks from '#/hooks/debugHooks'
+
 import * as navigateHooks from '#/hooks/navigateHooks'
+
+import AuthProvider, * as authProvider from '#/providers/AuthProvider'
+import BackendProvider from '#/providers/BackendProvider'
+import LocalStorageProvider from '#/providers/LocalStorageProvider'
+import LoggerProvider from '#/providers/LoggerProvider'
+import type * as loggerProvider from '#/providers/LoggerProvider'
+import ModalProvider from '#/providers/ModalProvider'
+import SessionProvider from '#/providers/SessionProvider'
+import ShortcutsProvider from '#/providers/ShortcutsProvider'
+
 import ConfirmRegistration from '#/pages/authentication/ConfirmRegistration'
 import EnterOfflineMode from '#/pages/authentication/EnterOfflineMode'
 import ForgotPassword from '#/pages/authentication/ForgotPassword'
@@ -52,17 +61,13 @@
 import ResetPassword from '#/pages/authentication/ResetPassword'
 import SetUsername from '#/pages/authentication/SetUsername'
 import Dashboard from '#/pages/dashboard/Dashboard'
-import AuthProvider, * as authProvider from '#/providers/AuthProvider'
-import BackendProvider from '#/providers/BackendProvider'
-import LocalStorageProvider from '#/providers/LocalStorageProvider'
-import LoggerProvider from '#/providers/LoggerProvider'
-import type * as loggerProvider from '#/providers/LoggerProvider'
-import ModalProvider from '#/providers/ModalProvider'
-import SessionProvider from '#/providers/SessionProvider'
-import ShortcutsProvider from '#/providers/ShortcutsProvider'
+
 import type * as backend from '#/services/backend'
 import * as localBackend from '#/services/localBackend'
+
 import * as shortcutsModule from '#/utilities/shortcuts'
+
+import * as authServiceModule from '#/authentication/service'
 
 // ======================
 // === getMainPageUrl ===
@@ -164,17 +169,10 @@
     }
   }, [shortcuts])
   const mainPageUrl = getMainPageUrl()
-<<<<<<< HEAD
-  const authService = debugHooks.useDebugMemo(() => {
+  const authService = React.useMemo(() => {
     const authConfig = { navigate, ...props }
     return authServiceModule.initAuthService(authConfig)
   }, [props, /* should never change */ navigate])
-=======
-  const authService = React.useMemo(() => {
-    const authConfig = { navigate, ...props }
-    return authServiceModule.initAuthService(authConfig)
-  }, [navigate, props])
->>>>>>> 5f1333a5
   const userSession = authService.cognito.userSession.bind(authService.cognito)
   const registerAuthEventListener = authService.registerAuthEventListener
   const initialBackend: backend.Backend = isAuthenticationDisabled
