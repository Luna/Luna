/** @file File containing the {@link App} React component, which is the entrypoint into our React
 * application.
 *
 * # Providers
 *
 * The {@link App} component is responsible for defining the global context used by child
 * components. For example, it defines a {@link toastify.ToastContainer}, which is used to display temporary
 * notifications to the user. These global components are defined at the top of the {@link App} so
 * that they are available to all of the child components.
 *
 * The {@link App} also defines various providers (e.g., {@link authProvider.AuthProvider}).
 * Providers are a React-specific concept that allows components to access global state without
 * having to pass it down through the component tree. For example, the
 * {@link authProvider.AuthProvider} wraps the entire application, and provides the context
 * necessary for child components to use the {@link authProvider.useAuth} hook. The
 * {@link authProvider.useAuth} hook lets child components access the user's authentication session
 * (i.e., email, username, etc.) and it also provides methods for signing the user in, etc.
 *
 * Providers consist of a provider component that wraps the application, a context object defined
 * by the provider component, and a hook that can be used by child components to access the context.
 * All of the providers are initialized here, at the {@link App} component to ensure that they are
 * available to all of the child components.
 *
 * # Routes and Authentication
 *
 * The {@link AppRouter} component defines the layout of the application, in terms of navigation. It
 * consists of a list of {@link router.Route}s, as well as the HTTP pathnames that the
 * {@link router.Route}s can be accessed by.
 *
 * The {@link router.Route}s are grouped by authorization level. Some routes are
 * accessed by unauthenticated (i.e., not signed in) users. Some routes are accessed by partially
 * authenticated users (c.f. {@link authProvider.PartialUserSession}). That is, users who have
 * signed up but who have not completed email verification or set a username. The remaining
 * {@link router.Route}s require fully authenticated users (c.f.
 * {@link authProvider.FullUserSession}). */
import * as React from 'react'

import * as reactQuery from '@tanstack/react-query'
import * as router from 'react-router-dom'
import * as toastify from 'react-toastify'

import * as detect from 'enso-common/src/detect'

import * as appUtils from '#/appUtils'

import * as inputBindingsModule from '#/configurations/inputBindings'

import * as backendHooks from '#/hooks/backendHooks'

import AuthProvider, * as authProvider from '#/providers/AuthProvider'
import BackendProvider from '#/providers/BackendProvider'
import InputBindingsProvider from '#/providers/InputBindingsProvider'
import LocalStorageProvider, * as localStorageProvider from '#/providers/LocalStorageProvider'
import LoggerProvider from '#/providers/LoggerProvider'
import type * as loggerProvider from '#/providers/LoggerProvider'
import ModalProvider, * as modalProvider from '#/providers/ModalProvider'
import * as navigator2DProvider from '#/providers/Navigator2DProvider'
<<<<<<< HEAD
import RemoteBackendProvider from '#/providers/RemoteBackendProvider'
import SearchBarProvider from '#/providers/SearchBarProvider'
=======
>>>>>>> 46f6b4f6
import SessionProvider from '#/providers/SessionProvider'

import ConfirmRegistration from '#/pages/authentication/ConfirmRegistration'
import ForgotPassword from '#/pages/authentication/ForgotPassword'
import Login from '#/pages/authentication/Login'
import Registration from '#/pages/authentication/Registration'
import ResetPassword from '#/pages/authentication/ResetPassword'
import RestoreAccount from '#/pages/authentication/RestoreAccount'
import SetUsername from '#/pages/authentication/SetUsername'
import Dashboard from '#/pages/dashboard/Dashboard'
import * as subscribe from '#/pages/subscribe/Subscribe'
import * as subscribeSuccess from '#/pages/subscribe/SubscribeSuccess'

import * as errorBoundary from '#/components/ErrorBoundary'
import * as loader from '#/components/Loader'
import * as rootComponent from '#/components/Root'

import AboutModal from '#/modals/AboutModal'
import * as setOrganizationNameModal from '#/modals/SetOrganizationNameModal'
import * as termsOfServiceModal from '#/modals/TermsOfServiceModal'

import type Backend from '#/services/Backend'
import LocalBackend from '#/services/LocalBackend'
import * as projectManager from '#/services/ProjectManager'

import * as appBaseUrl from '#/utilities/appBaseUrl'
import * as eventModule from '#/utilities/event'
import LocalStorage from '#/utilities/LocalStorage'
import * as object from '#/utilities/object'

import * as authServiceModule from '#/authentication/service'

import type * as types from '../../types/types'

// ============================
// === Global configuration ===
// ============================

declare module '#/utilities/LocalStorage' {
  /** */
  interface LocalStorageData {
    readonly inputBindings: Readonly<Record<string, readonly string[]>>
  }
}

LocalStorage.registerKey('inputBindings', {
  tryParse: value =>
    typeof value !== 'object' || value == null
      ? null
      : Object.fromEntries(
          Object.entries<unknown>({ ...value }).flatMap(kv => {
            const [k, v] = kv
            return Array.isArray(v) && v.every((item): item is string => typeof item === 'string')
              ? [[k, v]]
              : []
          })
        ),
})

// ======================
// === getMainPageUrl ===
// ======================

/** Returns the URL to the main page. This is the current URL, with the current route removed. */
function getMainPageUrl() {
  const mainPageUrl = new URL(window.location.href)
  mainPageUrl.pathname = mainPageUrl.pathname.replace(appUtils.ALL_PATHS_REGEX, '')
  return mainPageUrl
}

// ===========
// === App ===
// ===========

/** Global configuration for the `App` component. */
export interface AppProps {
  readonly vibrancy: boolean
  readonly logger: loggerProvider.Logger
  /** Whether the application may have the local backend running. */
  readonly supportsLocalBackend: boolean
  /** If true, the app can only be used in offline mode. */
  readonly isAuthenticationDisabled: boolean
  /** Whether the application supports deep links. This is only true when using
   * the installed app on macOS and Windows. */
  readonly supportsDeepLinks: boolean
  /** Whether the dashboard should be rendered. */
  readonly shouldShowDashboard: boolean
  /** The name of the project to open on startup, if any. */
  readonly initialProjectName: string | null
  readonly onAuthenticated: (accessToken: string | null) => void
  readonly projectManagerUrl: string | null
  readonly ydocUrl: string | null
  readonly appRunner: types.EditorRunner | null
  readonly portalRoot: Element
}

/** Component called by the parent module, returning the root React component for this
 * package.
 *
 * This component handles all the initialization and rendering of the app, and manages the app's
 * routes. It also initializes an `AuthProvider` that will be used by the rest of the app. */
export default function App(props: AppProps) {
  const { supportsLocalBackend } = props

  const { data: rootDirectoryPath } = reactQuery.useSuspenseQuery({
    queryKey: ['root-directory', supportsLocalBackend],
    queryFn: async () => {
      if (supportsLocalBackend) {
        const response = await fetch(`${appBaseUrl.APP_BASE_URL}/api/root-directory`)
        const text = await response.text()
        return projectManager.Path(text)
      } else {
        return null
      }
    },
  })

  // Both `BackendProvider` and `InputBindingsProvider` depend on `LocalStorageProvider`.
  // Note that the `Router` must be the parent of the `AuthProvider`, because the `AuthProvider`
  // will redirect the user between the login/register pages and the dashboard.
  return (
    <>
      <toastify.ToastContainer
        position="top-center"
        theme="light"
        closeOnClick={false}
        draggable={false}
        toastClassName="text-sm leading-cozy bg-selected-frame rounded-lg backdrop-blur-default"
        transition={toastify.Zoom}
        limit={3}
      />
      <router.BrowserRouter basename={getMainPageUrl().pathname}>
        <LocalStorageProvider>
          <ModalProvider>
            <AppRouter {...props} projectManagerRootDirectory={rootDirectoryPath} />
          </ModalProvider>
        </LocalStorageProvider>
      </router.BrowserRouter>
    </>
  )
}

// =================
// === AppRouter ===
// =================

/** Props for an {@link AppRouter}. */
export interface AppRouterProps extends AppProps {
  readonly projectManagerRootDirectory: projectManager.Path | null
}

/** Router definition for the app.
 *
 * The only reason the {@link AppRouter} component is separate from the {@link App} component is
 * because the {@link AppRouter} relies on React hooks, which can't be used in the same React
 * component as the component that defines the provider. */
function AppRouter(props: AppRouterProps) {
  const { logger, isAuthenticationDisabled, shouldShowDashboard } = props
  const { onAuthenticated, projectManagerUrl, projectManagerRootDirectory } = props
  const { portalRoot } = props
  // `navigateHooks.useNavigate` cannot be used here as it relies on `AuthProvider`, which has not
  // yet been initialized at this point.
  // eslint-disable-next-line no-restricted-properties
  const navigate = router.useNavigate()
  const { localStorage } = localStorageProvider.useLocalStorage()
  const { setModal } = modalProvider.useSetModal()
  const navigator2D = navigator2DProvider.useNavigator2D()
  const [remoteBackend, setRemoteBackend] = React.useState<Backend | null>(null)
  const [localBackend] = React.useState(() =>
    projectManagerUrl != null && projectManagerRootDirectory != null
      ? new LocalBackend(projectManagerUrl, projectManagerRootDirectory)
      : null
  )
  backendHooks.useObserveBackend(remoteBackend)
  backendHooks.useObserveBackend(localBackend)
  if (detect.IS_DEV_MODE) {
    // @ts-expect-error This is used exclusively for debugging.
    window.navigate = navigate
  }
  const [inputBindingsRaw] = React.useState(() => inputBindingsModule.createBindings())

  React.useEffect(() => {
    const savedInputBindings = localStorage.get('inputBindings')
    if (savedInputBindings != null) {
      const filteredInputBindings = object.mapEntries(
        inputBindingsRaw.metadata,
        k => savedInputBindings[k]
      )
      for (const [bindingKey, newBindings] of object.unsafeEntries(filteredInputBindings)) {
        for (const oldBinding of inputBindingsRaw.metadata[bindingKey].bindings) {
          inputBindingsRaw.delete(bindingKey, oldBinding)
        }
        for (const newBinding of newBindings ?? []) {
          inputBindingsRaw.add(bindingKey, newBinding)
        }
      }
    }
  }, [/* should never change */ localStorage, /* should never change */ inputBindingsRaw])

  React.useEffect(() => {
    if (remoteBackend) {
      void remoteBackend.logEvent('open_app')
      const logCloseEvent = () => void remoteBackend.logEvent('close_app')
      window.addEventListener('beforeunload', logCloseEvent)
      return () => {
        window.removeEventListener('beforeunload', logCloseEvent)
        logCloseEvent()
      }
    } else {
      return
    }
  }, [remoteBackend])

  const inputBindings = React.useMemo(() => {
    const updateLocalStorage = () => {
      localStorage.set(
        'inputBindings',
        Object.fromEntries(
          Object.entries(inputBindingsRaw.metadata).map(kv => {
            const [k, v] = kv
            return [k, v.bindings]
          })
        )
      )
    }
    return {
      /** Transparently pass through `handler()`. */
      get handler() {
        return inputBindingsRaw.handler.bind(inputBindingsRaw)
      },
      /** Transparently pass through `attach()`. */
      get attach() {
        return inputBindingsRaw.attach.bind(inputBindingsRaw)
      },
      reset: (bindingKey: inputBindingsModule.DashboardBindingKey) => {
        inputBindingsRaw.reset(bindingKey)
        updateLocalStorage()
      },
      add: (bindingKey: inputBindingsModule.DashboardBindingKey, binding: string) => {
        inputBindingsRaw.add(bindingKey, binding)
        updateLocalStorage()
      },
      delete: (bindingKey: inputBindingsModule.DashboardBindingKey, binding: string) => {
        inputBindingsRaw.delete(bindingKey, binding)
        updateLocalStorage()
      },
      /** Transparently pass through `metadata`. */
      get metadata() {
        return inputBindingsRaw.metadata
      },
      /** Transparently pass through `register()`. */
      get register() {
        return inputBindingsRaw.unregister.bind(inputBindingsRaw)
      },
      /** Transparently pass through `unregister()`. */
      get unregister() {
        return inputBindingsRaw.unregister.bind(inputBindingsRaw)
      },
    }
  }, [/* should never change */ localStorage, /* should never change */ inputBindingsRaw])

  const mainPageUrl = getMainPageUrl()

  const authService = React.useMemo(() => {
    const authConfig = { navigate, ...props }
    return authServiceModule.initAuthService(authConfig)
  }, [props, /* should never change */ navigate])

  const userSession = authService?.cognito.userSession.bind(authService.cognito) ?? null
  const refreshUserSession =
    authService?.cognito.refreshUserSession.bind(authService.cognito) ?? null
  const registerAuthEventListener = authService?.registerAuthEventListener ?? null

  React.useEffect(() => {
    if ('menuApi' in window) {
      window.menuApi.setShowAboutModalHandler(() => {
        setModal(<AboutModal />)
      })
    }
  }, [/* should never change */ setModal])

  React.useEffect(() => {
    const onKeyDown = navigator2D.onKeyDown.bind(navigator2D)
    document.addEventListener('keydown', onKeyDown)
    return () => {
      document.removeEventListener('keydown', onKeyDown)
    }
  }, [navigator2D])

  React.useEffect(() => {
    let isClick = false
    const onMouseDown = () => {
      isClick = true
    }
    const onMouseUp = (event: MouseEvent) => {
      if (
        isClick &&
        !eventModule.isElementTextInput(event.target) &&
        !eventModule.isElementPartOfMonaco(event.target) &&
        !eventModule.isElementTextInput(document.activeElement)
      ) {
        const selection = document.getSelection()
        const app = document.getElementById('app')
        const appContainsSelection =
          app != null &&
          selection != null &&
          selection.anchorNode != null &&
          app.contains(selection.anchorNode) &&
          selection.focusNode != null &&
          app.contains(selection.focusNode)
        if (selection != null && !appContainsSelection) {
          selection.removeAllRanges()
        }
      }
    }

    const onSelectStart = () => {
      isClick = false
    }
    document.addEventListener('mousedown', onMouseDown)
    document.addEventListener('mouseup', onMouseUp)
    document.addEventListener('selectstart', onSelectStart)
    return () => {
      document.removeEventListener('mousedown', onMouseDown)
      document.removeEventListener('mouseup', onMouseUp)
      document.removeEventListener('selectstart', onSelectStart)
    }
  }, [])

  const routes = (
    <router.Routes>
      {/* Login & registration pages are visible to unauthenticated users. */}
      <router.Route element={<authProvider.GuestLayout />}>
        <router.Route path={appUtils.REGISTRATION_PATH} element={<Registration />} />
        <router.Route path={appUtils.LOGIN_PATH} element={<Login />} />
      </router.Route>

      {/* Protected pages are visible to authenticated users. */}
      <router.Route element={<authProvider.NotDeletedUserLayout />}>
        <router.Route element={<authProvider.ProtectedLayout />}>
          <router.Route element={<termsOfServiceModal.TermsOfServiceModal />}>
            <router.Route element={<setOrganizationNameModal.SetOrganizationNameModal />}>
              <router.Route
                path={appUtils.DASHBOARD_PATH}
                element={shouldShowDashboard && <Dashboard {...props} />}
              />

              <router.Route
                path={appUtils.SUBSCRIBE_PATH}
                element={
                  <errorBoundary.ErrorBoundary>
                    <React.Suspense fallback={<loader.Loader />}>
                      <subscribe.Subscribe />
                    </React.Suspense>
                  </errorBoundary.ErrorBoundary>
                }
              />
            </router.Route>
          </router.Route>

          <router.Route
            path={appUtils.SUBSCRIBE_SUCCESS_PATH}
            element={
              <errorBoundary.ErrorBoundary>
                <React.Suspense fallback={<loader.Loader />}>
                  <subscribeSuccess.SubscribeSuccess />
                </React.Suspense>
              </errorBoundary.ErrorBoundary>
            }
          />
        </router.Route>
      </router.Route>

      <router.Route element={<termsOfServiceModal.TermsOfServiceModal />}>
        {/* Semi-protected pages are visible to users currently registering. */}
        <router.Route element={<authProvider.NotDeletedUserLayout />}>
          <router.Route element={<authProvider.SemiProtectedLayout />}>
            <router.Route path={appUtils.SET_USERNAME_PATH} element={<SetUsername />} />
          </router.Route>
        </router.Route>
      </router.Route>

      {/* Other pages are visible to unauthenticated and authenticated users. */}
      <router.Route path={appUtils.CONFIRM_REGISTRATION_PATH} element={<ConfirmRegistration />} />
      <router.Route path={appUtils.FORGOT_PASSWORD_PATH} element={<ForgotPassword />} />
      <router.Route path={appUtils.RESET_PASSWORD_PATH} element={<ResetPassword />} />

      {/* Soft-deleted user pages are visible to users who have been soft-deleted. */}
      <router.Route element={<authProvider.ProtectedLayout />}>
        <router.Route element={<authProvider.SoftDeletedUserLayout />}>
          <router.Route path={appUtils.RESTORE_USER_PATH} element={<RestoreAccount />} />
        </router.Route>
      </router.Route>

      {/* 404 page */}
      <router.Route path="*" element={<router.Navigate to="/" replace />} />
    </router.Routes>
  )

  let result = routes
<<<<<<< HEAD
  result = <SearchBarProvider>{result}</SearchBarProvider>
=======
  result = <InputBindingsProvider inputBindings={inputBindings}>{result}</InputBindingsProvider>
>>>>>>> 46f6b4f6
  result = (
    <BackendProvider remoteBackend={remoteBackend} localBackend={localBackend}>
      {result}
    </BackendProvider>
  )
  result = (
    <AuthProvider
      shouldStartInOfflineMode={isAuthenticationDisabled}
      setRemoteBackend={setRemoteBackend}
      authService={authService}
      onAuthenticated={onAuthenticated}
    >
      {result}
    </AuthProvider>
  )
  result = (
    <SessionProvider
      mainPageUrl={mainPageUrl}
      userSession={userSession}
      registerAuthEventListener={registerAuthEventListener}
      refreshUserSession={
        refreshUserSession
          ? async () => {
              await refreshUserSession()
            }
          : null
      }
    >
      {result}
    </SessionProvider>
  )
  result = <LoggerProvider logger={logger}>{result}</LoggerProvider>
  result = (
    <rootComponent.Root navigate={navigate} portalRoot={portalRoot}>
      {result}
    </rootComponent.Root>
  )
  return result
}<|MERGE_RESOLUTION|>--- conflicted
+++ resolved
@@ -55,11 +55,6 @@
 import type * as loggerProvider from '#/providers/LoggerProvider'
 import ModalProvider, * as modalProvider from '#/providers/ModalProvider'
 import * as navigator2DProvider from '#/providers/Navigator2DProvider'
-<<<<<<< HEAD
-import RemoteBackendProvider from '#/providers/RemoteBackendProvider'
-import SearchBarProvider from '#/providers/SearchBarProvider'
-=======
->>>>>>> 46f6b4f6
 import SessionProvider from '#/providers/SessionProvider'
 
 import ConfirmRegistration from '#/pages/authentication/ConfirmRegistration'
@@ -460,11 +455,7 @@
   )
 
   let result = routes
-<<<<<<< HEAD
-  result = <SearchBarProvider>{result}</SearchBarProvider>
-=======
   result = <InputBindingsProvider inputBindings={inputBindings}>{result}</InputBindingsProvider>
->>>>>>> 46f6b4f6
   result = (
     <BackendProvider remoteBackend={remoteBackend} localBackend={localBackend}>
       {result}
