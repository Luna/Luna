/** @file File containing the {@link App} React component, which is the entrypoint into our React
 * application.
 *
 * # Providers
 *
 * The {@link App} component is responsible for defining the global context used by child
 * components. For example, it defines a {@link toastify.ToastContainer}, which is used to display temporary
 * notifications to the user. These global components are defined at the top of the {@link App} so
 * that they are available to all of the child components.
 *
 * The {@link App} also defines various providers (e.g., {@link authProvider.AuthProvider}).
 * Providers are a React-specific concept that allows components to access global state without
 * having to pass it down through the component tree. For example, the
 * {@link authProvider.AuthProvider} wraps the entire application, and provides the context
 * necessary for child components to use the {@link authProvider.useAuth} hook. The
 * {@link authProvider.useAuth} hook lets child components access the user's authentication session
 * (i.e., email, username, etc.) and it also provides methods for signing the user in, etc.
 *
 * Providers consist of a provider component that wraps the application, a context object defined
 * by the provider component, and a hook that can be used by child components to access the context.
 * All of the providers are initialized here, at the {@link App} component to ensure that they are
 * available to all of the child components.
 *
 * # Routes and Authentication
 *
 * The {@link AppRouter} component defines the layout of the application, in terms of navigation. It
 * consists of a list of {@link router.Route}s, as well as the HTTP pathnames that the
 * {@link router.Route}s can be accessed by.
 *
 * The {@link router.Route}s are grouped by authorization level. Some routes are
 * accessed by unauthenticated (i.e., not signed in) users. Some routes are accessed by partially
 * authenticated users (c.f. {@link authProvider.PartialUserSession}). That is, users who have
 * signed up but who have not completed email verification or set a username. The remaining
 * {@link router.Route}s require fully authenticated users (c.f.
 * {@link authProvider.FullUserSession}). */
import * as React from 'react'

import * as reactQuery from '@tanstack/react-query'
import * as router from 'react-router-dom'
import * as toastify from 'react-toastify'

import * as detect from 'enso-common/src/detect'

import * as appUtils from '#/appUtils'
import * as reactQueryClientModule from '#/reactQueryClient'

import * as inputBindingsModule from '#/configurations/inputBindings'

import AuthProvider, * as authProvider from '#/providers/AuthProvider'
import BackendProvider from '#/providers/BackendProvider'
import InputBindingsProvider from '#/providers/InputBindingsProvider'
import LocalStorageProvider, * as localStorageProvider from '#/providers/LocalStorageProvider'
import LoggerProvider from '#/providers/LoggerProvider'
import type * as loggerProvider from '#/providers/LoggerProvider'
import ModalProvider from '#/providers/ModalProvider'
import * as navigator2DProvider from '#/providers/Navigator2DProvider'
import SessionProvider from '#/providers/SessionProvider'

import ConfirmRegistration from '#/pages/authentication/ConfirmRegistration'
import EnterOfflineMode from '#/pages/authentication/EnterOfflineMode'
import ErrorScreen from '#/pages/authentication/ErrorScreen'
import ForgotPassword from '#/pages/authentication/ForgotPassword'
import LoadingScreen from '#/pages/authentication/LoadingScreen'
import Login from '#/pages/authentication/Login'
import Registration from '#/pages/authentication/Registration'
import ResetPassword from '#/pages/authentication/ResetPassword'
import RestoreAccount from '#/pages/authentication/RestoreAccount'
import SetUsername from '#/pages/authentication/SetUsername'
import Dashboard from '#/pages/dashboard/Dashboard'
import * as subscribe from '#/pages/subscribe/Subscribe'
import * as subscribeSuccess from '#/pages/subscribe/SubscribeSuccess'

import * as errorBoundary from '#/components/ErrorBoundary'
import * as loader from '#/components/Loader'
import * as rootComponent from '#/components/Root'

import * as setOrganizationNameModal from '#/modals/SetOrganizationNameModal'

import type Backend from '#/services/Backend'
import LocalBackend from '#/services/LocalBackend'
import * as projectManager from '#/services/ProjectManager'

import * as appBaseUrl from '#/utilities/appBaseUrl'
import * as eventModule from '#/utilities/event'
import LocalStorage from '#/utilities/LocalStorage'
import * as object from '#/utilities/object'

import * as authServiceModule from '#/authentication/service'

// ============================
// === Global configuration ===
// ============================

declare module '#/utilities/LocalStorage' {
  /** */
  interface LocalStorageData {
    readonly inputBindings: Readonly<Record<string, readonly string[]>>
  }
}

LocalStorage.registerKey('inputBindings', {
  tryParse: value =>
    typeof value !== 'object' || value == null
      ? null
      : Object.fromEntries(
          Object.entries<unknown>({ ...value }).flatMap(kv => {
            const [k, v] = kv
            return Array.isArray(v) && v.every((item): item is string => typeof item === 'string')
              ? [[k, v]]
              : []
          })
        ),
})

// ======================
// === getMainPageUrl ===
// ======================

/** Returns the URL to the main page. This is the current URL, with the current route removed. */
function getMainPageUrl() {
  const mainPageUrl = new URL(window.location.href)
  mainPageUrl.pathname = mainPageUrl.pathname.replace(appUtils.ALL_PATHS_REGEX, '')
  return mainPageUrl
}

// ===========
// === App ===
// ===========

/** Global configuration for the `App` component. */
export interface AppProps {
  readonly vibrancy: boolean
  readonly logger: loggerProvider.Logger
  /** Whether the application may have the local backend running. */
  readonly supportsLocalBackend: boolean
  /** If true, the app can only be used in offline mode. */
  readonly isAuthenticationDisabled: boolean
  /** Whether the application supports deep links. This is only true when using
   * the installed app on macOS and Windows. */
  readonly supportsDeepLinks: boolean
  /** Whether the dashboard should be rendered. */
  readonly shouldShowDashboard: boolean
  /** The name of the project to open on startup, if any. */
  readonly initialProjectName: string | null
  readonly onAuthenticated: (accessToken: string | null) => void
  readonly projectManagerUrl: string | null
  readonly ydocUrl: string | null
  readonly appRunner: AppRunner
}

/** Component called by the parent module, returning the root React component for this
 * package.
 *
 * This component handles all the initialization and rendering of the app, and manages the app's
 * routes. It also initializes an `AuthProvider` that will be used by the rest of the app. */
export default function App(props: AppProps) {
  const { supportsLocalBackend } = props
  // This is a React component even though it does not contain JSX.
  // eslint-disable-next-line no-restricted-syntax
  const Router = detect.isOnElectron() ? router.HashRouter : router.BrowserRouter
  const queryClient = React.useMemo(() => reactQueryClientModule.createReactQueryClient(), [])
  const [rootDirectoryPath, setRootDirectoryPath] = React.useState<projectManager.Path | null>(null)
  const [error, setError] = React.useState<unknown>(null)
  const isLoading = supportsLocalBackend && rootDirectoryPath == null

  React.useEffect(() => {
    if (supportsLocalBackend) {
      void (async () => {
        try {
          const response = await fetch(`${appBaseUrl.APP_BASE_URL}/api/root-directory`)
          const text = await response.text()
          setRootDirectoryPath(projectManager.Path(text))
        } catch (innerError) {
          setError(innerError)
        }
      })()
    }
  }, [supportsLocalBackend])

  // Both `BackendProvider` and `InputBindingsProvider` depend on `LocalStorageProvider`.
  // Note that the `Router` must be the parent of the `AuthProvider`, because the `AuthProvider`
  // will redirect the user between the login/register pages and the dashboard.
  return error != null ? (
    <ErrorScreen error={error} />
  ) : isLoading ? (
    <LoadingScreen />
  ) : (
    <reactQuery.QueryClientProvider client={queryClient}>
      <toastify.ToastContainer
        position="top-center"
        theme="light"
        closeOnClick={false}
        draggable={false}
        toastClassName="text-sm leading-cozy bg-selected-frame rounded-default backdrop-blur-default"
        transition={toastify.Zoom}
        limit={3}
      />
      <Router basename={getMainPageUrl().pathname}>
        <LocalStorageProvider>
          <AppRouter {...props} projectManagerRootDirectory={rootDirectoryPath} />
        </LocalStorageProvider>
      </Router>
    </reactQuery.QueryClientProvider>
  )
}

// =================
// === AppRouter ===
// =================

/** Props for an {@link AppRouter}. */
export interface AppRouterProps extends AppProps {
  readonly projectManagerRootDirectory: projectManager.Path | null
}

/** Router definition for the app.
 *
 * The only reason the {@link AppRouter} component is separate from the {@link App} component is
 * because the {@link AppRouter} relies on React hooks, which can't be used in the same React
 * component as the component that defines the provider. */
function AppRouter(props: AppRouterProps) {
  const { logger, isAuthenticationDisabled, shouldShowDashboard } = props
  const { onAuthenticated, projectManagerUrl, projectManagerRootDirectory } = props
  // `navigateHooks.useNavigate` cannot be used here as it relies on `AuthProvider`, which has not
  // yet been initialized at this point.
  // eslint-disable-next-line no-restricted-properties
  const navigate = router.useNavigate()
  const { localStorage } = localStorageProvider.useLocalStorage()
  const navigator2D = navigator2DProvider.useNavigator2D()
  const [remoteBackend, setRemoteBackend] = React.useState<Backend | null>(null)
  const [localBackend] = React.useState(() =>
    projectManagerUrl != null && projectManagerRootDirectory != null
      ? new LocalBackend(projectManagerUrl, projectManagerRootDirectory)
      : null
  )
  if (detect.IS_DEV_MODE) {
    // @ts-expect-error This is used exclusively for debugging.
    window.navigate = navigate
  }
  const [inputBindingsRaw] = React.useState(() => inputBindingsModule.createBindings())
  const [root] = React.useState<React.RefObject<HTMLElement>>(() => ({
    current: document.getElementById('enso-dashboard'),
  }))

  React.useEffect(() => {
    const savedInputBindings = localStorage.get('inputBindings')
    if (savedInputBindings != null) {
      const filteredInputBindings = object.mapEntries(
        inputBindingsRaw.metadata,
        k => savedInputBindings[k]
      )
      for (const [bindingKey, newBindings] of object.unsafeEntries(filteredInputBindings)) {
        for (const oldBinding of inputBindingsRaw.metadata[bindingKey].bindings) {
          inputBindingsRaw.delete(bindingKey, oldBinding)
        }
        for (const newBinding of newBindings ?? []) {
          inputBindingsRaw.add(bindingKey, newBinding)
        }
      }
    }
  }, [/* should never change */ localStorage, /* should never change */ inputBindingsRaw])

  const inputBindings = React.useMemo(() => {
    const updateLocalStorage = () => {
      localStorage.set(
        'inputBindings',
        Object.fromEntries(
          Object.entries(inputBindingsRaw.metadata).map(kv => {
            const [k, v] = kv
            return [k, v.bindings]
          })
        )
      )
    }
    return {
      /** Transparently pass through `handler()`. */
      get handler() {
        return inputBindingsRaw.handler.bind(inputBindingsRaw)
      },
      /** Transparently pass through `attach()`. */
      get attach() {
        return inputBindingsRaw.attach.bind(inputBindingsRaw)
      },
      reset: (bindingKey: inputBindingsModule.DashboardBindingKey) => {
        inputBindingsRaw.reset(bindingKey)
        updateLocalStorage()
      },
      add: (bindingKey: inputBindingsModule.DashboardBindingKey, binding: string) => {
        inputBindingsRaw.add(bindingKey, binding)
        updateLocalStorage()
      },
      delete: (bindingKey: inputBindingsModule.DashboardBindingKey, binding: string) => {
        inputBindingsRaw.delete(bindingKey, binding)
        updateLocalStorage()
      },
      /** Transparently pass through `metadata`. */
      get metadata() {
        return inputBindingsRaw.metadata
      },
      /** Transparently pass through `register()`. */
      get register() {
        return inputBindingsRaw.unregister.bind(inputBindingsRaw)
      },
      /** Transparently pass through `unregister()`. */
      get unregister() {
        return inputBindingsRaw.unregister.bind(inputBindingsRaw)
      },
    }
  }, [/* should never change */ localStorage, /* should never change */ inputBindingsRaw])

  const mainPageUrl = getMainPageUrl()

  const authService = React.useMemo(() => {
    const authConfig = { navigate, ...props }
    return authServiceModule.initAuthService(authConfig)
  }, [props, /* should never change */ navigate])

  const userSession = authService?.cognito.userSession.bind(authService.cognito) ?? null
  const refreshUserSession =
    authService?.cognito.refreshUserSession.bind(authService.cognito) ?? null
  const registerAuthEventListener = authService?.registerAuthEventListener ?? null

  React.useEffect(() => {
    const onKeyDown = navigator2D.onKeyDown.bind(navigator2D)
    document.addEventListener('keydown', onKeyDown)
    return () => {
      document.removeEventListener('keydown', onKeyDown)
    }
  }, [navigator2D])

  React.useEffect(() => {
    let isClick = false
    const onMouseDown = () => {
      isClick = true
    }
    const onMouseUp = (event: MouseEvent) => {
      if (
        isClick &&
        !eventModule.isElementTextInput(event.target) &&
        !eventModule.isElementPartOfMonaco(event.target) &&
        !eventModule.isElementTextInput(document.activeElement)
      ) {
        const selection = document.getSelection()
        const app = document.getElementById('app')
        const appContainsSelection =
          app != null &&
          selection != null &&
          selection.anchorNode != null &&
          app.contains(selection.anchorNode) &&
          selection.focusNode != null &&
          app.contains(selection.focusNode)
        if (selection != null && !appContainsSelection) {
          selection.removeAllRanges()
        }
      }
    }

    const onSelectStart = () => {
      isClick = false
    }
    document.addEventListener('mousedown', onMouseDown)
    document.addEventListener('mouseup', onMouseUp)
    document.addEventListener('selectstart', onSelectStart)
    return () => {
      document.removeEventListener('mousedown', onMouseDown)
      document.removeEventListener('mouseup', onMouseUp)
      document.removeEventListener('selectstart', onSelectStart)
    }
  }, [])

  const routes = (
    <router.Routes>
<<<<<<< HEAD
      <React.Fragment>
        {/* Login & registration pages are visible to unauthenticated users. */}
        <router.Route element={<authProvider.GuestLayout />}>
          <router.Route path={appUtils.REGISTRATION_PATH} element={<Registration />} />
          <router.Route path={appUtils.LOGIN_PATH} element={<Login />} />
        </router.Route>

        {/* Protected pages are visible to authenticated users. */}
        <router.Route element={<authProvider.NotDeletedUserLayout />}>
          <router.Route element={<authProvider.ProtectedLayout />}>
=======
      {/* Login & registration pages are visible to unauthenticated users. */}
      <router.Route element={<authProvider.GuestLayout />}>
        <router.Route path={appUtils.REGISTRATION_PATH} element={<Registration />} />
        <router.Route
          path={appUtils.LOGIN_PATH}
          element={<Login supportsLocalBackend={supportsLocalBackend} />}
        />
      </router.Route>

      {/* Protected pages are visible to authenticated users. */}
      <router.Route element={<authProvider.NotDeletedUserLayout />}>
        <router.Route element={<authProvider.ProtectedLayout />}>
          <router.Route element={<setOrganizationNameModal.SetOrganizationNameModal />}>
>>>>>>> 9f4b3744
            <router.Route
              path={appUtils.DASHBOARD_PATH}
              element={shouldShowDashboard && <Dashboard {...props} />}
            />

            <router.Route
              path={appUtils.SUBSCRIBE_PATH}
              element={
                <errorBoundary.ErrorBoundary>
                  <React.Suspense fallback={<loader.Loader />}>
                    <subscribe.Subscribe />
                  </React.Suspense>
                </errorBoundary.ErrorBoundary>
              }
            />
          </router.Route>

          <router.Route
            path={appUtils.SUBSCRIBE_SUCCESS_PATH}
            element={
              <errorBoundary.ErrorBoundary>
                <React.Suspense fallback={<loader.Loader />}>
                  <subscribeSuccess.SubscribeSuccess />
                </React.Suspense>
              </errorBoundary.ErrorBoundary>
            }
          />
        </router.Route>
      </router.Route>

      {/* Semi-protected pages are visible to users currently registering. */}
      <router.Route element={<authProvider.NotDeletedUserLayout />}>
        <router.Route element={<authProvider.SemiProtectedLayout />}>
          <router.Route path={appUtils.SET_USERNAME_PATH} element={<SetUsername />} />
        </router.Route>
      </router.Route>

      {/* Other pages are visible to unauthenticated and authenticated users. */}
      <router.Route path={appUtils.CONFIRM_REGISTRATION_PATH} element={<ConfirmRegistration />} />
      <router.Route path={appUtils.FORGOT_PASSWORD_PATH} element={<ForgotPassword />} />
      <router.Route path={appUtils.RESET_PASSWORD_PATH} element={<ResetPassword />} />
      <router.Route path={appUtils.ENTER_OFFLINE_MODE_PATH} element={<EnterOfflineMode />} />

      {/* Soft-deleted user pages are visible to users who have been soft-deleted. */}
      <router.Route element={<authProvider.ProtectedLayout />}>
        <router.Route element={<authProvider.SoftDeletedUserLayout />}>
          <router.Route path={appUtils.RESTORE_USER_PATH} element={<RestoreAccount />} />
        </router.Route>
      </router.Route>

      {/* 404 page */}
      <router.Route path="*" element={<router.Navigate to="/" replace />} />
    </router.Routes>
  )
  let result = routes
  result = <InputBindingsProvider inputBindings={inputBindings}>{result}</InputBindingsProvider>
  result = <ModalProvider>{result}</ModalProvider>
  result = (
    <BackendProvider remoteBackend={remoteBackend} localBackend={localBackend}>
      {result}
    </BackendProvider>
  )
  result = (
    <AuthProvider
      shouldStartInOfflineMode={isAuthenticationDisabled}
      setRemoteBackend={setRemoteBackend}
      authService={authService}
      onAuthenticated={onAuthenticated}
    >
      {result}
    </AuthProvider>
  )
  result = (
    <SessionProvider
      mainPageUrl={mainPageUrl}
      userSession={userSession}
      registerAuthEventListener={registerAuthEventListener}
      refreshUserSession={
        refreshUserSession
          ? async () => {
              await refreshUserSession()
            }
          : null
      }
    >
      {result}
    </SessionProvider>
  )
  result = <LoggerProvider logger={logger}>{result}</LoggerProvider>
  result = (
    <rootComponent.Root rootRef={root} navigate={navigate}>
      {result}
    </rootComponent.Root>
  )
  return result
}<|MERGE_RESOLUTION|>--- conflicted
+++ resolved
@@ -370,32 +370,16 @@
 
   const routes = (
     <router.Routes>
-<<<<<<< HEAD
-      <React.Fragment>
-        {/* Login & registration pages are visible to unauthenticated users. */}
-        <router.Route element={<authProvider.GuestLayout />}>
-          <router.Route path={appUtils.REGISTRATION_PATH} element={<Registration />} />
-          <router.Route path={appUtils.LOGIN_PATH} element={<Login />} />
-        </router.Route>
-
-        {/* Protected pages are visible to authenticated users. */}
-        <router.Route element={<authProvider.NotDeletedUserLayout />}>
-          <router.Route element={<authProvider.ProtectedLayout />}>
-=======
       {/* Login & registration pages are visible to unauthenticated users. */}
       <router.Route element={<authProvider.GuestLayout />}>
         <router.Route path={appUtils.REGISTRATION_PATH} element={<Registration />} />
-        <router.Route
-          path={appUtils.LOGIN_PATH}
-          element={<Login supportsLocalBackend={supportsLocalBackend} />}
-        />
+        <router.Route path={appUtils.LOGIN_PATH} element={<Login />} />
       </router.Route>
 
       {/* Protected pages are visible to authenticated users. */}
       <router.Route element={<authProvider.NotDeletedUserLayout />}>
         <router.Route element={<authProvider.ProtectedLayout />}>
           <router.Route element={<setOrganizationNameModal.SetOrganizationNameModal />}>
->>>>>>> 9f4b3744
             <router.Route
               path={appUtils.DASHBOARD_PATH}
               element={shouldShowDashboard && <Dashboard {...props} />}
