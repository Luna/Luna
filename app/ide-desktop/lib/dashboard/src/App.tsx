/** @file File containing the {@link App} React component, which is the entrypoint into our React
 * application.
 *
 * # Providers
 *
 * The {@link App} component is responsible for defining the global context used by child
 * components. For example, it defines a {@link toastify.ToastContainer}, which is used to display temporary
 * notifications to the user. These global components are defined at the top of the {@link App} so
 * that they are available to all of the child components.
 *
 * The {@link App} also defines various providers (e.g., {@link authProvider.AuthProvider}).
 * Providers are a React-specific concept that allows components to access global state without
 * having to pass it down through the component tree. For example, the
 * {@link authProvider.AuthProvider} wraps the entire application, and provides the context
 * necessary for child components to use the {@link authProvider.useAuth} hook. The
 * {@link authProvider.useAuth} hook lets child components access the user's authentication session
 * (i.e., email, username, etc.) and it also provides methods for signing the user in, etc.
 *
 * Providers consist of a provider component that wraps the application, a context object defined
 * by the provider component, and a hook that can be used by child components to access the context.
 * All of the providers are initialized here, at the {@link App} component to ensure that they are
 * available to all of the child components.
 *
 * # Routes and Authentication
 *
 * The {@link AppRouter} component defines the layout of the application, in terms of navigation. It
 * consists of a list of {@link router.Route}s, as well as the HTTP pathnames that the
 * {@link router.Route}s can be accessed by.
 *
 * The {@link router.Route}s are grouped by authorization level. Some routes are
 * accessed by unauthenticated (i.e., not signed in) users. Some routes are accessed by partially
 * authenticated users (c.f. {@link authProvider.PartialUserSession}). That is, users who have
 * signed up but who have not completed email verification or set a username. The remaining
 * {@link router.Route}s require fully authenticated users (c.f.
 * {@link authProvider.FullUserSession}). */
import * as React from 'react'

import * as reactQuery from '@tanstack/react-query'
import * as router from 'react-router-dom'
import * as toastify from 'react-toastify'

import * as detect from 'enso-common/src/detect'

import * as appUtils from '#/appUtils'

import * as inputBindingsModule from '#/configurations/inputBindings'

import AuthProvider, * as authProvider from '#/providers/AuthProvider'
import BackendProvider from '#/providers/BackendProvider'
import InputBindingsProvider from '#/providers/InputBindingsProvider'
import LocalStorageProvider, * as localStorageProvider from '#/providers/LocalStorageProvider'
import LoggerProvider from '#/providers/LoggerProvider'
import type * as loggerProvider from '#/providers/LoggerProvider'
import ModalProvider, * as modalProvider from '#/providers/ModalProvider'
import * as navigator2DProvider from '#/providers/Navigator2DProvider'
import RemoteBackendProvider from '#/providers/RemoteBackendProvider'
import SessionProvider from '#/providers/SessionProvider'

import ConfirmRegistration from '#/pages/authentication/ConfirmRegistration'
import ForgotPassword from '#/pages/authentication/ForgotPassword'
import Login from '#/pages/authentication/Login'
import Registration from '#/pages/authentication/Registration'
import ResetPassword from '#/pages/authentication/ResetPassword'
import RestoreAccount from '#/pages/authentication/RestoreAccount'
import SetUsername from '#/pages/authentication/SetUsername'
import Dashboard from '#/pages/dashboard/Dashboard'
import * as subscribe from '#/pages/subscribe/Subscribe'
import * as subscribeSuccess from '#/pages/subscribe/SubscribeSuccess'

import * as errorBoundary from '#/components/ErrorBoundary'
import * as loader from '#/components/Loader'
import * as rootComponent from '#/components/Root'

import AboutModal from '#/modals/AboutModal'
import * as setOrganizationNameModal from '#/modals/SetOrganizationNameModal'
import * as termsOfServiceModal from '#/modals/TermsOfServiceModal'

import type Backend from '#/services/Backend'
import LocalBackend from '#/services/LocalBackend'
import * as projectManager from '#/services/ProjectManager'

import * as appBaseUrl from '#/utilities/appBaseUrl'
import * as eventModule from '#/utilities/event'
import LocalStorage from '#/utilities/LocalStorage'
import * as object from '#/utilities/object'

import * as authServiceModule from '#/authentication/service'

import type * as types from '../../types/types'
import * as reactQueryDevtools from './ReactQueryDevtools'

// ============================
// === Global configuration ===
// ============================

declare module '#/utilities/LocalStorage' {
  /** */
  interface LocalStorageData {
    readonly inputBindings: Readonly<Record<string, readonly string[]>>
  }
}

LocalStorage.registerKey('inputBindings', {
  tryParse: value =>
    typeof value !== 'object' || value == null
      ? null
      : Object.fromEntries(
          Object.entries<unknown>({ ...value }).flatMap(kv => {
            const [k, v] = kv
            return Array.isArray(v) && v.every((item): item is string => typeof item === 'string')
              ? [[k, v]]
              : []
          })
        ),
})

// ======================
// === getMainPageUrl ===
// ======================

/** Returns the URL to the main page. This is the current URL, with the current route removed. */
function getMainPageUrl() {
  const mainPageUrl = new URL(window.location.href)
  mainPageUrl.pathname = mainPageUrl.pathname.replace(appUtils.ALL_PATHS_REGEX, '')
  return mainPageUrl
}

// ===========
// === App ===
// ===========

/** Global configuration for the `App` component. */
export interface AppProps {
  readonly vibrancy: boolean
  readonly logger: loggerProvider.Logger
  /** Whether the application may have the local backend running. */
  readonly supportsLocalBackend: boolean
  /** If true, the app can only be used in offline mode. */
  readonly isAuthenticationDisabled: boolean
  /** Whether the application supports deep links. This is only true when using
   * the installed app on macOS and Windows. */
  readonly supportsDeepLinks: boolean
  /** Whether the dashboard should be rendered. */
  readonly shouldShowDashboard: boolean
  /** The name of the project to open on startup, if any. */
  readonly initialProjectName: string | null
  readonly onAuthenticated: (accessToken: string | null) => void
  readonly projectManagerUrl: string | null
  readonly ydocUrl: string | null
  readonly appRunner: types.EditorRunner | null
}

/** Component called by the parent module, returning the root React component for this
 * package.
 *
 * This component handles all the initialization and rendering of the app, and manages the app's
 * routes. It also initializes an `AuthProvider` that will be used by the rest of the app. */
export default function App(props: AppProps) {
  const { supportsLocalBackend } = props

  const { data: rootDirectoryPath } = reactQuery.useSuspenseQuery({
    queryKey: ['root-directory', supportsLocalBackend],
    queryFn: async () => {
      if (supportsLocalBackend) {
        const response = await fetch(`${appBaseUrl.APP_BASE_URL}/api/root-directory`)
        const text = await response.text()
        return projectManager.Path(text)
      } else {
        return null
      }
    },
  })

  const routerFuture: Partial<router.FutureConfig> = {
    /* we want to use startTransition to enable concurrent rendering */
    /* eslint-disable-next-line @typescript-eslint/naming-convention */
    v7_startTransition: true,
  }

  // Both `BackendProvider` and `InputBindingsProvider` depend on `LocalStorageProvider`.
  // Note that the `Router` must be the parent of the `AuthProvider`, because the `AuthProvider`
  // will redirect the user between the login/register pages and the dashboard.
  return (
    <>
      <toastify.ToastContainer
        position="top-center"
        theme="light"
        closeOnClick={false}
        draggable={false}
        toastClassName="text-sm leading-cozy bg-selected-frame rounded-lg backdrop-blur-default"
        transition={toastify.Zoom}
        limit={3}
      />
      <router.BrowserRouter basename={getMainPageUrl().pathname} future={routerFuture}>
        <LocalStorageProvider>
          <ModalProvider>
            <AppRouter {...props} projectManagerRootDirectory={rootDirectoryPath} />
          </ModalProvider>
        </LocalStorageProvider>
      </router.BrowserRouter>

      <reactQueryDevtools.ReactQueryDevtools />
    </>
  )
}

// =================
// === AppRouter ===
// =================

/** Props for an {@link AppRouter}. */
export interface AppRouterProps extends AppProps {
  readonly projectManagerRootDirectory: projectManager.Path | null
}

/** Router definition for the app.
 *
 * The only reason the {@link AppRouter} component is separate from the {@link App} component is
 * because the {@link AppRouter} relies on React hooks, which can't be used in the same React
 * component as the component that defines the provider. */
function AppRouter(props: AppRouterProps) {
  const { logger, isAuthenticationDisabled, shouldShowDashboard } = props
  const { onAuthenticated, projectManagerUrl, projectManagerRootDirectory } = props
  // `navigateHooks.useNavigate` cannot be used here as it relies on `AuthProvider`, which has not
  // yet been initialized at this point.
  // eslint-disable-next-line no-restricted-properties
  const navigate = router.useNavigate()
  const { localStorage } = localStorageProvider.useLocalStorage()
  const { setModal } = modalProvider.useSetModal()
  const navigator2D = navigator2DProvider.useNavigator2D()
  const [remoteBackend, setRemoteBackend] = React.useState<Backend | null>(null)
  const [localBackend] = React.useState(() =>
    projectManagerUrl != null && projectManagerRootDirectory != null
      ? new LocalBackend(projectManagerUrl, projectManagerRootDirectory)
      : null
  )
  if (detect.IS_DEV_MODE) {
    // @ts-expect-error This is used exclusively for debugging.
    window.navigate = navigate
  }
  const [inputBindingsRaw] = React.useState(() => inputBindingsModule.createBindings())
  const [root] = React.useState<React.RefObject<HTMLElement>>(() => ({
    current: document.getElementById('enso-dashboard'),
  }))

  React.useEffect(() => {
    const savedInputBindings = localStorage.get('inputBindings')
    if (savedInputBindings != null) {
      const filteredInputBindings = object.mapEntries(
        inputBindingsRaw.metadata,
        k => savedInputBindings[k]
      )
      for (const [bindingKey, newBindings] of object.unsafeEntries(filteredInputBindings)) {
        for (const oldBinding of inputBindingsRaw.metadata[bindingKey].bindings) {
          inputBindingsRaw.delete(bindingKey, oldBinding)
        }
        for (const newBinding of newBindings ?? []) {
          inputBindingsRaw.add(bindingKey, newBinding)
        }
      }
    }
  }, [/* should never change */ localStorage, /* should never change */ inputBindingsRaw])

  const inputBindings = React.useMemo(() => {
    const updateLocalStorage = () => {
      localStorage.set(
        'inputBindings',
        Object.fromEntries(
          Object.entries(inputBindingsRaw.metadata).map(kv => {
            const [k, v] = kv
            return [k, v.bindings]
          })
        )
      )
    }
    return {
      /** Transparently pass through `handler()`. */
      get handler() {
        return inputBindingsRaw.handler.bind(inputBindingsRaw)
      },
      /** Transparently pass through `attach()`. */
      get attach() {
        return inputBindingsRaw.attach.bind(inputBindingsRaw)
      },
      reset: (bindingKey: inputBindingsModule.DashboardBindingKey) => {
        inputBindingsRaw.reset(bindingKey)
        updateLocalStorage()
      },
      add: (bindingKey: inputBindingsModule.DashboardBindingKey, binding: string) => {
        inputBindingsRaw.add(bindingKey, binding)
        updateLocalStorage()
      },
      delete: (bindingKey: inputBindingsModule.DashboardBindingKey, binding: string) => {
        inputBindingsRaw.delete(bindingKey, binding)
        updateLocalStorage()
      },
      /** Transparently pass through `metadata`. */
      get metadata() {
        return inputBindingsRaw.metadata
      },
      /** Transparently pass through `register()`. */
      get register() {
        return inputBindingsRaw.unregister.bind(inputBindingsRaw)
      },
      /** Transparently pass through `unregister()`. */
      get unregister() {
        return inputBindingsRaw.unregister.bind(inputBindingsRaw)
      },
    }
  }, [/* should never change */ localStorage, /* should never change */ inputBindingsRaw])

  const mainPageUrl = getMainPageUrl()

  const authService = React.useMemo(() => {
    const authConfig = { navigate, ...props }
    return authServiceModule.initAuthService(authConfig)
  }, [props, /* should never change */ navigate])

  const userSession = authService?.cognito.userSession.bind(authService.cognito) ?? null
  const refreshUserSession =
    authService?.cognito.refreshUserSession.bind(authService.cognito) ?? null
  const registerAuthEventListener = authService?.registerAuthEventListener ?? null

  React.useEffect(() => {
    if ('menuApi' in window) {
      window.menuApi.setShowAboutModalHandler(() => {
        setModal(<AboutModal />)
      })
    }
  }, [/* should never change */ setModal])

  React.useEffect(() => {
    const onKeyDown = navigator2D.onKeyDown.bind(navigator2D)
    document.addEventListener('keydown', onKeyDown)
    return () => {
      document.removeEventListener('keydown', onKeyDown)
    }
  }, [navigator2D])

  React.useEffect(() => {
    let isClick = false
    const onMouseDown = () => {
      isClick = true
    }
    const onMouseUp = (event: MouseEvent) => {
      if (
        isClick &&
        !eventModule.isElementTextInput(event.target) &&
        !eventModule.isElementPartOfMonaco(event.target) &&
        !eventModule.isElementTextInput(document.activeElement)
      ) {
        const selection = document.getSelection()
        const app = document.getElementById('app')
        const appContainsSelection =
          app != null &&
          selection != null &&
          selection.anchorNode != null &&
          app.contains(selection.anchorNode) &&
          selection.focusNode != null &&
          app.contains(selection.focusNode)
        if (selection != null && !appContainsSelection) {
          selection.removeAllRanges()
        }
      }
    }

    const onSelectStart = () => {
      isClick = false
    }
    document.addEventListener('mousedown', onMouseDown)
    document.addEventListener('mouseup', onMouseUp)
    document.addEventListener('selectstart', onSelectStart)
    return () => {
      document.removeEventListener('mousedown', onMouseDown)
      document.removeEventListener('mouseup', onMouseUp)
      document.removeEventListener('selectstart', onSelectStart)
    }
  }, [])

  const routes = (
    <router.Routes>
      {/* Login & registration pages are visible to unauthenticated users. */}
      <router.Route element={<authProvider.GuestLayout />}>
        <router.Route path={appUtils.REGISTRATION_PATH} element={<Registration />} />
        <router.Route path={appUtils.LOGIN_PATH} element={<Login />} />
      </router.Route>

      {/* Protected pages are visible to authenticated users. */}
      <router.Route element={<authProvider.NotDeletedUserLayout />}>
        <router.Route element={<authProvider.ProtectedLayout />}>
          <router.Route element={<termsOfServiceModal.TermsOfServiceModal />}>
            <router.Route element={<setOrganizationNameModal.SetOrganizationNameModal />}>
              <router.Route
                path={appUtils.DASHBOARD_PATH}
                element={shouldShowDashboard && <Dashboard {...props} />}
              />

              <router.Route
                path={appUtils.SUBSCRIBE_PATH}
                element={
                  <errorBoundary.ErrorBoundary>
                    <React.Suspense fallback={<loader.Loader />}>
                      <subscribe.Subscribe />
                    </React.Suspense>
                  </errorBoundary.ErrorBoundary>
                }
              />
            </router.Route>
          </router.Route>

          <router.Route
            path={appUtils.SUBSCRIBE_SUCCESS_PATH}
            element={
              <errorBoundary.ErrorBoundary>
                <React.Suspense fallback={<loader.Loader />}>
                  <subscribeSuccess.SubscribeSuccess />
                </React.Suspense>
              </errorBoundary.ErrorBoundary>
            }
          />
        </router.Route>
      </router.Route>

      <router.Route element={<termsOfServiceModal.TermsOfServiceModal />}>
        {/* Semi-protected pages are visible to users currently registering. */}
        <router.Route element={<authProvider.NotDeletedUserLayout />}>
          <router.Route element={<authProvider.SemiProtectedLayout />}>
            <router.Route path={appUtils.SET_USERNAME_PATH} element={<SetUsername />} />
          </router.Route>
        </router.Route>
      </router.Route>

      {/* Other pages are visible to unauthenticated and authenticated users. */}
      <router.Route path={appUtils.CONFIRM_REGISTRATION_PATH} element={<ConfirmRegistration />} />
      <router.Route path={appUtils.FORGOT_PASSWORD_PATH} element={<ForgotPassword />} />
      <router.Route path={appUtils.RESET_PASSWORD_PATH} element={<ResetPassword />} />

      {/* Soft-deleted user pages are visible to users who have been soft-deleted. */}
      <router.Route element={<authProvider.ProtectedLayout />}>
        <router.Route element={<authProvider.SoftDeletedUserLayout />}>
          <router.Route path={appUtils.RESTORE_USER_PATH} element={<RestoreAccount />} />
        </router.Route>
      </router.Route>

      {/* 404 page */}
      <router.Route path="*" element={<router.Navigate to="/" replace />} />
    </router.Routes>
  )

  let result = routes
  result = <InputBindingsProvider inputBindings={inputBindings}>{result}</InputBindingsProvider>
  result = (
    <BackendProvider remoteBackend={remoteBackend} localBackend={localBackend}>
      {result}
    </BackendProvider>
  )
<<<<<<< HEAD
=======
  result = <InputBindingsProvider inputBindings={inputBindings}>{result}</InputBindingsProvider>
  result = <RemoteBackendProvider>{result}</RemoteBackendProvider>
>>>>>>> 8edf4934
  result = (
    <AuthProvider
      shouldStartInOfflineMode={isAuthenticationDisabled}
      setRemoteBackend={setRemoteBackend}
      authService={authService}
      onAuthenticated={onAuthenticated}
    >
      {result}
    </AuthProvider>
  )
  result = (
    <SessionProvider
      mainPageUrl={mainPageUrl}
      userSession={userSession}
      registerAuthEventListener={registerAuthEventListener}
      refreshUserSession={
        refreshUserSession
          ? async () => {
              await refreshUserSession()
            }
          : null
      }
    >
      {result}
    </SessionProvider>
  )
  result = <LoggerProvider logger={logger}>{result}</LoggerProvider>
  result = (
    <rootComponent.Root rootRef={root} navigate={navigate}>
      {result}
    </rootComponent.Root>
  )
  return result
}<|MERGE_RESOLUTION|>--- conflicted
+++ resolved
@@ -53,7 +53,6 @@
 import type * as loggerProvider from '#/providers/LoggerProvider'
 import ModalProvider, * as modalProvider from '#/providers/ModalProvider'
 import * as navigator2DProvider from '#/providers/Navigator2DProvider'
-import RemoteBackendProvider from '#/providers/RemoteBackendProvider'
 import SessionProvider from '#/providers/SessionProvider'
 
 import ConfirmRegistration from '#/pages/authentication/ConfirmRegistration'
@@ -261,6 +260,20 @@
     }
   }, [/* should never change */ localStorage, /* should never change */ inputBindingsRaw])
 
+  React.useEffect(() => {
+    if (remoteBackend) {
+      void remoteBackend.logEvent('open_app')
+      const logCloseEvent = () => void remoteBackend.logEvent('close_app')
+      window.addEventListener('beforeunload', logCloseEvent)
+      return () => {
+        window.removeEventListener('beforeunload', logCloseEvent)
+        logCloseEvent()
+      }
+    } else {
+      return
+    }
+  }, [remoteBackend])
+
   const inputBindings = React.useMemo(() => {
     const updateLocalStorage = () => {
       localStorage.set(
@@ -454,11 +467,6 @@
       {result}
     </BackendProvider>
   )
-<<<<<<< HEAD
-=======
-  result = <InputBindingsProvider inputBindings={inputBindings}>{result}</InputBindingsProvider>
-  result = <RemoteBackendProvider>{result}</RemoteBackendProvider>
->>>>>>> 8edf4934
   result = (
     <AuthProvider
       shouldStartInOfflineMode={isAuthenticationDisabled}
