--- conflicted
+++ resolved
@@ -20,10 +20,7 @@
         // This should be named "regular".
         primary: 'rgb(0 0 0 / 60%)',
         accent: '#499f4b',
-<<<<<<< HEAD
-=======
         'accent-dark': '#3e9152',
->>>>>>> 904ffe1d
         'hover-bg': 'rgb(0 0 0 / 10%)',
         frame: 'rgb(255 255 255 / 40%)',
         'selected-frame': 'rgb(255 255 255 / 70%)',
@@ -510,19 +507,6 @@
           '.read-only': {
             '@apply opacity-75 cursor-not-allowed': '',
           },
-<<<<<<< HEAD
-=======
-
-          // === Visbility classes ===
-
-          '.visibility-visible': {},
-          '.visibility-hidden': {
-            '@apply hidden': '',
-          },
-          '.visibility-faded': {
-            '@apply opacity-50 pointer-events-none-recursive': '',
-          },
->>>>>>> 904ffe1d
 
           // === Rounded rows ===
 
