/** @file Entry point for the bundler. */
import * as fs from 'node:fs/promises'
import * as path from 'node:path'
import * as url from 'node:url'
import { argv } from 'node:process'

import * as esbuild from 'esbuild'

import * as bundler from './esbuild-config'

// =================
// === Constants ===
// =================

export const THIS_PATH = path.resolve(path.dirname(url.fileURLToPath(import.meta.url)))
<<<<<<< HEAD
export const ANALYZE = argv.includes('--analyze')
=======
export const ANALYZE = process.argv.includes('--analyze')

>>>>>>> 856e05ca
// ===============
// === Bundler ===
// ===============

/** Clean up old build output and runs the esbuild bundler. */
async function bundle() {
    try {
        try {
            await fs.rm('./build', { recursive: true })
        } catch {
            // Ignored.
        }
        const opts = bundler.bundlerOptions({
            outputPath: './build',
            devMode: false,
        })
        opts.entryPoints.push(
            path.resolve(THIS_PATH, 'src', 'index.html'),
            path.resolve(THIS_PATH, 'src', 'index.tsx')
        )
        opts.metafile = ANALYZE
        opts.loader['.html'] = 'copy'
        const result = await esbuild.build(opts)
        if (result.metafile) {
            console.log(await esbuild.analyzeMetafile(result.metafile))
        }
        return
    } catch (error) {
        console.error(error)
        // The error is being re-thrown.
        // eslint-disable-next-line no-restricted-syntax
        throw error
    }
}

void bundle()<|MERGE_RESOLUTION|>--- conflicted
+++ resolved
@@ -2,7 +2,7 @@
 import * as fs from 'node:fs/promises'
 import * as path from 'node:path'
 import * as url from 'node:url'
-import { argv } from 'node:process'
+import * as process from 'node:process'
 
 import * as esbuild from 'esbuild'
 
@@ -13,12 +13,8 @@
 // =================
 
 export const THIS_PATH = path.resolve(path.dirname(url.fileURLToPath(import.meta.url)))
-<<<<<<< HEAD
-export const ANALYZE = argv.includes('--analyze')
-=======
 export const ANALYZE = process.argv.includes('--analyze')
 
->>>>>>> 856e05ca
 // ===============
 // === Bundler ===
 // ===============
