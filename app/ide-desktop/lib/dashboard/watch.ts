--- conflicted
+++ resolved
@@ -18,12 +18,8 @@
 const HTTP_STATUS_OK = 200
 // `outputPath` does not have to be a real directory because `write` is `false`,
 // meaning that files will not be written to the filesystem.
-<<<<<<< HEAD
-// However, they should still have non-empty paths in order for `esbuild.serve` to work properly.
-=======
 // However, the path should still be non-empty in order for `esbuild.serve` to work properly.
 // The path must also not be `/` otherwise SSEs are not sent on rebuilds.
->>>>>>> 89491657
 const ARGS: bundler.Arguments = { outputPath: '/tmp/', devMode: true }
 const OPTS = bundler.bundlerOptions(ARGS)
 OPTS.entryPoints.push(
