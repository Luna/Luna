--- conflicted
+++ resolved
@@ -58,13 +58,8 @@
         setup: build => {
             const cssProcessor = postcss(
                 tailwindcss({
-<<<<<<< HEAD
-                    ...tailwindConfig,
-                    content: tailwindConfig.content.map(glob =>
-=======
                     ...tailwindConfig.default,
                     content: tailwindConfig.default.content.map(glob =>
->>>>>>> 534bece5
                         glob.replace(/^[.][/]/, THIS_PATH + '/')
                     ),
                 }),
