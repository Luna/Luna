--- conflicted
+++ resolved
@@ -15,7 +15,6 @@
 import esbuildPluginInlineImage from 'esbuild-plugin-inline-image'
 import esbuildPluginTime from 'esbuild-plugin-time'
 import esbuildPluginYaml from 'esbuild-plugin-yaml'
-import esbuildPluginInlineImage from 'esbuild-plugin-inline-image'
 
 import postcss from 'postcss'
 import tailwindcss from 'tailwindcss'
@@ -23,7 +22,6 @@
 
 import * as tailwindConfig from './tailwind.config'
 import * as utils from '../../utils'
-import * as tailwindConfig from './tailwind.config'
 
 // =================
 // === Constants ===
@@ -109,13 +107,9 @@
             // The `dataurl` loader replaces the import with the file, as a data URL. Using the
             // `file` loader, which copies the file and replaces the import with the path.
             /* eslint-disable @typescript-eslint/naming-convention */
-<<<<<<< HEAD
             esbuildPluginInlineImage({
                 extensions: ['svg'],
             }) as esbuild.Plugin,
-=======
-            esbuildPluginInlineImage({ extensions: ['svg'] }),
->>>>>>> 856e05ca
             esbuildPluginNodeModules.NodeModulesPolyfillPlugin(),
             esbuildPluginTime(),
             // This is not strictly needed because the cloud frontend does not use
@@ -135,11 +129,7 @@
             /* eslint-enable @typescript-eslint/naming-convention */
         },
         pure: ['assert'],
-<<<<<<< HEAD
-        sourcemap: true as NonNullable<esbuild.BuildOptions['sourcemap']>,
-=======
         sourcemap: true,
->>>>>>> 856e05ca
         minify: !devMode,
         metafile: trueBoolean,
         format: 'esm',
