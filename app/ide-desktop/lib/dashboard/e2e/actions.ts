/** @file Various actions, locators, and constants used in end-to-end tests. */
import * as test from '@playwright/test'

import * as apiModule from './api'

// =================
// === Constants ===
// =================

/** An example password that does not meet validation requirements. */
export const INVALID_PASSWORD = 'password'
/** An example password that meets validation requirements. */
export const VALID_PASSWORD = 'Password0!'
/** An example valid email address. */
export const VALID_EMAIL = 'email@example.com'

// ================
// === Locators ===
// ================

// === Input locators ===

/** Find an email input (if any) on the current page. */
export function locateEmailInput(page: test.Locator | test.Page) {
  return page.getByPlaceholder('Enter your email')
}

/** Find a password input (if any) on the current page. */
export function locatePasswordInput(page: test.Locator | test.Page) {
  return page.getByPlaceholder('Enter your password')
}

/** Find a "confirm password" input (if any) on the current page. */
export function locateConfirmPasswordInput(page: test.Locator | test.Page) {
  return page.getByPlaceholder('Confirm your password')
}

/** Find a "current password" input (if any) on the current page. */
export function locateCurrentPasswordInput(page: test.Locator | test.Page) {
  return page.getByPlaceholder('Enter your current password')
}

/** Find a "new password" input (if any) on the current page. */
export function locateNewPasswordInput(page: test.Locator | test.Page) {
  return page.getByPlaceholder('Enter your new password')
}

/** Find a "confirm new password" input (if any) on the current page. */
export function locateConfirmNewPasswordInput(page: test.Locator | test.Page) {
  return page.getByPlaceholder('Confirm your new password')
}

/** Find a "username" input (if any) on the current page. */
export function locateUsernameInput(page: test.Locator | test.Page) {
  return page.getByPlaceholder('Enter your username')
}

/** Find a "name" input for a "new label" modal (if any) on the current page. */
export function locateNewLabelModalNameInput(page: test.Page) {
  return locateNewLabelModal(page).getByLabel('Name')
}

/** Find all color radio button inputs for a "new label" modal (if any) on the current page. */
export function locateNewLabelModalColorButtons(page: test.Page) {
  return (
    locateNewLabelModal(page)
      .filter({ has: page.getByText('Color') })
      // The `radio` inputs are invisible, so they cannot be used in the locator.
      .locator('label[data-rac]')
  )
}

/** Find a "name" input for an "upsert secret" modal (if any) on the current page. */
export function locateSecretNameInput(page: test.Page) {
  return locateUpsertSecretModal(page).getByPlaceholder('Enter the name of the secret')
}

/** Find a "value" input for an "upsert secret" modal (if any) on the current page. */
export function locateSecretValueInput(page: test.Page) {
  return locateUpsertSecretModal(page).getByPlaceholder('Enter the value of the secret')
}

/** Find a search bar input (if any) on the current page. */
export function locateSearchBarInput(page: test.Page) {
  return locateSearchBar(page).getByPlaceholder(
    'Type to search for projects, Datalinks, users, and more.'
  )
}

/** Find the name column of the given assets table row. */
export function locateAssetRowName(locator: test.Locator) {
  return locator.getByTestId('asset-row-name')
}

// === Button locators ===

/** Find a toast close button (if any) on the current locator. */
export function locateToastCloseButton(page: test.Locator | test.Page) {
  // There is no other simple way to uniquely identify this element.
  // eslint-disable-next-line no-restricted-properties
  return page.locator('.Toastify__close-button')
}

/** Find a "login" button (if any) on the current locator. */
export function locateLoginButton(page: test.Locator | test.Page) {
  return page.getByRole('button', { name: 'Login', exact: true }).getByText('Login')
}

/** Find a "register" button (if any) on the current locator. */
export function locateRegisterButton(page: test.Locator | test.Page) {
  return page.getByRole('button', { name: 'Register' }).getByText('Register')
}

/** Find a "change" button (if any) on the current locator. */
export function locateChangeButton(page: test.Locator | test.Page) {
  return page.getByRole('button', { name: 'Change' }).getByText('Change')
}

/** Find a user menu button (if any) on the current locator. */
export function locateUserMenuButton(page: test.Locator | test.Page) {
  return page.getByAltText('Open user menu').locator('visible=true')
}

/** Find a "sign out" button (if any) on the current locator. */
export function locateLogoutButton(page: test.Locator | test.Page) {
  return page.getByRole('button', { name: 'Logout' }).getByText('Logout')
}

/** Find a "set username" button (if any) on the current page. */
export function locateSetUsernameButton(page: test.Locator | test.Page) {
  return page.getByRole('button', { name: 'Set Username' }).getByText('Set Username')
}

/** Find a "delete" button (if any) on the current page. */
export function locateDeleteButton(page: test.Locator | test.Page) {
  return page.getByRole('button', { name: 'Delete' }).getByText('Delete')
}

/** Find a button to delete something (if any) on the current page. */
export function locateDeleteIcon(page: test.Locator | test.Page) {
  return page.getByAltText('Delete')
}

/** Find a "create" button (if any) on the current page. */
export function locateCreateButton(page: test.Locator | test.Page) {
  return page.getByRole('button', { name: 'Create' }).getByText('Create')
}

/** Find a button to open the editor (if any) on the current page. */
export function locatePlayOrOpenProjectButton(page: test.Locator | test.Page) {
  return page.getByAltText('Open in editor')
}

/** Find a button to close the project (if any) on the current page. */
export function locateStopProjectButton(page: test.Locator | test.Page) {
  return page.getByAltText('Stop execution')
}

/** Find all labels in the labels panel (if any) on the current page. */
export function locateLabelsPanelLabels(page: test.Page) {
  return (
    locateLabelsPanel(page)
      .getByRole('button')
      // The delete button is also a `button`.
      // eslint-disable-next-line no-restricted-properties
      .and(page.locator(':nth-child(1)'))
  )
}

/** Find a "cloud" category button (if any) on the current page. */
export function locateCloudButton(page: test.Locator | test.Page) {
  return page.getByRole('button', { name: 'Cloud' }).getByText('Cloud')
}

/** Find a "local" category button (if any) on the current page. */
export function locateLocalButton(page: test.Locator | test.Page) {
  return page.getByRole('button', { name: 'Local' }).getByText('Local')
}

/** Find a "trash" button (if any) on the current page. */
export function locateTrashButton(page: test.Locator | test.Page) {
  return page.getByRole('button', { name: 'Trash' }).getByText('Trash')
}

/** Find a tick button (if any) on the current page. */
export function locateEditingTick(page: test.Locator | test.Page) {
  return page.getByAltText('Confirm Edit')
}

/** Find a cross button (if any) on the current page. */
export function locateEditingCross(page: test.Locator | test.Page) {
  return page.getByAltText('Cancel Edit')
}

/** Find labels in the "Labels" column of the assets table (if any) on the current page. */
export function locateAssetLabels(page: test.Locator | test.Page) {
  return page.getByTestId('asset-label')
}

/** Find a toggle for the "Name" column (if any) on the current page. */
export function locateNameColumnToggle(page: test.Locator | test.Page) {
  return page.getByAltText('Name')
}

/** Find a toggle for the "Modified" column (if any) on the current page. */
export function locateModifiedColumnToggle(page: test.Locator | test.Page) {
  return page.getByAltText('Modified')
}

/** Find a toggle for the "Shared with" column (if any) on the current page. */
export function locateSharedWithColumnToggle(page: test.Locator | test.Page) {
  return page.getByAltText('Shared With')
}

/** Find a toggle for the "Labels" column (if any) on the current page. */
export function locateLabelsColumnToggle(page: test.Locator | test.Page) {
  return page.getByAltText('Labels')
}

/** Find a toggle for the "Accessed by projects" column (if any) on the current page. */
export function locateAccessedByProjectsColumnToggle(page: test.Locator | test.Page) {
  return page.getByAltText('Accessed By Projects')
}

/** Find a toggle for the "Accessed data" column (if any) on the current page. */
export function locateAccessedDataColumnToggle(page: test.Locator | test.Page) {
  return page.getByAltText('Accessed Data')
}

/** Find a toggle for the "Docs" column (if any) on the current page. */
export function locateDocsColumnToggle(page: test.Locator | test.Page) {
  return page.getByAltText('Docs')
}

/** Find a button for the "Recent" category (if any) on the current page. */
export function locateRecentCategory(page: test.Locator | test.Page) {
  return page.getByLabel('Recent').locator('visible=true')
}

/** Find a button for the "Home" category (if any) on the current page. */
export function locateHomeCategory(page: test.Locator | test.Page) {
  return page.getByLabel('Home').locator('visible=true')
}

/** Find a button for the "Trash" category (if any) on the current page. */
export function locateTrashCategory(page: test.Locator | test.Page) {
  return page.getByLabel('Trash').locator('visible=true')
}

// === Context menu buttons ===

/** Find an "open" button (if any) on the current page. */
export function locateOpenButton(page: test.Locator | test.Page) {
  return page.getByRole('button', { name: 'Open' }).getByText('Open')
}

/** Find an "upload to cloud" button (if any) on the current page. */
export function locateUploadToCloudButton(page: test.Locator | test.Page) {
  return page.getByRole('button', { name: 'Upload To Cloud' }).getByText('Upload To Cloud')
}

/** Find a "rename" button (if any) on the current page. */
export function locateRenameButton(page: test.Locator | test.Page) {
  return page.getByRole('button', { name: 'Rename' }).getByText('Rename')
}

/** Find a "snapshot" button (if any) on the current page. */
export function locateSnapshotButton(page: test.Locator | test.Page) {
  return page.getByRole('button', { name: 'Snapshot' }).getByText('Snapshot')
}

/** Find a "move to trash" button (if any) on the current page. */
export function locateMoveToTrashButton(page: test.Locator | test.Page) {
  return page.getByRole('button', { name: 'Move To Trash' }).getByText('Move To Trash')
}

/** Find a "move all to trash" button (if any) on the current page. */
export function locateMoveAllToTrashButton(page: test.Locator | test.Page) {
  return page.getByRole('button', { name: 'Move All To Trash' }).getByText('Move All To Trash')
}

/** Find a "restore from trash" button (if any) on the current page. */
export function locateRestoreFromTrashButton(page: test.Locator | test.Page) {
  return page.getByRole('button', { name: 'Restore From Trash' }).getByText('Restore From Trash')
}

/** Find a "restore all from trash" button (if any) on the current page. */
export function locateRestoreAllFromTrashButton(page: test.Locator | test.Page) {
  return page
    .getByRole('button', { name: 'Restore All From Trash' })
    .getByText('Restore All From Trash')
}

/** Find a "share" button (if any) on the current page. */
export function locateShareButton(page: test.Locator | test.Page) {
  return page.getByRole('button', { name: 'Share' }).getByText('Share')
}

/** Find a "label" button (if any) on the current page. */
export function locateLabelButton(page: test.Locator | test.Page) {
  return page.getByRole('button', { name: 'Label' }).getByText('Label')
}

/** Find a "duplicate" button (if any) on the current page. */
export function locateDuplicateButton(page: test.Locator | test.Page) {
  return page.getByRole('button', { name: 'Duplicate' }).getByText('Duplicate')
}

/** Find a "copy" button (if any) on the current page. */
export function locateCopyButton(page: test.Locator | test.Page) {
  return page.getByRole('button', { name: 'Copy' }).getByText('Copy')
}

/** Find a "cut" button (if any) on the current page. */
export function locateCutButton(page: test.Locator | test.Page) {
  return page.getByRole('button', { name: 'Cut' }).getByText('Cut')
}

/** Find a "paste" button (if any) on the current page. */
export function locatePasteButton(page: test.Locator | test.Page) {
  return page.getByRole('button', { name: 'Paste' }).getByText('Paste')
}

/** Find a "download" button (if any) on the current page. */
export function locateDownloadButton(page: test.Locator | test.Page) {
  return page.getByRole('button', { name: 'Download' }).getByText('Download')
}

/** Find a "download app" button (if any) on the current page. */
export function locateDownloadAppButton(page: test.Locator | test.Page) {
  return page.getByRole('button', { name: 'Download App' }).getByText('Download App')
}

/** Find an "upload files" button (if any) on the current page. */
export function locateUploadFilesButton(page: test.Locator | test.Page) {
  return page.getByRole('button', { name: 'Upload Files' }).getByText('Upload Files')
}

/** Find a "start modal" button (if any) on the current page. */
export function locateStartModalButton(page: test.Locator | test.Page) {
  return page
    .getByRole('button', { name: 'Start with a template' })
    .getByText('Start with a template')
}

/** Find a "new project" button (if any) on the current page. */
export function locateNewProjectButton(page: test.Locator | test.Page) {
  return page.getByRole('button', { name: 'New Empty Project' }).getByText('New Empty Project')
}

/** Find a "new folder" button (if any) on the current page. */
export function locateNewFolderButton(page: test.Locator | test.Page) {
  return page.getByRole('button', { name: 'New Folder' }).getByText('New Folder')
}

/** Find a "new secret" button (if any) on the current page. */
export function locateNewSecretButton(page: test.Locator | test.Page) {
  return page.getByRole('button', { name: 'New Secret' }).getByText('New Secret')
}

/** Find a "new data connector" button (if any) on the current page. */
export function locateNewDataConnectorButton(page: test.Locator | test.Page) {
  return page.getByRole('button', { name: 'New Data Connector' }).getByText('New Data Connector')
}

/** Find a "new label" button (if any) on the current page. */
export function locateNewLabelButton(page: test.Locator | test.Page) {
  return page.getByRole('button', { name: 'new label' }).getByText('new label')
}

/** Find an "upgrade" button (if any) on the current page. */
export function locateUpgradeButton(page: test.Locator | test.Page) {
  return page.getByRole('link', { name: 'Upgrade', exact: true }).getByText('Upgrade')
}

/**
 * Find a not enabled stub view (if any) on the current page.
 */
export function locateNotEnabledStub(page: test.Locator | test.Page) {
  return page.getByTestId('not-enabled-stub')
}

/** Find a "new folder" icon (if any) on the current page. */
export function locateNewFolderIcon(page: test.Locator | test.Page) {
  return page.getByRole('button').filter({ has: page.getByAltText('New Folder') })
}

/** Find a "new secret" icon (if any) on the current page. */
export function locateNewSecretIcon(page: test.Locator | test.Page) {
  return page.getByRole('button').filter({ has: page.getByAltText('New Secret') })
}

/** Find an "upload files" icon (if any) on the current page. */
export function locateUploadFilesIcon(page: test.Locator | test.Page) {
  return page.getByRole('button').filter({ has: page.getByAltText('Import') })
}

/** Find a "download files" icon (if any) on the current page. */
export function locateDownloadFilesIcon(page: test.Locator | test.Page) {
  return page.getByRole('button').filter({ has: page.getByAltText('Export') })
}

/** Find an icon to open or close the asset panel (if any) on the current page. */
export function locateAssetPanelIcon(page: test.Locator | test.Page) {
  return page.getByAltText('Asset Panel').locator('visible=true')
}

/** Find a list of tags in the search bar (if any) on the current page. */
export function locateSearchBarTags(page: test.Page) {
  return locateSearchBar(page).getByTestId('asset-search-tag-names').getByRole('button')
}

/** Find a list of labels in the search bar (if any) on the current page. */
export function locateSearchBarLabels(page: test.Page) {
  return locateSearchBar(page).getByTestId('asset-search-labels').getByRole('button')
}

/** Find a list of labels in the search bar (if any) on the current page. */
export function locateSearchBarSuggestions(page: test.Page) {
  return locateSearchBar(page).getByTestId('asset-search-suggestion')
}

// === Icon locators ===

// These are specifically icons that are not also buttons.
// Icons that *are* buttons belong in the "Button locators" section.

/** Find a "sort ascending" icon (if any) on the current page. */
export function locateSortAscendingIcon(page: test.Locator | test.Page) {
  return page.getByAltText('Sort Ascending')
}

/** Find a "sort descending" icon (if any) on the current page. */
export function locateSortDescendingIcon(page: test.Locator | test.Page) {
  return page.getByAltText('Sort Descending')
}

// === Page locators ===

/** Find a "drive page" icon (if any) on the current page. */
export function locateDrivePageIcon(page: test.Locator | test.Page) {
  return page.getByRole('button', { name: 'Data Catalog' })
}

/** Find an "editor page" icon (if any) on the current page. */
export function locateEditorPageIcon(page: test.Locator | test.Page) {
  return page.getByRole('button', { name: 'Spatial Analysis' })
}

/** Find a "settings page" icon (if any) on the current page. */
export function locateSettingsPageIcon(page: test.Locator | test.Page) {
  return page.getByRole('button').filter({ has: page.getByAltText('Settings') })
}

/** Find a "name" column heading (if any) on the current page. */
export function locateNameColumnHeading(page: test.Locator | test.Page) {
  return page.getByLabel('Sort by name').or(page.getByLabel('Stop sorting by name'))
}

/** Find a "modified" column heading (if any) on the current page. */
export function locateModifiedColumnHeading(page: test.Locator | test.Page) {
  return page
    .getByLabel('Sort by modification date')
    .or(page.getByLabel('Stop sorting by modification date'))
}

// === Container locators ===

/** Find a drive view (if any) on the current page. */
export function locateDriveView(page: test.Locator | test.Page) {
  // This has no identifying features.
  return page.getByTestId('drive-view')
}

/** Find a samples list (if any) on the current page. */
export function locateSamplesList(page: test.Locator | test.Page) {
  // This has no identifying features.
  return page.getByTestId('samples')
}

/** Find all samples list (if any) on the current page. */
export function locateSamples(page: test.Locator | test.Page) {
  // This has no identifying features.
  return locateSamplesList(page).getByRole('button')
}

/** Find a modal background (if any) on the current page. */
export function locateModalBackground(page: test.Locator | test.Page) {
  // This has no identifying features.
  return page.getByTestId('modal-background')
}

/** Find an editor container (if any) on the current page. */
export function locateEditor(page: test.Page) {
  // Test ID of a placeholder editor component used during testing.
  return page.getByTestId('gui-editor-root')
}

/** Find an assets table (if any) on the current page. */
export function locateAssetsTable(page: test.Page) {
  return locateDriveView(page).getByRole('table')
}

/** Find assets table rows (if any) on the current page. */
export function locateAssetRows(page: test.Page) {
  return locateAssetsTable(page).locator('tbody').getByRole('row')
}

/** Find the name column of the given asset row. */
export function locateAssetName(locator: test.Locator) {
  return locator.locator('> :nth-child(1)')
}

/** Find assets table rows that represent directories that can be expanded (if any)
 * on the current page. */
export function locateExpandableDirectories(page: test.Page) {
  return locateAssetRows(page).filter({ has: page.getByAltText('Expand') })
}

/** Find assets table rows that represent directories that can be collapsed (if any)
 * on the current page. */
export function locateCollapsibleDirectories(page: test.Page) {
  return locateAssetRows(page).filter({ has: page.getByAltText('Collapse') })
}

/** Find a "confirm delete" modal (if any) on the current page. */
export function locateConfirmDeleteModal(page: test.Page) {
  // This has no identifying features.
  return page.getByTestId('confirm-delete-modal')
}

/** Find a "new label" modal (if any) on the current page. */
export function locateNewLabelModal(page: test.Page) {
  // This has no identifying features.
  return page.getByTestId('new-label-modal')
}

/** Find an "upsert secret" modal (if any) on the current page. */
export function locateUpsertSecretModal(page: test.Page) {
  // This has no identifying features.
  return page.getByTestId('upsert-secret-modal')
}

/** Find a "new user group" modal (if any) on the current page. */
export function locateNewUserGroupModal(page: test.Page) {
  // This has no identifying features.
  return page.getByTestId('new-user-group-modal')
}

/** Find a user menu (if any) on the current page. */
export function locateUserMenu(page: test.Page) {
  // This has no identifying features.
  return page.getByTestId('user-menu')
}

/** Find a "set username" panel (if any) on the current page. */
export function locateSetUsernamePanel(page: test.Page) {
  // This has no identifying features.
  return page.getByTestId('set-username-panel')
}

/** Find a set of context menus (if any) on the current page. */
export function locateContextMenus(page: test.Page) {
  // This has no identifying features.
  return page.getByTestId('context-menus')
}

/** Find a labels panel (if any) on the current page. */
export function locateLabelsPanel(page: test.Page) {
  // This has no identifying features.
  return page.getByTestId('labels')
}

/** Find a list of labels (if any) on the current page. */
export function locateLabelsList(page: test.Page) {
  // This has no identifying features.
  return page.getByTestId('labels-list')
}

/** Find an asset panel (if any) on the current page. */
export function locateAssetPanel(page: test.Page) {
  // This has no identifying features.
  return page.getByTestId('asset-panel')
}

/** Find a search bar (if any) on the current page. */
export function locateSearchBar(page: test.Page) {
  // This has no identifying features.
  return page.getByTestId('asset-search-bar')
}

/** Find an extra columns button panel (if any) on the current page. */
export function locateExtraColumns(page: test.Page) {
  // This has no identifying features.
  return page.getByTestId('extra-columns')
}

/** Find a root directory dropzone (if any) on the current page.
 * This is the empty space below the assets table, if it doesn't take up the whole screen
 * vertically. */
export function locateRootDirectoryDropzone(page: test.Page) {
  // This has no identifying features.
  return page.getByTestId('root-directory-dropzone')
}

// === Content locators ===

/** Find an asset description in an asset panel (if any) on the current page. */
export function locateAssetPanelDescription(page: test.Page) {
  // This has no identifying features.
  return locateAssetPanel(page).getByTestId('asset-panel-description')
}

/** Find asset permissions in an asset panel (if any) on the current page. */
export function locateAssetPanelPermissions(page: test.Page) {
  // This has no identifying features.
  return locateAssetPanel(page).getByTestId('asset-panel-permissions').getByRole('button')
}

// ===============================
// === Visual layout utilities ===
// ===============================

/** Get the left side of the bounding box of an asset row. The locator MUST be for an asset row.
 * DO NOT assume the left side of the outer container will change. This means that it is NOT SAFE
 * to do anything with the returned values other than comparing them. */
export function getAssetRowLeftPx(locator: test.Locator) {
  return locator.evaluate(el => el.children[0]?.children[0]?.getBoundingClientRect().left ?? 0)
}

// ===================================
// === expect functions for themes ===
// ===================================

/** A test assertion to confirm that the element has the class `selected`. */
export async function expectClassSelected(locator: test.Locator) {
  await test.test.step('Expect `selected`', async () => {
    await test.expect(locator).toHaveClass(/(?:^| )selected(?: |$)/)
  })
}

/** A test assertion to confirm that the element has the class `selected`. */
export async function expectNotTransparent(locator: test.Locator) {
  await test.test.step('expect.not.transparent', async () => {
    await test.expect
      .poll(() => locator.evaluate(element => getComputedStyle(element).opacity))
      .not.toBe('0')
  })
}

/** A test assertion to confirm that the element has the class `selected`. */
export async function expectTransparent(locator: test.Locator) {
  await test.test.step('expect.transparent', async () => {
    await test.expect
      .poll(() => locator.evaluate(element => getComputedStyle(element).opacity))
      .toBe('0')
  })
}

// ============================
// === expectPlaceholderRow ===
// ============================

/** A test assertion to confirm that there is only one row visible, and that row is the
 * placeholder row displayed when there are no assets to show. */
export async function expectPlaceholderRow(page: test.Page) {
  const assetRows = locateAssetRows(page)
  await test.test.step('Expect placeholder row', async () => {
    await test.expect(assetRows).toHaveCount(1)
    await test.expect(assetRows).toHaveText(/You have no files/)
  })
}

/** A test assertion to confirm that there is only one row visible, and that row is the
 * placeholder row displayed when there are no assets in Trash. */
export async function expectTrashPlaceholderRow(page: test.Page) {
  const assetRows = locateAssetRows(page)
  await test.test.step('Expect trash placeholder row', async () => {
    await test.expect(assetRows).toHaveCount(1)
    await test.expect(assetRows).toHaveText(/Your trash is empty/)
  })
}

// =======================
// === Mouse utilities ===
// =======================

// eslint-disable-next-line @typescript-eslint/no-magic-numbers
const ASSET_ROW_SAFE_POSITION = { x: 300, y: 16 }

/** Click an asset row. The center must not be clicked as that is the button for adding a label. */
export async function clickAssetRow(assetRow: test.Locator) {
  // eslint-disable-next-line @typescript-eslint/no-magic-numbers
  await assetRow.click({ position: ASSET_ROW_SAFE_POSITION })
}

/** Drag an asset row. The center must not be clicked as that is the button for adding a label. */
export async function dragAssetRowToAssetRow(from: test.Locator, to: test.Locator) {
  // eslint-disable-next-line @typescript-eslint/no-magic-numbers
  await from.dragTo(to, {
    sourcePosition: ASSET_ROW_SAFE_POSITION,
    targetPosition: ASSET_ROW_SAFE_POSITION,
  })
}

/** Drag an asset row. The center must not be clicked as that is the button for adding a label. */
export async function dragAssetRow(from: test.Locator, to: test.Locator) {
  // eslint-disable-next-line @typescript-eslint/no-magic-numbers
  await from.dragTo(to, { sourcePosition: ASSET_ROW_SAFE_POSITION })
}

// ==========================
// === Keyboard utilities ===
// ==========================

/** `Meta` (`Cmd`) on macOS, and `Control` on all other platforms. */
export async function modModifier(page: test.Page) {
  let userAgent = ''
  await test.test.step('Detect browser OS', async () => {
    userAgent = await page.evaluate(() => navigator.userAgent)
  })
  return /\bMac OS\b/i.test(userAgent) ? 'Meta' : 'Control'
}

/** Press a key, replacing the text `Mod` with `Meta` (`Cmd`) on macOS, and `Control`
 * on all other platforms. */
export async function press(page: test.Page, keyOrShortcut: string) {
  if (/\bMod\b|\bDelete\b/.test(keyOrShortcut)) {
    let userAgent = ''
    await test.test.step('Detect browser OS', async () => {
      userAgent = await page.evaluate(() => navigator.userAgent)
    })
    const isMacOS = /\bMac OS\b/i.test(userAgent)
    const ctrlKey = isMacOS ? 'Meta' : 'Control'
    const deleteKey = isMacOS ? 'Backspace' : 'Delete'
    const shortcut = keyOrShortcut.replace(/\bMod\b/, ctrlKey).replace(/\bDelete\b/, deleteKey)
    await test.test.step(`Press '${shortcut}'`, () => page.keyboard.press(shortcut))
  } else {
    await page.keyboard.press(keyOrShortcut)
  }
}

// =============
// === login ===
// =============

/** Perform a successful login. */
// This syntax is required for Playwright to work properly.
// eslint-disable-next-line no-restricted-syntax
export async function login(
  { page }: MockParams,
  email = 'email@example.com',
  password = VALID_PASSWORD
) {
  await page.goto('/')
  await locateEmailInput(page).fill(email)
  await locatePasswordInput(page).fill(password)
  await locateLoginButton(page).click()
  await locateToastCloseButton(page).click()
  await passTermsAndConditionsDialog({ page })
}

// ================
// === mockDate ===
// ================

/** A placeholder date for visual regression testing. */
const MOCK_DATE = Number(new Date('01/23/45 01:23:45'))

/** Parameters for {@link mockDate}. */
interface MockParams {
  readonly page: test.Page
}

/** Replace `Date` with a version that returns a fixed time. */
// This syntax is required for Playwright to work properly.
// eslint-disable-next-line no-restricted-syntax
async function mockDate({ page }: MockParams) {
  // https://github.com/microsoft/playwright/issues/6347#issuecomment-1085850728
  await page.addInitScript(`{
        Date = class extends Date {
            constructor(...args) {
                if (args.length === 0) {
                    super(${MOCK_DATE});
                } else {
                    super(...args);
                }
            }
        }
        const __DateNowOffset = ${MOCK_DATE} - Date.now();
        const __DateNow = Date.now;
        Date.now = () => __DateNow() + __DateNowOffset;
    }`)
}

/**
 * Passes Terms and conditions dialog
 */
export async function passTermsAndConditionsDialog({ page }: MockParams) {
  // wait for terms and conditions dialog to appear
  // but don't fail if it doesn't appear
  try {
    // wait for terms and conditions dialog to appear
    // eslint-disable-next-line @typescript-eslint/no-magic-numbers
    await page.waitForSelector('#terms-of-service-modal', { timeout: 500 })
    await page.getByRole('checkbox').click()
    await page.getByRole('button', { name: 'Accept' }).click()
  } catch (error) {
    // do nothing
  }
}

<<<<<<< HEAD
// ========================
// === mockIDEContainer ===
// ========================

/** Make the IDE container have a non-zero size. */
// This syntax is required for Playwright to work properly.
// eslint-disable-next-line no-restricted-syntax
export async function mockIDEContainer({ page }: MockParams) {
  await page.evaluate(() => {
    const ideContainer = document.getElementById('app')
    if (ideContainer) {
      ideContainer.style.position = 'absolute'
      ideContainer.style.top = '3rem'
      ideContainer.style.height = 'calc(100vh - 3rem)'
      ideContainer.style.width = '100vw'
    }
  })
}

=======
>>>>>>> cc28a7d3
// ===============
// === mockApi ===
// ===============

// This is a function, even though it does not use function syntax.
// eslint-disable-next-line no-restricted-syntax
export const mockApi = apiModule.mockApi

// ===============
// === mockAll ===
// ===============

/** Set up all mocks, without logging in. */
// This syntax is required for Playwright to work properly.
// eslint-disable-next-line no-restricted-syntax
export async function mockAll({ page }: MockParams) {
  const api = await mockApi({ page })
  await mockDate({ page })
  return { api }
}

// =======================
// === mockAllAndLogin ===
// =======================

/** Set up all mocks, and log in with dummy credentials. */
// This syntax is required for Playwright to work properly.
// eslint-disable-next-line no-restricted-syntax
export async function mockAllAndLogin({ page }: MockParams) {
  const mocks = await mockAll({ page })
  await login({ page })
  await passTermsAndConditionsDialog({ page })
  return mocks
}<|MERGE_RESOLUTION|>--- conflicted
+++ resolved
@@ -810,28 +810,6 @@
   }
 }
 
-<<<<<<< HEAD
-// ========================
-// === mockIDEContainer ===
-// ========================
-
-/** Make the IDE container have a non-zero size. */
-// This syntax is required for Playwright to work properly.
-// eslint-disable-next-line no-restricted-syntax
-export async function mockIDEContainer({ page }: MockParams) {
-  await page.evaluate(() => {
-    const ideContainer = document.getElementById('app')
-    if (ideContainer) {
-      ideContainer.style.position = 'absolute'
-      ideContainer.style.top = '3rem'
-      ideContainer.style.height = 'calc(100vh - 3rem)'
-      ideContainer.style.width = '100vw'
-    }
-  })
-}
-
-=======
->>>>>>> cc28a7d3
 // ===============
 // === mockApi ===
 // ===============
