/** @file Various actions, locators, and constants used in end-to-end tests. */
import * as test from '@playwright/test'

import * as apiModule from './api'

// =================
// === Constants ===
// =================

/** An example password that does not meet validation requirements. */
export const INVALID_PASSWORD = 'password'
/** An example password that meets validation requirements. */
export const VALID_PASSWORD = 'Password0!'
/** An example valid email address. */
export const VALID_EMAIL = 'email@example.com'

// ================
// === Locators ===
// ================

// === Input locators ===

/** Find an email input (if any). */
export function locateEmailInput(page: test.Locator | test.Page) {
  return page.getByPlaceholder('Enter your email')
}

/** Find a password input (if any). */
export function locatePasswordInput(page: test.Locator | test.Page) {
  return page.getByPlaceholder('Enter your password')
}

/** Find a "confirm password" input (if any). */
export function locateConfirmPasswordInput(page: test.Locator | test.Page) {
  return page.getByPlaceholder('Confirm your password')
}

/** Find a "current password" input (if any) on the current page. */
export function locateCurrentPasswordInput(page: test.Locator | test.Page) {
  return page.getByPlaceholder('Enter your current password')
}

/** Find a "new password" input (if any). */
export function locateNewPasswordInput(page: test.Locator | test.Page) {
  return page.getByPlaceholder('Enter your new password')
}

/** Find a "confirm new password" input (if any). */
export function locateConfirmNewPasswordInput(page: test.Locator | test.Page) {
  return page.getByPlaceholder('Confirm your new password')
}

/** Find a "username" input (if any). */
export function locateUsernameInput(page: test.Locator | test.Page) {
  return page.getByPlaceholder('Enter your username')
}

<<<<<<< HEAD
/** Find a "name" input for a "new label" modal (if any). */
export function locateNewLabelModalNameInput(page: test.Locator | test.Page) {
  return locateNewLabelModal(page).getByLabel('Name')
}

/** Find all color radio button inputs for a "new label" modal (if any). */
export function locateNewLabelModalColorButtons(page: test.Locator | test.Page) {
=======
/** Find a "name" input for a "new label" modal (if any) on the current page. */
export function locateNewLabelModalNameInput(page: test.Page) {
  return locateNewLabelModal(page).getByLabel('Name')
}

/** Find all color radio button inputs for a "new label" modal (if any) on the current page. */
export function locateNewLabelModalColorButtons(page: test.Page) {
>>>>>>> 703cafa6
  return (
    locateNewLabelModal(page)
      .filter({ has: page.getByText('Color') })
      // The `radio` inputs are invisible, so they cannot be used in the locator.
      .getByRole('button')
  )
}

<<<<<<< HEAD
/** Find a "name" input for an "upsert secret" modal (if any). */
export function locateSecretNameInput(page: test.Locator | test.Page) {
  return locateUpsertSecretModal(page).getByPlaceholder('Enter the name of the secret')
}

/** Find a "value" input for an "upsert secret" modal (if any). */
export function locateSecretValueInput(page: test.Locator | test.Page) {
  return locateUpsertSecretModal(page).getByPlaceholder('Enter the value of the secret')
}

/** Find a search bar input (if any). */
export function locateSearchBarInput(page: test.Locator | test.Page) {
=======
/** Find a "name" input for an "upsert secret" modal (if any) on the current page. */
export function locateSecretNameInput(page: test.Page) {
  return locateUpsertSecretModal(page).getByPlaceholder('Enter the name of the secret')
}

/** Find a "value" input for an "upsert secret" modal (if any) on the current page. */
export function locateSecretValueInput(page: test.Page) {
  return locateUpsertSecretModal(page).getByPlaceholder('Enter the value of the secret')
}

/** Find a search bar input (if any) on the current page. */
export function locateSearchBarInput(page: test.Page) {
>>>>>>> 703cafa6
  return locateSearchBar(page).getByPlaceholder(
    'Type to search for projects, Data Links, users, and more.'
  )
}

/** Find the name column of the given assets table row. */
export function locateAssetRowName(locator: test.Locator) {
  return locator.getByTestId('asset-row-name')
}

// === Button locators ===

/** Find a toast close button (if any). */
export function locateToastCloseButton(page: test.Locator | test.Page) {
  // There is no other simple way to uniquely identify this element.
  // eslint-disable-next-line no-restricted-properties
  return page.locator('.Toastify__close-button')
}

/** Find a "login" button (if any). */
export function locateLoginButton(page: test.Locator | test.Page) {
  return page.getByRole('button', { name: 'Login', exact: true }).getByText('Login')
}

/** Find a "register" button (if any). */
export function locateRegisterButton(page: test.Locator | test.Page) {
  return page.getByRole('button', { name: 'Register' }).getByText('Register')
}

/** Find a "reset" button (if any). */
export function locateResetButton(page: test.Locator | test.Page) {
  return page.getByRole('button', { name: 'Reset' }).getByText('Reset')
}

/** Find a "change" button (if any). */
export function locateChangeButton(page: test.Locator | test.Page) {
  return page.getByRole('button', { name: 'Change' }).getByText('Change')
}

/** Find an "open user menu" button (if any). */
export function locateUserMenuButton(page: test.Locator | test.Page) {
  return page.getByAltText('Open user menu').locator('visible=true')
}

/** Find a change password button (if any). */
export function locateChangePasswordButton(page: test.Locator | test.Page) {
  return page
    .getByRole('button', { name: 'Change your password' })
    .getByText('Change your password')
}

/** Find a "sign out" button (if any). */
export function locateLogoutButton(page: test.Locator | test.Page) {
  return page.getByRole('button', { name: 'Logout' }).getByText('Logout')
}

/** Find a "set username" button (if any). */
export function locateSetUsernameButton(page: test.Locator | test.Page) {
  return page.getByRole('button', { name: 'Set Username' }).getByText('Set Username')
}

/** Find a "delete" button (if any). */
export function locateDeleteButton(page: test.Locator | test.Page) {
  return page.getByRole('button', { name: 'Delete' }).getByText('Delete').first()
}

/** Find a button to delete something (if any). */
export function locateDeleteIcon(page: test.Locator | test.Page) {
  return page.getByAltText('Delete')
}

/** Find a "create" button (if any). */
export function locateCreateButton(page: test.Locator | test.Page) {
  return page.getByRole('button', { name: 'Create' }).getByText('Create')
}

/** Find a button to open the editor (if any). */
export function locatePlayOrOpenProjectButton(page: test.Locator | test.Page) {
  return page.getByAltText('Open in editor')
}

/** Find a button to close the project (if any). */
export function locateStopProjectButton(page: test.Locator | test.Page) {
  return page.getByAltText('Stop execution')
}

<<<<<<< HEAD
/** Find all labels in the labels panel (if any). */
export function locateLabelsPanelLabels(page: test.Locator | test.Page) {
=======
/** Find all labels in the labels panel (if any) on the current page. */
export function locateLabelsPanelLabels(page: test.Page) {
>>>>>>> 703cafa6
  return (
    locateLabelsPanel(page)
      .getByRole('button')
      // The delete button is also a `button`.
      // eslint-disable-next-line no-restricted-properties
      .and(page.locator(':nth-child(1)'))
  )
}

/** Find a "home" button (if any). */
export function locateHomeButton(page: test.Locator | test.Page) {
  return page.getByRole('button', { name: 'Home' }).getByText('Home')
}

/** Find a "trash" button (if any). */
export function locateTrashButton(page: test.Locator | test.Page) {
  return page.getByRole('button', { name: 'Trash' }).getByText('Trash')
}

/** Find a tick button (if any). */
export function locateEditingTick(page: test.Locator | test.Page) {
  return page.getByAltText('Confirm Edit')
}

/** Find a cross button (if any). */
export function locateEditingCross(page: test.Locator | test.Page) {
  return page.getByAltText('Cancel Edit')
}

/** Find labels in the "Labels" column of the assets table (if any). */
export function locateAssetLabels(page: test.Locator | test.Page) {
  return page.getByTestId('asset-label')
}

<<<<<<< HEAD
/** Find a toggle for the "Labels" column (if any). */
=======
/** Find a toggle for the "Name" column (if any) on the current page. */
export function locateNameColumnToggle(page: test.Locator | test.Page) {
  return page.getByAltText(/^(?:Show|Hide) Name$/)
}

/** Find a toggle for the "Modified" column (if any) on the current page. */
export function locateModifiedColumnToggle(page: test.Locator | test.Page) {
  return page.getByAltText(/^(?:Show|Hide) Modified date$/)
}

/** Find a toggle for the "Shared with" column (if any) on the current page. */
export function locateSharedWithColumnToggle(page: test.Locator | test.Page) {
  return page.getByAltText(/^(?:Show|Hide) Shared with$/)
}

/** Find a toggle for the "Labels" column (if any) on the current page. */
>>>>>>> 703cafa6
export function locateLabelsColumnToggle(page: test.Locator | test.Page) {
  return page.getByAltText(/^(?:Show|Hide) Labels$/)
}

/** Find a toggle for the "Accessed by projects" column (if any). */
export function locateAccessedByProjectsColumnToggle(page: test.Locator | test.Page) {
  return page.getByAltText(/^(?:Show|Hide) Accessed by projects$/)
}

/** Find a toggle for the "Accessed data" column (if any). */
export function locateAccessedDataColumnToggle(page: test.Locator | test.Page) {
  return page.getByAltText(/^(?:Show|Hide) Accessed data$/)
}

/** Find a toggle for the "Docs" column (if any). */
export function locateDocsColumnToggle(page: test.Locator | test.Page) {
  return page.getByAltText(/^(?:Show|Hide) Docs$/)
}

/** Find a button for the "Recent" category (if any). */
export function locateRecentCategory(page: test.Locator | test.Page) {
  return page.getByTitle('Go To Recent')
}

/** Find a button for the "Home" category (if any). */
export function locateHomeCategory(page: test.Locator | test.Page) {
  return page.getByTitle('Go To Home')
}

/** Find a button for the "Trash" category (if any). */
export function locateTrashCategory(page: test.Locator | test.Page) {
  return page.getByTitle('Go To Trash')
}

/** Find a button for the cloud backend (if any). */
export function locateCloudBackendButton(page: test.Locator | test.Page) {
  return page.getByTitle('Switch to cloud drive')
}

/** Find a button for the local backend (if any). */
export function locateLocalBackendButton(page: test.Locator | test.Page) {
  return page.getByTitle('Switch to local drive')
}

// === Context menu buttons ===

/** Find an "open" button (if any). */
export function locateOpenButton(page: test.Locator | test.Page) {
  return page.getByRole('button', { name: 'Open' }).getByText('Open')
}

/** Find an "upload to cloud" button (if any). */
export function locateUploadToCloudButton(page: test.Locator | test.Page) {
  return page.getByRole('button', { name: 'Upload To Cloud' }).getByText('Upload To Cloud')
}

/** Find a "rename" button (if any). */
export function locateRenameButton(page: test.Locator | test.Page) {
  return page.getByRole('button', { name: 'Rename' }).getByText('Rename')
}

/** Find a "snapshot" button (if any). */
export function locateSnapshotButton(page: test.Locator | test.Page) {
  return page.getByRole('button', { name: 'Snapshot' }).getByText('Snapshot')
}

/** Find a "move to trash" button (if any). */
export function locateMoveToTrashButton(page: test.Locator | test.Page) {
  return page.getByRole('button', { name: 'Move To Trash' }).getByText('Move To Trash')
}

/** Find a "move all to trash" button (if any). */
export function locateMoveAllToTrashButton(page: test.Locator | test.Page) {
  return page.getByRole('button', { name: 'Move All To Trash' }).getByText('Move All To Trash')
}

/** Find a "restore from trash" button (if any). */
export function locateRestoreFromTrashButton(page: test.Locator | test.Page) {
  return page.getByRole('button', { name: 'Restore From Trash' }).getByText('Restore From Trash')
}

/** Find a "restore all from trash" button (if any). */
export function locateRestoreAllFromTrashButton(page: test.Locator | test.Page) {
  return page
    .getByRole('button', { name: 'Restore All From Trash' })
    .getByText('Restore All From Trash')
}

/** Find a "share" button (if any). */
export function locateShareButton(page: test.Locator | test.Page) {
  return page.getByRole('button', { name: 'Share' }).getByText('Share')
}

/** Find a "label" button (if any). */
export function locateLabelButton(page: test.Locator | test.Page) {
  return page.getByRole('button', { name: 'Label' }).getByText('Label')
}

/** Find a "duplicate" button (if any). */
export function locateDuplicateButton(page: test.Locator | test.Page) {
  return page.getByRole('button', { name: 'Duplicate' }).getByText('Duplicate')
}

/** Find a "copy" button (if any). */
export function locateCopyButton(page: test.Locator | test.Page) {
  return page.getByRole('button', { name: 'Copy' }).getByText('Copy')
}

/** Find a "cut" button (if any). */
export function locateCutButton(page: test.Locator | test.Page) {
  return page.getByRole('button', { name: 'Cut' }).getByText('Cut')
}

/** Find a "paste" button (if any). */
export function locatePasteButton(page: test.Locator | test.Page) {
  return page.getByRole('button', { name: 'Paste' }).getByText('Paste')
}

/** Find a "download" button (if any). */
export function locateDownloadButton(page: test.Locator | test.Page) {
  return page.getByRole('button', { name: 'Download' }).getByText('Download')
}

/** Find a "download app" button (if any). */
export function locateDownloadAppButton(page: test.Locator | test.Page) {
  return page.getByRole('button', { name: 'Download App' }).getByText('Download App')
}

/** Find an "upload files" button (if any). */
export function locateUploadFilesButton(page: test.Locator | test.Page) {
  return page.getByRole('button', { name: 'Upload Files' }).getByText('Upload Files')
}

/** Find a "new project" button (if any). */
export function locateNewProjectButton(page: test.Locator | test.Page) {
  return page.getByRole('button', { name: 'New Project' }).getByText('New Project')
}

/** Find a "new folder" button (if any). */
export function locateNewFolderButton(page: test.Locator | test.Page) {
  return page.getByRole('button', { name: 'New Folder' }).getByText('New Folder')
}

/** Find a "new secret" button (if any). */
export function locateNewSecretButton(page: test.Locator | test.Page) {
  return page.getByRole('button', { name: 'New Secret' }).getByText('New Secret')
}

/** Find a "new data connector" button (if any). */
export function locateNewDataConnectorButton(page: test.Locator | test.Page) {
  return page.getByRole('button', { name: 'New Data Connector' }).getByText('New Data Connector')
}

/** Find a "new label" button (if any). */
export function locateNewLabelButton(page: test.Locator | test.Page) {
  return page.getByRole('button', { name: 'new label' }).getByText('new label')
}

/** Find an "upgrade" button (if any). */
export function locateUpgradeButton(page: test.Locator | test.Page) {
  return page.getByRole('link', { name: 'Upgrade', exact: true }).getByText('Upgrade')
}

/** Find a "new folder" icon (if any). */
export function locateNewFolderIcon(page: test.Locator | test.Page) {
  return page.getByAltText('New Folder')
}

/** Find a "new secret" icon (if any). */
export function locateNewSecretIcon(page: test.Locator | test.Page) {
  return page.getByAltText('New Secret')
}

/** Find a "upload files" icon (if any). */
export function locateUploadFilesIcon(page: test.Locator | test.Page) {
  return page.getByAltText('Upload Files')
}

/** Find a "download files" icon (if any). */
export function locateDownloadFilesIcon(page: test.Locator | test.Page) {
  return page.getByAltText('Download Files')
}

/** Find an icon to open or close the asset panel (if any). */
export function locateAssetPanelIcon(page: test.Locator | test.Page) {
  return page
    .getByAltText('Open Asset Panel')
    .or(page.getByAltText('Close Asset Panel'))
    .locator('visible=true')
}

<<<<<<< HEAD
/** Find a list of tags in the search bar (if any). */
export function locateSearchBarTags(page: test.Locator | test.Page) {
  return locateSearchBar(page).getByTestId('asset-search-tag-names').getByRole('button')
}

/** Find a list of labels in the search bar (if any). */
export function locateSearchBarLabels(page: test.Locator | test.Page) {
  return locateSearchBar(page).getByTestId('asset-search-labels').getByRole('button')
}

/** Find a list of labels in the search bar (if any). */
export function locateSearchBarSuggestions(page: test.Locator | test.Page) {
=======
/** Find a list of tags in the search bar (if any) on the current page. */
export function locateSearchBarTags(page: test.Page) {
  return locateSearchBar(page).getByTestId('asset-search-tag-names').getByRole('button')
}

/** Find a list of labels in the search bar (if any) on the current page. */
export function locateSearchBarLabels(page: test.Page) {
  return locateSearchBar(page).getByTestId('asset-search-labels').getByRole('button')
}

/** Find a list of labels in the search bar (if any) on the current page. */
export function locateSearchBarSuggestions(page: test.Page) {
>>>>>>> 703cafa6
  return locateSearchBar(page).getByTestId('asset-search-suggestion')
}

// === Icon locators ===

// These are specifically icons that are not also buttons.
// Icons that *are* buttons belong in the "Button locators" section.

/** Find a "sort ascending" icon (if any). */
export function locateSortAscendingIcon(page: test.Locator | test.Page) {
  return page.getByAltText('Sort Ascending')
}

/** Find a "sort descending" icon (if any). */
export function locateSortDescendingIcon(page: test.Locator | test.Page) {
  return page.getByAltText('Sort Descending')
}

// === Page locators ===

/** Find a "home page" icon (if any). */
export function locateHomePageIcon(page: test.Locator | test.Page) {
  return page.getByAltText('Go to home page')
}

/** Find a "drive page" icon (if any). */
export function locateDrivePageIcon(page: test.Locator | test.Page) {
  return page.getByAltText('Go to drive page')
}

/** Find an "editor page" icon (if any). */
export function locateEditorPageIcon(page: test.Locator | test.Page) {
  return page.getByAltText('Go to editor page')
}

/** Find a "name" column heading (if any). */
export function locateNameColumnHeading(page: test.Locator | test.Page) {
  return page.getByTitle('Sort by name').or(page.getByTitle('Stop sorting by name'))
}

/** Find a "modified" column heading (if any). */
export function locateModifiedColumnHeading(page: test.Locator | test.Page) {
  return page
    .getByTitle('Sort by modification date')
    .or(page.getByTitle('Stop sorting by modification date'))
}

// === Container locators ===

/** Find a drive view (if any). */
export function locateDriveView(page: test.Locator | test.Page) {
  // This has no identifying features.
  return page.getByTestId('drive-view')
}

/** Find a samples list (if any). */
export function locateSamplesList(page: test.Locator | test.Page) {
  // This has no identifying features.
  return page.getByTestId('samples')
}

/** Find all samples list (if any). */
export function locateSamples(page: test.Locator | test.Page) {
  // This has no identifying features.
  return locateSamplesList(page).getByRole('button')
}

/** Find a modal background (if any). */
export function locateModalBackground(page: test.Locator | test.Page) {
  // This has no identifying features.
  return page.getByTestId('modal-background')
}

/** Find an editor container (if any). */
export function locateEditor(page: test.Page) {
  // This is fine as this element is defined in `index.html`, rather than from React.
  // Using `data-testid` may be more correct though.
  // eslint-disable-next-line no-restricted-properties
  return page.locator('#app')
}

/** Find an assets table (if any). */
export function locateAssetsTable(page: test.Page) {
  return locateDriveView(page).getByRole('table')
}

/** Find assets table rows (if any). */
export function locateAssetRows(page: test.Page) {
  return locateAssetsTable(page).locator('tbody').getByRole('row')
}

/** Find the name column of the given asset row. */
export function locateAssetName(locator: test.Locator) {
  return locator.locator('> :nth-child(1)')
}

/** Find assets table rows that represent directories that can be expanded (if any)
 *. */
export function locateExpandableDirectories(page: test.Page) {
  return locateAssetRows(page).filter({ has: page.getByAltText('Expand') })
}

/** Find assets table rows that represent directories that can be collapsed (if any)
 *. */
export function locateCollapsibleDirectories(page: test.Page) {
  return locateAssetRows(page).filter({ has: page.getByAltText('Collapse') })
}

<<<<<<< HEAD
/** Find a "change password" modal (if any). */
export function locateChangePasswordModal(page: test.Locator | test.Page) {
  // This has no identifying features.
  return page.getByTestId('change-password-modal')
}

/** Find a "confirm delete" modal (if any). */
export function locateConfirmDeleteModal(page: test.Locator | test.Page) {
=======
/** Find a "confirm delete" modal (if any) on the current page. */
export function locateConfirmDeleteModal(page: test.Page) {
>>>>>>> 703cafa6
  // This has no identifying features.
  return page.getByTestId('confirm-delete-modal')
}

<<<<<<< HEAD
/** Find a "new label" modal (if any). */
export function locateNewLabelModal(page: test.Locator | test.Page) {
=======
/** Find a "new label" modal (if any) on the current page. */
export function locateNewLabelModal(page: test.Page) {
>>>>>>> 703cafa6
  // This has no identifying features.
  return page.getByTestId('new-label-modal')
}

<<<<<<< HEAD
/** Find an "upsert secret" modal (if any). */
export function locateUpsertSecretModal(page: test.Locator | test.Page) {
=======
/** Find an "upsert secret" modal (if any) on the current page. */
export function locateUpsertSecretModal(page: test.Page) {
>>>>>>> 703cafa6
  // This has no identifying features.
  return page.getByTestId('upsert-secret-modal')
}

<<<<<<< HEAD
/** Find a user menu (if any). */
export function locateUserMenu(page: test.Locator | test.Page) {
=======
/** Find a user menu (if any) on the current page. */
export function locateUserMenu(page: test.Page) {
>>>>>>> 703cafa6
  // This has no identifying features.
  return page.getByTestId('user-menu')
}

<<<<<<< HEAD
/** Find a "set username" panel (if any). */
export function locateSetUsernamePanel(page: test.Locator | test.Page) {
=======
/** Find a "set username" panel (if any) on the current page. */
export function locateSetUsernamePanel(page: test.Page) {
>>>>>>> 703cafa6
  // This has no identifying features.
  return page.getByTestId('set-username-panel')
}

<<<<<<< HEAD
/** Find a set of context menus (if any). */
export function locateContextMenus(page: test.Locator | test.Page) {
=======
/** Find a set of context menus (if any) on the current page. */
export function locateContextMenus(page: test.Page) {
>>>>>>> 703cafa6
  // This has no identifying features.
  return page.getByTestId('context-menus')
}

<<<<<<< HEAD
/** Find a labels panel (if any). */
export function locateLabelsPanel(page: test.Locator | test.Page) {
=======
/** Find a labels panel (if any) on the current page. */
export function locateLabelsPanel(page: test.Page) {
>>>>>>> 703cafa6
  // This has no identifying features.
  return page.getByTestId('labels')
}

<<<<<<< HEAD
/** Find a list of labels (if any). */
export function locateLabelsList(page: test.Locator | test.Page) {
=======
/** Find a list of labels (if any) on the current page. */
export function locateLabelsList(page: test.Page) {
>>>>>>> 703cafa6
  // This has no identifying features.
  return page.getByTestId('labels-list')
}

<<<<<<< HEAD
/** Find an asset panel (if any). */
export function locateAssetPanel(page: test.Locator | test.Page) {
=======
/** Find an asset panel (if any) on the current page. */
export function locateAssetPanel(page: test.Page) {
>>>>>>> 703cafa6
  // This has no identifying features.
  return page.getByTestId('asset-panel')
}

<<<<<<< HEAD
/** Find a search bar (if any). */
export function locateSearchBar(page: test.Locator | test.Page) {
=======
/** Find a search bar (if any) on the current page. */
export function locateSearchBar(page: test.Page) {
>>>>>>> 703cafa6
  // This has no identifying features.
  return page.getByTestId('asset-search-bar')
}

/** Find an extra columns button panel (if any) on the current page. */
export function locateExtraColumns(page: test.Page) {
  // This has no identifying features.
  return page.getByTestId('extra-columns')
}

/** Find a root directory dropzone (if any) on the current page.
 * This is the empty space below the assets table, if it doesn't take up the whole screen
 * vertically. */
export function locateRootDirectoryDropzone(page: test.Page) {
  // This has no identifying features.
  return page.getByTestId('root-directory-dropzone')
}

// === Content locators ===

<<<<<<< HEAD
/** Find an asset description in an asset panel (if any). */
export function locateAssetPanelDescription(page: test.Locator | test.Page) {
=======
/** Find an asset description in an asset panel (if any) on the current page. */
export function locateAssetPanelDescription(page: test.Page) {
>>>>>>> 703cafa6
  // This has no identifying features.
  return locateAssetPanel(page).getByTestId('asset-panel-description')
}

<<<<<<< HEAD
/** Find asset permissions in an asset panel (if any). */
export function locateAssetPanelPermissions(page: test.Locator | test.Page) {
=======
/** Find asset permissions in an asset panel (if any) on the current page. */
export function locateAssetPanelPermissions(page: test.Page) {
>>>>>>> 703cafa6
  // This has no identifying features.
  return locateAssetPanel(page).getByTestId('asset-panel-permissions').getByRole('button')
}

/** Find the headers for all columns in the assets table (if it is present). */
export function locateAssetsColumnHeaders(page: test.Page) {
  return locateAssetsTable(page).locator('th')
}

// ===============================
// === Visual layout utilities ===
// ===============================

/** Get the left side of the bounding box of an asset row. The locator MUST be for an asset row.
 * DO NOT assume the left side of the outer container will change. This means that it is NOT SAFE
 * to do anything with the returned values other than comparing them. */
export function getAssetRowLeftPx(locator: test.Locator) {
  return locator.evaluate(el => el.children[0]?.children[0]?.getBoundingClientRect().left ?? 0)
}

// ===================================
// === expect functions for themes ===
// ===================================

/** A test assertion to confirm that the element has no background explicitly
 * set - not even an explicit transparent background. */
export async function expectNoBackground(locator: test.Locator) {
  await test.test.step('Expect no `bg-*`', async () => {
    await test.expect(locator).not.toHaveClass(/(?:^| )bg-/)
  })
}

/** A test assertion to confirm that the element has a background color equal to
 * "frame-selected". */
export async function expectBackgroundFrameSelected(locator: test.Locator) {
  await test.test.step('Expect `bg-frame-selected`', async () => {
    await test.expect(locator).toHaveClass(/(?:^| )bg-frame-selected(?: |$)/)
  })
}

/** A test assertion to confirm that the element has a background color equal to
 * "frame". */
export async function expectBackgroundFrame(locator: test.Locator) {
  await test.test.step('Expect `bg-frame`', async () => {
    await test.expect(locator).toHaveClass(/(?:^| )bg-frame(?: |$)/)
  })
}

/** A test assertion to confirm that the element has the class `selected`. */
export async function expectClassSelected(locator: test.Locator) {
  await test.test.step('Expect `selected`', async () => {
    await test.expect(locator).toHaveClass(/(?:^| )selected(?: |$)/)
  })
}

/** A test assertion to confirm that the element has the class `selected`. */
export async function expectNotTransparent(locator: test.Locator) {
  await test.test.step('expect.not.transparent', async () => {
    await test.expect
      .poll(() => locator.evaluate(element => getComputedStyle(element).opacity))
      .not.toBe('0')
  })
}

/** A test assertion to confirm that the element has the class `selected`. */
export async function expectTransparent(locator: test.Locator) {
  await test.test.step('expect.transparent', async () => {
    await test.expect
      .poll(() => locator.evaluate(element => getComputedStyle(element).opacity))
      .toBe('0')
  })
}

// ============================
// === expectPlaceholderRow ===
// ============================

/** A test assertion to confirm that there is only one row visible, and that row is the
 * placeholder row displayed when there are no assets to show. */
export async function expectPlaceholderRow(page: test.Page) {
  const assetRows = locateAssetRows(page)
  await test.test.step('Expect placeholder row', async () => {
    await test.expect(assetRows).toHaveCount(1)
    await test.expect(assetRows).toHaveText(/You have no files/)
  })
}

/** A test assertion to confirm that there is only one row visible, and that row is the
 * placeholder row displayed when there are no assets in Trash. */
export async function expectTrashPlaceholderRow(page: test.Page) {
  const assetRows = locateAssetRows(page)
  await test.test.step('Expect trash placeholder row', async () => {
    await test.expect(assetRows).toHaveCount(1)
    await test.expect(assetRows).toHaveText(/Your trash is empty/)
  })
}

// =======================
// === Mouse utilities ===
// =======================

/** Click an asset row. The center must not be clicked as that is the button for adding a label. */
export async function clickAssetRow(assetRow: test.Locator) {
  // eslint-disable-next-line @typescript-eslint/no-magic-numbers
  await assetRow.click({ position: { x: 300, y: 16 } })
}

// ==========================
// === Keyboard utilities ===
// ==========================

/** `Meta` (`Cmd`) on macOS, and `Control` on all other platforms. */
export async function modModifier(page: test.Page) {
  let userAgent = ''
  await test.test.step('Detect browser OS', async () => {
    userAgent = await page.evaluate(() => navigator.userAgent)
  })
  return /\bMac OS\b/i.test(userAgent) ? 'Meta' : 'Control'
}

/** Press a key, replacing the text `Mod` with `Meta` (`Cmd`) on macOS, and `Control`
 * on all other platforms. */
export async function press(page: test.Page, keyOrShortcut: string) {
  if (/\bMod\b|\bDelete\b/.test(keyOrShortcut)) {
    let userAgent = ''
    await test.test.step('Detect browser OS', async () => {
      userAgent = await page.evaluate(() => navigator.userAgent)
    })
    const isMacOS = /\bMac OS\b/i.test(userAgent)
    const ctrlKey = isMacOS ? 'Meta' : 'Control'
    const deleteKey = isMacOS ? 'Backspace' : 'Delete'
    const shortcut = keyOrShortcut.replace(/\bMod\b/, ctrlKey).replace(/\bDelete\b/, deleteKey)
    await test.test.step(`Press '${shortcut}'`, () => page.keyboard.press(shortcut))
  } else {
    await page.keyboard.press(keyOrShortcut)
  }
}

// =============
// === login ===
// =============

/** Perform a successful login. */
// This syntax is required for Playwright to work properly.
// eslint-disable-next-line no-restricted-syntax
export async function login(
  { page }: MockParams,
  email = 'email@example.com',
  password = VALID_PASSWORD
) {
  await page.goto('/')
  await locateEmailInput(page).fill(email)
  await locatePasswordInput(page).fill(password)
  await locateLoginButton(page).click()
  await locateToastCloseButton(page).click()
}

// ================
// === mockDate ===
// ================

/** A placeholder date for visual regression testing. */
const MOCK_DATE = Number(new Date('01/23/45 01:23:45'))

/** Parameters for {@link mockDate}. */
interface MockParams {
  readonly page: test.Page
}

/** Replace `Date` with a version that returns a fixed time. */
// This syntax is required for Playwright to work properly.
// eslint-disable-next-line no-restricted-syntax
async function mockDate({ page }: MockParams) {
  // https://github.com/microsoft/playwright/issues/6347#issuecomment-1085850728
  await page.addInitScript(`{
        Date = class extends Date {
            constructor(...args) {
                if (args.length === 0) {
                    super(${MOCK_DATE});
                } else {
                    super(...args);
                }
            }
        }
        const __DateNowOffset = ${MOCK_DATE} - Date.now();
        const __DateNow = Date.now;
        Date.now = () => __DateNow() + __DateNowOffset;
    }`)
}

// ========================
// === mockIDEContainer ===
// ========================

/** Make the IDE container have a non-zero size. */
// This syntax is required for Playwright to work properly.
// eslint-disable-next-line no-restricted-syntax
export async function mockIDEContainer({ page }: MockParams) {
  await page.evaluate(() => {
    const ideContainer = document.getElementById('app')
    if (ideContainer) {
      ideContainer.style.height = '100vh'
      ideContainer.style.width = '100vw'
    }
  })
}

// ===============
// === mockApi ===
// ===============

// This is a function, even though it does not use function syntax.
// eslint-disable-next-line no-restricted-syntax
export const mockApi = apiModule.mockApi

// ===============
// === mockAll ===
// ===============

/** Set up all mocks, without logging in. */
// This syntax is required for Playwright to work properly.
// eslint-disable-next-line no-restricted-syntax
export async function mockAll({ page }: MockParams) {
  const api = await mockApi({ page })
  await mockDate({ page })
  await mockIDEContainer({ page })
  return { api }
}

// =======================
// === mockAllAndLogin ===
// =======================

/** Set up all mocks, and log in with dummy credentials. */
// This syntax is required for Playwright to work properly.
// eslint-disable-next-line no-restricted-syntax
export async function mockAllAndLogin({ page }: MockParams) {
  const mocks = await mockAll({ page })
  await login({ page })
  // This MUST run after login, otherwise the element's styles are reset when the browser
  // is navigated to another page.
  await mockIDEContainer({ page })
  return mocks
}<|MERGE_RESOLUTION|>--- conflicted
+++ resolved
@@ -35,7 +35,7 @@
   return page.getByPlaceholder('Confirm your password')
 }
 
-/** Find a "current password" input (if any) on the current page. */
+/** Find a "current password" input (if any). */
 export function locateCurrentPasswordInput(page: test.Locator | test.Page) {
   return page.getByPlaceholder('Enter your current password')
 }
@@ -55,23 +55,13 @@
   return page.getByPlaceholder('Enter your username')
 }
 
-<<<<<<< HEAD
 /** Find a "name" input for a "new label" modal (if any). */
-export function locateNewLabelModalNameInput(page: test.Locator | test.Page) {
-  return locateNewLabelModal(page).getByLabel('Name')
-}
-
-/** Find all color radio button inputs for a "new label" modal (if any). */
-export function locateNewLabelModalColorButtons(page: test.Locator | test.Page) {
-=======
-/** Find a "name" input for a "new label" modal (if any) on the current page. */
 export function locateNewLabelModalNameInput(page: test.Page) {
   return locateNewLabelModal(page).getByLabel('Name')
 }
 
-/** Find all color radio button inputs for a "new label" modal (if any) on the current page. */
+/** Find all color radio button inputs for a "new label" modal (if any). */
 export function locateNewLabelModalColorButtons(page: test.Page) {
->>>>>>> 703cafa6
   return (
     locateNewLabelModal(page)
       .filter({ has: page.getByText('Color') })
@@ -80,33 +70,18 @@
   )
 }
 
-<<<<<<< HEAD
 /** Find a "name" input for an "upsert secret" modal (if any). */
-export function locateSecretNameInput(page: test.Locator | test.Page) {
-  return locateUpsertSecretModal(page).getByPlaceholder('Enter the name of the secret')
-}
-
-/** Find a "value" input for an "upsert secret" modal (if any). */
-export function locateSecretValueInput(page: test.Locator | test.Page) {
-  return locateUpsertSecretModal(page).getByPlaceholder('Enter the value of the secret')
-}
-
-/** Find a search bar input (if any). */
-export function locateSearchBarInput(page: test.Locator | test.Page) {
-=======
-/** Find a "name" input for an "upsert secret" modal (if any) on the current page. */
 export function locateSecretNameInput(page: test.Page) {
   return locateUpsertSecretModal(page).getByPlaceholder('Enter the name of the secret')
 }
 
-/** Find a "value" input for an "upsert secret" modal (if any) on the current page. */
+/** Find a "value" input for an "upsert secret" modal (if any). */
 export function locateSecretValueInput(page: test.Page) {
   return locateUpsertSecretModal(page).getByPlaceholder('Enter the value of the secret')
 }
 
-/** Find a search bar input (if any) on the current page. */
+/** Find a search bar input (if any). */
 export function locateSearchBarInput(page: test.Page) {
->>>>>>> 703cafa6
   return locateSearchBar(page).getByPlaceholder(
     'Type to search for projects, Data Links, users, and more.'
   )
@@ -193,13 +168,8 @@
   return page.getByAltText('Stop execution')
 }
 
-<<<<<<< HEAD
 /** Find all labels in the labels panel (if any). */
-export function locateLabelsPanelLabels(page: test.Locator | test.Page) {
-=======
-/** Find all labels in the labels panel (if any) on the current page. */
 export function locateLabelsPanelLabels(page: test.Page) {
->>>>>>> 703cafa6
   return (
     locateLabelsPanel(page)
       .getByRole('button')
@@ -234,26 +204,22 @@
   return page.getByTestId('asset-label')
 }
 
-<<<<<<< HEAD
-/** Find a toggle for the "Labels" column (if any). */
-=======
-/** Find a toggle for the "Name" column (if any) on the current page. */
+/** Find a toggle for the "Name" column (if any). */
 export function locateNameColumnToggle(page: test.Locator | test.Page) {
   return page.getByAltText(/^(?:Show|Hide) Name$/)
 }
 
-/** Find a toggle for the "Modified" column (if any) on the current page. */
+/** Find a toggle for the "Modified" column (if any). */
 export function locateModifiedColumnToggle(page: test.Locator | test.Page) {
   return page.getByAltText(/^(?:Show|Hide) Modified date$/)
 }
 
-/** Find a toggle for the "Shared with" column (if any) on the current page. */
+/** Find a toggle for the "Shared with" column (if any). */
 export function locateSharedWithColumnToggle(page: test.Locator | test.Page) {
   return page.getByAltText(/^(?:Show|Hide) Shared with$/)
 }
 
-/** Find a toggle for the "Labels" column (if any) on the current page. */
->>>>>>> 703cafa6
+/** Find a toggle for the "Labels" column (if any). */
 export function locateLabelsColumnToggle(page: test.Locator | test.Page) {
   return page.getByAltText(/^(?:Show|Hide) Labels$/)
 }
@@ -445,33 +411,18 @@
     .locator('visible=true')
 }
 
-<<<<<<< HEAD
 /** Find a list of tags in the search bar (if any). */
-export function locateSearchBarTags(page: test.Locator | test.Page) {
-  return locateSearchBar(page).getByTestId('asset-search-tag-names').getByRole('button')
-}
-
-/** Find a list of labels in the search bar (if any). */
-export function locateSearchBarLabels(page: test.Locator | test.Page) {
-  return locateSearchBar(page).getByTestId('asset-search-labels').getByRole('button')
-}
-
-/** Find a list of labels in the search bar (if any). */
-export function locateSearchBarSuggestions(page: test.Locator | test.Page) {
-=======
-/** Find a list of tags in the search bar (if any) on the current page. */
 export function locateSearchBarTags(page: test.Page) {
   return locateSearchBar(page).getByTestId('asset-search-tag-names').getByRole('button')
 }
 
-/** Find a list of labels in the search bar (if any) on the current page. */
+/** Find a list of labels in the search bar (if any). */
 export function locateSearchBarLabels(page: test.Page) {
   return locateSearchBar(page).getByTestId('asset-search-labels').getByRole('button')
 }
 
-/** Find a list of labels in the search bar (if any) on the current page. */
+/** Find a list of labels in the search bar (if any). */
 export function locateSearchBarSuggestions(page: test.Page) {
->>>>>>> 703cafa6
   return locateSearchBar(page).getByTestId('asset-search-suggestion')
 }
 
@@ -580,129 +531,73 @@
   return locateAssetRows(page).filter({ has: page.getByAltText('Collapse') })
 }
 
-<<<<<<< HEAD
-/** Find a "change password" modal (if any). */
-export function locateChangePasswordModal(page: test.Locator | test.Page) {
-  // This has no identifying features.
-  return page.getByTestId('change-password-modal')
-}
-
 /** Find a "confirm delete" modal (if any). */
-export function locateConfirmDeleteModal(page: test.Locator | test.Page) {
-=======
-/** Find a "confirm delete" modal (if any) on the current page. */
 export function locateConfirmDeleteModal(page: test.Page) {
->>>>>>> 703cafa6
   // This has no identifying features.
   return page.getByTestId('confirm-delete-modal')
 }
 
-<<<<<<< HEAD
 /** Find a "new label" modal (if any). */
-export function locateNewLabelModal(page: test.Locator | test.Page) {
-=======
-/** Find a "new label" modal (if any) on the current page. */
 export function locateNewLabelModal(page: test.Page) {
->>>>>>> 703cafa6
   // This has no identifying features.
   return page.getByTestId('new-label-modal')
 }
 
-<<<<<<< HEAD
 /** Find an "upsert secret" modal (if any). */
-export function locateUpsertSecretModal(page: test.Locator | test.Page) {
-=======
-/** Find an "upsert secret" modal (if any) on the current page. */
 export function locateUpsertSecretModal(page: test.Page) {
->>>>>>> 703cafa6
   // This has no identifying features.
   return page.getByTestId('upsert-secret-modal')
 }
 
-<<<<<<< HEAD
 /** Find a user menu (if any). */
-export function locateUserMenu(page: test.Locator | test.Page) {
-=======
-/** Find a user menu (if any) on the current page. */
 export function locateUserMenu(page: test.Page) {
->>>>>>> 703cafa6
   // This has no identifying features.
   return page.getByTestId('user-menu')
 }
 
-<<<<<<< HEAD
 /** Find a "set username" panel (if any). */
-export function locateSetUsernamePanel(page: test.Locator | test.Page) {
-=======
-/** Find a "set username" panel (if any) on the current page. */
 export function locateSetUsernamePanel(page: test.Page) {
->>>>>>> 703cafa6
   // This has no identifying features.
   return page.getByTestId('set-username-panel')
 }
 
-<<<<<<< HEAD
 /** Find a set of context menus (if any). */
-export function locateContextMenus(page: test.Locator | test.Page) {
-=======
-/** Find a set of context menus (if any) on the current page. */
 export function locateContextMenus(page: test.Page) {
->>>>>>> 703cafa6
   // This has no identifying features.
   return page.getByTestId('context-menus')
 }
 
-<<<<<<< HEAD
 /** Find a labels panel (if any). */
-export function locateLabelsPanel(page: test.Locator | test.Page) {
-=======
-/** Find a labels panel (if any) on the current page. */
 export function locateLabelsPanel(page: test.Page) {
->>>>>>> 703cafa6
   // This has no identifying features.
   return page.getByTestId('labels')
 }
 
-<<<<<<< HEAD
 /** Find a list of labels (if any). */
-export function locateLabelsList(page: test.Locator | test.Page) {
-=======
-/** Find a list of labels (if any) on the current page. */
 export function locateLabelsList(page: test.Page) {
->>>>>>> 703cafa6
   // This has no identifying features.
   return page.getByTestId('labels-list')
 }
 
-<<<<<<< HEAD
 /** Find an asset panel (if any). */
-export function locateAssetPanel(page: test.Locator | test.Page) {
-=======
-/** Find an asset panel (if any) on the current page. */
 export function locateAssetPanel(page: test.Page) {
->>>>>>> 703cafa6
   // This has no identifying features.
   return page.getByTestId('asset-panel')
 }
 
-<<<<<<< HEAD
 /** Find a search bar (if any). */
-export function locateSearchBar(page: test.Locator | test.Page) {
-=======
-/** Find a search bar (if any) on the current page. */
 export function locateSearchBar(page: test.Page) {
->>>>>>> 703cafa6
   // This has no identifying features.
   return page.getByTestId('asset-search-bar')
 }
 
-/** Find an extra columns button panel (if any) on the current page. */
+/** Find an extra columns button panel (if any). */
 export function locateExtraColumns(page: test.Page) {
   // This has no identifying features.
   return page.getByTestId('extra-columns')
 }
 
-/** Find a root directory dropzone (if any) on the current page.
+/** Find a root directory dropzone (if any).
  * This is the empty space below the assets table, if it doesn't take up the whole screen
  * vertically. */
 export function locateRootDirectoryDropzone(page: test.Page) {
@@ -712,24 +607,14 @@
 
 // === Content locators ===
 
-<<<<<<< HEAD
 /** Find an asset description in an asset panel (if any). */
-export function locateAssetPanelDescription(page: test.Locator | test.Page) {
-=======
-/** Find an asset description in an asset panel (if any) on the current page. */
 export function locateAssetPanelDescription(page: test.Page) {
->>>>>>> 703cafa6
   // This has no identifying features.
   return locateAssetPanel(page).getByTestId('asset-panel-description')
 }
 
-<<<<<<< HEAD
 /** Find asset permissions in an asset panel (if any). */
-export function locateAssetPanelPermissions(page: test.Locator | test.Page) {
-=======
-/** Find asset permissions in an asset panel (if any) on the current page. */
 export function locateAssetPanelPermissions(page: test.Page) {
->>>>>>> 703cafa6
   // This has no identifying features.
   return locateAssetPanel(page).getByTestId('asset-panel-permissions').getByRole('button')
 }
