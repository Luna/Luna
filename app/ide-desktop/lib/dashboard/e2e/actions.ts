--- conflicted
+++ resolved
@@ -241,26 +241,17 @@
 
 /** Find a button for the "Recent" category (if any). */
 export function locateRecentCategory(page: test.Locator | test.Page) {
-<<<<<<< HEAD
-  return page.getByTitle('Go to Recent category')
-=======
   return page.getByLabel('Go To Recent category')
->>>>>>> 9cf4847a
 }
 
 /** Find a button for the "Home" category (if any). */
 export function locateHomeCategory(page: test.Locator | test.Page) {
-<<<<<<< HEAD
-  return page.getByTitle('Go to Home category')
-=======
   return page.getByLabel('Go To Home category')
->>>>>>> 9cf4847a
 }
 
 /** Find a button for the "Trash" category (if any). */
 export function locateTrashCategory(page: test.Locator | test.Page) {
-<<<<<<< HEAD
-  return page.getByTitle('Go to Trash category')
+  return page.getByLabel('Go to Trash category')
 }
 
 /** Find a button for the cloud backend (if any). */
@@ -271,9 +262,6 @@
 /** Find a button for the local backend (if any). */
 export function locateLocalBackendButton(page: test.Locator | test.Page) {
   return page.getByTitle('Switch to local drive')
-=======
-  return page.getByLabel('Go To Trash category')
->>>>>>> 9cf4847a
 }
 
 // === Context menu buttons ===
