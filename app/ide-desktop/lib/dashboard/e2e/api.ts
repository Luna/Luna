/** @file The mock API. */
import * as test from '@playwright/test'

import * as backend from '#/services/Backend'
import type * as remoteBackend from '#/services/RemoteBackend'
import * as remoteBackendPaths from '#/services/remoteBackendPaths'

import * as config from '#/utilities/config'
import * as dateTime from '#/utilities/dateTime'
import * as object from '#/utilities/object'
import * as permissions from '#/utilities/permissions'
<<<<<<< HEAD

import * as backend from '../src/services/Backend'
import type * as remoteBackend from '../src/services/RemoteBackend'
import * as remoteBackendPaths from '../src/services/remoteBackendPaths'
import * as dateTime from '../src/utilities/dateTime'
import * as uniqueString from '../src/utilities/uniqueString'
=======
import * as uniqueString from '#/utilities/uniqueString'
>>>>>>> 784d0691

// =================
// === Constants ===
// =================

/** The HTTP status code representing a response with an empty body. */
const HTTP_STATUS_NO_CONTENT = 204
/** The HTTP status code representing a bad request. */
const HTTP_STATUS_BAD_REQUEST = 400
/** The HTTP status code representing a URL that does not exist. */
const HTTP_STATUS_NOT_FOUND = 404
/** An asset ID that is a path glob. */
const GLOB_ASSET_ID: backend.AssetId = backend.DirectoryId('*')
/** A directory ID that is a path glob. */
const GLOB_DIRECTORY_ID = backend.DirectoryId('*')
/** A project ID that is a path glob. */
const GLOB_PROJECT_ID = backend.ProjectId('*')
/** A tag ID that is a path glob. */
const GLOB_TAG_ID = backend.TagId('*')
/* eslint-enable no-restricted-syntax */
const BASE_URL = process.env.ENSO_CLOUD_API_URL + '/'

// ===============
// === mockApi ===
// ===============

/** Parameters for {@link mockApi}. */
interface MockParams {
  readonly page: test.Page
}

/** Add route handlers for the mock API to a page. */
// This syntax is required for Playwright to work properly.
// eslint-disable-next-line no-restricted-syntax
export async function mockApi({ page }: MockParams) {
  // eslint-disable-next-line no-restricted-syntax
  const defaultEmail = 'email@example.com' as backend.EmailAddress
  const defaultUsername = 'user name'
  const defaultOrganizationId = backend.UserOrOrganizationId('organization-placeholder id')
  const defaultDirectoryId = backend.DirectoryId('directory-placeholder id')
  const defaultUser: backend.UserOrOrganization = {
    email: defaultEmail,
    name: defaultUsername,
    id: defaultOrganizationId,
    profilePicture: null,
    isEnabled: true,
    rootDirectoryId: defaultDirectoryId,
  }
  let currentUser: backend.UserOrOrganization | null = defaultUser
  const assetMap = new Map<backend.AssetId, backend.AnyAsset>()
  const deletedAssets = new Set<backend.AssetId>()
  const assets: backend.AnyAsset[] = []
  const labels: backend.Label[] = []
  const labelsByValue = new Map<backend.LabelName, backend.Label>()
  const labelMap = new Map<backend.TagId, backend.Label>()

  const addAsset = <T extends backend.AnyAsset>(asset: T) => {
    assets.push(asset)
    assetMap.set(asset.id, asset)
    return asset
  }

  const deleteAsset = (assetId: backend.AssetId) => {
    deletedAssets.add(assetId)
  }

  const undeleteAsset = (assetId: backend.AssetId) => {
    deletedAssets.delete(assetId)
  }

  const createDirectory = (
    title: string,
    rest: Partial<backend.DirectoryAsset> = {}
  ): backend.DirectoryAsset =>
    object.merge(
      {
        type: backend.AssetType.directory,
        id: backend.DirectoryId('directory-' + uniqueString.uniqueString()),
        projectState: null,
        title,
        modifiedAt: dateTime.toRfc3339(new Date()),
        description: null,
        labels: [],
        parentId: defaultDirectoryId,
        permissions: [],
      },
      rest
    )

  const createProject = (
    title: string,
    rest: Partial<backend.ProjectAsset> = {}
  ): backend.ProjectAsset =>
    object.merge(
      {
        type: backend.AssetType.project,
        id: backend.ProjectId('project-' + uniqueString.uniqueString()),
        projectState: {
          type: backend.ProjectState.opened,
          // eslint-disable-next-line @typescript-eslint/naming-convention
          volume_id: '',
        },
        title,
        modifiedAt: dateTime.toRfc3339(new Date()),
        description: null,
        labels: [],
        parentId: defaultDirectoryId,
        permissions: [],
      },
      rest
    )

  const createFile = (title: string, rest: Partial<backend.FileAsset> = {}): backend.FileAsset =>
    object.merge(
      {
        type: backend.AssetType.file,
        id: backend.FileId('file-' + uniqueString.uniqueString()),
        projectState: null,
        title,
        modifiedAt: dateTime.toRfc3339(new Date()),
        description: null,
        labels: [],
        parentId: defaultDirectoryId,
        permissions: [],
      },
      rest
    )

  const createSecret = (
    title: string,
    rest: Partial<backend.SecretAsset> = {}
  ): backend.SecretAsset =>
    object.merge(
      {
        type: backend.AssetType.secret,
        id: backend.SecretId('secret-' + uniqueString.uniqueString()),
        projectState: null,
        title,
        modifiedAt: dateTime.toRfc3339(new Date()),
        description: null,
        labels: [],
        parentId: defaultDirectoryId,
        permissions: [],
      },
      rest
    )

  const createLabel = (value: string, color: backend.LChColor): backend.Label => ({
    id: backend.TagId('tag-' + uniqueString.uniqueString()),
    value: backend.LabelName(value),
    color,
  })

  const addDirectory = (title: string, rest?: Partial<backend.DirectoryAsset>) => {
    return addAsset(createDirectory(title, rest))
  }

  const addProject = (title: string, rest?: Partial<backend.ProjectAsset>) => {
    return addAsset(createProject(title, rest))
  }

  const addFile = (title: string, rest?: Partial<backend.FileAsset>) => {
    return addAsset(createFile(title, rest))
  }

  const addSecret = (title: string, rest?: Partial<backend.SecretAsset>) => {
    return addAsset(createSecret(title, rest))
  }

  const addLabel = (value: string, color: backend.LChColor) => {
    const label = createLabel(value, color)
    labels.push(label)
    labelsByValue.set(label.value, label)
    labelMap.set(label.id, label)
    return label
  }

  const setLabels = (id: backend.AssetId, newLabels: backend.LabelName[]) => {
    const ids = new Set<backend.AssetId>([id])
    for (const [innerId, asset] of assetMap) {
      if (ids.has(asset.parentId)) {
        ids.add(innerId)
      }
    }
    for (const innerId of ids) {
      const asset = assetMap.get(innerId)
      if (asset != null) {
        object.unsafeMutable(asset).labels = newLabels
      }
    }
  }

  await test.test.step('Mock API', async () => {
    await page.route('https://www.google-analytics.com/**', async route => {
      await route.fulfill()
    })

    await page.route('https://www.googletagmanager.com/gtag/js*', async route => {
      await route.fulfill({
        contentType: 'text/javascript',
        body: 'export {};',
      })
    })

    const isOnline = await page.evaluate(() => navigator.onLine)

    if (!isOnline) {
      await page.route('https://fonts.googleapis.com/*', async route => {
        await route.abort()
      })
    }

    await page.route(BASE_URL + '**', (_route, request) => {
      throw new Error(`Missing route handler for '${request.url().replace(BASE_URL, '')}'.`)
    })

    // === Endpoints returning arrays ===

    await page.route(
      BASE_URL + remoteBackendPaths.LIST_DIRECTORY_PATH + '*',
      async (route, request) => {
        /** The type for the search query for this endpoint. */
        interface Query {
          /* eslint-disable @typescript-eslint/naming-convention */
          readonly parent_id?: string
          readonly filter_by?: backend.FilterBy
          readonly labels?: backend.LabelName[]
          readonly recent_projects?: boolean
          /* eslint-enable @typescript-eslint/naming-convention */
        }
        // The type of the body sent by this app is statically known.
        // eslint-disable-next-line no-restricted-syntax
        const body = Object.fromEntries(
          new URL(request.url()).searchParams.entries()
        ) as unknown as Query
        const parentId = body.parent_id ?? defaultDirectoryId
        let filteredAssets = assets.filter(asset => asset.parentId === parentId)
        // This lint rule is broken; there is clearly a case for `undefined` below.
        // eslint-disable-next-line @typescript-eslint/switch-exhaustiveness-check
        switch (body.filter_by) {
          case backend.FilterBy.active: {
            filteredAssets = filteredAssets.filter(asset => !deletedAssets.has(asset.id))
            break
          }
          case backend.FilterBy.trashed: {
            filteredAssets = filteredAssets.filter(asset => deletedAssets.has(asset.id))
            break
          }
          case backend.FilterBy.recent: {
            filteredAssets = assets
              .filter(asset => !deletedAssets.has(asset.id))
              // eslint-disable-next-line @typescript-eslint/no-magic-numbers
              .slice(0, 10)
            break
          }
          case backend.FilterBy.all:
          case null: {
            // do nothing
            break
          }
          // eslint-disable-next-line no-restricted-syntax
          case undefined: {
            // do nothing
            break
          }
        }
        filteredAssets.sort(
          (a, b) => backend.ASSET_TYPE_ORDER[a.type] - backend.ASSET_TYPE_ORDER[b.type]
        )
        await route.fulfill({
          json: {
            assets: filteredAssets,
          } satisfies remoteBackend.ListDirectoryResponseBody,
        })
      }
    )
    await page.route(BASE_URL + remoteBackendPaths.LIST_FILES_PATH + '*', async route => {
      await route.fulfill({
        json: { files: [] } satisfies remoteBackend.ListFilesResponseBody,
      })
    })
    await page.route(BASE_URL + remoteBackendPaths.LIST_PROJECTS_PATH + '*', async route => {
      await route.fulfill({
        json: { projects: [] } satisfies remoteBackend.ListProjectsResponseBody,
      })
    })
    await page.route(BASE_URL + remoteBackendPaths.LIST_SECRETS_PATH + '*', async route => {
      await route.fulfill({
        json: { secrets: [] } satisfies remoteBackend.ListSecretsResponseBody,
      })
    })
    await page.route(BASE_URL + remoteBackendPaths.LIST_TAGS_PATH + '*', async route => {
      await route.fulfill({
        json: { tags: labels } satisfies remoteBackend.ListTagsResponseBody,
      })
    })
    await page.route(BASE_URL + remoteBackendPaths.LIST_USERS_PATH + '*', async route => {
      await route.fulfill({
        json: { users: [] } satisfies remoteBackend.ListUsersResponseBody,
      })
    })
    await page.route(
      BASE_URL + remoteBackendPaths.LIST_VERSIONS_PATH + '*',
      async (route, request) => {
        await route.fulfill({
          json: {
            versions: [
              {
                ami: null,
                created: dateTime.toRfc3339(new Date()),
                number: {
                  lifecycle:
                    // eslint-disable-next-line no-restricted-syntax
                    'Development' satisfies `${backend.VersionLifecycle.development}` as backend.VersionLifecycle.development,
                  value: '2023.2.1-dev',
                },
                // eslint-disable-next-line @typescript-eslint/naming-convention, no-restricted-syntax
                version_type: (new URL(request.url()).searchParams.get('version_type') ??
                  '') as backend.VersionType,
              } satisfies backend.Version,
            ],
          },
        })
      }
    )

    // === Unimplemented endpoints ===

    await page.route(
      BASE_URL + remoteBackendPaths.getProjectDetailsPath(GLOB_PROJECT_ID),
      async (route, request) => {
        const projectId = request.url().match(/[/]projects[/](.+?)[/]copy/)?.[1] ?? ''
        await route.fulfill({
          json: {
            /* eslint-disable @typescript-eslint/naming-convention */
            organizationId: defaultOrganizationId,
            projectId: backend.ProjectId(projectId),
            name: 'example project name',
            state: {
              type: backend.ProjectState.opened,
              volume_id: '',
              opened_by: defaultEmail,
            },
            packageName: 'Project_root',
            ide_version: null,
            engine_version: {
              value: '2023.2.1-nightly.2023.9.29',
              lifecycle: backend.VersionLifecycle.development,
            },
            address: backend.Address('ws://example.com/'),
            /* eslint-enable @typescript-eslint/naming-convention */
          } satisfies backend.ProjectRaw,
        })
      }
    )

    // === Endpoints returning `void` ===

    await page.route(
      BASE_URL + remoteBackendPaths.copyAssetPath(GLOB_ASSET_ID),
      async (route, request) => {
        /** The type for the JSON request payload for this endpoint. */
        interface Body {
          readonly parentDirectoryId: backend.DirectoryId
        }
        const assetId = request.url().match(/[/]assets[/](.+?)[/]copy/)?.[1]
        // eslint-disable-next-line no-restricted-syntax
        const asset = assetId != null ? assetMap.get(assetId as backend.AssetId) : null
        if (asset == null) {
          if (assetId == null) {
            await route.fulfill({
              status: HTTP_STATUS_BAD_REQUEST,
              json: { error: 'Invalid Asset ID' },
            })
          } else {
            await route.fulfill({
              status: HTTP_STATUS_NOT_FOUND,
              json: { error: 'Asset does not exist' },
            })
          }
        } else {
          // The type of the body sent by this app is statically known.
          // eslint-disable-next-line @typescript-eslint/no-unsafe-assignment
          const body: Body = await request.postDataJSON()
          const parentId = body.parentDirectoryId
          // Can be any asset ID.
          const id = backend.DirectoryId(uniqueString.uniqueString())
          const json: backend.CopyAssetResponse = {
            asset: {
              id,
              parentId,
              title: asset.title + ' (copy)',
            },
          }
          const newAsset = { ...asset }
          newAsset.id = id
          newAsset.parentId = parentId
          newAsset.title += ' (copy)'
          addAsset(newAsset)
          await route.fulfill({ json })
        }
      }
    )
    await page.route(BASE_URL + remoteBackendPaths.INVITE_USER_PATH + '*', async route => {
      await route.fulfill()
    })
    await page.route(BASE_URL + remoteBackendPaths.CREATE_PERMISSION_PATH + '*', async route => {
      await route.fulfill()
    })
    await page.route(BASE_URL + remoteBackendPaths.deleteAssetPath(GLOB_ASSET_ID), async route => {
      await route.fulfill()
    })
    await page.route(
      BASE_URL + remoteBackendPaths.closeProjectPath(GLOB_PROJECT_ID),
      async route => {
        await route.fulfill()
      }
    )
    await page.route(
      BASE_URL + remoteBackendPaths.openProjectPath(GLOB_PROJECT_ID),
      async route => {
        await route.fulfill()
      }
    )
    await page.route(BASE_URL + remoteBackendPaths.deleteTagPath(GLOB_TAG_ID), async route => {
      await route.fulfill()
    })

    // === Other endpoints ===

    await page.route(
      BASE_URL + remoteBackendPaths.updateAssetPath(GLOB_ASSET_ID),
      async (route, request) => {
        if (request.method() === 'PATCH') {
          const assetId = request.url().match(/[/]assets[/]([^?]+)/)?.[1] ?? ''
          // The type of the body sent by this app is statically known.
          // eslint-disable-next-line @typescript-eslint/no-unsafe-assignment
          const body: backend.UpdateAssetRequestBody = request.postDataJSON()
          // This could be an id for an arbitrary asset, but pretend it's a
          // `DirectoryId` to make TypeScript happy.
          const asset = assetMap.get(backend.DirectoryId(assetId))
          if (asset != null) {
            if (body.description != null) {
              object.unsafeMutable(asset).description = body.description
            }
          }
        } else {
          await route.fallback()
        }
      }
    )
    await page.route(
      BASE_URL + remoteBackendPaths.associateTagPath(GLOB_ASSET_ID),
      async (route, request) => {
        if (request.method() === 'PATCH') {
          const assetId = request.url().match(/[/]assets[/]([^/?]+)/)?.[1] ?? ''
          /** The type for the JSON request payload for this endpoint. */
          interface Body {
            readonly labels: backend.LabelName[]
          }
          /** The type for the JSON response payload for this endpoint. */
          interface Response {
            readonly tags: backend.Label[]
          }
          // The type of the body sent by this app is statically known.
          // eslint-disable-next-line @typescript-eslint/no-unsafe-assignment
          const body: Body = await request.postDataJSON()
          // This could be an id for an arbitrary asset, but pretend it's a
          // `DirectoryId` to make TypeScript happy.
          setLabels(backend.DirectoryId(assetId), body.labels)
          const json: Response = {
            tags: body.labels.flatMap(value => {
              const label = labelsByValue.get(value)
              return label != null ? [label] : []
            }),
          }
          await route.fulfill({ json })
        } else {
          await route.fallback()
        }
      }
    )
    await page.route(
      BASE_URL + remoteBackendPaths.updateDirectoryPath(GLOB_DIRECTORY_ID),
      async (route, request) => {
        if (request.method() === 'PUT') {
          const directoryId = request.url().match(/[/]directories[/]([^?]+)/)?.[1] ?? ''
          // The type of the body sent by this app is statically known.
          // eslint-disable-next-line @typescript-eslint/no-unsafe-assignment
          const body: backend.UpdateDirectoryRequestBody = request.postDataJSON()
          const asset = assetMap.get(backend.DirectoryId(directoryId))
          if (asset == null) {
            await route.abort()
          } else {
            object.unsafeMutable(asset).title = body.title
            await route.fulfill({
              json: {
                id: backend.DirectoryId(directoryId),
                parentId: asset.parentId,
                title: body.title,
              } satisfies backend.UpdatedDirectory,
            })
          }
        } else {
          await route.fallback()
        }
      }
    )
    await page.route(
      BASE_URL + remoteBackendPaths.deleteAssetPath(GLOB_ASSET_ID),
      async (route, request) => {
        if (request.method() === 'DELETE') {
          const assetId = request.url().match(/[/]assets[/]([^?]+)/)?.[1] ?? ''
          // This could be an id for an arbitrary asset, but pretend it's a
          // `DirectoryId` to make TypeScript happy.
          deleteAsset(backend.DirectoryId(assetId))
          await route.fulfill({ status: HTTP_STATUS_NO_CONTENT })
        } else {
          await route.fallback()
        }
      }
    )
    await page.route(
      BASE_URL + remoteBackendPaths.UNDO_DELETE_ASSET_PATH,
      async (route, request) => {
        if (request.method() === 'PATCH') {
          /** The type for the JSON request payload for this endpoint. */
          interface Body {
            readonly assetId: backend.AssetId
          }
          // The type of the body sent by this app is statically known.
          // eslint-disable-next-line @typescript-eslint/no-unsafe-assignment
          const body: Body = await request.postDataJSON()
          undeleteAsset(body.assetId)
          await route.fulfill({ status: HTTP_STATUS_NO_CONTENT })
        } else {
          await route.fallback()
        }
      }
    )
    await page.route(
      BASE_URL + remoteBackendPaths.CREATE_USER_PATH + '*',
      async (route, request) => {
        if (request.method() === 'POST') {
          // The type of the body sent by this app is statically known.
          // eslint-disable-next-line @typescript-eslint/no-unsafe-assignment
          const body: backend.CreateUserRequestBody = await request.postDataJSON()
          const id = body.organizationId ?? defaultUser.id
          const rootDirectoryId = backend.DirectoryId(id.replace(/^organization-/, 'directory-'))
          currentUser = {
            email: body.userEmail,
            name: body.userName,
            id: body.organizationId ?? defaultUser.id,
            profilePicture: null,
            isEnabled: false,
            rootDirectoryId,
          }
          await route.fulfill({ json: currentUser })
        } else if (request.method() === 'GET') {
          if (currentUser != null) {
            await route.fulfill({ json: [] })
          } else {
            await route.fulfill({ status: HTTP_STATUS_BAD_REQUEST })
          }
        }
      }
    )
    await page.route(BASE_URL + remoteBackendPaths.USERS_ME_PATH + '*', async route => {
      await route.fulfill({
        json: currentUser,
      })
    })
    await page.route(BASE_URL + remoteBackendPaths.CREATE_TAG_PATH + '*', async route => {
      if (route.request().method() === 'POST') {
        // eslint-disable-next-line @typescript-eslint/no-unsafe-assignment
        const body: backend.CreateTagRequestBody = route.request().postDataJSON()
        const json: backend.Label = {
          id: backend.TagId(`tag-${uniqueString.uniqueString()}`),
          value: backend.LabelName(body.value),
          color: body.color,
        }
        await route.fulfill({ json })
      } else {
        await route.fallback()
      }
    })
    await page.route(
      BASE_URL + remoteBackendPaths.CREATE_PROJECT_PATH + '*',
      async (route, request) => {
        if (request.method() === 'POST') {
          // eslint-disable-next-line @typescript-eslint/no-unsafe-assignment
          const body: backend.CreateProjectRequestBody = request.postDataJSON()
          const title = body.projectName
          const id = backend.ProjectId(`project-${uniqueString.uniqueString()}`)
          const parentId =
            body.parentDirectoryId ??
            backend.DirectoryId(`directory-${uniqueString.uniqueString()}`)
          const json: backend.CreatedProject = {
            name: title,
            organizationId: defaultOrganizationId,
            packageName: 'Project_root',
            projectId: id,
            // eslint-disable-next-line @typescript-eslint/naming-convention
            state: { type: backend.ProjectState.opened, volume_id: '' },
          }
          addProject(title, {
            description: null,
            id,
            labels: [],
            modifiedAt: dateTime.toRfc3339(new Date()),
            parentId,
            permissions: [
              {
                user: {
                  pk: backend.Subject(''),
                  /* eslint-disable @typescript-eslint/naming-convention */
                  user_name: defaultUsername,
                  user_email: defaultEmail,
                  organization_id: defaultOrganizationId,
                  /* eslint-enable @typescript-eslint/naming-convention */
                },
                permission: permissions.PermissionAction.own,
              },
            ],
            projectState: json.state,
          })
          await route.fulfill({ json })
        } else {
          await route.fallback()
        }
      }
    )
    await page.route(
      BASE_URL + remoteBackendPaths.CREATE_DIRECTORY_PATH + '*',
      async (route, request) => {
        if (request.method() === 'POST') {
          // eslint-disable-next-line @typescript-eslint/no-unsafe-assignment
          const body: backend.CreateDirectoryRequestBody = request.postDataJSON()
          const title = body.title
          const id = backend.DirectoryId(`directory-${uniqueString.uniqueString()}`)
          const parentId =
            body.parentId ?? backend.DirectoryId(`directory-${uniqueString.uniqueString()}`)
          const json: backend.CreatedDirectory = { title, id, parentId }
          addDirectory(title, {
            description: null,
            id,
            labels: [],
            modifiedAt: dateTime.toRfc3339(new Date()),
            parentId,
            permissions: [
              {
                user: {
                  pk: backend.Subject(''),
                  /* eslint-disable @typescript-eslint/naming-convention */
                  user_name: defaultUsername,
                  user_email: defaultEmail,
                  organization_id: defaultOrganizationId,
                  /* eslint-enable @typescript-eslint/naming-convention */
                },
                permission: permissions.PermissionAction.own,
              },
            ],
            projectState: null,
          })
          await route.fulfill({ json })
        } else {
          await route.fallback()
        }
      }
    )
  })

  return {
    defaultEmail,
    defaultName: defaultUsername,
    defaultOrganizationId,
    defaultUser,
    rootDirectoryId: defaultDirectoryId,
    /** Returns the current value of `currentUser`. This is a getter, so its return value
     * SHOULD NOT be cached. */
    get currentUser() {
      return currentUser
    },
    setCurrentUser: (user: backend.UserOrOrganization | null) => {
      currentUser = user
    },
    addAsset,
    deleteAsset,
    undeleteAsset,
    createDirectory,
    createProject,
    createFile,
    createSecret,
    addDirectory,
    addProject,
    addFile,
    addSecret,
    createLabel,
    addLabel,
    setLabels,
  }
}<|MERGE_RESOLUTION|>--- conflicted
+++ resolved
@@ -5,20 +5,10 @@
 import type * as remoteBackend from '#/services/RemoteBackend'
 import * as remoteBackendPaths from '#/services/remoteBackendPaths'
 
-import * as config from '#/utilities/config'
 import * as dateTime from '#/utilities/dateTime'
 import * as object from '#/utilities/object'
 import * as permissions from '#/utilities/permissions'
-<<<<<<< HEAD
-
-import * as backend from '../src/services/Backend'
-import type * as remoteBackend from '../src/services/RemoteBackend'
-import * as remoteBackendPaths from '../src/services/remoteBackendPaths'
-import * as dateTime from '../src/utilities/dateTime'
-import * as uniqueString from '../src/utilities/uniqueString'
-=======
 import * as uniqueString from '#/utilities/uniqueString'
->>>>>>> 784d0691
 
 // =================
 // === Constants ===
