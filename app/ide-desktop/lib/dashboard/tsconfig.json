{
  "extends": "../../tsconfig.json",
<<<<<<< HEAD
  "include": [
    "../types",
    ".",
    "./src/**/*.json",
    "../../utils.ts",
    ".prettierrc.cjs"
  ],
=======
  "include": ["../types", ".", "../../utils.ts", ".prettierrc.cjs"],
  "exclude": ["./dist"],
>>>>>>> bb8ff8f8
  "compilerOptions": {
    "composite": true,
    "noEmit": false,
    "outDir": "../../../../node_modules/.cache/tsc",
    "paths": { "#/*": ["./src/*"] },
    "plugins": [
      {
        "name": "ts-plugin-namespace-auto-import"
      }
    ]
  }
}<|MERGE_RESOLUTION|>--- conflicted
+++ resolved
@@ -1,6 +1,5 @@
 {
   "extends": "../../tsconfig.json",
-<<<<<<< HEAD
   "include": [
     "../types",
     ".",
@@ -8,10 +7,7 @@
     "../../utils.ts",
     ".prettierrc.cjs"
   ],
-=======
-  "include": ["../types", ".", "../../utils.ts", ".prettierrc.cjs"],
   "exclude": ["./dist"],
->>>>>>> bb8ff8f8
   "compilerOptions": {
     "composite": true,
     "noEmit": false,
