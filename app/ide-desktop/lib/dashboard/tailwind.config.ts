--- conflicted
+++ resolved
@@ -27,15 +27,10 @@
             // Should be `#3e515f14`, but `bg-opacity` does not work with RGBA.
             label: '#f0f1f3',
             help: '#3f68ce',
-<<<<<<< HEAD
+            cloud: '#0666be',
             delete: 'rgba(243, 24, 10, 0.87)',
             frame: 'rgba(255, 255, 255, 0.40)',
             'frame-selected': 'rgba(255, 255, 255, 0.70)',
-=======
-            cloud: '#0666be',
-            'frame-bg': 'rgba(255, 255, 255, 0.40)',
-            'frame-selected-bg': 'rgba(255, 255, 255, 0.70)',
->>>>>>> ece18537
             'tag-text': 'rgba(255, 255, 255, 0.90)',
             'tag-text-2': 'rgba(0, 0, 0, 0.60)',
             'permission-owner': 'rgba(236, 2, 2, 0.70)',
@@ -52,14 +47,10 @@
         },
         fontSize: {
             xs: '0.71875rem',
-<<<<<<< HEAD
             sm: '0.8125rem',
         },
         lineHeight: {
             '170': '170%',
-=======
-            vs: '0.8125rem',
->>>>>>> ece18537
         },
         spacing: {
             '0.75': '0.1875rem',
