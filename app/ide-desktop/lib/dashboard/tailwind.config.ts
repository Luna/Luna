--- conflicted
+++ resolved
@@ -30,16 +30,9 @@
             invite: '#0e81d4',
             cloud: '#0666be',
             delete: 'rgba(243, 24, 10, 0.87)',
-<<<<<<< HEAD
-            frame: 'rgba(255, 255, 255, 0.40)',
-            'frame-selected': 'rgba(255, 255, 255, 0.70)',
-=======
             dim: 'rgba(0, 0, 0, 0.25)',
             frame: 'rgba(255, 255, 255, 0.40)',
             'frame-selected': 'rgba(255, 255, 255, 0.70)',
-            'black-a5': 'rgba(0, 0, 0, 0.05)',
-            'black-a10': 'rgba(0, 0, 0, 0.10)',
->>>>>>> af0e738d
             'tag-text': 'rgba(255, 255, 255, 0.90)',
             'tag-text-2': 'rgba(0, 0, 0, 0.60)',
             'permission-owner': 'rgba(236, 2, 2, 0.70)',
@@ -50,6 +43,7 @@
             'permission-exec': 'rgba(236, 2, 2, 0.70)',
             'permission-view': 'rgba(0, 0, 0, 0.10)',
             'call-to-action': '#fa6c08',
+            'black-a5': 'rgba(0, 0, 0, 0.05)',
             'black-a10': 'rgba(0, 0, 0, 0.10)',
             'black-a16': 'rgba(0, 0, 0, 0.16)',
             'black-a30': 'rgba(0, 0, 0, 0.30)',
@@ -58,12 +52,9 @@
         fontSize: {
             xs: '0.71875rem',
             sm: '0.8125rem',
-<<<<<<< HEAD
         },
         lineHeight: {
             '170': '170%',
-=======
->>>>>>> af0e738d
         },
         spacing: {
             '0.75': '0.1875rem',
@@ -104,13 +95,7 @@
         backdropBlur: {
             xs: '2px',
         },
-<<<<<<< HEAD
         borderWidth: { '0.5': '0.5px' },
-=======
-        lineHeight: {
-            '170': '170%',
-        },
->>>>>>> af0e738d
         boxShadow: {
             soft: `0 0.5px 2.2px 0px #00000008, 0 1.2px 5.3px 0px #0000000b, \
 0 2.3px 10px 0 #0000000e, 0 4px 18px 0 #00000011, 0 7.5px 33.4px 0 #00000014, \
