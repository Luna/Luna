/** @file Configuration for Tailwind. */
import * as path from 'node:path'
import * as url from 'node:url'

// =================
// === Constants ===
// =================

const THIS_PATH = path.resolve(path.dirname(url.fileURLToPath(import.meta.url)))

// =====================
// === Configuration ===
// =====================

// The names come from a third-party API and cannot be changed.
/* eslint-disable no-restricted-syntax, @typescript-eslint/naming-convention */
export const content = [THIS_PATH + '/src/**/*.tsx']
export const theme = {
    extend: {
        colors: {
            // Should be `#3e515fe5`, but `bg-opacity` does not work with RGBA.
            /** The default color of all text. */
            primary: '#52636f',
            // Should be `#3e515f14`, but `bg-opacity` does not work with RGBA.
            label: '#f0f1f3',
            help: '#3f68ce',
            warning: '#eab120',
            'severe-warning': '#e06740',
            'perm-owner': '#51626e',
            'perm-admin': '#e06a50',
            'perm-write': '#efa043',
            'perm-read': '#b6cb34',
            'perm-exec': '#ad69e3',
            'perm-docs-write': '#2db1c3',
            // Should be `#3e515f14`, but `bg-opacity` does not work with RGBA.
            'perm-none': '#f0f1f3',
        },
        flexGrow: {
            2: '2',
        },
        fontSize: {
            vs: '0.8125rem',
        },
        spacing: {
            '10lh': '10lh',
            '140': '35rem',
        },
<<<<<<< HEAD
        minWidth: {
            '20': '5rem',
            '36': '9rem',
            '40': '10rem',
            '60': '15rem',
            '96': '24rem',
        },
        gridTemplateColumns: {
            'fill-60': 'repeat(auto-fill, 15rem)',
        },
=======
>>>>>>> b4d0a40c
        boxShadow: {
            soft: `0 0.5px 2.2px 0px #00000008, 0 1.2px 5.3px 0px #0000000b, \
0 2.3px 10px 0 #0000000e, 0 4px 18px 0 #00000011, 0 7.5px 33.4px 0 #00000014, \
0 18px 80px 0 #0000001c`,
        },
        animation: {
            'spin-ease': 'spin cubic-bezier(0.67, 0.33, 0.33, 0.67) 1.5s infinite',
        },
        transitionProperty: {
            width: 'width',
            'stroke-dasharray': 'stroke-dasharray',
        },
        transitionDuration: {
            '90000': '90000ms',
        },
    },
}<|MERGE_RESOLUTION|>--- conflicted
+++ resolved
@@ -45,7 +45,6 @@
             '10lh': '10lh',
             '140': '35rem',
         },
-<<<<<<< HEAD
         minWidth: {
             '20': '5rem',
             '36': '9rem',
@@ -53,11 +52,6 @@
             '60': '15rem',
             '96': '24rem',
         },
-        gridTemplateColumns: {
-            'fill-60': 'repeat(auto-fill, 15rem)',
-        },
-=======
->>>>>>> b4d0a40c
         boxShadow: {
             soft: `0 0.5px 2.2px 0px #00000008, 0 1.2px 5.3px 0px #0000000b, \
 0 2.3px 10px 0 #0000000e, 0 4px 18px 0 #00000011, 0 7.5px 33.4px 0 #00000014, \
