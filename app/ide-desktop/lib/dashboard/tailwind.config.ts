/** @file Configuration for Tailwind. */
import * as path from 'node:path'
import * as url from 'node:url'

// =================
// === Constants ===
// =================

const THIS_PATH = path.resolve(path.dirname(url.fileURLToPath(import.meta.url)))

// =====================
// === Configuration ===
// =====================

// The names come from a third-party API and cannot be changed.
/* eslint-disable no-restricted-syntax, @typescript-eslint/naming-convention */
export const content = [THIS_PATH + '/src/**/*.tsx']
export const theme = {
    extend: {
        colors: {
            /** The default color of all text. */
            primary: 'rgba(0, 0, 0, 0.60)',
            chat: '#484848',
            'ide-bg': '#ebeef1',
            'ide-bg-dark': '#d0d3d6',
            selected: 'rgba(255, 255, 255, 0.40)',
            // Should be `#3e515f14`, but `bg-opacity` does not work with RGBA.
            label: '#f0f1f3',
            help: '#3f68ce',
            invite: '#0e81d4',
            cloud: '#0666be',
<<<<<<< HEAD
            v3: '#252423',
            youtube: '#c62421',
            discord: '#404796',
            frame: 'rgba(255, 255, 255, 0.40)',
            'frame-selected': 'rgba(255, 255, 255, 0.70)',
            'frame-bg': 'rgba(255, 255, 255, 0.40)',
            'frame-selected-bg': 'rgba(255, 255, 255, 0.70)',
=======
            delete: 'rgba(243, 24, 10, 0.87)',
            dim: 'rgba(0, 0, 0, 0.25)',
            frame: 'rgba(255, 255, 255, 0.40)',
            'frame-selected': 'rgba(255, 255, 255, 0.70)',
>>>>>>> f1c224e6
            'tag-text': 'rgba(255, 255, 255, 0.90)',
            'tag-text-2': 'rgba(0, 0, 0, 0.60)',
            'permission-owner': 'rgba(236, 2, 2, 0.70)',
            'permission-admin': 'rgba(252, 60, 0, 0.70)',
            'permission-edit': 'rgba(255, 138, 0, 0.90)',
            'permission-read': 'rgba(152, 174, 18, 0.80)',
            'permission-docs': 'rgba(91, 8, 226, 0.64)',
            'permission-exec': 'rgba(236, 2, 2, 0.70)',
            'permission-view': 'rgba(0, 0, 0, 0.10)',
            'call-to-action': '#fa6c08',
            'black-a5': 'rgba(0, 0, 0, 0.05)',
            'black-a10': 'rgba(0, 0, 0, 0.10)',
            'black-a16': 'rgba(0, 0, 0, 0.16)',
            'black-a30': 'rgba(0, 0, 0, 0.30)',
            'black-a50': 'rgba(0, 0, 0, 0.50)',
            'gray-350': '#b7bcc5',
        },
        fontSize: {
            xs: '0.71875rem',
<<<<<<< HEAD
            vs: '0.8125rem',
            sm: '0.8125rem',
            xl: '1.1875rem',
            '4xl': '2.375rem',
        },
        lineHeight: {
            '144.5': '144.5%',
=======
            sm: '0.8125rem',
        },
        lineHeight: {
            '170': '170%',
>>>>>>> f1c224e6
        },
        spacing: {
            '0.75': '0.1875rem',
            '1.75': '0.4375rem',
            '2.25': '0.5625rem',
            '3.25': '0.8125rem',
            '3.5': '0.875rem',
<<<<<<< HEAD
            '4.5': '1.125rem',
=======
>>>>>>> f1c224e6
            '4.75': '1.1875rem',
            '5.5': '1.375rem',
            '6.5': '1.625rem',
            '9.5': '2.375rem',
<<<<<<< HEAD
            '9.75': '2.4375rem',
=======
            '13': '3.25rem',
>>>>>>> f1c224e6
            '18': '4.5rem',
            '25': '6.25rem',
            '29': '7.25rem',
            '30': '7.5rem',
            '30.25': '7.5625rem',
            '42': '10.5rem',
            '45': '11.25rem',
            '51': '12.75rem',
            '54': '13.5rem',
            '57.5': '14.375rem',
            '70': '17.5rem',
            '83.5': '20.875rem',
            '98.25': '24.5625rem',
            '112.5': '28.125rem',
            '115.25': '28.8125rem',
            '140': '35rem',
            '10lh': '10lh',
        },
        minWidth: {
            '20': '5rem',
            '36': '9rem',
            '40': '10rem',
            '60': '15rem',
            '80': '20rem',
            '96': '24rem',
        },
        opacity: {
            '1/3': '.33333333',
        },
        backdropBlur: {
            xs: '2px',
        },
        borderWidth: { '0.5': '0.5px' },
        boxShadow: {
            soft: `0 0.5px 2.2px 0px #00000008, 0 1.2px 5.3px 0px #0000000b, \
0 2.3px 10px 0 #0000000e, 0 4px 18px 0 #00000011, 0 7.5px 33.4px 0 #00000014, \
0 18px 80px 0 #0000001c`,
        },
        animation: {
            'spin-ease': 'spin cubic-bezier(0.67, 0.33, 0.33, 0.67) 1.5s infinite',
        },
        transitionProperty: {
            width: 'width',
            'stroke-dasharray': 'stroke-dasharray',
            'grid-template-rows': 'grid-template-rows',
        },
        transitionDuration: {
            '5000': '5000ms',
            '90000': '90000ms',
        },
        gridTemplateRows: {
            '0fr': '0fr',
            '1fr': '1fr',
        },
        gridTemplateColumns: {
            'fill-60': 'repeat(auto-fill, minmax(15rem, 1fr))',
            'fill-75': 'repeat(auto-fill, minmax(18.75rem, 1fr))',
        },
    },
}<|MERGE_RESOLUTION|>--- conflicted
+++ resolved
@@ -29,20 +29,13 @@
             help: '#3f68ce',
             invite: '#0e81d4',
             cloud: '#0666be',
-<<<<<<< HEAD
             v3: '#252423',
             youtube: '#c62421',
             discord: '#404796',
-            frame: 'rgba(255, 255, 255, 0.40)',
-            'frame-selected': 'rgba(255, 255, 255, 0.70)',
-            'frame-bg': 'rgba(255, 255, 255, 0.40)',
-            'frame-selected-bg': 'rgba(255, 255, 255, 0.70)',
-=======
             delete: 'rgba(243, 24, 10, 0.87)',
             dim: 'rgba(0, 0, 0, 0.25)',
             frame: 'rgba(255, 255, 255, 0.40)',
             'frame-selected': 'rgba(255, 255, 255, 0.70)',
->>>>>>> f1c224e6
             'tag-text': 'rgba(255, 255, 255, 0.90)',
             'tag-text-2': 'rgba(0, 0, 0, 0.60)',
             'permission-owner': 'rgba(236, 2, 2, 0.70)',
@@ -62,20 +55,13 @@
         },
         fontSize: {
             xs: '0.71875rem',
-<<<<<<< HEAD
-            vs: '0.8125rem',
             sm: '0.8125rem',
             xl: '1.1875rem',
             '4xl': '2.375rem',
         },
         lineHeight: {
             '144.5': '144.5%',
-=======
-            sm: '0.8125rem',
-        },
-        lineHeight: {
             '170': '170%',
->>>>>>> f1c224e6
         },
         spacing: {
             '0.75': '0.1875rem',
@@ -83,19 +69,13 @@
             '2.25': '0.5625rem',
             '3.25': '0.8125rem',
             '3.5': '0.875rem',
-<<<<<<< HEAD
             '4.5': '1.125rem',
-=======
->>>>>>> f1c224e6
             '4.75': '1.1875rem',
             '5.5': '1.375rem',
             '6.5': '1.625rem',
             '9.5': '2.375rem',
-<<<<<<< HEAD
             '9.75': '2.4375rem',
-=======
             '13': '3.25rem',
->>>>>>> f1c224e6
             '18': '4.5rem',
             '25': '6.25rem',
             '29': '7.25rem',
