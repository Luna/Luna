/** @file Configuration for vite. */
import * as url from 'node:url'

import vitePluginYaml from '@modyfi/vite-plugin-yaml'
import vitePluginReact from '@vitejs/plugin-react'
import * as vite from 'vite'

import * as common from 'enso-common'

// =================
// === Constants ===
// =================

const SERVER_PORT = 8080

// =====================
// === Configuration ===
// =====================

/* eslint-disable @typescript-eslint/naming-convention */

export default vite.defineConfig({
<<<<<<< HEAD
  server: { port: SERVER_PORT },
  plugins: [
    vitePluginReact({
      include: '**/*.tsx',
      babel: {
        plugins: ['@babel/plugin-syntax-import-assertions'],
      },
    }),
    vitePluginYaml(),
  ],
=======
  server: { port: SERVER_PORT, headers: Object.fromEntries(common.COOP_COEP_CORP_HEADERS) },
  plugins: [vitePluginReact({ include: '**/*.tsx' }), vitePluginYaml()],
>>>>>>> bb8ff8f8
  resolve: {
    alias: {
      '#': url.fileURLToPath(new URL('./src', import.meta.url)),
    },
  },
  build: {
    rollupOptions: {
      input: {
        main: url.fileURLToPath(new URL('./index.html', import.meta.url)),
        '404': url.fileURLToPath(new URL('./404.html', import.meta.url)),
      },
    },
  },
  define: {
    IS_VITE: JSON.stringify(true),
    REDIRECT_OVERRIDE: JSON.stringify(`http://localhost:${SERVER_PORT}`),
    CLOUD_ENV:
      process.env.ENSO_CLOUD_ENV != null ? JSON.stringify(process.env.ENSO_CLOUD_ENV) : 'undefined',
    // Single hardcoded usage of `global` in by aws-amplify.
    'global.TYPED_ARRAY_SUPPORT': JSON.stringify(true),
  },
})<|MERGE_RESOLUTION|>--- conflicted
+++ resolved
@@ -20,8 +20,7 @@
 /* eslint-disable @typescript-eslint/naming-convention */
 
 export default vite.defineConfig({
-<<<<<<< HEAD
-  server: { port: SERVER_PORT },
+  server: { port: SERVER_PORT, headers: Object.fromEntries(common.COOP_COEP_CORP_HEADERS) },
   plugins: [
     vitePluginReact({
       include: '**/*.tsx',
@@ -31,10 +30,6 @@
     }),
     vitePluginYaml(),
   ],
-=======
-  server: { port: SERVER_PORT, headers: Object.fromEntries(common.COOP_COEP_CORP_HEADERS) },
-  plugins: [vitePluginReact({ include: '**/*.tsx' }), vitePluginYaml()],
->>>>>>> bb8ff8f8
   resolve: {
     alias: {
       '#': url.fileURLToPath(new URL('./src', import.meta.url)),
