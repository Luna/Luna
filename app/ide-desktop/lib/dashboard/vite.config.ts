--- conflicted
+++ resolved
@@ -40,15 +40,9 @@
   },
   define: {
     IS_VITE: JSON.stringify(true),
-<<<<<<< HEAD
     REDIRECT_OVERRIDE: JSON.stringify(`http://localhost:${SERVER_PORT}`),
-    CLOUD_ENV:
-      process.env.ENSO_CLOUD_ENV != null ? JSON.stringify(process.env.ENSO_CLOUD_ENV) : 'undefined',
     'process.env.SUPPORTS_LOCAL_BACKEND': 'undefined',
-    // Single hardcoded usage of `global` in by aws-amplify.
-=======
     // The sole hardcoded usage of `global` in aws-amplify.
->>>>>>> a01aeab3
     'global.TYPED_ARRAY_SUPPORT': JSON.stringify(true),
     ...appConfig.getDefines(SERVER_PORT),
   },
