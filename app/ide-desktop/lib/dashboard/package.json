--- conflicted
+++ resolved
@@ -43,11 +43,8 @@
   },
   "devDependencies": {
     "@esbuild-plugins/node-modules-polyfill": "^0.2.2",
-<<<<<<< HEAD
+    "@fast-check/vitest": "^0.0.8",
     "@ianvs/prettier-plugin-sort-imports": "^4.1.1",
-=======
-    "@fast-check/vitest": "^0.0.8",
->>>>>>> 8ad8a338
     "@modyfi/vite-plugin-yaml": "^1.0.4",
     "@playwright/experimental-ct-react": "^1.40.0",
     "@playwright/test": "^1.40.0",
