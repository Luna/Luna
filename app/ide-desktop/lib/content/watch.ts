/** @file File watch and compile service. */
import * as esbuild from 'esbuild'
import * as portfinder from 'portfinder'

import * as bundler from './esbuild-config'
import * as dashboardBundler from '../dashboard/esbuild-config'

// =================
// === Constants ===
// =================

<<<<<<< HEAD
const OPTS = bundler.watchOptions(() => {
    LIVE_SERVER.reload()
}, [guiServer.LIVE_RELOAD_LISTENER_PATH])
await esbuild.build(OPTS)
const LIVE_SERVER = await guiServer.start({
    root: OPTS.outdir,
    assets: OPTS.outdir,
})
=======
const PORT = 8080
const HTTP_STATUS_OK = 200

// ===============
// === Watcher ===
// ===============

async function watch() {
    const dashboardOpts = dashboardBundler.bundleOptions()
    const dashboardBuilder = await esbuild.context(dashboardOpts)
    // We do not need to serve the dashboard as it outputs to the same directory.
    // It will not rebuild on request, but it is not intended to rebuild on request anyway.
    // This MUST be called before `builder.watch()` as `tailwind.css` must be generated
    // before the copy plugin runs.
    await dashboardBuilder.watch()
    const opts = bundler.bundleOptions()
    const builder = await esbuild.context(opts)
    await builder.watch()
    await builder.serve({
        port: await portfinder.getPortPromise({ port: PORT }),
        servedir: opts.outdir,
        onRequest(args) {
            if (args.status !== HTTP_STATUS_OK) {
                console.error(`HTTP error ${args.status} when serving path '${args.path}'.`)
            }
        },
    })
}

void watch()
>>>>>>> d8bdf2a3
<|MERGE_RESOLUTION|>--- conflicted
+++ resolved
@@ -9,16 +9,6 @@
 // === Constants ===
 // =================
 
-<<<<<<< HEAD
-const OPTS = bundler.watchOptions(() => {
-    LIVE_SERVER.reload()
-}, [guiServer.LIVE_RELOAD_LISTENER_PATH])
-await esbuild.build(OPTS)
-const LIVE_SERVER = await guiServer.start({
-    root: OPTS.outdir,
-    assets: OPTS.outdir,
-})
-=======
 const PORT = 8080
 const HTTP_STATUS_OK = 200
 
@@ -48,5 +38,4 @@
     })
 }
 
-void watch()
->>>>>>> d8bdf2a3
+void watch()