--- conflicted
+++ resolved
@@ -1,8 +1,5 @@
 {
   "extends": "../../tsconfig.json",
-<<<<<<< HEAD
-  "include": ["../types", "../../utils.ts", "../dashboard/esbuild-config.ts", "../../build.json", "."]
-=======
   "include": [
     "../types",
     "../../utils.ts",
@@ -10,5 +7,4 @@
     "../dashboard",
     "."
   ]
->>>>>>> 856e05ca
 }