--- conflicted
+++ resolved
@@ -38,12 +38,7 @@
     "@typescript-eslint/eslint-plugin": "^5.55.0",
     "@typescript-eslint/parser": "^5.55.0",
     "enso-authentication": "^1.0.0",
-<<<<<<< HEAD
-    "enso-copy-plugin": "^1.0.0",
-    "esbuild": "^0.17.0",
-=======
     "esbuild": "^0.17.15",
->>>>>>> 467d3df4
     "esbuild-plugin-alias": "^0.2.1",
     "esbuild-plugin-copy-directories": "^1.0.0",
     "esbuild-plugin-time": "^1.0.0",
@@ -56,14 +51,8 @@
     "typescript": "^4.9.3"
   },
   "optionalDependencies": {
-<<<<<<< HEAD
-    "@esbuild/darwin-x64": "^0.17.0",
-    "@esbuild/linux-x64": "^0.17.0",
-    "@esbuild/windows-x64": "^0.17.0"
-=======
     "@esbuild/darwin-x64": "^0.17.15",
     "@esbuild/linux-x64": "^0.17.15",
     "@esbuild/windows-x64": "^0.17.15"
->>>>>>> 467d3df4
   }
 }