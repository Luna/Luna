/** @file This module is responsible for loading the WASM binary, its dependencies, and providing
 * the user with a visual representation of this process (welcome screen). It also implements a view
 * allowing to choose a debug rendering test from. */

import * as semver from 'semver'

import * as authentication from 'enso-authentication'
import * as contentConfig from 'enso-content-config'

import * as app from '../../../../../target/ensogl-pack/linked-dist/index'
import GLOBAL_CONFIG from '../../../../gui/config.yaml' assert { type: 'yaml' }

const logger = app.log.logger

// =================
// === Constants ===
// =================

/** Path to the SSE endpoint over which esbuild sends events. */
const ESBUILD_PATH = '/esbuild'
/** SSE event indicating a build has finished. */
const ESBUILD_EVENT_NAME = 'change'
<<<<<<< HEAD
/** Path to the service worker that resolves all extensionless paths to `/index.html`.
 * This service worker is required for client-side routing to work when doing `./run gui watch`. */
const SERVICE_WORKER_PATH = '/serviceWorker.js'
=======
>>>>>>> d8538519
/** One second in milliseconds. */
const SECOND = 1000
/** Time in seconds after which a `fetchTimeout` ends. */
const FETCH_TIMEOUT = 300

// ===================
// === Live reload ===
// ===================

if (IS_DEV_MODE) {
    new EventSource(ESBUILD_PATH).addEventListener(ESBUILD_EVENT_NAME, () => {
        location.reload()
    })
}

// =============
// === Fetch ===
// =============

function timeout(time: number) {
    const controller = new AbortController()
    setTimeout(() => {
        controller.abort()
    }, time * SECOND)
    return controller
}

/** A version of `fetch` which timeouts after the provided time. */
async function fetchTimeout(url: string, timeoutSeconds: number): Promise<unknown> {
    return fetch(url, { signal: timeout(timeoutSeconds).signal }).then(response => {
        const statusCodeOK = 200
        if (response.status === statusCodeOK) {
            return response.json()
        } else {
            throw new Error(`Failed to fetch '${url}'. Response status: ${response.status}.`)
        }
    })
}

/** Return `true` if the current application version is still supported and `false` otherwise.
 *
 * Function downloads the application config containing the minimum supported version from GitHub
 * and compares it with the version of the `client` js package. When the function is unable to
 * download the application config, or one of the compared versions does not match the semver
 * scheme, it returns `true`. */
async function checkMinSupportedVersion(config: typeof contentConfig.OPTIONS) {
    let supported = false
    if (config.groups.engine.options.skipMinVersionCheck.value) {
        supported = true
    } else {
        try {
            const appConfig = await fetchTimeout(
                config.groups.engine.options.configUrl.value,
                FETCH_TIMEOUT
            )
            if (
                typeof appConfig === 'object' &&
                appConfig != null &&
                'minimumSupportedVersion' in appConfig
            ) {
                const minSupportedVersion = appConfig.minimumSupportedVersion
                if (typeof minSupportedVersion !== 'string') {
                    logger.error('The minimum supported version is not a string.')
                } else {
                    const comparator = new semver.Comparator(`>=${minSupportedVersion}`)
                    supported = comparator.test(contentConfig.VERSION.ide)
                }
            } else {
                logger.error('The application config is not an object.')
            }
        } catch (e) {
            console.error('Minimum version check failed.', e)
            supported = true
        }
    }
    return supported
}

/** Display information that the current app version is deprecated. */
function displayDeprecatedVersionDialog() {
    const versionCheckText = document.createTextNode(
        'This version is no longer supported. Please download a new one.'
    )

    const root = document.getElementById('root')
    const versionCheckDiv = document.createElement('div')
    versionCheckDiv.id = 'version-check'
    versionCheckDiv.className = 'auth-info'
    versionCheckDiv.style.display = 'block'
    versionCheckDiv.appendChild(versionCheckText)
    if (root == null) {
        console.error('Cannot find the root DOM element.')
    } else {
        root.appendChild(versionCheckDiv)
    }
}

// ========================
// === Main entry point ===
// ========================

interface StringConfig {
    [key: string]: StringConfig | string
}

class Main implements AppRunner {
    app: app.App | null = null

    stopApp() {
        this.app?.stop()
    }

    async runApp(inputConfig?: StringConfig) {
        this.stopApp()

        /** FIXME: https://github.com/enso-org/enso/issues/6475
         * Default values names are out of sync with values used in code.
         * Rather than setting fixed values here we need to fix default values in config. */
        const config = Object.assign(
            {
                loader: {
                    wasmUrl: 'pkg-opt.wasm',
                },
            },
            inputConfig
        )

        this.app = new app.App({
            config,
            configOptions: contentConfig.OPTIONS,
            packageInfo: {
                version: BUILD_INFO.version,
                engineVersion: BUILD_INFO.engineVersion,
            },
        })

        if (!this.app.initialized) {
            console.error('Failed to initialize the application.')
        } else {
            if (contentConfig.OPTIONS.options.dataCollection.value) {
                // TODO: Add remote-logging here.
            }
            if (!(await checkMinSupportedVersion(contentConfig.OPTIONS))) {
                displayDeprecatedVersionDialog()
            } else {
                const email = contentConfig.OPTIONS.groups.authentication.options.email.value
                // The default value is `""`, so a truthiness check is most appropriate here.
                if (email) {
                    logger.log(`User identified as '${email}'.`)
                }
                void this.app.run()
            }
        }
    }

    main(inputConfig?: StringConfig) {
        contentConfig.OPTIONS.loadAll([app.urlParams()])
        const isUsingAuthentication = contentConfig.OPTIONS.options.authentication.value
        const isUsingNewDashboard =
            contentConfig.OPTIONS.groups.featurePreview.options.newDashboard.value
        const isOpeningMainEntryPoint =
            contentConfig.OPTIONS.groups.startup.options.entry.value ===
            contentConfig.OPTIONS.groups.startup.options.entry.default
        if ((isUsingAuthentication || isUsingNewDashboard) && isOpeningMainEntryPoint) {
            const hideAuth = () => {
                const auth = document.getElementById('dashboard')
                const ide = document.getElementById('root')
                if (auth) {
                    auth.style.display = 'none'
                }
                if (ide) {
                    ide.hidden = false
                }
            }
            /** This package is an Electron desktop app (i.e., not in the Cloud), so
             * we're running on the desktop. */
            /** TODO [NP]: https://github.com/enso-org/cloud-v2/issues/345
             * `content` and `dashboard` packages **MUST BE MERGED INTO ONE**. The IDE
             * should only have one entry point. Right now, we have two. One for the cloud
             * and one for the desktop. */
            const currentPlatform = contentConfig.OPTIONS.groups.startup.options.platform.value
            let platform = authentication.Platform.desktop
            if (currentPlatform === 'web') {
                platform = authentication.Platform.cloud
            }
            /** FIXME [PB]: https://github.com/enso-org/cloud-v2/issues/366
             * React hooks rerender themselves multiple times. It is resulting in multiple
             * Enso main scene being initialized. As a temporary workaround we check whether
             * appInstance was already ran. Target solution should move running appInstance
             * where it will be called only once. */
            let appInstanceRan = false
            const onAuthenticated = () => {
                if (!contentConfig.OPTIONS.groups.featurePreview.options.newDashboard.value) {
                    hideAuth()
                    if (!appInstanceRan) {
                        appInstanceRan = true
                        void this.runApp(inputConfig)
                    }
                }
            }
            authentication.run({
                appRunner: this,
                logger,
                platform,
                showDashboard:
                    contentConfig.OPTIONS.groups.featurePreview.options.newDashboard.value,
                onAuthenticated,
            })
        } else {
            void this.runApp(inputConfig)
        }
    }
}

// @ts-expect-error `globalConfig.windowAppScopeName` is not known at typecheck time.
// eslint-disable-next-line @typescript-eslint/no-unsafe-member-access
window[GLOBAL_CONFIG.windowAppScopeName] = new Main()<|MERGE_RESOLUTION|>--- conflicted
+++ resolved
@@ -20,12 +20,9 @@
 const ESBUILD_PATH = '/esbuild'
 /** SSE event indicating a build has finished. */
 const ESBUILD_EVENT_NAME = 'change'
-<<<<<<< HEAD
 /** Path to the service worker that resolves all extensionless paths to `/index.html`.
  * This service worker is required for client-side routing to work when doing `./run gui watch`. */
 const SERVICE_WORKER_PATH = '/serviceWorker.js'
-=======
->>>>>>> d8538519
 /** One second in milliseconds. */
 const SECOND = 1000
 /** Time in seconds after which a `fetchTimeout` ends. */
