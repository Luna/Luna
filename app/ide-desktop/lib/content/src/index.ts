--- conflicted
+++ resolved
@@ -180,7 +180,6 @@
     }
 
     main(inputConfig?: StringConfig) {
-<<<<<<< HEAD
         const unrecognized = contentConfig.OPTIONS.loadAll([app.urlParams()])
         if (unrecognized.length > 0) {
             app.showConfigOptions(contentConfig.OPTIONS, unrecognized)
@@ -191,7 +190,13 @@
             const isOpeningMainEntryPoint =
                 contentConfig.OPTIONS.groups.startup.options.entry.value ===
                 contentConfig.OPTIONS.groups.startup.options.entry.default
-            if ((isUsingAuthentication || isUsingNewDashboard) && isOpeningMainEntryPoint) {
+            const isNotOpeningProject =
+                contentConfig.OPTIONS.groups.startup.options.project.value === ''
+            if (
+                (isUsingAuthentication || isUsingNewDashboard) &&
+                isOpeningMainEntryPoint &&
+                isNotOpeningProject
+            ) {
                 const removeAuth = () => {
                     const auth = document.getElementById('dashboard')
                     const ide = document.getElementById('root')
@@ -201,30 +206,6 @@
                     if (ide) {
                         ide.hidden = false
                     }
-=======
-        contentConfig.OPTIONS.loadAll([app.urlParams()])
-        const isUsingAuthentication = contentConfig.OPTIONS.options.authentication.value
-        const isUsingNewDashboard =
-            contentConfig.OPTIONS.groups.featurePreview.options.newDashboard.value
-        const isOpeningMainEntryPoint =
-            contentConfig.OPTIONS.groups.startup.options.entry.value ===
-            contentConfig.OPTIONS.groups.startup.options.entry.default
-        const isNotOpeningProject =
-            contentConfig.OPTIONS.groups.startup.options.project.value === ''
-        if (
-            (isUsingAuthentication || isUsingNewDashboard) &&
-            isOpeningMainEntryPoint &&
-            isNotOpeningProject
-        ) {
-            const hideAuth = () => {
-                const auth = document.getElementById('dashboard')
-                const ide = document.getElementById('root')
-                if (auth) {
-                    auth.style.display = 'none'
-                }
-                if (ide) {
-                    ide.hidden = false
->>>>>>> f38033b0
                 }
                 /** This package is an Electron desktop app (i.e., not in the Cloud), so
                  * we're running on the desktop. */
