--- conflicted
+++ resolved
@@ -21,11 +21,7 @@
 /** SSE event indicating a build has finished. */
 const ESBUILD_EVENT_NAME = 'change'
 /** Path to the service worker that resolves all extensionless paths to `/index.html`.
-<<<<<<< HEAD
  * This service worker is required for client-side routing to work when doing `./run gui watch`. */
-=======
- * This service worker is required for client-side routing to work when doing local development. */
->>>>>>> cf3624c4
 const SERVICE_WORKER_PATH = '/serviceWorker.js'
 /** One second in milliseconds. */
 const SECOND = 1000
@@ -40,15 +36,7 @@
     new EventSource(ESBUILD_PATH).addEventListener(ESBUILD_EVENT_NAME, () => {
         location.reload()
     })
-<<<<<<< HEAD
-    try {
-        void navigator.serviceWorker.register(SERVICE_WORKER_PATH)
-    } catch {
-        // Ignored.
-    }
-=======
     void navigator.serviceWorker.register(SERVICE_WORKER_PATH)
->>>>>>> cf3624c4
 }
 
 // =============
