--- conflicted
+++ resolved
@@ -241,6 +241,22 @@
 
     /** Begins the authentication UI flow. */
     runAuthentication(isInAuthenticationFlow: boolean, inputConfig?: StringConfig) {
+        let projectManagerUrl =
+            contentConfig.OPTIONS.groups.engine.options.projectManagerUrl.value || null
+        // This option MUST currently be reset as the dashboard opens the IDE by specifying
+        // the RPC and data WebSocket endpoints, which are mutually exclusive with specifying
+        // the Project Manager WebSocket endpoint.
+        // This SHOULD stay unset when the dashboard switches to specifying the Project Manager
+        // endpoint, as it will still break opening projects on the cloud. Local projects will
+        // not break as this option is re-set by the dashboard.
+        contentConfig.OPTIONS.groups.engine.options.projectManagerUrl.value =
+            contentConfig.OPTIONS.groups.engine.options.projectManagerUrl.default
+        // The option must be removed from the URL as well.
+        if (projectManagerUrl != null) {
+            const parsedLocation = new URL(location.href)
+            parsedLocation.searchParams.delete(PROJECT_MANAGER_URL_PARAMETER_NAME)
+            history.replaceState(null, '', parsedLocation.toString())
+        }
         /** TODO [NP]: https://github.com/enso-org/cloud-v2/issues/345
          * `content` and `dashboard` packages **MUST BE MERGED INTO ONE**. The IDE
          * should only have one entry point. Right now, we have two. One for the cloud
@@ -256,6 +272,7 @@
             supportsLocalBackend: SUPPORTS_LOCAL_BACKEND,
             supportsDeepLinks: SUPPORTS_DEEP_LINKS,
             showDashboard: contentConfig.OPTIONS.groups.featurePreview.options.newDashboard.value,
+            projectManagerUrl,
             onAuthenticated: () => {
                 if (isInAuthenticationFlow) {
                     const initialUrl = localStorage.getItem(INITIAL_URL_KEY)
@@ -275,40 +292,8 @@
                         void this.runApp(inputConfig)
                     }
                 }
-<<<<<<< HEAD
-            }
-            let projectManagerUrl =
-                contentConfig.OPTIONS.groups.engine.options.projectManagerUrl.value || null
-            // This option MUST currently be reset as the dashboard opens the IDE by specifying
-            // the RPC and data WebSocket endpoints, which are mutually exclusive with specifying
-            // the Project Manager WebSocket endpoint.
-            // This SHOULD stay unset when the dashboard switches to specifying the Project Manager
-            // endpoint, as it will still break opening projects on the cloud. Local projects will
-            // not break as this option is re-set by the dashboard.
-            contentConfig.OPTIONS.groups.engine.options.projectManagerUrl.value =
-                contentConfig.OPTIONS.groups.engine.options.projectManagerUrl.default
-            // The option must be removed from the URL as well.
-            if (projectManagerUrl != null) {
-                const parsedLocation = new URL(location.href)
-                parsedLocation.searchParams.delete(PROJECT_MANAGER_URL_PARAMETER_NAME)
-                history.replaceState(null, '', parsedLocation.toString())
-            }
-            authentication.run({
-                appRunner: this,
-                logger,
-                platform,
-                showDashboard:
-                    contentConfig.OPTIONS.groups.featurePreview.options.newDashboard.value,
-                projectManagerUrl,
-                onAuthenticated,
-            })
-        } else {
-            void this.runApp(inputConfig)
-        }
-=======
             },
         })
->>>>>>> 86432b5c
     }
 }
 
