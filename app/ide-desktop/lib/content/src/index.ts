/** @file This module is responsible for loading the WASM binary, its dependencies, and providing
 * the user with a visual representation of this process (welcome screen). It also implements a view
 * allowing to choose a debug rendering test from. */

import * as semver from 'semver'

import * as authentication from 'enso-authentication'
import * as contentConfig from 'enso-content-config'

import * as app from '../../../../../target/ensogl-pack/linked-dist/index'
import GLOBAL_CONFIG from '../../../../gui/config.yaml' assert { type: 'yaml' }

const logger = app.log.logger

// =================
// === Constants ===
// =================

/** Path to the SSE endpoint over which esbuild sends events. */
const ESBUILD_PATH = '/esbuild'
/** SSE event indicating a build has finished. */
const ESBUILD_EVENT_NAME = 'change'
/** Path to the service worker that resolves all extensionless paths to `/index.html`.
<<<<<<< HEAD
 * This service worker is required for client-side routing to work when doing local development. */
=======
 * This service worker is required for client-side routing to work when doing `./run gui watch`. */
>>>>>>> 9e71fea8
const SERVICE_WORKER_PATH = '/serviceWorker.js'
/** One second in milliseconds. */
const SECOND = 1000
/** Time in seconds after which a `fetchTimeout` ends. */
const FETCH_TIMEOUT = 300

// ===================
// === Live reload ===
// ===================

if (IS_DEV_MODE) {
    new EventSource(ESBUILD_PATH).addEventListener(ESBUILD_EVENT_NAME, () => {
        location.reload()
    })
    void navigator.serviceWorker.register(SERVICE_WORKER_PATH)
}

// =============
// === Fetch ===
// =============

function timeout(time: number) {
    const controller = new AbortController()
    setTimeout(() => {
        controller.abort()
    }, time * SECOND)
    return controller
}

/** A version of `fetch` which timeouts after the provided time. */
async function fetchTimeout(url: string, timeoutSeconds: number): Promise<unknown> {
    return fetch(url, { signal: timeout(timeoutSeconds).signal }).then(response => {
        const statusCodeOK = 200
        if (response.status === statusCodeOK) {
            return response.json()
        } else {
            throw new Error(`Failed to fetch '${url}'. Response status: ${response.status}.`)
        }
    })
}

/** Return `true` if the current application version is still supported and `false` otherwise.
 *
 * Function downloads the application config containing the minimum supported version from GitHub
 * and compares it with the version of the `client` js package. When the function is unable to
 * download the application config, or one of the compared versions does not match the semver
 * scheme, it returns `true`. */
async function checkMinSupportedVersion(config: typeof contentConfig.OPTIONS) {
    let supported = false
    if (config.groups.engine.options.skipMinVersionCheck.value) {
        supported = true
    } else {
        try {
            const appConfig = await fetchTimeout(
                config.groups.engine.options.configUrl.value,
                FETCH_TIMEOUT
            )
            if (
                typeof appConfig === 'object' &&
                appConfig != null &&
                'minimumSupportedVersion' in appConfig
            ) {
                const minSupportedVersion = appConfig.minimumSupportedVersion
                if (typeof minSupportedVersion !== 'string') {
                    logger.error('The minimum supported version is not a string.')
                } else {
                    const comparator = new semver.Comparator(`>=${minSupportedVersion}`)
                    supported = comparator.test(contentConfig.VERSION.ide)
                }
            } else {
                logger.error('The application config is not an object.')
            }
        } catch (e) {
            console.error('Minimum version check failed.', e)
            supported = true
        }
    }
    return supported
}

/** Display information that the current app version is deprecated. */
function displayDeprecatedVersionDialog() {
    const versionCheckText = document.createTextNode(
        'This version is no longer supported. Please download a new one.'
    )

    const root = document.getElementById('root')
    const versionCheckDiv = document.createElement('div')
    versionCheckDiv.id = 'version-check'
    versionCheckDiv.className = 'auth-info'
    versionCheckDiv.style.display = 'block'
    versionCheckDiv.appendChild(versionCheckText)
    if (root == null) {
        console.error('Cannot find the root DOM element.')
    } else {
        root.appendChild(versionCheckDiv)
    }
}

// ========================
// === Main entry point ===
// ========================

interface StringConfig {
    [key: string]: StringConfig | string
}

class Main implements AppRunner {
    app: app.App | null = null

    stopApp() {
        this.app?.stop()
    }

    async runApp(inputConfig?: StringConfig) {
        this.stopApp()

        /** FIXME: https://github.com/enso-org/enso/issues/6475
         * Default values names are out of sync with values used in code.
         * Rather than setting fixed values here we need to fix default values in config. */
        const config = Object.assign(
            {
                loader: {
                    wasmUrl: 'pkg-opt.wasm',
                },
            },
            inputConfig
        )

        this.app = new app.App({
            config,
            configOptions: contentConfig.OPTIONS,
            packageInfo: {
                version: BUILD_INFO.version,
                engineVersion: BUILD_INFO.engineVersion,
            },
        })

        if (!this.app.initialized) {
            console.error('Failed to initialize the application.')
        } else {
            if (contentConfig.OPTIONS.options.dataCollection.value) {
                // TODO: Add remote-logging here.
            }
            if (!(await checkMinSupportedVersion(contentConfig.OPTIONS))) {
                displayDeprecatedVersionDialog()
            } else {
                const email = contentConfig.OPTIONS.groups.authentication.options.email.value
                // The default value is `""`, so a truthiness check is most appropriate here.
                if (email) {
                    logger.log(`User identified as '${email}'.`)
                }
                void this.app.run()
            }
        }
    }

    main(inputConfig?: StringConfig) {
        contentConfig.OPTIONS.loadAll([app.urlParams()])
        const isUsingAuthentication = contentConfig.OPTIONS.options.authentication.value
        const isUsingNewDashboard =
            contentConfig.OPTIONS.groups.featurePreview.options.newDashboard.value
        const isOpeningMainEntryPoint =
            contentConfig.OPTIONS.groups.startup.options.entry.value ===
            contentConfig.OPTIONS.groups.startup.options.entry.default
        if ((isUsingAuthentication || isUsingNewDashboard) && isOpeningMainEntryPoint) {
            const hideAuth = () => {
                const auth = document.getElementById('dashboard')
                const ide = document.getElementById('root')
                if (auth) {
                    auth.style.display = 'none'
                }
                if (ide) {
                    ide.hidden = false
                }
            }
            /** This package is an Electron desktop app (i.e., not in the Cloud), so
             * we're running on the desktop. */
            /** TODO [NP]: https://github.com/enso-org/cloud-v2/issues/345
             * `content` and `dashboard` packages **MUST BE MERGED INTO ONE**. The IDE
             * should only have one entry point. Right now, we have two. One for the cloud
             * and one for the desktop. */
            const currentPlatform = contentConfig.OPTIONS.groups.startup.options.platform.value
            let platform = authentication.Platform.desktop
            if (currentPlatform === 'web') {
                platform = authentication.Platform.cloud
            }
            /** FIXME [PB]: https://github.com/enso-org/cloud-v2/issues/366
             * React hooks rerender themselves multiple times. It is resulting in multiple
             * Enso main scene being initialized. As a temporary workaround we check whether
             * appInstance was already ran. Target solution should move running appInstance
             * where it will be called only once. */
            let appInstanceRan = false
            const onAuthenticated = () => {
                if (!contentConfig.OPTIONS.groups.featurePreview.options.newDashboard.value) {
                    hideAuth()
                    if (!appInstanceRan) {
                        appInstanceRan = true
                        void this.runApp(inputConfig)
                    }
                }
            }
            authentication.run({
                appRunner: this,
                logger,
                platform,
                showDashboard:
                    contentConfig.OPTIONS.groups.featurePreview.options.newDashboard.value,
                onAuthenticated,
            })
        } else {
            void this.runApp(inputConfig)
        }
    }
}

// @ts-expect-error `globalConfig.windowAppScopeName` is not known at typecheck time.
// eslint-disable-next-line @typescript-eslint/no-unsafe-member-access
window[GLOBAL_CONFIG.windowAppScopeName] = new Main()<|MERGE_RESOLUTION|>--- conflicted
+++ resolved
@@ -21,11 +21,7 @@
 /** SSE event indicating a build has finished. */
 const ESBUILD_EVENT_NAME = 'change'
 /** Path to the service worker that resolves all extensionless paths to `/index.html`.
-<<<<<<< HEAD
- * This service worker is required for client-side routing to work when doing local development. */
-=======
  * This service worker is required for client-side routing to work when doing `./run gui watch`. */
->>>>>>> 9e71fea8
 const SERVICE_WORKER_PATH = '/serviceWorker.js'
 /** One second in milliseconds. */
 const SECOND = 1000
