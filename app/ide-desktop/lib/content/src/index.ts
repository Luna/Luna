--- conflicted
+++ resolved
@@ -20,13 +20,9 @@
 // @ts-ignore
 import semver from 'semver'
 
-<<<<<<< HEAD
-// @ts-ignore
-import * as templates from './templates'
+// @ts-ignore
 import * as profiling from 'profiling/src/profiling'
 
-=======
->>>>>>> 89529187
 // ==================
 // === Global API ===
 // ==================
