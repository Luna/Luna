/** @file This module is responsible for loading the WASM binary, its dependencies, and providing
 * the user with a visual representation of this process (welcome screen). It also implements a view
 * allowing to choose a debug rendering test from. */

import * as semver from 'semver'

import * as common from 'enso-common'
import * as contentConfig from 'enso-content-config'
import * as dashboard from 'enso-authentication'
import * as detect from 'enso-common/src/detect'

import * as app from '../../../../../target/ensogl-pack/linked-dist'
import * as remoteLog from './remoteLog'
import GLOBAL_CONFIG from '../../../../gui/config.yaml' assert { type: 'yaml' }

const logger = app.log.logger

// =================
// === Constants ===
// =================

/** The name of the `localStorage` key storing the initial URL of the app. */
const INITIAL_URL_KEY = `${common.PRODUCT_NAME.toLowerCase()}-initial-url`
/** Path to the SSE endpoint over which esbuild sends events. */
const ESBUILD_PATH = '/esbuild'
/** SSE event indicating a build has finished. */
const ESBUILD_EVENT_NAME = 'change'
/** Path to the serice worker that caches assets for offline usage.
 * In development, it also resolves all extensionless paths to `/index.html`.
 * This is required for client-side routing to work when doing `./run gui watch`.
 */
const SERVICE_WORKER_PATH = '/serviceWorker.js'
/** One second in milliseconds. */
const SECOND = 1000
/** Time in seconds after which a `fetchTimeout` ends. */
const FETCH_TIMEOUT = 300

// ===================
// === Live reload ===
// ===================

if (IS_DEV_MODE && !detect.isRunningInElectron()) {
    new EventSource(ESBUILD_PATH).addEventListener(ESBUILD_EVENT_NAME, () => {
        // This acts like `location.reload`, but it preserves the query-string.
        // The `toString()` is to bypass a lint without using a comment.
        location.href = location.href.toString()
    })
}
void navigator.serviceWorker.register(SERVICE_WORKER_PATH)

// =============
// === Fetch ===
// =============

/** Returns an `AbortController` that aborts after the specified number of seconds. */
function timeout(timeSeconds: number) {
    const controller = new AbortController()
    setTimeout(() => {
        controller.abort()
    }, timeSeconds * SECOND)
    return controller
}

/** A version of `fetch` which times out after the provided time. */
async function fetchTimeout(url: string, timeoutSeconds: number): Promise<unknown> {
    return fetch(url, { signal: timeout(timeoutSeconds).signal }).then(response => {
        const statusCodeOK = 200
        if (response.status === statusCodeOK) {
            return response.json()
        } else {
            throw new Error(`Failed to fetch '${url}'. Response status: ${response.status}.`)
        }
    })
}

/** Return `true` if the current application version is still supported and `false` otherwise.
 *
 * Function downloads the application config containing the minimum supported version from GitHub
 * and compares it with the version of the `client` js package. When the function is unable to
 * download the application config, or one of the compared versions does not match the semver
 * scheme, it returns `true`. */
async function checkMinSupportedVersion(config: typeof contentConfig.OPTIONS) {
    let supported = false
    if (config.groups.engine.options.skipMinVersionCheck.value) {
        supported = true
    } else {
        try {
            const appConfig = await fetchTimeout(
                config.groups.engine.options.configUrl.value,
                FETCH_TIMEOUT
            )
            if (
                typeof appConfig === 'object' &&
                appConfig != null &&
                'minimumSupportedVersion' in appConfig
            ) {
                const minSupportedVersion = appConfig.minimumSupportedVersion
                if (typeof minSupportedVersion !== 'string') {
                    logger.error('The minimum supported version is not a string.')
                } else {
                    const comparator = new semver.Comparator(`>=${minSupportedVersion}`)
                    supported = comparator.test(contentConfig.VERSION.ide)
                }
            } else {
                logger.error('The application config is not an object.')
            }
        } catch (e) {
            console.error('Minimum version check failed.', e)
            supported = true
        }
    }
    return supported
}

/** Display information that the current app version is deprecated. */
function displayDeprecatedVersionDialog() {
    const versionCheckText = document.createTextNode(
        'This version is no longer supported. Please download a new one.'
    )

    const root = document.getElementById('root')
    const versionCheckDiv = document.createElement('div')
    versionCheckDiv.id = 'version-check'
    versionCheckDiv.className = 'auth-info'
    versionCheckDiv.style.display = 'block'
    versionCheckDiv.appendChild(versionCheckText)
    if (root == null) {
        console.error('Cannot find the root DOM element.')
    } else {
        root.appendChild(versionCheckDiv)
    }
}

// ========================
// === Main entry point ===
// ========================

/** Nested configuration options with `string` values. */
interface StringConfig {
    [key: string]: StringConfig | string
}

/** Configuration options for the authentication flow and dashboard. */
interface AuthenticationConfig {
    isInAuthenticationFlow: boolean
    shouldUseAuthentication: boolean
    shouldUseNewDashboard: boolean
    initialProjectName: string | null
    inputConfig: StringConfig | null
}

/** Contains the entrypoint into the IDE. */
class Main implements AppRunner {
    app: app.App | null = null

    /** Stop an app instance, if one is running. */
    stopApp() {
        this.app?.stop()
    }

    /** Run an app instance with the specified configuration.
     * This includes the scene to run and the WebSocket endpoints to the backend. */
<<<<<<< HEAD
    async runApp(inputConfig?: StringConfig, accessToken?: string) {
=======
    async runApp(inputConfig?: StringConfig | null) {
>>>>>>> 60ef7e0b
        this.stopApp()

        /** FIXME: https://github.com/enso-org/enso/issues/6475
         * Default values names are out of sync with values used in code.
         * Rather than setting fixed values here we need to fix default values in config. */
        const config = Object.assign(
            {
                loader: {
                    wasmUrl: 'pkg-opt.wasm',
                },
            },
            inputConfig
        )

        const newApp = new app.App({
            config,
            configOptions: contentConfig.OPTIONS,
            packageInfo: {
                version: BUILD_INFO.version,
                engineVersion: BUILD_INFO.engineVersion,
            },
        })

        const remoteLogger = accessToken ? new remoteLog.RemoteLogger(accessToken) : null
        newApp.remoteLog = async (message: string, metadata: unknown) => {
            if (newApp.config.options.dataCollection.value && remoteLogger) {
                await remoteLogger.remoteLog(message, metadata)
            } else {
                logger.log(
                    'Not sending log to server. Data collection is disabled.' +
                        `Message: "${message}" Metadata: ${String(metadata)}.`
                )
            }
        }
        this.app = newApp

        if (!this.app.initialized) {
            console.error('Failed to initialize the application.')
        } else {
            if (!(await checkMinSupportedVersion(contentConfig.OPTIONS))) {
                displayDeprecatedVersionDialog()
            } else {
                const email = contentConfig.OPTIONS.groups.authentication.options.email.value
                // The default value is `""`, so a truthiness check is most appropriate here.
                if (email) {
                    logger.log(`User identified as '${email}'.`)
                }
                void this.app.run()
            }
        }
    }

    /** The entrypoint into the IDE. */
    main(inputConfig?: StringConfig) {
        /** Note: Signing out always redirects to `/`. It is impossible to make this work,
         * as it is not possible to distinguish between having just logged out, and explicitly
         * opening a page with no URL parameters set.
         *
         * Client-side routing endpoints are explicitly not supported for live-reload, as they are
         * transitional pages that should not need live-reload when running `gui watch`. */
        const url = new URL(location.href)
        const isInAuthenticationFlow = url.searchParams.has('code') && url.searchParams.has('state')
        const authenticationUrl = location.href
        if (isInAuthenticationFlow) {
            history.replaceState(null, '', localStorage.getItem(INITIAL_URL_KEY))
        }
        const parseOk = contentConfig.OPTIONS.loadAllAndDisplayHelpIfUnsuccessful([app.urlParams()])
        if (isInAuthenticationFlow) {
            history.replaceState(null, '', authenticationUrl)
        } else {
            localStorage.setItem(INITIAL_URL_KEY, location.href)
        }
        if (parseOk) {
            const shouldUseAuthentication = contentConfig.OPTIONS.options.authentication.value
            const shouldUseNewDashboard =
                contentConfig.OPTIONS.groups.featurePreview.options.newDashboard.value
            const isOpeningMainEntryPoint =
                contentConfig.OPTIONS.groups.startup.options.entry.value ===
                contentConfig.OPTIONS.groups.startup.options.entry.default
            const initialProjectName =
                contentConfig.OPTIONS.groups.startup.options.project.value || null
            // This MUST be removed as it would otherwise override the `startup.project` passed
            // explicitly in `ide.tsx`.
            if (isOpeningMainEntryPoint && url.searchParams.has('startup.project')) {
                url.searchParams.delete('startup.project')
                history.replaceState(null, '', url.toString())
            }
            if ((shouldUseAuthentication || shouldUseNewDashboard) && isOpeningMainEntryPoint) {
                this.runAuthentication({
                    isInAuthenticationFlow,
                    shouldUseAuthentication,
                    shouldUseNewDashboard,
                    initialProjectName,
                    inputConfig: inputConfig ?? null,
                })
            } else {
                void this.runApp(inputConfig)
            }
        }
    }

    /** Begins the authentication UI flow. */
    runAuthentication(config: AuthenticationConfig) {
        /** TODO [NP]: https://github.com/enso-org/cloud-v2/issues/345
         * `content` and `dashboard` packages **MUST BE MERGED INTO ONE**. The IDE
         * should only have one entry point. Right now, we have two. One for the cloud
         * and one for the desktop. */
        /** FIXME [PB]: https://github.com/enso-org/cloud-v2/issues/366
         * React hooks rerender themselves multiple times. It is resulting in multiple
         * Enso main scene being initialized. As a temporary workaround we check whether
         * appInstance was already ran. Target solution should move running appInstance
         * where it will be called only once. */
        dashboard.run({
            appRunner: this,
            logger,
            supportsLocalBackend: SUPPORTS_LOCAL_BACKEND,
            supportsDeepLinks: SUPPORTS_DEEP_LINKS,
<<<<<<< HEAD
            showDashboard: contentConfig.OPTIONS.groups.featurePreview.options.newDashboard.value,
            initialProjectName,
            onAuthenticated: (accessToken?: string) => {
                if (isInAuthenticationFlow) {
=======
            isAuthenticationDisabled: !config.shouldUseAuthentication,
            shouldShowDashboard: config.shouldUseNewDashboard,
            initialProjectName: config.initialProjectName,
            onAuthenticated: () => {
                if (config.isInAuthenticationFlow) {
>>>>>>> 60ef7e0b
                    const initialUrl = localStorage.getItem(INITIAL_URL_KEY)
                    if (initialUrl != null) {
                        // This is not used past this point, however it is set to the initial URL
                        // to make refreshing work as expected.
                        history.replaceState(null, '', initialUrl)
                    }
                }
                if (!config.shouldUseNewDashboard) {
                    document.getElementById('enso-dashboard')?.remove()
                    const ideElement = document.getElementById('root')
                    if (ideElement) {
                        ideElement.style.top = ''
                        ideElement.style.display = ''
                    }
                    if (this.app == null) {
<<<<<<< HEAD
                        void this.runApp(inputConfig, accessToken)
=======
                        void this.runApp(config.inputConfig)
>>>>>>> 60ef7e0b
                    }
                }
            },
        })
    }
}

// @ts-expect-error `globalConfig.windowAppScopeName` is not known at typecheck time.
// eslint-disable-next-line @typescript-eslint/no-unsafe-member-access
window[GLOBAL_CONFIG.windowAppScopeName] = new Main()<|MERGE_RESOLUTION|>--- conflicted
+++ resolved
@@ -160,11 +160,7 @@
 
     /** Run an app instance with the specified configuration.
      * This includes the scene to run and the WebSocket endpoints to the backend. */
-<<<<<<< HEAD
-    async runApp(inputConfig?: StringConfig, accessToken?: string) {
-=======
-    async runApp(inputConfig?: StringConfig | null) {
->>>>>>> 60ef7e0b
+    async runApp(inputConfig?: StringConfig | null, accessToken?: string) {
         this.stopApp()
 
         /** FIXME: https://github.com/enso-org/enso/issues/6475
@@ -282,18 +278,11 @@
             logger,
             supportsLocalBackend: SUPPORTS_LOCAL_BACKEND,
             supportsDeepLinks: SUPPORTS_DEEP_LINKS,
-<<<<<<< HEAD
-            showDashboard: contentConfig.OPTIONS.groups.featurePreview.options.newDashboard.value,
-            initialProjectName,
-            onAuthenticated: (accessToken?: string) => {
-                if (isInAuthenticationFlow) {
-=======
             isAuthenticationDisabled: !config.shouldUseAuthentication,
             shouldShowDashboard: config.shouldUseNewDashboard,
             initialProjectName: config.initialProjectName,
-            onAuthenticated: () => {
+            onAuthenticated: (accessToken?: string) => {
                 if (config.isInAuthenticationFlow) {
->>>>>>> 60ef7e0b
                     const initialUrl = localStorage.getItem(INITIAL_URL_KEY)
                     if (initialUrl != null) {
                         // This is not used past this point, however it is set to the initial URL
@@ -309,11 +298,7 @@
                         ideElement.style.display = ''
                     }
                     if (this.app == null) {
-<<<<<<< HEAD
-                        void this.runApp(inputConfig, accessToken)
-=======
-                        void this.runApp(config.inputConfig)
->>>>>>> 60ef7e0b
+                        void this.runApp(config.inputConfig, accessToken)
                     }
                 }
             },
