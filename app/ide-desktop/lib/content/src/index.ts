/** @file This module is responsible for loading the WASM binary, its dependencies, and providing
 * the user with a visual representation of this process (welcome screen). It also implements a view
 * allowing to choose a debug rendering test from. */

import * as semver from 'semver'

import * as authentication from 'enso-authentication'
import * as contentConfig from 'enso-content-config'

import * as app from '../../../../../target/ensogl-pack/linked-dist/index'
import * as projectManager from './project_manager'
import GLOBAL_CONFIG from '../../../../gui/config.yaml' assert { type: 'yaml' }

const logger = app.log.logger

// =================
// === Constants ===
// =================

/** Path to the SSE endpoint over which esbuild sends events. */
const ESBUILD_PATH = '/esbuild'
/** SSE event indicating a build has finished. */
const ESBUILD_EVENT_NAME = 'change'
/** One second in milliseconds. */
const SECOND = 1000
/** Time in seconds after which a `fetchTimeout` ends. */
const FETCH_TIMEOUT = 300

// ===================
// === Live reload ===
// ===================

if (IS_DEV_MODE) {
    new EventSource(ESBUILD_PATH).addEventListener(ESBUILD_EVENT_NAME, () => {
        location.reload()
    })
}

// =============
// === Fetch ===
// =============

function timeout(time: number) {
    const controller = new AbortController()
    setTimeout(() => {
        controller.abort()
    }, time * SECOND)
    return controller
}

/** A version of `fetch` which timeouts after the provided time. */
async function fetchTimeout(url: string, timeoutSeconds: number): Promise<unknown> {
    return fetch(url, { signal: timeout(timeoutSeconds).signal }).then(response => {
        const statusCodeOK = 200
        if (response.status === statusCodeOK) {
            return response.json()
        } else {
            throw new Error(`Failed to fetch '${url}'. Response status: ${response.status}.`)
        }
    })
}

/** Return `true` if the current application version is still supported and `false` otherwise.
 *
 * Function downloads the application config containing the minimum supported version from GitHub
 * and compares it with the version of the `client` js package. When the function is unable to
 * download the application config, or one of the compared versions does not match the semver
 * scheme, it returns `true`. */
async function checkMinSupportedVersion(config: typeof contentConfig.OPTIONS) {
    let supported = false
    if (config.groups.engine.options.skipMinVersionCheck.value) {
        supported = true
    } else {
        try {
            const appConfig = await fetchTimeout(
                config.groups.engine.options.configUrl.value,
                FETCH_TIMEOUT
            )
            if (
                typeof appConfig === 'object' &&
                appConfig != null &&
                'minimumSupportedVersion' in appConfig
            ) {
                const minSupportedVersion = appConfig.minimumSupportedVersion
                if (typeof minSupportedVersion !== 'string') {
                    logger.error('The minimum supported version is not a string.')
                } else {
                    const comparator = new semver.Comparator(`>=${minSupportedVersion}`)
                    supported = comparator.test(contentConfig.VERSION.ide)
                }
            } else {
                logger.error('The application config is not an object.')
            }
        } catch (e) {
            console.error('Minimum version check failed.', e)
            supported = true
        }
    }
    return supported
}

/** Display information that the current app version is deprecated. */
function displayDeprecatedVersionDialog() {
    const versionCheckText = document.createTextNode(
        'This version is no longer supported. Please download a new one.'
    )

    const root = document.getElementById('root')
    const versionCheckDiv = document.createElement('div')
    versionCheckDiv.id = 'version-check'
    versionCheckDiv.className = 'auth-info'
    versionCheckDiv.style.display = 'block'
    versionCheckDiv.appendChild(versionCheckText)
    if (root == null) {
        console.error('Cannot find the root DOM element.')
    } else {
        root.appendChild(versionCheckDiv)
    }
}

// ========================
// === Main Entry Point ===
// ========================

interface StringConfig {
    [key: string]: StringConfig | string
}

class Main {
    async main(inputConfig: StringConfig) {
        const config = Object.assign(
            {
                loader: {
                    wasmUrl: 'pkg-opt.wasm',
                    jsUrl: 'pkg.js',
                    assetsUrl: 'dynamic-assets',
                },
            },
            inputConfig
        )

        const appInstance = new app.App({
            config,
            configOptions: contentConfig.OPTIONS,
            packageInfo: {
                version: BUILD_INFO.version,
                engineVersion: BUILD_INFO.engineVersion,
            },
        })

        if (appInstance.initialized) {
            if (contentConfig.OPTIONS.options.dataCollection.value) {
                // TODO: Add remote-logging here.
            }
            if (!(await checkMinSupportedVersion(contentConfig.OPTIONS))) {
                displayDeprecatedVersionDialog()
            } else {
                if (
                    (contentConfig.OPTIONS.groups.cloud.options.authentication.value ||
                        contentConfig.OPTIONS.groups.cloud.options.dashboard.value) &&
                    contentConfig.OPTIONS.groups.startup.options.entry.value ===
                        contentConfig.OPTIONS.groups.startup.options.entry.default
                ) {
                    const hideAuth = () => {
                        const auth = document.getElementById('dashboard')
                        const ide = document.getElementById('root')
                        if (auth) auth.style.display = 'none'
                        if (ide) ide.style.display = ''
                    }
                    /** This package is an Electron desktop app (i.e., not in the Cloud), so
                     * we're running on the desktop. */
                    /** TODO [NP]: https://github.com/enso-org/cloud-v2/issues/345
                     * `content` and `dashboard` packages **MUST BE MERGED INTO ONE**. The IDE
                     * should only have one entry point. Right now, we have two. One for the cloud
                     * and one for the desktop. Once these are merged, we can't hardcode the
                     * platform here, and need to detect it from the environment. */
                    const platform = authentication.Platform.desktop
                    /** FIXME [PB]: https://github.com/enso-org/cloud-v2/issues/366
                     * React hooks rerender themselves multiple times. It is resulting in multiple
                     * Enso main scene being initialized. As a temporary workaround we check whether
                     * appInstance was already ran. Target solution should move running appInstance
                     * where it will be called only once. */
                    let appInstanceRan = false
                    const onAuthenticated = () => {
                        if (!contentConfig.OPTIONS.groups.cloud.options.dashboard.value) {
                            hideAuth()
                            if (!appInstanceRan) {
                                appInstanceRan = true
                                void appInstance.run()
                            }
                        }
                    }
                    authentication.run({
                        logger,
                        platform,
                        projectManager: projectManager.ProjectManager.default(),
<<<<<<< HEAD
                        enableDashboard: contentConfig.OPTIONS.groups.cloud.options.dashboard.value,
=======
                        showDashboard: contentConfig.OPTIONS.groups.cloud.options.dashboard.value,
>>>>>>> 467d3df4
                        onAuthenticated,
                    })
                } else {
                    void appInstance.run()
                }
                const email = contentConfig.OPTIONS.groups.authentication.options.email.value
                // The default value is `""`, so a truthiness check is most appropriate here.
                if (email) {
                    logger.log(`User identified as '${email}'.`)
                }
            }
        } else {
            console.error('Failed to initialize the application.')
        }
    }
}

const API = new Main()

// @ts-expect-error `globalConfig.windowAppScopeName` is not known at typecheck time.
// eslint-disable-next-line @typescript-eslint/no-unsafe-member-access
window[GLOBAL_CONFIG.windowAppScopeName] = API<|MERGE_RESOLUTION|>--- conflicted
+++ resolved
@@ -194,11 +194,7 @@
                         logger,
                         platform,
                         projectManager: projectManager.ProjectManager.default(),
-<<<<<<< HEAD
-                        enableDashboard: contentConfig.OPTIONS.groups.cloud.options.dashboard.value,
-=======
                         showDashboard: contentConfig.OPTIONS.groups.cloud.options.dashboard.value,
->>>>>>> 467d3df4
                         onAuthenticated,
                     })
                 } else {
