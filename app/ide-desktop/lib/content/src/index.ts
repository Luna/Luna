--- conflicted
+++ resolved
@@ -194,14 +194,8 @@
                     authentication.run({
                         logger,
                         platform,
-<<<<<<< HEAD
-                        showDashboard: contentConfig.OPTIONS.groups.cloud.options.dashboard.value,
-                        ide: appInstance,
-=======
-                        projectManager: projectManager.ProjectManager.default(),
                         showDashboard:
                             contentConfig.OPTIONS.groups.featurePreview.options.newDashboard.value,
->>>>>>> 27be4320
                         onAuthenticated,
                     })
                 } else {
