--- conflicted
+++ resolved
@@ -239,7 +239,8 @@
 
     /** Begins the authentication UI flow. */
     runAuthentication(isInAuthenticationFlow: boolean, inputConfig?: StringConfig) {
-<<<<<<< HEAD
+        const initialProjectName =
+            contentConfig.OPTIONS.groups.startup.options.project.value || null
         let projectManagerUrl =
             contentConfig.OPTIONS.groups.engine.options.projectManagerUrl.value || null
         // This option MUST currently be reset as the dashboard opens the IDE by specifying
@@ -256,10 +257,6 @@
             parsedLocation.searchParams.delete(PROJECT_MANAGER_URL_PARAMETER_NAME)
             history.replaceState(null, '', parsedLocation.toString())
         }
-=======
-        const initialProjectName =
-            contentConfig.OPTIONS.groups.startup.options.project.value || null
->>>>>>> 760fb717
         /** TODO [NP]: https://github.com/enso-org/cloud-v2/issues/345
          * `content` and `dashboard` packages **MUST BE MERGED INTO ONE**. The IDE
          * should only have one entry point. Right now, we have two. One for the cloud
@@ -275,11 +272,8 @@
             supportsLocalBackend: SUPPORTS_LOCAL_BACKEND,
             supportsDeepLinks: SUPPORTS_DEEP_LINKS,
             showDashboard: contentConfig.OPTIONS.groups.featurePreview.options.newDashboard.value,
-<<<<<<< HEAD
+            initialProjectName,
             projectManagerUrl,
-=======
-            initialProjectName,
->>>>>>> 760fb717
             onAuthenticated: () => {
                 if (isInAuthenticationFlow) {
                     const initialUrl = localStorage.getItem(INITIAL_URL_KEY)
