--- conflicted
+++ resolved
@@ -127,12 +127,7 @@
     [key: string]: StringConfig | string
 }
 
-<<<<<<< HEAD
 /** Contains the entrypoint into the IDE. */
-class Main {
-    /** The entrypoint into the IDE. */
-    async main(inputConfig: StringConfig) {
-=======
 class Main implements AppRunner {
     app: app.App | null = null
 
@@ -146,7 +141,6 @@
         /** FIXME: https://github.com/enso-org/enso/issues/6475
          * Default values names are out of sync with values used in code.
          * Rather than setting fixed values here we need to fix default values in config. */
->>>>>>> 38212786
         const config = Object.assign(
             {
                 loader: {
@@ -176,62 +170,6 @@
             if (!(await checkMinSupportedVersion(contentConfig.OPTIONS))) {
                 displayDeprecatedVersionDialog()
             } else {
-<<<<<<< HEAD
-                if (
-                    (contentConfig.OPTIONS.options.authentication.value ||
-                        contentConfig.OPTIONS.groups.featurePreview.options.newDashboard.value) &&
-                    contentConfig.OPTIONS.groups.startup.options.entry.value ===
-                        contentConfig.OPTIONS.groups.startup.options.entry.default
-                ) {
-                    /** Hides the authentication UI.
-                     * This should be called once the authentciation UI is no longer needed. */
-                    const hideAuth = () => {
-                        const auth = document.getElementById('dashboard')
-                        const ide = document.getElementById('root')
-                        if (auth) auth.style.display = 'none'
-                        if (ide) ide.style.display = ''
-                    }
-                    /** This package is an Electron desktop app (i.e., not in the Cloud), so
-                     * we're running on the desktop. */
-                    /** TODO [NP]: https://github.com/enso-org/cloud-v2/issues/345
-                     * `content` and `dashboard` packages **MUST BE MERGED INTO ONE**. The IDE
-                     * should only have one entry point. Right now, we have two. One for the cloud
-                     * and one for the desktop. Once these are merged, we can't hardcode the
-                     * platform here, and need to detect it from the environment. */
-                    const platform = authentication.Platform.desktop
-                    /** FIXME [PB]: https://github.com/enso-org/cloud-v2/issues/366
-                     * React hooks rerender themselves multiple times. It is resulting in multiple
-                     * Enso main scene being initialized. As a temporary workaround we check whether
-                     * appInstance was already ran. Target solution should move running appInstance
-                     * where it will be called only once. */
-                    let appInstanceRan = false
-                    /** Callback called when authentication is finished.
-                     * Hides the authentication UI and runs the IDE
-                     * if the dashboard is not enabled. */
-                    const onAuthenticated = () => {
-                        if (
-                            !contentConfig.OPTIONS.groups.featurePreview.options.newDashboard.value
-                        ) {
-                            hideAuth()
-                            if (!appInstanceRan) {
-                                appInstanceRan = true
-                                void appInstance.run()
-                            }
-                        }
-                    }
-                    authentication.run({
-                        logger,
-                        platform,
-                        projectManager: projectManager.ProjectManager.default(),
-                        showDashboard:
-                            contentConfig.OPTIONS.groups.featurePreview.options.newDashboard.value,
-                        onAuthenticated,
-                    })
-                } else {
-                    void appInstance.run()
-                }
-=======
->>>>>>> 38212786
                 const email = contentConfig.OPTIONS.groups.authentication.options.email.value
                 // The default value is `""`, so a truthiness check is most appropriate here.
                 if (email) {
@@ -242,6 +180,7 @@
         }
     }
 
+    /** The entrypoint into the IDE. */
     main(inputConfig?: StringConfig) {
         contentConfig.OPTIONS.loadAll([app.urlParams()])
         const isUsingAuthentication = contentConfig.OPTIONS.options.authentication.value
