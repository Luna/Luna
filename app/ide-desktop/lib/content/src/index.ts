/** @file This module is responsible for loading the WASM binary, its dependencies, and providing
 * the user with a visual representation of this process (welcome screen). It also implements a view
 * allowing to choose a debug rendering test from. */

import * as semver from 'semver'

import * as authentication from 'enso-authentication'
import * as common from 'enso-common'
import * as contentConfig from 'enso-content-config'

import * as app from '../../../../../target/ensogl-pack/linked-dist'
import GLOBAL_CONFIG from '../../../../gui/config.yaml' assert { type: 'yaml' }

const logger = app.log.logger

// =================
// === Constants ===
// =================

/** The name of the `localStorage` key storing the initial URL of the app. */
const INITIAL_URL_KEY = `${common.PRODUCT_NAME.toLowerCase()}-initial-url`
/** Path to the SSE endpoint over which esbuild sends events. */
const ESBUILD_PATH = '/esbuild'
/** SSE event indicating a build has finished. */
const ESBUILD_EVENT_NAME = 'change'
/** Path to the service worker that resolves all extensionless paths to `/index.html`.
 * This service worker is required for client-side routing to work when doing `./run gui watch`. */
const SERVICE_WORKER_PATH = '/serviceWorker.js'
/** One second in milliseconds. */
const SECOND = 1000
/** Time in seconds after which a `fetchTimeout` ends. */
const FETCH_TIMEOUT = 300

// ===================
// === Live reload ===
// ===================

if (IS_DEV_MODE) {
    new EventSource(ESBUILD_PATH).addEventListener(ESBUILD_EVENT_NAME, () => {
        // This acts like `location.reload`, but it preserves the query-string.
        // The `toString()` is to bypass a lint without using a comment.
        location.href = location.href.toString()
    })
    void navigator.serviceWorker.register(SERVICE_WORKER_PATH)
} else {
    void navigator.serviceWorker
        .getRegistration()
        .then(serviceWorker => serviceWorker?.unregister())
}

// =============
// === Fetch ===
// =============

/** Returns an `AbortController` that aborts after the specified number of seconds. */
function timeout(timeSeconds: number) {
    const controller = new AbortController()
    setTimeout(() => {
        controller.abort()
    }, timeSeconds * SECOND)
    return controller
}

/** A version of `fetch` which times out after the provided time. */
async function fetchTimeout(url: string, timeoutSeconds: number): Promise<unknown> {
    return fetch(url, { signal: timeout(timeoutSeconds).signal }).then(response => {
        const statusCodeOK = 200
        if (response.status === statusCodeOK) {
            return response.json()
        } else {
            throw new Error(`Failed to fetch '${url}'. Response status: ${response.status}.`)
        }
    })
}

/** Return `true` if the current application version is still supported and `false` otherwise.
 *
 * Function downloads the application config containing the minimum supported version from GitHub
 * and compares it with the version of the `client` js package. When the function is unable to
 * download the application config, or one of the compared versions does not match the semver
 * scheme, it returns `true`. */
async function checkMinSupportedVersion(config: typeof contentConfig.OPTIONS) {
    let supported = false
    if (config.groups.engine.options.skipMinVersionCheck.value) {
        supported = true
    } else {
        try {
            const appConfig = await fetchTimeout(
                config.groups.engine.options.configUrl.value,
                FETCH_TIMEOUT
            )
            if (
                typeof appConfig === 'object' &&
                appConfig != null &&
                'minimumSupportedVersion' in appConfig
            ) {
                const minSupportedVersion = appConfig.minimumSupportedVersion
                if (typeof minSupportedVersion !== 'string') {
                    logger.error('The minimum supported version is not a string.')
                } else {
                    const comparator = new semver.Comparator(`>=${minSupportedVersion}`)
                    supported = comparator.test(contentConfig.VERSION.ide)
                }
            } else {
                logger.error('The application config is not an object.')
            }
        } catch (e) {
            console.error('Minimum version check failed.', e)
            supported = true
        }
    }
    return supported
}

/** Display information that the current app version is deprecated. */
function displayDeprecatedVersionDialog() {
    const versionCheckText = document.createTextNode(
        'This version is no longer supported. Please download a new one.'
    )

    const root = document.getElementById('root')
    const versionCheckDiv = document.createElement('div')
    versionCheckDiv.id = 'version-check'
    versionCheckDiv.className = 'auth-info'
    versionCheckDiv.style.display = 'block'
    versionCheckDiv.appendChild(versionCheckText)
    if (root == null) {
        console.error('Cannot find the root DOM element.')
    } else {
        root.appendChild(versionCheckDiv)
    }
}

// ========================
// === Main entry point ===
// ========================

/** Nested configuration options with `string` values. */
interface StringConfig {
    [key: string]: StringConfig | string
}

/** Contains the entrypoint into the IDE. */
class Main implements AppRunner {
    app: app.App | null = null

    /** Stop an app instance, if one is running. */
    stopApp() {
        this.app?.stop()
    }

    /** Run an app instance with the specified configuration.
     * This includes the scene to run and the WebSocket endpoints to the backend. */
    async runApp(inputConfig?: StringConfig) {
        this.stopApp()

        /** FIXME: https://github.com/enso-org/enso/issues/6475
         * Default values names are out of sync with values used in code.
         * Rather than setting fixed values here we need to fix default values in config. */
        const config = Object.assign(
            {
                loader: {
                    wasmUrl: 'pkg-opt.wasm',
                },
            },
            inputConfig
        )

        this.app = new app.App({
            config,
            configOptions: contentConfig.OPTIONS,
            packageInfo: {
                version: BUILD_INFO.version,
                engineVersion: BUILD_INFO.engineVersion,
            },
        })

        if (!this.app.initialized) {
            console.error('Failed to initialize the application.')
        } else {
            if (contentConfig.OPTIONS.options.dataCollection.value) {
                // TODO: Add remote-logging here.
            }
            if (!(await checkMinSupportedVersion(contentConfig.OPTIONS))) {
                displayDeprecatedVersionDialog()
            } else {
                const email = contentConfig.OPTIONS.groups.authentication.options.email.value
                // The default value is `""`, so a truthiness check is most appropriate here.
                if (email) {
                    logger.log(`User identified as '${email}'.`)
                }
                void this.app.run()
            }
        }
    }

    /** The entrypoint into the IDE. */
    main(inputConfig?: StringConfig) {
<<<<<<< HEAD
        contentConfig.OPTIONS.loadAll([app.urlParams()])
        const parsedUrl = new URL(location.href)
        // This MUST be removed as it would otherwise override the `startup.project` passed
        // explicitly in `ide.tsx`.
        if (parsedUrl.searchParams.has('startup.project')) {
            parsedUrl.searchParams.delete('startup.project')
            history.replaceState(null, '', parsedUrl.toString())
        }
        const isUsingAuthentication = contentConfig.OPTIONS.options.authentication.value
        const isUsingNewDashboard =
            contentConfig.OPTIONS.groups.featurePreview.options.newDashboard.value
        const isOpeningMainEntryPoint =
            contentConfig.OPTIONS.groups.startup.options.entry.value ===
            contentConfig.OPTIONS.groups.startup.options.entry.default
        if ((isUsingAuthentication || isUsingNewDashboard) && isOpeningMainEntryPoint) {
            const hideAuth = () => {
                const auth = document.getElementById('dashboard')
                const ide = document.getElementById('root')
                if (auth) {
                    auth.style.display = 'none'
                }
                if (ide) {
                    ide.hidden = false
                }
            }
            /** This package is an Electron desktop app (i.e., not in the Cloud), so
             * we're running on the desktop. */
            /** TODO [NP]: https://github.com/enso-org/cloud-v2/issues/345
             * `content` and `dashboard` packages **MUST BE MERGED INTO ONE**. The IDE
             * should only have one entry point. Right now, we have two. One for the cloud
             * and one for the desktop. */
            const currentPlatform = contentConfig.OPTIONS.groups.startup.options.platform.value
            let platform = authentication.Platform.desktop
            if (currentPlatform === 'web') {
                platform = authentication.Platform.cloud
=======
        /** Note: Signing out always redirects to `/`. It is impossible to make this work,
         * as it is not possible to distinguish between having just logged out, and explicitly
         * opening a page with no URL parameters set.
         *
         * Client-side routing endpoints are explicitly not supported for live-reload, as they are
         * transitional pages that should not need live-reload when running `gui watch`. */
        const url = new URL(location.href)
        const isInAuthenticationFlow = url.searchParams.has('code') && url.searchParams.has('state')
        const authenticationUrl = location.href
        if (isInAuthenticationFlow) {
            history.replaceState(null, '', localStorage.getItem(INITIAL_URL_KEY))
        }
        const parseOk = contentConfig.OPTIONS.loadAllAndDisplayHelpIfUnsuccessful([app.urlParams()])
        if (isInAuthenticationFlow) {
            history.replaceState(null, '', authenticationUrl)
        } else {
            localStorage.setItem(INITIAL_URL_KEY, location.href)
        }
        if (parseOk) {
            const isUsingAuthentication = contentConfig.OPTIONS.options.authentication.value
            const isUsingNewDashboard =
                contentConfig.OPTIONS.groups.featurePreview.options.newDashboard.value
            const isOpeningMainEntryPoint =
                contentConfig.OPTIONS.groups.startup.options.entry.value ===
                contentConfig.OPTIONS.groups.startup.options.entry.default
            const isNotOpeningProject =
                contentConfig.OPTIONS.groups.startup.options.project.value === ''
            if (
                (isUsingAuthentication || isUsingNewDashboard) &&
                isOpeningMainEntryPoint &&
                isNotOpeningProject
            ) {
                this.runAuthentication(isInAuthenticationFlow, inputConfig)
            } else {
                void this.runApp(inputConfig)
>>>>>>> 0ed78f99
            }
        }
    }

    /** Begins the authentication UI flow. */
    runAuthentication(isInAuthenticationFlow: boolean, inputConfig?: StringConfig) {
        /** TODO [NP]: https://github.com/enso-org/cloud-v2/issues/345
         * `content` and `dashboard` packages **MUST BE MERGED INTO ONE**. The IDE
         * should only have one entry point. Right now, we have two. One for the cloud
         * and one for the desktop. */
        /** FIXME [PB]: https://github.com/enso-org/cloud-v2/issues/366
         * React hooks rerender themselves multiple times. It is resulting in multiple
         * Enso main scene being initialized. As a temporary workaround we check whether
         * appInstance was already ran. Target solution should move running appInstance
         * where it will be called only once. */
        authentication.run({
            appRunner: this,
            logger,
            supportsLocalBackend: SUPPORTS_LOCAL_BACKEND,
            supportsDeepLinks: SUPPORTS_DEEP_LINKS,
            showDashboard: contentConfig.OPTIONS.groups.featurePreview.options.newDashboard.value,
            onAuthenticated: () => {
                if (isInAuthenticationFlow) {
                    const initialUrl = localStorage.getItem(INITIAL_URL_KEY)
                    if (initialUrl != null) {
                        // This is not used past this point, however it is set to the initial URL
                        // to make refreshing work as expected.
                        history.replaceState(null, '', initialUrl)
                    }
                }
                if (!contentConfig.OPTIONS.groups.featurePreview.options.newDashboard.value) {
                    document.getElementById('enso-dashboard')?.remove()
                    const ide = document.getElementById('root')
                    if (ide) {
                        ide.hidden = false
                    }
                    if (this.app == null) {
                        void this.runApp(inputConfig)
                    }
                }
<<<<<<< HEAD
            }
            let initialProjectName: string | null =
                contentConfig.OPTIONS.groups.startup.options.project.value
            if (initialProjectName === '') {
                initialProjectName = null
            }
            authentication.run({
                appRunner: this,
                logger,
                platform,
                showDashboard:
                    contentConfig.OPTIONS.groups.featurePreview.options.newDashboard.value,
                initialProjectName: initialProjectName,
                onAuthenticated,
            })
        } else {
            void this.runApp(inputConfig)
        }
=======
            },
        })
>>>>>>> 0ed78f99
    }
}

// @ts-expect-error `globalConfig.windowAppScopeName` is not known at typecheck time.
// eslint-disable-next-line @typescript-eslint/no-unsafe-member-access
window[GLOBAL_CONFIG.windowAppScopeName] = new Main()<|MERGE_RESOLUTION|>--- conflicted
+++ resolved
@@ -196,43 +196,6 @@
 
     /** The entrypoint into the IDE. */
     main(inputConfig?: StringConfig) {
-<<<<<<< HEAD
-        contentConfig.OPTIONS.loadAll([app.urlParams()])
-        const parsedUrl = new URL(location.href)
-        // This MUST be removed as it would otherwise override the `startup.project` passed
-        // explicitly in `ide.tsx`.
-        if (parsedUrl.searchParams.has('startup.project')) {
-            parsedUrl.searchParams.delete('startup.project')
-            history.replaceState(null, '', parsedUrl.toString())
-        }
-        const isUsingAuthentication = contentConfig.OPTIONS.options.authentication.value
-        const isUsingNewDashboard =
-            contentConfig.OPTIONS.groups.featurePreview.options.newDashboard.value
-        const isOpeningMainEntryPoint =
-            contentConfig.OPTIONS.groups.startup.options.entry.value ===
-            contentConfig.OPTIONS.groups.startup.options.entry.default
-        if ((isUsingAuthentication || isUsingNewDashboard) && isOpeningMainEntryPoint) {
-            const hideAuth = () => {
-                const auth = document.getElementById('dashboard')
-                const ide = document.getElementById('root')
-                if (auth) {
-                    auth.style.display = 'none'
-                }
-                if (ide) {
-                    ide.hidden = false
-                }
-            }
-            /** This package is an Electron desktop app (i.e., not in the Cloud), so
-             * we're running on the desktop. */
-            /** TODO [NP]: https://github.com/enso-org/cloud-v2/issues/345
-             * `content` and `dashboard` packages **MUST BE MERGED INTO ONE**. The IDE
-             * should only have one entry point. Right now, we have two. One for the cloud
-             * and one for the desktop. */
-            const currentPlatform = contentConfig.OPTIONS.groups.startup.options.platform.value
-            let platform = authentication.Platform.desktop
-            if (currentPlatform === 'web') {
-                platform = authentication.Platform.cloud
-=======
         /** Note: Signing out always redirects to `/`. It is impossible to make this work,
          * as it is not possible to distinguish between having just logged out, and explicitly
          * opening a page with no URL parameters set.
@@ -252,6 +215,12 @@
             localStorage.setItem(INITIAL_URL_KEY, location.href)
         }
         if (parseOk) {
+            // This MUST be removed as it would otherwise override the `startup.project` passed
+            // explicitly in `ide.tsx`.
+            if (url.searchParams.has('startup.project')) {
+                url.searchParams.delete('startup.project')
+                history.replaceState(null, '', url.toString())
+            }
             const isUsingAuthentication = contentConfig.OPTIONS.options.authentication.value
             const isUsingNewDashboard =
                 contentConfig.OPTIONS.groups.featurePreview.options.newDashboard.value
@@ -268,13 +237,14 @@
                 this.runAuthentication(isInAuthenticationFlow, inputConfig)
             } else {
                 void this.runApp(inputConfig)
->>>>>>> 0ed78f99
             }
         }
     }
 
     /** Begins the authentication UI flow. */
     runAuthentication(isInAuthenticationFlow: boolean, inputConfig?: StringConfig) {
+        const initialProjectName =
+            contentConfig.OPTIONS.groups.startup.options.project.value || null
         /** TODO [NP]: https://github.com/enso-org/cloud-v2/issues/345
          * `content` and `dashboard` packages **MUST BE MERGED INTO ONE**. The IDE
          * should only have one entry point. Right now, we have two. One for the cloud
@@ -290,6 +260,7 @@
             supportsLocalBackend: SUPPORTS_LOCAL_BACKEND,
             supportsDeepLinks: SUPPORTS_DEEP_LINKS,
             showDashboard: contentConfig.OPTIONS.groups.featurePreview.options.newDashboard.value,
+            initialProjectName,
             onAuthenticated: () => {
                 if (isInAuthenticationFlow) {
                     const initialUrl = localStorage.getItem(INITIAL_URL_KEY)
@@ -309,29 +280,8 @@
                         void this.runApp(inputConfig)
                     }
                 }
-<<<<<<< HEAD
-            }
-            let initialProjectName: string | null =
-                contentConfig.OPTIONS.groups.startup.options.project.value
-            if (initialProjectName === '') {
-                initialProjectName = null
-            }
-            authentication.run({
-                appRunner: this,
-                logger,
-                platform,
-                showDashboard:
-                    contentConfig.OPTIONS.groups.featurePreview.options.newDashboard.value,
-                initialProjectName: initialProjectName,
-                onAuthenticated,
-            })
-        } else {
-            void this.runApp(inputConfig)
-        }
-=======
             },
         })
->>>>>>> 0ed78f99
     }
 }
 
