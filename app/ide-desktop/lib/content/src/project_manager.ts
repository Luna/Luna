/** @file This module defines the Project Manager endpoint. */
<<<<<<< HEAD
import * as utils from './utils'
=======
import * as newtype from './newtype'
>>>>>>> a760d2a7

const PROJECT_MANAGER_ENDPOINT = 'ws://127.0.0.1:30535'

// =============
// === Types ===
// =============

export enum MissingComponentAction {
    fail = 'Fail',
    install = 'Install',
    forceInstallBroken = 'ForceInstallBroken',
}

interface Result<T> {
    result: T
}

<<<<<<< HEAD
export type Uuid = utils.Brand<'Uuid'> & string
export type ProjectName = utils.Brand<'ProjectName'> & string
export type UTCDateTime = utils.Brand<'UTCDateTime'> & string
=======
// This intentionally has the same brand as in the cloud backend API.
type ProjectId = newtype.Newtype<string, 'ProjectId'>
type ProjectName = newtype.Newtype<string, 'ProjectName'>
type UTCDateTime = newtype.Newtype<string, 'UTCDateTime'>
>>>>>>> a760d2a7

interface ProjectMetadata {
    name: ProjectName
    namespace: string
<<<<<<< HEAD
    id: Uuid
    engineVersion: string | undefined
    lastOpened: UTCDateTime | undefined
=======
    id: ProjectId
    engineVersion: string | null
    lastOpened: UTCDateTime | null
>>>>>>> a760d2a7
}

interface IpWithSocket {
    host: string
    port: number
}

interface ProjectList {
    projects: ProjectMetadata[]
}

interface CreateProject {
<<<<<<< HEAD
    projectId: Uuid
=======
    projectId: ProjectId
>>>>>>> a760d2a7
}

interface OpenProject {
    engineVersion: string
    languageServerJsonAddress: IpWithSocket
    languageServerBinaryAddress: IpWithSocket
    projectName: ProjectName
    projectNamespace: string
}

// ================================
// === Parameters for endpoints ===
// ================================

export interface OpenProjectParams {
<<<<<<< HEAD
    projectId: Uuid
=======
    projectId: ProjectId
>>>>>>> a760d2a7
    missingComponentAction: MissingComponentAction
}

export interface CloseProjectParams {
<<<<<<< HEAD
    projectId: Uuid
=======
    projectId: ProjectId
>>>>>>> a760d2a7
}

export interface ListProjectsParams {
    numberOfProjects?: number
}

export interface CreateProjectParams {
    name: ProjectName
    projectTemplate?: string
    version?: string
    missingComponentAction?: MissingComponentAction
}

export interface RenameProjectParams {
<<<<<<< HEAD
    projectId: Uuid
=======
    projectId: ProjectId
>>>>>>> a760d2a7
    name: ProjectName
}

export interface DeleteProjectParams {
<<<<<<< HEAD
    projectId: Uuid
}

export interface ListSamplesParams {
    projectId: Uuid
=======
    projectId: ProjectId
}

export interface ListSamplesParams {
    projectId: ProjectId
>>>>>>> a760d2a7
}

// =======================
// === Project Manager ===
// =======================

/** A WebSocket endpoint to the project manager. */
export class ProjectManager {
    constructor(protected readonly connectionUrl: string) {}

    static default() {
        return new ProjectManager(PROJECT_MANAGER_ENDPOINT)
    }

    public async sendRequest<T = void>(method: string, params: unknown): Promise<Result<T>> {
        const req = {
            jsonrpc: '2.0',
            id: 0,
            method,
            params,
        }

        const ws = new WebSocket(this.connectionUrl)
        return new Promise<Result<T>>((resolve, reject) => {
            ws.onopen = () => {
                ws.send(JSON.stringify(req))
            }
            ws.onmessage = event => {
                // There is no way to avoid this; `JSON.parse` returns `any`.
                // eslint-disable-next-line @typescript-eslint/no-unsafe-argument
                resolve(JSON.parse(event.data))
            }
            ws.onerror = error => {
                reject(error)
            }
        }).finally(() => {
            ws.close()
        })
    }

    /** * Open an existing project. */
    public async openProject(params: OpenProjectParams): Promise<Result<OpenProject>> {
        return this.sendRequest<OpenProject>('project/open', params)
    }

    /** * Close an open project. */
    public async closeProject(params: CloseProjectParams): Promise<Result<void>> {
        return this.sendRequest('project/close', params)
    }

    /** * Get the projects list, sorted by open time. */
    public async listProjects(params: ListProjectsParams): Promise<Result<ProjectList>> {
        return this.sendRequest<ProjectList>('project/list', params)
    }

    /** * Create a new project. */
    public async createProject(params: CreateProjectParams): Promise<Result<CreateProject>> {
        return this.sendRequest<CreateProject>('project/create', {
            missingComponentAction: MissingComponentAction.install,
            ...params,
        })
    }

    /** * Rename a project. */
    public async renameProject(params: RenameProjectParams): Promise<Result<void>> {
        return this.sendRequest('project/rename', params)
    }

    /** * Delete a project. */
    public async deleteProject(params: DeleteProjectParams): Promise<Result<void>> {
        return this.sendRequest('project/delete', params)
    }

    /** * Get the list of sample projects that are available to the user. */
    public async listSamples(params: ListSamplesParams): Promise<Result<ProjectList>> {
        return this.sendRequest<ProjectList>('project/listSample', params)
    }
}<|MERGE_RESOLUTION|>--- conflicted
+++ resolved
@@ -1,9 +1,5 @@
 /** @file This module defines the Project Manager endpoint. */
-<<<<<<< HEAD
-import * as utils from './utils'
-=======
 import * as newtype from './newtype'
->>>>>>> a760d2a7
 
 const PROJECT_MANAGER_ENDPOINT = 'ws://127.0.0.1:30535'
 
@@ -21,29 +17,17 @@
     result: T
 }
 
-<<<<<<< HEAD
-export type Uuid = utils.Brand<'Uuid'> & string
-export type ProjectName = utils.Brand<'ProjectName'> & string
-export type UTCDateTime = utils.Brand<'UTCDateTime'> & string
-=======
 // This intentionally has the same brand as in the cloud backend API.
 type ProjectId = newtype.Newtype<string, 'ProjectId'>
 type ProjectName = newtype.Newtype<string, 'ProjectName'>
 type UTCDateTime = newtype.Newtype<string, 'UTCDateTime'>
->>>>>>> a760d2a7
 
 interface ProjectMetadata {
     name: ProjectName
     namespace: string
-<<<<<<< HEAD
-    id: Uuid
-    engineVersion: string | undefined
-    lastOpened: UTCDateTime | undefined
-=======
     id: ProjectId
     engineVersion: string | null
     lastOpened: UTCDateTime | null
->>>>>>> a760d2a7
 }
 
 interface IpWithSocket {
@@ -56,11 +40,7 @@
 }
 
 interface CreateProject {
-<<<<<<< HEAD
-    projectId: Uuid
-=======
     projectId: ProjectId
->>>>>>> a760d2a7
 }
 
 interface OpenProject {
@@ -76,20 +56,12 @@
 // ================================
 
 export interface OpenProjectParams {
-<<<<<<< HEAD
-    projectId: Uuid
-=======
     projectId: ProjectId
->>>>>>> a760d2a7
     missingComponentAction: MissingComponentAction
 }
 
 export interface CloseProjectParams {
-<<<<<<< HEAD
-    projectId: Uuid
-=======
     projectId: ProjectId
->>>>>>> a760d2a7
 }
 
 export interface ListProjectsParams {
@@ -104,28 +76,16 @@
 }
 
 export interface RenameProjectParams {
-<<<<<<< HEAD
-    projectId: Uuid
-=======
     projectId: ProjectId
->>>>>>> a760d2a7
     name: ProjectName
 }
 
 export interface DeleteProjectParams {
-<<<<<<< HEAD
-    projectId: Uuid
-}
-
-export interface ListSamplesParams {
-    projectId: Uuid
-=======
     projectId: ProjectId
 }
 
 export interface ListSamplesParams {
     projectId: ProjectId
->>>>>>> a760d2a7
 }
 
 // =======================
