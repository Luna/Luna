<!DOCTYPE html>
<html lang="en">
  <head>
    <meta charset="utf-8" />
    <!-- https://developer.mozilla.org/en-US/docs/Web/HTTP/CSP -->
    <!-- FIXME https://github.com/validator/validator/issues/917 -->
    <!-- FIXME Security Vulnerabilities: https://github.com/enso-org/ide/issues/226 -->
    <!-- NOTE `frame-src` section of `http-equiv` required only for authorization -->
    <meta
      http-equiv="Content-Security-Policy"
      content="
            default-src 'self';
            frame-src   'self' data: https://accounts.google.com https://enso-org.firebaseapp.com;
            script-src  'self' 'unsafe-eval' data: https://*;
            style-src   'self' 'unsafe-inline' data: https://*;
            connect-src 'self' data: ws://localhost:* ws://127.0.0.1:* http://localhost:* https://*;
            worker-src  'self' blob:;
            img-src     'self' blob: data: https://*;
            font-src    'self' data: https://*"
    />
    <meta
      name="viewport"
      content="
            width=device-width,
            initial-scale = 1.0,
            maximum-scale = 1.0,
            user-scalable = no"
    />
    <title>Enso</title>
    <link rel="stylesheet" href="/style.css" />
    <link rel="stylesheet" href="/docsStyle.css" />
    <script type="module" src="/index.js" defer></script>
    <script type="module" src="/run.js" defer></script>
  </head>
  <body>
<<<<<<< HEAD
    <!-- <div class="titlebar"></div> -->
=======
>>>>>>> d3b247a2
    <div id="root"></div>
    <noscript>
      This page requires JavaScript to run. Please enable it in your browser.
    </noscript>
  </body>
</html><|MERGE_RESOLUTION|>--- conflicted
+++ resolved
@@ -33,10 +33,6 @@
     <script type="module" src="/run.js" defer></script>
   </head>
   <body>
-<<<<<<< HEAD
-    <!-- <div class="titlebar"></div> -->
-=======
->>>>>>> d3b247a2
     <div id="root"></div>
     <noscript>
       This page requires JavaScript to run. Please enable it in your browser.
