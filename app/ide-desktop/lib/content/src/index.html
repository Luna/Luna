<!--
  FIXME [NP]: https://github.com/enso-org/cloud-v2/issues/345
  This file is used by both the `content` and `dashboard` packages. The `dashboard` package uses it
  via a symlink. This is temporary, while the `content` and `dashboard` have separate entrypoints
  for cloud and desktop. Once they are merged, the symlink must be removed.
-->
<!DOCTYPE html>
<html lang="en">
  <head>
    <meta charset="utf-8" />
    <!-- https://developer.mozilla.org/en-US/docs/Web/HTTP/CSP -->
    <!-- FIXME https://github.com/validator/validator/issues/917 -->
    <!-- FIXME Security Vulnerabilities: https://github.com/enso-org/ide/issues/226 -->
    <!-- NOTE `frame-src` section of `http-equiv` required only for authorization -->
    <meta
      http-equiv="Content-Security-Policy"
      content="
            default-src 'self';
            frame-src   'self' data: https://accounts.google.com https://enso-org.firebaseapp.com;
            script-src  'self' 'unsafe-eval' data: https://*;
            style-src   'self' 'unsafe-inline' data: https://*;
            connect-src 'self' data: ws://localhost:* ws://127.0.0.1:* http://localhost:* https://* wss://*;
            worker-src  'self' blob:;
            img-src     'self' blob: data: https://*;
            font-src    'self' data: https://*"
    />
    <meta
      name="viewport"
      content="
            width=device-width,
            initial-scale = 1.0,
            maximum-scale = 1.0,
            user-scalable = no"
    />
    <title>Enso</title>
<<<<<<< HEAD
    <link rel="stylesheet" href="./tailwind.css" />
    <link rel="stylesheet" href="./style.css" />
    <link rel="stylesheet" href="./docsStyle.css" />
    <script type="module" src="./index.js" defer></script>
    <script type="module" src="./run.js" defer></script>
=======
    <link rel="stylesheet" href="/tailwind.css" />
    <link rel="stylesheet" href="/style.css" />
    <link rel="stylesheet" href="/docsStyle.css" />
    <script type="module" src="/index.js" defer></script>
    <script type="module" src="/run.js" defer></script>
    <script
      src="https://cdn.jsdelivr.net/npm/@twemoji/api@14.1.2/dist/twemoji.min.js"
      integrity="sha384-D6GSzpW7fMH86ilu73eB95ipkfeXcMPoOGVst/L04yqSSe+RTUY0jXcuEIZk0wrT"
      crossorigin="anonymous"
    ></script>
>>>>>>> fd0bdc86
  </head>
  <body>
    <div id="enso-dashboard" class="enso-dashboard"></div>
    <div id="root"></div>
    <div id="enso-chat" class="enso-chat"></div>
    <noscript>
      This page requires JavaScript to run. Please enable it in your browser.
    </noscript>
  </body>
</html><|MERGE_RESOLUTION|>--- conflicted
+++ resolved
@@ -33,24 +33,16 @@
             user-scalable = no"
     />
     <title>Enso</title>
-<<<<<<< HEAD
     <link rel="stylesheet" href="./tailwind.css" />
     <link rel="stylesheet" href="./style.css" />
     <link rel="stylesheet" href="./docsStyle.css" />
     <script type="module" src="./index.js" defer></script>
     <script type="module" src="./run.js" defer></script>
-=======
-    <link rel="stylesheet" href="/tailwind.css" />
-    <link rel="stylesheet" href="/style.css" />
-    <link rel="stylesheet" href="/docsStyle.css" />
-    <script type="module" src="/index.js" defer></script>
-    <script type="module" src="/run.js" defer></script>
     <script
       src="https://cdn.jsdelivr.net/npm/@twemoji/api@14.1.2/dist/twemoji.min.js"
       integrity="sha384-D6GSzpW7fMH86ilu73eB95ipkfeXcMPoOGVst/L04yqSSe+RTUY0jXcuEIZk0wrT"
       crossorigin="anonymous"
     ></script>
->>>>>>> fd0bdc86
   </head>
   <body>
     <div id="enso-dashboard" class="enso-dashboard"></div>
