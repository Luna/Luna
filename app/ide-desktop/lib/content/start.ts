--- conflicted
+++ resolved
@@ -7,13 +7,6 @@
 const PORT = 8080
 const HTTP_STATUS_OK = 200
 
-<<<<<<< HEAD
-const OPTS = bundler.bundleOptions()
-const ROOT = OPTS.outdir
-const ASSETS = ROOT
-await esbuild.build(OPTS)
-await guiServer.start({ root: ROOT, assets: ASSETS })
-=======
 async function watch() {
     const opts = bundler.bundleOptions()
     const builder = await esbuild.context(opts)
@@ -29,5 +22,4 @@
     })
 }
 
-void watch()
->>>>>>> 68c3ccf6
+void watch()