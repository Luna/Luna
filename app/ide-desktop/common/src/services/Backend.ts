/** @file Type definitions common between all backends. */

import * as array from '../utilities/data/array'
import * as dateTime from '../utilities/data/dateTime'
import * as newtype from '../utilities/data/newtype'
import * as permissions from '../utilities/permissions'
import * as uniqueString from '../utilities/uniqueString'

// ================
// === Newtypes ===
// ================

// These are constructor functions that construct values of the type they are named after.
/* eslint-disable @typescript-eslint/no-redeclare */

/** Unique identifier for an organization. */
export type OrganizationId = newtype.Newtype<string, 'OrganizationId'>
export const OrganizationId = newtype.newtypeConstructor<OrganizationId>()

/** Unique identifier for a user in an organization. */
export type UserId = newtype.Newtype<string, 'UserId'>
export const UserId = newtype.newtypeConstructor<UserId>()

/** Unique identifier for a user group. */
export type UserGroupId = newtype.Newtype<string, 'UserGroupId'>
export const UserGroupId = newtype.newtypeConstructor<UserGroupId>()

/** Unique identifier for a directory. */
export type DirectoryId = newtype.Newtype<string, 'DirectoryId'>
export const DirectoryId = newtype.newtypeConstructor<DirectoryId>()

/** Unique identifier for an asset representing the items inside a directory for which the
 * request to retrive the items has not yet completed. */
export type LoadingAssetId = newtype.Newtype<string, 'LoadingAssetId'>
export const LoadingAssetId = newtype.newtypeConstructor<LoadingAssetId>()

/** Unique identifier for an asset representing the nonexistent children of an empty directory. */
export type EmptyAssetId = newtype.Newtype<string, 'EmptyAssetId'>
export const EmptyAssetId = newtype.newtypeConstructor<EmptyAssetId>()

/** Unique identifier for a user's project. */
export type ProjectId = newtype.Newtype<string, 'ProjectId'>
export const ProjectId = newtype.newtypeConstructor<ProjectId>()

/** Unique identifier for an uploaded file. */
export type FileId = newtype.Newtype<string, 'FileId'>
export const FileId = newtype.newtypeConstructor<FileId>()

/** Unique identifier for a secret environment variable. */
export type SecretId = newtype.Newtype<string, 'SecretId'>
export const SecretId = newtype.newtypeConstructor<SecretId>()

/** Unique identifier for a project session. */
export type ProjectSessionId = newtype.Newtype<string, 'ProjectSessionId'>
export const ProjectSessionId = newtype.newtypeConstructor<ProjectSessionId>()

/** Unique identifier for a Datalink. */
export type DatalinkId = newtype.Newtype<string, 'DatalinkId'>
export const DatalinkId = newtype.newtypeConstructor<DatalinkId>()

/** Unique identifier for a version of an S3 object. */
export type S3ObjectVersionId = newtype.Newtype<string, 'S3ObjectVersionId'>
export const S3ObjectVersionId = newtype.newtypeConstructor<S3ObjectVersionId>()

/** Unique identifier for an arbitrary asset. */
export type AssetId = IdType[keyof IdType]

/** Unique identifier for a payment checkout session. */
export type CheckoutSessionId = newtype.Newtype<string, 'CheckoutSessionId'>
export const CheckoutSessionId = newtype.newtypeConstructor<CheckoutSessionId>()

/**
 * Unique identifier for a subscription.
 */
export type SubscriptionId = newtype.Newtype<string, 'SubscriptionId'>
export const SubscriptionId = newtype.newtypeConstructor<SubscriptionId>()

/** The name of an asset label. */
export type LabelName = newtype.Newtype<string, 'LabelName'>
export const LabelName = newtype.newtypeConstructor<LabelName>()

/** Unique identifier for a label. */
export type TagId = newtype.Newtype<string, 'TagId'>
export const TagId = newtype.newtypeConstructor<TagId>()

/** A URL. */
export type Address = newtype.Newtype<string, 'Address'>
export const Address = newtype.newtypeConstructor<Address>()

/** A HTTPS URL. */
export type HttpsUrl = newtype.Newtype<string, 'HttpsUrl'>
export const HttpsUrl = newtype.newtypeConstructor<HttpsUrl>()

/** An email address. */
export type EmailAddress = newtype.Newtype<string, 'EmailAddress'>
export const EmailAddress = newtype.newtypeConstructor<EmailAddress>()

/** An AWS S3 file path. */
export type S3FilePath = newtype.Newtype<string, 'S3FilePath'>
export const S3FilePath = newtype.newtypeConstructor<S3FilePath>()

/** An AWS machine configuration. */
export type Ami = newtype.Newtype<string, 'Ami'>
export const Ami = newtype.newtypeConstructor<Ami>()

/** An identifier for an entity with an {@link AssetPermission} for an {@link Asset}. */
export type UserPermissionIdentifier = UserGroupId | UserId

/** An filesystem path. Only present on the local backend. */
export type Path = newtype.Newtype<string, 'Path'>
export const Path = newtype.newtypeConstructor<Path>()

/* eslint-enable @typescript-eslint/no-redeclare */

/** Whether a given {@link string} is an {@link UserId}. */
export function isUserId(id: string): id is UserId {
  return id.startsWith('user-')
}

/** Whether a given {@link string} is an {@link UserGroupId}. */
export function isUserGroupId(id: string): id is UserGroupId {
  return id.startsWith('usergroup-')
}

const PLACEHOLDER_USER_GROUP_PREFIX = 'usergroup-placeholder-'

/** Whether a given {@link UserGroupId} represents a user group that does not yet exist on the
 * server. */
export function isPlaceholderUserGroupId(id: string) {
  return id.startsWith(PLACEHOLDER_USER_GROUP_PREFIX)
}

/** Return a new {@link UserGroupId} that represents a placeholder user group that is yet to finish
 * being created on the backend. */
export function newPlaceholderUserGroupId() {
  return UserGroupId(`${PLACEHOLDER_USER_GROUP_PREFIX}${uniqueString.uniqueString()}`)
}

// =============
// === Types ===
// =============

/** The {@link Backend} variant. If a new variant is created, it should be added to this enum. */
export enum BackendType {
  local = 'local',
  remote = 'remote',
}

/** Metadata uniquely identifying a user inside an organization. */
export interface UserInfo {
  /** The ID of the parent organization. If this is a sole user, they are implicitly in an
   * organization consisting of only themselves. */
  readonly organizationId: OrganizationId
  /** The name of the parent organization. */
  readonly organizationName?: string
  /** The ID of this user.
   *
   * The user ID is globally unique. Thus, the user ID is always sufficient to uniquely identify a
   * user. The user ID is guaranteed to never change, once assigned. For these reasons, the user ID
   * should be the preferred way to uniquely refer to a user. That is, when referring to a user,
   * prefer this field over `name`, `email`, `subject`, or any other mechanism, where possible. */
  readonly userId: UserId
  readonly name: string
  readonly email: EmailAddress
}

/** A user in the application. These are the primary owners of a project. */
export interface User extends UserInfo {
  /** If `false`, this account is awaiting acceptance from an administrator, and endpoints other than
   * `usersMe` will not work. */
  readonly isEnabled: boolean
  readonly rootDirectoryId: DirectoryId
  readonly profilePicture?: HttpsUrl
  readonly userGroups: readonly UserGroupId[] | null
  readonly removeAt?: dateTime.Rfc3339DateTime | null
  readonly plan?: Plan | undefined
}

/** A `Directory` returned by `createDirectory`. */
export interface CreatedDirectory {
  readonly id: DirectoryId
  readonly parentId: DirectoryId
  readonly title: string
}

/** Possible states that a project can be in. */
export enum ProjectState {
  created = 'Created',
  new = 'New',
  scheduled = 'Scheduled',
  openInProgress = 'OpenInProgress',
  provisioned = 'Provisioned',
  opened = 'Opened',
  closed = 'Closed',
  /** A frontend-specific state, representing a project that should be displayed as
   * `openInProgress`, but has not yet been added to the backend. */
  placeholder = 'Placeholder',
  /** A frontend-specific state, representing a project that should be displayed as `closed`,
   * but is still in the process of shutting down. */
  closing = 'Closing',
}

/** Wrapper around a project state value. */
export interface ProjectStateType {
  readonly type: ProjectState
  readonly volumeId: string
  readonly instanceId?: string
  readonly executeAsync?: boolean
  readonly address?: string
  readonly securityGroupId?: string
  readonly ec2Id?: string
  readonly ec2PublicIpAddress?: string
  readonly currentSessionId?: string
  readonly openedBy?: EmailAddress
}

export const IS_OPENING: Readonly<Record<ProjectState, boolean>> = {
  [ProjectState.created]: false,
  [ProjectState.new]: false,
  [ProjectState.scheduled]: true,
  [ProjectState.openInProgress]: true,
  [ProjectState.provisioned]: true,
  [ProjectState.opened]: false,
  [ProjectState.closed]: false,
  [ProjectState.placeholder]: true,
  [ProjectState.closing]: false,
}

export const IS_OPENING_OR_OPENED: Readonly<Record<ProjectState, boolean>> = {
  [ProjectState.created]: false,
  [ProjectState.new]: false,
  [ProjectState.scheduled]: true,
  [ProjectState.openInProgress]: true,
  [ProjectState.provisioned]: true,
  [ProjectState.opened]: true,
  [ProjectState.closed]: false,
  [ProjectState.placeholder]: true,
  [ProjectState.closing]: false,
}

/** Common `Project` fields returned by all `Project`-related endpoints. */
export interface BaseProject {
  readonly organizationId: OrganizationId
  readonly projectId: ProjectId
  readonly name: string
}

/** A `Project` returned by `createProject`. */
export interface CreatedProject extends BaseProject {
  readonly state: ProjectStateType
  readonly packageName: string
}

/** A `Project` returned by the `listProjects` endpoint. */
export interface ListedProjectRaw extends CreatedProject {
  readonly address?: Address
}

/** A `Project` returned by `listProjects`. */
export interface ListedProject extends CreatedProject {
  readonly binaryAddress: Address | null
  readonly jsonAddress: Address | null
  readonly ydocAddress: Address | null
}

/** A `Project` returned by `updateProject`. */
export interface UpdatedProject extends BaseProject {
  readonly ami: Ami | null
  readonly ideVersion: VersionNumber | null
  readonly engineVersion: VersionNumber | null
}

/** A user/organization's project containing and/or currently executing code. */
export interface ProjectRaw extends ListedProjectRaw {
  // eslint-disable-next-line @typescript-eslint/naming-convention
  readonly ide_version: VersionNumber | null
  // eslint-disable-next-line @typescript-eslint/naming-convention
  readonly engine_version: VersionNumber | null
}

/** A user/organization's project containing and/or currently executing code. */
export interface Project extends ListedProject {
  readonly ideVersion: VersionNumber | null
  readonly engineVersion: VersionNumber | null
  readonly openedBy?: EmailAddress
  /** On the Remote (Cloud) Backend, this is a S3 url that is valid for only 120 seconds. */
  readonly url?: HttpsUrl
}

/** A user/organization's project containing and/or currently executing code. */
export interface BackendProject extends Project {
  /** This must not be null as it is required to determine the base URL for backend assets. */
  readonly ideVersion: VersionNumber
}

/** A specific session of a project being opened and used. */
export interface ProjectSession {
  readonly projectId: ProjectId
  readonly projectSessionId: ProjectSessionId
  readonly createdAt: dateTime.Rfc3339DateTime
  readonly closedAt?: dateTime.Rfc3339DateTime
  readonly userEmail: EmailAddress
}

/** Metadata describing the location of an uploaded file. */
export interface FileLocator {
  readonly fileId: FileId
  readonly fileName: string | null
  readonly path: S3FilePath
}

/** Metadata uniquely identifying an uploaded file. */
export interface FileInfo {
  /* TODO: Should potentially be S3FilePath,
   * but it's just string on the backend. */
  readonly path: string
  readonly id: FileId
  readonly project: CreatedProject | null
}

/** Metadata for a file. */
export interface FileMetadata {
  readonly size: number
}

/** All metadata related to a file. */
export interface FileDetails {
  readonly file: FileLocator
  readonly metadata: FileMetadata
  /** On the Remote (Cloud) Backend, this is a S3 url that is valid for only 120 seconds. */
  readonly url?: string
}

/** A secret environment variable. */
export interface Secret {
  readonly id: SecretId
  readonly value: string
}

/** A secret environment variable and metadata uniquely identifying it. */
export interface SecretAndInfo {
  readonly id: SecretId
  readonly name: string
  readonly value: string
}

/** Metadata uniquely identifying a secret environment variable. */
export interface SecretInfo {
  readonly name: string
  readonly id: SecretId
  readonly path: string
}

/** A Datalink. */
export type Datalink = newtype.Newtype<unknown, 'Datalink'>

/** Metadata uniquely identifying a Datalink. */
export interface DatalinkInfo {
  readonly id: DatalinkId
}

/** A label. */
export interface Label {
  readonly id: TagId
  readonly value: LabelName
  readonly color: LChColor
}

/** Type of application that a {@link Version} applies to.
 *
 * We keep track of both backend and IDE versions, so that we can update the two independently.
 * However the format of the version numbers is the same for both, so we can use the same type for
 * both. We just need this enum to disambiguate. */
export enum VersionType {
  backend = 'Backend',
  ide = 'Ide',
}

/** Stability of an IDE or backend version. */
export enum VersionLifecycle {
  stable = 'Stable',
  releaseCandidate = 'ReleaseCandidate',
  nightly = 'Nightly',
  development = 'Development',
}

/** Version number of an IDE or backend. */
export interface VersionNumber {
  readonly value: string
  readonly lifecycle: VersionLifecycle
}

/** A version describing a release of the backend or IDE. */
export interface Version {
  readonly number: VersionNumber
  readonly ami: Ami | null
  readonly created: dateTime.Rfc3339DateTime
  // This does not follow our naming convention because it's defined this way in the backend,
  // so we need to match it.
  // eslint-disable-next-line @typescript-eslint/naming-convention
  readonly version_type: VersionType
}

/** Credentials that need to be passed to libraries to give them access to the Cloud API. */
export interface CognitoCredentials {
  readonly accessToken: string
  readonly refreshToken: string
  readonly refreshUrl: string
  readonly clientId: string
  readonly expireAt: dateTime.Rfc3339DateTime
}

/** Subscription plans. */
export enum Plan {
<<<<<<< HEAD
  free = 'free',
=======
>>>>>>> 0d72409d
  solo = 'solo',
  team = 'team',
  enterprise = 'enterprise',
}

export const PLANS = Object.values(Plan)

// This is a function, even though it does not look like one.
// eslint-disable-next-line no-restricted-syntax
export const isPlan = array.includesPredicate(PLANS)

/** Metadata uniquely describing a payment checkout session. */
export interface CheckoutSession {
  /** ID of the checkout session, suffixed with a secret value. */
  readonly clientSecret: string
  /** ID of the checkout session. */
  readonly id: CheckoutSessionId
}

/** Metadata describing the status of a payment checkout session. */
export interface CheckoutSessionStatus {
  /** Status of the payment for the checkout session. */
  readonly paymentStatus: string
  /** Status of the checkout session. */
<<<<<<< HEAD
  readonly status: 'active' | 'trialing' | (string & {})
=======
  readonly status: string
>>>>>>> 0d72409d
}

/** Resource usage of a VM. */
export interface ResourceUsage {
  /** Percentage of memory used. */
  readonly memory: number
  /** Percentage of CPU time used since boot. */
  readonly cpu: number
  /** Percentage of disk space used. */
  readonly storage: number
}

/**
 * Metadata for a subscription.
 */
export interface Subscription {
  readonly id?: SubscriptionId
  readonly plan?: Plan
  readonly trialStart?: dateTime.Rfc3339DateTime | null
  readonly trialEnd?: dateTime.Rfc3339DateTime | null
}

/** Metadata for an organization. */
export interface OrganizationInfo {
  readonly id: OrganizationId
  readonly name: string | null
  readonly email: EmailAddress | null
  readonly website: HttpsUrl | null
  readonly address: string | null
  readonly picture: HttpsUrl | null
<<<<<<< HEAD
  readonly subscription: Subscription | null
=======
  readonly subscription: Subscription
>>>>>>> 0d72409d
}

/** A user group and its associated metadata. */
export interface UserGroupInfo {
  readonly organizationId: OrganizationId
  readonly id: UserGroupId
  readonly groupName: string
}

/** User permission for a specific user. */
export interface UserPermission {
  readonly user: UserInfo
  readonly permission: permissions.PermissionAction
}

/** User permission for a specific user group. */
export interface UserGroupPermission {
  readonly userGroup: UserGroupInfo
  readonly permission: permissions.PermissionAction
}

/** User permission for a specific user or user group. */
export type AssetPermission = UserGroupPermission | UserPermission

/**
 * Response from the "create customer portal session" endpoint.
 * Returns a URL that the user can use to access the customer portal and manage their subscription.
 */
export interface CreateCustomerPortalSessionResponse {
  readonly url: string | null
}

/** Whether an {@link AssetPermission} is a {@link UserPermission}. */
export function isUserPermission(permission: AssetPermission): permission is UserPermission {
  return 'user' in permission
}

/** Whether an {@link AssetPermission} is a {@link UserPermission} with an additional predicate. */
export function isUserPermissionAnd(predicate: (permission: UserPermission) => boolean) {
  return (permission: AssetPermission): permission is UserPermission =>
    isUserPermission(permission) && predicate(permission)
}

/** Whether an {@link AssetPermission} is a {@link UserGroupPermission}. */
export function isUserGroupPermission(
  permission: AssetPermission,
): permission is UserGroupPermission {
  return 'userGroup' in permission
}

/** Whether an {@link AssetPermission} is a {@link UserGroupPermission} with an additional predicate. */
export function isUserGroupPermissionAnd(predicate: (permission: UserGroupPermission) => boolean) {
  return (permission: AssetPermission): permission is UserGroupPermission =>
    isUserGroupPermission(permission) && predicate(permission)
}

/** Get the property representing the name on an arbitrary variant of {@link UserPermission}. */
export function getAssetPermissionName(permission: AssetPermission) {
  return isUserPermission(permission) ? permission.user.name : permission.userGroup.groupName
}

/** Get the property representing the id on an arbitrary variant of {@link UserPermission}. */
export function getAssetPermissionId(permission: AssetPermission): UserPermissionIdentifier {
  return isUserPermission(permission) ? permission.user.userId : permission.userGroup.id
}

/** The type returned from the "update directory" endpoint. */
export interface UpdatedDirectory {
  readonly id: DirectoryId
  readonly parentId: DirectoryId
  readonly title: string
}

/** The type returned from the "create directory" endpoint. */
export interface Directory extends DirectoryAsset {}

/** The subset of asset fields returned by the "copy asset" endpoint. */
export interface CopiedAsset {
  readonly id: AssetId
  readonly parentId: DirectoryId
  readonly title: string
}

/** The type returned from the "copy asset" endpoint. */
export interface CopyAssetResponse {
  readonly asset: CopiedAsset
}

/** Possible filters for the "list directory" endpoint. */
export enum FilterBy {
  all = 'All',
  active = 'Active',
  recent = 'Recent',
  trashed = 'Trashed',
}

/** An event in an audit log. */
export interface Event {
  readonly organizationId: OrganizationId
  readonly userEmail: EmailAddress
  readonly timestamp: dateTime.Rfc3339DateTime | null
  // Called `EventKind` in the backend.
  readonly metadata: EventMetadata
}

/** Possible types of event in an audit log. */
export enum EventType {
  GetSecret = 'getSecret',
  DeleteAssets = 'deleteAssets',
  ListSecrets = 'listSecrets',
  OpenProject = 'openProject',
  UploadFile = 'uploadFile',
}

export const EVENT_TYPES = Object.freeze(Object.values(EventType))

/** An event indicating that a secret was accessed. */
interface GetSecretEventMetadata {
  readonly type: EventType.GetSecret
  readonly secretId: SecretId
}

/** An event indicating that one or more assets were deleted. */
interface DeleteAssetsEventMetadata {
  readonly type: EventType.DeleteAssets
}

/** An event indicating that all secrets were listed. */
interface ListSecretsEventMetadata {
  readonly type: EventType.ListSecrets
}

/** An event indicating that a project was opened. */
interface OpenProjectEventMetadata {
  readonly type: EventType.OpenProject
}

/** An event indicating that a file was uploaded. */
interface UploadFileEventMetadata {
  readonly type: EventType.UploadFile
}

/** All possible types of metadata for an event in the audit log. */
export type EventMetadata =
  | DeleteAssetsEventMetadata
  | GetSecretEventMetadata
  | ListSecretsEventMetadata
  | OpenProjectEventMetadata
  | UploadFileEventMetadata

/** A color in the LCh colorspace. */
export interface LChColor {
  readonly lightness: number
  readonly chroma: number
  readonly hue: number
  readonly alpha?: number
}

/** A pre-selected list of colors to be used in color pickers. */
export const COLORS: readonly [LChColor, ...LChColor[]] = [
  /* eslint-disable @typescript-eslint/no-magic-numbers */
  // Red
  { lightness: 50, chroma: 66, hue: 7 },
  // Orange
  { lightness: 50, chroma: 66, hue: 34 },
  // Yellow
  { lightness: 50, chroma: 66, hue: 80 },
  // Turquoise
  { lightness: 50, chroma: 66, hue: 139 },
  // Teal
  { lightness: 50, chroma: 66, hue: 172 },
  // Blue
  { lightness: 50, chroma: 66, hue: 271 },
  // Lavender
  { lightness: 50, chroma: 66, hue: 295 },
  // Pink
  { lightness: 50, chroma: 66, hue: 332 },
  // Light blue
  { lightness: 50, chroma: 22, hue: 252 },
  // Dark blue
  { lightness: 22, chroma: 13, hue: 252 },
  /* eslint-enable @typescript-eslint/no-magic-numbers */
]

/** Converts a {@link LChColor} to a CSS color string. */
export function lChColorToCssColor(color: LChColor): string {
  const alpha = 'alpha' in color ? ` / ${color.alpha}` : ''
  return `lch(${color.lightness}% ${color.chroma} ${color.hue}${alpha})`
}

export const COLOR_STRING_TO_COLOR = new Map(
  COLORS.map(color => [lChColorToCssColor(color), color]),
)

export const INITIAL_COLOR_COUNTS = new Map(COLORS.map(color => [lChColorToCssColor(color), 0]))

/** The color that is used for the least labels. Ties are broken by order. */
export function leastUsedColor(labels: Iterable<Label>) {
  const colorCounts = new Map(INITIAL_COLOR_COUNTS)
  for (const label of labels) {
    const colorString = lChColorToCssColor(label.color)
    colorCounts.set(colorString, (colorCounts.get(colorString) ?? 0) + 1)
  }
  const min = Math.min(...colorCounts.values())
  const [minColor] = [...colorCounts.entries()].find(kv => kv[1] === min) ?? []
  return minColor == null ? COLORS[0] : COLOR_STRING_TO_COLOR.get(minColor) ?? COLORS[0]
}

// =================
// === AssetType ===
// =================

/** All possible types of directory entries. */
export enum AssetType {
  project = 'project',
  file = 'file',
  secret = 'secret',
  datalink = 'datalink',
  directory = 'directory',
  /** A special {@link AssetType} representing the unknown items of a directory, before the
   * request to retrieve the items completes. */
  specialLoading = 'specialLoading',
  /** A special {@link AssetType} representing the sole child of an empty directory. */
  specialEmpty = 'specialEmpty',
}

/** The corresponding ID newtype for each {@link AssetType}. */
export interface IdType {
  readonly [AssetType.project]: ProjectId
  readonly [AssetType.file]: FileId
  readonly [AssetType.datalink]: DatalinkId
  readonly [AssetType.secret]: SecretId
  readonly [AssetType.directory]: DirectoryId
  readonly [AssetType.specialLoading]: LoadingAssetId
  readonly [AssetType.specialEmpty]: EmptyAssetId
}

/** Integers (starting from 0) corresponding to the order in which each asset type should appear
 * in a directory listing. */
export const ASSET_TYPE_ORDER: Readonly<Record<AssetType, number>> = {
  // This is a sequence of numbers, not magic numbers. `999` and `1000` are arbitrary numbers
  // that are higher than the number of possible asset types.
  /* eslint-disable @typescript-eslint/no-magic-numbers */
  [AssetType.directory]: 0,
  [AssetType.project]: 1,
  [AssetType.file]: 2,
  [AssetType.datalink]: 3,
  [AssetType.secret]: 4,
  [AssetType.specialLoading]: 999,
  [AssetType.specialEmpty]: 1000,
  /* eslint-enable @typescript-eslint/no-magic-numbers */
}

// =============
// === Asset ===
// =============

/** Metadata uniquely identifying a directory entry.
 * These can be Projects, Files, Secrets, or other directories. */
export interface BaseAsset {
  readonly id: AssetId
  readonly title: string
  readonly modifiedAt: dateTime.Rfc3339DateTime
  /** This is defined as a generic {@link AssetId} in the backend, however it is more convenient
   * (and currently safe) to assume it is always a {@link DirectoryId}. */
  readonly parentId: DirectoryId
  readonly permissions: AssetPermission[] | null
  readonly labels: LabelName[] | null
  readonly description: string | null
}

/** Metadata uniquely identifying a directory entry.
 * These can be Projects, Files, Secrets, or other directories. */
export interface Asset<Type extends AssetType = AssetType> extends BaseAsset {
  readonly type: Type
  readonly id: IdType[Type]
  readonly projectState: Type extends AssetType.project ? ProjectStateType : null
}

/** A convenience alias for {@link Asset}<{@link AssetType.directory}>. */
export interface DirectoryAsset extends Asset<AssetType.directory> {}

/** A convenience alias for {@link Asset}<{@link AssetType.project}>. */
export interface ProjectAsset extends Asset<AssetType.project> {}

/** A convenience alias for {@link Asset}<{@link AssetType.file}>. */
export interface FileAsset extends Asset<AssetType.file> {}

/** A convenience alias for {@link Asset}<{@link AssetType.datalink}>. */
export interface DatalinkAsset extends Asset<AssetType.datalink> {}

/** A convenience alias for {@link Asset}<{@link AssetType.secret}>. */
export interface SecretAsset extends Asset<AssetType.secret> {}

/** A convenience alias for {@link Asset}<{@link AssetType.specialLoading}>. */
export interface SpecialLoadingAsset extends Asset<AssetType.specialLoading> {}

/** A convenience alias for {@link Asset}<{@link AssetType.specialEmpty}>. */
export interface SpecialEmptyAsset extends Asset<AssetType.specialEmpty> {}

/** Creates a {@link DirectoryAsset} representing the root directory for the organization,
 * with all irrelevant fields initialized to default values. */
export function createRootDirectoryAsset(directoryId: DirectoryId): DirectoryAsset {
  return {
    type: AssetType.directory,
    title: '(root)',
    id: directoryId,
    modifiedAt: dateTime.toRfc3339(new Date()),
    parentId: DirectoryId(''),
    permissions: [],
    projectState: null,
    labels: [],
    description: null,
  }
}

/** Creates a {@link FileAsset} using the given values. */
export function createPlaceholderFileAsset(
  title: string,
  parentId: DirectoryId,
  assetPermissions: AssetPermission[],
): FileAsset {
  return {
    type: AssetType.file,
    id: FileId(uniqueString.uniqueString()),
    title,
    parentId,
    permissions: assetPermissions,
    modifiedAt: dateTime.toRfc3339(new Date()),
    projectState: null,
    labels: [],
    description: null,
  }
}

/** Creates a {@link ProjectAsset} using the given values. */
export function createPlaceholderProjectAsset(
  title: string,
  parentId: DirectoryId,
  assetPermissions: AssetPermission[],
  organization: User | null,
  path: Path | null,
): ProjectAsset {
  return {
    type: AssetType.project,
    id: ProjectId(uniqueString.uniqueString()),
    title,
    parentId,
    permissions: assetPermissions,
    modifiedAt: dateTime.toRfc3339(new Date()),
    projectState: {
      type: ProjectState.new,
      volumeId: '',
      ...(organization != null ? { openedBy: organization.email } : {}),
      ...(path != null ? { path } : {}),
    },
    labels: [],
    description: null,
  }
}

/** Creates a {@link SpecialLoadingAsset}, with all irrelevant fields initialized to default
 * values. */
export function createSpecialLoadingAsset(directoryId: DirectoryId): SpecialLoadingAsset {
  return {
    type: AssetType.specialLoading,
    title: '',
    id: LoadingAssetId(uniqueString.uniqueString()),
    modifiedAt: dateTime.toRfc3339(new Date()),
    parentId: directoryId,
    permissions: [],
    projectState: null,
    labels: [],
    description: null,
  }
}

/** Creates a {@link SpecialEmptyAsset}, with all irrelevant fields initialized to default
 * values. */
export function createSpecialEmptyAsset(directoryId: DirectoryId): SpecialEmptyAsset {
  return {
    type: AssetType.specialEmpty,
    title: '',
    id: EmptyAssetId(uniqueString.uniqueString()),
    modifiedAt: dateTime.toRfc3339(new Date()),
    parentId: directoryId,
    permissions: [],
    projectState: null,
    labels: [],
    description: null,
  }
}

/** Any object with a `type` field matching the given `AssetType`. */
interface HasType<Type extends AssetType> {
  readonly type: Type
}

/** A union of all possible {@link Asset} variants. */
export type AnyAsset<Type extends AssetType = AssetType> = Extract<
  | DatalinkAsset
  | DirectoryAsset
  | FileAsset
  | ProjectAsset
  | SecretAsset
  | SpecialEmptyAsset
  | SpecialLoadingAsset,
  HasType<Type>
>

/** A type guard that returns whether an {@link Asset} is a specific type of asset. */
export function assetIsType<Type extends AssetType>(type: Type) {
  return (asset: AnyAsset): asset is Extract<AnyAsset, Asset<Type>> => asset.type === type
}

/** Creates a new placeholder asset id for the given asset type. */
export function createPlaceholderAssetId<Type extends AssetType>(
  type: Type,
  id?: string,
): IdType[Type] {
  // This is required so that TypeScript can check the `switch` for exhaustiveness.
  const assetType: AssetType = type
  id ??= uniqueString.uniqueString()
  let result: AssetId
  switch (assetType) {
    case AssetType.directory: {
      result = DirectoryId(id)
      break
    }
    case AssetType.project: {
      result = ProjectId(id)
      break
    }
    case AssetType.file: {
      result = FileId(id)
      break
    }
    case AssetType.datalink: {
      result = DatalinkId(id)
      break
    }
    case AssetType.secret: {
      result = SecretId(id)
      break
    }
    case AssetType.specialLoading: {
      result = LoadingAssetId(id)
      break
    }
    case AssetType.specialEmpty: {
      result = EmptyAssetId(id)
      break
    }
  }
  // This is SAFE, just too dynamic for TypeScript to correctly typecheck.
  // eslint-disable-next-line no-restricted-syntax
  return result as IdType[Type]
}

// These are functions, and so their names should be camelCase.
/* eslint-disable no-restricted-syntax */
/** A type guard that returns whether an {@link Asset} is a {@link ProjectAsset}. */
export const assetIsProject = assetIsType(AssetType.project)
/** A type guard that returns whether an {@link Asset} is a {@link DirectoryAsset}. */
export const assetIsDirectory = assetIsType(AssetType.directory)
/** A type guard that returns whether an {@link Asset} is a {@link DatalinkAsset}. */
export const assetIsDatalink = assetIsType(AssetType.datalink)
/** A type guard that returns whether an {@link Asset} is a {@link SecretAsset}. */
export const assetIsSecret = assetIsType(AssetType.secret)
/** A type guard that returns whether an {@link Asset} is a {@link FileAsset}. */
export const assetIsFile = assetIsType(AssetType.file)
/* eslint-enable no-restricted-syntax */

/** Metadata describing a specific version of an asset. */
export interface S3ObjectVersion {
  readonly versionId: S3ObjectVersionId
  readonly lastModified: dateTime.Rfc3339DateTime
  readonly isLatest: boolean
  /** An archive containing the all the project files object in the S3 bucket. */
  readonly key: string
}

/** A list of asset versions. */
export interface AssetVersions {
  readonly versions: S3ObjectVersion[]
}

// ===============================
// === compareAssetPermissions ===
// ===============================

/** Return a positive number when `a > b`, a negative number when `a < b`, and `0`
 * when `a === b`. */
export function compareAssetPermissions(a: AssetPermission, b: AssetPermission) {
  const relativePermissionPrecedence =
    permissions.PERMISSION_ACTION_PRECEDENCE[a.permission] -
    permissions.PERMISSION_ACTION_PRECEDENCE[b.permission]
  if (relativePermissionPrecedence !== 0) {
    return relativePermissionPrecedence
  } else {
    // NOTE [NP]: Although `userId` is unique, and therefore sufficient to sort permissions, sort
    // name first, so that it's easier to find a permission in a long list (i.e., for readability).
    const aName = 'user' in a ? a.user.name : a.userGroup.groupName
    const bName = 'user' in b ? b.user.name : b.userGroup.groupName
    const aUserId = 'user' in a ? a.user.userId : a.userGroup.id
    const bUserId = 'user' in b ? b.user.userId : b.userGroup.id
    return (
      aName < bName ? -1
      : aName > bName ? 1
      : aUserId < bUserId ? -1
      : aUserId > bUserId ? 1
      : 0
    )
  }
}

// =================
// === Endpoints ===
// =================

/** HTTP request body for the "set username" endpoint. */
export interface CreateUserRequestBody {
  readonly userName: string
  readonly userEmail: EmailAddress
  readonly organizationId: OrganizationId | null
}

/** HTTP request body for the "update user" endpoint. */
export interface UpdateUserRequestBody {
  readonly username: string | null
}

/** HTTP request body for the "change user group" endpoint. */
export interface ChangeUserGroupRequestBody {
  readonly userGroups: UserGroupId[]
}

/** HTTP request body for the "update organization" endpoint. */
export interface UpdateOrganizationRequestBody {
  readonly name?: string
  readonly email?: EmailAddress
  readonly website?: HttpsUrl
  readonly address?: string
}

/** HTTP request body for the "invite user" endpoint. */
export interface InviteUserRequestBody {
  readonly organizationId: OrganizationId
  readonly userEmail: EmailAddress
}

/** HTTP response body for the "list invitations" endpoint. */
export interface ListInvitationsResponseBody {
  readonly invitations: readonly Invitation[]
}

/** Invitation to join an organization. */
export interface Invitation {
  readonly organizationId: OrganizationId
  readonly userEmail: EmailAddress
  readonly expireAt: dateTime.Rfc3339DateTime
}

/** HTTP request body for the "create permission" endpoint. */
export interface CreatePermissionRequestBody {
  readonly actorsIds: readonly UserPermissionIdentifier[]
  readonly resourceId: AssetId
  readonly action: permissions.PermissionAction | null
}

/** HTTP request body for the "create directory" endpoint. */
export interface CreateDirectoryRequestBody {
  readonly title: string
  readonly parentId: DirectoryId | null
}

/** HTTP request body for the "update directory" endpoint. */
export interface UpdateDirectoryRequestBody {
  readonly title: string
}

/** HTTP request body for the "update file" endpoint. */
export interface UpdateFileRequestBody {
  readonly title: string
}

/** HTTP request body for the "update asset" endpoint. */
export interface UpdateAssetRequestBody {
  readonly parentDirectoryId: DirectoryId | null
  readonly description: string | null
}

/** HTTP request body for the "delete asset" endpoint. */
export interface DeleteAssetRequestBody {
  readonly force: boolean
}

/** HTTP request body for the "create project" endpoint. */
export interface CreateProjectRequestBody {
  readonly projectName: string
  readonly projectTemplateName?: string
  readonly parentDirectoryId?: DirectoryId
  readonly datalinkId?: DatalinkId
}

/** HTTP request body for the "update project" endpoint.
 * Only updates of the `projectName` or `ami` are allowed. */
export interface UpdateProjectRequestBody {
  readonly projectName: string | null
  readonly ami: Ami | null
  readonly ideVersion: VersionNumber | null
}

/** HTTP request body for the "open project" endpoint. */
export interface OpenProjectRequestBody {
  readonly executeAsync: boolean
  /** MUST be present on Remote backend; NOT REQUIRED on Local backend. */
  readonly cognitoCredentials: CognitoCredentials | null
  /** Only used by the Local backend. */
  readonly parentId: DirectoryId
}

/** HTTP request body for the "create secret" endpoint. */
export interface CreateSecretRequestBody {
  readonly name: string
  readonly value: string
  readonly parentDirectoryId: DirectoryId | null
}

/** HTTP request body for the "update secret" endpoint. */
export interface UpdateSecretRequestBody {
  readonly value: string
}

/** HTTP request body for the "create datalink" endpoint. */
export interface CreateDatalinkRequestBody {
  readonly name: string
  readonly value: unknown
  readonly parentDirectoryId: DirectoryId | null
  readonly datalinkId: DatalinkId | null
}

/** HTTP request body for the "create tag" endpoint. */
export interface CreateTagRequestBody {
  readonly value: string
  readonly color: LChColor
}

/** HTTP request body for the "create user group" endpoint. */
export interface CreateUserGroupRequestBody {
  readonly name: string
}

/** HTTP request body for the "create checkout session" endpoint. */
export interface CreateCheckoutSessionRequestBody {
  readonly plan: Plan
  readonly paymentMethodId: string
}

/** URL query string parameters for the "list directory" endpoint. */
export interface ListDirectoryRequestParams {
  readonly parentId: DirectoryId | null
  readonly filterBy: FilterBy | null
  readonly labels: LabelName[] | null
  readonly recentProjects: boolean
}

/** URL query string parameters for the "upload file" endpoint. */
export interface UploadFileRequestParams {
  readonly fileId: AssetId | null
  // Marked as optional in the data type, however it is required by the actual route handler.
  readonly fileName: string
  readonly parentDirectoryId: DirectoryId | null
}

/** URL query string parameters for the "upload profile picture" endpoint. */
export interface UploadPictureRequestParams {
  readonly fileName: string | null
}

/** URL query string parameters for the "list versions" endpoint. */
export interface ListVersionsRequestParams {
  readonly versionType: VersionType
  readonly default: boolean
}

/**
 * POST request body for the "create checkout session" endpoint.
 */
export interface CreateCheckoutSessionRequestParams {
  readonly plan: Plan
  readonly paymentMethodId: string
<<<<<<< HEAD
  readonly quantity: number
=======
>>>>>>> 0d72409d
}

// ==============================
// === detectVersionLifecycle ===
// ==============================

/** Extract the {@link VersionLifecycle} from a version string. */
export function detectVersionLifecycle(version: string) {
  if (/rc/i.test(version)) {
    return VersionLifecycle.releaseCandidate
  } else if (/\bnightly\b/i.test(version)) {
    return VersionLifecycle.nightly
  } else if (/\bdev\b|\balpha\b/i.test(version)) {
    return VersionLifecycle.development
  } else {
    return VersionLifecycle.stable
  }
}

// =====================
// === compareAssets ===
// =====================

/** Return a positive number if `a > b`, a negative number if `a < b`, and zero if `a === b`. */
export function compareAssets(a: AnyAsset, b: AnyAsset) {
  const relativeTypeOrder = ASSET_TYPE_ORDER[a.type] - ASSET_TYPE_ORDER[b.type]
  if (relativeTypeOrder !== 0) {
    return relativeTypeOrder
  } else {
    const aModified = Number(new Date(a.modifiedAt))
    const bModified = Number(new Date(b.modifiedAt))
    const modifiedDelta = aModified - bModified
    if (modifiedDelta !== 0) {
      // Sort by date descending, rather than ascending.
      return -modifiedDelta
    } else {
      return (
        a.title > b.title ? 1
        : a.title < b.title ? -1
        : 0
      )
    }
  }
}

// ==================
// === getAssetId ===
// ==================

/** A convenience function to get the `id` of an {@link Asset}.
 * This is useful to avoid React re-renders as it is not re-created on each function call. */
export function getAssetId<Type extends AssetType>(asset: Asset<Type>) {
  return asset.id
}

// =====================
// === fileIsProject ===
// =====================

/** A subset of properties of the JS `File` type. */
interface JSFile {
  readonly name: string
}

/** Whether a `File` is a project. */
export function fileIsProject(file: JSFile) {
  return (
    file.name.endsWith('.tar.gz') ||
    file.name.endsWith('.zip') ||
    file.name.endsWith('.enso-project')
  )
}

/** Whether a `File` is not a project. */
export function fileIsNotProject(file: JSFile) {
  return !fileIsProject(file)
}

// =============================
// === stripProjectExtension ===
// =============================

/** Remove the extension of the project file name (if any). */
export function stripProjectExtension(name: string) {
  return name.replace(/[.](?:tar[.]gz|zip|enso-project)$/, '')
}

/** Return both the name and extension of the project file name (if any).
 * Otherwise, returns the entire name as the basename. */
export function extractProjectExtension(name: string) {
  const [, basename, extension] = name.match(/^(.*)[.](tar[.]gz|zip|enso-project)$/) ?? []
  return { basename: basename ?? name, extension: extension ?? '' }
}

/**
 * Network error class.
 */
export class NetworkError extends Error {
  /**
   * Create a new instance of the {@link NetworkError} class.
   * @param message - The error message.
   * @param status - The HTTP status code.
   */
  constructor(
    message: string,
    readonly status?: number,
  ) {
    super(message)
  }
}
/**
 * Error class for when the user is not authorized to access a resource.
 */
export class NotAuthorizedError extends NetworkError {}

// ===============
// === Backend ===
// ===============

/** Interface for sending requests to a backend that manages assets and runs projects. */
export default abstract class Backend {
  abstract readonly type: BackendType

  /** The path to the root directory of this {@link Backend}. */
  abstract readonly rootPath: string
  /** Return the ID of the root directory, if known. */
  abstract rootDirectoryId(user: User | null): DirectoryId | null
  /** Return a list of all users in the same organization. */
  abstract listUsers(): Promise<readonly User[]>
  /** Set the username of the current user. */
  abstract createUser(body: CreateUserRequestBody): Promise<User>
  /** Change the username of the current user. */
  abstract updateUser(body: UpdateUserRequestBody): Promise<void>
  /** Restore the current user. */
  abstract restoreUser(): Promise<void>
  /** Delete the current user. */
  abstract deleteUser(): Promise<void>
  /** Delete a user. */
  abstract removeUser(userId: UserId): Promise<void>
  /** Upload a new profile picture for the current user. */
  abstract uploadUserPicture(params: UploadPictureRequestParams, file: Blob): Promise<User>
  /** Set the list of groups a user is in. */
  abstract changeUserGroup(
    userId: UserId,
    userGroups: ChangeUserGroupRequestBody,
    name: string | null,
  ): Promise<User>
  /** Invite a new user to the organization by email. */
  abstract inviteUser(body: InviteUserRequestBody): Promise<void>
  /** Return a list of invitations to the organization. */
  abstract listInvitations(): Promise<readonly Invitation[]>
  /** Delete an invitation. */
  abstract deleteInvitation(userEmail: EmailAddress): Promise<void>
  /** Resend an invitation. */
  abstract resendInvitation(userEmail: EmailAddress): Promise<void>
  /** Get the details of the current organization. */
  abstract getOrganization(): Promise<OrganizationInfo | null>
  /** Change the details of the current organization. */
  abstract updateOrganization(body: UpdateOrganizationRequestBody): Promise<OrganizationInfo | null>
  /** Upload a new profile picture for the current organization. */
  abstract uploadOrganizationPicture(
    params: UploadPictureRequestParams,
    file: Blob,
  ): Promise<OrganizationInfo>
  /** Adds a permission for a specific user on a specific asset. */
  abstract createPermission(body: CreatePermissionRequestBody): Promise<void>
  /** Return user details for the current user. */
  abstract usersMe(): Promise<User | null>
  /** Return a list of assets in a directory. */
  abstract listDirectory(query: ListDirectoryRequestParams, title: string): Promise<AnyAsset[]>
  /** Create a directory. */
  abstract createDirectory(body: CreateDirectoryRequestBody): Promise<CreatedDirectory>
  /** Change the name of a directory. */
  abstract updateDirectory(
    directoryId: DirectoryId,
    body: UpdateDirectoryRequestBody,
    title: string,
  ): Promise<UpdatedDirectory>
  /** List previous versions of an asset. */
  abstract listAssetVersions(assetId: AssetId, title: string | null): Promise<AssetVersions>
  /** Change the parent directory of an asset. */
  abstract updateAsset(assetId: AssetId, body: UpdateAssetRequestBody, title: string): Promise<void>
  /** Delete an arbitrary asset. */
  abstract deleteAsset(assetId: AssetId, body: DeleteAssetRequestBody, title: string): Promise<void>
  /** Restore an arbitrary asset from the trash. */
  abstract undoDeleteAsset(assetId: AssetId, title: string): Promise<void>
  /** Copy an arbitrary asset to another directory. */
  abstract copyAsset(
    assetId: AssetId,
    parentDirectoryId: DirectoryId,
    title: string,
    parentDirectoryTitle: string,
  ): Promise<CopyAssetResponse>
  /** Return a list of projects belonging to the current user. */
  abstract listProjects(): Promise<ListedProject[]>
  /** Create a project for the current user. */
  abstract createProject(body: CreateProjectRequestBody): Promise<CreatedProject>
  /** Close a project. */
  abstract closeProject(projectId: ProjectId, title: string): Promise<void>
  /** Return a list of sessions for the current project. */
  abstract listProjectSessions(projectId: ProjectId, title: string): Promise<ProjectSession[]>
  /** Restore a project from a different version. */
  abstract restoreProject(
    projectId: ProjectId,
    versionId: S3ObjectVersionId,
    title: string,
  ): Promise<void>
  /** Duplicate a specific version of a project. */
  abstract duplicateProject(
    projectId: ProjectId,
    versionId: S3ObjectVersionId,
    title: string,
  ): Promise<CreatedProject>
  /** Return project details. */
  abstract getProjectDetails(
    projectId: ProjectId,
    directoryId: DirectoryId | null,
    title: string,
  ): Promise<Project>
  /** Return Language Server logs for a project session. */
  abstract getProjectSessionLogs(
    projectSessionId: ProjectSessionId,
    title: string,
  ): Promise<string[]>
  /** Set a project to an open state. */
  abstract openProject(
    projectId: ProjectId,
    body: OpenProjectRequestBody | null,
    title: string,
  ): Promise<void>
  /** Change the AMI or IDE version of a project. */
  abstract updateProject(
    projectId: ProjectId,
    body: UpdateProjectRequestBody,
    title: string,
  ): Promise<UpdatedProject>
  /** Fetch the content of the `Main.enso` file of a project. */
  abstract getFileContent(projectId: ProjectId, version: string, title: string): Promise<string>
  /** Return project memory, processor and storage usage. */
  abstract checkResources(projectId: ProjectId, title: string): Promise<ResourceUsage>
  /** Return a list of files accessible by the current user. */
  abstract listFiles(): Promise<FileLocator[]>
  /** Upload a file. */
  abstract uploadFile(params: UploadFileRequestParams, file: Blob): Promise<FileInfo>
  /** Change the name of a file. */
  abstract updateFile(fileId: FileId, body: UpdateFileRequestBody, title: string): Promise<void>
  /** Return file details. */
  abstract getFileDetails(fileId: FileId, title: string): Promise<FileDetails>
  /** Create a Datalink. */
  abstract createDatalink(body: CreateDatalinkRequestBody): Promise<DatalinkInfo>
  /** Return a Datalink. */
  abstract getDatalink(datalinkId: DatalinkId, title: string | null): Promise<Datalink>
  /** Delete a Datalink. */
  abstract deleteDatalink(datalinkId: DatalinkId, title: string | null): Promise<void>
  /** Create a secret environment variable. */
  abstract createSecret(body: CreateSecretRequestBody): Promise<SecretId>
  /** Return a secret environment variable. */
  abstract getSecret(secretId: SecretId, title: string): Promise<Secret>
  /** Change the value of a secret. */
  abstract updateSecret(
    secretId: SecretId,
    body: UpdateSecretRequestBody,
    title: string,
  ): Promise<void>
  /** Return the secret environment variables accessible by the user. */
  abstract listSecrets(): Promise<SecretInfo[]>
  /** Create a label used for categorizing assets. */
  abstract createTag(body: CreateTagRequestBody): Promise<Label>
  /** Return all labels accessible by the user. */
  abstract listTags(): Promise<Label[]>
  /** Set the full list of labels for a specific asset. */
  abstract associateTag(assetId: AssetId, tagIds: LabelName[], title: string): Promise<void>
  /** Delete a label. */
  abstract deleteTag(tagId: TagId, value: LabelName): Promise<void>
  /** Create a user group. */
  abstract createUserGroup(body: CreateUserGroupRequestBody): Promise<UserGroupInfo>
  /** Delete a user group. */
  abstract deleteUserGroup(userGroupId: UserGroupId, name: string): Promise<void>
  /** Return all user groups in the organization. */
  abstract listUserGroups(): Promise<UserGroupInfo[]>
  /** Return a list of backend or IDE versions. */
  abstract listVersions(params: ListVersionsRequestParams): Promise<Version[]>
  /** Create a payment checkout session. */
  abstract createCheckoutSession(
    params: CreateCheckoutSessionRequestParams,
  ): Promise<CheckoutSession>
  /** Get the status of a payment checkout session. */
  abstract getCheckoutSession(sessionId: CheckoutSessionId): Promise<CheckoutSessionStatus>
  /** List events in the organization's audit log. */
  abstract getLogEvents(): Promise<Event[]>
  /** Log an event that will be visible in the organization audit log. */
  abstract logEvent(
    message: string,
    projectId?: string | null,
    metadata?: object | null,
  ): Promise<void>
  /** Download from an arbitrary URL that is assumed to originate from this backend. */
  abstract download(url: string, name?: string): Promise<void>

  /**
   * Get the URL for the customer portal.
   * @see https://stripe.com/docs/billing/subscriptions/integrating-customer-portal
   * @param returnUrl - The URL to redirect to after the customer visits the portal.
   */
  abstract createCustomerPortalSession(returnUrl: string): Promise<string | null>
}<|MERGE_RESOLUTION|>--- conflicted
+++ resolved
@@ -412,10 +412,7 @@
 
 /** Subscription plans. */
 export enum Plan {
-<<<<<<< HEAD
   free = 'free',
-=======
->>>>>>> 0d72409d
   solo = 'solo',
   team = 'team',
   enterprise = 'enterprise',
@@ -440,11 +437,8 @@
   /** Status of the payment for the checkout session. */
   readonly paymentStatus: string
   /** Status of the checkout session. */
-<<<<<<< HEAD
+  // eslint-disable-next-line @typescript-eslint/ban-types
   readonly status: 'active' | 'trialing' | (string & {})
-=======
-  readonly status: string
->>>>>>> 0d72409d
 }
 
 /** Resource usage of a VM. */
@@ -475,11 +469,7 @@
   readonly website: HttpsUrl | null
   readonly address: string | null
   readonly picture: HttpsUrl | null
-<<<<<<< HEAD
   readonly subscription: Subscription | null
-=======
-  readonly subscription: Subscription
->>>>>>> 0d72409d
 }
 
 /** A user group and its associated metadata. */
@@ -1172,10 +1162,7 @@
 export interface CreateCheckoutSessionRequestParams {
   readonly plan: Plan
   readonly paymentMethodId: string
-<<<<<<< HEAD
   readonly quantity: number
-=======
->>>>>>> 0d72409d
 }
 
 // ==============================
