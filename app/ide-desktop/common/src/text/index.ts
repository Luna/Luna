/** @file Functions related to displaying text. */

import ENGLISH from './english.json' assert { type: 'json' }

// =============
// === Types ===
// =============

/** Possible languages in which to display text. */
export enum Language {
  english = 'english',
}

export const LANGUAGE_TO_LOCALE: Record<Language, string> = {
  [Language.english]: 'en-US',
}

/** An object containing the corresponding localized text for each text ID. */
type Texts = typeof ENGLISH
/** All possible text IDs. */
export type TextId = keyof Texts

/** Overrides the default number of placeholders (0). */
interface PlaceholderOverrides {
  readonly copyAssetError: [assetName: string]
  readonly moveAssetError: [assetName: string]
  readonly findProjectError: [projectName: string]
  readonly openProjectError: [projectName: string]
  readonly deleteAssetError: [assetName: string]
  readonly restoreAssetError: [assetName: string]
  readonly restoreProjectError: [projectName: string]
  readonly unknownThreadIdError: [threadId: string]
  readonly needsOwnerError: [assetType: string]
  readonly inviteSuccess: [userEmail: string]
  readonly inviteManyUsersSuccess: [userCount: number]

  readonly deleteLabelActionText: [labelName: string]
  readonly deleteSelectedAssetActionText: [assetName: string]
  readonly deleteSelectedAssetsActionText: [count: number]
  readonly deleteSelectedAssetForeverActionText: [assetName: string]
  readonly deleteSelectedAssetsForeverActionText: [count: number]
  readonly deleteUserActionText: [userName: string]
  readonly deleteUserGroupActionText: [groupName: string]
  readonly removeUserFromUserGroupActionText: [userName: string, groupName: string]
  readonly confirmPrompt: [action: string]
  readonly trashTheAssetTypeTitle: [assetType: string, assetName: string]
  readonly deleteTheAssetTypeTitle: [assetType: string, assetName: string]
  readonly couldNotInviteUser: [userEmail: string]
  readonly filesWithoutConflicts: [fileCount: number]
  readonly projectsWithoutConflicts: [projectCount: number]
  readonly andOtherFiles: [fileCount: number]
  readonly andOtherProjects: [projectCount: number]
  readonly emailIsNotAValidEmail: [userEmail: string]
  readonly userIsAlreadyInTheOrganization: [userEmail: string]
  readonly youAreAlreadyAddingUser: [userEmail: string]
  readonly lastModifiedOn: [dateString: string]
  readonly versionX: [version: number | string]
  readonly buildX: [build: string]
  readonly electronVersionX: [electronVersion: string]
  readonly chromeVersionX: [chromeVersion: string]
  readonly userAgentX: [userAgent: string]
  readonly compareVersionXWithLatest: [versionNumber: number]
  readonly onDateX: [dateString: string]
  readonly xUsersAndGroupsSelected: [usersAndGroupsCount: number]
  readonly removeTheLocalDirectoryXFromFavorites: [directoryName: string]
  readonly upgradeTo: [planName: string]
  readonly enterTheNewKeyboardShortcutFor: [actionName: string]
  readonly downloadProjectError: [projectName: string]
  readonly downloadFileError: [fileName: string]
  readonly downloadDatalinkError: [datalinkName: string]
  readonly deleteUserGroupError: [userGroupName: string]
  readonly removeUserFromUserGroupError: [userName: string, userGroupName: string]
  readonly deleteUserError: [userName: string]

  readonly inviteUserBackendError: [userEmail: string]
  readonly changeUserGroupsBackendError: [userName: string]
  readonly listFolderBackendError: [folderTitle: string]
  readonly createFolderBackendError: [folderTitle: string]
  readonly updateFolderBackendError: [folderTitle: string]
  readonly listAssetVersionsBackendError: [assetTitle: string]
  readonly getFileContentsBackendError: [projectTitle: string]
  readonly updateAssetBackendError: [assetTitle: string]
  readonly deleteAssetBackendError: [assetTitle: string]
  readonly undoDeleteAssetBackendError: [assetTitle: string]
  readonly copyAssetBackendError: [assetTitle: string, newParentTitle: string]
  readonly createProjectBackendError: [projectTitle: string]
  readonly restoreProjectBackendError: [projectTitle: string]
  readonly duplicateProjectBackendError: [projectTitle: string]
  readonly closeProjectBackendError: [projectTitle: string]
  readonly listProjectSessionsBackendError: [projectTitle: string]
  readonly createProjectExecutionBackendError: [projectTitle: string]
  readonly updateProjectExecutionBackendError: [projectTitle: string]
  readonly deleteProjectExecutionBackendError: [projectTitle: string]
  readonly listProjectExecutionsBackendError: [projectTitle: string]
  readonly syncProjectExecutionBackendError: [projectTitle: string]
  readonly getProjectDetailsBackendError: [projectTitle: string]
  readonly getProjectLogsBackendError: [projectTitle: string]
  readonly openProjectBackendError: [projectTitle: string]
  readonly openProjectMissingCredentialsBackendError: [projectTitle: string]
  readonly updateProjectBackendError: [projectTitle: string]
  readonly checkResourcesBackendError: [projectTitle: string]
  readonly uploadFileWithNameBackendError: [fileTitle: string]
  readonly getFileDetailsBackendError: [fileTitle: string]
  readonly createDatalinkBackendError: [datalinkTitle: string]
  readonly getDatalinkBackendError: [datalinkTitle: string]
  readonly deleteDatalinkBackendError: [datalinkTitle: string]
  readonly createSecretBackendError: [secretTitle: string]
  readonly getSecretBackendError: [secretTitle: string]
  readonly updateSecretBackendError: [secretTitle: string]
  readonly createLabelBackendError: [labelName: string]
  readonly associateLabelsBackendError: [assetTitle: string]
  readonly deleteLabelBackendError: [labelName: string]
  readonly createUserGroupBackendError: [userGroupName: string]
  readonly deleteUserGroupBackendError: [userGroupName: string]
  readonly listVersionsBackendError: [versionType: string]
  readonly createCheckoutSessionBackendError: [plan: string]
  readonly getCheckoutSessionBackendError: [checkoutSessionId: string]
  readonly getDefaultVersionBackendError: [versionType: string]
  readonly logEventBackendError: [eventType: string]

  readonly subscribeSuccessSubtitle: [plan: string]
  readonly assetsDropFilesDescription: [count: number]

  readonly paywallAvailabilityLevel: [plan: string]
  readonly paywallScreenDescription: [plan: string]
  readonly userGroupsLimitMessage: [limit: number]
  readonly inviteFormSeatsLeftError: [exceedBy: number]
  readonly inviteFormSeatsLeft: [seatsLeft: number]
  readonly seatsLeft: [seatsLeft: number, seatsTotal: number]

  readonly userCategory: [userName: string]
  readonly teamCategory: [teamName: string]
  readonly userCategoryButtonLabel: [userName: string]
  readonly teamCategoryButtonLabel: [teamName: string]
  readonly userCategoryDropZoneLabel: [userName: string]
  readonly teamCategoryDropZoneLabel: [teamName: string]

  readonly upgradeCTA: [plan: string]
  readonly priceTemplate: [price: string, interval: string]
  readonly months: [months: number]
  readonly teamPlanSeatsDescription: [seats: number]
  readonly tryFree: [days: number]
  readonly organizationNameSettingsInputDescription: [howLong: number]
  readonly trialDescription: [days: number]
<<<<<<< HEAD

  readonly repeatsAtX: [dates: string]
  readonly xMinutes: [minutes: number]
=======
  readonly groupNameSettingsInputDescription: [howLong: number]

  readonly arbitraryFieldTooLarge: [maxSize: string]
  readonly arbitraryFieldTooSmall: [minSize: string]
>>>>>>> edb4a11c
}

/** An tuple of `string` for placeholders for each {@link TextId}. */
export interface Replacements
  extends PlaceholderOverrides,
    Record<Exclude<TextId, keyof PlaceholderOverrides>, []> {}

// =================
// === Constants ===
// =================

export const TEXTS: Readonly<Record<Language, Texts>> = {
  [Language.english]: ENGLISH,
}<|MERGE_RESOLUTION|>--- conflicted
+++ resolved
@@ -142,16 +142,13 @@
   readonly tryFree: [days: number]
   readonly organizationNameSettingsInputDescription: [howLong: number]
   readonly trialDescription: [days: number]
-<<<<<<< HEAD
 
   readonly repeatsAtX: [dates: string]
   readonly xMinutes: [minutes: number]
-=======
   readonly groupNameSettingsInputDescription: [howLong: number]
 
   readonly arbitraryFieldTooLarge: [maxSize: string]
   readonly arbitraryFieldTooSmall: [minSize: string]
->>>>>>> edb4a11c
 }
 
 /** An tuple of `string` for placeholders for each {@link TextId}. */
