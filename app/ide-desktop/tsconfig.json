{
  "compilerOptions": {
    "lib": ["DOM"],
    "composite": true,
<<<<<<< HEAD
    "rootDir": ".",
=======
    "rootDir": "../..",
>>>>>>> 856e05ca
    "allowSyntheticDefaultImports": true,
    "esModuleInterop": true,
    "forceConsistentCasingInFileNames": true,
    "module": "ESNext",
    "moduleResolution": "Bundler",
    "noEmit": true,
    "allowJs": true,
    "checkJs": true,
    "strict": true,
    "noImplicitAny": true,
    "exactOptionalPropertyTypes": true,
    "noFallthroughCasesInSwitch": true,
    "noUncheckedIndexedAccess": true,
    "noImplicitOverride": true,
    "removeComments": true,
    "resolveJsonModule": true,
    "sourceMap": true,
    "skipLibCheck": true,
    "target": "ES2019",
    "jsx": "react-jsx"
  }
}<|MERGE_RESOLUTION|>--- conflicted
+++ resolved
@@ -2,11 +2,7 @@
   "compilerOptions": {
     "lib": ["DOM"],
     "composite": true,
-<<<<<<< HEAD
-    "rootDir": ".",
-=======
     "rootDir": "../..",
->>>>>>> 856e05ca
     "allowSyntheticDefaultImports": true,
     "esModuleInterop": true,
     "forceConsistentCasingInFileNames": true,
