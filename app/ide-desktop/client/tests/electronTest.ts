/** @file Commonly used functions for electron tests */

import { _electron, expect, type Page, test } from '@playwright/test'
<<<<<<< HEAD
import { TEXTS } from 'enso-common/src/text'
=======
import fs from 'node:fs/promises'
import os from 'node:os'
import pathModule from 'node:path'
>>>>>>> 73633773

const LOADING_TIMEOUT = 10000
const TEXT = TEXTS.english

/**
 * Tests run on electron executable.
 *
 * Similar to playwright's test, but launches electron, and passes Page of the main window.
 */
export function electronTest(
  name: string,
  body: (args: { page: Page; projectsDir: string }) => Promise<void> | void,
) {
  test(name, async () => {
    const app = await _electron.launch({
      executablePath: process.env.ENSO_TEST_EXEC_PATH ?? '',
      args: process.env.ENSO_TEST_APP_ARGS != null ? process.env.ENSO_TEST_APP_ARGS.split(',') : [],
      env: { ...process.env, ['ENSO_TEST']: name },
    })
    const page = await app.firstWindow()
    // Wait until page will be finally loaded: we expect login screen.
    // There's bigger timeout, because the page may load longer on CI machines.
    await expect(page.getByText('Login to your account')).toBeVisible({ timeout: LOADING_TIMEOUT })
    const projectsDir = pathModule.join(os.tmpdir(), 'enso-test-projects', name)
    await body({ page, projectsDir })
    await app.close()
  })
}

/**
 * Login as test user. This function asserts that page is the login page, and uses
 * credentials from ENSO_TEST_USER and ENSO_TEST_USER_PASSWORD env variables.
 */
export async function loginAsTestUser(page: Page) {
  // Login screen
  await expect(page.getByRole('textbox', { name: 'email' })).toBeVisible()
  await expect(page.getByRole('textbox', { name: 'password' })).toBeVisible()
  if (process.env.ENSO_TEST_USER == null || process.env.ENSO_TEST_USER_PASSWORD == null) {
    throw Error(
      'Cannot log in; `ENSO_TEST_USER` and `ENSO_TEST_USER_PASSWORD` env variables are not provided',
    )
  }
  await page.getByRole('textbox', { name: 'email' }).fill(process.env.ENSO_TEST_USER)
  await page.getByRole('textbox', { name: 'password' }).fill(process.env.ENSO_TEST_USER_PASSWORD)
  await page.getByTestId('form-submit-button').click()

<<<<<<< HEAD
  await page
    .getByRole('group', { name: TEXT.licenseAgreementCheckbox })
    .getByText(TEXT.licenseAgreementCheckbox)
    .click()
  await page
    .getByRole('group', { name: TEXT.privacyPolicyCheckbox })
    .getByText(TEXT.privacyPolicyCheckbox)
    .click()

  await page.getByTestId('form-submit-button').click()
=======
  // Accept terms screen
  await expect(page.getByText('I agree')).toHaveCount(2)
  await expect(page.getByRole('button')).toHaveCount(1)
  for (const checkbox of await page.getByText('I agree').all()) {
    await checkbox.click()
  }
  await page.getByRole('button').click()
}

/**
 * Find the most recently edited Enso project in `projectsDir` and return its absolute path.
 * There can be multiple projects, as the directory can be reused by subsequent test runs.
 * We precisely know the naming schema for new projects, and we use this knowledge to
 * find the project that was created most recently.
 */
export async function findMostRecentlyCreatedProject(projectsDir: string): Promise<string | null> {
  const dirContent = await fs.readdir(projectsDir)
  const sorted = dirContent.sort((a, b) => {
    // Project names always end with a number, so we can sort them by that number.
    const numA = parseInt(a.match(/\d+/)![0], 10)
    const numB = parseInt(b.match(/\d+/)![0], 10)
    return numA - numB
  })
  const last = sorted.pop()
  return last != null ? pathModule.join(projectsDir, last) : null
>>>>>>> 73633773
}<|MERGE_RESOLUTION|>--- conflicted
+++ resolved
@@ -1,13 +1,10 @@
 /** @file Commonly used functions for electron tests */
 
 import { _electron, expect, type Page, test } from '@playwright/test'
-<<<<<<< HEAD
-import { TEXTS } from 'enso-common/src/text'
-=======
 import fs from 'node:fs/promises'
 import os from 'node:os'
 import pathModule from 'node:path'
->>>>>>> 73633773
+import { TEXTS } from 'enso-common/src/text'
 
 const LOADING_TIMEOUT = 10000
 const TEXT = TEXTS.english
@@ -54,7 +51,6 @@
   await page.getByRole('textbox', { name: 'password' }).fill(process.env.ENSO_TEST_USER_PASSWORD)
   await page.getByTestId('form-submit-button').click()
 
-<<<<<<< HEAD
   await page
     .getByRole('group', { name: TEXT.licenseAgreementCheckbox })
     .getByText(TEXT.licenseAgreementCheckbox)
@@ -65,14 +61,6 @@
     .click()
 
   await page.getByTestId('form-submit-button').click()
-=======
-  // Accept terms screen
-  await expect(page.getByText('I agree')).toHaveCount(2)
-  await expect(page.getByRole('button')).toHaveCount(1)
-  for (const checkbox of await page.getByText('I agree').all()) {
-    await checkbox.click()
-  }
-  await page.getByRole('button').click()
 }
 
 /**
@@ -91,5 +79,4 @@
   })
   const last = sorted.pop()
   return last != null ? pathModule.join(projectsDir, last) : null
->>>>>>> 73633773
 }