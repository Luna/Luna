{
  "version": "0.0.0-dev",
  "type": "module",
  "author": {
    "name": "Enso Team",
    "email": "contact@enso.org"
  },
  "homepage": "https://github.com/enso-org/ide",
  "repository": {
    "type": "git",
    "url": "git@github.com:enso-org/ide.git"
  },
  "bugs": {
    "url": "https://github.com/enso-org/ide/issues"
  },
  "name": "enso",
  "description": "Enso Data Processing Environment.",
  "main": "index.mjs",
  "dependencies": {
    "chalk": "^5.2.0",
    "create-servers": "3.2.0",
    "electron-is-dev": "^2.0.0",
    "mime-types": "^2.1.35",
    "mkcert": "3.2.0",
    "opener": "^1.5.2",
    "semver": "^7.6.2",
    "string-length": "^5.0.1",
    "tar": "^6.2.0",
    "yargs": "17.6.2",
    "ydoc-server": "workspace:*"
  },
  "devDependencies": {
    "@babel/plugin-syntax-import-attributes": "^7.24.7",
    "@electron/notarize": "2.1.0",
    "@playwright/test": "^1.45.0",
    "@types/mime-types": "^2.1.1",
    "@types/node": "^22.9.0",
    "@types/opener": "^1.4.0",
    "@types/semver": "^7.5.8",
    "@types/tar": "^6.1.4",
    "@types/yargs": "^17.0.30",
    "babel-plugin-react-compiler": "19.0.0-beta-9ee70a1-20241017",
    "cross-env": "^7.0.3",
    "electron": "31.2.0",
    "electron-builder": "^24.13.3",
    "enso-common": "workspace:*",
    "enso-gui": "workspace:*",
    "enso-runner": "workspace:*",
    "esbuild": "^0.23.0",
    "esbuild-plugin-wasm": "^1.1.0",
    "fast-glob": "^3.2.12",
    "playwright": "^1.45.0",
    "portfinder": "^1.0.32",
    "tsx": "^4.7.1",
<<<<<<< HEAD
    "vite": "^5.3.5"
=======
    "vite": "^5.4.10",
    "playwright": "^1.45.0"
>>>>>>> 75733c55
  },
  "//": [
    "vite is required for the watch script",
    "@babel/plugin-syntax-import-attributes is a dependency of the dashboard",
    "and so is babel-plugin-react-compiler"
  ],
  "scripts": {
    "typecheck": "tsc --build",
    "build": "tsx bundle.ts",
    "dist": "tsx dist.ts",
    "lint": "eslint . --max-warnings=0",
    "watch:windows": "cross-env ENSO_BUILD_IDE=%LOCALAPPDATA%\\Temp\\enso\\dist\\ide ENSO_BUILD_PROJECT_MANAGER=%CD%\\..\\..\\..\\dist\\backend ENSO_BUILD_PROJECT_MANAGER_IN_BUNDLE_PATH=bin\\project-manager.exe ENSO_BUILD_IDE_BUNDLED_ENGINE_VERSION=0 ENSO_POLYGLOT_YDOC_SERVER=wss://localhost:8080 tsx watch.ts",
    "watch:linux": "ENSO_BUILD_IDE=\"${ENSO_BUILD_IDE:-/tmp/enso/dist/ide}\" ENSO_BUILD_PROJECT_MANAGER=\"${ENSO_BUILD_PROJECT_MANAGER:-\"$(pwd)/../../../dist/backend\"}\" ENSO_BUILD_PROJECT_MANAGER_IN_BUNDLE_PATH=\"${ENSO_BUILD_PROJECT_MANAGER_IN_BUNDLE_PATH:-bin/project-manager}\" ENSO_BUILD_IDE_BUNDLED_ENGINE_VERSION=\"${ENSO_BUILD_IDE_BUNDLED_ENGINE_VERSION:-0}\" ENSO_POLYGLOT_YDOC_SERVER=\"${ENSO_POLYGLOT_YDOC_SERVER:-wss://localhost:8080}\" tsx watch.ts \"$@\"",
    "watch:macos": "ENSO_BUILD_IDE=\"${ENSO_BUILD_IDE:-/tmp/enso/dist/ide}\" ENSO_BUILD_PROJECT_MANAGER=\"${ENSO_BUILD_PROJECT_MANAGER:-\"$(pwd)/../../../dist/backend\"}\" ENSO_BUILD_PROJECT_MANAGER_IN_BUNDLE_PATH=\"${ENSO_BUILD_PROJECT_MANAGER_IN_BUNDLE_PATH:-bin/project-manager}\" ENSO_BUILD_IDE_BUNDLED_ENGINE_VERSION=\"${ENSO_BUILD_IDE_BUNDLED_ENGINE_VERSION:-0}\" ENSO_POLYGLOT_YDOC_SERVER=\"${ENSO_POLYGLOT_YDOC_SERVER:-wss://localhost:8080}\" tsx watch.ts \"$@\""
  }
}<|MERGE_RESOLUTION|>--- conflicted
+++ resolved
@@ -52,12 +52,7 @@
     "playwright": "^1.45.0",
     "portfinder": "^1.0.32",
     "tsx": "^4.7.1",
-<<<<<<< HEAD
-    "vite": "^5.3.5"
-=======
-    "vite": "^5.4.10",
-    "playwright": "^1.45.0"
->>>>>>> 75733c55
+    "vite": "^5.4.10"
   },
   "//": [
     "vite is required for the watch script",
