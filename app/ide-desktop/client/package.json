--- conflicted
+++ resolved
@@ -39,11 +39,7 @@
     "@types/semver": "^7.5.8",
     "@types/tar": "^6.1.4",
     "@types/yargs": "^17.0.30",
-<<<<<<< HEAD
-    "babel-plugin-react-compiler": "19.0.0-beta-9ee70a1-20241017",
-=======
     "babel-plugin-react-compiler": "19.0.0-beta-6fc168f-20241025",
->>>>>>> 6b810ee1
     "cross-env": "^7.0.3",
     "electron": "31.2.0",
     "electron-builder": "^24.13.3",
@@ -61,11 +57,7 @@
   "//": [
     "vite is required for the watch script",
     "@babel/plugin-syntax-import-attributes is a dependency of the dashboard",
-<<<<<<< HEAD
-    "and so is babel-plugin-react-compiler"
-=======
     "babel-plugin-react-compiler is a dependency of the dashboard"
->>>>>>> 6b810ee1
   ],
   "scripts": {
     "typecheck": "tsc --build",
