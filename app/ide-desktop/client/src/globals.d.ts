/**
 * @file Globals defined outside of TypeScript files.
 * These are from variables defined at build time, environment variables,
 * monkeypatching on `window` and generated code.
 */
<<<<<<< HEAD
=======
import * as buildJson from './../../build.json' assert { type: 'json' }
>>>>>>> 12267c6d

// =============
// === Types ===
// =============

/** Nested configuration options with `string` values. */
interface StringConfig {
  [key: string]: StringConfig | string
}

/** The public interface exposed to `window` by the IDE. */
interface Enso {
  readonly main: (inputConfig?: StringConfig) => Promise<void>
}

// ===================
// === Backend API ===
// ===================

/**
 * `window.backendApi` is a context bridge to the main process, when we're running in an
 * Electron context. It contains non-authentication-related functionality.
 */
interface BackendApi {
  /** Return the ID of the new project. */
  readonly importProjectFromPath: (
    openedPath: string,
    directory: string | null,
    name: string,
  ) => Promise<ProjectInfo>
}

// ==========================
// === Authentication API ===
// ==========================

/**
 * `window.authenticationApi` is a context bridge to the main process, when we're running in an
 * Electron context.
 *
 * # Safety
 *
 * We're assuming that the main process has exposed the `authenticationApi` context bridge (see
 * `lib/client/src/preload.ts` for details), and that it contains the functions defined in this
 * interface. Our app can't function if these assumptions are not met, so we're disabling the
 * TypeScript checks for this interface when we use it.
 */
interface AuthenticationApi {
  /** Open a URL in the system browser. */
  readonly openUrlInSystemBrowser: (url: string) => void
  /**
   * Set the callback to be called when the system browser redirects back to a URL in the app,
   * via a deep link. See `setDeepLinkHandler` for details.
   */
  readonly setDeepLinkHandler: (callback: (url: string) => void) => void
  /** Saves the access token to a file. */
  readonly saveAccessToken: (accessToken: dashboard.AccessToken | null) => void
}

// ======================
// === Navigation API ===
// ======================

/**
 * `window.navigationApi` is a context bridge to the main process, when we're running in an
 * Electron context. It contains navigation-related functionality.
 */
interface NavigationApi {
  /** Go back in the navigation history. */
  readonly goBack: () => void
  /** Go forward in the navigation history. */
  readonly goForward: () => void
}

// ================
// === Menu API ===
// ================

/** `window.menuApi` exposes functionality related to the system menu. */
interface MenuApi {
  /** Set the callback to be called when the "about" entry is clicked in the "help" menu. */
  readonly setShowAboutModalHandler: (callback: () => void) => void
}

// ==================
// === System API ===
// ==================

/** `window.systemApi` exposes functionality related to the operating system. */
interface SystemApi {
  readonly downloadURL: (url: string, headers?: Record<string, string>) => void
  readonly showItemInFolder: (fullPath: string) => void
}

// ========================
// === File Browser API ===
// ========================

/** `window.fileBrowserApi` exposes functionality related to the system's default file picker. */
interface FileBrowserApi {
  readonly openFileBrowser: (
    kind: 'any' | 'directory' | 'file' | 'filePath',
    defaultPath?: string,
  ) => Promise<unknown>
}

// ==============================
// === Project Management API ===
// ==============================

/** Metadata for a newly imported project. */
interface ProjectInfo {
  readonly id: string
  readonly name: string
  readonly parentDirectory: string
}

/**
 * `window.projectManagementApi` exposes functionality related to system events related to
 * project management.
 */
interface ProjectManagementApi {
  readonly setOpenProjectHandler: (handler: (projectInfo: ProjectInfo) => void) => void
}

// ====================
// === Version Info ===
// ====================

/** Versions of the app, and selected software bundled with Electron. */
interface VersionInfo {
  readonly version: string
  readonly build: string
  readonly electron: string
  readonly chrome: string
}

// =====================================
// === Global namespace augmentation ===
// =====================================

// JSDocs here are intentionally empty as these interfaces originate from elsewhere.
declare global {
  // Documentation is already inherited.
  /** */
  interface Window {
    readonly backendApi?: BackendApi
    readonly authenticationApi: AuthenticationApi
    readonly navigationApi: NavigationApi
    readonly menuApi: MenuApi
    readonly systemApi?: SystemApi
    readonly fileBrowserApi?: FileBrowserApi
    readonly projectManagementApi?: ProjectManagementApi
    readonly versionInfo?: VersionInfo
    toggleDevtools: () => void
  }

  namespace NodeJS {
    /** Environment variables. */
    interface ProcessEnv {
      readonly [key: string]: never

      // This is declared in `@types/node`. It MUST be re-declared here to suppress the error
      // about this property conflicting with the index signature above.
      // MUST NOT be `readonly`, or else `@types/node` will error.
      // @ts-expect-error The index signature is intentional to disallow unknown env vars.
      TZ?: string
      // @ts-expect-error The index signature is intentional to disallow unknown env vars.
      readonly CI?: string
      // @ts-expect-error The index signature is intentional to disallow unknown env vars.
      readonly PROD?: string
      // @ts-expect-error The index signature is intentional to disallow unknown env vars.
      readonly CSC_LINK?: string
      // @ts-expect-error The index signature is intentional to disallow unknown env vars.
      readonly APPLEID?: string
      // @ts-expect-error The index signature is intentional to disallow unknown env vars.
      readonly APPLEIDPASS?: string
      // @ts-expect-error The index signature is intentional to disallow unknown env vars.
      readonly APPLETEAMID?: string
      // @ts-expect-error The index signature is intentional to disallow unknown env vars.
      readonly ENSO_BUILD_ELECTRON_BUILDER_CONFIG?: string
      // @ts-expect-error The index signature is intentional to disallow unknown env vars.
      readonly npm_package_name?: string
      // @ts-expect-error The index signature is intentional to disallow unknown env vars.
      readonly PROJECT_MANAGER_IN_BUNDLE_PATH: string
      // @ts-expect-error The index signature is intentional to disallow unknown env vars.
      readonly ENSO_SUPPORTS_VIBRANCY?: string

      // === Integration test variables ===

      readonly ENSO_TEST?: string
      readonly ENSO_TEST_APP_ARGS?: string
      readonly ENSO_TEST_USER?: string
      readonly ENSO_TEST_USER_PASSWORD?: string
      ENSO_TEST_EXEC_PATH?: string

      // === Electron watch script variables ===

      // @ts-expect-error The index signature is intentional to disallow unknown env vars.
      readonly ELECTRON_DEV_MODE?: string
      // @ts-expect-error The index signature is intentional to disallow unknown env vars.
      readonly GUI_CONFIG_PATH?: string
    }
  }
}

<<<<<<< HEAD
export {}
=======
  // These are used in other files (because they're globals)
  const BUILD_INFO: buildJson.BuildInfo
}
>>>>>>> 12267c6d
<|MERGE_RESOLUTION|>--- conflicted
+++ resolved
@@ -3,10 +3,6 @@
  * These are from variables defined at build time, environment variables,
  * monkeypatching on `window` and generated code.
  */
-<<<<<<< HEAD
-=======
-import * as buildJson from './../../build.json' assert { type: 'json' }
->>>>>>> 12267c6d
 
 // =============
 // === Types ===
@@ -213,10 +209,4 @@
   }
 }
 
-<<<<<<< HEAD
-export {}
-=======
-  // These are used in other files (because they're globals)
-  const BUILD_INFO: buildJson.BuildInfo
-}
->>>>>>> 12267c6d
+export {}