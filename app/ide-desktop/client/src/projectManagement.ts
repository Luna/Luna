--- conflicted
+++ resolved
@@ -369,22 +369,7 @@
     name = matchedName
   }
 
-<<<<<<< HEAD
-  let finalPath: string
-  // eslint-disable-next-line no-constant-condition
-  while (true) {
-    suffix++
-    const newName = `${name}${suffix === 0 ? '' : `_${suffix}`}`
-    const candidatePath = pathModule.join(directory, newName)
-    if (!fs.existsSync(candidatePath)) {
-      finalPath = candidatePath
-      break
-    }
-  }
-  return finalPath
-=======
   return pathModule.join(directory, name)
->>>>>>> fb821303
 }
 
 /**
