--- conflicted
+++ resolved
@@ -6,14 +6,6 @@
 import { wasmLoader } from 'esbuild-plugin-wasm'
 
 import * as paths from './paths'
-
-<<<<<<< HEAD
-// ================
-// === Bundling ===
-// ================
-=======
-await appConfig.readEnvironmentFromFile()
->>>>>>> adcb6576
 
 /**
  * Get the bundler options using the environment.
