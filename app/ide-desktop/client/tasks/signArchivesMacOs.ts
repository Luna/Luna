/**
 * @file This script signs the content of all archives that we have for macOS.
 * For this to work this needs to run on macOS with `codesign`, and a JDK installed.
 * `codesign` is needed to sign the files, while the JDK is needed for correct packing
 * and unpacking of java archives.
 *
 * We require this extra step as our dependencies contain files that require us
 * to re-sign jar contents that cannot be opened as pure zip archives,
 * but require a java toolchain to extract and re-assemble to preserve manifest information.
 * This functionality is not provided by `electron-osx-sign` out of the box.
 *
 * This code is based on https://github.com/electron/electron-osx-sign/pull/231
 * but our use-case is unlikely to be supported by `electron-osx-sign`
 * as it adds a java toolchain as additional dependency.
 * This script should be removed once the engine is signed.
 */

import * as childProcess from 'node:child_process'
import * as fs from 'node:fs/promises'
import * as os from 'node:os'
import * as pathModule from 'node:path'

import glob from 'fast-glob'

// ===============================================
// === Patterns of entities that need signing. ===
// ===============================================

/** Parts of the GraalVM distribution that need to be signed by us in an extra step. */
async function graalSignables(resourcesDir: string): Promise<Signable[]> {
  const archivePatterns: ArchivePattern[] = [
    ['Contents/Home/jmods/java.base.jmod', ['bin/java', 'bin/keytool', 'lib/jspawnhelper']],
    ['Contents/Home/jmods/java.rmi.jmod', ['bin/rmiregistry']],
    ['Contents/Home/jmods/java.scripting.jmod', ['bin/jrunscript']],
    ['Contents/Home/jmods/jdk.compiler.jmod', ['bin/javac', 'bin/serialver']],
    ['Contents/Home/jmods/jdk.hotspot.agent.jmod', ['bin/jhsdb']],
    ['Contents/Home/jmods/jdk.httpserver.jmod', ['bin/jwebserver']],
    ['Contents/Home/jmods/jdk.jartool.jmod', ['bin/jarsigner', 'bin/jar']],
    ['Contents/Home/jmods/jdk.javadoc.jmod', ['bin/javadoc']],
    ['Contents/Home/jmods/jdk.javadoc.jmod', ['bin/javadoc']],
    ['Contents/Home/jmods/jdk.jconsole.jmod', ['bin/jconsole']],
    ['Contents/Home/jmods/jdk.jdeps.jmod', ['bin/javap', 'bin/jdeprscan', 'bin/jdeps']],
    ['Contents/Home/jmods/jdk.jdi.jmod', ['bin/jdb']],
    ['Contents/Home/jmods/jdk.jfr.jmod', ['bin/jfr']],
    ['Contents/Home/jmods/jdk.jlink.jmod', ['bin/jmod', 'bin/jlink', 'bin/jimage']],
    ['Contents/Home/jmods/jdk.jshell.jmod', ['bin/jshell']],
    [
      'Contents/Home/jmods/jdk.jpackage.jmod',
      ['bin/jpackage', 'classes/jdk/jpackage/internal/resources/jpackageapplauncher'],
    ],
    ['Contents/Home/jmods/jdk.jstatd.jmod', ['bin/jstatd']],
    [
      'Contents/Home/jmods/jdk.jcmd.jmod',
      ['bin/jstack', 'bin/jcmd', 'bin/jps', 'bin/jmap', 'bin/jstat', 'bin/jinfo'],
    ],
  ]

  const binariesPatterns = ['Contents/MacOS/libjli.dylib']

  // We use `*` for Graal versioned directory to not have to update this script on every GraalVM
  // update. Updates might still be needed when the list of binaries to sign changes.
  const graalDir = pathModule.join(resourcesDir, 'enso', 'runtime', '*')
  const archives = await ArchiveToSign.lookupMany(graalDir, archivePatterns)
  const binaries = await BinaryToSign.lookupMany(graalDir, binariesPatterns)
  return [...archives, ...binaries]
}

/** Parts of the Enso Engine distribution that need to be signed by us in an extra step. */
async function ensoPackageSignables(resourcesDir: string): Promise<Signable[]> {
  // Archives, and their content that need to be signed in an extra step. If a new archive is
  // added to the engine dependencies this also needs to be added here. If an archive is not added
  // here, it will show up as a failure to notarise the IDE. The offending archive will be named
  // in the error message provided by Apple and can then be added here.
  const engineDir = `${resourcesDir}/enso/dist/*`
  const archivePatterns: ArchivePattern[] = [
    [
      '/component/runner/runner.jar',
      [
        'org/sqlite/native/Mac/x86_64/libsqlitejdbc.jnilib',
        'org/sqlite/native/Mac/aarch64/libsqlitejdbc.jnilib',
        'com/sun/jna/darwin-aarch64/libjnidispatch.jnilib',
        'com/sun/jna/darwin-x86-64/libjnidispatch.jnilib',
      ],
    ],
    [
      'component/python-resources-*.jar',
      [
        'META-INF/resources/darwin/*/lib/graalpy*/*.dylib',
        'META-INF/resources/darwin/*/lib/graalpy*/modules/*.so',
      ],
    ],
    [
      'component/truffle-nfi-libffi-*.jar',
      ['META-INF/resources/nfi-native/libnfi/darwin/*/bin/libtrufflenfi.dylib'],
    ],
    [
      'component/truffle-runtime-*.jar',
      [
        'META-INF/resources/engine/libtruffleattach/darwin/amd64/bin/libtruffleattach.dylib',
        'META-INF/resources/engine/libtruffleattach/darwin/aarch64/bin/libtruffleattach.dylib',
      ],
    ],
    ['component/jna-*.jar', ['com/sun/jna/*/libjnidispatch.jnilib']],
    [
      'component/jline-*.jar',
      [
        'org/jline/nativ/Mac/arm64/libjlinenative.jnilib',
        'org/jline/nativ/Mac/x86_64/libjlinenative.jnilib',
<<<<<<< HEAD
=======
        'org/jline/nativ/Mac/x86/libjlinenative.jnilib',
>>>>>>> e86e5e72
      ],
    ],
    [
      'lib/Standard/Database/*/polyglot/java/sqlite-jdbc-*.jar',
      [
        'org/sqlite/native/Mac/aarch64/libsqlitejdbc.jnilib',
        'org/sqlite/native/Mac/x86_64/libsqlitejdbc.jnilib',
        'org/sqlite/native/Mac/aarch64/libsqlitejdbc.dylib',
        'org/sqlite/native/Mac/x86_64/libsqlitejdbc.dylib',
      ],
    ],
    [
      'lib/Standard/Snowflake/*/polyglot/java/snowflake-jdbc-*.jar',
      [
        'META-INF/native/libconscrypt_openjdk_jni-osx-*.dylib',
        'META-INF/native/libio_grpc_netty_shaded_netty_tcnative_osx_*.jnilib',
      ],
    ],
    [
      'lib/Standard/Google_Api/*/polyglot/java/grpc-netty-shaded-*.jar',
      ['META-INF/native/libio_grpc_netty_shaded_netty_tcnative_osx_*.jnilib'],
    ],
    [
      'lib/Standard/Google_Api/*/polyglot/java/conscrypt-openjdk-uber-*.jar',
      ['META-INF/native/libconscrypt_openjdk_jni-osx-*.dylib'],
    ],
    ['lib/Standard/Tableau/*/polyglot/java/jna-*.jar', ['com/sun/jna/*/libjnidispatch.jnilib']],
    [
      'lib/Standard/Image/*/polyglot/java/opencv-*.jar',
      ['nu/pattern/opencv/osx/*/libopencv_java*.dylib'],
    ],
  ]
  return ArchiveToSign.lookupMany(engineDir, archivePatterns)
}

// ================
// === Signing. ===
// ================

/** Information we need to sign a given binary. */
interface SigningContext {
  /**
   * A digital identity that is stored in a keychain that is on the calling user's keychain
   * search list. We rely on this already being set up by the Electron Builder.
   */
  readonly identity: string
  /** Path to the entitlements file. */
  readonly entitlements: string
}

/** An entity that we want to sign. */
interface Signable {
  /** Sign this entity. */
  readonly sign: (context: SigningContext) => Promise<void>
}

/** Placeholder name for temporary archives. */
const TEMPORARY_ARCHIVE_PATH = 'temporary_archive.zip'

/** Helper to execute a program in a given directory and return the output. */
function run(cmd: string, args: string[], cwd?: string) {
  console.log('Running', cmd, args, cwd)
  return childProcess.execFileSync(cmd, args, { cwd }).toString()
}

/**
 * Archive with some binaries that we want to sign.
 *
 * Can be either a zip or a jar file.
 */
class ArchiveToSign implements Signable {
  /** Looks up for archives to sign using the given path patterns. */
  static lookupMany = lookupManyHelper(ArchiveToSign.lookup.bind(this))

  /** Create a new instance. */
  constructor(
    /** An absolute path to the archive. */
    public path: string,
    /**
     * A list of patterns for files to sign inside the archive.
     * Relative to the root of the archive.
     */
    public binaries: glob.Pattern[],
  ) {}

  /** Looks up for archives to sign using the given path pattern. */
  static async lookup(base: string, [pattern, binaries]: ArchivePattern) {
    return lookupHelper(path => new ArchiveToSign(path, binaries))(base, pattern)
  }

  /**
   * Sign content of an archive. This function extracts the archive, signs the required files,
   * re-packages the archive and replaces the original.
   */
  async sign(context: SigningContext) {
    console.log(`Signing archive ${this.path}`)
    const archiveName = pathModule.basename(this.path)
    const workingDir = await getTmpDir()
    try {
      const isJar = archiveName.endsWith('jar')

      if (isJar) {
        run('jar', ['xf', this.path], workingDir)
      } else {
        // We cannot use `unzip` here because of the following issue:
        // https://unix.stackexchange.com/questions/115825/
        // This started to be an issue with GraalVM 22.3.0 release.
        run('7za', ['X', `-o${workingDir}`, this.path])
      }

      const binariesToSign = await BinaryToSign.lookupMany(workingDir, this.binaries)
      for (const binaryToSign of binariesToSign) {
        void binaryToSign.sign(context)
      }

      if (isJar) {
        if (archiveName.includes('runner')) {
          run('jar', ['-cfm', TEMPORARY_ARCHIVE_PATH, 'META-INF/MANIFEST.MF', '.'], workingDir)
        } else {
          run('jar', ['-cf', TEMPORARY_ARCHIVE_PATH, '.'], workingDir)
        }
      } else {
        run('zip', ['-rm', TEMPORARY_ARCHIVE_PATH, '.'], workingDir)
      }

      // We cannot use fs.rename because temp and target might be on different volumes.
      console.log(run('/bin/mv', [pathModule.join(workingDir, TEMPORARY_ARCHIVE_PATH), this.path]))
      console.log(`Successfully repacked ${this.path} to handle signing inner native dependency.`)
      return
    } catch (error) {
      console.error(
        `Could not repackage ${archiveName}. Please check the ${import.meta.url} task to ` +
          "ensure that it's working. This jar has to be treated specially " +
          "because it has a native library and Apple's codesign does not sign inner " +
          'native libraries correctly for jar files.',
      )
      throw error
    } finally {
      await rmRf(workingDir)
    }
  }
}

/** A single code binary file to be signed. */
class BinaryToSign implements Signable {
  /** Looks up for binaries to sign using the given path pattern. */
  static lookup = lookupHelper(path => new BinaryToSign(path))

  /** Looks up for binaries to sign using the given path patterns. */
  static lookupMany = lookupManyHelper(BinaryToSign.lookup)

  /** Create a new instance. */
  constructor(
    /** An absolute path to the binary. */
    public path: string,
  ) {}

  /** Sign this binary. */
  async sign({ entitlements, identity }: SigningContext) {
    console.log(`Signing ${this.path}`)
    run('codesign', [
      '-vvv',
      '--entitlements',
      entitlements,
      '--force',
      '--options=runtime',
      '--sign',
      identity,
      this.path,
    ])
    // Async functions should contain await.
    await Promise.resolve()
  }
}

// ==============================
// === Discovering Signables. ===
// ==============================

/**
 * Helper used to concisely define patterns for an archive to sign.
 *
 * Consists of pattern of the archive path
 * and set of patterns for files to sign inside the archive.
 */
type ArchivePattern = [glob.Pattern, glob.Pattern[]]

/** Like `glob` but returns absolute paths by default. */
async function globAbsolute(pattern: glob.Pattern, options?: glob.Options): Promise<string[]> {
  const paths = await glob(pattern, { absolute: true, ...options })
  return paths
}

/**
 * Glob patterns relative to a given base directory. The base directory is allowed to be a pattern
 * as well.
 */
async function globAbsoluteIn(
  base: glob.Pattern,
  pattern: glob.Pattern,
  options?: glob.Options,
): Promise<string[]> {
  return globAbsolute(pathModule.join(base, pattern), options)
}

/** Generate a lookup function for a given Signable type. */
function lookupHelper<R extends Signable>(mapper: (path: string) => R) {
  return async (base: string, pattern: glob.Pattern) => {
    const paths = await globAbsoluteIn(base, pattern)
    return paths.map(mapper)
  }
}

/** Generate a lookup function for a given Signable type. */
function lookupManyHelper<T, R extends Signable>(
  lookup: (base: string, pattern: T) => Promise<R[]>,
) {
  return async function (base: string, patterns: T[]) {
    const results = await Promise.all(
      patterns.map(async pattern => {
        const ret = await lookup(base, pattern)
        if (ret.length === 0) {
          console.warn(`No files found for pattern ${String(pattern)} in ${base}`)
        }
        return ret
      }),
    )
    return results.flat()
  }
}

// ==================
// === Utilities. ===
// ==================

/** Remove file recursively. */
async function rmRf(path: string) {
  await fs.rm(path, { recursive: true, force: true })
}

/** Get a new temporary directory. Caller is responsible for cleaning up the directory. */
async function getTmpDir(prefix?: string) {
  return await fs.mkdtemp(pathModule.join(os.tmpdir(), prefix ?? 'enso-signing-'))
}

// ====================
// === Entry point. ===
// ====================

/** Input for this script. */
interface Input extends SigningContext {
  readonly appOutDir: string
  readonly productFilename: string
}

/** Entry point, meant to be used from an afterSign Electron Builder's hook. */
export default async function (context: Input) {
  console.log('Environment: ', process.env)
  const { appOutDir, productFilename } = context
  const appDir = pathModule.join(appOutDir, `${productFilename}.app`)
  const contentsDir = pathModule.join(appDir, 'Contents')
  const resourcesDir = pathModule.join(contentsDir, 'Resources')

  // Sign archives.
  console.log('Signing GraalVM elemenets...')
  for (const signable of await graalSignables(resourcesDir)) await signable.sign(context)

  console.log('Signing Engine elements...')
  for (const signable of await ensoPackageSignables(resourcesDir)) await signable.sign(context)

  // Finally re-sign the top-level enso.
  const topLevelExecutable = new BinaryToSign(
    pathModule.join(contentsDir, 'MacOS', productFilename),
  )
  await topLevelExecutable.sign(context)
}<|MERGE_RESOLUTION|>--- conflicted
+++ resolved
@@ -106,10 +106,7 @@
       [
         'org/jline/nativ/Mac/arm64/libjlinenative.jnilib',
         'org/jline/nativ/Mac/x86_64/libjlinenative.jnilib',
-<<<<<<< HEAD
-=======
         'org/jline/nativ/Mac/x86/libjlinenative.jnilib',
->>>>>>> e86e5e72
       ],
     ],
     [
