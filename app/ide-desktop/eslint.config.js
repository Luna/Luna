/** @file ESLint configuration file. */
/** NOTE: The "Experimental: Use Flat Config" option must be enabled.
 * Flat config is still not quite mature, so is disabled by default. */
import * as path from 'node:path'
import * as url from 'node:url'

// We prefer `import * as name`, however these modules do not support it.
// This is specialcased in other files, but these modules shouldn't be used in other files anyway.
/* eslint-disable no-restricted-syntax */
import eslintJs from '@eslint/js'
import globals from 'globals'
import jsdoc from 'eslint-plugin-jsdoc'
import tsEslint from '@typescript-eslint/eslint-plugin'
import tsEslintParser from '@typescript-eslint/parser'
/* eslint-enable no-restricted-syntax */

// =================
// === Constants ===
// =================

const DIR_NAME = path.dirname(url.fileURLToPath(import.meta.url))
const NAME = 'enso'
/** An explicit whitelist of CommonJS modules, which do not support namespace imports.
 * Many of these have incorrect types, so no type error may not mean they support ESM,
 * and conversely type errors may not mean they don't support ESM -
 * but we add those to the whitelist anyway otherwise we get type errors.
 * In particular, `string-length` supports ESM but its type definitions don't.
 * `yargs` and `react-hot-toast` are modules we explicitly want the default imports of.
 * `node:process` is here because `process.on` does not exist on the namespace import. */
const DEFAULT_IMPORT_ONLY_MODULES =
    'node:process|chalk|string-length|yargs|yargs\\u002Fyargs|sharp|to-ico|connect|morgan|serve-static|create-servers|electron-is-dev|fast-glob|esbuild-plugin-.+|opener|tailwindcss.*'
const ALLOWED_DEFAULT_IMPORT_MODULES = `${DEFAULT_IMPORT_ONLY_MODULES}|postcss|react-hot-toast`
const OUR_MODULES = 'enso-content-config|enso-common'
const RELATIVE_MODULES =
    'bin\\u002Fproject-manager|bin\\u002Fserver|config\\u002Fparser|authentication|config|debug|file-associations|index|ipc|naming|paths|preload|security|url-associations'
const STRING_LITERAL = ':matches(Literal[raw=/^["\']/], TemplateLiteral)'
const JSX = ':matches(JSXElement, JSXFragment)'
const NOT_PASCAL_CASE = '/^(?!_?([A-Z][a-z0-9]*)+$)/'
const NOT_CAMEL_CASE = '/^(?!_?[a-z][a-z0-9*]*([A-Z0-9][a-z0-9]*)*$)/'
const WHITELISTED_CONSTANTS = 'logger|.+Context'
const NOT_CONSTANT_CASE = `/^(?!${WHITELISTED_CONSTANTS}$|_?[A-Z][A-Z0-9]*(_[A-Z0-9]+)*$)/`

// =======================================
// === Restricted syntactic constructs ===
// =======================================

// Extracted to a variable because it needs to be used twice:
// - once as-is for `.d.ts`
// - once explicitly disallowing `declare`s in regular `.ts`.
/** @type {{ selector: string; message: string; }[]} */
const RESTRICTED_SYNTAXES = [
    {
        selector:
            ':matches(ImportDeclaration:has(ImportSpecifier), ExportDeclaration, ExportSpecifier)',
        message: 'No {} imports and exports',
    },
    {
        selector: `ImportDeclaration[source.value=/^(?!(${ALLOWED_DEFAULT_IMPORT_MODULES})$)[^.]/] > ImportDefaultSpecifier`,
        message:
            'No default imports from modules. Add to `DEFAULT_IMPORT_ONLY_MODULES` in `eslint.config.js` if the module only has a default export.',
    },
    {
        selector: `ImportDeclaration[source.value=/^(?:${DEFAULT_IMPORT_ONLY_MODULES})$/] > ImportNamespaceSpecifier`,
        message: 'No namespace imports from modules that only have a default import',
    },
    {
        selector: `ImportDeclaration[source.value=/\\.(?:json|yaml|yml)$/] > ImportDefaultSpecifier[local.name=${NOT_CONSTANT_CASE}]`,
        message: 'Use `CONSTANT_CASE` for imports from data files',
    },
    {
        selector: `ImportDeclaration[source.value=/\\.json$/]:not(:has(ImportAttribute[key.name=type][value.value=json]))`,
        message: "JSON imports must be { type: 'json' }",
    },
    {
        selector: `ImportDeclaration[source.value=/\\.(?:yaml|yml)$/]:not(:has(ImportAttribute[key.name=type][value.value=yaml]))`,
        message: "YAML imports must be { type: 'yaml' }",
    },
    {
        selector: `ImportDeclaration[source.value=/\\.(?:json|yaml|yml)$/] > ImportNamespaceSpecifier`,
        message: 'Use default imports for imports from data files',
    },
    {
        selector: `ImportNamespaceSpecifier > Identifier[name=${NOT_CAMEL_CASE}]`,
        message: 'Use `camelCase` for imports',
    },
    {
        selector: `:matches(ImportDefaultSpecifier[local.name=/^${NAME}/i], ImportNamespaceSpecifier > Identifier[name=/^${NAME}/i])`,
        message: `Don't prefix modules with \`${NAME}\``,
    },
    {
        selector: 'ExportAllDeclaration',
        message: 'No re-exports',
    },
    {
        selector: 'TSTypeLiteral',
        message: 'No object types - use interfaces instead',
    },
    {
        selector: 'ForOfStatement > .left[kind=let]',
        message: 'Use `for (const x of xs)`, not `for (let x of xs)`',
    },
    {
        selector: 'TSTypeAliasDeclaration > TSTypeReference > Identifier',
        message: 'No renamed types',
    },
    {
        selector: 'TSTypeAliasDeclaration > :matches(TSLiteralType)',
        message: 'No aliases to literal types',
    },
    {
        selector:
            ':not(:matches(FunctionDeclaration, FunctionExpression, ArrowFunctionExpression, SwitchStatement, SwitchCase, IfStatement:has(.consequent > :matches(ReturnStatement, ThrowStatement)):has(.alternate :matches(ReturnStatement, ThrowStatement)), Program > TryStatement, Program > TryStatement > .handler, TryStatement:has(.block > :matches(ReturnStatement, ThrowStatement)):has(:matches([handler=null], .handler :matches(ReturnStatement, ThrowStatement))), TryStatement:has(.block > :matches(ReturnStatement, ThrowStatement)):has(:matches([handler=null], .handler :matches(ReturnStatement, ThrowStatement))) > .handler)) > * > :matches(ReturnStatement, ThrowStatement)',
        message: 'No early returns',
    },
    {
        selector:
            'TSTypeAliasDeclaration > :matches(TSBooleanKeyword, TSBigintKeyword, TSNullKeyword, TSNumberKeyword, TSObjectKeyword, TSStringKeyword, TSSymbolKeyword, TSUndefinedKeyword, TSUnknownKeyword, TSVoidKeyword)',
        message:
            'No aliases to primitives - consider using brands instead: `string & { _brand: "BrandName"; }`',
    },
    {
        // Matches functions and arrow functions, but not methods.
        selector: `:matches(FunctionDeclaration[id.name=${NOT_PASCAL_CASE}]:has(${JSX}), VariableDeclarator[id.name=${NOT_PASCAL_CASE}]:has(:matches(ArrowFunctionExpression.init ${JSX})))`,
        message: 'Use `PascalCase` for React components',
    },
    {
        // Matches other functions, non-consts, and consts not at the top level.
        selector: `:matches(FunctionDeclaration[id.name=${NOT_CAMEL_CASE}]:not(:has(${JSX})), VariableDeclarator[id.name=${NOT_CAMEL_CASE}]:has(ArrowFunctionExpression.init:not(:has(${JSX}))), :matches(VariableDeclaration[kind^=const], Program :not(ExportNamedDeclaration, TSModuleBlock) > VariableDeclaration[kind=const], ExportNamedDeclaration > * VariableDeclaration[kind=const]) > VariableDeclarator[id.name=${NOT_CAMEL_CASE}]:not(:has(ArrowFunctionExpression)))`,
        message: 'Use `camelCase` for everything but React components',
    },
    {
        // Matches non-functions.
        selector: `:matches(Program, ExportNamedDeclaration, TSModuleBlock) > VariableDeclaration[kind=const] > VariableDeclarator[id.name=${NOT_CONSTANT_CASE}]:not(:has(:matches(ArrowFunctionExpression)))`,
        message: 'Use `CONSTANT_CASE` for top-level constants that are not functions',
    },
    {
        selector: `:matches(Program, ExportNamedDeclaration, TSModuleBlock) > VariableDeclaration > VariableDeclarator > ArrowFunctionExpression`,
        message: 'Use `function foo() {}` instead of `const foo = () => {}`',
    },
    {
        selector: `ClassBody > PropertyDefinition > ArrowFunctionExpression`,
        message: 'Use `foo() {}` instead of `foo = () => {}`',
    },
    {
        selector: `:matches(Program, ExportNamedDeclaration) > VariableDeclaration[kind=const] > * > ObjectExpression:has(Property > ${STRING_LITERAL}.value):not(:has(Property > .value:not(${STRING_LITERAL})))`,
        message: 'Use `as const` for top-level object literals only containing string literals',
    },
    {
        // Matches `as T` in either:
        // - anything other than a variable declaration
        // - a variable declaration that is not at the top level
        // - a top-level variable declaration that shouldn't be `as const`
        // - a top-level variable declaration that should be `as const`, but is `as SomeActualType` instead
        selector: `:matches(:not(VariableDeclarator) > TSAsExpression, :not(:matches(Program, ExportNamedDeclaration)) > VariableDeclaration > * > TSAsExpression, :matches(Program, ExportNamedDeclaration) > VariableDeclaration > * > TSAsExpression > .expression:not(ObjectExpression:has(Property > ${STRING_LITERAL}.value):not(:has(Property > .value:not(${STRING_LITERAL})))), :matches(Program, ExportNamedDeclaration) > VariableDeclaration > * > TsAsExpression:not(:has(TSTypeReference > Identifier[name=const])) > ObjectExpression.expression:has(Property > ${STRING_LITERAL}.value):not(:has(Property > .value:not(${STRING_LITERAL}))))`,
        message: 'Avoid `as T`. Consider using a type annotation instead.',
    },
    {
        selector:
            ':matches(TSUndefinedKeyword, Identifier[name=undefined], UnaryExpression[operator=void]:not(:has(CallExpression.argument)), BinaryExpression[operator=/^===?$/]:has(UnaryExpression.left[operator=typeof]):has(Literal.right[value=undefined]))',
        message: 'Use `null` instead of `undefined`, `void 0`, or `typeof x === "undefined"`',
    },
    {
        selector: 'ExportNamedDeclaration > VariableDeclaration[kind=let]',
        message: 'Use `export const` instead of `export let`',
    },
    {
        selector: `Program > VariableDeclaration[kind=let] > * > ObjectExpression:has(Property > ${STRING_LITERAL}.value):not(:has(Property > .value:not(${STRING_LITERAL})))`,
        message:
            'Use `const` instead of `let` for top-level object literals only containing string literals',
    },
    {
        selector:
            'ImportDeclaration[source.value=/^(?:assert|async_hooks|buffer|child_process|cluster|console|constants|crypto|dgram|diagnostics_channel|dns|domain|events|fs|fs\\u002Fpromises|http|http2|https|inspector|module|net|os|path|perf_hooks|process|punycode|querystring|readline|repl|stream|string_decoder|timers|tls|trace_events|tty|url|util|v8|vm|wasi|worker_threads|zlib)$/]',
        message: 'Use `node:` prefix to import builtin node modules',
    },
    {
        selector: 'TSEnumDeclaration:not(:has(TSEnumMember))',
        message: 'Enums must not be empty',
    },
    {
        selector:
            'ImportDeclaration[source.value=/^(?!node:)/] ~ ImportDeclaration[source.value=/^node:/]',
        message:
            'Import node modules before npm modules, our modules, and relative imports, separated by a blank line',
    },
    {
        selector: `ImportDeclaration[source.value=/^(?:${OUR_MODULES}|${RELATIVE_MODULES})$/] ~ ImportDeclaration[source.value=/^(?!(|${OUR_MODULES}|${RELATIVE_MODULES})$|\\.)/]`,
        message:
            'Import npm modules before our modules and relative imports, separated by a blank line',
    },
    {
        selector: `ImportDeclaration[source.value=/^(?:${RELATIVE_MODULES})$/] ~ ImportDeclaration[source.value=/^(?:${OUR_MODULES})$/]`,
        message: 'Import our modules before relative imports, separated by a blank line',
    },
    {
        selector: `ImportDeclaration[source.value=/^\\./] ~ ImportDeclaration[source.value=/^[^.]/]`,
        message: 'Import relative imports last',
    },
    {
        selector: `ImportDeclaration[source.value=/^\\..+\\.(?:json|yml|yaml)$/] ~ ImportDeclaration[source.value=/^\\..+\\.(?!json|yml|yaml)[^.]+$/]`,
        message: 'Import data files after other relative imports',
    },
    {
        selector:
            'TSAsExpression:has(TSUnknownKeyword, TSNeverKeyword, TSAnyKeyword) > TSAsExpression',
        message: 'Use type assertions to specific types instead of `unknown`, `any` or `never`',
    },
    {
<<<<<<< HEAD
        selector: ':matches(MethodDeclaration, FunctionDeclaration) FunctionDeclaration',
        message: 'Use arrow functions for nested functions',
    },
    {
        selector: ':not(ExportNamedDeclaration) > TSInterfaceDeclaration[id.name=/Props$/]',
        message: 'All React component `Props` types must be exported',
    },
    {
        selector: 'FunctionDeclaration:has(:matches(ObjectPattern.params, ArrayPattern.params))',
        message: 'Avoid destructuring parameters in the parameter list',
=======
        selector: 'IfStatement > ExpressionStatement',
        message: 'Wrap `if` branches in `{}`',
>>>>>>> 38212786
    },
]

// ============================
// === ESLint configuration ===
// ============================

/* eslint-disable @typescript-eslint/naming-convention */
export default [
    eslintJs.configs.recommended,
    {
        plugins: {
            jsdoc: jsdoc,
            '@typescript-eslint': tsEslint,
        },
        languageOptions: {
            parser: tsEslintParser,
            parserOptions: {
                tsconfigRootDir: DIR_NAME,
                project: true,
            },
            globals: {
                ...globals.browser,
                ...globals.node,
                ...globals.es2015,
            },
        },
        rules: {
            ...tsEslint.configs['eslint-recommended']?.rules,
            ...tsEslint.configs.recommended?.rules,
            ...tsEslint.configs['recommended-requiring-type-checking']?.rules,
            ...tsEslint.configs.strict?.rules,
            eqeqeq: ['error', 'always', { null: 'never' }],
            'jsdoc/require-jsdoc': [
                'error',
                {
                    require: {
                        FunctionDeclaration: true,
                        MethodDefinition: true,
                        ClassDeclaration: true,
                        ArrowFunctionExpression: false,
                        FunctionExpression: true,
                    },
                    // Top-level constants should require JSDoc as well,
                    // however it does not seem like there is a way to do this.
                    contexts: [
                        'TSInterfaceDeclaration',
                        'TSEnumDeclaration',
                        'TSTypeAliasDeclaration',
                        'TSMethodSignature',
                    ],
                },
            ],
            'sort-imports': ['error', { allowSeparatedGroups: true }],
            'no-restricted-syntax': ['error', ...RESTRICTED_SYNTAXES],
            'prefer-arrow-callback': 'error',
            // Prefer `interface` over `type`.
            '@typescript-eslint/consistent-type-definitions': 'error',
            '@typescript-eslint/consistent-type-imports': ['error', { prefer: 'no-type-imports' }],
            '@typescript-eslint/member-ordering': 'error',
            // Method syntax is not type-safe.
            // See: https://typescript-eslint.io/rules/method-signature-style
            '@typescript-eslint/method-signature-style': 'error',
            '@typescript-eslint/naming-convention': [
                'error',
                {
                    selector: ['function'],
                    // PascalCase for React components, camelCase for all other situations
                    format: ['camelCase', 'PascalCase'],
                },
                {
                    selector: ['variable'],
                    modifiers: ['const', 'global'],
                    format: ['UPPER_CASE', 'camelCase', 'PascalCase'],
                },
                {
                    selector: ['variable'],
                    modifiers: ['const', 'exported'],
                    format: ['UPPER_CASE', 'camelCase', 'PascalCase'],
                },
                {
                    selector: ['variable'],
                    format: ['camelCase', 'PascalCase'],
                },
                {
                    selector: ['parameter', 'property', 'method'],
                    format: ['camelCase'],
                },
                {
                    selector: ['parameter'],
                    modifiers: ['unused'],
                    format: ['camelCase'],
                    leadingUnderscore: 'require',
                },
            ],
            '@typescript-eslint/no-confusing-void-expression': 'error',
            '@typescript-eslint/no-empty-interface': 'off',
            '@typescript-eslint/no-extraneous-class': 'error',
            '@typescript-eslint/no-invalid-void-type': ['error', { allowAsThisParameter: true }],
            // React 17 and later supports async functions as event handlers, so we need to disable this
            // rule to avoid false positives.
            //
            // See: https://github.com/typescript-eslint/typescript-eslint/pull/4623
            '@typescript-eslint/no-misused-promises': [
                'error',
                { checksVoidReturn: { attributes: false } },
            ],
            '@typescript-eslint/no-redundant-type-constituents': 'error',
            '@typescript-eslint/no-unnecessary-condition': 'error',
            '@typescript-eslint/no-useless-empty-export': 'error',
            '@typescript-eslint/parameter-properties': ['error', { prefer: 'parameter-property' }],
            '@typescript-eslint/prefer-enum-initializers': 'error',
            '@typescript-eslint/prefer-readonly': 'error',
            '@typescript-eslint/require-array-sort-compare': [
                'error',
                { ignoreStringArrays: true },
            ],
            '@typescript-eslint/restrict-template-expressions': 'error',
            '@typescript-eslint/sort-type-constituents': 'error',
            '@typescript-eslint/switch-exhaustiveness-check': 'error',
            'default-param-last': 'off',
            '@typescript-eslint/default-param-last': 'error',
            'no-invalid-this': 'off',
            '@typescript-eslint/no-invalid-this': ['error', { capIsConstructor: false }],
            'jsdoc/no-magic-numbers': 'off',
            '@typescript-eslint/no-magic-numbers': [
                'error',
                {
                    ignore: [0, 1, 2],
                    ignoreArrayIndexes: true,
                    ignoreEnums: true,
                    detectObjects: true,
                    enforceConst: true,
                },
            ],
            'no-redeclare': 'off',
            // Important to warn on accidental duplicated `interface`s e.g. when writing API wrappers.
            '@typescript-eslint/no-redeclare': ['error', { ignoreDeclarationMerge: false }],
            'no-shadow': 'off',
            '@typescript-eslint/no-shadow': 'warn',
            'no-unused-expressions': 'off',
            '@typescript-eslint/no-unused-expressions': 'error',
            'jsdoc/require-param-type': 'off',
            'jsdoc/check-access': 'warn',
            'jsdoc/check-alignment': 'warn',
            'jsdoc/check-indentation': 'warn',
            'jsdoc/check-line-alignment': 'warn',
            'jsdoc/check-param-names': 'warn',
            'jsdoc/check-property-names': 'warn',
            'jsdoc/check-syntax': 'warn',
            'jsdoc/check-tag-names': 'warn',
            'jsdoc/check-types': 'warn',
            'jsdoc/check-values': 'warn',
            'jsdoc/empty-tags': 'warn',
            'jsdoc/implements-on-classes': 'warn',
            'jsdoc/no-bad-blocks': 'warn',
            'jsdoc/no-defaults': 'warn',
            'jsdoc/no-multi-asterisks': 'warn',
            'jsdoc/no-types': 'warn',
            'jsdoc/no-undefined-types': 'warn',
            'jsdoc/require-asterisk-prefix': 'warn',
            'jsdoc/require-description': 'warn',
            // This rule does not handle `# Heading`s and "etc.", "e.g.", "vs." etc.
            // 'jsdoc/require-description-complete-sentence': 'warn',
            'jsdoc/require-file-overview': 'warn',
            'jsdoc/require-hyphen-before-param-description': 'warn',
            'jsdoc/require-param-description': 'warn',
            'jsdoc/require-param-name': 'warn',
            'jsdoc/require-property': 'warn',
            'jsdoc/require-property-description': 'warn',
            'jsdoc/require-property-name': 'warn',
            'jsdoc/require-property-type': 'warn',
            'jsdoc/require-returns-check': 'warn',
            'jsdoc/require-returns-description': 'warn',
            'jsdoc/require-throws': 'warn',
            'jsdoc/require-yields': 'warn',
            'jsdoc/require-yields-check': 'warn',
            'jsdoc/tag-lines': 'warn',
            'jsdoc/valid-types': 'warn',
        },
    },
    {
        files: ['**/*.js', '**/*.jsx', '**/*.cjs', '**/*.mjs'],
        rules: {
            '@typescript-eslint/no-var-requires': 'off',
            // Parameter types must be specified using JSDoc in JS files.
            'jsdoc/no-types': 'off',
        },
    },
    {
        files: ['**/*.ts', '**/*.mts', '**/*.cts', '**/*.tsx', '**/*.mtsx', '**/*.ctsx'],
        ignores: ['**/*.d.ts'],
        rules: {
            'no-restricted-syntax': [
                'error',
                ...RESTRICTED_SYNTAXES,
                {
                    selector: '[declare=true]',
                    message: 'No ambient declarations',
                },
            ],
            // This rule does not work with TypeScript, and TypeScript already does this.
            'no-undef': 'off',
        },
    },
    {
        files: ['**/*.d.ts'],
        rules: {
            'no-undef': 'off',
        },
    },
]<|MERGE_RESOLUTION|>--- conflicted
+++ resolved
@@ -206,7 +206,6 @@
         message: 'Use type assertions to specific types instead of `unknown`, `any` or `never`',
     },
     {
-<<<<<<< HEAD
         selector: ':matches(MethodDeclaration, FunctionDeclaration) FunctionDeclaration',
         message: 'Use arrow functions for nested functions',
     },
@@ -216,11 +215,11 @@
     },
     {
         selector: 'FunctionDeclaration:has(:matches(ObjectPattern.params, ArrayPattern.params))',
-        message: 'Avoid destructuring parameters in the parameter list',
-=======
+        message: 'Destructure function parameters in the body instead of in the parameter list',
+    },
+    {
         selector: 'IfStatement > ExpressionStatement',
         message: 'Wrap `if` branches in `{}`',
->>>>>>> 38212786
     },
 ]
 
