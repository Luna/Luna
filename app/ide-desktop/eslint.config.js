--- conflicted
+++ resolved
@@ -102,11 +102,7 @@
     },
     {
         selector:
-<<<<<<< HEAD
-            ':not(:matches(FunctionDeclaration, FunctionExpression, ArrowFunctionExpression, SwitchStatement, SwitchCase, IfStatement:has(.consequent > :matches(ReturnStatement, ThrowStatement)):has(.alternate :matches(ReturnStatement, ThrowStatement)))) > * > ReturnStatement',
-=======
             ':not(:matches(FunctionDeclaration, FunctionExpression, ArrowFunctionExpression, SwitchStatement, SwitchCase, IfStatement:has(.consequent > :matches(ReturnStatement, ThrowStatement)):has(.alternate :matches(ReturnStatement, ThrowStatement)), TryStatement:has(.block > :matches(ReturnStatement, ThrowStatement)):has(:matches([handler=null], .handler :matches(ReturnStatement, ThrowStatement))):has(:matches([finalizer=null], .finalizer :matches(ReturnStatement, ThrowStatement))))) > * > ReturnStatement',
->>>>>>> 38861d91
         message: 'No early returns',
     },
     {
