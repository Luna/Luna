--- conflicted
+++ resolved
@@ -240,11 +240,7 @@
 export default [
     eslintJs.configs.recommended,
     {
-<<<<<<< HEAD
-        // Playwright build cache and Vite build output.
-=======
         // Playwright build cache and Vite build directory.
->>>>>>> c437721b
         ignores: ['**/.cache/**', '**/playwright-report', '**/dist'],
     },
     {
