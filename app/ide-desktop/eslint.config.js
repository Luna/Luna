--- conflicted
+++ resolved
@@ -240,13 +240,8 @@
 export default [
     eslintJs.configs.recommended,
     {
-<<<<<<< HEAD
-        // Playwright build cache and Vite output.
+        // Playwright build cache and Vite build output.
         ignores: ['**/.cache/**', '**/playwright-report', '**/dist'],
-=======
-        // Playwright build cache.
-        ignores: ['**/.cache/**', '**/playwright-report', 'dist'],
->>>>>>> 43c80da8
     },
     {
         settings: {
