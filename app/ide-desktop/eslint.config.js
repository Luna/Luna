/** @file ESLint configuration file. */
/** NOTE: The "Experimental: Use Flat Config" option must be enabled.
 * Flat config is still not quite mature, so is disabled by default. */
import * as path from 'node:path'
import * as url from 'node:url'

// The preferred syntax is `import * as name`, however these modules do not support it.
// This is specialcased in other files, but these modules shouldn't be used in other files anyway.
/* eslint-disable no-restricted-syntax */
import eslintJs from '@eslint/js'
import globals from 'globals'
import jsdoc from 'eslint-plugin-jsdoc'
import react from 'eslint-plugin-react'
import reactHooks from 'eslint-plugin-react-hooks'
import tsEslint from '@typescript-eslint/eslint-plugin'
import tsEslintParser from '@typescript-eslint/parser'
/* eslint-enable no-restricted-syntax */

// =================
// === Constants ===
// =================

const DIR_NAME = path.dirname(url.fileURLToPath(import.meta.url))
const NAME = 'enso'
/** An explicit whitelist of CommonJS modules, which do not support namespace imports.
 * Many of these have incorrect types, so no type error may not mean they support ESM,
 * and conversely type errors may not mean they don't support ESM -
 * but we add those to the whitelist anyway otherwise we get type errors.
 * In particular, `string-length` supports ESM but its type definitions don't.
 * `yargs` is a modules we explicitly want the default imports of.
 * `node:process` is here because `process.on` does not exist on the namespace import. */
const DEFAULT_IMPORT_ONLY_MODULES =
    '@vitejs\\u002Fplugin-react|node:process|chalk|string-length|yargs|yargs\\u002Fyargs|sharp|to-ico|connect|morgan|serve-static|tiny-invariant|clsx|create-servers|electron-is-dev|fast-glob|esbuild-plugin-.+|opener|tailwindcss.*|enso-assets.*|@modyfi\\u002Fvite-plugin-yaml|is-network-error|validator.+|.*[.]json$'
const OUR_MODULES = 'enso-.*'
const RELATIVE_MODULES =
    'bin\\u002Fproject-manager|bin\\u002Fserver|config\\u002Fparser|authentication|config|debug|detect|file-associations|index|ipc|log|naming|paths|preload|project-management|security|url-associations|#\\u002F.*'
const ALLOWED_DEFAULT_IMPORT_MODULES = `${DEFAULT_IMPORT_ONLY_MODULES}|postcss|ajv\\u002Fdist\\u002F2020|${RELATIVE_MODULES}`
const STRING_LITERAL = ':matches(Literal[raw=/^["\']/], TemplateLiteral)'
const NOT_CAMEL_CASE = '/^(?!_?[a-z][a-z0-9*]*([A-Z0-9][a-z0-9]*)*$)(?!React$)/'
const WHITELISTED_CONSTANTS = 'logger|.+Context|interpolationFunction.+'
const NOT_CONSTANT_CASE = `/^(?!${WHITELISTED_CONSTANTS}$|_?[A-Z][A-Z0-9]*(_[A-Z0-9]+)*$)/`

// =======================================
// === Restricted syntactic constructs ===
// =======================================

// Extracted to a variable because it needs to be used twice:
// - once as-is for `.d.ts`
// - once explicitly disallowing `declare`s in regular `.ts`.
/** @type {{ selector: string; message: string; }[]} */
const RESTRICTED_SYNTAXES = [
    {
        selector:
            ':matches(ImportDeclaration:has(ImportSpecifier), ExportDeclaration, ExportSpecifier)',
        message: 'No {} imports and exports',
    },
    {
        selector: `ImportDeclaration[source.value=/^(?!(${ALLOWED_DEFAULT_IMPORT_MODULES})$)[^.]/] > ImportDefaultSpecifier`,
        message:
            'No default imports from modules. Add to `DEFAULT_IMPORT_ONLY_MODULES` in `eslint.config.js` if the module only has a default export.',
    },
    {
        selector: `ImportDeclaration[source.value=/^(?:${DEFAULT_IMPORT_ONLY_MODULES})$/] > ImportNamespaceSpecifier`,
        message: 'No namespace imports from modules that only have a default import',
    },
    {
        selector: `ImportDeclaration[source.value=/\\.(?:json|yaml|yml)$/] > ImportDefaultSpecifier[local.name=${NOT_CONSTANT_CASE}]`,
        message: 'Use `CONSTANT_CASE` for imports from data files',
    },
    {
        selector: `ImportDeclaration[source.value=/\\.json$/]:not(:has(ImportAttribute[key.name=type][value.value=json]))`,
        message: "JSON imports must be { type: 'json' }",
    },
    {
        selector: `ImportDeclaration[source.value=/\\.(?:yaml|yml)$/]:not(:has(ImportAttribute[key.name=type][value.value=yaml]))`,
        message: "YAML imports must be { type: 'yaml' }",
    },
    {
        selector: `ImportDeclaration[source.value=/\\.(?:json|yaml|yml)$/] > ImportNamespaceSpecifier`,
        message: 'Use default imports for imports from data files',
    },
    {
        selector: `ImportNamespaceSpecifier > Identifier[name=${NOT_CAMEL_CASE}]`,
        message: 'Use `camelCase` for imports',
    },
    {
        selector: `:matches(ImportDefaultSpecifier[local.name=/^${NAME}/i], ImportNamespaceSpecifier > Identifier[name=/^${NAME}/i])`,
        message: `Don't prefix modules with \`${NAME}\``,
    },
    {
        selector: 'TSTypeLiteral',
        message: 'No object types - use interfaces instead',
    },
    {
        selector: 'ForOfStatement > .left[kind=let]',
        message: 'Use `for (const x of xs)`, not `for (let x of xs)`',
    },
    {
        selector:
            'TSTypeAliasDeclaration > TSTypeReference:not(:has(.typeParameters)) > Identifier',
        message: 'No renamed types',
    },
    {
        selector: 'TSTypeAliasDeclaration > :matches(TSLiteralType)',
        message: 'No aliases to literal types',
    },
    {
        selector:
            ':not(:matches(FunctionDeclaration, FunctionExpression, ArrowFunctionExpression, SwitchStatement, SwitchCase, IfStatement:has(.consequent > :matches(ReturnStatement, ThrowStatement)):has(.alternate :matches(ReturnStatement, ThrowStatement)), Program > TryStatement, Program > TryStatement > .handler, TryStatement:has(.block > :matches(ReturnStatement, ThrowStatement)):has(:matches([handler=null], .handler :matches(ReturnStatement, ThrowStatement))), TryStatement:has(.block > :matches(ReturnStatement, ThrowStatement)):has(:matches([handler=null], .handler :matches(ReturnStatement, ThrowStatement))) > .handler)) > * > :matches(ReturnStatement, ThrowStatement)',
        message: 'No early returns',
    },
    {
        selector:
            'TSTypeAliasDeclaration > :matches(TSBooleanKeyword, TSBigintKeyword, TSNullKeyword, TSNumberKeyword, TSObjectKeyword, TSStringKeyword, TSSymbolKeyword, TSUndefinedKeyword, TSUnknownKeyword, TSVoidKeyword)',
        message:
            'No aliases to primitives - consider using brands instead: `string & { _brand: "BrandName"; }`',
    },
    {
        // Matches non-functions.
        selector: `:matches(Program, ExportNamedDeclaration, TSModuleBlock) > VariableDeclaration[kind=const] > VariableDeclarator[id.name=${NOT_CONSTANT_CASE}]:not(:matches([init.callee.object.name=React][init.callee.property.name=forwardRef], :has(ArrowFunctionExpression), :has(CallExpression[callee.object.name=newtype][callee.property.name=newtypeConstructor])))`,
        message: 'Use `CONSTANT_CASE` for top-level constants that are not functions',
    },
    {
        selector: `:matches(Program, ExportNamedDeclaration, TSModuleBlock) > VariableDeclaration > VariableDeclarator > ArrowFunctionExpression`,
        message: 'Use `function foo() {}` instead of `const foo = () => {}`',
    },
    {
        selector: `ClassBody > PropertyDefinition > ArrowFunctionExpression`,
        message: 'Use `foo() {}` instead of `foo = () => {}`',
    },
    {
        // This lint intentionally excludes classes and readonly arrays.
        selector: 'TSInterfaceBody:has(TSPropertySignature[readonly=false])',
        message: 'Add `readonly` modifier to all interface properties',
    },
    {
        selector: `TSAsExpression:not(:has(TSTypeReference > Identifier[name=const]))`,
        message: 'Avoid `as T`. Consider using a type annotation instead.',
    },
    {
        selector: `:matches(\
            TSUndefinedKeyword,\
            Identifier[name=undefined],\
            UnaryExpression[operator=void]:not(:has(CallExpression.argument)), BinaryExpression[operator=/^===?$/]:has(UnaryExpression.left[operator=typeof]):has(Literal.right[value=undefined])\
        )`,
        message: 'Use `null` instead of `undefined`, `void 0`, or `typeof x === "undefined"`',
    },
    {
        selector: 'ExportNamedDeclaration > VariableDeclaration[kind=let]',
        message: 'Use `export const` instead of `export let`',
    },
    {
        selector: `Program > VariableDeclaration[kind=let] > * > ObjectExpression:has(Property > ${STRING_LITERAL}.value):not(:has(Property > .value:not(${STRING_LITERAL})))`,
        message:
            'Use `const` instead of `let` for top-level object literals only containing string literals',
    },
    {
        selector:
            'ImportDeclaration[source.value=/^(?:assert|async_hooks|buffer|child_process|cluster|console|constants|crypto|dgram|diagnostics_channel|dns|domain|events|fs|fs\\u002Fpromises|http|http2|https|inspector|module|net|os|path|perf_hooks|process|punycode|querystring|readline|repl|stream|string_decoder|timers|tls|trace_events|tty|url|util|v8|vm|wasi|worker_threads|zlib)$/]',
        message: 'Use `node:` prefix to import builtin node modules',
    },
    {
        selector: 'TSEnumDeclaration:not(:has(TSEnumMember))',
        message: 'Enums must not be empty',
    },
    {
        selector:
            'ImportDeclaration[source.value=/^(?!node:)/] ~ ImportDeclaration[source.value=/^node:/]',
        message:
            'Import node modules before npm modules, our modules, and relative imports, separated by a blank line',
    },
    {
        selector: `ImportDeclaration[source.value=/^(?:${OUR_MODULES}|${RELATIVE_MODULES})$/] ~ ImportDeclaration[source.value=/^(?!(|${OUR_MODULES}|${RELATIVE_MODULES})$|\\.)/]`,
        message:
            'Import npm modules before our modules and relative imports, separated by a blank line',
    },
    {
        selector: `ImportDeclaration[source.value=/^(?:${RELATIVE_MODULES})$/] ~ ImportDeclaration[source.value=/^(?:${OUR_MODULES})$/]`,
        message: 'Import our modules before relative imports, separated by a blank line',
    },
    {
        selector: `ImportDeclaration[source.value=/^\\./] ~ ImportDeclaration[source.value=/^[^.]/]`,
        message: 'Import relative imports last',
    },
    {
        selector: `ImportDeclaration[source.value=/^\\..+\\.(?:json|yml|yaml)$/] ~ ImportDeclaration[source.value=/^\\..+\\.(?!json|yml|yaml)[^.]+$/]`,
        message: 'Import data files after other relative imports',
    },
    {
        selector:
            'TSAsExpression:has(TSUnknownKeyword, TSNeverKeyword, TSAnyKeyword) > TSAsExpression',
        message: 'Use type assertions to specific types instead of `unknown`, `any` or `never`',
    },
    {
        selector: ':matches(MethodDeclaration, FunctionDeclaration) FunctionDeclaration',
        message: 'Use arrow functions for nested functions',
    },
    {
        selector: 'IfStatement > ExpressionStatement',
        message: 'Wrap `if` branches in `{}`',
    },
    {
        selector: ':matches(ForStatement[test=null], ForStatement[test.value=true])',
        message: 'Use `while (true)` instead of `for (;;)`',
    },
    {
        selector: `:matches(\
            JSXAttribute[name.name=/^(?:alt|error|label|placeholder|text|title|actionButtonLabel|actionText|aria-label)$/][value.raw=/^'|^"|^\`/], \
            JSXText[value=/\\S/], \
            JSXAttribute[name.name=/^(?:alt|error|label|placeholder|text|title|actionButtonLabel|actionText|aria-label)$/] ConditionalExpression:matches(\
                [consequent.raw=/^'|^"|^\`/], \
                [alternate.raw=/^'|^"|^\`/]\
            )\
        )`,
        message: 'Use a `getText()` from `useText` instead of a literal string',
    },
    {
        selector: 'JSXOpeningElement[name.name=button] > JSXIdentifier',
        message: 'Use `Button` or `UnstyledButton` instead of `button`',
    },
    {
        selector: 'JSXOpeningElement[name.name=label] > JSXIdentifier',
        message: 'Use `aria.Label` instead of `label`',
    },
    {
        selector: 'JSXOpeningElement[name.name=input] > JSXIdentifier',
        message: 'Use `aria.Input` instead of `input`',
    },
    {
        selector: 'JSXOpeningElement[name.name=/^h[123456]$/] > JSXIdentifier',
        message: 'Use `aria.Heading` instead of `h1`-`h6`',
    },
]

// ============================
// === ESLint configuration ===
// ============================

/* eslint-disable @typescript-eslint/naming-convention */
export default [
    eslintJs.configs.recommended,
    {
<<<<<<< HEAD
        // Playwright build cache and Vite output.
        ignores: ['**/.cache/**', '**/playwright-report', 'dist'],
=======
        // Playwright build cache and Vite build directory.
        ignores: ['**/.cache/**', '**/playwright-report', '**/dist'],
>>>>>>> 2677e556
    },
    {
        settings: {
            react: {
                version: '18.2',
            },
        },
        plugins: {
            jsdoc: jsdoc,
            '@typescript-eslint': tsEslint,
            react: react,
            'react-hooks': reactHooks,
        },
        languageOptions: {
            parser: tsEslintParser,
            parserOptions: {
                tsconfigRootDir: DIR_NAME,
                project: true,
            },
            globals: {
                ...globals.browser,
                ...globals.node,
                ...globals.es2015,
            },
        },
        rules: {
            ...tsEslint.configs['eslint-recommended']?.rules,
            ...tsEslint.configs.recommended?.rules,
            ...tsEslint.configs['recommended-requiring-type-checking']?.rules,
            ...tsEslint.configs.strict?.rules,
            ...react.configs['jsx-runtime'].rules,
            eqeqeq: ['error', 'always', { null: 'never' }],
            // Any extra semicolons that exist, are required by Prettier.
            'no-extra-semi': 'off',
            'jsdoc/require-jsdoc': [
                'error',
                {
                    require: {
                        FunctionDeclaration: true,
                        MethodDefinition: true,
                        ClassDeclaration: true,
                        ArrowFunctionExpression: false,
                        FunctionExpression: true,
                    },
                    // Top-level constants should require JSDoc as well,
                    // however it does not seem like there is a way to do this.
                    contexts: [
                        'TSInterfaceDeclaration',
                        'TSEnumDeclaration',
                        'TSTypeAliasDeclaration',
                        'TSMethodSignature',
                    ],
                },
            ],
            'no-constant-condition': ['error', { checkLoops: false }],
            'no-restricted-syntax': ['error', ...RESTRICTED_SYNTAXES],
            'prefer-const': 'error',
            // Not relevant because TypeScript checks types.
            'react/prop-types': 'off',
            'react/self-closing-comp': 'error',
            'react-hooks/rules-of-hooks': 'error',
            'react-hooks/exhaustive-deps': 'error',
            'react/jsx-pascal-case': ['error', { allowNamespace: true }],
            // Prefer `interface` over `type`.
            '@typescript-eslint/consistent-type-definitions': 'error',
            '@typescript-eslint/consistent-type-imports': 'error',
            '@typescript-eslint/member-ordering': 'error',
            // Method syntax is not type-safe.
            // See: https://typescript-eslint.io/rules/method-signature-style
            '@typescript-eslint/method-signature-style': 'error',
            '@typescript-eslint/naming-convention': [
                'error',
                {
                    selector: ['function'],
                    // PascalCase for React components, camelCase for all other situations
                    format: ['camelCase', 'PascalCase'],
                },
                {
                    selector: ['variable'],
                    modifiers: ['const', 'global'],
                    format: ['UPPER_CASE', 'camelCase', 'PascalCase'],
                },
                {
                    selector: ['variable'],
                    modifiers: ['const', 'exported'],
                    format: ['UPPER_CASE', 'camelCase', 'PascalCase'],
                },
                {
                    selector: ['variable'],
                    format: ['camelCase', 'PascalCase'],
                },
                {
                    selector: ['parameter', 'method'],
                    format: ['camelCase'],
                },
                {
                    selector: ['parameter'],
                    modifiers: ['unused'],
                    format: ['camelCase'],
                    leadingUnderscore: 'require',
                },
                {
                    selector: ['property'],
                    format: ['camelCase'],
                    filter: {
                        regex: '^(?:data-testid)$',
                        match: false,
                    },
                },
            ],
            '@typescript-eslint/no-confusing-void-expression': 'error',
            '@typescript-eslint/no-empty-interface': 'off',
            '@typescript-eslint/no-extraneous-class': 'error',
            '@typescript-eslint/no-invalid-void-type': ['error', { allowAsThisParameter: true }],
            // React 17 and later supports async functions as event handlers, so we need to disable this
            // rule to avoid false positives.
            //
            // See: https://github.com/typescript-eslint/typescript-eslint/pull/4623
            '@typescript-eslint/no-misused-promises': [
                'error',
                { checksVoidReturn: { attributes: false } },
            ],
            '@typescript-eslint/no-redundant-type-constituents': 'error',
            '@typescript-eslint/no-unnecessary-condition': [
                'error',
                { allowConstantLoopConditions: true },
            ],
            '@typescript-eslint/no-useless-empty-export': 'error',
            '@typescript-eslint/parameter-properties': ['error', { prefer: 'parameter-property' }],
            '@typescript-eslint/prefer-enum-initializers': 'error',
            '@typescript-eslint/prefer-readonly': 'error',
            '@typescript-eslint/require-array-sort-compare': [
                'error',
                { ignoreStringArrays: true },
            ],
            '@typescript-eslint/restrict-template-expressions': 'error',
            '@typescript-eslint/sort-type-constituents': 'error',
            '@typescript-eslint/strict-boolean-expressions': 'error',
            '@typescript-eslint/switch-exhaustiveness-check': 'error',
            'default-param-last': 'off',
            '@typescript-eslint/default-param-last': 'error',
            'no-invalid-this': 'off',
            '@typescript-eslint/no-invalid-this': ['error', { capIsConstructor: false }],
            'jsdoc/no-magic-numbers': 'off',
            '@typescript-eslint/no-magic-numbers': [
                'error',
                {
                    ignore: [-1, 0, 1, 2, 3, 4, 5],
                    ignoreArrayIndexes: true,
                    ignoreEnums: true,
                    detectObjects: true,
                    enforceConst: true,
                },
            ],
            'no-redeclare': 'off',
            // Important to warn on accidental duplicated `interface`s e.g. when writing API wrappers.
            '@typescript-eslint/no-redeclare': ['error', { ignoreDeclarationMerge: false }],
            'no-shadow': 'off',
            '@typescript-eslint/no-shadow': 'error',
            'no-unused-expressions': 'off',
            '@typescript-eslint/no-unused-expressions': 'error',
            'jsdoc/require-param-type': 'off',
            'jsdoc/check-access': 'error',
            'jsdoc/check-alignment': 'error',
            'jsdoc/check-indentation': 'error',
            'jsdoc/check-line-alignment': 'error',
            'jsdoc/check-param-names': 'error',
            'jsdoc/check-property-names': 'error',
            'jsdoc/check-syntax': 'error',
            'jsdoc/check-tag-names': 'error',
            'jsdoc/check-types': 'error',
            'jsdoc/check-values': 'error',
            'jsdoc/empty-tags': 'error',
            'jsdoc/implements-on-classes': 'error',
            'jsdoc/no-bad-blocks': 'error',
            'jsdoc/no-defaults': 'error',
            'jsdoc/no-multi-asterisks': 'error',
            'jsdoc/no-types': 'error',
            'jsdoc/no-undefined-types': 'error',
            'jsdoc/require-asterisk-prefix': 'error',
            'jsdoc/require-description': 'error',
            // This rule does not handle `# Heading`s and "etc.", "e.g.", "vs." etc.
            // 'jsdoc/require-description-complete-sentence': 'error',
            'jsdoc/require-file-overview': 'error',
            'jsdoc/require-hyphen-before-param-description': 'error',
            'jsdoc/require-param-description': 'error',
            'jsdoc/require-param-name': 'error',
            'jsdoc/require-property': 'error',
            'jsdoc/require-property-description': 'error',
            'jsdoc/require-property-name': 'error',
            'jsdoc/require-property-type': 'error',
            'jsdoc/require-returns-check': 'error',
            'jsdoc/require-returns-description': 'error',
            'jsdoc/require-throws': 'error',
            'jsdoc/require-yields': 'error',
            'jsdoc/require-yields-check': 'error',
            'jsdoc/tag-lines': 'error',
            'jsdoc/valid-types': 'error',
        },
    },
    {
        files: ['**/*.js', '**/*.jsx', '**/*.cjs', '**/*.mjs'],
        rules: {
            '@typescript-eslint/no-var-requires': 'off',
            // Parameter types must be specified using JSDoc in JS files.
            'jsdoc/no-types': 'off',
        },
    },
    {
        files: ['**/*.ts', '**/*.mts', '**/*.cts', '**/*.tsx', '**/*.mtsx', '**/*.ctsx'],
        ignores: ['**/*.d.ts'],
        rules: {
            'no-restricted-syntax': [
                'error',
                ...RESTRICTED_SYNTAXES,
                {
                    selector: ':not(TSModuleDeclaration)[declare=true]',
                    message: 'No ambient declarations',
                },
                {
                    selector: 'ExportDefaultDeclaration:has(Identifier.declaration)',
                    message:
                        'Use `export default` on the declaration, instead of as a separate statement',
                },
            ],
            // This rule does not work with TypeScript, and TypeScript already does this.
            'no-undef': 'off',
        },
    },
    {
        files: [
            'lib/dashboard/src/**/*.ts',
            'lib/dashboard/src/**/*.mts',
            'lib/dashboard/src/**/*.cts',
            'lib/dashboard/src/**/*.tsx',
            'lib/dashboard/src/**/*.mtsx',
            'lib/dashboard/src/**/*.ctsx',
            'lib/dashboard/mock/**/*.ts',
            'lib/dashboard/mock/**/*.mts',
            'lib/dashboard/mock/**/*.cts',
            'lib/dashboard/mock/**/*.tsx',
            'lib/dashboard/mock/**/*.mtsx',
            'lib/dashboard/mock/**/*.ctsx',
        ],
        rules: {
            'no-restricted-properties': [
                'error',
                {
                    object: 'router',
                    property: 'useNavigate',
                    message: 'Use `hooks.useNavigate` instead.',
                },
                {
                    object: 'console',
                    message: 'Avoid leaving debugging statements when committing code',
                },
                {
                    property: 'useDebugState',
                    message: 'Avoid leaving debugging statements when committing code',
                },
                {
                    property: 'useDebugEffect',
                    message: 'Avoid leaving debugging statements when committing code',
                },
                {
                    property: 'useDebugMemo',
                    message: 'Avoid leaving debugging statements when committing code',
                },
                {
                    property: 'useDebugCallback',
                    message: 'Avoid leaving debugging statements when committing code',
                },
            ],
        },
    },
    {
        files: [
            'lib/dashboard/e2e/**/*.ts',
            'lib/dashboard/e2e/**/*.mts',
            'lib/dashboard/e2e/**/*.cts',
            'lib/dashboard/e2e/**/*.tsx',
            'lib/dashboard/e2e/**/*.mtsx',
            'lib/dashboard/e2e/**/*.ctsx',
        ],
        rules: {
            'no-restricted-properties': [
                'error',
                {
                    object: 'console',
                    message: 'Avoid leaving debugging statements when committing code',
                },
                {
                    object: 'hooks',
                    property: 'useDebugState',
                    message: 'Avoid leaving debugging statements when committing code',
                },
                {
                    object: 'hooks',
                    property: 'useDebugEffect',
                    message: 'Avoid leaving debugging statements when committing code',
                },
                {
                    object: 'hooks',
                    property: 'useDebugMemo',
                    message: 'Avoid leaving debugging statements when committing code',
                },
                {
                    object: 'hooks',
                    property: 'useDebugCallback',
                    message: 'Avoid leaving debugging statements when committing code',
                },
                {
                    object: 'page',
                    property: 'type',
                    message: 'Prefer `locator.type` instead',
                },
                {
                    object: 'page',
                    property: 'click',
                    message: 'Prefer `locator.click` instead',
                },
                {
                    object: 'page',
                    property: 'fill',
                    message: 'Prefer `locator.fill` instead',
                },
                {
                    object: 'page',
                    property: 'locator',
                    message: 'Prefer `page.getBy*` instead',
                },
            ],
        },
    },
    {
        files: ['**/*.d.ts'],
        rules: {
            'no-undef': 'off',
        },
    },
    {
        files: ['**/tailwind.config.ts'],
        rules: {
            'no-restricted-syntax': 'off',
            '@typescript-eslint/naming-convention': 'off',
        },
    },
]<|MERGE_RESOLUTION|>--- conflicted
+++ resolved
@@ -240,13 +240,8 @@
 export default [
     eslintJs.configs.recommended,
     {
-<<<<<<< HEAD
-        // Playwright build cache and Vite output.
-        ignores: ['**/.cache/**', '**/playwright-report', 'dist'],
-=======
         // Playwright build cache and Vite build directory.
         ignores: ['**/.cache/**', '**/playwright-report', '**/dist'],
->>>>>>> 2677e556
     },
     {
         settings: {
