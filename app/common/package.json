{
  "name": "enso-common",
  "version": "1.0.0",
  "type": "module",
  "exports": {
    ".": {
      "source": "./src/index.ts",
      "types": "./dist/index.d.ts",
      "import": "./dist/index.js"
    },
    "./src/config.json": "./src/config.json",
    "./src/*": {
      "source": "./src/*.ts",
      "types": "./dist/*.d.ts",
      "import": "./dist/*.js"
    }
  },
  "main": "src/index.ts",
  "scripts": {
    "test": "vitest run",
    "compile": "tsc",
    "lint": "eslint ./src --cache --max-warnings=0"
  },
  "peerDependencies": {
    "@tanstack/query-core": "5.59.20",
    "@tanstack/vue-query": "5.59.20"
  },
  "dependencies": {
    "@tanstack/query-persist-client-core": "5.59.20",
    "@tanstack/vue-query": "5.59.20",
    "lib0": "^0.2.99",
    "react": "^18.3.1",
<<<<<<< HEAD
    "vitest": "^1.3.1",
    "@types/node": "^20.11.21"
=======
    "vitest": "3.0.0-beta.3",
    "vue": "^3.5.13"
>>>>>>> 4ace1b23
  }
}<|MERGE_RESOLUTION|>--- conflicted
+++ resolved
@@ -30,12 +30,7 @@
     "@tanstack/vue-query": "5.59.20",
     "lib0": "^0.2.99",
     "react": "^18.3.1",
-<<<<<<< HEAD
-    "vitest": "^1.3.1",
+    "vitest": "3.0.0-beta.3",
     "@types/node": "^20.11.21"
-=======
-    "vitest": "3.0.0-beta.3",
-    "vue": "^3.5.13"
->>>>>>> 4ace1b23
   }
 }