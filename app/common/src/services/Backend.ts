--- conflicted
+++ resolved
@@ -1786,9 +1786,8 @@
     projectId?: string | null,
     metadata?: object | null,
   ): Promise<void>
-<<<<<<< HEAD
-  /** Download from an arbitrary URL that is assumed to originate from this backend. */
-  abstract download(url: string, name?: string): Promise<void>
+  /** Download an asset. */
+  abstract download(assetId: AssetId, title: string): Promise<void>
   /**
    * The list of the asset's ancestors, if and only if the asset is in the given category.
    * Note: The `null` in the return type exists to prevent accidentally implicitly returning
@@ -1798,10 +1797,6 @@
     asset: Pick<AnyAsset, 'id' | 'parentId'>,
     category: CategoryId,
   ): Promise<readonly DirectoryId[] | null>
-=======
-  /** Download an asset. */
-  abstract download(assetId: AssetId, title: string): Promise<void>
->>>>>>> bfd31f9f
 
   /**
    * Get the URL for the customer portal.
