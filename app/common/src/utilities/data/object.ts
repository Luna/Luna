/** @file Functions related to manipulating objects. */

// ===============
// === Mutable ===
// ===============

/** Remove the `readonly` modifier from all fields in a type. */
export type Mutable<T> = {
  -readonly [K in keyof T]: T[K]
}

// =============
// === merge ===
// =============

/** Prevents generic parameter inference by hiding the type parameter behind a conditional type. */
type NoInfer<T> = [T][T extends T ? 0 : never]

/**
 * Immutably shallowly merge an object with a partial update.
 * Does not preserve classes. Useful for preserving order of properties.
 */
export function merge<T extends object>(object: T, update: Partial<T>): T {
  for (const [key, value] of Object.entries(update)) {
    if (!Object.is(value, (object as Record<string, unknown>)[key])) {
      // This is FINE, as the matching `return` is below this `return`.
      return Object.assign({ ...object }, update)
    }
  }
  return object
}

/** Return a function to update an object with the given partial update. */
export function merger<T extends object>(update: Partial<NoInfer<T>>): (object: T) => T {
  return object => merge(object, update)
}

// ================
// === readonly ===
// ================

/** Makes all properties readonly at the type level. They are still mutable at the runtime level. */
export function readonly<T extends object>(object: T): Readonly<T> {
  return object
}

// =====================
// === unsafeMutable ===
// =====================

/** Removes the readonly modifier from all properties on the object. UNSAFE. */
export function unsafeMutable<T extends object>(object: T): { -readonly [K in keyof T]: T[K] } {
  return object
}

// =====================
// === unsafeEntries ===
// =====================

/**
 * Return the entries of an object. UNSAFE only when it is possible for an object to have
 * extra keys.
 */
export function unsafeEntries<T extends object>(
  object: T,
): readonly { [K in keyof T]: readonly [K, T[K]] }[keyof T][] {
  // @ts-expect-error This is intentionally a wrapper function with a different type.
  return Object.entries(object)
}

// =============================
// === unsafeRemoveUndefined ===
// =============================

/** A the object with `undefined` unsafely removed from the value types of all of its keys. */
export function unsafeRemoveUndefined<T extends object>(
  object: T,
): { [K in keyof T]: Exclude<T[K], undefined> } {
  // This function intentionally performs an mostly safe, but ultimately unsafe cast.
  return object as never
}

// ==================
// === mapEntries ===
// ==================

/**
 * Return the entries of an object. UNSAFE only when it is possible for an object to have
 * extra keys.
 */
export function mapEntries<K extends PropertyKey, V, W>(
  object: Record<K, V>,
  map: (key: K, value: V) => W,
): Readonly<Record<K, W>> {
  // @ts-expect-error It is known that the set of keys is the same for the input and the output,
  // because the output is dynamically generated based on the input.
  return Object.fromEntries(
    unsafeEntries(object).map<[K, W]>(kv => {
      const [k, v] = kv
      return [k, map(k, v)]
    }),
  )
}

// ================
// === asObject ===
// ================

/** Either return the object unchanged, if the input was an object, or `null`. */
export function asObject(value: unknown): object | null {
  return typeof value === 'object' && value != null ? value : null
}

// =============================
// === singletonObjectOrNull ===
// =============================

/** Either return a singleton object, if the input was an object, or an empty array. */
export function singletonObjectOrNull(value: unknown): [] | [object] {
  return typeof value === 'object' && value != null ? [value] : []
}

// ============
// === omit ===
// ============

/** UNSAFE when `Ks` contains strings that are not in the runtime array. */
export function omit<T, Ks extends readonly [string & keyof T, ...(string & keyof T)[]]>(
  object: T,
  ...keys: Ks
): Omit<T, Ks[number]> {
  const keysSet = new Set<string>(keys)
  return Object.fromEntries(
<<<<<<< HEAD
    // This is SAFE, as it is a readonly upcast.
    // eslint-disable-next-line no-restricted-syntax
    Object.entries(object as Readonly<Record<string, unknown>>).filter(([k]) => !keysSet.has(k)),
=======
    // This is SAFE, as it is a reaonly upcast.
    Object.entries(object as Readonly<Record<string, unknown>>).flatMap(kv =>
      !keysSet.has(kv[0]) ? [kv] : [],
    ),
>>>>>>> 71acb83e
  ) as Omit<T, Ks[number]>
}

// ============
// === pick ===
// ============

/** UNSAFE when `Ks` contains strings that are not in the runtime array. */
export function pick<T, Ks extends readonly [string & keyof T, ...(string & keyof T)[]]>(
  object: T,
  ...keys: Ks
): Pick<T, Ks[number]> {
  const keysSet = new Set<string>(keys)
  // eslint-disable-next-line no-restricted-syntax
  return Object.fromEntries(
    // This is SAFE, as it is a readonly upcast.
    // eslint-disable-next-line no-restricted-syntax
    Object.entries(object as Readonly<Record<string, unknown>>).filter(([k]) => keysSet.has(k)),
  ) as Pick<T, Ks[number]>
}

// ===================
// === ExtractKeys ===
// ===================

/** Filter a type `T` to include only the properties extending the given type `U`. */
export type ExtractKeys<T, U> = {
  [K in keyof T]: T[K] extends U ? K : never
}[keyof T]

// ================
// === MethodOf ===
// ================

/** An instance method of the given type. */
export type MethodOf<T> = (this: T, ...args: never) => unknown<|MERGE_RESOLUTION|>--- conflicted
+++ resolved
@@ -131,16 +131,8 @@
 ): Omit<T, Ks[number]> {
   const keysSet = new Set<string>(keys)
   return Object.fromEntries(
-<<<<<<< HEAD
     // This is SAFE, as it is a readonly upcast.
-    // eslint-disable-next-line no-restricted-syntax
     Object.entries(object as Readonly<Record<string, unknown>>).filter(([k]) => !keysSet.has(k)),
-=======
-    // This is SAFE, as it is a reaonly upcast.
-    Object.entries(object as Readonly<Record<string, unknown>>).flatMap(kv =>
-      !keysSet.has(kv[0]) ? [kv] : [],
-    ),
->>>>>>> 71acb83e
   ) as Omit<T, Ks[number]>
 }
 
@@ -154,10 +146,8 @@
   ...keys: Ks
 ): Pick<T, Ks[number]> {
   const keysSet = new Set<string>(keys)
-  // eslint-disable-next-line no-restricted-syntax
   return Object.fromEntries(
     // This is SAFE, as it is a readonly upcast.
-    // eslint-disable-next-line no-restricted-syntax
     Object.entries(object as Readonly<Record<string, unknown>>).filter(([k]) => keysSet.has(k)),
   ) as Pick<T, Ks[number]>
 }
