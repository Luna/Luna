/** @file Functions related to manipulating objects. */

/** Remove the `readonly` modifier from all fields in a type. */
export type Mutable<T> = {
  -readonly [K in keyof T]: T[K]
}

/** Prevents generic parameter inference by hiding the type parameter behind a conditional type. */
type NoInfer<T> = [T][T extends T ? 0 : never]

/**
 * Immutably shallowly merge an object with a partial update.
 * Does not preserve classes. Useful for preserving order of properties.
 */
export function merge<T extends object>(object: T, update: Partial<T>): T {
  for (const [key, value] of Object.entries(update)) {
    if (!Object.is(value, (object as Record<string, unknown>)[key])) {
      // This is FINE, as the matching `return` is below this `return`.
      return Object.assign({ ...object }, update)
    }
  }
  return object
}

/** Return a function to update an object with the given partial update. */
export function merger<T extends object>(update: Partial<NoInfer<T>>): (object: T) => T {
  return object => merge(object, update)
}

/** Makes all properties readonly at the type level. They are still mutable at the runtime level. */
export function readonly<T extends object>(object: T): Readonly<T> {
  return object
}

/** Removes the readonly modifier from all properties on the object. UNSAFE. */
export function unsafeMutable<T extends object>(object: T): { -readonly [K in keyof T]: T[K] } {
  return object
}

/**
 * Return the entries of an object. UNSAFE only when it is possible for an object to have
 * extra keys.
 */
export function unsafeKeys<T extends object>(object: T): readonly (keyof T)[] {
  // @ts-expect-error This is intentionally a wrapper function with a different type.
  return Object.keys(object)
}

/** Return the values of an object. UNSAFE only when it is possible for an object to have extra keys. */
export function unsafeValues<const T extends object>(object: T): readonly T[keyof T][] {
  return Object.values(object)
}

/**
 * Return the entries of an object. UNSAFE only when it is possible for an object to have
 * extra keys.
 */
export function unsafeEntries<T extends object>(
  object: T,
): readonly { [K in keyof T]: readonly [K, T[K]] }[keyof T][] {
  // @ts-expect-error This is intentionally a wrapper function with a different type.
  return Object.entries(object)
}

<<<<<<< HEAD
=======
/**
 * Return an object from its entries. UNSAFE only when it is possible for an object to have
 * extra keys.
 */
export function unsafeFromEntries<T extends object>(
  entries: readonly { [K in keyof T]: readonly [K, T[K]] }[keyof T][],
): T {
  // @ts-expect-error This is intentionally a wrapper function with a different type.
  return Object.fromEntries(entries)
}

// =============================
// === unsafeRemoveUndefined ===
// =============================

>>>>>>> 9e00b9dd
/** A the object with `undefined` unsafely removed from the value types of all of its keys. */
export function unsafeRemoveUndefined<T extends object>(
  object: T,
): { [K in keyof T]: Exclude<T[K], undefined> } {
  // This function intentionally performs an mostly safe, but ultimately unsafe cast.
  return object as never
}

/**
 * Return the entries of an object. UNSAFE only when it is possible for an object to have
 * extra keys.
 */
export function mapEntries<K extends PropertyKey, V, W>(
  object: Record<K, V>,
  map: (key: K, value: V) => W,
): Readonly<Record<K, W>> {
  // @ts-expect-error It is known that the set of keys is the same for the input and the output,
  // because the output is dynamically generated based on the input.
  return Object.fromEntries(
    unsafeEntries(object).map<[K, W]>(kv => {
      const [k, v] = kv
      return [k, map(k, v)]
    }),
  )
}

/** Either return the object unchanged, if the input was an object, or `null`. */
export function asObject(value: unknown): object | null {
  return typeof value === 'object' && value != null ? value : null
}

/** Either return a singleton object, if the input was an object, or an empty array. */
export function singletonObjectOrNull(value: unknown): [] | [object] {
  return typeof value === 'object' && value != null ? [value] : []
}

/** UNSAFE when `Ks` contains strings that are not in the runtime array. */
export function omit<T, Ks extends readonly [string & keyof T, ...(string & keyof T)[]]>(
  object: T,
  ...keys: Ks
): Omit<T, Ks[number]> {
  const keysSet = new Set<string>(keys)
  return Object.fromEntries(
    // This is SAFE, as it is a readonly upcast.
    Object.entries(object as Readonly<Record<string, unknown>>).filter(([k]) => !keysSet.has(k)),
  ) as Omit<T, Ks[number]>
}

/** UNSAFE when `Ks` contains strings that are not in the runtime array. */
export function pick<T, Ks extends readonly [string & keyof T, ...(string & keyof T)[]]>(
  object: T,
  ...keys: Ks
): Pick<T, Ks[number]> {
  const keysSet = new Set<string>(keys)
  return Object.fromEntries(
    // This is SAFE, as it is a readonly upcast.
    Object.entries(object as Readonly<Record<string, unknown>>).filter(([k]) => keysSet.has(k)),
  ) as Pick<T, Ks[number]>
}

/** Filter a type `T` to include only the properties extending the given type `U`. */
export type ExtractKeys<T, U> = {
  [K in keyof T]: T[K] extends U ? K : never
}[keyof T]

/** An instance method of the given type. */
export type MethodOf<T> = (this: T, ...args: never) => unknown

/** Composable providing support for managing object identities. */
export function useObjectId() {
  let lastId = 0
  const idNumbers = new WeakMap<object, number>()
  /** @returns A value that can be used to compare object identity. */
  function objectId(o: object): number {
    const id = idNumbers.get(o)
    if (id == null) {
      lastId += 1
      idNumbers.set(o, lastId)
      return lastId
    }
    return id
  }
  return { objectId }
}

<<<<<<< HEAD
/** Create an object given its prototype. */
export function createObject<T extends object>(parent: T): T {
  return Object.create(parent)
}
=======
/**
 * Returns the union of `A` and `B`, with a type-level assertion that `A` and `B` don't have any keys in common; this
 * can be used to splice together objects without the risk of collisions.
 */
export type DisjointKeysUnion<A, B> = keyof A & keyof B extends never ? A & B : never
>>>>>>> 9e00b9dd
<|MERGE_RESOLUTION|>--- conflicted
+++ resolved
@@ -62,8 +62,6 @@
   return Object.entries(object)
 }
 
-<<<<<<< HEAD
-=======
 /**
  * Return an object from its entries. UNSAFE only when it is possible for an object to have
  * extra keys.
@@ -75,11 +73,6 @@
   return Object.fromEntries(entries)
 }
 
-// =============================
-// === unsafeRemoveUndefined ===
-// =============================
-
->>>>>>> 9e00b9dd
 /** A the object with `undefined` unsafely removed from the value types of all of its keys. */
 export function unsafeRemoveUndefined<T extends object>(
   object: T,
@@ -165,15 +158,13 @@
   return { objectId }
 }
 
-<<<<<<< HEAD
 /** Create an object given its prototype. */
 export function createObject<T extends object>(parent: T): T {
   return Object.create(parent)
 }
-=======
+
 /**
  * Returns the union of `A` and `B`, with a type-level assertion that `A` and `B` don't have any keys in common; this
  * can be used to splice together objects without the risk of collisions.
  */
-export type DisjointKeysUnion<A, B> = keyof A & keyof B extends never ? A & B : never
->>>>>>> 9e00b9dd
+export type DisjointKeysUnion<A, B> = keyof A & keyof B extends never ? A & B : never