--- conflicted
+++ resolved
@@ -19,7 +19,7 @@
   resolve: {
     alias: {
       shared: fileURLToPath(new URL('./shared', import.meta.url)),
-<<<<<<< HEAD
+      'rust-ffi': fileURLToPath(new URL('./rust-ffi', import.meta.url)),
       // These are required to be defined before `@` as they will be overridden by Histoire.
       '@/stores/project': fileURLToPath(new URL('./src/stores/project.ts', import.meta.url)),
       '@/stores/suggestionDatabase/documentation': fileURLToPath(
@@ -34,9 +34,6 @@
       '@/stores/suggestionDatabase': fileURLToPath(
         new URL('./src/stores/suggestionDatabase/index.ts', import.meta.url),
       ),
-=======
-      'rust-ffi': fileURLToPath(new URL('./rust-ffi', import.meta.url)),
->>>>>>> 0c278391
       '@': fileURLToPath(new URL('./src', import.meta.url)),
     },
   },
