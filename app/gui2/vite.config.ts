import vue from '@vitejs/plugin-vue'
import { fileURLToPath } from 'node:url'
import postcssNesting from 'postcss-nesting'
import tailwindcss from 'tailwindcss'
import tailwindcssNesting from 'tailwindcss/nesting'
import { defineConfig, type Plugin } from 'vite'
import topLevelAwait from 'vite-plugin-top-level-await'
import * as tailwindConfig from '../ide-desktop/lib/dashboard/tailwind.config'
import { createGatewayServer } from './ydoc-server'

const projectManagerUrl = 'ws://127.0.0.1:30535'

// https://vitejs.dev/config/
export default defineConfig({
  cacheDir: '../../node_modules/.cache/vite',
  plugins: [vue(), gatewayServer(), topLevelAwait()],
  optimizeDeps: {
    entries: 'index.html',
  },
  resolve: {
    alias: {
      shared: fileURLToPath(new URL('./shared', import.meta.url)),
      '@': fileURLToPath(new URL('./src', import.meta.url)),
      events$: fileURLToPath(new URL('./shared/events.ts', import.meta.url)),
    },
  },
  define: {
    REDIRECT_OVERRIDE: JSON.stringify('http://localhost:8080'),
    PROJECT_MANAGER_URL: JSON.stringify(projectManagerUrl),
    global: 'globalThis',
    IS_DEV_MODE: JSON.stringify(process.env.NODE_ENV !== 'production'),
<<<<<<< HEAD
    'process.env.CLOUD_ENV': process.env.CLOUD_ENV
      ? JSON.stringify(process.env.CLOUD_ENV)
      : 'undefined',
=======
    CLOUD_ENV:
      process.env.ENSO_CLOUD_ENV != null ? JSON.stringify(process.env.ENSO_CLOUD_ENV) : 'undefined',
>>>>>>> b59e7c08
  },
  assetsInclude: ['**/*.yaml', '**/*.svg'],
  css: {
    postcss: {
      plugins: [tailwindcssNesting(postcssNesting()), tailwindcss({ config: tailwindConfig })],
    },
  },
  build: {
    // dashboard chunk size is larger than the default warning limit
    chunkSizeWarningLimit: 700,
  },
})

function gatewayServer(): Plugin {
  return {
    name: 'gateway-server',
    configureServer(server) {
      if (server.httpServer == null) return

      createGatewayServer(server.httpServer)
    },
  }
}<|MERGE_RESOLUTION|>--- conflicted
+++ resolved
@@ -29,14 +29,8 @@
     PROJECT_MANAGER_URL: JSON.stringify(projectManagerUrl),
     global: 'globalThis',
     IS_DEV_MODE: JSON.stringify(process.env.NODE_ENV !== 'production'),
-<<<<<<< HEAD
-    'process.env.CLOUD_ENV': process.env.CLOUD_ENV
-      ? JSON.stringify(process.env.CLOUD_ENV)
-      : 'undefined',
-=======
     CLOUD_ENV:
       process.env.ENSO_CLOUD_ENV != null ? JSON.stringify(process.env.ENSO_CLOUD_ENV) : 'undefined',
->>>>>>> b59e7c08
   },
   assetsInclude: ['**/*.yaml', '**/*.svg'],
   css: {
