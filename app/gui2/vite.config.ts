import vue from '@vitejs/plugin-vue'
import { fileURLToPath } from 'node:url'
import postcssNesting from 'postcss-nesting'
import tailwindcss from 'tailwindcss'
import tailwindcssNesting from 'tailwindcss/nesting'
import { defineConfig, Plugin } from 'vite'
import topLevelAwait from 'vite-plugin-top-level-await'
import * as tailwindConfig from '../ide-desktop/lib/dashboard/tailwind.config'
import { createGatewayServer } from './ydoc-server'

const projectManagerUrl = 'ws://127.0.0.1:30535'

// https://vitejs.dev/config/
export default defineConfig({
  cacheDir: '../../node_modules/.cache/vite',
  plugins: [vue(), gatewayServer(), topLevelAwait()],
  optimizeDeps: {
    entries: 'index.html',
  },
  resolve: {
    alias: {
      shared: fileURLToPath(new URL('./shared', import.meta.url)),
      '@': fileURLToPath(new URL('./src', import.meta.url)),
<<<<<<< HEAD
      // workaround for @open-rpc/client-js bug: https://github.com/open-rpc/client-js/issues/310
      events: 'shared/events.ts',
=======
>>>>>>> c690559e
    },
  },
  define: {
    REDIRECT_OVERRIDE: JSON.stringify('http://localhost:8080'),
    PROJECT_MANAGER_URL: JSON.stringify(projectManagerUrl),
    global: 'globalThis',
    IS_DEV_MODE: JSON.stringify(process.env.NODE_ENV !== 'production'),
  },
  assetsInclude: ['**/*.yaml', '**/*.svg'],
  css: {
    postcss: {
      plugins: [tailwindcssNesting(postcssNesting()), tailwindcss({ config: tailwindConfig })],
    },
  },
  build: {
    // dashboard chunk size is larger than the default warning limit
    chunkSizeWarningLimit: 700,
  },
})

function gatewayServer(): Plugin {
  return {
    name: 'gateway-server',
    configureServer(server) {
      if (server.httpServer == null) return

      createGatewayServer(server.httpServer)
    },
  }
}<|MERGE_RESOLUTION|>--- conflicted
+++ resolved
@@ -3,7 +3,7 @@
 import postcssNesting from 'postcss-nesting'
 import tailwindcss from 'tailwindcss'
 import tailwindcssNesting from 'tailwindcss/nesting'
-import { defineConfig, Plugin } from 'vite'
+import { defineConfig, type Plugin } from 'vite'
 import topLevelAwait from 'vite-plugin-top-level-await'
 import * as tailwindConfig from '../ide-desktop/lib/dashboard/tailwind.config'
 import { createGatewayServer } from './ydoc-server'
@@ -21,11 +21,6 @@
     alias: {
       shared: fileURLToPath(new URL('./shared', import.meta.url)),
       '@': fileURLToPath(new URL('./src', import.meta.url)),
-<<<<<<< HEAD
-      // workaround for @open-rpc/client-js bug: https://github.com/open-rpc/client-js/issues/310
-      events: 'shared/events.ts',
-=======
->>>>>>> c690559e
     },
   },
   define: {
