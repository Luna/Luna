import * as decoding from 'lib0/decoding'
import * as encoding from 'lib0/encoding'
import * as object from 'lib0/object'
import * as random from 'lib0/random'
import * as Y from 'yjs'

export type Uuid = `${string}-${string}-${string}-${string}-${string}`
declare const brandExprId: unique symbol
export type ExprId = Uuid & { [brandExprId]: never }

export type VisualizationModule =
  | { kind: 'Builtin' }
  | { kind: 'CurrentProject' }
  | { kind: 'Library'; name: string }

export interface VisualizationIdentifier {
  module: VisualizationModule
  name: string
}

export interface VisualizationMetadata extends VisualizationIdentifier {
  visible: boolean
}

export function visMetadataEquals(
  a: VisualizationMetadata | null | undefined,
  b: VisualizationMetadata | null | undefined,
) {
  return (
    (a == null && b == null) ||
    (a != null && b != null && a.visible === b.visible && visIdentifierEquals(a, b))
  )
}

export function visIdentifierEquals(a: VisualizationIdentifier, b: VisualizationIdentifier) {
  return a.name === b.name && object.equalFlat(a.module, b.module)
}

export type ProjectSetting = string

export class DistributedProject {
  doc: Y.Doc
  name: Y.Text
  modules: Y.Map<Y.Doc>
  settings: Y.Map<ProjectSetting>

  constructor(doc: Y.Doc) {
    this.doc = doc
    this.name = this.doc.getText('name')
    this.modules = this.doc.getMap('modules')
    this.settings = this.doc.getMap('settings')
  }

  moduleNames(): string[] {
    return Array.from(this.modules.keys())
  }

  findModuleByDocId(id: string): string | null {
    for (const [name, doc] of this.modules.entries()) {
      if (doc.guid === id) return name
    }
    return null
  }

  async openModule(name: string): Promise<DistributedModule | null> {
    const doc = this.modules.get(name)
    if (doc == null) return null
    return await DistributedModule.load(doc)
  }

  openUnloadedModule(name: string): DistributedModule | null {
    const doc = this.modules.get(name)
    if (doc == null) return null
    return new DistributedModule(doc)
  }

  createUnloadedModule(name: string, doc: Y.Doc): DistributedModule {
    this.modules.set(name, doc)
    return new DistributedModule(doc)
  }

  createNewModule(name: string): DistributedModule {
    return this.createUnloadedModule(name, new Y.Doc())
  }

  deleteModule(name: string): void {
    this.modules.delete(name)
  }

  dispose(): void {
    this.doc.destroy()
  }
}

export interface NodeMetadata {
  x: number
  y: number
  vis: VisualizationMetadata | null
}

export class ModuleDoc {
  ydoc: Y.Doc
  contents: Y.Text
  idMap: Y.Map<Uint8Array>
  metadata: Y.Map<NodeMetadata>
  constructor(ydoc: Y.Doc) {
    this.ydoc = ydoc
    this.contents = ydoc.getText('contents')
    this.idMap = ydoc.getMap('idMap')
    this.metadata = ydoc.getMap('metadata')
  }
}

export class DistributedModule {
  doc: ModuleDoc
  undoManager: Y.UndoManager

  static async load(ydoc: Y.Doc): Promise<DistributedModule> {
    ydoc.load()
    await ydoc.whenLoaded
    return new DistributedModule(ydoc)
  }

  constructor(ydoc: Y.Doc) {
    this.doc = new ModuleDoc(ydoc)
    this.undoManager = new Y.UndoManager([this.doc.contents, this.doc.idMap, this.doc.metadata])
  }

  insertNewNode(offset: number, pattern: string, expression: string, meta: NodeMetadata): ExprId {
    // Spaces at the beginning are needed to place the new node in scope of the `main` function with proper indentation.
    const lhs = `    ${pattern} = `
    const content = lhs + expression
    const range = [offset + lhs.length, offset + content.length] as const
    const newId = random.uuidv4() as ExprId
    this.transact(() => {
      this.doc.contents.insert(offset, content + '\n')
      const start = Y.createRelativePositionFromTypeIndex(this.doc.contents, range[0], -1)
      const end = Y.createRelativePositionFromTypeIndex(this.doc.contents, range[1])
      this.doc.idMap.set(newId, encodeRange([start, end]))
      this.doc.metadata.set(newId, meta)
    })
    return newId
  }

  deleteExpression(id: ExprId): void {
    const rangeBuffer = this.doc.idMap.get(id)
    if (rangeBuffer == null) return
    const [relStart, relEnd] = decodeRange(rangeBuffer)
    const start = Y.createAbsolutePositionFromRelativePosition(relStart, this.doc.ydoc)?.index
    const end = Y.createAbsolutePositionFromRelativePosition(relEnd, this.doc.ydoc)?.index
    if (start == null || end == null) return
    this.transact(() => {
      this.doc.idMap.delete(id)
      this.doc.metadata.delete(id)
      this.doc.contents.delete(start, end - start)
    })
  }

  replaceExpressionContent(id: ExprId, content: string, range?: ContentRange): void {
    const rangeBuffer = this.doc.idMap.get(id)
    if (rangeBuffer == null) return
    const [relStart, relEnd] = decodeRange(rangeBuffer)
    const exprStart = Y.createAbsolutePositionFromRelativePosition(relStart, this.doc.ydoc)?.index
    const exprEnd = Y.createAbsolutePositionFromRelativePosition(relEnd, this.doc.ydoc)?.index
    if (exprStart == null || exprEnd == null) return
    const start = range == null ? exprStart : exprStart + range[0]
    const end = range == null ? exprEnd : exprStart + range[1]
    if (start > end) throw new Error('Invalid range')
    if (start < exprStart || end > exprEnd)
      throw new Error(
        `Range out of bounds. Got [${start}, ${end}], bounds are [${exprStart}, ${exprEnd}]`,
      )
    this.transact(() => {
      if (content.length > 0) {
        this.doc.contents.insert(start, content)
      }
      if (start !== end) {
        this.doc.contents.delete(start + content.length, end - start)
      }
    })
  }

  transact<T>(fn: () => T): T {
    return this.doc.ydoc.transact(fn, 'local')
  }

  updateNodeMetadata(id: ExprId, meta: Partial<NodeMetadata>): void {
    const existing = this.doc.metadata.get(id) ?? { x: 0, y: 0, vis: null }
    this.transact(() => {
      this.doc.metadata.set(id, { ...existing, ...meta })
    })
  }

  getIdMap(): IdMap {
    return new IdMap(this.doc.idMap, this.doc.contents)
  }

  dispose(): void {
    this.doc.ydoc.destroy()
  }
}

export type RelativeRange = [Y.RelativePosition, Y.RelativePosition]

/**
 * Accessor for the ID map stored in shared yjs map as relative ranges. Synchronizes the ranges
 * that were accessed during parsing, throws away stale ones. The text contents is used to translate
 * the relative ranges to absolute ranges, but it is not modified.
 */
export class IdMap {
  private contents: Y.Text
  private doc: Y.Doc
  private yMap: Y.Map<Uint8Array>
  private rangeToExpr: Map<string, ExprId>
  private accessed: Set<ExprId>
  private finished: boolean

  constructor(yMap: Y.Map<Uint8Array>, contents: Y.Text) {
    if (yMap.doc == null) {
      throw new Error('IdMap must be associated with a document')
    }
    this.doc = yMap.doc
    this.contents = contents
    this.yMap = yMap
    this.rangeToExpr = new Map()
    this.accessed = new Set()

    yMap.forEach((rangeBuffer, expr) => {
      if (!(isUuid(expr) && rangeBuffer instanceof Uint8Array)) return
      const indices = this.modelToIndices(rangeBuffer)
      if (indices == null) return
      const key = IdMap.keyForRange(indices)
      if (!this.rangeToExpr.has(key)) {
        this.rangeToExpr.set(key, expr as ExprId)
      }
    })

    this.finished = false
  }

<<<<<<< HEAD
  static Mock(): IdMap {
    const doc = new Y.Doc()
    const map = doc.getMap<Uint8Array>('idMap')
    const text = doc.getText('contents')
    return new IdMap(map, text)
  }

  private static keyForRange(range: readonly [number, number]): string {
=======
  public static keyForRange(range: readonly [number, number]): string {
>>>>>>> ea3d7784
    return `${range[0].toString(16)}:${range[1].toString(16)}`
  }

  public static rangeForKey(key: string): [number, number] {
    return key.split(':').map((x) => parseInt(x, 16)) as [number, number]
  }

  private modelToIndices(rangeBuffer: Uint8Array): [number, number] | null {
    const [relStart, relEnd] = decodeRange(rangeBuffer)
    const start = Y.createAbsolutePositionFromRelativePosition(relStart, this.doc)
    const end = Y.createAbsolutePositionFromRelativePosition(relEnd, this.doc)
    if (start == null || end == null) return null
    return [start.index, end.index]
  }

  insertKnownId(range: [number, number], id: ExprId) {
    if (this.finished) {
      throw new Error('IdMap already finished')
    }

    const key = IdMap.keyForRange(range)
    this.rangeToExpr.set(key, id)
    this.accessed.add(id)
  }

  getIfExist(range: readonly [number, number]): ExprId | undefined {
    const key = IdMap.keyForRange(range)
    return this.rangeToExpr.get(key)
  }

  getOrInsertUniqueId(range: readonly [number, number]): ExprId {
    if (this.finished) {
      throw new Error('IdMap already finished')
    }

    const key = IdMap.keyForRange(range)
    const val = this.rangeToExpr.get(key)
    if (val !== undefined) {
      this.accessed.add(val)
      return val
    } else {
      const newId = random.uuidv4() as ExprId
      this.rangeToExpr.set(key, newId)
      this.accessed.add(newId)
      return newId
    }
  }

  accessedSoFar(): ReadonlySet<ExprId> {
    return this.accessed
  }

  toRawRanges(): Record<string, [number, number]> {
    const ranges: Record<string, [number, number]> = {}
    for (const [key, expr] of this.rangeToExpr.entries()) {
      ranges[expr] = IdMap.rangeForKey(key)
    }
    return ranges
  }

  /**
   * Finish accessing or modifying ID map. Synchronizes the accessed keys back to the shared map,
   * removes keys that were present previously, but were not accessed.
   *
   * Can be called at most once. After calling this method, the ID map is no longer usable.
   */
  finishAndSynchronize(): typeof this.yMap {
    if (this.finished) {
      throw new Error('IdMap already finished')
    }
    this.finished = true

    const doc = this.doc

    doc.transact(() => {
      this.yMap.forEach((_, expr) => {
        // Expressions that were accessed and present in the map are guaranteed to match. There is
        // no mechanism for modifying them, so we don't need to check for equality. We only need to
        // delete the expressions ones that are not used anymore.
        if (!this.accessed.delete(expr as ExprId)) {
          this.yMap.delete(expr)
        }
      })

      this.rangeToExpr.forEach((expr, key) => {
        // For all remaining expressions, we need to write them into the map.
        if (!this.accessed.has(expr)) return
        const range = IdMap.rangeForKey(key)
        const start = Y.createRelativePositionFromTypeIndex(this.contents, range[0], -1)
        const end = Y.createRelativePositionFromTypeIndex(this.contents, range[1])
        const encoded = encodeRange([start, end])
        this.yMap.set(expr, encoded)
      })
    })
    return this.yMap
  }
}

function encodeRange(range: RelativeRange): Uint8Array {
  const encoder = encoding.createEncoder()
  const start = Y.encodeRelativePosition(range[0])
  const end = Y.encodeRelativePosition(range[1])
  encoding.writeUint8(encoder, start.length)
  encoding.writeUint8Array(encoder, start)
  encoding.writeUint8(encoder, end.length)
  encoding.writeUint8Array(encoder, end)
  return encoding.toUint8Array(encoder)
}

export function decodeRange(buffer: Uint8Array): RelativeRange {
  const decoder = decoding.createDecoder(buffer)
  const startLen = decoding.readUint8(decoder)
  const start = decoding.readUint8Array(decoder, startLen)
  const endLen = decoding.readUint8(decoder)
  const end = decoding.readUint8Array(decoder, endLen)
  return [Y.decodeRelativePosition(start), Y.decodeRelativePosition(end)]
}

const uuidRegex = /^[0-9a-f]{8}-(?:[0-9a-f]{4}-){3}[0-9a-f]{12}$/
export function isUuid(x: unknown): x is Uuid {
  return typeof x === 'string' && x.length === 36 && uuidRegex.test(x)
}

/** A range represented as start and end indices. */
export type ContentRange = [number, number]

export function rangeEncloses(a: ContentRange, b: ContentRange): boolean {
  return a[0] <= b[0] && a[1] >= b[1]
}

export function rangeIntersects(a: ContentRange, b: ContentRange): boolean {
  return a[0] <= b[1] && a[1] >= b[0]
}

/** Whether the given range is before the other range. */
export function rangeIsBefore(a: ContentRange, b: ContentRange): boolean {
  return a[1] <= b[0]
}

if (import.meta.vitest) {
  const { test, expect } = import.meta.vitest
  type RangeTest = { a: ContentRange; b: ContentRange }

  const equalRanges: RangeTest[] = [
    { a: [0, 0], b: [0, 0] },
    { a: [0, 1], b: [0, 1] },
    { a: [-5, 5], b: [-5, 5] },
  ]

  const totalOverlap: RangeTest[] = [
    { a: [0, 1], b: [0, 0] },
    { a: [0, 2], b: [2, 2] },
    { a: [-1, 1], b: [1, 1] },
    { a: [0, 2], b: [0, 1] },
    { a: [-10, 10], b: [-3, 7] },
    { a: [0, 5], b: [1, 2] },
    { a: [3, 5], b: [3, 4] },
  ]

  const reverseTotalOverlap: RangeTest[] = totalOverlap.map(({ a, b }) => ({ a: b, b: a }))

  const noOverlap: RangeTest[] = [
    { a: [0, 1], b: [2, 3] },
    { a: [0, 1], b: [-1, -1] },
    { a: [5, 6], b: [2, 3] },
    { a: [0, 2], b: [-2, -1] },
    { a: [-5, -3], b: [9, 10] },
    { a: [-3, 2], b: [3, 4] },
  ]

  const partialOverlap: RangeTest[] = [
    { a: [0, 3], b: [-1, 1] },
    { a: [0, 1], b: [-1, 0] },
    { a: [0, 0], b: [-1, 0] },
    { a: [0, 2], b: [1, 4] },
    { a: [-8, 0], b: [0, 10] },
  ]

  test.each([...equalRanges, ...totalOverlap])('Range $a should enclose $b', ({ a, b }) =>
    expect(rangeEncloses(a, b)).toBe(true),
  )
  test.each([...noOverlap, ...partialOverlap, ...reverseTotalOverlap])(
    'Range $a should not enclose $b',
    ({ a, b }) => expect(rangeEncloses(a, b)).toBe(false),
  )
  test.each([...equalRanges, ...totalOverlap, ...reverseTotalOverlap, ...partialOverlap])(
    'Range $a should intersect $b',
    ({ a, b }) => expect(rangeIntersects(a, b)).toBe(true),
  )
  test.each([...noOverlap])('Range $a should not intersect $b', ({ a, b }) =>
    expect(rangeIntersects(a, b)).toBe(false),
  )
}<|MERGE_RESOLUTION|>--- conflicted
+++ resolved
@@ -238,7 +238,6 @@
     this.finished = false
   }
 
-<<<<<<< HEAD
   static Mock(): IdMap {
     const doc = new Y.Doc()
     const map = doc.getMap<Uint8Array>('idMap')
@@ -246,10 +245,7 @@
     return new IdMap(map, text)
   }
 
-  private static keyForRange(range: readonly [number, number]): string {
-=======
   public static keyForRange(range: readonly [number, number]): string {
->>>>>>> ea3d7784
     return `${range[0].toString(16)}:${range[1].toString(16)}`
   }
 
