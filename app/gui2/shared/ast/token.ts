<<<<<<< HEAD
import type { AstId, NodeChild, Owned } from '.'
=======
import type { DeepReadonly } from 'vue'
import type { AstId, Owned } from '.'
>>>>>>> 96bfcb3e
import { Ast, newExternalId } from '.'
import { assert } from '../util/assert'
import type { ExternalId } from '../yjsModel'
import { isUuid } from '../yjsModel'
import { is_ident_or_operator } from './ffi'
import * as RawAst from './generated/ast'

export function isToken(t: unknown): t is Token {
  return t instanceof Token
}

export function isTokenChild(child: NodeChild<unknown>): child is NodeChild<Token> {
  return isToken(child.node)
}

declare const brandTokenId: unique symbol
export type TokenId = ExternalId & { [brandTokenId]: never }

function newTokenId(): TokenId {
  return newExternalId() as TokenId
}

/** @internal */
export interface SyncTokenId {
  readonly id: TokenId
  readonly code_: string
  readonly tokenType_: RawAst.Token.Type | undefined
}

export class Token implements SyncTokenId {
  readonly id: TokenId
  code_: string
  tokenType_: RawAst.Token.Type | undefined

  private constructor(code: string, type: RawAst.Token.Type | undefined, id: TokenId) {
    this.id = id
    this.code_ = code
    this.tokenType_ = type
  }

  get externalId(): TokenId {
    return this.id
  }

  static new(code: string, type?: RawAst.Token.Type) {
    return new this(code, type, newTokenId())
  }

  static withId(code: string, type: RawAst.Token.Type | undefined, id: TokenId) {
    assert(isUuid(id))
    return new this(code, type, id)
  }

  static equal(a: SyncTokenId, b: SyncTokenId): boolean {
    return a.tokenType_ === b.tokenType_ && a.code_ === b.code_
  }

  code(): string {
    return this.code_
  }

  typeName(): string {
    if (this.tokenType_) return RawAst.Token.typeNames[this.tokenType_]!
    else return 'Raw'
  }
}
// We haven't had much need to distinguish token types, but it's useful to know that an identifier token's code is a
// valid string for an identifier.
export interface IdentifierOrOperatorIdentifierToken extends Token {
  code(): IdentifierOrOperatorIdentifier
}
export interface IdentifierToken extends Token {
  code(): Identifier
}

declare const qualifiedNameBrand: unique symbol
declare const identifierBrand: unique symbol
declare const operatorBrand: unique symbol

/** A string representing a valid qualified name of our language.
 *
 * In our language, the segments are separated by `.`. All the segments except the last must be lexical identifiers. The
 * last may be an identifier or a lexical operator. A single identifier is also a valid qualified name.
 */
export type QualifiedName = string & { [qualifiedNameBrand]: never }

/** A string representing a lexical identifier. */
export type Identifier = string & { [identifierBrand]: never; [qualifiedNameBrand]: never }

/** A string representing a lexical operator. */
export type Operator = string & { [operatorBrand]: never; [qualifiedNameBrand]: never }

/** A string that can be parsed as an identifier in some contexts.
 *
 *  If it is lexically an identifier (see `StrictIdentifier`), it can be used as identifier anywhere.
 *
 *  If it is lexically an operator (see `Operator`), it takes the syntactic role of an identifier if it is the RHS of
 *  a `PropertyAccess`, or it is the name of a `Function` being defined within a type. In all other cases, it is not
 *  valid to use a lexical operator as an identifier (rather, it will usually parse as an `OprApp` or `UnaryOprApp`).
 */
export type IdentifierOrOperatorIdentifier = Identifier | Operator

/** Returns true if `code` can be used as an identifier in some contexts.
 *
 *  If it is lexically an identifier (see `isIdentifier`), it can be used as identifier anywhere.
 *
 *  If it is lexically an operator (see `isOperator`), it takes the syntactic role of an identifier if it is the RHS of
 *  a `PropertyAccess`, or it is the name of a `Function` being defined within a type. In all other cases, it is not
 *  valid to use a lexical operator as an identifier (rather, it will usually parse as an `OprApp` or `UnaryOprApp`).
 */
export function isIdentifierOrOperatorIdentifier(
  code: string,
): code is IdentifierOrOperatorIdentifier {
  return is_ident_or_operator(code) !== 0
}

/** Returns true if `code` is lexically an identifier. */
export function isIdentifier(code: string): code is Identifier {
  return is_ident_or_operator(code) === 1
}

/** Returns true if `code` is lexically an operator. */
export function isOperator(code: string): code is Operator {
  return is_ident_or_operator(code) === 2
}

/** @internal */
export function isTokenId(
  t: DeepReadonly<SyncTokenId | AstId | Ast | Owned<Ast> | Owned>,
): t is DeepReadonly<SyncTokenId> {
  return typeof t === 'object' && !(t instanceof Ast)
}<|MERGE_RESOLUTION|>--- conflicted
+++ resolved
@@ -1,9 +1,5 @@
-<<<<<<< HEAD
+import type { DeepReadonly } from 'vue'
 import type { AstId, NodeChild, Owned } from '.'
-=======
-import type { DeepReadonly } from 'vue'
-import type { AstId, Owned } from '.'
->>>>>>> 96bfcb3e
 import { Ast, newExternalId } from '.'
 import { assert } from '../util/assert'
 import type { ExternalId } from '../yjsModel'
