--- conflicted
+++ resolved
@@ -12,10 +12,6 @@
     },
     {
       "path": "./tsconfig.vitest.json"
-<<<<<<< HEAD
-    },
-  ]
-=======
     }
   ],
   "compilerOptions": {
@@ -24,5 +20,4 @@
     "noUncheckedIndexedAccess": true,
     "exactOptionalPropertyTypes": true
   }
->>>>>>> 2c3130b2
 }