--- conflicted
+++ resolved
@@ -119,22 +119,7 @@
   await expect(pathArg.locator('.WidgetText > input')).toHaveValue('File 1')
 })
 
-<<<<<<< HEAD
 test('Selection widget with text widget as input', async ({ page }) => {
-=======
-test('File Browser widget', async ({ page }) => {
->>>>>>> 6017e680
-  await actions.goToGraph(page)
-  await mockMethodCallInfo(page, 'data', {
-    methodPointer: {
-      module: 'Standard.Base.Data',
-      definedOnType: 'Standard.Base.Data',
-      name: 'read',
-    },
-    notAppliedArguments: [0, 1, 2],
-  })
-<<<<<<< HEAD
-
   const dropDown = new DropDownLocator(page)
   const node = locate.graphNodeByBinding(page, 'data')
   const argumentNames = node.locator('.WidgetArgumentName')
@@ -184,7 +169,18 @@
   await expect(pathArgInput).not.toBeFocused()
   await expect(pathArgInput).toHaveValue('Foo')
   await expect(dropDown.dropDown).not.toBeVisible()
-=======
+})
+
+test('File Browser widget', async ({ page }) => {
+  await actions.goToGraph(page)
+  await mockMethodCallInfo(page, 'data', {
+    methodPointer: {
+      module: 'Standard.Base.Data',
+      definedOnType: 'Standard.Base.Data',
+      name: 'read',
+    },
+    notAppliedArguments: [0, 1, 2],
+  })
   const dropDown = new DropDownLocator(page)
   // Wait for arguments to load.
   const node = locate.graphNodeByBinding(page, 'data')
@@ -196,7 +192,6 @@
   await dropDown.expectVisibleWithOptions(page, ['Choose file…', 'File 1', 'File 2'])
   await dropDown.clickOption(page, 'Choose file…')
   await expect(pathArg.locator('.WidgetText > input')).toHaveValue('/path/to/some/mock/file')
->>>>>>> 6017e680
 })
 
 test('Managing aggregates in `aggregate` node', async ({ page }) => {
