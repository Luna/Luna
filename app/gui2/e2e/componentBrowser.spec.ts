--- conflicted
+++ resolved
@@ -133,13 +133,8 @@
   )
 
   // Applying suggestion
-<<<<<<< HEAD
-  page.keyboard.press('Tab')
-  await expect(locate.componentBrowser(page)).toExist()
-=======
   await page.keyboard.press('Tab')
-  await customExpect.toExist(locate.componentBrowser(page))
->>>>>>> b0842fee
+  await expect(locate.componentBrowser(page)).toExist()
   await expect(locate.componentBrowserInput(page).locator('input')).toHaveValue(
     'Standard.Base.Data.read ',
   )
