import { Client, RequestManager, WebSocketTransport } from '@open-rpc/client-js'
import * as map from 'lib0/map'
import { createMutex } from 'lib0/mutex'
import { ObservableV2 } from 'lib0/observable'
import * as random from 'lib0/random'
import * as Y from 'yjs'
import { LanguageServer } from '../shared/languageServer'
import { Checksum, Path, response } from '../shared/languageServerTypes'
import { DistributedModule, DistributedProject, NodeMetadata, Uuid } from '../shared/yjsModel'
import { WSSharedDoc } from './ydoc'

const sessions = new Map<string, LanguageServerSession>()

type Events = {
  error: (error: Error) => void
}

export class LanguageServerSession extends ObservableV2<Events> {
  clientId: Uuid
  indexDoc: WSSharedDoc
  docs: Map<string, WSSharedDoc>
  retainCount: number
  url: string
  client: Client
  ls: LanguageServer
  model: DistributedProject
  projectRootId: Uuid | null
  authoritativeModules: Map<string, ModulePersistence>

  constructor(url: string) {
    super()
    this.clientId = random.uuidv4() as Uuid
    this.docs = new Map()
    this.retainCount = 0
    this.url = url
    const transport = new WebSocketTransport(url)
    const requestManager = new RequestManager([transport])
    this.client = new Client(requestManager)
    transport.connection.on('error', (error) => this.emit('error', [error]))
    this.ls = new LanguageServer(this.client)
    this.indexDoc = new WSSharedDoc()
    this.docs.set('index', this.indexDoc)
    this.model = new DistributedProject(this.indexDoc.doc)
    this.projectRootId = null
    this.readInitialState()
    this.authoritativeModules = new Map()

    this.indexDoc.doc.on('subdocs', (subdocs: { loaded: Set<Y.Doc> }) => {
      for (const doc of subdocs.loaded) {
        const name = this.model.findModuleByDocId(doc.guid)
        if (name == null) continue
        const persistence = this.authoritativeModules.get(name)
        if (persistence == null) continue
        persistence.load()
      }
    })

    this.model.modules.observe((event, transaction) => {
      if (transaction.origin === this) return
      const changes = event.changes
      console.log('index change', changes.delta)

      // let index = 0
      // const indicesToDelete: number[] = []
      // for (const op of delta) {
      //   if (op.insert != null) {
      //     const mod = this.model.openUnloadedModule(index)
      //     if (mod == null || !this.isAuthoritative(mod)) {
      //       console.log(`index ${index} not authoritative, deleting`)
      //       indicesToDelete.push(index - indicesToDelete.length)
      //     }
      //     index++
      //   } else if (op.delete != null) {
      //     console.error('TODO: Module delete')
      //   } else if (op.retain != null) {
      //     index += op.retain
      //   }
      // }
      // this.indexDoc.doc.transact(() => {
      //   for (const index of indicesToDelete) {
      //     this.model.modules.delete(index)
      //   }
      // }, this)

      // console.log('index update', this.model.moduleNames())
    })

    this.ls.addEventListener('file/event', (event) => {
      console.log('file/event', event)
    })
  }

  private assertProjectRoot(): asserts this is { projectRootId: Uuid } {
    if (this.projectRootId == null) throw new Error('Missing project root')
  }

  private async readInitialState() {
    try {
      const { contentRoots } = await this.ls.initProtocolConnection(this.clientId)
      const projectRoot = contentRoots.find((root) => root.type === 'Project') ?? null
      if (projectRoot == null) throw new Error('Missing project root')
      this.projectRootId = projectRoot.id
      await this.ls.acquireReceivesTreeUpdates({ rootId: this.projectRootId, segments: [] })
      const srcFiles = await this.scanSrcFiles()
      await Promise.all(
        this.indexDoc.doc.transact(() => {
          return srcFiles.map((file) => this.getModuleModel(pushPathSegment(file.path, file.name)))
        }, this),
      )
    } catch (error) {
      console.error('LS Initialization failed:', error)
      if (error instanceof Error) {
        this.emit('error', [error])
      }
      return
    }
    console.log('LS connection initialized.')
  }

  async scanSrcFiles() {
    this.assertProjectRoot()
    const srcModules = await this.ls.listFiles({ rootId: this.projectRootId, segments: ['src'] })
    return srcModules.paths.filter((file) => file.type === 'File' && file.name.endsWith('.enso'))
  }

  getModuleModel(path: Path): ModulePersistence {
    const name = pathToModuleName(path)
    return map.setIfUndefined(this.authoritativeModules, name, () => {
      const wsDoc = new WSSharedDoc()
      this.docs.set(wsDoc.doc.guid, wsDoc)
      const model = this.model.createUnloadedModule(name, wsDoc.doc)
      const mod = new ModulePersistence(model, path, this.ls)
      mod.once('removed', () => {
        const index = this.model.findModuleByDocId(wsDoc.doc.guid)
        this.authoritativeModules.delete(name)
        if (index != null) {
          this.model.deleteModule(index)
        }
      })
      return mod
    })
  }

  static get(url: string): LanguageServerSession {
    const session = map.setIfUndefined(sessions, url, () => new LanguageServerSession(url))
    session.retain()
    return session
  }

  retain() {
    this.retainCount++
  }

  release() {
    this.retainCount--
    if (this.retainCount === 0) {
      this.model.doc.destroy()
      this.ls.dispose()
      sessions.delete(this.url)
    }
  }

  getYDoc(guid: string): WSSharedDoc | undefined {
    return this.docs.get(guid)
  }
}

const pathToModuleName = (path: Path): string => {
  if (path.segments[0] === 'src') {
    return path.segments.slice(1).join('/')
  } else {
    return '//' + path.segments.join('/')
  }
}

const pushPathSegment = (path: Path, segment: string): Path => {
  return {
    rootId: path.rootId,
    segments: [...path.segments, segment],
  }
}

type Mutex = ReturnType<typeof createMutex>

<<<<<<< HEAD
type ModulePersistenceEvents = {
  removed: () => void
}

class ModulePersistence extends ObservableV2<ModulePersistenceEvents> {
=======
class ModulePersistence extends ObservableV2<{ removed: () => void }> {
>>>>>>> c690559e
  ls: LanguageServer
  model: DistributedModule
  path: Path
  currentVersion: Checksum | null
  mux: Mutex

  constructor(model: DistributedModule, path: Path, ls: LanguageServer) {
    super()
    this.ls = ls
    this.model = model
    this.path = path
    this.currentVersion = null
    this.mux = createMutex()
  }

  async load() {
    let loaded: response.OpenTextFile
    try {
      loaded = await this.ls.openTextFile(this.path)
    } catch (_) {
      return this.dispose()
    }

    this.model.doc.transact(() => {
      let code = loaded.content
      const idMap = this.model.getIdMap()
      try {
        const metaTag = '#### METADATA ####'
        const splitPoint = loaded.content.lastIndexOf(metaTag)
        if (splitPoint < 0) throw new Error('Metadata not found')
        code = loaded.content.slice(0, splitPoint)
        const metadataString = loaded.content.slice(splitPoint + metaTag.length)
        const metaLines = metadataString.trim().split('\n')
        const idMapMeta = JSON.parse(metaLines[0])
        const ideMeta = JSON.parse(metaLines[1])?.ide
        const nodeMeta = ideMeta?.node

        for (const [{ index, size }, id] of idMapMeta) {
          const range = [index.value, index.value + size.value]
          if (typeof range[0] !== 'number' || typeof range[1] !== 'number') {
            console.error(`Invalid range for id ${id}:`, range)
            continue
          }
          idMap.insertKnownId([index.value, index.value + size.value], id)
        }

        for (const [id, rawMeta] of Object.entries(nodeMeta ?? {})) {
          if (typeof id !== 'string') continue
          const meta = rawMeta as any
          const formattedMeta: NodeMetadata = {
            x: meta?.position?.vector?.[0] ?? 0,
            y: meta?.position?.vector?.[1] ?? 0,
            vis: meta?.visualization ?? undefined,
          }
          this.model.metadata.set(id, formattedMeta)
        }
      } catch (e) {
        console.log('Metadata parse failed:', e)
      }

      this.currentVersion = loaded.currentVersion
      this.model.contents.delete(0, this.model.contents.length)
      this.model.contents.insert(0, code)
      idMap.finishAndSynchronize()
    }, this)
  }

  /** A file was removed on the LS side. */
  dispose() {
    this.model.doc.destroy()
    this.emit('removed', [])
  }

  handleLsUpdate() {
    this.mux(() => {})
  }

  handleDocUpdate() {
    this.mux(() => {})
  }
}<|MERGE_RESOLUTION|>--- conflicted
+++ resolved
@@ -5,8 +5,13 @@
 import * as random from 'lib0/random'
 import * as Y from 'yjs'
 import { LanguageServer } from '../shared/languageServer'
-import { Checksum, Path, response } from '../shared/languageServerTypes'
-import { DistributedModule, DistributedProject, NodeMetadata, Uuid } from '../shared/yjsModel'
+import type { Checksum, Path, response } from '../shared/languageServerTypes'
+import {
+  DistributedModule,
+  DistributedProject,
+  type NodeMetadata,
+  type Uuid,
+} from '../shared/yjsModel'
 import { WSSharedDoc } from './ydoc'
 
 const sessions = new Map<string, LanguageServerSession>()
@@ -182,15 +187,7 @@
 
 type Mutex = ReturnType<typeof createMutex>
 
-<<<<<<< HEAD
-type ModulePersistenceEvents = {
-  removed: () => void
-}
-
-class ModulePersistence extends ObservableV2<ModulePersistenceEvents> {
-=======
 class ModulePersistence extends ObservableV2<{ removed: () => void }> {
->>>>>>> c690559e
   ls: LanguageServer
   model: DistributedModule
   path: Path
@@ -224,8 +221,8 @@
         code = loaded.content.slice(0, splitPoint)
         const metadataString = loaded.content.slice(splitPoint + metaTag.length)
         const metaLines = metadataString.trim().split('\n')
-        const idMapMeta = JSON.parse(metaLines[0])
-        const ideMeta = JSON.parse(metaLines[1])?.ide
+        const idMapMeta = JSON.parse(metaLines[0] ?? '{}')
+        const ideMeta = JSON.parse(metaLines[1] ?? '{"ide":{}}')?.ide
         const nodeMeta = ideMeta?.node
 
         for (const [{ index, size }, id] of idMapMeta) {
