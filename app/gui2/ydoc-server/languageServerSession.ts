import { Client, RequestManager, WebSocketTransport } from '@open-rpc/client-js'
import diff from 'fast-diff'
import { simpleDiffString } from 'lib0/diff'
import * as json from 'lib0/json'
import * as map from 'lib0/map'
<<<<<<< HEAD
import * as random from 'lib0/random'
import * as Y from 'yjs'
import { Emitter } from '../shared/event'
import { LanguageServer, computeTextChecksum } from '../shared/languageServer'
import { Checksum, Path, TextEdit } from '../shared/languageServerTypes'
import {
  DistributedProject,
  ExprId,
  IdMap,
  ModuleDoc,
  NodeMetadata,
  Uuid,
  decodeRange,
} from '../shared/yjsModel'
import * as fileFormat from './fileFormat'
=======
import { createMutex } from 'lib0/mutex'
import { ObservableV2 } from 'lib0/observable'
import * as random from 'lib0/random'
import * as Y from 'yjs'
import { LanguageServer } from '../shared/languageServer'
import { Checksum, Path, response } from '../shared/languageServerTypes'
import { DistributedModule, DistributedProject, NodeMetadata, Uuid } from '../shared/yjsModel'
>>>>>>> 69d91281
import { WSSharedDoc } from './ydoc'

const sessions = new Map<string, LanguageServerSession>()

const DEBUG_LOG_SYNC = false

type Events = {
  error: (error: Error) => void
}

export class LanguageServerSession extends ObservableV2<Events> {
  clientId: Uuid
  indexDoc: WSSharedDoc
  docs: Map<string, WSSharedDoc>
  retainCount: number
  url: string
  client: Client
  ls: LanguageServer
  model: DistributedProject
  projectRootId: Uuid | null
  authoritativeModules: Map<string, ModulePersistence>

  constructor(url: string) {
    super()
    this.clientId = random.uuidv4() as Uuid
    this.docs = new Map()
    this.retainCount = 0
    this.url = url
    const transport = new WebSocketTransport(url)
    const requestManager = new RequestManager([transport])
    this.client = new Client(requestManager)
    console.log('new session with', url)
    transport.connection.on('error', (error) => this.emit('error', [error]))
    this.ls = new LanguageServer(this.client)
    this.indexDoc = new WSSharedDoc()
    this.docs.set('index', this.indexDoc)
    this.model = new DistributedProject(this.indexDoc.doc)
    this.projectRootId = null
    this.authoritativeModules = new Map()

    this.indexDoc.doc.on('subdocs', (subdocs: { loaded: Set<Y.Doc> }) => {
      for (const doc of subdocs.loaded) {
        const name = this.model.findModuleByDocId(doc.guid)
        if (name == null) continue
        const persistence = this.authoritativeModules.get(name)
        if (persistence == null) continue
      }
    })

    this.ls.on('file/event', (event) => {
      if (DEBUG_LOG_SYNC) {
        console.log('file/event', event)
      }
      switch (event.kind) {
        case 'Added':
          this.getModuleModel(event.path).open()
          break
        case 'Modified':
          this.getModuleModelIfExists(event.path)?.reload()
          break
      }
    })

    this.ls.on('text/fileModifiedOnDisk', async (event) => {
      this.getModuleModelIfExists(event.path)?.reload()
    })

    this.readInitialState()
  }

  private assertProjectRoot(): asserts this is { projectRootId: Uuid } {
    if (this.projectRootId == null) throw new Error('Missing project root')
  }

  private async readInitialState() {
    try {
      const { contentRoots } = await this.ls.initProtocolConnection(this.clientId)
      const projectRoot = contentRoots.find((root) => root.type === 'Project') ?? null
      if (projectRoot == null) throw new Error('Missing project root')
      this.projectRootId = projectRoot.id
      await this.ls.acquireReceivesTreeUpdates({ rootId: this.projectRootId, segments: [] })
      const srcFiles = await this.scanSrcFiles()
      await Promise.all(
        this.indexDoc.doc.transact(() => {
          return srcFiles.map((file) =>
            this.getModuleModel(pushPathSegment(file.path, file.name)).open(),
          )
        }, this),
      )
    } catch (error) {
      console.error('LS Initialization failed:', error)
      if (error instanceof Error) {
        this.emit('error', [error])
      }
      return
    }
    console.log('LS connection initialized.')
  }

  async scanSrcFiles() {
    this.assertProjectRoot()
    const srcModules = await this.ls.listFiles({ rootId: this.projectRootId, segments: ['src'] })
    return srcModules.paths.filter((file) => file.type === 'File' && file.name.endsWith('.enso'))
  }

  getModuleModelIfExists(path: Path): ModulePersistence | null {
    const name = pathToModuleName(path)
    return this.authoritativeModules.get(name) ?? null
  }

  getModuleModel(path: Path): ModulePersistence {
    const name = pathToModuleName(path)
    return map.setIfUndefined(this.authoritativeModules, name, () => {
      const wsDoc = new WSSharedDoc()
      this.docs.set(wsDoc.doc.guid, wsDoc)
      this.model.createUnloadedModule(name, wsDoc.doc)
      const mod = new ModulePersistence(this.ls, path, wsDoc.doc)
      mod.once('removed', () => {
        const index = this.model.findModuleByDocId(wsDoc.doc.guid)
        this.docs.delete(wsDoc.doc.guid)
        this.authoritativeModules.delete(name)
        if (index != null) {
          this.model.deleteModule(index)
        }
      })
      return mod
    })
  }

  static get(url: string): LanguageServerSession {
    const session = map.setIfUndefined(sessions, url, () => new LanguageServerSession(url))
    session.retain()
    return session
  }

  retain() {
    this.retainCount++
  }

  release(): Promise<void> {
    this.retainCount--
    if (this.retainCount === 0) {
      const closing = Promise.all(
        Array.from(this.authoritativeModules.values(), (mod) => mod.dispose()),
      ).then(() => {})
      this.authoritativeModules.clear()
      this.model.doc.destroy()
      this.ls.dispose()
      sessions.delete(this.url)
      return closing
    }
    return Promise.resolve()
  }

  getYDoc(guid: string): WSSharedDoc | undefined {
    return this.docs.get(guid)
  }
}

const pathToModuleName = (path: Path): string => {
  if (path.segments[0] === 'src') {
    return path.segments.slice(1).join('/')
  } else {
    return '//' + path.segments.join('/')
  }
}

const pushPathSegment = (path: Path, segment: string): Path => {
  return {
    rootId: path.rootId,
    segments: [...path.segments, segment],
  }
}

const META_TAG = '#### METADATA ####'

type IdMapEntry = [{ index: { value: number }; size: { value: number } }, string]

enum LsSyncState {
  Closed,
  Opening,
  Synchronized,
  WritingFile,
  WriteError,
  Reloading,
  Closing,
  Disposed,
}

enum LsAction {
  Open,
  Close,
  Reload,
}

class ModulePersistence extends ObservableV2<{ removed: () => void }> {
  ls: LanguageServer
  path: Path
  doc: ModuleDoc = new ModuleDoc(new Y.Doc())
  state: LsSyncState = LsSyncState.Closed
  lastAction = Promise.resolve()
  updateToApply: Uint8Array | null = null
  syncedContent: string | null = null
  syncedVersion: Checksum | null = null
  syncedMeta: fileFormat.Metadata = fileFormat.tryParseMetadataOrFallback(null)
  queuedAction: LsAction | null = null
  cleanup = () => {}
  constructor(ls: LanguageServer, path: Path, sharedDoc: Y.Doc) {
    super()
    this.ls = ls
    this.path = path

    const onRemoteUpdate = this.queueRemoteUpdate.bind(this)
    const onLocalUpdate = (update: Uint8Array, origin: unknown) => {
      if (origin === 'file') {
        Y.applyUpdate(sharedDoc, update, this)
      }
    }
    const onFileModified = this.handleFileModified.bind(this)
    const onFileRemoved = this.handleFileRemoved.bind(this)
    this.doc.ydoc.on('update', onLocalUpdate)
    sharedDoc.on('update', onRemoteUpdate)
    this.ls.on('text/fileModifiedOnDisk', onFileModified)
    this.ls.on('file/rootRemoved', onFileRemoved)
    this.cleanup = () => {
      this.doc.ydoc.off('update', onLocalUpdate)
      sharedDoc.off('update', onRemoteUpdate)
      this.ls.off('text/fileModifiedOnDisk', onFileModified)
      this.ls.off('file/rootRemoved', onFileRemoved)
    }
  }

  async open() {
    this.queuedAction = LsAction.Open
    switch (this.state) {
      case LsSyncState.Disposed:
      case LsSyncState.WritingFile:
      case LsSyncState.Synchronized:
      case LsSyncState.WriteError:
      case LsSyncState.Reloading:
        return
      case LsSyncState.Closing:
        await this.lastAction
        if (this.queuedAction === LsAction.Open) {
          await this.open()
        }
        return
      case LsSyncState.Opening:
        await this.lastAction
        return
      case LsSyncState.Closed:
        {
          this.changeState(LsSyncState.Opening)
          const opening = this.ls.openTextFile(this.path)
          this.lastAction = opening.then()
          const result = await opening
          this.syncFileContents(result.content, result.currentVersion)
          this.changeState(LsSyncState.Synchronized)
        }
        return
      default: {
        const _: never = this.state
      }
    }
  }

  handleFileRemoved() {
    if (this.inState(LsSyncState.Closed)) return
    this.close()
  }

  handleFileModified() {
    if (this.inState(LsSyncState.Closed)) return
  }

  queueRemoteUpdate(update: Uint8Array, origin: unknown) {
    if (origin === this) return
    if (this.updateToApply != null) {
      this.updateToApply = Y.mergeUpdates([this.updateToApply, update])
    } else {
      this.updateToApply = update
    }

    this.trySyncRemoveUpdates()
  }

  trySyncRemoveUpdates() {
    if (this.updateToApply == null) return
    // Only apply updates to the ls-representation doc if we are already in sync with the LS.
    if (!this.inState(LsSyncState.Synchronized)) return
    const update = this.updateToApply
    this.updateToApply = null

    let contentDelta: Y.YTextEvent['delta'] | null = null
    let idMapKeys: Y.YMapEvent<Uint8Array>['keys'] | null = null
    let metadataKeys: Y.YMapEvent<NodeMetadata>['keys'] | null = null
    const observeContent = (event: Y.YTextEvent) => (contentDelta = event.delta)
    const observeIdMap = (event: Y.YMapEvent<Uint8Array>) => (idMapKeys = event.keys)
    const observeMetadata = (event: Y.YMapEvent<NodeMetadata>) => (metadataKeys = event.keys)

    this.doc.contents.observe(observeContent)
    this.doc.idMap.observe(observeIdMap)
    this.doc.metadata.observe(observeMetadata)
    Y.applyUpdate(this.doc.ydoc, update, 'remote')
    this.doc.contents.unobserve(observeContent)
    this.doc.idMap.unobserve(observeIdMap)
    this.doc.metadata.unobserve(observeMetadata)
    this.writeSyncedEvents(contentDelta, idMapKeys, metadataKeys)
  }

  private writeSyncedEvents(
    contentDelta: Y.YTextEvent['delta'] | null,
    idMapKeys: Y.YMapEvent<Uint8Array>['keys'] | null,
    metadataKeys: Y.YMapEvent<NodeMetadata>['keys'] | null,
  ) {
    if (this.syncedContent == null || this.syncedVersion == null) return
    if (contentDelta == null && idMapKeys == null && metadataKeys == null) return

    const synced = preParseContent(this.syncedContent)

    let newContent = ''

    const allEdits: TextEdit[] = []
    if (contentDelta && contentDelta.length > 0) {
      const { code, edits } = convertDeltaToTextEdits(synced.code, contentDelta)
      newContent += code
      allEdits.push(...edits)
    } else {
      newContent += synced.code
    }

    newContent += META_TAG + '\n'

    const metaStartLine = (newContent.match(/\n/g) ?? []).length

    if (idMapKeys != null || (contentDelta && contentDelta.length > 0)) {
      const idMapJson = json.stringify(idMapToArray(this.doc.idMap))
      allEdits.push(...applyDiffAsTextEdits(metaStartLine, synced.idMapJson ?? '', idMapJson))
      newContent += idMapJson + '\n'
    } else {
      newContent += synced.idMapJson + '\n'
    }

    const nodeMetadata = this.syncedMeta.ide.node
    if (metadataKeys != null) {
      for (const [key, op] of metadataKeys) {
        switch (op.action) {
          case 'delete':
            delete nodeMetadata[key]
            break
          case 'add':
          case 'update': {
            const updatedMeta = this.doc.metadata.get(key)
            const oldMeta = nodeMetadata[key] ?? {}
            if (updatedMeta == null) continue
            nodeMetadata[key] = {
              ...oldMeta,
              position: {
                vector: [updatedMeta.x, updatedMeta.y],
              },
            }
            break
          }
        }
      }

      const metadataJson = json.stringify(this.syncedMeta)
      allEdits.push(
        ...applyDiffAsTextEdits(metaStartLine + 1, synced.metadataJson ?? '', metadataJson),
      )
      newContent += metadataJson
    } else {
      newContent += synced.metadataJson
    }

    const newVersion = computeTextChecksum(newContent)

    if (DEBUG_LOG_SYNC) {
      console.log(' === changes === ')
      console.log('number of edits:', allEdits.length)
      console.log('metadata:', metadataKeys)
      console.log('content:', contentDelta)
      console.log('idMap:', idMapKeys)
      if (allEdits.length > 0) {
        console.log('version:', this.syncedVersion, '->', newVersion)
        console.log('Content diff:')
        console.log(prettyPrintDiff(this.syncedContent, newContent))
      }
      console.log(' =============== ')
    }
    if (allEdits.length === 0) {
      return
    }

    const execute = (contentDelta && contentDelta.length > 0) || metadataKeys != null

    this.changeState(LsSyncState.WritingFile)
    const apply = this.ls.applyEdit(
      {
        path: this.path,
        edits: allEdits,
        oldVersion: this.syncedVersion,
        newVersion,
      },
      execute,
    )
    return (this.lastAction = apply.then(
      () => {
        this.syncedContent = newContent
        this.syncedVersion = newVersion
        this.syncedMeta.ide.node = nodeMetadata
        this.changeState(LsSyncState.Synchronized)
      },
      (e) => {
        console.error('Failed to apply edit:', e)
        // Try to recover by reloading the file. Drop the attempted updates, since applying them
        // have failed.
        this.changeState(LsSyncState.WriteError)
        this.syncedContent = null
        this.syncedVersion = null
        return this.reload()
      },
    ))
  }

  private syncFileContents(content: string, version: Checksum) {
    this.doc.ydoc.transact(() => {
      const { code, idMapJson, metadataJson } = preParseContent(content)
      const idMapMeta = fileFormat.tryParseIdMapOrFallback(idMapJson)
      const metadata = fileFormat.tryParseMetadataOrFallback(metadataJson)
      const nodeMeta = metadata.ide.node

      const idMap = new IdMap(this.doc.idMap, this.doc.contents)
      for (const [{ index, size }, id] of idMapMeta) {
        const range = [index.value, index.value + size.value]
        if (typeof range[0] !== 'number' || typeof range[1] !== 'number') {
          console.error(`Invalid range for id ${id}:`, range)
          continue
        }
        idMap.insertKnownId([index.value, index.value + size.value], id as ExprId)
      }

      const keysToDelete = new Set(this.doc.metadata.keys())
      for (const [id, meta] of Object.entries(nodeMeta)) {
        if (typeof id !== 'string') continue
        const formattedMeta: NodeMetadata = {
          x: meta?.position?.vector?.[0] ?? 0,
          y: meta?.position?.vector?.[1] ?? 0,
          vis: meta?.visualization ?? undefined,
        }
        keysToDelete.delete(id)
        this.doc.metadata.set(id, formattedMeta)
      }
      for (const id of keysToDelete) {
        this.doc.metadata.delete(id)
      }
      this.syncedContent = content
      this.syncedVersion = version
      this.syncedMeta = metadata

      const codeDiff = simpleDiffString(this.doc.contents.toString(), code)
      this.doc.contents.delete(codeDiff.index, codeDiff.remove)
      this.doc.contents.insert(codeDiff.index, codeDiff.insert)
      idMap.finishAndSynchronize()
    }, 'file')
  }

  async close() {
    this.queuedAction = LsAction.Close
    switch (this.state) {
      case LsSyncState.Disposed:
      case LsSyncState.Closed:
        return
      case LsSyncState.Closing:
        await this.lastAction
        return
      case LsSyncState.Opening:
      case LsSyncState.WritingFile:
      case LsSyncState.Reloading:
        await this.lastAction
        if (this.queuedAction === LsAction.Close) {
          await this.close()
        }
        return
      case LsSyncState.WriteError:
      case LsSyncState.Synchronized: {
        this.changeState(LsSyncState.Closing)
        const closing = (this.lastAction = this.ls.closeTextFile(this.path))
        await closing
        this.changeState(LsSyncState.Closed)
        return
      }
      default: {
        const _: never = this.state
      }
    }
  }

  async reload() {
    this.queuedAction = LsAction.Reload
    switch (this.state) {
      case LsSyncState.Opening:
      case LsSyncState.Disposed:
      case LsSyncState.Closed:
      case LsSyncState.Closing:
        return
      case LsSyncState.Reloading:
        await this.lastAction
        return
      case LsSyncState.WritingFile:
        await this.lastAction
        if (this.queuedAction === LsAction.Reload) {
          await this.reload()
        }
        return
      case LsSyncState.Synchronized:
      case LsSyncState.WriteError: {
        this.changeState(LsSyncState.Reloading)
        const reloading = this.ls.closeTextFile(this.path).then(() => {
          return this.ls.openTextFile(this.path)
        })
        this.lastAction = reloading.then()
        const result = await reloading
        this.syncFileContents(result.content, result.currentVersion)
        this.changeState(LsSyncState.Synchronized)
        return
      }
      default: {
        const _: never = this.state
      }
    }
  }

  private inState(...states: LsSyncState[]): boolean {
    return states.includes(this.state)
  }

  private changeState(state: LsSyncState) {
    if (this.state !== LsSyncState.Disposed) {
      if (DEBUG_LOG_SYNC) {
        console.log('State change:', LsSyncState[this.state], '->', LsSyncState[state])
      }
      this.state = state
      if (state === LsSyncState.Synchronized) {
        this.trySyncRemoveUpdates()
      }
    } else {
      throw new Error('LsSync disposed')
    }
  }

  dispose(): Promise<void> {
    this.cleanup()
    const alreadyClosed = this.inState(LsSyncState.Closing, LsSyncState.Closed)
    this.changeState(LsSyncState.Disposed)
    if (!alreadyClosed) {
      return this.ls.closeTextFile(this.path).then()
    }
    return Promise.resolve()
  }
}

function applyDiffAsTextEdits(
  lineOffset: number,
  oldString: string,
  newString: string,
): TextEdit[] {
  const changes = diff(oldString, newString)
  let newIndex = 0
  let lineNum = lineOffset
  let lineStartIdx = 0
  const edits = []
  for (const [op, text] of changes) {
    if (op === 1) {
      const pos = {
        character: newIndex - lineStartIdx,
        line: lineNum,
      }
      edits.push({ range: { start: pos, end: pos }, text })
      const numLineBreaks = (text.match(/\n/g) ?? []).length
      if (numLineBreaks > 0) {
        lineStartIdx = newIndex + text.lastIndexOf('\n') + 1
      }
      newIndex += text.length
    } else if (op === -1) {
      const start = {
        character: newIndex - lineStartIdx,
        line: lineNum,
      }
      const numLineBreaks = (text.match(/\n/g) ?? []).length
      const character =
        numLineBreaks > 0 ? text.lastIndexOf('\n') + 1 : newIndex - lineStartIdx + text.length
      const end = {
        character,
        line: lineNum + numLineBreaks,
      }
      edits.push({ range: { start, end }, text: '' })
    } else if (op === 0) {
      const numLineBreaks = (text.match(/\n/g) ?? []).length
      lineNum += numLineBreaks
      if (numLineBreaks > 0) {
        lineStartIdx = newIndex + text.lastIndexOf('\n') + 1
      }
      newIndex += text.length
    }
  }
  return edits
}

function convertDeltaToTextEdits(
  prevText: string,
  contentDelta: Y.YTextEvent['delta'],
): { code: string; edits: TextEdit[] } {
  const edits = []
  let index = 0
  let newIndex = 0
  let lineNum = 0
  let lineStartIdx = 0
  let code = ''
  for (const op of contentDelta) {
    if (op.insert != null && typeof op.insert === 'string') {
      const pos = {
        character: newIndex - lineStartIdx,
        line: lineNum,
      }
      // if the last edit was a delete on the same position, we can merge the insert into it
      const lastEdit = edits[edits.length - 1]
      if (
        lastEdit &&
        lastEdit.text.length === 0 &&
        lastEdit.range.start.line === pos.line &&
        lastEdit.range.start.character === pos.character
      ) {
        lastEdit.text = op.insert
      } else {
        edits.push({ range: { start: pos, end: pos }, text: op.insert })
      }
      const numLineBreaks = (op.insert.match(/\n/g) ?? []).length
      if (numLineBreaks > 0) {
        lineStartIdx = newIndex + op.insert.lastIndexOf('\n') + 1
      }
      code += op.insert
      newIndex += op.insert.length
    } else if (op.delete != null) {
      const start = {
        character: newIndex - lineStartIdx,
        line: lineNum,
      }
      const deleted = prevText.slice(index, index + op.delete)
      const numLineBreaks = (deleted.match(/\n/g) ?? []).length
      const character =
        numLineBreaks > 0 ? deleted.lastIndexOf('\n') + 1 : newIndex - lineStartIdx + op.delete
      const end = {
        character,
        line: lineNum + numLineBreaks,
      }
      edits.push({ range: { start, end }, text: '' })
      index += op.delete
    } else if (op.retain != null) {
      const retained = prevText.slice(index, index + op.retain)
      const numLineBreaks = (retained.match(/\n/g) ?? []).length
      lineNum += numLineBreaks
      if (numLineBreaks > 0) {
        lineStartIdx = newIndex + retained.lastIndexOf('\n') + 1
      }
      code += retained
      index += op.retain
      newIndex += op.retain
    }
  }
  code += prevText.slice(index)
  return { code, edits }
}

interface PreParsedContent {
  code: string
  idMapJson: string | null
  metadataJson: string | null
}

function preParseContent(content: string): PreParsedContent {
  const splitPoint = content.lastIndexOf(META_TAG)
  if (splitPoint < 0) {
    return {
      code: content,
      idMapJson: null,
      metadataJson: null,
    }
  }
  const code = content.slice(0, splitPoint)
  const metadataString = content.slice(splitPoint + META_TAG.length)
  const metaLines = metadataString.trim().split('\n')
  const idMapJson = metaLines[0] ?? null
  const metadataJson = metaLines[1] ?? null
  return { code, idMapJson, metadataJson }
}

function idMapToArray(map: Y.Map<Uint8Array>): IdMapEntry[] {
  const entries: IdMapEntry[] = []
  const doc = map.doc!
  map.forEach((rangeBuffer, id) => {
    const decoded = decodeRange(rangeBuffer)
    const index = Y.createAbsolutePositionFromRelativePosition(decoded[0], doc)?.index
    const endIndex = Y.createAbsolutePositionFromRelativePosition(decoded[1], doc)?.index
    if (index == null || endIndex == null) return
    const size = endIndex - index
    entries.push([{ index: { value: index }, size: { value: size } }, id])
  })
  entries.sort(idMapCmp)
  return entries
}

function idMapCmp(a: IdMapEntry, b: IdMapEntry) {
  const val1 = a[0]?.index?.value ?? 0
  const val2 = b[0]?.index?.value ?? 0
  if (val1 === val2) {
    const size1 = a[0]?.size.value ?? 0
    const size2 = b[0]?.size.value ?? 0
    return size1 - size2
  }
  return val1 - val2
}

if (import.meta.vitest) {
  const { test, expect, describe } = import.meta.vitest

  describe.only('applyDiffAsTextEdits', () => {
    test.only('no change', () => {
      const edits = applyDiffAsTextEdits(0, 'abcd', 'abcd')
      expect(edits).toStrictEqual([])
    })
    test.only('simple add', () => {
      const before = 'abcd'
      const after = 'abefcd'
      const edits = applyDiffAsTextEdits(1, before, after)
      expect(edits).toStrictEqual([
        {
          range: { end: { character: 2, line: 1 }, start: { character: 2, line: 1 } },
          text: 'ef',
        },
      ])
    })
    test.only('two adds', () => {
      const before = 'abcd'
      const after = 'abefcdxy'
      const edits = applyDiffAsTextEdits(1, before, after)
      expect(edits).toStrictEqual([
        {
          range: { end: { character: 2, line: 1 }, start: { character: 2, line: 1 } },
          text: 'ef',
        },
        {
          range: { end: { character: 6, line: 1 }, start: { character: 6, line: 1 } },
          text: 'xy',
        },
      ])
    })
  })
}

function prettyPrintDiff(from: string, to: string): string {
  const colReset = '\x1b[0m'
  const colRed = '\x1b[31m'
  const colGreen = '\x1b[32m'

  const diffs = diff(from, to)
  if (diffs.length === 1 && diffs[0]![0] === 0) return 'No changes'
  let content = ''
  for (let i = 0; i < diffs.length; i++) {
    const [op, text] = diffs[i]!
    if (op === 1) {
      content += colGreen + text
    } else if (op === -1) {
      content += colRed + text
    } else if (op === 0) {
      content += colReset
      const numNewlines = (text.match(/\n/g) ?? []).length
      if (numNewlines < 2) {
        content += text
      } else {
        const firstNewline = text.indexOf('\n')
        const lastNewline = text.lastIndexOf('\n')
        const firstLine = text.slice(0, firstNewline + 1)
        const lastLine = text.slice(lastNewline + 1)
        const isFirst = i === 0
        const isLast = i === diffs.length - 1
        if (!isFirst) content += firstLine
        if (!isFirst && !isLast) content += '...\n'
        if (!isLast) content += lastLine
      }
    }
  }
  content += colReset
  return content
}<|MERGE_RESOLUTION|>--- conflicted
+++ resolved
@@ -3,10 +3,9 @@
 import { simpleDiffString } from 'lib0/diff'
 import * as json from 'lib0/json'
 import * as map from 'lib0/map'
-<<<<<<< HEAD
+import { ObservableV2 } from 'lib0/observable'
 import * as random from 'lib0/random'
 import * as Y from 'yjs'
-import { Emitter } from '../shared/event'
 import { LanguageServer, computeTextChecksum } from '../shared/languageServer'
 import { Checksum, Path, TextEdit } from '../shared/languageServerTypes'
 import {
@@ -19,15 +18,6 @@
   decodeRange,
 } from '../shared/yjsModel'
 import * as fileFormat from './fileFormat'
-=======
-import { createMutex } from 'lib0/mutex'
-import { ObservableV2 } from 'lib0/observable'
-import * as random from 'lib0/random'
-import * as Y from 'yjs'
-import { LanguageServer } from '../shared/languageServer'
-import { Checksum, Path, response } from '../shared/languageServerTypes'
-import { DistributedModule, DistributedProject, NodeMetadata, Uuid } from '../shared/yjsModel'
->>>>>>> 69d91281
 import { WSSharedDoc } from './ydoc'
 
 const sessions = new Map<string, LanguageServerSession>()
