--- conflicted
+++ resolved
@@ -9,11 +9,7 @@
 
 import * as decoding from 'lib0/decoding'
 import * as encoding from 'lib0/encoding'
-<<<<<<< HEAD
 import { ObservableV2 } from 'lib0/observable'
-=======
-import { ObservableV2 } from 'lib0/observable.js'
->>>>>>> c690559e
 import { WebSocket } from 'ws'
 import { LanguageServerSession } from './languageServerSession'
 
@@ -117,15 +113,7 @@
   })
 }
 
-<<<<<<< HEAD
-type YjsConnectionEvents = {
-  close: () => void
-}
-
-class YjsConnection extends ObservableV2<YjsConnectionEvents> {
-=======
-class YjsConnection extends ObservableV2<{ close: () => void }> {
->>>>>>> c690559e
+class YjsConnection extends ObservableV2<{ close(): void }> {
   ws: WebSocket
   wsDoc: WSSharedDoc
   constructor(ws: WebSocket, wsDoc: WSSharedDoc) {
