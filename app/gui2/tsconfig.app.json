{
  "extends": "@vue/tsconfig/tsconfig.dom.json",
  "include": [
    "env.d.ts",
    "src/**/*",
    "src/**/*.vue",
    "shared/**/*",
    "shared/**/*.vue",
    "src/util/theme.json",
<<<<<<< HEAD
    "../../build.json"
=======
    "stories/mockSuggestions.json",
    "mock/**/*"
>>>>>>> 940b8f7d
  ],
  "exclude": ["src/**/__tests__/*", "shared/**/__tests__/*", "public/**/__tests__/*"],
  "compilerOptions": {
    "lib": ["ES2021", "DOM", "DOM.Iterable"],
    "resolvePackageJsonExports": false,
    "composite": true,
    "outDir": "../../node_modules/.cache/tsc",
    "baseUrl": ".",
    "noEmit": true,
    "allowImportingTsExtensions": true,
    "noUncheckedIndexedAccess": true,
    "exactOptionalPropertyTypes": true,
    "types": ["vitest/importMeta"],
    "paths": {
      "@/*": ["./src/*"]
    }
  },
  "references": [
    {
      "path": "../ide-desktop/lib/dashboard/tsconfig.json"
    }
  ]
}<|MERGE_RESOLUTION|>--- conflicted
+++ resolved
@@ -7,12 +7,9 @@
     "shared/**/*",
     "shared/**/*.vue",
     "src/util/theme.json",
-<<<<<<< HEAD
-    "../../build.json"
-=======
+    "../../build.json",
     "stories/mockSuggestions.json",
     "mock/**/*"
->>>>>>> 940b8f7d
   ],
   "exclude": ["src/**/__tests__/*", "shared/**/__tests__/*", "public/**/__tests__/*"],
   "compilerOptions": {
