--- conflicted
+++ resolved
@@ -11,11 +11,8 @@
   ],
   "exclude": ["src/**/__tests__/*"],
   "compilerOptions": {
-<<<<<<< HEAD
+    "lib": ["ES2021", "DOM", "DOM.Iterable"],
     "resolvePackageJsonExports": false,
-=======
-    "lib": ["ES2021", "DOM", "DOM.Iterable"],
->>>>>>> 2c3130b2
     "composite": true,
     "outDir": "../../node_modules/.cache/tsc",
     "baseUrl": ".",
@@ -30,6 +27,6 @@
   "references": [
     {
       "path": "../ide-desktop/lib/dashboard/tsconfig.json"
-    },
+    }
   ]
 }