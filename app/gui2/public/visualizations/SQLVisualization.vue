<script lang="ts">
export const name = 'SQL Query'
export const inputType = 'Standard.Database.Data.Table.Table | Standard.Database.Data.Column.Column'

/**
 * A visualization that pretty-prints generated SQL code and displays type hints related to
 * interpolated query parameters.
 */

type Data = SQLData | Error

interface SQLData {
  error: undefined
  dialect: string
  code: string
  interpolations: SQLInterpolation[]
}

interface SQLInterpolation {
  enso_type: string
  value: string
}

interface Error {
  error: string
  dialect: undefined
  code: undefined
  interpolations: undefined
}

declare const sqlFormatter: typeof import('sql-formatter')
</script>

<script setup lang="ts">
// @ts-expect-error
// eslint-disable-next-line no-redeclare
import * as sqlFormatter from 'https://cdn.jsdelivr.net/npm/sql-formatter@13.0.0/+esm'

import VisualizationContainer from 'builtins/VisualizationContainer.vue'
import { DEFAULT_THEME, type RGBA, type Theme } from './builtins.ts'

import { computed, onMounted } from 'vue'

<<<<<<< HEAD
const props = defineProps<{
  data: Data | string | undefined
}>()
=======
const props = defineProps<{ data: Data | string }>()
>>>>>>> 82237cdf
const emit = defineEmits<{
  'update:preprocessor': [module: string, method: string, ...args: string[]]
}>()

const theme: Theme = DEFAULT_THEME

const data = computed<Data | undefined>(() =>
  typeof props.data === 'string' ? JSON.parse(props.data) : props.data,
)
const language = computed(() =>
  data.value?.dialect != null && sqlFormatter.supportedDialects.includes(data.value.dialect)
    ? data.value.dialect
    : 'sql',
)
const formatted = computed(() => {
  const data_ = data.value
  if (data_ == null || data_.error != null) {
    return undefined
  }
  const params = data_.interpolations.map((param) => renderInterpolationParameter(theme, param))

  return sqlFormatter.format(data_.code, {
    params: params,
    language: language.value,
  })
})

/** The qualified name of the Text type. */
const TEXT_TYPE = 'Builtins.Main.Text'
/** Specifies opacity of interpolation background color. */
const INTERPOLATION_BACKGROUND_OPACITY = 0.2

onMounted(() => {
  emit('update:preprocessor', 'Standard.Visualization.SQL.Visualization', 'prepare_visualization')
})

// === Handling Colors ===

/** Render a 4-element array representing a color into a CSS-compatible rgba string. */
function convertColorToRgba(color: RGBA) {
  const r = 255 * color.red
  const g = 255 * color.green
  const b = 255 * color.blue
  const a = color.alpha
  return 'rgba(' + r + ',' + g + ',' + b + ',' + a + ')'
}

/** Replace the alpha component of a color (represented as a 4-element array),
 * returning a new color. */
function replaceAlpha(color: RGBA, newAlpha: number) {
  return {
    red: color.red,
    green: color.green,
    blue: color.blue,
    alpha: newAlpha,
  }
}

/**
 * Renders HTML for displaying an Enso parameter that is interpolated into the SQL code.
 */
function renderInterpolationParameter(theme: Theme, param: { enso_type: string; value: string }) {
  const actualType = param.enso_type
  let value = param.value

  if (actualType === TEXT_TYPE) {
    value = "'" + value.replaceAll("'", "''") + "'"
  }

  const actualTypeColor = theme.getColorForType(actualType)
  const fgColor = actualTypeColor
  let bgColor = replaceAlpha(fgColor, INTERPOLATION_BACKGROUND_OPACITY)

  return renderRegularInterpolation(value, fgColor, bgColor)
}

/**
 * A helper that renders the HTML representation of a regular SQL interpolation.
 */
function renderRegularInterpolation(value: string, fgColor: RGBA, bgColor: RGBA) {
  let html = `<div class="interpolation" style="color:${convertColorToRgba(
    fgColor,
  )};background-color:${convertColorToRgba(bgColor)};">`
  html += value
  html += '</div>'
  return html
}
</script>

<template>
<<<<<<< HEAD
  <VisualizationContainer :="<any>$attrs" :below-toolbar="true">
    <div class="SQLVisualization scrollable">
      <template v-if="data">
        <pre v-if="data.error" class="sql" v-text="data.error"></pre>
        <!-- eslint-disable-next-line vue/no-v-html This is SAFE, beause it is not user input. -->
        <pre v-else class="sql" v-html="formatted"></pre>
      </template>
=======
  <VisualizationContainer :below-toolbar="true">
    <div class="sql-visualization scrollable">
      <pre v-if="data.error" class="sql" v-text="data.error"></pre>
      <!-- eslint-disable-next-line vue/no-v-html This is SAFE, beause it is not user input. -->
      <pre v-else class="sql" v-html="formatted"></pre>
>>>>>>> 82237cdf
    </div>
  </VisualizationContainer>
</template>

<style scoped>
@import url('https://fonts.cdnfonts.com/css/dejavu-sans-mono');

.SQLVisualization {
  padding: 4px;
}
</style>

<style>
.SQLVisualization .sql {
  font-family: 'DejaVu Sans Mono', monospace;
  font-size: 12px;
  margin-left: 7px;
  margin-top: 5px;
}

.SQLVisualization .interpolation {
  border-radius: 6px;
  padding: 1px 2px 1px 2px;
  display: inline;
}

.SQLVisualization .mismatch-parent {
  position: relative;
  display: inline-flex;
  justify-content: center;
}

.SQLVisualization .mismatch-mouse-area {
  display: inline;
  position: absolute;
  width: 150%;
  height: 150%;
  align-self: center;
  z-index: 0;
}

.SQLVisualization .mismatch {
  z-index: 1;
}

.SQLVisualization .modulepath {
  color: rgba(150, 150, 150, 0.9);
}

.SQLVisualization .tooltip {
  font-family: DejaVuSansMonoBook, sans-serif;
  font-size: 12px;
  opacity: 0;
  transition: opacity 0.2s;
  display: inline-block;
  white-space: nowrap;
  background-color: rgba(249, 249, 249, 1);
  box-shadow: 0 0 16px rgba(0, 0, 0, 0.16);
  text-align: left;
  border-radius: 6px;
  padding: 5px;
  position: absolute;
  z-index: 99999;
  pointer-events: none;
}
</style><|MERGE_RESOLUTION|>--- conflicted
+++ resolved
@@ -41,13 +41,7 @@
 
 import { computed, onMounted } from 'vue'
 
-<<<<<<< HEAD
-const props = defineProps<{
-  data: Data | string | undefined
-}>()
-=======
-const props = defineProps<{ data: Data | string }>()
->>>>>>> 82237cdf
+const props = defineProps<{ data: Data | string | undefined }>()
 const emit = defineEmits<{
   'update:preprocessor': [module: string, method: string, ...args: string[]]
 }>()
@@ -138,21 +132,13 @@
 </script>
 
 <template>
-<<<<<<< HEAD
-  <VisualizationContainer :="<any>$attrs" :below-toolbar="true">
-    <div class="SQLVisualization scrollable">
+  <VisualizationContainer :below-toolbar="true">
+    <div class="sql-visualization scrollable">
       <template v-if="data">
         <pre v-if="data.error" class="sql" v-text="data.error"></pre>
         <!-- eslint-disable-next-line vue/no-v-html This is SAFE, beause it is not user input. -->
         <pre v-else class="sql" v-html="formatted"></pre>
       </template>
-=======
-  <VisualizationContainer :below-toolbar="true">
-    <div class="sql-visualization scrollable">
-      <pre v-if="data.error" class="sql" v-text="data.error"></pre>
-      <!-- eslint-disable-next-line vue/no-v-html This is SAFE, beause it is not user input. -->
-      <pre v-else class="sql" v-html="formatted"></pre>
->>>>>>> 82237cdf
     </div>
   </VisualizationContainer>
 </template>
