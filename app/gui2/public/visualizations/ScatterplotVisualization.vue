--- conflicted
+++ resolved
@@ -91,11 +91,7 @@
 </script>
 
 <script setup lang="ts">
-<<<<<<< HEAD
-import { computed, onMounted, ref, watch, watchEffect, watchPostEffect } from 'vue'
-=======
 import { computed, ref, watch, watchEffect, watchPostEffect } from 'vue'
->>>>>>> 826127d8
 
 import * as d3 from 'd3'
 
