--- conflicted
+++ resolved
@@ -8,25 +8,15 @@
 </script>
 
 <script setup lang="ts">
-<<<<<<< HEAD
 import VisualizationContainer from 'builtins/VisualizationContainer.vue'
-import { computed, onMounted } from 'vue'
-// Optional
-=======
 import { onMounted } from 'vue'
-import VisualizationContainer from 'builtins/VisualizationContainer.vue'
 // Optional: add your own external dependencies. The @ts-expect-error is required because TypeScript
 // does not allow HTTP imports.
->>>>>>> 856e05ca
 // @ts-expect-error
 import dependency from 'http://<js dependency here>'
 
 const props = defineProps<{
-<<<<<<< HEAD
-  data: Data | string | undefined
-=======
   data: Data
->>>>>>> 856e05ca
 }>()
 const emit = defineEmits<{
   // Optional:
@@ -37,15 +27,6 @@
 onMounted(() => {
   emit('update:preprocessor', '<module path here>', '<method name here>', '<optional args here>')
 })
-<<<<<<< HEAD
-
-type Data = { dataType: 'here' }
-
-const data = computed<Data | undefined>(() =>
-  typeof props.data === 'string' ? JSON.parse(props.data) : props.data,
-)
-=======
->>>>>>> 856e05ca
 </script>
 
 <template>
