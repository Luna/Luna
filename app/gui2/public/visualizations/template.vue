--- conflicted
+++ resolved
@@ -8,13 +8,9 @@
 </script>
 
 <script setup lang="ts">
-<<<<<<< HEAD
-=======
 import { onMounted } from 'vue'
 
->>>>>>> 40fdfeee
 import VisualizationContainer from 'builtins/VisualizationContainer.vue'
-import { onMounted } from 'vue'
 // Optional: add your own external dependencies. The @ts-expect-error is required because TypeScript
 // does not allow HTTP imports.
 // @ts-expect-error
