--- conflicted
+++ resolved
@@ -1,24 +1,13 @@
 import { GraphDb } from '@/stores/graph/graphDatabase'
-<<<<<<< HEAD
 import { Ast } from '@/util/ast'
+import { ApplicationKind, ArgumentPlaceholder } from '@/util/callTree'
 import { IdMap, type ExprId } from 'shared/yjsModel'
-=======
-import { AstExtended } from '@/util/ast'
-import { ApplicationKind, ArgumentPlaceholder } from '@/util/callTree'
-import { IdMap } from 'shared/yjsModel'
->>>>>>> f60836d9
 import { describe, expect, test } from 'vitest'
 import { defineComponent } from 'vue'
 import {
   Score,
   WidgetRegistry,
-<<<<<<< HEAD
-  widgetArg,
-  widgetAst,
-  widgetExpression,
-=======
   defineWidget,
->>>>>>> f60836d9
   type WidgetDefinition,
   type WidgetInput,
   type WidgetModule,
@@ -37,7 +26,7 @@
 
   const widgetA = makeMockWidget(
     'A',
-    defineWidget(AstExtended, {
+    defineWidget(Ast.Ast, {
       priority: 1,
     }),
   )
@@ -57,31 +46,17 @@
     }),
   )
 
-<<<<<<< HEAD
-  const widgetD = makeMockWidget('D', {
-    priority: 20,
-    match: (info) =>
-      widgetExpression(info.input)?.code() === '_' ? Score.Perfect : Score.Mismatch,
-  })
+  const widgetD = makeMockWidget(
+    'D',
+    defineWidget(Ast.Ast, {
+      priority: 20,
+      score: (props) => (props.input.code() === '_' ? Score.Perfect : Score.Mismatch),
+    }),
+  )
 
   const someAst = Ast.parse('foo')
   const blankAst = Ast.parse('_')
-  const somePlaceholder = new PlaceholderArgument(
-    '2095503f-c6b3-46e3-848a-be31360aab08' as ExprId,
-    0,
-=======
-  const widgetD = makeMockWidget(
-    'D',
-    defineWidget(AstExtended, {
-      priority: 20,
-      score: (props) => (props.input.repr() === '_' ? Score.Perfect : Score.Mismatch),
-    }),
-  )
-
-  const someAst = AstExtended.parse('foo', IdMap.Mock())
-  const blankAst = AstExtended.parse('_', IdMap.Mock())
   const somePlaceholder = new ArgumentPlaceholder(
->>>>>>> f60836d9
     0,
     {
       name: 'foo',
