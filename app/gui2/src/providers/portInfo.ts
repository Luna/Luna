--- conflicted
+++ resolved
@@ -20,14 +20,7 @@
  * even if it wouldn't normally be rendered as such.
  */
 export class ForcePort {
-<<<<<<< HEAD
-  constructor(public input: AnyWidget) {
-    if (input instanceof ForcePort) throw new Error('ForcePort cannot be nested')
-  }
-  [GetUsageKey]() {
-    return this.input
-=======
-  constructor(public inner: Ast.Ast) {
+  constructor(public inner: AnyWidget) {
     if (inner instanceof ForcePort) throw new Error('ForcePort cannot be nested')
   }
   [GetUsageKey]() {
@@ -39,6 +32,5 @@
 declare module '@/providers/widgetRegistry' {
   export interface WidgetInputTypes {
     [ForcePortKey]: ForcePort
->>>>>>> 74436830
   }
 }