--- conflicted
+++ resolved
@@ -1,12 +1,7 @@
 import { createContextStore } from '@/providers'
+import type { PortId } from '@/providers/portInfo'
 import type { WidgetComponent, WidgetInput } from '@/providers/widgetRegistry'
 import { identity } from '@vueuse/core'
-<<<<<<< HEAD
-import { createContextStore } from '.'
-import type { PortId } from './portInfo'
-import type { WidgetComponent, WidgetInput } from './widgetRegistry'
-=======
->>>>>>> b5c995a7
 
 export { injectFn as injectWidgetUsageInfo, provideFn as provideWidgetUsageInfo }
 const { provideFn, injectFn } = createContextStore('Widget usage info', identity<WidgetUsageInfo>)
