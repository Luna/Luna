import type { URLString } from '@/stores/visualization/compilerMessaging'
import type { Icon } from '@/util/iconName'
import { Vec2 } from '@/util/vec2'
import type { VisualizationIdentifier } from 'shared/yjsModel'
import { reactive } from 'vue'
import { createContextStore } from '.'

export interface VisualizationConfig {
  /** Possible visualization types that can be switched to. */
  background?: string
  readonly types: Iterable<VisualizationIdentifier>
  readonly currentType: VisualizationIdentifier
  readonly icon: Icon | URLString | undefined
  readonly isCircularMenuVisible: boolean
  readonly nodeSize: Vec2
<<<<<<< HEAD
  readonly scale: number
=======
  isBelowToolbar: boolean
>>>>>>> 195faed9
  width: number | null
  height: number
  fullscreen: boolean
  hide: () => void
  updateType: (type: VisualizationIdentifier) => void
}

export { provideFn as provideVisualizationConfig }
const { provideFn, injectFn } = createContextStore(
  'Visualization config',
  reactive<VisualizationConfig>,
)

// The visualization config public API should not expose the `allowMissing` parameter. It should
// look like an ordinary vue composable.

export function useVisualizationConfig() {
  return injectFn()
}<|MERGE_RESOLUTION|>--- conflicted
+++ resolved
@@ -13,11 +13,8 @@
   readonly icon: Icon | URLString | undefined
   readonly isCircularMenuVisible: boolean
   readonly nodeSize: Vec2
-<<<<<<< HEAD
   readonly scale: number
-=======
   isBelowToolbar: boolean
->>>>>>> 195faed9
   width: number | null
   height: number
   fullscreen: boolean
