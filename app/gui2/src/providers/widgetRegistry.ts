import { createContextStore } from '@/providers'
import { type WidgetConfiguration } from '@/providers/widgetRegistry/configuration'
import type { GraphDb } from '@/stores/graph/graphDatabase'
import { computed, shallowReactive, type Component, type PropType } from 'vue'
<<<<<<< HEAD
import { createContextStore } from '.'
import type { PortId } from './portInfo'
=======
>>>>>>> b5c995a7

export type WidgetComponent<T extends WidgetInput> = Component<WidgetProps<T>>

/**
 * A type representing any kind of input that can have a widget attached to it. It is defined as an
 * interface to allow for extension by widgets themselves. The actual input received by the widget
 * will always be one of the types defined in this interface. The key of each property is used as a
 * key for the discriminated union, so it should be unique.
 *
 * Declare new widget input types by declaring a new unique symbol key, then extending this
 * interface with a new property with that key and a value of the new input type.
 *
 * ```ts
 * declare const MyCustomInputTypeKey: unique symbol;
 * declare module '@/providers/widgetRegistry' {
 *   export interface WidgetInputTypes {
 *     [MyCustomInputTypeKey]: MyCustomInputType
 *   }
 * }
 * ```
 *
 * All declared widget input types must have unique symbols, and all values must be objects.
 * Declarations that do not follow these rules will be ignored or will cause type errors.
 */
export interface WidgetInputTypes {}

/**
 * An union of all possible widget input types. A collection of all correctly declared value types
 * on the extendable {@link WidgetInputTypes} interface.
 *
 * From the defined input types, it accepts only keys that are declared as symbols and have values
 * that are objects. If your extension of {@link WidgetInputTypes} does not appear in this union,
 * check if you have followed those rules.
 */
export type WidgetInput = Extract<WidgetInputTypes[keyof WidgetInputTypes & symbol], object>

/**
 * Description of how well a widget matches given input. Used to determine which widget should be
 * used, or whether the applied widget override is valid in given context.
 */
export enum Score {
  /**
   * This widget kind cannot accept the node. It will never be used, even if it was explicitly
   * requested using an override.
   */
  Mismatch,
  /**
   * A good match, but there might be a better one. This widget will be used if there is no better
   * option.
   */
  Good,
  /** Widget matches perfectly and can be used outright, without checking other kinds. */
  Perfect,
}

export interface WidgetProps<T> {
  input: T
  config?: WidgetConfiguration | undefined
  nesting: number
}

/**
 * Create Vue props definition for a widget component. This cannot be done automatically by using
 * typed `defineProps`, because vue compiler is not able to resolve conditional types. As a
 * workaround, the runtime prop information is specified manually, and the inferred `T: WidgetInput`
 * type is provided through `PropType`.
 */
export function widgetProps<T extends WidgetInput>(_def: WidgetDefinition<T>) {
  return {
    input: {
      type: Object as PropType<T>,
      required: true,
    },
    config: { type: Object as PropType<WidgetConfiguration | undefined>, required: false },
    nesting: { type: Number, required: true },
    onUpdate: {
      type: Function as PropType<(value: unknown | undefined, origin: PortId) => void>,
      required: true,
    },
  } as const
}

/**
 * A class which instances have type `T`. Accepts classes that have a private constructors, such as
 * `Ast` or `ArgumentPlaceholder`.
 */
type Class<T extends WidgetInput> = Function & { prototype: T }
type InputMatcherFn<T extends WidgetInput> = (input: WidgetInput) => input is T
type InputMatcher<T extends WidgetInput> = InputMatcherFn<T> | Class<T>

type InputTy<M> = M extends (infer T)[]
  ? InputTy<T>
  : M extends InputMatcherFn<infer T>
  ? T
  : M extends Class<infer T>
  ? T
  : never

export interface WidgetOptions<T extends WidgetInput> {
  /** The priority number determining the order in which the widgets are matched. Smaller numbers
   * have higher priority, and are matched first.
   */
  priority: number
  /**
   * Score how well this widget type matches current {@link WidgetProps}, e.g. checking if AST node
   * or declaration type matches specific patterns. When this method returns
   * {@link Score::Mismatch}, this widget component will not be used.
   *
   * When a static score value is provided, it will be used for all inputs that pass the input
   * filter. When not provided, the widget will be considered a perfect match for all inputs that
   * pass the input filter.
   */
  score?: ((info: WidgetProps<T>, db: GraphDb) => Score) | Score
  // A list of widget kinds that will be prevented from being used on the same node as this widget,
  // once this widget is used.
  prevent?: WidgetComponent<any>[]
}

export interface WidgetDefinition<T extends WidgetInput> {
  /** The priority number determining the order in which the widgets are matched. Smaller numbers
   * have higher priority, and are matched first.
   */
  priority: number
  /**
   * Filter the widget input type to only accept specific types of input. The declared widget props
   * will depend on the type of input accepted by this filter. Only widgets that pass this filter
   * will be scored and potentially used.
   */
  match: (input: WidgetInput) => input is T
  /**
   * Score how well this widget type matches current {@link WidgetProps}, e.g. checking if AST node
   * or declaration type matches specific patterns. When this method returns
   * {@link Score::Mismatch}, this widget component will not be used.
   *
   * When a static score value is provided, it will be used for all inputs that pass the input
   * filter. When not provided, the widget will be considered a perfect match for all inputs that
   */
  score: (props: WidgetProps<T>, db: GraphDb) => Score
  prevent: WidgetComponent<any>[] | undefined
}

export interface WidgetModule<T extends WidgetInput> {
  default: WidgetComponent<T>
  widgetDefinition: WidgetDefinition<T>
}

function isWidgetModule(module: unknown): module is WidgetModule<any> {
  return (
    typeof module === 'object' &&
    module !== null &&
    'default' in module &&
    'widgetDefinition' in module &&
    isWidgetComponent(module.default) &&
    isWidgetDefinition(module.widgetDefinition)
  )
}

function isWidgetComponent(component: unknown): component is WidgetComponent<any> {
  return typeof component === 'object' && component !== null
}

function isWidgetDefinition(config: unknown): config is WidgetDefinition<any> {
  return typeof config === 'object' && config !== null && 'priority' in config && 'match' in config
}

/**
 *
 * @param matchInputs Filter the widget input type to only accept specific types of input. The
 * declared widget props will depend on the type of input accepted by this filter. Only widgets that
 * pass this filter will be scored and potentially used.
 *
 * The filter can be a type guard function `(input: WidgetInput) => input is MyType`, a class
 * constructor `MyType`, or an array combining any of the above. When an array is provided, the
 * widget will match if any of the filters in the array match.
 */
export function defineWidget<M extends InputMatcher<any> | InputMatcher<any>[]>(
  matchInputs: M,
  definition: WidgetOptions<InputTy<M>>,
): WidgetDefinition<InputTy<M>> {
  let score: WidgetDefinition<InputTy<M>>['score']
  if (typeof definition.score === 'function') {
    score = definition.score
  } else {
    const staticScore = definition.score ?? Score.Perfect
    score = () => staticScore
  }

  return {
    priority: definition.priority,
    match: makeInputMatcher<InputTy<M>>(matchInputs),
    score,
    prevent: definition.prevent,
  }
}

function makeInputMatcher<T extends WidgetInput>(
  matcher: InputMatcher<T> | InputMatcher<T>[],
): (input: WidgetInput) => input is T {
  if (Array.isArray(matcher)) {
    const matchers = matcher.map(makeInputMatcher)
    return (input: WidgetInput): input is T => matchers.some((f) => f(input))
  } else if (Object.getOwnPropertyDescriptor(matcher, 'prototype')?.writable === false) {
    // A function with an existing non-writable prototype is a class constructor.
    return (input: WidgetInput): input is T => input instanceof matcher
  } else if (typeof matcher === 'function') {
    // When matcher is a function with assignable prototype, it must be a type guard.
    return matcher as (input: WidgetInput) => input is T
  } else {
    throw new Error('Invalid widget input matcher definiton: ' + matcher)
  }
}

export { injectFn as injectWidgetRegistry, provideFn as provideWidgetRegistry }
const { provideFn, injectFn } = createContextStore(
  'Widget registry',
  (db: GraphDb) => new WidgetRegistry(db),
)

export class WidgetRegistry {
  loadedModules: WidgetModule<any>[] = shallowReactive([])
  sortedModules = computed(() => {
    return [...this.loadedModules].sort(
      (a, b) => a.widgetDefinition.priority - b.widgetDefinition.priority,
    )
  })
  constructor(private db: GraphDb) {}

  loadBuiltins() {
    const bulitinWidgets = import.meta.glob('@/components/GraphEditor/widgets/*.vue')
    this.loadAndCheckWidgetModules(Object.entries(bulitinWidgets))
  }

  async loadAndCheckWidgetModules(
    asyncModules: [path: string, asyncModule: () => Promise<unknown>][],
  ) {
    const modules = await Promise.allSettled(
      asyncModules.map(([path, mod]) => mod().then((m) => [path, m] as const)),
    )
    for (const result of modules) {
      if (result.status === 'fulfilled') {
        const [path, mod] = result.value
        if (isWidgetModule(mod)) this.registerWidgetModule(mod)
        else console.error('Invalid widget module:', path, mod)
      }
    }
  }

  /**
   * Register a known loaded widget module. Once registered, the widget will take part in widget
   * selection process. Caution: registering a new widget module will trigger re-matching of all
   * widgets on all nodes in the scene, which can be expensive.
   */
  registerWidgetModule(module: WidgetModule<any>) {
    this.loadedModules.push(module)
  }

  /**
   * Select a type of widget to use for given widget input (e.g. AST node). The selection is based
   * on the widget's `match` function, which returns a score indicating how well the widget matches
   * the input. The widget with the highest score and priority is selected. Widget kinds that are
   * present in `alreadyUsed` set are always skipped.
   */
  select<T extends WidgetInput>(
    props: WidgetProps<T>,
    alreadyUsed?: Set<WidgetComponent<any>>,
  ): WidgetModule<T> | undefined {
    // The type and score of the best widget found so far.
    let best: WidgetModule<T> | undefined = undefined
    let bestScore = Score.Mismatch

    // Iterate over all loaded widget kinds in order of decreasing priority.
    for (const widgetModule of this.sortedModules.value) {
      // Skip matching widgets that are declared as already used.
      if (alreadyUsed && alreadyUsed.has(widgetModule.default)) continue

      // Skip widgets that don't match the input type.
      if (!widgetModule.widgetDefinition.match(props.input)) continue

      // Perform a match and update the best widget if the match is better than the previous one.
      const score = widgetModule.widgetDefinition.score(props, this.db)
      // If we found a perfect match, we can return immediately, as there can be no better match.
      if (score === Score.Perfect) return widgetModule
      if (score > bestScore) {
        bestScore = score
        best = widgetModule
      }
    }
    // Once we've checked all widgets, return the best match found, if any.
    return best
  }
}

// TODO: add tests for select<|MERGE_RESOLUTION|>--- conflicted
+++ resolved
@@ -1,12 +1,8 @@
 import { createContextStore } from '@/providers'
+import type { PortId } from '@/providers/portInfo'
 import { type WidgetConfiguration } from '@/providers/widgetRegistry/configuration'
 import type { GraphDb } from '@/stores/graph/graphDatabase'
 import { computed, shallowReactive, type Component, type PropType } from 'vue'
-<<<<<<< HEAD
-import { createContextStore } from '.'
-import type { PortId } from './portInfo'
-=======
->>>>>>> b5c995a7
 
 export type WidgetComponent<T extends WidgetInput> = Component<WidgetProps<T>>
 
