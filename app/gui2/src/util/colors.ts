import type { Oklch } from 'culori/fn'
import { formatCss, formatRgb, modeOklch, modeRgb, useMode } from 'culori/fn'
import { v3 as hashString } from 'murmurhash'

useMode(modeOklch)
useMode(modeRgb)

// Check if the browser supports `oklch` colorspace. If it does not, we fallback to good-old sRGB.
const supportsOklch: boolean =
  typeof CSS !== 'undefined' && 'supports' in CSS && CSS.supports('color: oklch(0 0 0)')

/* Generate a sRGB color value from the provided string. */
export function colorFromString(s: string) {
  const hash: number = hashString(s)
  // Split the 32-bit hash value into parts of 12, 10 and 10 bits.
  const part1: number = (hash >> 20) & 0xfff
  const part2: number = (hash >> 10) & 0x3ff
  const part3: number = hash & 0x3ff
  // Range values below can be adjusted if necessary, they were chosen arbitrarily.
<<<<<<< HEAD
  const chroma = mapInt32(part1, 0.1, 0.16, 12)
=======
  const chroma = mapInt32(part1, 0.1, 0.19, 12)
>>>>>>> a234e82e
  const hue = mapInt32(part2, 0, 360, 10)
  const lightness = mapInt32(part3, 0.52, 0.57, 10)
  const color: Oklch = {
    mode: 'oklch',
    l: lightness,
    c: chroma,
    h: hue,
  }
  return supportsOklch ? formatCss(color) : formatRgb(color)
}

/* Map `bits`-wide unsigned integer to the range `[rangeStart, rangeEnd)`. */
function mapInt32(value: number, rangeStart: number, rangeEnd: number, bits: number) {
  const maxInt = 2 ** bits
  return (value / maxInt) * (rangeEnd - rangeStart) + rangeStart
}<|MERGE_RESOLUTION|>--- conflicted
+++ resolved
@@ -17,11 +17,7 @@
   const part2: number = (hash >> 10) & 0x3ff
   const part3: number = hash & 0x3ff
   // Range values below can be adjusted if necessary, they were chosen arbitrarily.
-<<<<<<< HEAD
   const chroma = mapInt32(part1, 0.1, 0.16, 12)
-=======
-  const chroma = mapInt32(part1, 0.1, 0.19, 12)
->>>>>>> a234e82e
   const hue = mapInt32(part2, 0, 360, 10)
   const lightness = mapInt32(part3, 0.52, 0.57, 10)
   const color: Oklch = {
