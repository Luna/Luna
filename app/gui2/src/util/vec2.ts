--- conflicted
+++ resolved
@@ -25,16 +25,10 @@
   scale(scalar: number): Vec2 {
     return new Vec2(this.x * scalar, this.y * scalar)
   }
-<<<<<<< HEAD
 
-  distanceSquared(a: Vec2, b: Vec2): number {
-    const dx = a.x - b.x
-    const dy = a.y - b.y
-=======
-  distanceSquare(other: Vec2): number {
+  distanceSquared(other: Vec2): number {
     const dx = this.x - other.x
     const dy = this.y - other.y
->>>>>>> 10f44b52
     return dx * dx + dy * dy
   }
 
