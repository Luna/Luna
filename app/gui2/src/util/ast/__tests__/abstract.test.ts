import { assert } from '@/util/assert'
import { Ast } from '@/util/ast'
import { expect, test } from 'vitest'
import { MutableModule, escape, unescape, type Identifier } from '../abstract'

//const disabledCases = [
//  ' a',
//  'a ',
//]
const cases = [
  'Console.',
  '(',
  '[',
  ']',
  '`',
  'export',
  'export as Foo',
  'export Foo as',
  'export Foo as Bar.Baz',
  'export Foo as Foo, Bar',
  'export Foo as Foo.Bar',
  'export Foo hiding',
  'export Foo hiding X,',
  'foo = (',
  'foo = [',
  'foo = ]',
  'foo ~',
  'foo = 1, 2',
  'foo @ bar',
  'foo@bar',
  'foo = case x of\n 4 ->',
  'foo = case x of\n 4',
  'foo = case x of\n 4->',
  'foo = if cond.x else.y',
  'foreign 4',
  'foreign 4 * 4',
  'foreign foo = "4"',
  'foreign js foo = 4',
  'from export all',
  'from Foo export all hiding',
  'from Foo export all hiding X.Y',
  'from Foo import all hiding',
  'from Foo import all hiding X.Y',
  'from Foo import all What_Is_This_Doing_Here hiding Bar',
  'from import all',
  'from Standard.Base.Data.Array import new as array_new',
  'import',
  'import as Foo',
  'import Foo as',
  'import Foo as Bar.Baz',
  'import Foo as Foo, Bar',
  'import Foo as Foo.Bar',
  'import Foo hiding',
  'import Foo hiding X,',
  'main ~ = x',
  'polyglot import Foo',
  'polyglot java import',
  'splice_outside_text = `',
  'type',
  '=-',
  'x =-',
  'x = y +-',
  'x =- y',
  'x = y +- z',
  'x = +- z',
  '=- y',
  'export Foo as Bar',
  'export prj.Data.Foo',
  'foo a b c = x',
  ':',
  'a \n',
  "'''\n and some \\u000Aescapes\\'",
  'a = \n x',
  '[]',
  '.',
  '{}',
  'foo : [Integer | Text] -> (Integer | Text)',
  'from Foo export all hiding Bar, Baz',
  'from Foo export Bar, Baz',
  'from Standard.Base import all',
  'from Standard.Base import all hiding Number, Boolean',
  'from Standard.Base import Foo, Bar, Baz',
  'f (~x = 1) = x',
  'f (x = 1) = x',
  'f ~x=1 = x',
  'f x=1 = x',
  'f (x = y)',
  'f x=y',
  'import project.IO',
  'import Standard.Base as Enso_List',
  "'''\n    \\nEscape at tart\n",
  'Point x_val = my_point',
  'type Foo\n Bar (a : B =C.D)',
  'type Foo\n ## Bar\n Baz',
  'x = """\n    Indented multiline\nx',
  "x =\n x = '''\n  x\nx",
  'x + + + x',
  'x + + x',
  '.log',
  'polyglot java import java.lang.Float',
  'polyglot java import java.net.URI as Java_URI',
  '\\a b -> x',
  '\\v -> v',
  '0.0.x',
  '0b10101010',
  '0b',
  '0o122137',
  '0o',
  '0xAE2F14',
  '0x',
  '1 .0',
  '1. 0',
  '100_000',
  '10_000.99',
  '1 . 0',
  '16_17ffffffffffffffa',
  '-1.up_to 100',
  '+1 + x',
  '_+1 + x',
  '-1.x',
  '2_01101101',
  '-2_01101101',
  '-2.1',
  '(a) (b)',
  '(a b)',
  '# a b c',
  '((a b) c)',
  'a b c',
  '+ a',
  'a +',
  'a |> f',
  '@a\n@b\nx',
  '@a z\n@b\nx',
  "'''",
  '@Builtin_Type\ntype Date',
  'f : A->B -> x',
  'f:A->B -> x',
  'v : A -> _ + x',
  'v:A->x',
  'v : A -> x -> x',
  'v : A -> x->x',
  'v:A->x->x',
  'f <| a',
  'f default',
  'f default x = x',
  'foo a b =',
  'foo a b c =',
  'foo a =',
  'foo a b = x',
  'foo a = x',
  "foo = bar '''\n baz",
  'foo =',
  'foo = x',
  'foo _ = x',
  'foreign python my_method a b = "42"',
  'FREEZE x.f',
  'FREEZE x.f y',
  'FREEZE x',
  'FREEZE x + y',
  'f -x',
  'f x default = x',
  'f ~_ = x',
  'f x->\n y',
  'Id.id x = x',
  'if True then\n True',
  'if True then True else False',
  'if True then True else\n False',
  'increment = 1 +',
  'main = # define main\n 4',
  '.map (+2 * 3) *7',
  '_.map (_+2 * 3) _*7',
  "'''\n \\t'",
  '-Number.positive_infinity',
  "'''\n x\n \\t'",
  '@on_problems P.g\nTable.select_columns : Text -> Table',
  'pi = 3.14',
  'private',
  'private func',
  '(")")',
  '"Inline raw text"',
  '`',
  "('\\n')",
  '"Non-escape: \\n"',
  '"Non-escape: \\"',
  "'Other quote type'",
  "'Simple case.'",
  "'` SpliceWithLeadingWhitespace`'",
  "'String with \\' escape'",
  "'String with \\n escape'",
  '"type"',
  "'\\U0000000Aescape'",
  "'\\u{0000A}escape'",
  "'\\u000Aescape'",
  "'\\u0915\\u094D\\u0937\\u093F'",
  'unclosed = "a',
  'unclosed = "',
  "'\\u'",
  "'\\U'",
  "'With a `splice`.'",
  "'\\x0Aescape'",
  "'\\x'",
  'zero_length = ""',
  'SKIP x.f',
  'SKIP x.f y',
  'SKIP x',
  'SKIP x + y',
  '.sum 1',
  '_.sum 1',
  '@Tail_Call go\n a\n b',
  '@Tail_Call go t',
  'type A a=0',
  'type A\n @a z\n @b\n x',
  'type Bool',
  'type Existing_Headers (column_names : Vector Text)',
  'type Foo (a : Int)',
  'type Option (a)',
  'type Option a',
  'Vector _ = x',
  'x - 1 + 2',
  'x=-1',
  'x)',
  '(x',
  '(-x)',
  'x ->\n y',
  'x->\n y',
  '-x',
  'x=-x',
  '-x*x',
  '-x+x',
  '-(x * x)',
  'x = y+-',
  'x=-y',
  'x -> y',
  'x-> y',
  'x->y',
  'x y . f v',
  'x = y+-z',
  'x->y-> z',
  'x --> y ---> z',
  'x <| y <<| z',
  'x + y + z',
  'x = +-z',
  'val : Bool',
  'val = foo (x : Int)',
  'val : List Int',
  'val = x : Int',
  'w + x + y * z',
  '[x]',
  '(- x)',
  '- x',
  '{x}',
  'x : List Int -> Int',
  '(x : My_Type _)',
  '- (x * x)',
  'x - x',
  'x-x',
  '[ x , y ]',
  '[x, y]',
  'x.-y',
  'x.~y',
  '{x, y}',
  '[ x , y , z ]',
  '[x, y, z]',
  'x + y * z',
  'x * y + z',
  ["'''", ' `splice` at start'].join('\n'),
  ['case a of', '    Some -> x', '    Int -> x'].join('\n'),
  [
    'case a of',
    '    ## The Some case',
    '    Some -> x',
    '    ## The Int case',
    '    Int -> x',
  ].join('\n'),
  ['case a of', '    Vector_2d x y -> x'].join('\n'),
  ['case foo of', '    v:My_Type -> x', '    v:(My_Type _ _) -> x'].join('\n'),
  ['case self of', '    Vector_2d ... -> x'].join('\n'),
  ['case self of', '    Vector_2d -> x', '    _ -> x'].join('\n'),
  ['foo', '    bar'].join('\n'),
  ['foo =', '    ', 'bar'].join('\n'),
  ['foo =', 'bar'].join('\n'),
  ['foo', '    + bar +'].join('\n'),
  ['foo', '    + bar', '        - baz'].join('\n'),
  ['main =', '    foo', 'bar'].join('\n'),
  ['main =', '  foo', ' bar', '  baz'].join('\n'),
  ['main =', '  foo', ' bar', 'baz'].join('\n'),
  ['main ~foo = x'].join('\n'),
  ['main =', '      ', '    x'].join('\n'),
  ['main =', '    ', '    x'].join('\n'),
  ['main =', '    x'].join('\n'),
  ['main =', '  ', '    x'].join('\n'),
  ['main =', '', '    x'].join('\n'),
  ['rect1', '    . width = 7', '    . center', '        + x'].join('\n'),
  ['type A', '    Foo (a : Integer, b : Integer)'].join('\n'),
  ['type Geo', '    number =', '        x', '    area self = x + x'].join('\n'),
  ['type Result error ok=Nothing', '    Ok value:ok = Nothing'].join('\n'),
  ['value = nums', '    * each random', '    + constant'].join('\n'),
  ['# Some comment', '# Other comment', '', 'private'].join('\n'),
  ['main =', '    +x', '    print x'].join('\n'),
  [
    '## The Identity Function',
    '',
    '   Arguments:',
    '   - x: value to do nothing to',
    'id x = x',
  ].join('\n'),
  [
    'type Foo',
    '    + : Foo -> Foo -> Foo',
    '    + self b = b',
    '    Foo.+ : Foo',
    '    Foo.+ self b = b',
  ].join('\n'),
  ['type Foo', ' ## Test indent handling', '  ', ' foo'].join('\n'),
  ['type Foo', '    type Bar', '    type Baz'].join('\n'),
  [
    'type Geo',
    '    Circle',
    '        radius : float',
    '        x',
    '    Rectangle width height',
    '    Point',
    '',
    '    number =',
    '        x',
    '    area self = x + x',
  ].join('\n'),
  [
    'type Geo',
    '    Circle',
    '        radius',
    '        x',
    '    Rectangle width height',
    '    Point',
  ].join('\n'),
  [
    'type Problem_Builder',
    '    ## Returns a vector containing all reported problems, aggregated.',
    '    build_problemset : Vector',
    '    build_problemset self =',
    '        self',
  ].join('\n'),
  ['type T', '', 'private'].join('\n'),
  ['value = foo', '    bar'].join('\n'),
  ['value = foo', '    +x', '    bar'].join('\n'),
  ['###', ' x'].join('\n'),
]
test.each(cases)('parse/print round trip: %s', (code) => {
  // Get an AST.
  const root = Ast.parseBlock(code)
  // Print AST back to source.
  const printed = Ast.print(root)
  expect(printed.code).toEqual(code)
  // Loading token IDs from IdMaps is not implemented yet, fix during sync.
  printed.info.tokens.clear()
  const idMap = Ast.spanMapToIdMap(printed.info)
  idMap.validate()

  // Re-parse.
  const { root: root1, spans: spans1 } = Ast.parseBlockWithSpans(printed.code)
  Ast.setExternalIds(root1.module, spans1, idMap)
  // Check that Identities match original AST.
  const printed1 = Ast.print(root1)
  printed1.info.tokens.clear()
  const idMap1 = Ast.spanMapToIdMap(printed1.info)
  const mapsEqual = idMap1.isEqual(idMap)
  if (!mapsEqual) idMap1.compare(idMap)
  expect(mapsEqual).toBe(true)
})

const parseCases = [
  { code: 'foo bar+baz', tree: ['', [['foo'], [['bar'], '+', ['baz']]]] },
  { code: '(foo)', tree: ['', ['(', ['foo'], ')']] },
]
test.each(parseCases)('parse: %s', (testCase) => {
  const root = Ast.parseBlock(testCase.code)
  expect(Ast.tokenTree(root)).toEqual(testCase.tree)
})

test('Insert new expression', () => {
  const code = 'main =\n    text1 = "foo"\n'
  const root = Ast.parseBlock(code)
  const main = Ast.functionBlock(root, 'main')!
  expect(main).toBeDefined()
  const edit = root.module.edit()
  const rhs = Ast.parse('42', edit)
  const assignment = Ast.Assignment.new(edit, 'baz' as Identifier, rhs)
  edit.getVersion(main).push(assignment)
  const printed = edit.getVersion(root).code()
  expect(printed).toEqual('main =\n    text1 = "foo"\n    baz = 42\n')
})

type SimpleModule = {
  root: Ast.BodyBlock
  assignment: Ast.Assignment
}
function simpleModule(): SimpleModule {
  const code = 'main =\n    text1 = "foo"\n'
  const root = Ast.parseBlock(code)
  const main = Ast.functionBlock(root, 'main')!
  expect(main).not.toBeNull()
  const assignment: Ast.Assignment = main.statements().next().value
  expect(assignment).toBeInstanceOf(Ast.Assignment)
  return { root, assignment }
}

test('Modify subexpression', () => {
  const { root, assignment } = simpleModule()
  expect(assignment.expression).not.toBeNull()
  const edit = root.module.edit()
  const newValue = Ast.TextLiteral.new('bar', edit)
  expect(newValue.code()).toBe("'bar'")
  const oldExprId = assignment.expression!.externalId
  const assignment_ = edit.getVersion(assignment)
  assignment_.expression.replaceValue(newValue)
  expect(assignment_.expression?.externalId).toBe(oldExprId)
  expect(assignment_.expression?.code()).toBe("'bar'")
  const printed = edit.getVersion(root).code()
  expect(printed).toEqual("main =\n    text1 = 'bar'\n")
})

test('Replace subexpression', () => {
  const { root, assignment } = simpleModule()
  expect(assignment.expression).not.toBeNull()
  const edit = root.module.edit()
  const newValue = Ast.TextLiteral.new('bar', edit)
  expect(newValue.code()).toBe("'bar'")
  edit.replace(assignment.expression!.id, newValue)
  const assignment_ = edit.get(assignment.id)!
  assert(assignment_ instanceof Ast.Assignment)
  expect(assignment_.expression!.id).toBe(newValue.id)
  expect(edit.get(assignment_.expression!.id)?.code()).toBe("'bar'")
  const printed = edit.getVersion(root).code()
  expect(printed).toEqual("main =\n    text1 = 'bar'\n")
})

test('Change ID of node', () => {
  const { root, assignment } = simpleModule()
  expect(assignment.expression).not.toBeNull()
  const edit = root.module.edit()
  const oldExternalId = assignment.expression.externalId
  const assignment_ = edit.getVersion(assignment)
  const expression = assignment_.expression.takeValue().node
  expect(expression.code()).toBe('"foo"')
  assignment_.expression?.replace(expression)
  expect(assignment_.expression?.externalId).not.toBe(oldExternalId)
  expect(assignment_.expression?.code()).toBe('"foo"')
  const printed = edit.getVersion(root).code()
  expect(printed).toEqual('main =\n    text1 = "foo"\n')
})

test('Block lines interface', () => {
  const block = Ast.parseBlock('VLE  \nSISI\nGNIK \n')
  // Sort alphabetically, but keep the blank line at the end.
  const reordered = block.takeLines().sort((a, b) => {
    if (a.expression?.node.code() === b.expression?.node.code()) return 0
    if (!a.expression) return 1
    if (!b.expression) return -1
    return a.expression.node.code() < b.expression.node.code() ? -1 : 1
  })
  const edit = block.module.edit()
  const newBlock = Ast.BodyBlock.new(reordered, edit)
  // Note that trailing whitespace belongs to the following line.
  expect(newBlock.code()).toBe('GNIK  \nSISI\nVLE \n')
})

test('Splice', () => {
  const module = MutableModule.Transient()
  const edit = module.edit()
  const ident = Ast.Ident.new(edit, 'foo' as Identifier)
  expect(ident.code()).toBe('foo')
  const spliced = module.copyIfForeign(ident)
  expect(spliced.module).toBe(module)
  expect(spliced.code()).toBe('foo')
})

<<<<<<< HEAD
test('Construct app', () => {
  const edit = MutableModule.Transient()
  const app = Ast.App.new(
    edit,
    Ast.Ident.new(edit, 'func' as Identifier),
    undefined,
    Ast.Ident.new(edit, 'arg' as Identifier),
  )
  expect(app.code()).toBe('func arg')
  const namedApp = Ast.App.new(
    edit,
    Ast.Ident.new(edit, 'func' as Identifier),
    'argName' as Identifier,
    Ast.Ident.new(edit, 'arg' as Identifier),
  )
  expect(namedApp.code()).toBe('func argName=arg')
=======
test.each([
  ['Hello, World!', 'Hello, World!'],
  ['Hello\t\tWorld!', 'Hello\\t\\tWorld!'],
  ['He\nllo, W\rorld!', 'He\\nllo, W\\rorld!'],
  ['Hello,\vWorld!', 'Hello,\\vWorld!'],
  ['Hello, \\World!', 'Hello, \\World!'],
  ['Hello, `World!`', 'Hello, ``World!``'],
  ["'Hello, World!'", "\\'Hello, World!\\'"],
  ['"Hello, World!"', '\\"Hello, World!\\"'],
  ['Hello, \fWorld!', 'Hello, \\fWorld!'],
  ['Hello, \bWorld!', 'Hello, \\bWorld!'],
])('Text literals escaping and unescaping', (original, expectedEscaped) => {
  const escaped = escape(original)
  expect(escaped).toBe(expectedEscaped)
  expect(unescape(escaped)).toBe(original)
>>>>>>> 057bf17f
})<|MERGE_RESOLUTION|>--- conflicted
+++ resolved
@@ -474,7 +474,6 @@
   expect(spliced.code()).toBe('foo')
 })
 
-<<<<<<< HEAD
 test('Construct app', () => {
   const edit = MutableModule.Transient()
   const app = Ast.App.new(
@@ -491,7 +490,8 @@
     Ast.Ident.new(edit, 'arg' as Identifier),
   )
   expect(namedApp.code()).toBe('func argName=arg')
-=======
+})
+
 test.each([
   ['Hello, World!', 'Hello, World!'],
   ['Hello\t\tWorld!', 'Hello\\t\\tWorld!'],
@@ -507,5 +507,4 @@
   const escaped = escape(original)
   expect(escaped).toBe(expectedEscaped)
   expect(unescape(escaped)).toBe(original)
->>>>>>> 057bf17f
 })