--- conflicted
+++ resolved
@@ -2,16 +2,9 @@
 import { Token, Tree } from '@/generated/ast'
 import { assert } from '@/util/assert'
 import { parse } from '@/util/ffi'
-<<<<<<< HEAD
-import { debug, validateSpans } from '@/util/parserSupport'
-import type { ExprId, IdMap } from 'shared/yjsModel'
+import { LazyObject, debug } from '@/util/parserSupport'
+import type { ContentRange, ExprId, IdMap } from 'shared/yjsModel'
 import { markRaw } from 'vue'
-import { assert } from '../assert'
-import type { Opt } from '../opt'
-import { isResult } from '../result'
-=======
-import { LazyObject, debug } from '@/util/parserSupport'
->>>>>>> 1a5437d3
 
 export { Ast }
 
@@ -46,7 +39,7 @@
   return code.substring(range[0], range[1])
 }
 
-export function getAstSpan(node: Tree): [number, number] {
+export function getAstSpan(node: Tree): ContentRange {
   const leftOffsetbegin = node.whitespaceStartInCodeParsed
   const leftOffsetEnd = leftOffsetbegin + node.whitespaceLengthInCodeParsed
   const end = leftOffsetEnd + node.childrenLengthInCodeParsed
@@ -67,42 +60,6 @@
 /**
  * Read direct AST children.
  */
-<<<<<<< HEAD
-// TODO[ao] This is a very hacky way of implementing this. The better solution would be to generate
-// such a function from parser types schema. See parser-codegen package.
-export function* childrenAstNodes(obj: Tree | Token): Generator<Tree | Token> {
-  if (obj instanceof Tree.AbstractBase) {
-    const prototype = Object.getPrototypeOf(obj)
-    const descriptors = Object.getOwnPropertyDescriptors(prototype)
-    const objWithProp = obj as unknown as Record<string, unknown>
-    for (const prop in descriptors) {
-      if (descriptors[prop]?.get == null) continue
-      const value = objWithProp[prop]
-      yield* astNodesOfField(value)
-    }
-  }
-}
-
-function* astNodesOfField(obj: unknown): Generator<Tree | Token> {
-  if (obj instanceof Tree.AbstractBase) {
-    yield obj as Tree
-  } else if (obj instanceof Token.AbstractBase) {
-    yield obj as Token
-  } else if (isResult(obj)) {
-    if (obj.ok) {
-      yield* astNodesOfField(obj.value)
-    }
-  } else {
-    const maybeIterable = obj as Record<symbol, unknown>
-    const isIterator = typeof maybeIterable[Symbol.iterator] == 'function'
-    if (isIterator) {
-      const iterable = obj as Iterable<unknown>
-      for (const element of iterable) {
-        yield* astNodesOfField(element)
-      }
-    } else {
-      console.error('unknown ast:', obj)
-=======
 export function childrenAstNodes(obj: LazyObject): Tree[] {
   const children: Tree[] = []
   const visitor = (obj: LazyObject) => {
@@ -110,7 +67,6 @@
       children.push(obj)
     } else {
       obj.visitChildren(visitor)
->>>>>>> 1a5437d3
     }
   }
   obj.visitChildren(visitor)
@@ -118,13 +74,6 @@
 }
 
 /** Returns all AST nodes from `root` tree containing given char, starting from the most nested. */
-<<<<<<< HEAD
-export function* astContainingChar(charIndex: number, root: Tree | Token): Generator<Tree | Token> {
-  for (const child of childrenAstNodes(root)) {
-    const [begin, end] = parsedTreeOrTokenRange(child)
-    if (charIndex >= begin && charIndex < end) {
-      yield* astContainingChar(charIndex, child)
-=======
 export function astContainingChar(charIndex: number, root: Tree): Tree[] {
   return treePath(root, (node) => {
     const begin = node.whitespaceStartInCodeParsed + node.whitespaceLengthInCodeParsed
@@ -144,7 +93,6 @@
       return obj.visitChildren(visitor) || isMatch
     } else {
       return obj.visitChildren(visitor)
->>>>>>> 1a5437d3
     }
   }
   obj.visitChildren(visitor)
@@ -153,7 +101,7 @@
 
 export function findAstWithRange(
   root: Tree | Token,
-  range: [number, number],
+  range: ContentRange,
 ): Tree | Token | undefined {
   for (const child of childrenAstNodes(root)) {
     const [begin, end] = parsedTreeOrTokenRange(child)
@@ -190,19 +138,19 @@
   visitGenerator(walkRecursive(node), visit)
 }
 
-export function parsedTreeRange(tree: Tree): [number, number] {
+export function parsedTreeRange(tree: Tree): ContentRange {
   const start = tree.whitespaceStartInCodeParsed + tree.whitespaceLengthInCodeParsed
   const end = start + tree.childrenLengthInCodeParsed
   return [start, end]
 }
 
-export function parsedTokenRange(token: Token): [number, number] {
+export function parsedTokenRange(token: Token): ContentRange {
   const start = token.startInCodeBuffer
   const end = start + token.lengthInCodeBuffer
   return [start, end]
 }
 
-export function parsedTreeOrTokenRange(node: Tree | Token): [number, number] {
+export function parsedTreeOrTokenRange(node: Tree | Token): ContentRange {
   if (node instanceof Tree.AbstractBase) return parsedTreeRange(node)
   else return parsedTokenRange(node)
 }
@@ -377,7 +325,6 @@
   })
 }
 
-<<<<<<< HEAD
 /**
  * AST with additional metadata containing AST IDs and original code reference. Can only be
  * constructed by parsing a full module code.
@@ -446,7 +393,7 @@
     return readAstOrTokenSpan(this.inner, this.ctx.parsedCode)
   }
 
-  spanRange(): [number, number] {
+  span(): ContentRange {
     return parsedTreeOrTokenRange(this.inner)
   }
 
@@ -476,7 +423,8 @@
     this.parsedCode = parsedCode
     this.idMap = idMap
   }
-=======
+}
+
 function validateSpans(obj: LazyObject, initialPos?: number): number {
   const state = { pos: initialPos ?? 0 }
   const visitor = (value: LazyObject) => {
@@ -500,5 +448,4 @@
   }
   visitor(obj)
   return state.pos
->>>>>>> 1a5437d3
 }