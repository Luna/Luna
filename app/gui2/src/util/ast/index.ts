import * as Ast from '@/generated/ast'
import { Token, Tree } from '@/generated/ast'
import { assert } from '@/util/assert'
import { parse } from '@/util/ffi'
import { LazyObject, debug } from '@/util/parserSupport'

export { Ast }

export function parseEnso(code: string): Tree {
  const blob = parse(code)
  return Tree.read(new DataView(blob.buffer), blob.byteLength - 4)
}

/** Read a single line of code
 *
 * Is meant to be a helper for tests. If the code is multilined, an exception is raised.
 */
export function parseEnsoLine(code: string): Tree {
  const block = parseEnso(code)
  assert(block.type === Tree.Type.BodyBlock)
  const statemets = block.statements[Symbol.iterator]()
  const firstLine = statemets.next()
  assert(!firstLine.done)
  assert(!!statemets.next().done)
  assert(firstLine.value.expression != null)
  return firstLine.value.expression
}

/**
 * Read ast span information in `String.substring` compatible way. The returned span does not
 * include left whitespace offset.
 *
 * @returns Object with `start` and `end` properties; index of first character in the `node`
 *   and first character _not_ being in the `node`.
 */
export function astSpan(node: Tree): { start: number; end: number } {
  const start = node.whitespaceStartInCodeParsed + node.whitespaceLengthInCodeParsed
  const end = start + node.childrenLengthInCodeParsed
  return { start, end }
}

/**
 * Read span of code reprsented by given AST node, not including left whitespace offset.
 *
 * The AST is assumed to be generated from `code` and not modified sice then.
 * Otherwise an unspecified fragment of `code` may be returned.
 */
export function readAstSpan(node: Tree, code: string): string {
  const { start, end } = astSpan(node)
  return code.substring(start, end)
}

/**
 * Read span of code reprsented by given Token.
 *
 * The Token is assumed to be a part of AST generated from `code`.
 */
export function readTokenSpan(token: Token, code: string): string {
  const begin = token.startInCodeBuffer
  const end = begin + token.lengthInCodeBuffer
  return code.substring(begin, end)
}

/**
 * Read direct AST children.
 */
export function childrenAstNodes(obj: LazyObject): Tree[] {
  const children: Tree[] = []
  const visitor = (obj: LazyObject) => {
    if (Tree.isInstance(obj)) {
      children.push(obj)
    } else {
<<<<<<< HEAD
      yield* childrenAstNodes(obj)
    }
  }
  if (obj == null) return
  const maybeIterable = obj as Record<symbol, unknown>
  const isIterator = typeof maybeIterable[Symbol.iterator] === 'function'
  if (obj instanceof LazyObject) {
    const prototype = Object.getPrototypeOf(obj)
    const descriptors = Object.getOwnPropertyDescriptors(prototype)
    const objWithProp = obj as unknown as Record<string, unknown>

    for (const prop in descriptors) {
      if (descriptors[prop]?.get == null) continue
      const value = objWithProp[prop]
      yield* astNodeOrChildren(value)
    }
  } else if (isIterator) {
    const iterable = obj as Iterable<unknown>
    for (const element of iterable) {
      // The elements must be Lazy Objects. Otherwise we risk infinite loop, when, for example,
      // the iterable happens to be string (which elements are also strings).
      if (element instanceof LazyObject) {
        yield* astNodeOrChildren(element)
      }
=======
      obj.visitChildren(visitor)
>>>>>>> 1a5437d3
    }
  }
  obj.visitChildren(visitor)
  return children
}

/** Returns all AST nodes from `root` tree containing given char, starting from the most nested. */
export function astContainingChar(charIndex: number, root: Tree): Tree[] {
  return treePath(root, (node) => {
    const begin = node.whitespaceStartInCodeParsed + node.whitespaceLengthInCodeParsed
    const end = begin + node.childrenLengthInCodeParsed
    return charIndex >= begin && charIndex < end
  }).reverse()
}

/** Given a predicate, return a path from the root down the tree containing the
 *  first node at each level found to satisfy the predicate. */
function treePath(obj: LazyObject, pred: (node: Tree) => boolean): Tree[] {
  const path: Tree[] = []
  const visitor = (obj: LazyObject) => {
    if (Tree.isInstance(obj)) {
      const isMatch = pred(obj)
      if (isMatch) path.push(obj)
      return obj.visitChildren(visitor) || isMatch
    } else {
      return obj.visitChildren(visitor)
    }
  }
  obj.visitChildren(visitor)
  return path
}

if (import.meta.vitest) {
  const { test, expect } = import.meta.vitest

  // Not working cases commented.
  const parseCases = [
    ' foo bar\n',
    'Data.read\n2 + 2',
    'Data.read File\n2 + 3',
    // 'Data.read "File"\n2 + 3',
    'foo bar=baz',
    // '2\n + 3\n + 4',
  ]

  test.each(parseCases)("Parsing '%s'", (code) => {
    expect(debug(parseEnso(code))).toMatchSnapshot()
  })

  test.each(parseCases)("AST spans of '%s' are valid", (input) => {
    const tree = parseEnso(input)
    const endPos = validateSpans(tree)
    expect(endPos).toStrictEqual(input.length)
  })

  test("Reading AST node's code", () => {
    const code = 'Data.read File\n2 + 3'
    const ast = parseEnso(code)
    expect(readAstSpan(ast, code)).toStrictEqual(code)
    assert(ast.type === Tree.Type.BodyBlock)
    const statements = Array.from(ast.statements)

    assert(statements[0]?.expression != null)
    expect(readAstSpan(statements[0].expression, code)).toStrictEqual('Data.read File')
    assert(statements[0].expression.type === Tree.Type.App)
    expect(readAstSpan(statements[0].expression.func, code)).toStrictEqual('Data.read')
    expect(readAstSpan(statements[0].expression.arg, code)).toStrictEqual('File')

    assert(statements[1]?.expression != null)
    expect(readAstSpan(statements[1].expression, code)).toStrictEqual('2 + 3')
    assert(statements[1].expression.type === Tree.Type.OprApp)
    assert(statements[1].expression.lhs != null)
    assert(statements[1].expression.rhs != null)
    assert(statements[1].expression.opr.ok)
    expect(readAstSpan(statements[1].expression.lhs, code)).toStrictEqual('2')
    expect(readTokenSpan(statements[1].expression.opr.value, code)).toStrictEqual('+')
    expect(readAstSpan(statements[1].expression.rhs, code)).toStrictEqual('3')
  })

  test.each([
    [
      '2 + a',
      [
        { type: Tree.Type.Number, repr: '2' },
        { type: Tree.Type.Ident, repr: 'a' },
      ],
    ],
    [
      'a.b',
      [
        { type: Tree.Type.Ident, repr: 'a' },
        { type: Tree.Type.Ident, repr: 'b' },
      ],
    ],
    [
      'Data.read foo',
      [
        { type: Tree.Type.OprApp, repr: 'Data.read' },
        { type: Tree.Type.Ident, repr: 'foo' },
      ],
    ],
    ['(2 + a)', [{ type: Tree.Type.OprApp, repr: '2 + a' }]],
    [
      'Data.read\n  foo\n  bar',
      [
        { type: Tree.Type.OprApp, repr: 'Data.read' },
        { type: Tree.Type.Ident, repr: 'foo' },
        { type: Tree.Type.Ident, repr: 'bar' },
      ],
    ],
    [
      'Data.read file=foo',
      [
        { type: Tree.Type.OprApp, repr: 'Data.read' },
        { type: Tree.Type.Ident, repr: 'foo' },
      ],
    ],
    ['(', [{ type: Tree.Type.Invalid, repr: '(' }]],
    [
      '(foo',
      [
        { type: Tree.Type.Invalid, repr: '(' },
        { type: Tree.Type.Ident, repr: 'foo' },
      ],
    ],
  ])("Reading children of '%s'", (code, expected) => {
    const ast = parseEnsoLine(code)
    const children = Array.from(childrenAstNodes(ast))
    const childrenWithExpected = children.map((child, i) => {
      return { child, expected: expected[i] }
    })
    for (const { child, expected } of childrenWithExpected) {
      expect(child.type).toBe(expected?.type)
      expect(readAstSpan(child, code)).toBe(expected?.repr)
    }
  })

  test.each([
    [
      '2 + a',
      0,
      [
        { type: Tree.Type.Number, repr: '2' },
        { type: Tree.Type.OprApp, repr: '2 + a' },
        { type: Tree.Type.BodyBlock, repr: '2 + a' },
      ],
    ],
    [
      'Data.read foo',
      5,
      [
        { type: Tree.Type.Ident, repr: 'read' },
        { type: Tree.Type.OprApp, repr: 'Data.read' },
        { type: Tree.Type.App, repr: 'Data.read foo' },
        { type: Tree.Type.BodyBlock, repr: 'Data.read foo' },
      ],
    ],
    [
      'Data.read foo',
      4,
      [
        { type: Tree.Type.OprApp, repr: 'Data.read' },
        { type: Tree.Type.App, repr: 'Data.read foo' },
        { type: Tree.Type.BodyBlock, repr: 'Data.read foo' },
      ],
    ],
    [
      'Data.read foo',
      9,
      [
        { type: Tree.Type.App, repr: 'Data.read foo' },
        { type: Tree.Type.BodyBlock, repr: 'Data.read foo' },
      ],
    ],
    [
      'Data.',
      4,
      [
        { type: Tree.Type.OprApp, repr: 'Data.' },
        { type: Tree.Type.OprSectionBoundary, repr: 'Data.' },
        { type: Tree.Type.BodyBlock, repr: 'Data.' },
      ],
    ],
  ])("Reading AST from code '%s' and position %i", (code, position, expected) => {
    const ast = parseEnso(code)
    const astAtPosition = astContainingChar(position, ast)
    const resultWithExpected = astAtPosition.map((ast, i) => {
      return { ast, expected: expected[i] }
    })
    for (const { ast, expected } of resultWithExpected) {
      expect(ast.type).toBe(expected?.type)
      expect(readAstSpan(ast, code)).toBe(expected?.repr)
    }
  })
}

function validateSpans(obj: LazyObject, initialPos?: number): number {
  const state = { pos: initialPos ?? 0 }
  const visitor = (value: LazyObject) => {
    if (
      Token.isInstance(value) &&
      !(value.whitespaceLengthInCodeBuffer + value.lengthInCodeBuffer === 0)
    ) {
      assert(value.whitespaceStartInCodeBuffer === state.pos)
      state.pos += value.whitespaceLengthInCodeBuffer
      assert(value.startInCodeBuffer === state.pos)
      state.pos += value.lengthInCodeBuffer
    } else if (Tree.isInstance(value)) {
      assert(value.whitespaceStartInCodeParsed === state.pos)
      state.pos += value.whitespaceLengthInCodeParsed
      const end = state.pos + value.childrenLengthInCodeParsed
      value.visitChildren(visitor)
      assert(state.pos === end)
    } else {
      value.visitChildren(visitor)
    }
  }
  visitor(obj)
  return state.pos
}<|MERGE_RESOLUTION|>--- conflicted
+++ resolved
@@ -70,34 +70,7 @@
     if (Tree.isInstance(obj)) {
       children.push(obj)
     } else {
-<<<<<<< HEAD
-      yield* childrenAstNodes(obj)
-    }
-  }
-  if (obj == null) return
-  const maybeIterable = obj as Record<symbol, unknown>
-  const isIterator = typeof maybeIterable[Symbol.iterator] === 'function'
-  if (obj instanceof LazyObject) {
-    const prototype = Object.getPrototypeOf(obj)
-    const descriptors = Object.getOwnPropertyDescriptors(prototype)
-    const objWithProp = obj as unknown as Record<string, unknown>
-
-    for (const prop in descriptors) {
-      if (descriptors[prop]?.get == null) continue
-      const value = objWithProp[prop]
-      yield* astNodeOrChildren(value)
-    }
-  } else if (isIterator) {
-    const iterable = obj as Iterable<unknown>
-    for (const element of iterable) {
-      // The elements must be Lazy Objects. Otherwise we risk infinite loop, when, for example,
-      // the iterable happens to be string (which elements are also strings).
-      if (element instanceof LazyObject) {
-        yield* astNodeOrChildren(element)
-      }
-=======
       obj.visitChildren(visitor)
->>>>>>> 1a5437d3
     }
   }
   obj.visitChildren(visitor)
