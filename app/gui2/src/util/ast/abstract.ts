import * as RawAst from '@/generated/ast'
import { assert, assertDefined, assertEqual, bail } from '@/util/assert'
import { parseEnso } from '@/util/ast'
import { Err, Ok, type Result } from '@/util/data/result'
import { is_ident_or_operator } from '@/util/ffi'
import type { LazyObject } from '@/util/parserSupport'
import { unsafeEntries } from '@/util/record'
import * as map from 'lib0/map'
import * as random from 'lib0/random'
import { reactive } from 'vue'
import * as Y from 'yjs'
import {
  IdMap,
  isUuid,
  sourceRangeFromKey,
  sourceRangeKey,
  type ExternalId,
  type SourceRange,
  type SourceRangeKey,
} from '../../../shared/yjsModel'

const DEBUG = false

declare const brandOwned: unique symbol
/** Used to mark references required to be unique.
 *
 *  Note that the typesystem cannot stop you from copying an `Owned`,
 *  but that is an easy mistake to see (because it occurs locally).
 *
 *  We can at least require *obtaining* an `Owned`,
 *  which statically prevents the otherwise most likely usage errors when rearranging ASTs.
 */
export type Owned<T = MutableAst> = T & { [brandOwned]: never }
function asOwned<T>(t: T): Owned<T> {
  return t as Owned<T>
}

export function normalize(rootIn: Ast): Ast {
  const printed = print(rootIn)
  const idMap = spanMapToIdMap(printed.info)
  const module = MutableModule.Transient()
  const tree = parseEnso(printed.code)
  const { root: parsed, spans } = abstract(module, tree, printed.code)
  module.replaceRoot(parsed)
  setExternalIds(module, spans, idMap)
  return parsed
}

export type NodeChild<T = AstId | SyncTokenId> = { whitespace?: string | undefined; node: T }

declare const brandTokenId: unique symbol
declare const brandAstId: unique symbol
export type TokenId = ExternalId & { [brandTokenId]: never }
export type AstId = string & { [brandAstId]: never }

function newExternalId(): ExternalId {
  return random.uuidv4() as ExternalId
}
function newTokenId(): TokenId {
  return newExternalId() as TokenId
}
function newAstId(type: string): AstId {
  return `ast:${type}#${random.uint53()}` as AstId
}
/** Checks whether the input looks like an AstId. */
export function isAstId(value: string): value is AstId {
  return /ast:[A-Za-z]*#[0-9]*/.test(value)
}
export const ROOT_ID = `Root` as AstId

/** @internal */
export interface SyncTokenId {
  readonly id: TokenId
  code_: string
  tokenType_: RawAst.Token.Type | undefined
}
export class Token implements SyncTokenId {
  readonly id: TokenId
  code_: string
  tokenType_: RawAst.Token.Type | undefined

  private constructor(code: string, type: RawAst.Token.Type | undefined, id: TokenId) {
    this.id = id
    this.code_ = code
    this.tokenType_ = type
  }

  get externalId(): TokenId {
    return this.id
  }

  static new(code: string, type?: RawAst.Token.Type) {
    return new this(code, type, newTokenId())
  }

  static withId(code: string, type: RawAst.Token.Type | undefined, id: TokenId) {
    assert(isUuid(id))
    return new this(code, type, id)
  }

  code(): string {
    return this.code_
  }

  typeName(): string {
    if (this.tokenType_) return RawAst.Token.typeNames[this.tokenType_]!
    else return 'Raw'
  }
}
// We haven't had much need to distinguish token types, but it's useful to know that an identifier token's code is a
// valid string for an identifier.
export interface IdentifierOrOperatorIdentifierToken extends Token {
  code(): IdentifierOrOperatorIdentifier
}
export interface IdentifierToken extends Token {
  code(): Identifier
}

declare const qualifiedNameBrand: unique symbol
declare const identifierBrand: unique symbol
declare const operatorBrand: unique symbol

/** A string representing a valid qualified name of our language.
 *
 * In our language, the segments are separated by `.`. All the segments except the last must be lexical identifiers. The
 * last may be an identifier or a lexical operator. A single identifier is also a valid qualified name.
 */
export type QualifiedName = string & { [qualifiedNameBrand]: never }

/** A string representing a lexical identifier. */
export type Identifier = string & { [identifierBrand]: never; [qualifiedNameBrand]: never }

/** A string representing a lexical operator. */
export type Operator = string & { [operatorBrand]: never; [qualifiedNameBrand]: never }

/** A string that can be parsed as an identifier in some contexts.
 *
 *  If it is lexically an identifier (see `StrictIdentifier`), it can be used as identifier anywhere.
 *
 *  If it is lexically an operator (see `Operator`), it takes the syntactic role of an identifier if it is the RHS of
 *  a `PropertyAccess`, or it is the name of a `Function` being defined within a type. In all other cases, it is not
 *  valid to use a lexical operator as an identifier (rather, it will usually parse as an `OprApp` or `UnaryOprApp`).
 */
export type IdentifierOrOperatorIdentifier = Identifier | Operator

/** Returns true if `code` can be used as an identifier in some contexts.
 *
 *  If it is lexically an identifier (see `isStrictIdentifier`), it can be used as identifier anywhere.
 *
 *  If it is lexically an operator (see `isOperator`), it takes the syntactic role of an identifier if it is the RHS of
 *  a `PropertyAccess`, or it is the name of a `Function` being defined within a type. In all other cases, it is not
 *  valid to use a lexical operator as an identifier (rather, it will usually parse as an `OprApp` or `UnaryOprApp`).
 */
export function isIdentifierOrOperatorIdentifier(
  code: string,
): code is IdentifierOrOperatorIdentifier {
  return is_ident_or_operator(code) !== 0
}

/** Returns true if `code` is lexically an identifier. */
export function isIdentifier(code: string): code is Identifier {
  return is_ident_or_operator(code) === 1
}

/** Returns true if `code` is lexically an operator. */
export function isOperator(code: string): code is Operator {
  return is_ident_or_operator(code) === 2
}

function clone<T>(value: T): T {
  if (value instanceof Array) {
    return Array.from(value, clone) as T
  }
  if (value && typeof value === 'object') {
    return cloneObject(value)
  }
  return value
}
function cloneObject<T extends Object>(object: T): T {
  const mapEntry = ([name, value]: [string, unknown]) => [name, clone(value)]
  const properties = Object.fromEntries(Object.entries(object).map(mapEntry))
  return Object.assign(Object.create(Object.getPrototypeOf(object)), properties)
}

function spaced<T extends object | string>(node: T): NodeChild<T>
function spaced<T extends object | string>(node: T | undefined): NodeChild<T> | undefined
function spaced<T extends object | string>(node: T | undefined): NodeChild<T> | undefined {
  if (node === undefined) return node
  return { whitespace: ' ', node }
}

function unspaced<T extends object | string>(node: T): NodeChild<T>
function unspaced<T extends object | string>(node: T | undefined): NodeChild<T> | undefined
function unspaced<T extends object | string>(node: T | undefined): NodeChild<T> | undefined {
  if (node === undefined) return node
  return { whitespace: '', node }
}

function autospaced<T extends object | string>(node: T): NodeChild<T>
function autospaced<T extends object | string>(node: T | undefined): NodeChild<T> | undefined
function autospaced<T extends object | string>(node: T | undefined): NodeChild<T> | undefined {
  if (node === undefined) return node
  return { node }
}

function spacedIf<T>(node: T, isSpaced: boolean): NodeChild<T> {
  return { whitespace: isSpaced ? ' ' : '', node }
}

export interface Module {
  edit(): MutableModule
  root(): Ast | undefined
  get(id: AstId): Ast | undefined
  get(id: AstId | undefined): Ast | undefined

  /////////////////////////////////

  checkedGet(id: AstId): Ast
  checkedGet(id: AstId | undefined): Ast | undefined
  getToken(token: SyncTokenId): Token
  getToken(token: SyncTokenId | undefined): Token | undefined
  getAny(node: AstId | SyncTokenId): Ast | Token
  has(id: AstId): boolean
  getSpan(id: AstId): SourceRange | undefined
}

interface ModuleUpdate {
  addNodes: AstId[]
  deleteNodes: AstId[]
  updateNodes: { id: AstId; fields: (readonly [string, unknown])[] }[]
}

type YNode = FixedMap<AstFields>
type YNodes = Y.Map<YNode>

export class MutableModule implements Module {
  private readonly nodes: YNodes

  get ydoc() {
    const ydoc = this.nodes.doc
    assert(ydoc != null)
    return ydoc
  }

  /** Return this module's copy of `ast`, if this module was created by cloning `ast`'s module. */
  getVersion<T extends Ast>(ast: T): Mutable<T> {
    const instance = this.checkedGet(ast.id)
    return instance as Mutable<T>
  }

  edit(): MutableModule {
    const state = Y.encodeStateAsUpdateV2(this.ydoc)
    const doc = new Y.Doc()
    Y.applyUpdateV2(doc, state)
    return new MutableModule(doc)
  }

  root(): MutableAst | undefined {
    return this.rootPointer()?.expression
  }

  replaceRoot(newRoot: Owned | undefined): Owned | undefined {
    if (newRoot) {
      const rootPointer = this.rootPointer()
      if (rootPointer) {
        return rootPointer.expression.replace(newRoot)
      } else {
        invalidFields(this, this.baseObject('Invalid', undefined, ROOT_ID), unspaced(newRoot))
        return undefined
      }
    } else {
      const oldRoot = this.root()
      if (!oldRoot) return
      this.nodes.delete(ROOT_ID)
      oldRoot.fields.set('parent', undefined)
      return asOwned(oldRoot)
    }
  }

  /** Copy the given node into the module. */
  copy<T extends Ast>(ast: T): Owned<Mutable<T>> {
    const id = newAstId(ast.typeName())
    const fields = ast.fields.clone()
    this.nodes.set(id, fields as any)
    fields.set('id', id)
    fields.set('parent', undefined)
    const ast_ = materializeMutable(this, fields)
    ast_.importReferences(ast.module)
    return ast_ as Owned<Mutable<typeof ast>>
  }

  static Transient() {
    return new this(new Y.Doc())
  }

  observe(observer: (update: ModuleUpdate) => void) {
    this.nodes.observeDeep((events) => {
      const addNodes = []
      const deleteNodes = []
      const updateNodes = []
      for (const event of events) {
        if (event.target === this.nodes) {
          for (const [key, change] of event.changes.keys) {
            const id = key as AstId
            switch (change.action) {
              case 'add':
                addNodes.push(id)
                updateNodes.push({ id, fields: Array.from(this.nodes.get(id)!.entries()) })
                break
              case 'update':
                updateNodes.push({ id, fields: Array.from(this.nodes.get(id)!.entries()) })
                break
              case 'delete':
                deleteNodes.push(id)
                break
            }
          }
        } else {
          assert(event.target.parent === this.nodes)
          assert(event.target instanceof Y.Map)
          const id = event.target.get('id') as AstId
          const node = this.nodes.get(id)
          assertDefined(node)
          const fields: [string, unknown][] = []
          for (const [key, change] of event.changes.keys) {
            switch (change.action) {
              case 'add':
              case 'update': {
                assert((node as Y.Map<unknown>).has(key as any))
                const value: unknown = node.get(key as any)
                fields.push([key, value])
                break
              }
              case 'delete':
                fields.push([key, undefined])
                break
            }
          }
          updateNodes.push({ id, fields })
        }
      }
      observer({ addNodes, deleteNodes, updateNodes })
    })
  }

  clear() {
    this.nodes.clear()
  }

  checkedGet(id: AstId): Mutable
  checkedGet(id: AstId | undefined): Mutable | undefined
  checkedGet(id: AstId | undefined): Mutable | undefined {
    if (!id) return undefined
    const ast = this.get(id)
    assert(ast !== undefined, 'id in module')
    return ast
  }

  get(id: AstId): Mutable | undefined
  get(id: AstId | undefined): Mutable | undefined
  get(id: AstId | undefined): Mutable | undefined {
    if (!id) return undefined
    const nodeData = this.nodes.get(id)
    if (!nodeData) return undefined
    const fields = nodeData as any
    return materializeMutable(this, fields)
  }

  replace(id: AstId, value: Owned): Owned | undefined {
    return this.get(id)?.replace(value)
  }

  replaceValue(id: AstId, value: Owned): Owned | undefined {
    return this.get(id)?.replaceValue(value)
  }

  take(id: AstId): Owned {
    return this.replace(id, Wildcard.new(this)) || asOwned(this.checkedGet(id))
  }

  updateValue<T extends MutableAst>(id: AstId, f: (x: Owned) => Owned<T>): T | undefined {
    return this.get(id)?.updateValue(f)
  }

  /////////////////////////////////////////////

  getSpan(id: AstId) {
    return undefined
  }

  constructor(doc: Y.Doc) {
    this.nodes = doc.getMap<YNode>('nodes')
  }

  private rootPointer(): MutableRootPointer | undefined {
    const rootPointer = this.get(ROOT_ID)
    if (rootPointer) return rootPointer as MutableRootPointer
  }

  /** @internal */
  baseObject(type: string, externalId?: ExternalId, overrideId?: AstId): FixedMap<AstFields> {
    const map = new Y.Map<unknown>()
    const map_ = map as unknown as FixedMap<{}>
    const id = overrideId ?? newAstId(type)
    const fields = setAll(map_, {
      id,
      externalId: externalId ?? newExternalId(),
      type: type,
      parent: undefined,
    })
    this.nodes.set(id, fields)
    return fields
  }

  /** @internal */
  getToken(token: SyncTokenId): Token
  getToken(token: SyncTokenId | undefined): Token | undefined
  getToken(token: SyncTokenId | undefined): Token | undefined {
    if (!token) return token
    if (token instanceof Token) return token
    return Token.withId(token.code_, token.tokenType_, token.id)
  }

  getAny(node: AstId | SyncTokenId): MutableAst | Token {
    return isTokenId(node) ? this.getToken(node) : this.checkedGet(node)
  }

  /** @internal Copy a node into the module, if it is bound to a different module. */
  copyIfForeign<T extends MutableAst>(ast: Owned<T>): Owned<T>
  copyIfForeign<T extends MutableAst>(ast: Owned<T> | undefined): Owned<T> | undefined {
    if (!ast) return ast
    if (ast.module === this) return ast
    return this.copy(ast) as any
  }

  /** @internal */
  delete(id: AstId) {
    this.nodes.delete(id)
  }

  /** @internal */
  has(id: AstId) {
    return this.nodes.has(id)
  }
}

export type Mutable<T extends Ast = Ast> = T extends App
  ? MutableApp
  : T extends Assignment
  ? MutableAssignment
  : T extends BodyBlock
  ? MutableBodyBlock
  : T extends Documented
  ? MutableDocumented
  : T extends Function
  ? MutableFunction
  : T extends Generic
  ? MutableGeneric
  : T extends Group
  ? MutableGroup
  : T extends Ident
  ? MutableIdent
  : T extends Import
  ? MutableImport
  : T extends Invalid
  ? MutableInvalid
  : T extends NegationApp
  ? MutableNegationApp
  : T extends NumericLiteral
  ? MutableNumericLiteral
  : T extends OprApp
  ? MutableOprApp
  : T extends PropertyAccess
  ? MutablePropertyAccess
  : T extends TextLiteral
  ? MutableTextLiteral
  : T extends UnaryOprApp
  ? MutableUnaryOprApp
  : T extends Wildcard
  ? MutableWildcard
  : MutableAst

function materializeMutable(module: MutableModule, fields: FixedMap<AstFields>): MutableAst {
  const type = fields.get('type')
  switch (type) {
    case 'App':
      return new MutableApp(module, fields)
    case 'UnaryOprApp':
      return new MutableUnaryOprApp(module, fields)
    case 'NegationApp':
      return new MutableNegationApp(module, fields)
    case 'OprApp':
      return new MutableOprApp(module, fields)
    case 'PropertyAccess':
      return new MutablePropertyAccess(module, fields)
    case 'Generic':
      return new MutableGeneric(module, fields)
    case 'Import':
      return new MutableImport(module, fields)
    case 'TextLiteral':
      return new MutableTextLiteral(module, fields)
    case 'Documented':
      return new MutableDocumented(module, fields)
    case 'Invalid':
      return new MutableInvalid(module, fields)
    case 'Group':
      return new MutableGroup(module, fields)
    case 'NumericLiteral':
      return new MutableNumericLiteral(module, fields)
    case 'Function':
      return new MutableFunction(module, fields)
    case 'Assignment':
      return new MutableAssignment(module, fields)
    case 'BodyBlock':
      return new MutableBodyBlock(module, fields)
    case 'Ident':
      return new MutableIdent(module, fields)
    case 'Wildcard':
      return new MutableWildcard(module, fields)
  }
  bail(`Invalid type: ${type}`)
}

/** @internal */
export type FixedMapView<Fields> = {
  get<Key extends string & keyof Fields>(key: Key): Fields[Key]
  entries(): IterableIterator<readonly [string, unknown]>
  clone(): FixedMap<Fields>
}

type FixedMap<Fields> = FixedMapView<Fields> & {
  set<Key extends string & keyof Fields>(key: Key, value: Fields[Key]): void
}

function getAll<Fields extends object>(map: FixedMapView<Fields>): Fields {
  return Object.fromEntries(map.entries()) as Fields
}

/** Modifies the input `map`. Returns the same object with an extended type. */
function setAll<Fields1, Fields2 extends object>(
  map: FixedMap<Fields1>,
  fields: Fields2,
): FixedMap<Fields1 & Fields2> {
  const map_ = map as FixedMap<Fields1 & Fields2>
  for (const [k, v] of Object.entries(fields)) {
    const k_ = k as string & (keyof Fields1 | keyof Fields2)
    map_.set(k_, v)
  }
  return map_
}

type Removed<T extends MutableAst> = { node: Owned<T>; placeholder: MutableWildcard | undefined }

/** @internal */
export type AstFields = {
  id: AstId
  externalId: ExternalId
  type: string
  parent: AstId | undefined
}
function parentId(ast: Ast): AstId | undefined {
  return ast.fields.get('parent')
}

/** @internal */
export function isTokenId(t: SyncTokenId | AstId | Ast | Owned<Ast> | Owned): t is SyncTokenId {
  return typeof t === 'object' && !(t instanceof Ast)
}

function isToken(t: unknown): t is Token {
  return t instanceof Token
}

export abstract class Ast {
  readonly module: Module
  /** @internal */
  readonly fields: FixedMapView<AstFields>

  get id(): AstId {
    return this.fields.get('id')
  }

  get externalId(): ExternalId {
    const id = this.fields.get('externalId')
    assert(id != null)
    return id
  }

  typeName(): string {
    return this.fields.get('type')
  }

  /**
   * Return whether `this` and `other` are the same object, possibly in different modules.
   */
  is<T extends Ast>(other: T): boolean {
    return this.id === other.id
  }

  /** Return this node's span, if it belongs to a module with an associated span map. */
  get span(): SourceRange | undefined {
    return this.module.getSpan(this.id)
  }

  innerExpression(): Ast {
    // TODO: Override this in `Documented`, `Annotated`, `AnnotatedBuiltin`
    return this
  }

  code(): string {
    return print(this).code
  }

  visitRecursive(visit: (node: Ast | Token) => void): void {
    visit(this)
    for (const child of this.children()) {
      if (isToken(child)) {
        visit(child)
      } else {
        child.visitRecursive(visit)
      }
    }
  }

  visitRecursiveAst(visit: (ast: Ast) => void): void {
    visit(this)
    for (const child of this.children()) {
      if (!isToken(child)) child.visitRecursiveAst(visit)
    }
  }

  printSubtree(info: SpanMap, offset: number, parentIndent: string | undefined): string {
    let code = ''
    for (const child of this.concreteChildren()) {
      if (!isTokenId(child.node) && this.module.checkedGet(child.node) === undefined) continue
      if (child.whitespace != null) {
        code += child.whitespace
      } else if (code.length != 0) {
        code += ' '
      }
      if (isTokenId(child.node)) {
        const tokenStart = offset + code.length
        const token = this.module.getToken(child.node)
        const span = tokenKey(tokenStart, token.code().length)
        info.tokens.set(span, token)
        code += token.code()
      } else {
        const childNode = this.module.checkedGet(child.node)
        assert(childNode != null)
        code += childNode.printSubtree(info, offset + code.length, parentIndent)
        // Extra structural validation.
        assertEqual(childNode.id, child.node)
        if (parentId(childNode) !== this.id) {
          console.error(`Inconsistent parent pointer (expected ${this.id})`, childNode)
        }
        assertEqual(parentId(childNode), this.id)
      }
    }
    const span = nodeKey(offset, code.length)
    const infos = map.setIfUndefined(info.nodes, span, (): Ast[] => [])
    infos.push(this)
    return code
  }

  /** Returns child subtrees, without information about the whitespace between them. */
  *children(): IterableIterator<Ast | Token> {
    for (const child of this.concreteChildren()) {
      if (isTokenId(child.node)) {
        yield this.module.getToken(child.node)
      } else {
        const node = this.module.checkedGet(child.node)
        if (node) yield node
      }
    }
  }

  parent(): Ast | undefined {
    const parentId = this.fields.get('parent')
    if (parentId === 'ROOT_ID') return
    return this.module.checkedGet(parentId)
  }

  static parseBlock(source: string, inModule?: MutableModule) {
    return parseBlock(source, inModule)
  }

  static parse(source: string, module?: MutableModule) {
    return parse(source, module)
  }

  ////////////////////

  protected constructor(module: Module, fields: FixedMapView<AstFields>) {
    this.module = module
    this.fields = fields
  }

  /** @internal
   *  Returns child subtrees, including information about the whitespace between them.
   */
  abstract concreteChildren(): IterableIterator<NodeChild>
}

export interface MutableAst {}
export abstract class MutableAst extends Ast {
  declare readonly module: MutableModule
  declare readonly fields: FixedMap<AstFields>

  setExternalId(id: ExternalId) {
    this.fields.set('externalId', id)
  }

  /** Modify the parent of this node to refer to a new object instead. Return the object, which now has no parent. */
  replace<T extends MutableAst>(replacement: Owned<T>): Owned<typeof this> {
    const parentId = this.fields.get('parent')
    if (parentId) {
      const parent = this.module.checkedGet(parentId)
      parent.replaceChild(this.id, replacement)
      this.fields.set('parent', undefined)
    }
    return asOwned(this)
  }

  /** Change the value of the object referred to by the `target` ID. (The initial ID of `replacement` will be ignored.)
   *  Returns the old value, with a new (unreferenced) ID.
   */
  replaceValue<T extends MutableAst>(replacement: Owned<T>): Owned<typeof this> {
    const replacement_ = this.module.copyIfForeign(replacement)
    const old = this.replace(replacement_)
    replacement_.setExternalId(old.externalId)
    old.setExternalId(newExternalId())
    return old
  }

  /** Replace the parent of this object with a reference to a new placeholder object.
   *  Returns the object, now parentless, and the placeholder. */
  takeToReplace(): Removed<this> {
    if (parentId(this)) {
      const placeholder = Wildcard.new(this.module)
      const node = this.replace(placeholder)
      return { node, placeholder }
    } else {
      return { node: asOwned(this), placeholder: undefined }
    }
  }

  /** Replace the parent of this object with a reference to a new placeholder object.
   *  Returns the object, now parentless. */
  take(): Owned<this> {
    return this.replace(Wildcard.new(this.module))
  }

  takeIfParented<T extends MutableAst>(): Owned<typeof this> {
    const parent = parentId(this)
    if (parent) {
      const parentAst = this.module.checkedGet(parent)
      const placeholder = Wildcard.new(this.module)
      parentAst.replaceChild(this.id, placeholder)
      this.fields.set('parent', undefined)
    }
    return asOwned(this)
  }

  /** Replace the value assigned to the given ID with a placeholder.
   *  Returns the removed value, with a new unreferenced ID.
   **/
  takeValue(): Removed<typeof this> {
    const placeholder = Wildcard.new(this.module)
    const node = this.replaceValue(placeholder)
    return { node, placeholder }
  }

  /** Take this node from the tree, and replace it with the result of applying the given function to it.
   *
   *  Note that this is a modification of the *parent* node. Any `Ast` objects or `AstId`s that pointed to the old value
   *  will still point to the old value.
   */
  update<T extends MutableAst>(f: (x: Owned<typeof this>) => Owned<T>): T {
    const taken = this.takeToReplace()
    assertDefined(taken.placeholder, 'To replace an `Ast`, it must have a parent.')
    const replacement = f(taken.node)
    taken.placeholder.replace(replacement)
    return replacement
  }

  /** Take this node from the tree, and replace it with the result of applying the given function to it; transfer the
   *  metadata from this node to the replacement.
   *
   *  Note that this is a modification of the *parent* node. Any `Ast` objects or `AstId`s that pointed to the old value
   *  will still point to the old value.
   */
  updateValue<T extends MutableAst>(f: (x: Owned<typeof this>) => Owned<T>): T {
    const taken = this.takeValue()
    assertDefined(taken.placeholder, 'To replace an `Ast`, it must have a parent.')
    const replacement = f(taken.node)
    taken.placeholder.replaceValue(replacement)
    return replacement
  }

  mutableParent(): MutableAst | undefined {
    const parentId = this.fields.get('parent')
    if (parentId === 'ROOT_ID') return
    return this.module.checkedGet(parentId)
  }

  ///////////////////

  /** @internal */
  importReferences(module: Module) {
    if (module === this.module) return
    for (const child of this.concreteChildren()) {
      if (!isTokenId(child.node)) {
        const childInForeignModule = module.checkedGet(child.node)
        assert(childInForeignModule !== undefined)
        const importedChild = this.module.copy(childInForeignModule)
        importedChild.fields.set('parent', undefined)
        this.replaceChild(child.node, asOwned(importedChild))
      }
    }
  }

  /** @internal */
  abstract replaceChild<T extends MutableAst>(target: AstId, replacement: Owned<T>): void

  protected claimChild<T extends MutableAst>(child: Owned<T>): AstId
  protected claimChild<T extends MutableAst>(child: Owned<T> | undefined): AstId | undefined
  protected claimChild<T extends MutableAst>(child: Owned<T> | undefined): AstId | undefined {
    return child ? claimChild(this.module, child, this.id) : undefined
  }
}

function applyMixins(derivedCtor: any, constructors: any[]) {
  constructors.forEach((baseCtor) => {
    Object.getOwnPropertyNames(baseCtor.prototype).forEach((name) => {
      Object.defineProperty(
        derivedCtor.prototype,
        name,
        Object.getOwnPropertyDescriptor(baseCtor.prototype, name) || Object.create(null),
      )
    })
  })
}

function claimChild<T extends MutableAst>(
  module: MutableModule,
  child: Owned<T>,
  parent: AstId,
): AstId {
  if (child.module === module) assertEqual(child.fields.get('parent'), undefined)
  const child_ = module.copyIfForeign(child)
  child_.fields.set('parent', parent)
  return child_.id
}

function concreteChild(
  module: MutableModule,
  child: NodeChild<Owned>,
  parent: AstId,
): NodeChild<AstId>
function concreteChild(
  module: MutableModule,
  child: NodeChild<Owned> | undefined,
  parent: AstId,
): NodeChild<AstId> | undefined
function concreteChild(
  module: MutableModule,
  child: NodeChild<Owned | Token>,
  parent: AstId,
): NodeChild<AstId | Token>
function concreteChild(
  module: MutableModule,
  child: NodeChild<Owned | Token> | undefined,
  parent: AstId,
): NodeChild<AstId | Token> | undefined
function concreteChild(
  module: MutableModule,
  child: NodeChild<Owned | Token> | undefined,
  parent: AstId,
): NodeChild<AstId | Token> | undefined {
  if (!child) return undefined
  if (isTokenId(child.node)) return child as NodeChild<Token>
  return { ...child, node: claimChild(module, child.node, parent) }
}

type StrictIdentLike = Identifier | IdentifierToken
function toIdentStrict(ident: StrictIdentLike): IdentifierToken
function toIdentStrict(ident: StrictIdentLike | undefined): IdentifierToken | undefined
function toIdentStrict(ident: StrictIdentLike | undefined): IdentifierToken | undefined {
  return ident
    ? isToken(ident)
      ? ident
      : (Token.new(ident, RawAst.Token.Type.Ident) as IdentifierToken)
    : undefined
}

type IdentLike = IdentifierOrOperatorIdentifier | IdentifierOrOperatorIdentifierToken
function toIdent(ident: IdentLike): IdentifierOrOperatorIdentifierToken
function toIdent(ident: IdentLike | undefined): IdentifierOrOperatorIdentifierToken | undefined
function toIdent(ident: IdentLike | undefined): IdentifierOrOperatorIdentifierToken | undefined {
  return ident
    ? isToken(ident)
      ? ident
      : (Token.new(ident, RawAst.Token.Type.Ident) as IdentifierOrOperatorIdentifierToken)
    : undefined
}

function makeEquals(): Token {
  return Token.new('=', RawAst.Token.Type.Operator)
}

function nameSpecification(
  name: StrictIdentLike | undefined,
): { name: NodeChild<Token>; equals: NodeChild<Token> } | undefined {
  return name && { name: autospaced(toIdentStrict(name)), equals: unspaced(makeEquals()) }
}

type AppFields = {
  function: NodeChild<AstId>
  parens: { open: NodeChild<SyncTokenId>; close: NodeChild<SyncTokenId> } | undefined
  nameSpecification: { name: NodeChild<SyncTokenId>; equals: NodeChild<SyncTokenId> } | undefined
  argument: NodeChild<AstId>
}

export class App extends Ast {
  declare fields: FixedMap<AstFields & AppFields>

  constructor(module: Module, fields: FixedMapView<AstFields & AppFields>) {
    super(module, fields)
  }

  static concrete(
    module: MutableModule,
    func: NodeChild<Owned>,
    parens: { open: NodeChild<Token>; close: NodeChild<Token> } | undefined,
    nameSpecification: { name: NodeChild<Token>; equals: NodeChild<Token> } | undefined,
    argument: NodeChild<Owned>,
  ) {
    const base = module.baseObject('App')
    const id_ = base.get('id')
    const fields = setAll(base, {
      function: concreteChild(module, func, id_),
      parens,
      nameSpecification,
      argument: concreteChild(module, argument, id_),
    })
    return asOwned(new MutableApp(module, fields))
  }

  static new(
    module: MutableModule,
    func: Owned,
    argumentName: StrictIdentLike | undefined,
    argument: Owned,
  ) {
    const name = nameSpecification(argumentName)
    return App.concrete(module, unspaced(func), undefined, name, {
      node: argument,
      whitespace: name ? '' : ' ',
    })
  }

  get function(): Ast {
    return this.module.checkedGet(this.fields.get('function').node)
  }
  get argumentName(): Token | undefined {
    return this.module.getToken(this.fields.get('nameSpecification')?.name.node)
  }
  get argument(): Ast {
    return this.module.checkedGet(this.fields.get('argument').node)
  }

  *concreteChildren(): IterableIterator<NodeChild> {
    const { function: function_, parens, nameSpecification, argument } = getAll(this.fields)
    yield function_
    if (parens) yield parens.open
    if (nameSpecification) {
      yield nameSpecification.name
      yield nameSpecification.equals
    }
    yield argument
    if (parens) yield parens.close
  }
}

type KeysOfFieldType<Fields, T> = {
  [K in keyof Fields]: Fields[K] extends T ? K : never
}[keyof Fields]
function setNode<Fields, Key extends string & KeysOfFieldType<Fields, NodeChild<AstId>>>(
  map: FixedMap<Fields>,
  key: Key,
  node: AstId,
): void
function setNode<
  Fields,
  Key extends string & KeysOfFieldType<Fields, NodeChild<AstId> | undefined>,
>(map: FixedMap<Fields>, key: Key, node: AstId | undefined): void
function setNode<
  Fields,
  Key extends string & KeysOfFieldType<Fields, NodeChild<AstId> | undefined>,
>(map: FixedMap<Fields>, key: Key, node: AstId | undefined): void {
  // The signature correctly only allows this function to be called if `Fields[Key] instanceof NodeChild<SyncId>`,
  // but it doesn't prove that property to TSC, so we have to cast here.
  const old = map.get(key as string & keyof Fields)
  const updated = old ? { ...old, node } : autospaced(node)
  map.set(key, updated as Fields[Key])
}

export class MutableApp extends App implements MutableAst {
  declare readonly module: MutableModule
  declare readonly fields: FixedMap<AstFields & AppFields>

  setFunction<T extends MutableAst>(value: Owned<T>) {
    setNode(this.fields, 'function', this.claimChild(value))
  }
  setArgumentName(name: StrictIdentLike | undefined) {
    this.fields.set('nameSpecification', nameSpecification(name))
  }
  setArgument<T extends MutableAst>(value: Owned<T>) {
    setNode(this.fields, 'argument', this.claimChild(value))
  }

  replaceChild<T extends MutableAst>(target: AstId, replacement: Owned<T>) {
    if (this.fields.get('function').node === target) {
      this.setFunction(replacement)
    } else if (this.fields.get('argument').node === target) {
      this.setArgument(replacement)
    }
  }
}
export interface MutableApp extends App, MutableAst {
  get function(): MutableAst
  get argument(): MutableAst
}
applyMixins(MutableApp, [MutableAst])

type UnaryOprAppFields = {
  operator: NodeChild<SyncTokenId>
  argument: NodeChild<AstId> | undefined
}
export class UnaryOprApp extends Ast {
  declare fields: FixedMapView<AstFields & UnaryOprAppFields>
  constructor(module: Module, fields: FixedMapView<AstFields & UnaryOprAppFields>) {
    super(module, fields)
  }

  static concrete(
    module: MutableModule,
    operator: NodeChild<Token>,
    argument: NodeChild<Owned> | undefined,
  ) {
    const base = module.baseObject('UnaryOprApp')
    const id_ = base.get('id')
    const fields = setAll(base, {
      operator,
      argument: concreteChild(module, argument, id_),
    })
    return asOwned(new MutableUnaryOprApp(module, fields))
  }

  static new(module: MutableModule, operator: Token, argument: Owned | undefined) {
    return this.concrete(module, unspaced(operator), argument ? autospaced(argument) : undefined)
  }

  get operator(): Token {
    return this.module.getToken(this.fields.get('operator').node)
  }
  get argument(): Ast | undefined {
    return this.module.checkedGet(this.fields.get('argument')?.node)
  }

  *concreteChildren(): IterableIterator<NodeChild> {
    const { operator, argument } = getAll(this.fields)
    yield operator
    if (argument) yield argument
  }
}

export class MutableUnaryOprApp extends UnaryOprApp implements MutableAst {
  declare readonly module: MutableModule
  declare readonly fields: FixedMap<AstFields & UnaryOprAppFields>

<<<<<<< HEAD
const reverseMapping: Record<string, string> = Object.entries(mapping).reduce((acc: Record<string, string>, [key, value]) => {
  acc[value] = key
  return acc
}, {})


/** Escape a string so it can be safely spliced into an interpolated (`''`) Enso string.
 * NOT USABLE to insert into raw strings. Does not include quotes. */
export function escape(string: string) {
  return string.replace(/[\0\b\f\n\r\t\v"'`]/g, (match) => mapping[match]!)
}

/** The reverse of `escape`: transform the string into human-readable form, not suitable for interpolation. */
export function unescape(string: string) {
  return string.replace(/\\[0bfnrtv"']|``/g, (match) => reverseMapping[match]!)
}

function positionalApp(
  module: MutableModule,
  id: AstId | undefined,
  func: NodeChild<AstId>,
  arg: NodeChild<AstId>,
): App {
  return new App(module, id, func, null, null, null, arg, null, RawAst.Tree.Type.App)
=======
  setOperator(value: Token) {
    this.fields.set('operator', unspaced(value))
  }
  setArgument<T extends MutableAst>(argument: Owned<T> | undefined) {
    setNode(this.fields, 'argument', this.claimChild(argument))
  }

  replaceChild<T extends MutableAst>(target: AstId, replacement: Owned<T>) {
    if (this.fields.get('argument')?.node === target) {
      this.setArgument(replacement)
    }
  }
}
export interface MutableUnaryOprApp extends UnaryOprApp, MutableAst {
  get argument(): MutableAst | undefined
>>>>>>> d0fdeca6
}
applyMixins(MutableUnaryOprApp, [MutableAst])

type NegationAppFields = {
  operator: NodeChild<SyncTokenId>
  argument: NodeChild<AstId>
}
export class NegationApp extends Ast {
  declare fields: FixedMapView<AstFields & NegationAppFields>
  constructor(module: Module, fields: FixedMapView<AstFields & NegationAppFields>) {
    super(module, fields)
  }

  static concrete(module: MutableModule, operator: NodeChild<Token>, argument: NodeChild<Owned>) {
    const base = module.baseObject('NegationApp')
    const id_ = base.get('id')
    const fields = setAll(base, {
      operator,
      argument: concreteChild(module, argument, id_),
    })
    return asOwned(new MutableNegationApp(module, fields))
  }

  static new(module: MutableModule, operator: Token, argument: Owned) {
    return this.concrete(module, unspaced(operator), autospaced(argument))
  }

  get operator(): Token {
    return this.module.getToken(this.fields.get('operator').node)
  }
  get argument(): Ast {
    return this.module.checkedGet(this.fields.get('argument').node)
  }

  *concreteChildren(): IterableIterator<NodeChild> {
    const { operator, argument } = getAll(this.fields)
    yield operator
    if (argument) yield argument
  }
}

export class MutableNegationApp extends NegationApp implements MutableAst {
  declare readonly module: MutableModule
  declare readonly fields: FixedMap<AstFields & NegationAppFields>

  setArgument<T extends MutableAst>(value: Owned<T>) {
    setNode(this.fields, 'argument', this.claimChild(value))
  }

  replaceChild<T extends MutableAst>(target: AstId, replacement: Owned<T>) {
    if (this.fields.get('argument')?.node === target) {
      this.setArgument(replacement)
    }
  }
}
export interface MutableNegationApp extends NegationApp, MutableAst {
  get argument(): MutableAst
}
applyMixins(MutableNegationApp, [MutableAst])

type OprAppFields = {
  lhs: NodeChild<AstId> | undefined
  operators: NodeChild<SyncTokenId>[]
  rhs: NodeChild<AstId> | undefined
}
export class OprApp extends Ast {
  declare fields: FixedMapView<AstFields & OprAppFields>
  constructor(module: Module, fields: FixedMapView<AstFields & OprAppFields>) {
    super(module, fields)
  }

  static concrete(
    module: MutableModule,
    lhs: NodeChild<Owned> | undefined,
    operators: NodeChild<Token>[],
    rhs: NodeChild<Owned> | undefined,
  ) {
    const base = module.baseObject('OprApp')
    const id_ = base.get('id')
    const fields = setAll(base, {
      lhs: concreteChild(module, lhs, id_),
      operators,
      rhs: concreteChild(module, rhs, id_),
    })
    return asOwned(new MutableOprApp(module, fields))
  }

  static new(
    module: MutableModule,
    lhs: Owned | undefined,
    operator: Token,
    rhs: Owned | undefined,
  ) {
    return OprApp.concrete(module, unspaced(lhs), [autospaced(operator)], autospaced(rhs))
  }

  get lhs(): Ast | undefined {
    return this.module.checkedGet(this.fields.get('lhs')?.node)
  }
  get operator(): Result<Token, NodeChild<Token>[]> {
    const operators = this.fields.get('operators')
    const operators_ = operators.map((child) => ({
      ...child,
      node: this.module.getToken(child.node),
    }))
    const [opr] = operators_
    return opr ? Ok(opr.node) : Err(operators_)
  }
  get rhs(): Ast | undefined {
    return this.module.checkedGet(this.fields.get('rhs')?.node)
  }

  *concreteChildren(): IterableIterator<NodeChild> {
    const { lhs, operators, rhs } = getAll(this.fields)
    if (lhs) yield lhs
    yield* operators
    if (rhs) yield rhs
  }
}

export class MutableOprApp extends OprApp implements MutableAst {
  declare readonly module: MutableModule
  declare readonly fields: FixedMap<AstFields & OprAppFields>

  setLhs<T extends MutableAst>(value: Owned<T>) {
    setNode(this.fields, 'lhs', this.claimChild(value))
  }
  setOperator(value: Token) {
    this.fields.set('operators', [unspaced(value)])
  }
  setRhs<T extends MutableAst>(value: Owned<T>) {
    setNode(this.fields, 'rhs', this.claimChild(value))
  }

  replaceChild<T extends MutableAst>(target: AstId, replacement: Owned<T>) {
    if (this.fields.get('lhs')?.node === target) {
      this.setLhs(replacement)
    } else if (this.fields.get('rhs')?.node === target) {
      this.setRhs(replacement)
    }
  }
}
export interface MutableOprApp extends OprApp, MutableAst {
  get lhs(): MutableAst | undefined
  get rhs(): MutableAst | undefined
}
applyMixins(MutableOprApp, [MutableAst])

type PropertyAccessFields = {
  lhs: NodeChild<AstId> | undefined
  operator: NodeChild<SyncTokenId>
  rhs: NodeChild<AstId>
}
export class PropertyAccess extends Ast {
  declare fields: FixedMapView<AstFields & PropertyAccessFields>
  constructor(module: Module, fields: FixedMapView<AstFields & PropertyAccessFields>) {
    super(module, fields)
  }

  static new(module: MutableModule, lhs: Owned, rhs: IdentLike) {
    const dot = unspaced(Token.new('.', RawAst.Token.Type.Operator))
    return this.concrete(
      module,
      unspaced(lhs),
      dot,
      unspaced(Ident.newAllowingOperators(module, toIdent(rhs))),
    )
  }

  static Sequence(
    segments: [StrictIdentLike, ...StrictIdentLike[]],
    module: MutableModule,
  ): Owned<MutablePropertyAccess> | Owned<MutableIdent>
  static Sequence(
    segments: [StrictIdentLike, ...StrictIdentLike[], IdentLike],
    module: MutableModule,
  ): Owned<MutablePropertyAccess> | Owned<MutableIdent>
  static Sequence(
    segments: IdentLike[],
    module: MutableModule,
  ): Owned<MutablePropertyAccess> | Owned<MutableIdent> | undefined
  static Sequence(
    segments: IdentLike[],
    module: MutableModule,
  ): Owned<MutablePropertyAccess> | Owned<MutableIdent> | undefined {
    let path: Owned<MutablePropertyAccess> | Owned<MutableIdent> | undefined
    let operatorInNonFinalSegment = false
    segments.forEach((s, i) => {
      const t = toIdent(s)
      if (i !== segments.length - 1 && !isIdentifier(t.code())) operatorInNonFinalSegment = true
      path = path ? this.new(module, path, t) : Ident.newAllowingOperators(module, t)
    })
    if (!operatorInNonFinalSegment) return path
  }

  static concrete(
    module: MutableModule,
    lhs: NodeChild<Owned> | undefined,
    operator: NodeChild<Token>,
    rhs: NodeChild<Owned<MutableIdent>>,
  ) {
    const base = module.baseObject('PropertyAccess')
    const id_ = base.get('id')
    const fields = setAll(base, {
      lhs: concreteChild(module, lhs, id_),
      operator,
      rhs: concreteChild(module, rhs, id_),
    })
    return asOwned(new MutablePropertyAccess(module, fields))
  }

  get lhs(): Ast | undefined {
    return this.module.checkedGet(this.fields.get('lhs')?.node)
  }
  get operator(): Token {
    return this.module.getToken(this.fields.get('operator').node)
  }
  get rhs(): IdentifierOrOperatorIdentifierToken {
    const ast = this.module.checkedGet(this.fields.get('rhs').node)
    assert(ast instanceof Ident)
    return ast.token as IdentifierOrOperatorIdentifierToken
  }

  *concreteChildren(): IterableIterator<NodeChild> {
    const { lhs, operator, rhs } = getAll(this.fields)
    if (lhs) yield lhs
    yield operator
    yield rhs
  }
}
export class MutablePropertyAccess extends PropertyAccess implements MutableAst {
  declare readonly module: MutableModule
  declare readonly fields: FixedMap<AstFields & PropertyAccessFields>

  setLhs<T extends MutableAst>(value: Owned<T> | undefined) {
    setNode(this.fields, 'lhs', this.claimChild(value))
  }
  setRhs(ident: IdentLike) {
    const node = this.claimChild(Ident.newAllowingOperators(this.module, ident))
    const old = this.fields.get('rhs')
    this.fields.set('rhs', old ? { ...old, node } : unspaced(node))
  }

  replaceChild<T extends MutableAst>(target: AstId, replacement: Owned<T>) {
    if (this.fields.get('lhs')?.node === target) {
      this.setLhs(replacement)
    } else if (this.fields.get('rhs')?.node === target) {
      assert(replacement instanceof MutableIdent)
      this.setRhs(replacement.token)
    }
  }
}
export interface MutablePropertyAccess extends PropertyAccess, MutableAst {
  get lhs(): MutableAst | undefined
}
applyMixins(MutablePropertyAccess, [MutableAst])

type GenericFields = {
  children: NodeChild[]
}
export class Generic extends Ast {
  declare fields: FixedMapView<AstFields & GenericFields>
  constructor(module: Module, fields: FixedMapView<AstFields & GenericFields>) {
    super(module, fields)
  }

  static concrete(module: MutableModule, children: NodeChild<Owned | Token>[]) {
    const base = module.baseObject('Generic')
    const id_ = base.get('id')
    const fields = setAll(base, {
      children: children.map((child) => concreteChild(module, child, id_)),
    })
    return asOwned(new MutableGeneric(module, fields))
  }

  concreteChildren(): IterableIterator<NodeChild> {
    return this.fields.get('children')[Symbol.iterator]()
  }
}

export class MutableGeneric extends Generic implements MutableAst {
  declare readonly module: MutableModule
  declare readonly fields: FixedMap<AstFields & GenericFields>

  replaceChild<T extends MutableAst>(target: AstId, replacement: Owned<T>) {
    const replacement_ = autospaced(this.claimChild(replacement))
    this.fields.set(
      'children',
      this.fields.get('children').map((child) => (child.node === target ? replacement_ : child)),
    )
  }
}
export interface MutableGeneric extends Generic, MutableAst {}
applyMixins(MutableGeneric, [MutableAst])

type RawMultiSegmentAppSegment = {
  header: NodeChild<Token>
  body: NodeChild<AstId> | undefined
}
type OwnedMultiSegmentAppSegment = {
  header: NodeChild<Token>
  body: NodeChild<Owned> | undefined
}
function multiSegmentAppSegment<T extends MutableAst>(
  header: string,
  body: Owned<T>,
): OwnedMultiSegmentAppSegment
function multiSegmentAppSegment<T extends MutableAst>(
  header: string,
  body: Owned<T> | undefined,
): OwnedMultiSegmentAppSegment | undefined
function multiSegmentAppSegment<T extends MutableAst>(
  header: string,
  body: Owned<T> | undefined,
): OwnedMultiSegmentAppSegment | undefined {
  return {
    header: { node: Token.new(header, RawAst.Token.Type.Ident) },
    body: spaced(body ? (body as any) : undefined),
  }
}

function multiSegmentAppSegmentToRaw(
  module: MutableModule,
  msas: OwnedMultiSegmentAppSegment,
  parent: AstId,
): RawMultiSegmentAppSegment
function multiSegmentAppSegmentToRaw(
  module: MutableModule,
  msas: OwnedMultiSegmentAppSegment,
  parent: AstId,
): RawMultiSegmentAppSegment
function multiSegmentAppSegmentToRaw(
  module: MutableModule,
  msas: OwnedMultiSegmentAppSegment | undefined,
  parent: AstId,
): RawMultiSegmentAppSegment | undefined
function multiSegmentAppSegmentToRaw(
  module: MutableModule,
  msas: OwnedMultiSegmentAppSegment | undefined,
  parent: AstId,
): RawMultiSegmentAppSegment | undefined {
  if (!msas) return undefined
  return {
    ...msas,
    body: concreteChild(module, msas.body, parent),
  }
}

type ImportFields = {
  polyglot: RawMultiSegmentAppSegment | undefined
  from: RawMultiSegmentAppSegment | undefined
  import: RawMultiSegmentAppSegment
  all: NodeChild<SyncTokenId> | undefined
  as: RawMultiSegmentAppSegment | undefined
  hiding: RawMultiSegmentAppSegment | undefined
}
export class Import extends Ast {
  declare fields: FixedMapView<AstFields & ImportFields>
  constructor(module: Module, fields: FixedMapView<AstFields & ImportFields>) {
    super(module, fields)
  }

  get polyglot(): Ast | undefined {
    return this.module.checkedGet(this.fields.get('polyglot')?.body?.node)
  }
  get from(): Ast | undefined {
    return this.module.checkedGet(this.fields.get('from')?.body?.node)
  }
  get import_(): Ast | undefined {
    return this.module.checkedGet(this.fields.get('import').body?.node)
  }
  get all(): Token | undefined {
    return this.module.getToken(this.fields.get('all')?.node)
  }
  get as(): Ast | undefined {
    return this.module.checkedGet(this.fields.get('as')?.body?.node)
  }
  get hiding(): Ast | undefined {
    return this.module.checkedGet(this.fields.get('hiding')?.body?.node)
  }

  static concrete(
    module: MutableModule,
    polyglot: OwnedMultiSegmentAppSegment | undefined,
    from: OwnedMultiSegmentAppSegment | undefined,
    import_: OwnedMultiSegmentAppSegment,
    all: NodeChild<Token> | undefined,
    as: OwnedMultiSegmentAppSegment | undefined,
    hiding: OwnedMultiSegmentAppSegment | undefined,
  ) {
    const base = module.baseObject('Import')
    const id_ = base.get('id')
    const fields = setAll(base, {
      polyglot: multiSegmentAppSegmentToRaw(module, polyglot, id_),
      from: multiSegmentAppSegmentToRaw(module, from, id_),
      import: multiSegmentAppSegmentToRaw(module, import_, id_),
      all,
      as: multiSegmentAppSegmentToRaw(module, as, id_),
      hiding: multiSegmentAppSegmentToRaw(module, hiding, id_),
    })
    return asOwned(new MutableImport(module, fields))
  }

  static Qualified(path: IdentLike[], module: MutableModule): Owned<MutableImport> | undefined {
    const path_ = PropertyAccess.Sequence(path, module)
    if (!path_) return
    return MutableImport.concrete(
      module,
      undefined,
      undefined,
      multiSegmentAppSegment('import', path_),
      undefined,
      undefined,
      undefined,
    )
  }

  static Unqualified(
    path: IdentLike[],
    name: IdentLike,
    module: MutableModule,
  ): Owned<MutableImport> | undefined {
    const path_ = PropertyAccess.Sequence(path, module)
    if (!path_) return
    const name_ = Ident.newAllowingOperators(module, name)
    return MutableImport.concrete(
      module,
      undefined,
      multiSegmentAppSegment('from', path_),
      multiSegmentAppSegment('import', name_),
      undefined,
      undefined,
      undefined,
    )
  }

  *concreteChildren(): IterableIterator<NodeChild> {
    const segment = (segment: RawMultiSegmentAppSegment | undefined) => {
      const parts = []
      if (segment) parts.push(segment.header)
      if (segment?.body) parts.push(segment.body)
      return parts
    }
    const { polyglot, from, import: import_, all, as, hiding } = getAll(this.fields)
    yield* segment(polyglot)
    yield* segment(from)
    yield* segment(import_)
    if (all) yield all
    yield* segment(as)
    yield* segment(hiding)
  }
}

export class MutableImport extends Import implements MutableAst {
  declare readonly module: MutableModule
  declare readonly fields: FixedMap<AstFields & ImportFields>

  private toRaw(msas: OwnedMultiSegmentAppSegment): RawMultiSegmentAppSegment
  private toRaw(
    msas: OwnedMultiSegmentAppSegment | undefined,
  ): RawMultiSegmentAppSegment | undefined
  private toRaw(
    msas: OwnedMultiSegmentAppSegment | undefined,
  ): RawMultiSegmentAppSegment | undefined {
    return multiSegmentAppSegmentToRaw(this.module, msas, this.id)
  }

  setPolyglot<T extends MutableAst>(value: Owned<T> | undefined) {
    this.fields.set(
      'polyglot',
      value ? this.toRaw(multiSegmentAppSegment('polyglot', value)) : undefined,
    )
  }
  setFrom<T extends MutableAst>(value: Owned<T> | undefined) {
    this.fields.set('from', value ? this.toRaw(multiSegmentAppSegment('from', value)) : value)
  }
  setImport<T extends MutableAst>(value: Owned<T>) {
    this.fields.set('import', this.toRaw(multiSegmentAppSegment('import', value)))
  }
  setAll(value: Token | undefined) {
    this.fields.set('all', spaced(value))
  }
  setAs<T extends MutableAst>(value: Owned<T> | undefined) {
    this.fields.set('as', this.toRaw(multiSegmentAppSegment('as', value)))
  }
  setHiding<T extends MutableAst>(value: Owned<T> | undefined) {
    this.fields.set('hiding', this.toRaw(multiSegmentAppSegment('hiding', value)))
  }

  replaceChild<T extends MutableAst>(target: AstId, replacement: Owned<T>) {
    const { polyglot, from, import: import_, as, hiding } = getAll(this.fields)
    ;(polyglot?.body?.node === target
      ? this.setPolyglot
      : from?.body?.node === target
      ? this.setFrom
      : import_.body?.node === target
      ? this.setImport
      : as?.body?.node === target
      ? this.setAs
      : hiding?.body?.node === target
      ? this.setHiding
      : bail(`Failed to find child ${target} in node ${this.externalId}.`))(replacement)
  }
}
export interface MutableImport extends Import, MutableAst {
  get polyglot(): MutableAst | undefined
  get from(): MutableAst | undefined
  get import_(): MutableAst | undefined
  get as(): MutableAst | undefined
  get hiding(): MutableAst | undefined
}
applyMixins(MutableImport, [MutableAst])

type TextLiteralFields = {
  open: NodeChild<SyncTokenId> | undefined
  newline: NodeChild<SyncTokenId> | undefined
  elements: NodeChild[]
  close: NodeChild<SyncTokenId> | undefined
}
export class TextLiteral extends Ast {
  declare fields: FixedMapView<AstFields & TextLiteralFields>
  constructor(module: Module, fields: FixedMapView<AstFields & TextLiteralFields>) {
    super(module, fields)
  }

  static concrete(
    module: MutableModule,
    open: NodeChild<Token> | undefined,
    newline: NodeChild<Token> | undefined,
    elements: NodeChild<Owned | Token>[],
    close: NodeChild<Token> | undefined,
  ) {
    const base = module.baseObject('TextLiteral')
    const id_ = base.get('id')
    const fields = setAll(base, {
      open,
      newline,
      elements: elements.map((elem) => concreteChild(module, elem, id_)),
      close,
    })
    return asOwned(new MutableTextLiteral(module, fields))
  }

  static new(rawText: string, module: MutableModule) {
    const open = unspaced(Token.new("'"))
    const elements = [unspaced(Token.new(escape(rawText)))]
    const close = unspaced(Token.new("'"))
    return this.concrete(module, open, undefined, elements, close)
  }

  *concreteChildren(): IterableIterator<NodeChild> {
    const { open, newline, elements, close } = getAll(this.fields)
    if (open) yield open
    if (newline) yield newline
    yield* elements
    if (close) yield close
  }
}

const mapping: Record<string, string> = {
  '\b': '\\b',
  '\f': '\\f',
  '\n': '\\n',
  '\r': '\\r',
  '\t': '\\t',
  '\v': '\\v',
  '"': '\\"',
  "'": "\\'",
  '`': '``',
}

/** Escape a string so it can be safely spliced into an interpolated (`''`) Enso string.
 * NOT USABLE to insert into raw strings. Does not include quotes. */
function escape(string: string) {
  return string.replace(/[\0\b\f\n\r\t\v"'`]/g, (match) => mapping[match]!)
}

export class MutableTextLiteral extends TextLiteral implements MutableAst {
  declare readonly module: MutableModule
  declare readonly fields: FixedMap<AstFields & TextLiteralFields>

  replaceChild<T extends MutableAst>(target: AstId, replacement: Owned<T>) {
    const replacement_ = autospaced(this.claimChild(replacement))
    this.fields.set(
      'elements',
      this.fields.get('elements').map((child) => (child.node === target ? replacement_ : child)),
    )
  }
}
export interface MutableTextLiteral extends TextLiteral, MutableAst {}
applyMixins(MutableTextLiteral, [MutableAst])

type DocumentedFields = {
  open: NodeChild<SyncTokenId> | undefined
  elements: NodeChild[]
  newlines: NodeChild<SyncTokenId>[]
  expression: NodeChild<AstId> | undefined
}
export class Documented extends Ast {
  declare fields: FixedMapView<AstFields & DocumentedFields>
  constructor(module: Module, fields: FixedMapView<AstFields & DocumentedFields>) {
    super(module, fields)
  }

  static concrete(
    module: MutableModule,
    open: NodeChild<Token> | undefined,
    elements: NodeChild<Owned | Token>[],
    newlines: NodeChild<Token>[],
    expression: NodeChild<Owned> | undefined,
  ) {
    const base = module.baseObject('Documented')
    const id_ = base.get('id')
    const fields = setAll(base, {
      open,
      elements: elements.map((elem) => concreteChild(module, elem, id_)),
      newlines,
      expression: concreteChild(module, expression, id_),
    })
    return asOwned(new MutableDocumented(module, fields))
  }

  get expression(): Ast | undefined {
    return this.module.checkedGet(this.fields.get('expression')?.node)
  }

  *concreteChildren(): IterableIterator<NodeChild> {
    const { open, elements, newlines, expression } = getAll(this.fields)
    if (open) yield open
    yield* elements
    yield* newlines
    if (expression) yield expression
  }
}

export class MutableDocumented extends Documented implements MutableAst {
  declare readonly module: MutableModule
  declare readonly fields: FixedMap<AstFields & DocumentedFields>

  setExpression<T extends MutableAst>(value: Owned<T> | undefined) {
    this.fields.set('expression', unspaced(this.claimChild(value)))
  }

  replaceChild<T extends MutableAst>(target: AstId, replacement: Owned<T>) {
    if (this.fields.get('expression')?.node === target) {
      this.setExpression(replacement)
    } else {
      const replacement_ = unspaced(this.claimChild(replacement))
      this.fields.set(
        'elements',
        this.fields.get('elements').map((child) => (child.node === target ? replacement_ : child)),
      )
    }
  }
}
export interface MutableDocumented extends Documented, MutableAst {
  get expression(): MutableAst | undefined
}
applyMixins(MutableDocumented, [MutableAst])

type InvalidFields = { expression: NodeChild<AstId> }
export class Invalid extends Ast {
  declare fields: FixedMapView<AstFields & InvalidFields>
  constructor(module: Module, fields: FixedMapView<AstFields & InvalidFields>) {
    super(module, fields)
  }

  static concrete(module: MutableModule, expression: NodeChild<Owned>) {
    const base = module.baseObject('Invalid')
    return asOwned(new MutableInvalid(module, invalidFields(module, base, expression)))
  }

  get expression(): Ast {
    return this.module.checkedGet(this.fields.get('expression').node)
  }

  *concreteChildren(): IterableIterator<NodeChild> {
    yield this.fields.get('expression')
  }
}

function invalidFields(
  module: MutableModule,
  base: FixedMap<AstFields>,
  expression: NodeChild<Owned>,
): FixedMap<AstFields & InvalidFields> {
  const id_ = base.get('id')
  return setAll(base, { expression: concreteChild(module, expression, id_) })
}

export class MutableInvalid extends Invalid implements MutableAst {
  declare readonly module: MutableModule
  declare readonly fields: FixedMap<AstFields & InvalidFields>

  /** Private, because it makes more sense to `.replace` the `Invalid` node. */
  private setExpression<T extends MutableAst>(value: Owned<T>) {
    this.fields.set('expression', unspaced(this.claimChild(value)))
  }

  replaceChild<T extends MutableAst>(target: AstId, replacement: Owned<T>) {
    assertEqual(this.fields.get('expression').node, target)
    this.setExpression(replacement)
  }
}
export interface MutableInvalid extends Invalid, MutableAst {
  /** The `expression` getter is intentionally not narrowed to provide mutable access:
   *  It makes more sense to `.replace` the `Invalid` node. */
}
applyMixins(MutableInvalid, [MutableAst])

type MutableRootPointer = MutableInvalid & { get expression(): MutableAst | undefined }
/** @internal */
export type RootPointer = Invalid

type GroupFields = {
  open: NodeChild<SyncTokenId> | undefined
  expression: NodeChild<AstId> | undefined
  close: NodeChild<SyncTokenId> | undefined
}
export class Group extends Ast {
  declare fields: FixedMapView<AstFields & GroupFields>
  constructor(module: Module, fields: FixedMapView<AstFields & GroupFields>) {
    super(module, fields)
  }

  static concrete(
    module: MutableModule,
    open: NodeChild<Token> | undefined,
    expression: NodeChild<Owned> | undefined,
    close: NodeChild<Token> | undefined,
  ) {
    const base = module.baseObject('Group')
    const id_ = base.get('id')
    const fields = setAll(base, { open, expression: concreteChild(module, expression, id_), close })
    return asOwned(new MutableGroup(module, fields))
  }

  get expression(): Ast | undefined {
    return this.module.checkedGet(this.fields.get('expression')?.node)
  }

  *concreteChildren(): IterableIterator<NodeChild> {
    const { open, expression, close } = getAll(this.fields)
    if (open) yield open
    if (expression) yield expression
    if (close) yield close
  }
}

export class MutableGroup extends Group implements MutableAst {
  declare readonly module: MutableModule
  declare readonly fields: FixedMap<AstFields & GroupFields>

  setExpression<T extends MutableAst>(value: Owned<T> | undefined) {
    this.fields.set('expression', unspaced(this.claimChild(value)))
  }

  replaceChild<T extends MutableAst>(target: AstId, replacement: Owned<T>) {
    assertEqual(this.fields.get('expression')?.node, target)
    this.setExpression(replacement)
  }
}
export interface MutableGroup extends Group, MutableAst {
  get expression(): MutableAst | undefined
}
applyMixins(MutableGroup, [MutableAst])

type NumericLiteralFields = {
  tokens: NodeChild<SyncTokenId>[]
}
export class NumericLiteral extends Ast {
  declare fields: FixedMapView<AstFields & NumericLiteralFields>
  constructor(module: Module, fields: FixedMapView<AstFields & NumericLiteralFields>) {
    super(module, fields)
  }

  static concrete(module: MutableModule, tokens: NodeChild<Token>[]) {
    const base = module.baseObject('NumericLiteral')
    const fields = setAll(base, { tokens })
    return asOwned(new MutableNumericLiteral(module, fields))
  }

  concreteChildren(): IterableIterator<NodeChild> {
    return this.fields.get('tokens')[Symbol.iterator]()
  }
}

export class MutableNumericLiteral extends NumericLiteral implements MutableAst {
  declare readonly module: MutableModule
  declare readonly fields: FixedMap<AstFields & NumericLiteralFields>

  replaceChild<T extends MutableAst>(target: AstId, replacement: Owned<T>) {}
}
export interface MutableNumericLiteral extends NumericLiteral, MutableAst {}
applyMixins(MutableNumericLiteral, [MutableAst])

/** The actual contents of an `ArgumentDefinition` are complex, but probably of more interest to the compiler than the
 *  GUI. We just need to represent them faithfully and create the simple cases. */
type ArgumentDefinition = NodeChild<Ast | Token>[]
type RawArgumentDefinition = NodeChild[]
type OwnedArgumentDefinition = NodeChild<Owned | Token>[]

function argumentDefinitionsToRaw(
  module: MutableModule,
  defs: OwnedArgumentDefinition[],
  parent: AstId,
): RawArgumentDefinition[] {
  return defs.map((def) =>
    def.map((part) => ({
      ...part,
      node: part.node instanceof Token ? part.node : claimChild(module, part.node, parent),
    })),
  )
}

type FunctionFields = {
  name: NodeChild<AstId>
  argumentDefinitions: RawArgumentDefinition[]
  equals: NodeChild<SyncTokenId>
  body: NodeChild<AstId> | undefined
}
export class Function extends Ast {
  declare fields: FixedMapView<AstFields & FunctionFields>
  constructor(module: Module, fields: FixedMapView<AstFields & FunctionFields>) {
    super(module, fields)
  }

  get name(): Ast {
    return this.module.checkedGet(this.fields.get('name').node)
  }
  get body(): Ast | undefined {
    return this.module.checkedGet(this.fields.get('body')?.node)
  }
  get argumentDefinitions(): ArgumentDefinition[] {
    return this.fields.get('argumentDefinitions').map((raw) =>
      raw.map((part) => ({
        ...part,
        node: this.module.getAny(part.node),
      })),
    )
  }

  static concrete(
    module: MutableModule,
    name: NodeChild<Owned>,
    argumentDefinitions: OwnedArgumentDefinition[],
    equals: NodeChild<Token>,
    body: NodeChild<Owned> | undefined,
  ) {
    const base = module.baseObject('Function')
    const id_ = base.get('id')
    const fields = setAll(base, {
      name: concreteChild(module, name, id_),
      argumentDefinitions: argumentDefinitionsToRaw(module, argumentDefinitions, id_),
      equals,
      body: concreteChild(module, body, id_),
    })
    return asOwned(new MutableFunction(module, fields))
  }

  static new(
    module: MutableModule,
    name: IdentLike,
    argumentDefinitions: OwnedArgumentDefinition[],
    body: Owned,
  ): Owned<MutableFunction> {
    // Note that a function name may not be an operator if the function is not in the body of a type definition, but we
    // can't easily enforce that because we don't currently make a syntactic distinction between top-level functions and
    // type methods.
    return MutableFunction.concrete(
      module,
      unspaced(Ident.newAllowingOperators(module, name)),
      argumentDefinitions,
      spaced(makeEquals()),
      autospaced(body),
    )
  }

  /** Construct a function with simple (name-only) arguments and a body block. */
  static fromStatements(
    module: MutableModule,
    name: IdentLike,
    argumentNames: StrictIdentLike[],
    statements: Owned[],
    trailingNewline?: boolean,
  ): Owned<MutableFunction> {
    const statements_: OwnedBlockLine[] = statements.map((statement) => ({
      expression: unspaced(statement),
    }))
    if (trailingNewline) {
      statements_.push({ expression: undefined })
    }
    const argumentDefinitions = argumentNames.map((name) => [spaced(Ident.new(module, name))])
    const body = BodyBlock.new(statements_, module)
    return MutableFunction.new(module, name, argumentDefinitions, body)
  }

  *bodyExpressions(): IterableIterator<Ast> {
    const body = this.body
    if (body instanceof BodyBlock) {
      yield* body.statements()
    } else if (body) {
      yield body
    }
  }

  *concreteChildren(): IterableIterator<NodeChild> {
    const { name, argumentDefinitions, equals, body } = getAll(this.fields)
    yield name
    for (const def of argumentDefinitions) yield* def
    yield { whitespace: equals.whitespace ?? ' ', node: this.module.getToken(equals.node) }
    if (body) yield body
  }
}

export class MutableFunction extends Function implements MutableAst {
  declare readonly module: MutableModule
  declare readonly fields: FixedMap<AstFields & FunctionFields>

  setName<T extends MutableAst>(value: Owned<T>) {
    this.fields.set('name', unspaced(this.claimChild(value)))
  }
  setBody<T extends MutableAst>(value: Owned<T> | undefined) {
    this.fields.set('body', unspaced(this.claimChild(value)))
  }
  setArgumentDefinitions(defs: OwnedArgumentDefinition[]) {
    this.fields.set('argumentDefinitions', argumentDefinitionsToRaw(this.module, defs, this.id))
  }

  /** Returns the body, after converting it to a block if it was empty or an inline expression. */
  bodyAsBlock(): MutableBodyBlock {
    const oldBody = this.body
    if (oldBody instanceof MutableBodyBlock) return oldBody
    const newBody = BodyBlock.new([], this.module)
    if (oldBody) newBody.push(oldBody.take())
    return newBody
  }

  replaceChild<T extends MutableAst>(target: AstId, replacement: Owned<T>) {
    const { name, argumentDefinitions, body } = getAll(this.fields)
    if (name.node === target) {
      this.setName(replacement)
    } else if (body?.node === target) {
      this.setBody(replacement)
    } else {
      const replacement_ = this.claimChild(replacement)
      const replaceChild = (child: NodeChild) =>
        child.node === target ? { ...child, node: replacement_ } : child
      this.fields.set(
        'argumentDefinitions',
        argumentDefinitions.map((def) => def.map(replaceChild)),
      )
    }
  }
}
export interface MutableFunction extends Function, MutableAst {
  get name(): MutableAst
  get body(): MutableAst | undefined
}
applyMixins(MutableFunction, [MutableAst])

type AssignmentFields = {
  pattern: NodeChild<AstId>
  equals: NodeChild<SyncTokenId>
  expression: NodeChild<AstId>
}
export class Assignment extends Ast {
  declare fields: FixedMapView<AstFields & AssignmentFields>
  constructor(module: Module, fields: FixedMapView<AstFields & AssignmentFields>) {
    super(module, fields)
  }

  static concrete(
    module: MutableModule,
    pattern: NodeChild<Owned>,
    equals: NodeChild<Token>,
    expression: NodeChild<Owned>,
  ) {
    const base = module.baseObject('Assignment')
    const id_ = base.get('id')
    const fields = setAll(base, {
      pattern: concreteChild(module, pattern, id_),
      equals,
      expression: concreteChild(module, expression, id_),
    })
    return asOwned(new MutableAssignment(module, fields))
  }

  static new(module: MutableModule, ident: StrictIdentLike, expression: Owned) {
    return Assignment.concrete(
      module,
      unspaced(Ident.new(module, ident)),
      spaced(makeEquals()),
      spaced(expression),
    )
  }

  get pattern(): Ast {
    return this.module.checkedGet(this.fields.get('pattern').node)
  }
  get expression(): Ast {
    return this.module.checkedGet(this.fields.get('expression').node)
  }

  *concreteChildren(): IterableIterator<NodeChild> {
    const { pattern, equals, expression } = getAll(this.fields)
    yield pattern
    yield {
      whitespace: equals.whitespace ?? expression.whitespace ?? ' ',
      node: equals.node,
    }
    yield expression
  }
}

export class MutableAssignment extends Assignment implements MutableAst {
  declare readonly module: MutableModule
  declare readonly fields: FixedMap<AstFields & AssignmentFields>

  setPattern<T extends MutableAst>(value: Owned<T>) {
    this.fields.set('pattern', unspaced(this.claimChild(value)))
  }
  setExpression<T extends MutableAst>(value: Owned<T>) {
    setNode(this.fields, 'expression', this.claimChild(value))
  }

  replaceChild<T extends MutableAst>(target: AstId, replacement: Owned<T>) {
    const { pattern, expression } = getAll(this.fields)
    if (pattern.node === target) {
      this.setPattern(replacement)
    } else if (expression.node === target) {
      this.setExpression(replacement)
    }
  }
}
export interface MutableAssignment extends Assignment, MutableAst {
  get pattern(): MutableAst
  get expression(): MutableAst
}
applyMixins(MutableAssignment, [MutableAst])

type BodyBlockFields = {
  lines: RawBlockLine[]
}
export class BodyBlock extends Ast {
  declare fields: FixedMapView<AstFields & BodyBlockFields>
  constructor(module: Module, fields: FixedMapView<AstFields & BodyBlockFields>) {
    super(module, fields)
  }

  static concrete(module: MutableModule, lines: OwnedBlockLine[]) {
    const base = module.baseObject('BodyBlock')
    const id_ = base.get('id')
    const fields = setAll(base, {
      lines: lines.map((line) => lineToRaw(line, module, id_)),
    })
    return asOwned(new MutableBodyBlock(module, fields))
  }

  static new(lines: OwnedBlockLine[], module: MutableModule) {
    return BodyBlock.concrete(module, lines)
  }

  get lines(): BlockLine[] {
    return this.fields.get('lines').map((line) => lineFromRaw(line, this.module))
  }

  *statements(): IterableIterator<Ast> {
    for (const line of this.lines) {
      if (line.expression) yield line.expression.node
    }
  }

  *concreteChildren(): IterableIterator<NodeChild> {
    for (const line of this.fields.get('lines')) {
      yield line.newline ?? { node: Token.new('\n', RawAst.Token.Type.Newline) }
      if (line.expression) yield line.expression
    }
  }

  printSubtree(info: SpanMap, offset: number, parentIndent: string | undefined): string {
    let blockIndent: string | undefined
    let code = ''
    for (const line of this.fields.get('lines')) {
      code += line.newline.whitespace ?? ''
      const newlineCode = this.module.getToken(line.newline.node).code()
      // Only print a newline if this isn't the first line in the output, or it's a comment.
      if (offset || code || newlineCode.startsWith('#')) {
        // If this isn't the first line in the output, but there is a concrete newline token:
        // if it's a zero-length newline, ignore it and print a normal newline.
        code += newlineCode || '\n'
      }
      if (line.expression) {
        if (blockIndent === undefined) {
          if ((line.expression.whitespace?.length ?? 0) > (parentIndent?.length ?? 0)) {
            blockIndent = line.expression.whitespace!
          } else if (parentIndent !== undefined) {
            blockIndent = parentIndent + '    '
          } else {
            blockIndent = ''
          }
        }
        const validIndent = (line.expression.whitespace?.length ?? 0) > (parentIndent?.length ?? 0)
        code += validIndent ? line.expression.whitespace : blockIndent
        const lineNode = this.module.checkedGet(line.expression.node)
        assertEqual(lineNode.id, line.expression.node)
        assertEqual(parentId(lineNode), this.id)
        code += lineNode.printSubtree(info, offset + code.length, blockIndent)
      }
    }
    const span = nodeKey(offset, code.length)
    map.setIfUndefined(info.nodes, span, (): Ast[] => []).push(this)
    return code
  }
}

export class MutableBodyBlock extends BodyBlock implements MutableAst {
  declare readonly module: MutableModule
  declare readonly fields: FixedMap<AstFields & BodyBlockFields>

  updateLines(map: (lines: OwnedBlockLine[]) => OwnedBlockLine[]) {
    return this.setLines(map(this.takeLines()))
  }
  takeLines(): OwnedBlockLine[] {
    return this.fields.get('lines').map((line) => ownedLineFromRaw(line, this.module))
  }
  setLines(lines: OwnedBlockLine[]) {
    this.fields.set(
      'lines',
      lines.map((line) => lineToRaw(line, this.module, this.id)),
    )
  }

  /** Insert the given statement(s) starting at the specified line index. */
  insert(index: number, ...statements: Owned[]) {
    const before = this.fields.get('lines').slice(0, index)
    const insertions = statements.map((statement) => ({
      newline: unspaced(Token.new('\n', RawAst.Token.Type.Newline)),
      expression: unspaced(this.claimChild(statement)),
    }))
    const after = this.fields.get('lines').slice(index)
    this.fields.set('lines', [...before, ...insertions, ...after])
  }

  push(statement: Owned) {
    const oldLines = this.fields.get('lines')
    const newLine = {
      newline: unspaced(Token.new('\n', RawAst.Token.Type.Newline)),
      expression: unspaced(this.claimChild(statement)),
    }
    this.fields.set('lines', [...oldLines, newLine])
  }

  filter(keep: (ast: MutableAst) => boolean) {
    const oldLines = this.fields.get('lines')
    const filteredLines = oldLines.filter((line) => {
      if (!line.expression) return true
      return keep(this.module.checkedGet(line.expression.node))
    })
    this.fields.set('lines', filteredLines)
  }

  replaceChild<T extends MutableAst>(target: AstId, replacement: Owned<T>) {
    const replacement_ = this.claimChild(replacement)
    const updateLine = (line: RawBlockLine) =>
      line.expression?.node === target
        ? { ...line, expression: { ...line.expression, node: replacement_ } }
        : line
    this.fields.set('lines', this.fields.get('lines').map(updateLine))
  }
}
export interface MutableBodyBlock extends BodyBlock, MutableAst {
  statements(): IterableIterator<MutableAst>
}
applyMixins(MutableBodyBlock, [MutableAst])

type RawLine<T> = {
  newline: NodeChild<SyncTokenId>
  expression: NodeChild<T> | undefined
}
type Line<T> = {
  newline?: NodeChild<Token> | undefined
  expression: NodeChild<T> | undefined
}

type RawBlockLine = RawLine<AstId>
export type BlockLine = Line<Ast>
export type OwnedBlockLine = Line<Owned>

function lineFromRaw(raw: RawBlockLine, module: Module): BlockLine {
  const expression = raw.expression ? module.checkedGet(raw.expression.node) : undefined
  return {
    newline: { ...raw.newline, node: module.getToken(raw.newline.node) },
    expression: expression
      ? {
          whitespace: raw.expression?.whitespace,
          node: expression,
        }
      : undefined,
  }
}

function ownedLineFromRaw(raw: RawBlockLine, module: MutableModule): OwnedBlockLine {
  const expression = raw.expression
    ? module.checkedGet(raw.expression.node).takeIfParented()
    : undefined
  return {
    newline: { ...raw.newline, node: module.getToken(raw.newline.node) },
    expression: expression
      ? {
          whitespace: raw.expression?.whitespace,
          node: expression,
        }
      : undefined,
  }
}

function lineToRaw(line: OwnedBlockLine, module: MutableModule, block: AstId): RawBlockLine {
  return {
    newline: line.newline ?? unspaced(Token.new('\n', RawAst.Token.Type.Newline)),
    expression: line.expression
      ? {
          whitespace: line.expression?.whitespace,
          node: claimChild(module, line.expression.node, block),
        }
      : undefined,
  }
}

type IdentFields = {
  token: NodeChild<SyncTokenId>
}
export class Ident extends Ast {
  declare fields: FixedMapView<AstFields & IdentFields>
  constructor(module: Module, fields: FixedMapView<AstFields & IdentFields>) {
    super(module, fields)
  }

  get token(): IdentifierToken {
    return this.module.getToken(this.fields.get('token').node) as IdentifierToken
  }

  static concrete(module: MutableModule, token: NodeChild<Token>) {
    const base = module.baseObject('Ident')
    const fields = setAll(base, { token })
    return asOwned(new MutableIdent(module, fields))
  }

  static new(module: MutableModule, ident: StrictIdentLike) {
    return Ident.concrete(module, unspaced(toIdentStrict(ident)))
  }

  /** @internal */
  static newAllowingOperators(module: MutableModule, ident: IdentLike) {
    return Ident.concrete(module, unspaced(toIdent(ident)))
  }

  *concreteChildren(): IterableIterator<NodeChild> {
    yield this.fields.get('token')
  }

  code(): Identifier {
    return this.token.code() as Identifier
  }
}
export class MutableIdent extends Ident implements MutableAst {
  declare readonly module: MutableModule
  declare readonly fields: FixedMap<AstFields & IdentFields>

  setToken(ident: IdentLike) {
    this.fields.set('token', unspaced(toIdent(ident)))
  }

  replaceChild<T extends MutableAst>(target: AstId, replacement: Owned<T>) {}

  code(): Identifier {
    return this.token.code()
  }
}
export interface MutableIdent extends Ident, MutableAst {}
applyMixins(MutableIdent, [MutableAst])

type WildcardFields = {
  token: NodeChild<SyncTokenId>
}
export class Wildcard extends Ast {
  declare fields: FixedMapView<AstFields & WildcardFields>
  constructor(module: Module, fields: FixedMapView<AstFields & WildcardFields>) {
    super(module, fields)
  }

  get token(): Token {
    return this.module.getToken(this.fields.get('token').node)
  }

  static concrete(module: MutableModule, token: NodeChild<Token>) {
    const base = module.baseObject('Wildcard')
    const fields = setAll(base, { token })
    return asOwned(new MutableWildcard(module, fields))
  }

  static new(module: MutableModule) {
    const token = Token.new('_', RawAst.Token.Type.Wildcard)
    return this.concrete(module, unspaced(token))
  }

  *concreteChildren(): IterableIterator<NodeChild> {
    yield this.fields.get('token')
  }
}

export class MutableWildcard extends Wildcard implements MutableAst {
  declare readonly module: MutableModule
  declare readonly fields: FixedMap<AstFields & WildcardFields>

  replaceChild<T extends MutableAst>(target: AstId, replacement: Owned<T>) {}
}
export interface MutableWildcard extends Wildcard, MutableAst {}
applyMixins(MutableWildcard, [MutableAst])

export function abstract(
  module: MutableModule,
  tree: RawAst.Tree,
  code: string,
): { root: Owned; spans: SpanMap; toRaw: Map<AstId, RawAst.Tree> } {
  const tokens = new Map()
  const nodes = new Map()
  const toRaw = new Map()
  const root = abstractTree(module, tree, code, nodes, tokens, toRaw).node
  const spans = { tokens, nodes }
  return { root, spans, toRaw }
}

function abstractTree(
  module: MutableModule,
  tree: RawAst.Tree,
  code: string,
  nodesOut: NodeSpanMap,
  tokensOut: TokenSpanMap,
  toRaw: Map<AstId, RawAst.Tree>,
): { whitespace: string | undefined; node: Owned } {
  const recurseTree = (tree: RawAst.Tree) =>
    abstractTree(module, tree, code, nodesOut, tokensOut, toRaw)
  const recurseToken = (token: RawAst.Token.Token) => abstractToken(token, code, tokensOut)
  const visitChildren = (tree: LazyObject) => {
    const children: NodeChild<Owned | Token>[] = []
    const visitor = (child: LazyObject) => {
      if (RawAst.Tree.isInstance(child)) {
        children.push(recurseTree(child))
      } else if (RawAst.Token.isInstance(child)) {
        children.push(recurseToken(child))
      } else {
        child.visitChildren(visitor)
      }
    }
    tree.visitChildren(visitor)
    return children
  }
  const whitespaceStart = tree.whitespaceStartInCodeParsed
  const whitespaceEnd = whitespaceStart + tree.whitespaceLengthInCodeParsed
  const whitespace = code.substring(whitespaceStart, whitespaceEnd)
  const codeStart = whitespaceEnd
  const codeEnd = codeStart + tree.childrenLengthInCodeParsed
  const spanKey = nodeKey(codeStart, codeEnd - codeStart)
  let node: Owned
  switch (tree.type) {
    case RawAst.Tree.Type.BodyBlock: {
      const lines = Array.from(tree.statements, (line) => {
        const newline = recurseToken(line.newline)
        const expression = line.expression ? recurseTree(line.expression) : undefined
        return { newline, expression }
      })
      node = BodyBlock.concrete(module, lines)
      break
    }
    case RawAst.Tree.Type.Function: {
      const name = recurseTree(tree.name)
      const argumentDefinitions = Array.from(tree.args, (arg) => visitChildren(arg))
      const equals = recurseToken(tree.equals)
      const body = tree.body !== undefined ? recurseTree(tree.body) : undefined
      node = Function.concrete(module, name, argumentDefinitions, equals, body)
      break
    }
    case RawAst.Tree.Type.Ident: {
      const token = recurseToken(tree.token)
      node = Ident.concrete(module, token)
      break
    }
    case RawAst.Tree.Type.Assignment: {
      const pattern = recurseTree(tree.pattern)
      const equals = recurseToken(tree.equals)
      const value = recurseTree(tree.expr)
      node = Assignment.concrete(module, pattern, equals, value)
      break
    }
    case RawAst.Tree.Type.App: {
      const func = recurseTree(tree.func)
      const arg = recurseTree(tree.arg)
      node = App.concrete(module, func, undefined, undefined, arg)
      break
    }
    case RawAst.Tree.Type.NamedApp: {
      const func = recurseTree(tree.func)
      const open = tree.open ? recurseToken(tree.open) : undefined
      const name = recurseToken(tree.name)
      const equals = recurseToken(tree.equals)
      const arg = recurseTree(tree.arg)
      const close = tree.close ? recurseToken(tree.close) : undefined
      const parens = open && close ? { open, close } : undefined
      const nameSpecification = { name, equals }
      node = App.concrete(module, func, parens, nameSpecification, arg)
      break
    }
    case RawAst.Tree.Type.UnaryOprApp: {
      const opr = recurseToken(tree.opr)
      const arg = tree.rhs ? recurseTree(tree.rhs) : undefined
      if (arg && opr.node.code() === '-') {
        node = NegationApp.concrete(module, opr, arg)
      } else {
        node = UnaryOprApp.concrete(module, opr, arg)
      }
      break
    }
    case RawAst.Tree.Type.OprApp: {
      const lhs = tree.lhs ? recurseTree(tree.lhs) : undefined
      const opr = tree.opr.ok
        ? [recurseToken(tree.opr.value)]
        : Array.from(tree.opr.error.payload.operators, recurseToken)
      const rhs = tree.rhs ? recurseTree(tree.rhs) : undefined
      if (opr.length === 1 && opr[0]?.node.code() === '.' && rhs?.node instanceof MutableIdent) {
        // Propagate type.
        const rhs_ = { ...rhs, node: rhs.node }
        node = PropertyAccess.concrete(module, lhs, opr[0], rhs_)
      } else {
        node = OprApp.concrete(module, lhs, opr, rhs)
      }
      break
    }
    case RawAst.Tree.Type.Number: {
      const tokens = []
      if (tree.base) tokens.push(recurseToken(tree.base))
      if (tree.integer) tokens.push(recurseToken(tree.integer))
      if (tree.fractionalDigits) {
        tokens.push(recurseToken(tree.fractionalDigits.dot))
        tokens.push(recurseToken(tree.fractionalDigits.digits))
      }
      node = NumericLiteral.concrete(module, tokens)
      break
    }
    case RawAst.Tree.Type.Wildcard: {
      const token = recurseToken(tree.token)
      node = Wildcard.concrete(module, token)
      break
    }
    // These expression types are (or will be) used for backend analysis.
    // The frontend can ignore them, avoiding some problems with expressions sharing spans
    // (which makes it impossible to give them unique IDs in the current IdMap format).
    case RawAst.Tree.Type.OprSectionBoundary:
    case RawAst.Tree.Type.TemplateFunction:
      return { whitespace, node: recurseTree(tree.ast).node }
    case RawAst.Tree.Type.Invalid: {
      const expression = recurseTree(tree.ast)
      node = Invalid.concrete(module, expression)
      break
    }
    case RawAst.Tree.Type.Group: {
      const open = tree.open ? recurseToken(tree.open) : undefined
      const expression = tree.body ? recurseTree(tree.body) : undefined
      const close = tree.close ? recurseToken(tree.close) : undefined
      node = Group.concrete(module, open, expression, close)
      break
    }
    case RawAst.Tree.Type.TextLiteral: {
      const open = tree.open ? recurseToken(tree.open) : undefined
      const newline = tree.newline ? recurseToken(tree.newline) : undefined
      const elements = []
      for (const e of tree.elements) {
        elements.push(...visitChildren(e))
      }
      const close = tree.close ? recurseToken(tree.close) : undefined
      node = TextLiteral.concrete(module, open, newline, elements, close)
      break
    }
    case RawAst.Tree.Type.Documented: {
      const open = recurseToken(tree.documentation.open)
      const elements = []
      for (const e of tree.documentation.elements) {
        elements.push(...visitChildren(e))
      }
      const newlines = Array.from(tree.documentation.newlines, recurseToken)
      const expression = tree.expression ? recurseTree(tree.expression) : undefined
      node = Documented.concrete(module, open, elements, newlines, expression)
      break
    }
    case RawAst.Tree.Type.Import: {
      const recurseBody = (tree: RawAst.Tree) => {
        const body = recurseTree(tree)
        if (body.node instanceof Invalid && body.node.code() === '') return undefined
        return body
      }
      const recurseSegment = (segment: RawAst.MultiSegmentAppSegment) => ({
        header: recurseToken(segment.header),
        body: segment.body ? recurseBody(segment.body) : undefined,
      })
      const polyglot = tree.polyglot ? recurseSegment(tree.polyglot) : undefined
      const from = tree.from ? recurseSegment(tree.from) : undefined
      const import_ = recurseSegment(tree.import)
      const all = tree.all ? recurseToken(tree.all) : undefined
      const as = tree.as ? recurseSegment(tree.as) : undefined
      const hiding = tree.hiding ? recurseSegment(tree.hiding) : undefined
      node = Import.concrete(module, polyglot, from, import_, all, as, hiding)
      break
    }
    default: {
      node = Generic.concrete(module, visitChildren(tree))
    }
  }
  toRaw.set(node.id, tree)
  map.setIfUndefined(nodesOut, spanKey, (): Ast[] => []).push(node)
  return { node, whitespace }
}

function abstractToken(
  token: RawAst.Token,
  code: string,
  tokensOut: TokenSpanMap,
): { whitespace: string; node: Token } {
  const whitespaceStart = token.whitespaceStartInCodeBuffer
  const whitespaceEnd = whitespaceStart + token.whitespaceLengthInCodeBuffer
  const whitespace = code.substring(whitespaceStart, whitespaceEnd)
  const codeStart = token.startInCodeBuffer
  const codeEnd = codeStart + token.lengthInCodeBuffer
  const tokenCode = code.substring(codeStart, codeEnd)
  const key = tokenKey(codeStart, codeEnd - codeStart)
  const node = Token.new(tokenCode, token.type)
  tokensOut.set(key, node)
  return { whitespace, node }
}

declare const nodeKeyBrand: unique symbol
export type NodeKey = SourceRangeKey & { [nodeKeyBrand]: never }
declare const tokenKeyBrand: unique symbol
export type TokenKey = SourceRangeKey & { [tokenKeyBrand]: never }
function nodeKey(start: number, length: number): NodeKey {
  return sourceRangeKey([start, start + length]) as NodeKey
}
function tokenKey(start: number, length: number): TokenKey {
  return sourceRangeKey([start, start + length]) as TokenKey
}

type NodeSpanMap = Map<NodeKey, Ast[]>
type TokenSpanMap = Map<TokenKey, Token>

interface SpanMap {
  nodes: NodeSpanMap
  tokens: TokenSpanMap
}

interface PrintedSource {
  info: SpanMap
  code: string
}

export function spanMapToIdMap(spans: SpanMap): IdMap {
  const idMap = new IdMap()
  for (const [key, token] of spans.tokens.entries()) {
    assert(isUuid(token.id))
    idMap.insertKnownId(sourceRangeFromKey(key), token.id)
  }
  for (const [key, asts] of spans.nodes.entries()) {
    for (const ast of asts) {
      assert(isUuid(ast.externalId))
      idMap.insertKnownId(sourceRangeFromKey(key), ast.externalId)
    }
  }
  return idMap
}

function spanMapToSpanGetter(spans: SpanMap): (id: AstId) => SourceRange | undefined {
  const reverseMap = new Map<AstId, SourceRange>()
  for (const [key, asts] of spans.nodes) {
    for (const ast of asts) {
      reverseMap.set(ast.id, sourceRangeFromKey(key))
    }
  }
  return (id) => reverseMap.get(id)
}

/** Return stringification with associated ID map. This is only exported for testing. */
export function print(ast: Ast): PrintedSource {
  const info: SpanMap = {
    nodes: new Map(),
    tokens: new Map(),
  }
  const code = ast.printSubtree(info, 0, undefined)
  return { info, code }
}

/** Parse the input as a block. */
export function parseBlock(code: string, inModule?: MutableModule) {
  return parseBlockWithSpans(code, inModule).root
}

/** Parse the input. If it contains a single expression at the top level, return it; otherwise, return a block. */
export function parse(code: string, module?: MutableModule): Owned {
  const module_ = module ?? MutableModule.Transient()
  const ast = parseBlock(code, module_)
  const [expr] = ast.statements()
  if (!expr) return ast
  const parent = parentId(expr)
  if (parent) module_.delete(parent)
  expr.fields.set('parent', undefined)
  return asOwned(expr)
}

export function parseBlockWithSpans(
  code: string,
  inModule?: MutableModule,
): { root: Owned<MutableBodyBlock>; spans: SpanMap } {
  const tree = parseEnso(code)
  const module = inModule ?? MutableModule.Transient()
  return fromRaw(tree, code, module)
}

function fromRaw(
  tree: RawAst.Tree,
  code: string,
  inModule?: MutableModule,
): {
  root: Owned<MutableBodyBlock>
  spans: SpanMap
  toRaw: Map<AstId, RawAst.Tree>
} {
  const module = inModule ?? MutableModule.Transient()
  const ast = abstract(module, tree, code)
  const spans = ast.spans
  // The root of the tree produced by the parser is always a `BodyBlock`.
  const root = ast.root as Owned<MutableBodyBlock>
  return { root, spans, toRaw: ast.toRaw }
}

export function parseExtended(code: string, idMap?: IdMap | undefined, inModule?: MutableModule) {
  const rawRoot = parseEnso(code)
  const module = inModule ?? MutableModule.Transient()
  const { root, spans, toRaw, idMapUpdates } = module.ydoc.transact(() => {
    const { root, spans, toRaw } = fromRaw(rawRoot, code, module)
    root.module.replaceRoot(root)
    const idMapUpdates = idMap ? setExternalIds(root.module, spans, idMap) : 0
    return { root, spans, toRaw, idMapUpdates }
  })
  const getSpan = spanMapToSpanGetter(spans)
  const idMapOut = spanMapToIdMap(spans)
  return { root, idMap: idMapOut, getSpan, toRaw, idMapUpdates }
}

export function setExternalIds(module: MutableModule, spans: SpanMap, ids: IdMap) {
  let astsMatched = 0
  let idsUnmatched = 0
  let asts = 0
  module.root()?.visitRecursiveAst((_ast) => (asts += 1))
  for (const [key, externalId] of ids.entries()) {
    const asts = spans.nodes.get(key as NodeKey)
    if (asts) {
      for (const ast of asts) {
        astsMatched += 1
        module.getVersion(ast).setExternalId(externalId)
      }
    } else {
      idsUnmatched += 1
    }
  }
  if (DEBUG)
    console.info(
      `asts=${asts}, astsMatched=${astsMatched}, idsUnmatched=${idsUnmatched}, haveRoot=${!!module.root()}`,
    )
  return module.root() ? asts - astsMatched : 0
}

///////////////// UI extensions ////////////////////////

export class ReactiveModule implements Module {
  edit(): MutableModule {
    return this.ymodule.edit()
  }

  root(): Ast | undefined {
    const rootPointer = this.get(ROOT_ID)
    if (!rootPointer) return
    const rootPointer_ = rootPointer as RootPointer
    return rootPointer_.expression
  }

  /////////////////////////////////

  private readonly ymodule: MutableModule
  private readonly nodes: Map<AstId, FixedMapView<AstFields>>
  private readonly spans: Map<AstId, SourceRange>

  constructor(base: MutableModule) {
    this.ymodule = base
    this.nodes = reactive(new Map())
    this.spans = reactive(new Map())
    base.observe((update) => {
      for (const id of update.addNodes) this.nodes.set(id, new Map() as any)
      for (const id of update.deleteNodes) this.nodes.delete(id)
      for (const { id, fields } of update.updateNodes) {
        const node = this.nodes.get(id)
        assertDefined(node)
        for (const [key, value] of fields) {
          const node_ = node as unknown as Map<string, unknown>
          node_.set(key, value)
        }
      }
      this.rebuildSpans(update.deleteNodes)
    })
  }

  private rebuildSpans(deleted: AstId[]) {
    for (const id of deleted) this.spans.delete(id)
    const root = this.root()
    if (!root) return
    const printed = print(root)
    for (const [key, nodes] of printed.info.nodes) {
      const range = sourceRangeFromKey(key)
      for (const node of nodes) this.spans.set(node.fields.get('id'), range)
    }
  }

  getSpan(id: AstId): SourceRange | undefined {
    return this.spans.get(id)
  }

  checkedGet(id: AstId): Ast
  checkedGet(id: AstId | undefined): Ast | undefined {
    if (!id) return
    const ast = this.get(id)
    assertDefined(ast)
    return ast
  }

  get(id: AstId): Ast | undefined
  get(id: AstId | undefined): Ast | undefined {
    if (!id) return
    const fields = this.nodes.get(id)
    if (!fields) return
    return materialize(this, fields)
  }

  getToken(token: SyncTokenId): Token
  getToken(token: SyncTokenId | undefined): Token | undefined {
    if (!token) return token
    if (token instanceof Token) return token
    return Token.withId(token.code_, token.tokenType_, token.id)
  }

  getAny(node: AstId | SyncTokenId): Ast | Token {
    return isTokenId(node) ? this.getToken(node) : this.checkedGet(node)
  }

  has(id: AstId): boolean {
    return this.nodes.has(id)
  }
}

function materialize(module: Module, fields: FixedMapView<AstFields>): Ast {
  const type = fields.get('type')
  const fields_ = fields as FixedMapView<any>
  switch (type) {
    case 'App':
      return new App(module, fields_)
    case 'UnaryOprApp':
      return new UnaryOprApp(module, fields_)
    case 'NegationApp':
      return new NegationApp(module, fields_)
    case 'OprApp':
      return new OprApp(module, fields_)
    case 'PropertyAccess':
      return new PropertyAccess(module, fields_)
    case 'Generic':
      return new Generic(module, fields_)
    case 'Import':
      return new Import(module, fields_)
    case 'TextLiteral':
      return new TextLiteral(module, fields_)
    case 'Documented':
      return new Documented(module, fields_)
    case 'Invalid':
      return new Invalid(module, fields_)
    case 'Group':
      return new Group(module, fields_)
    case 'NumericLiteral':
      return new NumericLiteral(module, fields_)
    case 'Function':
      return new Function(module, fields_)
    case 'Assignment':
      return new Assignment(module, fields_)
    case 'BodyBlock':
      return new BodyBlock(module, fields_)
    case 'Ident':
      return new Ident(module, fields_)
    case 'Wildcard':
      return new Wildcard(module, fields_)
  }
  bail(`Invalid type: ${type}`)
}

export function deserialize(serialized: string): Owned {
  const parsed: SerializedPrintedSource = JSON.parse(serialized)
  const nodes = new Map(unsafeEntries(parsed.info.nodes))
  const tokens = new Map(unsafeEntries(parsed.info.tokens))
  const module = MutableModule.Transient()
  const tree = parseEnso(parsed.code)
  const ast = abstract(module, tree, parsed.code)
  // TODO: ast <- nodes,tokens
  return ast.root
}

interface SerializedInfoMap {
  nodes: Record<NodeKey, AstId[]>
  tokens: Record<TokenKey, TokenId>
}

interface SerializedPrintedSource {
  info: SerializedInfoMap
  code: string
}

export function serialize(ast: Ast): string {
  return JSON.stringify(print(ast))
}

export type TokenTree = (TokenTree | string)[]
export function tokenTree(root: Ast): TokenTree {
  const module = root.module
  return Array.from(root.concreteChildren(), (child) => {
    if (isTokenId(child.node)) {
      return module.getToken(child.node).code()
    } else {
      const node = module.get(child.node)
      return node ? tokenTree(node) : '<missing>'
    }
  })
}

export function tokenTreeWithIds(root: Ast): TokenTree {
  const module = root.module
  return [
    root.externalId,
    ...Array.from(root.concreteChildren(), (child) => {
      if (isTokenId(child.node)) {
        return module.getToken(child.node).code()
      } else {
        const node = module.get(child.node)
        return node ? tokenTreeWithIds(node) : ['<missing>']
      }
    }),
  ]
}

export function moduleMethodNames(topLevel: BodyBlock): Set<string> {
  const result = new Set<string>()
  for (const statement of topLevel.statements()) {
    const inner = statement.innerExpression()
    if (inner instanceof Function) {
      result.add(inner.name.code())
    }
  }
  return result
}

// FIXME: We should use alias analysis to handle ambiguous names correctly.
export function findModuleMethod(topLevel: BodyBlock, name: string): Function | undefined {
  for (const statement of topLevel.statements()) {
    const inner = statement.innerExpression()
    if (inner instanceof Function && inner.name.code() === name) {
      return inner
    }
  }
  return undefined
}

export function functionBlock(topLevel: BodyBlock, name: string) {
  const func = findModuleMethod(topLevel, name)
  if (!(func?.body instanceof BodyBlock)) return undefined
  return func.body
}

export function deleteFromParentBlock(ast: MutableAst) {
  const parent = ast.mutableParent()
  if (parent instanceof MutableBodyBlock)
    parent.updateLines((lines) => lines.filter((line) => line.expression?.node.id !== ast.id))
}

declare const TokenKey: unique symbol
declare module '@/providers/widgetRegistry' {
  export interface WidgetInputTypes {
    [TokenKey]: Token
  }
}<|MERGE_RESOLUTION|>--- conflicted
+++ resolved
@@ -1079,32 +1079,6 @@
   declare readonly module: MutableModule
   declare readonly fields: FixedMap<AstFields & UnaryOprAppFields>
 
-<<<<<<< HEAD
-const reverseMapping: Record<string, string> = Object.entries(mapping).reduce((acc: Record<string, string>, [key, value]) => {
-  acc[value] = key
-  return acc
-}, {})
-
-
-/** Escape a string so it can be safely spliced into an interpolated (`''`) Enso string.
- * NOT USABLE to insert into raw strings. Does not include quotes. */
-export function escape(string: string) {
-  return string.replace(/[\0\b\f\n\r\t\v"'`]/g, (match) => mapping[match]!)
-}
-
-/** The reverse of `escape`: transform the string into human-readable form, not suitable for interpolation. */
-export function unescape(string: string) {
-  return string.replace(/\\[0bfnrtv"']|``/g, (match) => reverseMapping[match]!)
-}
-
-function positionalApp(
-  module: MutableModule,
-  id: AstId | undefined,
-  func: NodeChild<AstId>,
-  arg: NodeChild<AstId>,
-): App {
-  return new App(module, id, func, null, null, null, arg, null, RawAst.Tree.Type.App)
-=======
   setOperator(value: Token) {
     this.fields.set('operator', unspaced(value))
   }
@@ -1120,7 +1094,6 @@
 }
 export interface MutableUnaryOprApp extends UnaryOprApp, MutableAst {
   get argument(): MutableAst | undefined
->>>>>>> d0fdeca6
 }
 applyMixins(MutableUnaryOprApp, [MutableAst])
 
@@ -1692,12 +1665,22 @@
   '`': '``',
 }
 
+const reverseMapping: Record<string, string> = Object.entries(mapping).reduce((acc: Record<string, string>, [key, value]) => {
+  acc[value] = key
+  return acc
+}, {})
+
+
 /** Escape a string so it can be safely spliced into an interpolated (`''`) Enso string.
  * NOT USABLE to insert into raw strings. Does not include quotes. */
 function escape(string: string) {
   return string.replace(/[\0\b\f\n\r\t\v"'`]/g, (match) => mapping[match]!)
 }
 
+/** The reverse of `escape`: transform the string into human-readable form, not suitable for interpolation. */
+export function unescape(string: string) {
+  return string.replace(/\\[0bfnrtv"']|``/g, (match) => reverseMapping[match]!)
+}
 export class MutableTextLiteral extends TextLiteral implements MutableAst {
   declare readonly module: MutableModule
   declare readonly fields: FixedMap<AstFields & TextLiteralFields>
