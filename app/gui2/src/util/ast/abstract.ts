import * as RawAst from '@/generated/ast'
import { parseEnso } from '@/util/ast'
import { AstExtended as RawAstExtended } from '@/util/ast/extended'
import type { Opt } from '@/util/data/opt'
import { Err, Ok, type Result } from '@/util/data/result'
import type { LazyObject } from '@/util/parserSupport'
import { unsafeEntries } from '@/util/record'
import * as map from 'lib0/map'
import * as random from 'lib0/random'
import { reactive } from 'vue'
import type { ExprId, SourceRange } from '../../../shared/yjsModel'
import { IdMap } from '../../../shared/yjsModel'

export interface Module {
  get raw(): MutableModule
  get(id: AstId): Ast | null
  getExtended(id: AstId): RawAstExtended | undefined
  edit(): MutableModule
  apply(module: Module): void
  replace(editIn: Module): void
}

export class MutableModule implements Module {
  readonly base: Module | null
  readonly nodes: Map<AstId, Ast | null>
  astExtended: Map<AstId, RawAstExtended> | null
  spans: Map<AstId, SourceRange> | null

  constructor(
    base: Module | null,
    nodes: Map<AstId, Ast | null>,
    astExtended: Map<AstId, RawAstExtended> | null,
    spans: Map<AstId, SourceRange> | null,
  ) {
    this.base = base
    this.nodes = nodes
    this.astExtended = astExtended
    this.spans = spans
  }

  static Observable(): MutableModule {
    const nodes = reactive(new Map())
    const astExtended = reactive(new Map())
    const spans = reactive(new Map())
    return new MutableModule(null, nodes, astExtended, spans)
  }

  static Transient(base?: Module): MutableModule {
    const nodes = new Map<AstId, Ast>()
    return new MutableModule(base ?? null, nodes, null, null)
  }

  edit(): MutableModule {
    return MutableModule.Transient(this)
  }

  get raw(): MutableModule {
    return this
  }

  apply(editIn: Module) {
    const edit = editIn.raw
    if (edit.astExtended) {
      const astExtended = this.astExtended ?? new Map()
      for (const [id, ast] of edit.astExtended.entries()) {
        astExtended.set(id, ast)
      }
      this.astExtended = astExtended
    }
    if (edit.spans) {
      const spans = this.spans ?? new Map()
      for (const [id, ast] of edit.spans.entries()) {
        spans.set(id, ast)
      }
      this.spans = spans
    }
    for (const [id, ast] of edit.nodes.entries()) {
      if (ast === null) {
        this.nodes.delete(id)
        this.astExtended?.delete(id)
        this.spans?.delete(id)
      } else {
        this.nodes.set(id, ast)
      }
    }
  }

  replace(editIn: Module) {
    const edit = editIn.raw
    for (const id of this.nodes.keys()) {
      if (!edit.nodes.has(id)) {
        this.nodes.delete(id)
        this.astExtended?.delete(id)
        this.spans?.delete(id)
      }
    }
    this.apply(edit)
  }

  /** Returns a syntax node representing the current committed state of the given ID. */
  get(id: AstId): Ast | null {
    const editedNode = this.nodes.get(id)
    if (editedNode === null) {
      return null
    } else {
      return editedNode ?? this.base?.get(id) ?? null
    }
  }

  set(id: AstId, ast: Ast) {
    this.nodes.set(id, ast)
  }

  getExtended(id: AstId): RawAstExtended | undefined {
    return this.astExtended?.get(id) ?? this.base?.getExtended(id)
  }

  delete(id: AstId) {
    this.nodes.set(id, null)
  }
}

export function normalize(rootIn: Ast): Ast {
  const printed = print(rootIn.exprId, rootIn.module)
  const module = MutableModule.Transient()
  const tree = parseEnso(printed.code)
  const rootOut = abstract(module, tree, printed.code, printed.info).node
  return module.get(rootOut)!
}

export type NodeChild<T = AstId | Token> = { whitespace?: string | undefined; node: T }

declare const brandAstId: unique symbol
declare const brandTokenId: unique symbol
export type AstId = ExprId & { [brandAstId]: never }
export type TokenId = ExprId & { [brandTokenId]: never }

function newNodeId(): AstId {
  return random.uuidv4() as AstId
}
function newTokenId(): TokenId {
  return random.uuidv4() as TokenId
}
// Cast an ID which may be a tree or a token to a tree ID.
export function asNodeId(expr: ExprId): AstId {
  return expr as AstId
}

export class Token {
  readonly exprId: TokenId
  code_: string
  tokenType_: RawAst.Token.Type | undefined
  constructor(code: string, id: TokenId, type: RawAst.Token.Type | undefined) {
    this.exprId = id
    this.code_ = code
    this.tokenType_ = type
  }

  static new(code: string) {
    return new Token(code, newTokenId(), undefined)
  }

  // Compatibility wrapper for `exprId`.
  get astId(): TokenId {
    return this.exprId
  }

  code(): string {
    return this.code_
  }

  typeName(): string {
    if (this.tokenType_) return RawAst.Token.typeNames[this.tokenType_]!
    else return 'Raw'
  }
}

export abstract class Ast {
  readonly treeType: RawAst.Tree.Type | undefined
  readonly exprId: AstId
  readonly module: Module

  // Deprecated interface for incremental integration of Ast API. Eliminate usages for #8367.
  get astExtended(): RawAstExtended | undefined {
    return this.module.getExtended(this.exprId)
  }

  serialize(): string {
    return JSON.stringify(print(this.exprId, this.module))
  }

  static deserialize(serialized: string): Ast {
    const parsed: SerializedPrintedSource = JSON.parse(serialized)
    const nodes = new Map(unsafeEntries(parsed.info.nodes))
    const tokens = new Map(unsafeEntries(parsed.info.tokens))
    const tokensOut = new Map()
    const module = MutableModule.Transient()
    const tree = parseEnso(parsed.code)
    const root = abstract(module, tree, parsed.code, { nodes, tokens, tokensOut }).node
    return module.get(root)!
  }

<<<<<<< HEAD
  get astId(): AstId {
    return this.exprId
  }

  /** Return this node's span, if it belongs to a module with an associated span map. */
  get span(): SourceRange | undefined {
    const spans = this.module.raw.spans
    if (spans) return spans.get(this.exprId)
  }

=======
>>>>>>> 74436830
  /** Returns child subtrees, without information about the whitespace between them. */
  *children(): IterableIterator<Ast | Token> {
    for (const child of this.concreteChildren()) {
      if (child.node instanceof Token) {
        yield child.node
      } else {
        const node = this.module.get(child.node)
        if (node) yield node
      }
    }
  }

  innerExpression(): Ast {
    // TODO: Override this in `Documented`, `Annotated`, `AnnotatedBuiltin`
    return this
  }

  /** Returns child subtrees, including information about the whitespace between them. */
  abstract concreteChildren(): IterableIterator<NodeChild>

  code(module?: Module): string {
    return print(this.exprId, module ?? this.module).code
  }

  typeName(): string | undefined {
    if (this.treeType === undefined) return undefined
    return RawAst.Tree.typeNames[this.treeType]
  }

  /** Parse the input as a block. */
  static parseBlock(source: PrintedSource | string, inModule?: MutableModule | undefined): BodyBlock {
    const code = typeof source === 'object' ? source.code : source
    const ids = typeof source === 'object' ? source.info : undefined
    const tree = parseEnso(code)
    const module = inModule ?? MutableModule.Transient()
    const newRoot = abstract(module, tree, code, ids).node
    const ast = module.get(newRoot)
    // The root of the tree produced by the parser is always a `BodyBlock`.
    return ast as BodyBlock
  }

  /** Parse the input. If it contains a single expression at the top level, return it; otherwise, return a block. */
  static parse(source: PrintedSource | string, module?: MutableModule): Ast {
    const ast = Ast.parseBlock(source, module)
    const [expr] = ast.expressions()
    return expr instanceof Ast ? expr : ast
  }

  visitRecursive(visit: (node: Ast | Token) => void) {
    visit(this)
    for (const child of this.concreteChildren()) {
      if (child.node instanceof Token) {
        visit(child.node)
      } else {
        this.module.get(child.node)?.visitRecursive(visit)
      }
    }
  }

  protected constructor(module: MutableModule, id?: AstId, treeType?: RawAst.Tree.Type) {
    this.module = module
    this.exprId = id ?? newNodeId()
    this.treeType = treeType
    module.set(this.exprId, this)
  }

  printSubtree(
    info: InfoMap,
    offset: number,
    indent: string,
    moduleOverride?: Module | undefined,
  ): string {
    const module_ = moduleOverride ?? this.module
    let code = ''
    for (const child of this.concreteChildren()) {
      if (!(child.node instanceof Token) && module_.get(child.node) === null) continue
      if (child.whitespace != null) {
        code += child.whitespace
      } else if (code.length != 0) {
        code += ' '
      }
      if (child.node instanceof Token) {
        const tokenStart = offset + code.length
        const tokenCode = child.node.code()
        const span = tokenKey(tokenStart, tokenCode.length)
        info.tokens.set(span, child.node.exprId)
        code += tokenCode
      } else {
        code += module_.get(child.node)!.printSubtree(info, offset + code.length, indent, moduleOverride)
      }
    }
    const span = nodeKey(offset, code.length, this.treeType)
    const infos = map.setIfUndefined(info.nodes, span, (): AstId[] => [])
    infos.unshift(this.exprId)
    return code
  }
}

export class App extends Ast {
  private readonly func_: NodeChild<AstId>
  private readonly leftParen_: NodeChild<Token> | null
  private readonly argumentName_: NodeChild<Token> | null
  private readonly equals_: NodeChild<Token> | null
  private readonly arg_: NodeChild<AstId>
  private readonly rightParen_: NodeChild<Token> | null

  get function(): Ast {
    return this.module.get(this.func_.node)!
  }

  get argumentName(): Token | null {
    return this.argumentName_?.node ?? null
  }

  get argument(): Ast {
    return this.module.get(this.arg_.node)!
  }

  constructor(
    module: MutableModule,
    id: AstId | undefined,
    func: NodeChild<AstId>,
    leftParen: NodeChild<Token> | null,
    name: NodeChild<Token> | null,
    equals: NodeChild<Token> | null,
    arg: NodeChild<AstId>,
    rightParen: NodeChild<Token> | null,
    treeType: RawAst.Tree.Type,
  ) {
    super(module, id, treeType)
    this.func_ = func
    this.leftParen_ = leftParen
    this.argumentName_ = name
    this.equals_ = equals
    this.arg_ = arg
    this.rightParen_ = rightParen
  }

  *concreteChildren(): IterableIterator<NodeChild> {
    yield this.func_
    if (this.leftParen_) yield this.leftParen_
    if (this.argumentName_) yield this.argumentName_
    if (this.equals_)
      yield { whitespace: this.equals_.whitespace ?? this.arg_.whitespace, node: this.equals_.node }
    yield this.arg_
    if (this.rightParen_) yield this.rightParen_
  }
}

const mapping: Record<string, string> = {
  '\b': '\\b',
  '\f': '\\f',
  '\n': '\\n',
  '\r': '\\r',
  '\t': '\\t',
  '\v': '\\v',
  '"': '\\"',
  "'": "\\'",
  '`': '``',
}

/** Escape a string so it can be safely spliced into an interpolated (`''`) Enso string.
 * NOT USABLE to insert into raw strings. Does not include quotes. */
export function escape(string: string) {
  return string.replace(/[\0\b\f\n\r\t\v"'`]/g, (match) => mapping[match]!)
}

function positionalApp(
  module: MutableModule,
  id: AstId | undefined,
  func: NodeChild<AstId>,
  arg: NodeChild<AstId>,
): App {
  return new App(module, id, func, null, null, null, arg, null, RawAst.Tree.Type.App)
}

function namedApp(
  module: MutableModule,
  id: AstId | undefined,
  func: NodeChild<AstId>,
  leftParen: NodeChild<Token> | null,
  name: NodeChild<Token>,
  equals: NodeChild<Token>, // Edits (#8367): NodeChild<Tok> | undefined
  arg: NodeChild<AstId>,
  rightParen: NodeChild<Token> | null,
) {
  return new App(
    module,
    id,
    func,
    leftParen,
    name,
    equals,
    arg,
    rightParen,
    RawAst.Tree.Type.NamedApp,
  )
}

export class UnaryOprApp extends Ast {
  private readonly opr: NodeChild<Token>
  private readonly arg: NodeChild<AstId> | null

  get operator(): Token {
    return this.opr.node
  }

  get argument(): Ast | null {
    const id = this.arg?.node
    return id ? this.module.get(id) : null
  }

  constructor(
    module: MutableModule,
    id: AstId | undefined,
    opr: NodeChild<Token>,
    arg: NodeChild<AstId> | null,
  ) {
    super(module, id, RawAst.Tree.Type.UnaryOprApp)
    this.opr = opr
    this.arg = arg
  }

  *concreteChildren(): IterableIterator<NodeChild> {
    yield this.opr
    if (this.arg) yield this.arg
  }
}

export class NegationOprApp extends UnaryOprApp {
  constructor(
    module: MutableModule,
    id: AstId | undefined,
    opr: NodeChild<Token>,
    arg: NodeChild<AstId> | null,
  ) {
    super(module, id, opr, arg)
  }
}

export class OprApp extends Ast {
  private readonly lhs_: NodeChild<AstId> | null
  private readonly opr_: NodeChild[]
  private readonly rhs_: NodeChild<AstId> | null

  get lhs(): Ast | null {
    return this.lhs_ ? this.module.get(this.lhs_.node) : null
  }

  get operator(): Result<Token, NodeChild[]> {
    const first = this.opr_[0]?.node
    if (first && this.opr_.length < 2 && first instanceof Token) {
      return Ok(first)
    } else {
      return Err(this.opr_)
    }
  }

  get rhs(): Ast | null {
    return this.rhs_ ? this.module.get(this.rhs_.node) : null
  }

  constructor(
    module: MutableModule,
    id: AstId | undefined,
    lhs: NodeChild<AstId> | null,
    opr: NodeChild[],
    rhs: NodeChild<AstId> | null,
  ) {
    super(module, id, RawAst.Tree.Type.OprApp)
    this.lhs_ = lhs
    this.opr_ = opr
    this.rhs_ = rhs
  }

  *concreteChildren(): IterableIterator<NodeChild> {
    if (this.lhs_) yield this.lhs_
    for (const opr of this.opr_) yield opr
    if (this.rhs_) yield this.rhs_
  }
}

export class PropertyAccess extends OprApp {
  constructor(
    module: MutableModule,
    id: AstId | undefined,
    lhs: NodeChild<AstId> | null,
    opr: NodeChild<Token> | undefined,
    rhs: NodeChild<AstId> | null,
  ) {
    const oprs = [
      opr ?? { whitespace: '', node: new Token('.', newTokenId(), RawAst.Token.Type.Operator) },
    ]
    super(module, id, lhs, oprs, rhs)
  }

  static new(module: MutableModule, lhs: Ast | null, rhs: Token | null): PropertyAccess {
    const lhs_ = lhs ? { node: lhs.exprId } : null
    const rhs_ = rhs
      ? { whitespace: '', node: new Ident(module, undefined, { whitespace: '', node: rhs }).exprId }
      : null
    return new PropertyAccess(module, undefined, lhs_, undefined, rhs_)
  }

  static Sequence(segments: string[], module?: MutableModule): PropertyAccess | Ident | undefined {
    const module_ = module ?? MutableModule.Transient()
    let path
    for (const s of segments) {
      const t = new Token(s, newTokenId(), RawAst.Token.Type.Ident)
      if (!path) {
        path = Ident.new(module_, s)
        continue
      }
      path = PropertyAccess.new(module_, path, t)
    }
    return path
  }
}

/** Representation without any type-specific accessors, for tree types that don't require any special treatment. */
export class Generic extends Ast {
  private readonly children_: NodeChild[]

  constructor(
    module: MutableModule,
    id?: AstId,
    children?: NodeChild[],
    treeType?: RawAst.Tree.Type,
  ) {
    super(module, id, treeType)
    this.children_ = children ?? []
  }

  concreteChildren(): IterableIterator<NodeChild> {
    return this.children_.values()
  }
}

type MultiSegmentAppSegment = { header: NodeChild<Token>; body: NodeChild<AstId> | null }
function multiSegmentAppSegment(header: string, body: Ast): MultiSegmentAppSegment {
  return {
    header: { node: new Token(header, newTokenId(), RawAst.Token.Type.Ident) },
    body: { node: body.exprId },
  }
}

export class Import extends Ast {
  private readonly polyglot_: MultiSegmentAppSegment | null
  private readonly from_: MultiSegmentAppSegment | null
  private readonly import__: MultiSegmentAppSegment
  private readonly all_: NodeChild<Token> | null
  private readonly as_: MultiSegmentAppSegment | null
  private readonly hiding_: MultiSegmentAppSegment | null

  get polyglot(): Ast | null {
    return this.polyglot_?.body ? this.module.get(this.polyglot_.body.node) : null
  }

  get from(): Ast | null {
    return this.from_?.body ? this.module.get(this.from_.body.node) : null
  }

  get import_(): Ast | null {
    return this.import__?.body ? this.module.get(this.import__.body.node) : null
  }

  get all(): Token | null {
    return this.all_?.node ?? null
  }

  get as(): Ast | null {
    return this.as_?.body ? this.module.get(this.as_.body.node) : null
  }

  get hiding(): Ast | null {
    return this.hiding_?.body ? this.module.get(this.hiding_.body.node) : null
  }

  constructor(
    module: MutableModule,
    id: AstId | undefined,
    polyglot: MultiSegmentAppSegment | null,
    from: MultiSegmentAppSegment | null,
    import_: MultiSegmentAppSegment,
    all: NodeChild<Token> | null,
    as: MultiSegmentAppSegment | null,
    hiding: MultiSegmentAppSegment | null,
  ) {
    super(module, id, RawAst.Tree.Type.Import)
    this.polyglot_ = polyglot
    this.from_ = from
    this.import__ = import_
    this.all_ = all
    this.as_ = as
    this.hiding_ = hiding
  }

  static Qualified(path: string[], module?: MutableModule): Import | undefined {
    const module_ = module ?? MutableModule.Transient()
    const path_ = PropertyAccess.Sequence(path, module)
    if (!path_) return
    const import_ = multiSegmentAppSegment('import', path_)
    return new Import(module_, undefined, null, null, import_, null, null, null)
  }

  static Unqualified(path: string[], name: string, module?: MutableModule): Import | undefined {
    const module_ = module ?? MutableModule.Transient()
    const path_ = PropertyAccess.Sequence(path, module)
    if (!path_) return
    const name_ = Ident.new(module_, name)
    const from = multiSegmentAppSegment('from', path_)
    const import_ = multiSegmentAppSegment('import', name_)
    return new Import(module_, undefined, null, from, import_, null, null, null)
  }

  *concreteChildren(): IterableIterator<NodeChild> {
    const segment = (segment: MultiSegmentAppSegment | null) => {
      const parts = []
      if (segment) parts.push(segment.header)
      if (segment?.body) parts.push(segment.body)
      return parts
    }
    yield* segment(this.polyglot_)
    yield* segment(this.from_)
    yield* segment(this.import__)
    if (this.all_) yield this.all_
    yield* segment(this.as_)
    yield* segment(this.hiding_)
  }
}

export class TextLiteral extends Ast {
  private readonly open_: NodeChild<Token> | null
  private readonly newline_: NodeChild<Token> | null
  private readonly elements_: NodeChild[]
  private readonly close_: NodeChild<Token> | null

  constructor(
    module: MutableModule,
    id: AstId | undefined,
    open: NodeChild<Token> | null,
    newline: NodeChild<Token> | null,
    elements: NodeChild[],
    close: NodeChild<Token> | null,
  ) {
    super(module, id, RawAst.Tree.Type.TextLiteral)
    this.open_ = open
    this.newline_ = newline
    this.elements_ = elements
    this.close_ = close
  }

  static new(rawText: string, moduleIn?: MutableModule): TextLiteral {
    const module = moduleIn ?? MutableModule.Transient()
    const open = { node: Token.new("'") }
    const elements = [{ whitespace: '', node: Token.new(escape(rawText)) }]
    const close = { whitespace: '', node: Token.new("'") }
    return new TextLiteral(module, undefined, open, null, elements, close)
  }

  *concreteChildren(): IterableIterator<NodeChild> {
    if (this.open_) yield this.open_
    if (this.newline_) yield this.newline_
    yield* this.elements_
    if (this.close_) yield this.close_
  }
}

export class Documented extends Ast {
  private readonly open_: NodeChild<Token> | null
  private readonly elements_: NodeChild[]
  private readonly newlines_: NodeChild<Token>[]
  private readonly expression_: NodeChild<AstId> | null

  constructor(
    module: MutableModule,
    id: AstId | undefined,
    open: NodeChild<Token> | null,
    elements: NodeChild[],
    newlines: NodeChild<Token>[],
    expression: NodeChild<AstId> | null,
  ) {
    super(module, id, RawAst.Tree.Type.Documented)
    this.open_ = open
    this.elements_ = elements
    this.newlines_ = newlines
    this.expression_ = expression
  }

  *concreteChildren(): IterableIterator<NodeChild> {
    if (this.open_) yield this.open_
    yield* this.elements_
    yield* this.newlines_
    if (this.expression_) yield this.expression_
  }
}

export class Invalid extends Ast {
  private readonly expression_: NodeChild<AstId>

  constructor(module: MutableModule, id: AstId | undefined, expression: NodeChild<AstId>) {
    super(module, id, RawAst.Tree.Type.Invalid)
    this.expression_ = expression
  }

  *concreteChildren(): IterableIterator<NodeChild> {
    yield this.expression_
  }
}

export class Group extends Ast {
  private readonly open_: NodeChild<Token> | undefined
  private readonly expression_: NodeChild<AstId> | null
  private readonly close_: NodeChild<Token> | undefined

  constructor(
    module: MutableModule,
    id: AstId | undefined,
    open: NodeChild<Token> | undefined,
    expression: NodeChild<AstId> | null,
    close: NodeChild<Token> | undefined,
  ) {
    super(module, id, RawAst.Tree.Type.Group)
    this.open_ = open
    this.expression_ = expression
    this.close_ = close
  }

  *concreteChildren(): IterableIterator<NodeChild> {
    if (this.open_) yield this.open_
    if (this.expression_) yield this.expression_
    if (this.close_) yield this.close_
  }
}

export class NumericLiteral extends Ast {
  private readonly tokens_: NodeChild[]

  constructor(module: MutableModule, id: AstId | undefined, tokens: NodeChild[]) {
    super(module, id, RawAst.Tree.Type.Number)
    this.tokens_ = tokens ?? []
  }

  concreteChildren(): IterableIterator<NodeChild> {
    return this.tokens_.values()
  }
}

type FunctionArgument = NodeChild[]

export class Function extends Ast {
  private readonly name_: NodeChild<AstId>
  private readonly args_: FunctionArgument[]
  private readonly equals_: NodeChild<Token>
  private readonly body_: NodeChild<AstId> | null
  // FIXME for #8367: This should not be nullable. If the `ExprId` has been deleted, the same placeholder logic should be applied
  //  here and in `rawChildren` (and indirectly, `print`).
  get name(): Ast | null {
    return this.module.get(this.name_.node)
  }
  get body(): Ast | null {
    return this.body_ ? this.module.get(this.body_.node) : null
  }
  *bodyExpressions(): IterableIterator<Ast> {
    const body = this.body_ ? this.module.get(this.body_.node) : null
    if (body instanceof BodyBlock) {
      yield* body.expressions()
    } else if (body !== null) {
      yield body
    }
  }
  constructor(
    module: MutableModule,
    id: AstId | undefined,
    name: NodeChild<AstId>,
    args: FunctionArgument[],
    equals: NodeChild<Token>, // Edits (#8367): NodeChild<Tok> | undefined
    body: NodeChild<AstId> | null,
  ) {
    super(module, id, RawAst.Tree.Type.Function)
    this.name_ = name
    this.args_ = args
    this.equals_ = equals
    this.body_ = body
  }
  *concreteChildren(): IterableIterator<NodeChild> {
    yield this.name_
    for (const arg of this.args_) yield* arg
    yield { whitespace: this.equals_.whitespace ?? ' ', node: this.equals_.node }
    if (this.body_ !== null) {
      yield this.body_
    }
  }
}

export class Assignment extends Ast {
  private readonly pattern_: NodeChild<AstId>
  private readonly equals_: NodeChild<Token>
  private readonly expression_: NodeChild<AstId>
  get pattern(): Ast | null {
    return this.module.get(this.pattern_.node)
  }
  get expression(): Ast | null {
    return this.module.get(this.expression_.node)
  }
  constructor(
    module: MutableModule,
    id: AstId | undefined,
    pattern: NodeChild<AstId>,
    equals: NodeChild<Token> | undefined,
    expression: NodeChild<AstId>,
  ) {
    super(module, id, RawAst.Tree.Type.Assignment)
    this.pattern_ = pattern
    this.equals_ = equals ?? { node: new Token('=', newTokenId(), RawAst.Token.Type.Operator) }
    this.expression_ = expression
  }

  static new(module: MutableModule, ident: string, expression: Ast): Assignment {
    const pattern = { node: Ident.new(module, ident).exprId }
    return new Assignment(module, undefined, pattern, undefined, {
      whitespace: ' ',
      node: expression.exprId,
    })
  }

  *concreteChildren(): IterableIterator<NodeChild> {
    yield this.pattern_
    yield {
      whitespace: this.equals_.whitespace ?? this.expression_.whitespace ?? ' ',
      node: this.equals_.node,
    }
    if (this.expression_ !== null) {
      yield this.expression_
    }
  }
}

interface BlockLine {
  newline?: NodeChild<Token>
  expression: NodeChild<AstId> | null
}

export class BodyBlock extends Ast {
  readonly lines: BlockLine[];

  *expressions(): IterableIterator<Ast> {
    for (const line of this.lines) {
      if (line.expression) {
        const node = this.module.get(line.expression.node)
        if (node) {
          yield node
        } else {
          console.warn(`Missing node:`, line.expression.node)
        }
      }
    }
  }

  constructor(module: MutableModule, id: AstId | undefined, lines: BlockLine[]) {
    super(module, id, RawAst.Tree.Type.BodyBlock)
    this.lines = lines
  }

  // TODO: Edits (#8367)
  /*
  static new(id: AstId | undefined, expressions: Ast[]): Block {
    return new Block(
      id,
      expressions.map((e) => ({ expression: { node: e._id } })),
    )
  }
   */

  push(module: MutableModule, node: Ast) {
    new BodyBlock(module, this.exprId, [...this.lines, { expression: { node: node.exprId } }])
  }

  /** Insert the given expression(s) starting at the specified line index. */
  insert(module: MutableModule, index: number, ...nodes: Ast[]) {
    const before = this.lines.slice(0, index)
    const insertions = Array.from(nodes, (node) => ({ expression: { node: node.exprId } }))
    const after = this.lines.slice(index)
    new BodyBlock(module, this.exprId, [...before, ...insertions, ...after])
  }

  *concreteChildren(): IterableIterator<NodeChild> {
    for (const line of this.lines) {
      yield line.newline ?? { node: new Token('\n', newTokenId(), RawAst.Token.Type.Newline) }
      if (line.expression !== null) yield line.expression
    }
  }

  printSubtree(
    info: InfoMap,
    offset: number,
    indent: string,
    moduleOverride?: Module | undefined,
  ): string {
    const module_ = moduleOverride ?? this.module
    let code = ''
    for (const line of this.lines) {
      // Skip deleted lines (and associated whitespace).
      if (line.expression?.node != null && module_.get(line.expression.node) === null) continue
      code += line.newline?.whitespace ?? ''
      const newlineCode = line.newline?.node.code()
      // Only print a newline if this isn't the first line in the output, or it's a comment.
      if (offset || code || newlineCode?.startsWith('#')) {
        // If this isn't the first line in the output, but there is a concrete newline token:
        // if it's a zero-length newline, ignore it and print a normal newline.
        code += newlineCode || '\n'
      }
      if (line.expression !== null) {
        code += line.expression.whitespace ?? indent
        code += module_
          .get(line.expression.node)!
          .printSubtree(info, offset + code.length, indent + '    ', moduleOverride)
      }
    }
    const span = nodeKey(offset, code.length, this.treeType)
    const infos = info.nodes.get(span)
    if (infos == null) {
      info.nodes.set(span, [this.exprId])
    } else {
      infos.unshift(this.exprId)
    }
    return code
  }
}

export class Ident extends Ast {
  private readonly token: NodeChild<Token>

  constructor(module: MutableModule, id: AstId | undefined, token: NodeChild<Token>) {
    super(module, id, RawAst.Tree.Type.Ident)
    this.token = token
  }

  static new(module: MutableModule, code: string): Ident {
    return new Ident(module, undefined, {
      node: new Token(code, newTokenId(), RawAst.Token.Type.Ident),
    })
  }

  *concreteChildren(): IterableIterator<NodeChild> {
    yield this.token
  }
}

export class Wildcard extends Ast {
  private readonly token: NodeChild<Token>

  constructor(module: MutableModule, id: AstId | undefined, token: NodeChild<Token>) {
    super(module, id, RawAst.Tree.Type.Wildcard)
    this.token = token
  }

  static new(): Wildcard {
    const module = MutableModule.Transient()
    const ast = new Wildcard(module, undefined, {
      node: new Token('_', newTokenId(), RawAst.Token.Type.Wildcard),
    })
    return ast
  }

  *concreteChildren(): IterableIterator<NodeChild> {
    yield this.token
  }
}

export class RawCode extends Ast {
  private readonly code_: NodeChild

  constructor(module: MutableModule, id: AstId | undefined, code: NodeChild) {
    super(module, id)
    this.code_ = code
  }

  static new(code: string, moduleIn?: MutableModule, id?: AstId | undefined): RawCode {
    const token = new Token(code, newTokenId(), RawAst.Token.Type.Ident)
    const module = moduleIn ?? MutableModule.Transient()
    return new RawCode(module, id, { node: token })
  }

  *concreteChildren(): IterableIterator<NodeChild> {
    yield this.code_
  }
}

function abstract(
  module: MutableModule,
  tree: RawAst.Tree,
  code: string,
  info: InfoMap | undefined,
): { whitespace: string | undefined; node: AstId } {
  const nodesExpected = new Map(
    Array.from(info?.nodes.entries() ?? [], ([span, ids]) => [span, [...ids]]),
  )
  const tokens = info?.tokens ?? new Map()
  const tokensOut = info?.tokensOut ?? new Map()
  return abstractTree(module, tree, code, nodesExpected, tokens, tokensOut)
}

function abstractTree(
  module: MutableModule,
  tree: RawAst.Tree,
  code: string,
  nodesExpected: NodeSpanMap,
  tokens: TokenSpanMap,
  tokensOut: TokenSpanMap,
): { whitespace: string | undefined; node: AstId } {
  const recurseTree = (tree: RawAst.Tree) =>
    abstractTree(module, tree, code, nodesExpected, tokens, tokensOut)
  const recurseToken = (token: RawAst.Token.Token) => abstractToken(token, code, tokens, tokensOut)
  const visitChildren = (tree: LazyObject) => {
    const children: NodeChild[] = []
    const visitor = (child: LazyObject) => {
      if (RawAst.Tree.isInstance(child)) {
        children.push(recurseTree(child))
      } else if (RawAst.Token.isInstance(child)) {
        children.push(recurseToken(child))
      } else {
        child.visitChildren(visitor)
      }
    }
    tree.visitChildren(visitor)
    return children
  }
  const whitespaceStart = tree.whitespaceStartInCodeParsed
  const whitespaceEnd = whitespaceStart + tree.whitespaceLengthInCodeParsed
  const codeStart = whitespaceEnd
  const codeEnd = codeStart + tree.childrenLengthInCodeParsed
  // All node types use this value in the same way to obtain the ID type,
  // but each node does so separately because we must pop the tree's span from the ID map
  // *after* processing children.
  const spanKey = nodeKey(codeStart, codeEnd - codeStart, tree.type)
  let node: AstId
  switch (tree.type) {
    case RawAst.Tree.Type.BodyBlock: {
      const lines = Array.from(tree.statements, (line) => {
        const newline = recurseToken(line.newline)
        let expression = null
        if (line.expression != null) {
          expression = recurseTree(line.expression)
        }
        return { newline, expression }
      })
      const id = nodesExpected.get(spanKey)?.pop()
      node = new BodyBlock(module, id, lines).exprId
      break
    }
    case RawAst.Tree.Type.Function: {
      const name = recurseTree(tree.name)
      const args = Array.from(tree.args, (arg) => visitChildren(arg))
      const equals = recurseToken(tree.equals)
      const body = tree.body !== undefined ? recurseTree(tree.body) : null
      const id = nodesExpected.get(spanKey)?.pop()
      node = new Function(module, id, name, args, equals, body).exprId
      break
    }
    case RawAst.Tree.Type.Ident: {
      const id = nodesExpected.get(spanKey)?.pop()
      node = new Ident(module, id, recurseToken(tree.token)).exprId
      break
    }
    case RawAst.Tree.Type.Assignment: {
      const pattern = recurseTree(tree.pattern)
      const equals = recurseToken(tree.equals)
      const value = recurseTree(tree.expr)
      const id = nodesExpected.get(spanKey)?.pop()
      node = new Assignment(module, id, pattern, equals, value).exprId
      break
    }
    case RawAst.Tree.Type.App: {
      const func = recurseTree(tree.func)
      const arg = recurseTree(tree.arg)
      const id = nodesExpected.get(spanKey)?.pop()
      node = positionalApp(module, id, func, arg).exprId
      break
    }
    case RawAst.Tree.Type.NamedApp: {
      const func = recurseTree(tree.func)
      const leftParen = tree.open ? recurseToken(tree.open) : null
      const name = recurseToken(tree.name)
      const equals = recurseToken(tree.equals)
      const arg = recurseTree(tree.arg)
      const rightParen = tree.close ? recurseToken(tree.close) : null
      const id = nodesExpected.get(spanKey)?.pop()
      node = namedApp(module, id, func, leftParen, name, equals, arg, rightParen).exprId
      break
    }
    case RawAst.Tree.Type.UnaryOprApp: {
      const opr = recurseToken(tree.opr)
      const arg = tree.rhs ? recurseTree(tree.rhs) : null
      const id = nodesExpected.get(spanKey)?.pop()
      if (opr.node.code() === '-') {
        node = new NegationOprApp(module, id, opr, arg).exprId
      } else {
        node = new UnaryOprApp(module, id, opr, arg).exprId
      }
      break
    }
    case RawAst.Tree.Type.OprApp: {
      const lhs = tree.lhs ? recurseTree(tree.lhs) : null
      const opr = tree.opr.ok
        ? [recurseToken(tree.opr.value)]
        : visitChildren(tree.opr.error.payload)
      const rhs = tree.rhs ? recurseTree(tree.rhs) : null
      const id = nodesExpected.get(spanKey)?.pop()
      if (opr.length === 1 && opr[0]?.node instanceof Token && opr[0].node.code() === '.') {
        // Propagate inferred type.
        const token = { whitespace: opr[0].whitespace, node: opr[0].node }
        node = new PropertyAccess(module, id, lhs, token, rhs).exprId
      } else {
        node = new OprApp(module, id, lhs, opr, rhs).exprId
      }
      break
    }
    case RawAst.Tree.Type.Number: {
      const id = nodesExpected.get(spanKey)?.pop()
      node = new NumericLiteral(module, id, visitChildren(tree)).exprId
      break
    }
    case RawAst.Tree.Type.Wildcard: {
      const token = recurseToken(tree.token)
      const id = nodesExpected.get(spanKey)?.pop()
      node = new Wildcard(module, id, token).exprId
      break
    }
    // These expression types are (or will be) used for backend analysis.
    // The frontend can ignore them, avoiding some problems with expressions sharing spans
    // (which makes it impossible to give them unique IDs in the current IdMap format).
    case RawAst.Tree.Type.OprSectionBoundary:
    case RawAst.Tree.Type.TemplateFunction: {
      node = recurseTree(tree.ast).node
      break
    }
    case RawAst.Tree.Type.Invalid: {
      const expression = recurseTree(tree.ast)
      const id = nodesExpected.get(spanKey)?.pop()
      node = new Invalid(module, id, expression).exprId
      break
    }
    case RawAst.Tree.Type.Group: {
      const open = tree.open ? recurseToken(tree.open) : undefined
      const expression = tree.body ? recurseTree(tree.body) : null
      const close = tree.close ? recurseToken(tree.close) : undefined
      const id = nodesExpected.get(spanKey)?.pop()
      node = new Group(module, id, open, expression, close).exprId
      break
    }
    case RawAst.Tree.Type.TextLiteral: {
      const open = tree.open ? recurseToken(tree.open) : null
      const newline = tree.newline ? recurseToken(tree.newline) : null
      const elements = []
      for (const e of tree.elements) {
        elements.push(...visitChildren(e))
      }
      const close = tree.close ? recurseToken(tree.close) : null
      const id = nodesExpected.get(spanKey)?.pop()
      node = new TextLiteral(module, id, open, newline, elements, close).exprId
      break
    }
    case RawAst.Tree.Type.Documented: {
      const open = recurseToken(tree.documentation.open)
      const elements = []
      for (const e of tree.documentation.elements) {
        elements.push(...visitChildren(e))
      }
      const newlines = Array.from(tree.documentation.newlines, recurseToken)
      const id = nodesExpected.get(spanKey)?.pop()
      const expression = tree.expression ? recurseTree(tree.expression) : null
      node = new Documented(module, id, open, elements, newlines, expression).exprId
      break
    }
    case RawAst.Tree.Type.Import: {
      const recurseSegment = (segment: RawAst.MultiSegmentAppSegment) => ({
        header: recurseToken(segment.header),
        body: segment.body ? recurseTree(segment.body) : null,
      })
      const polyglot = tree.polyglot ? recurseSegment(tree.polyglot) : null
      const from = tree.from ? recurseSegment(tree.from) : null
      const import_ = recurseSegment(tree.import)
      const all = tree.all ? recurseToken(tree.all) : null
      const as = tree.as ? recurseSegment(tree.as) : null
      const hiding = tree.hiding ? recurseSegment(tree.hiding) : null
      const id = nodesExpected.get(spanKey)?.pop()
      node = new Import(module, id, polyglot, from, import_, all, as, hiding).exprId
      break
    }
    default: {
      const id = nodesExpected.get(spanKey)?.pop()
      node = new Generic(module, id, visitChildren(tree), tree.type).exprId
    }
  }
  const whitespace = code.substring(whitespaceStart, whitespaceEnd)
  return { node, whitespace }
}

function abstractToken(
  token: RawAst.Token,
  code: string,
  tokens: TokenSpanMap,
  tokensOut: TokenSpanMap,
): { whitespace: string; node: Token } {
  const whitespaceStart = token.whitespaceStartInCodeBuffer
  const whitespaceEnd = whitespaceStart + token.whitespaceLengthInCodeBuffer
  const whitespace = code.substring(whitespaceStart, whitespaceEnd)
  const codeStart = token.startInCodeBuffer
  const codeEnd = codeStart + token.lengthInCodeBuffer
  const tokenCode = code.substring(codeStart, codeEnd)
  const key = tokenKey(codeStart, codeEnd - codeStart)
  const exprId = tokens.get(key) ?? newTokenId()
  const node = new Token(tokenCode, exprId, token.type)
  tokensOut.set(key, exprId)
  return { whitespace, node }
}

declare const nodeKeyBrand: unique symbol
type NodeKey = string & { [nodeKeyBrand]: never }
declare const tokenKeyBrand: unique symbol
type TokenKey = string & { [tokenKeyBrand]: never }
function nodeKey(start: number, length: number, type: Opt<RawAst.Tree.Type>): NodeKey {
  const type_ = type?.toString() ?? '?'
  return `${start}:${length}:${type_}` as NodeKey
}
function tokenKey(start: number, length: number): TokenKey {
  return `${start}:${length}` as TokenKey
}
export function keyToRange(key: NodeKey | TokenKey): { start: number; end: number } {
  const parts = key.split(':')
  const start = parseInt(parts[0]!, 10)
  const length = parseInt(parts[1]!, 10)
  return { start, end: start + length }
}

interface SerializedInfoMap {
  nodes: Record<NodeKey, AstId[]>
  tokens: Record<TokenKey, TokenId>
}

interface SerializedPrintedSource {
  info: SerializedInfoMap
  code: string
}

type NodeSpanMap = Map<NodeKey, AstId[]>
type TokenSpanMap = Map<TokenKey, TokenId>

export interface InfoMap {
  nodes: NodeSpanMap
  tokens: TokenSpanMap
  tokensOut: TokenSpanMap
}

interface PrintedSource {
  info: InfoMap
  code: string
}

/** Return stringification with associated ID map. This is only exported for testing. */
export function print(ast: AstId, module: Module): PrintedSource {
  const info: InfoMap = {
    nodes: new Map(),
    tokens: new Map(),
    tokensOut: new Map(),
  }
  const code = module.get(ast)!.printSubtree(info, 0, '', module)
  return { info, code }
}

export type TokenTree = (TokenTree | string)[]
export function tokenTree(root: Ast): TokenTree {
  const module = root.module
  return Array.from(root.concreteChildren(), (child) => {
    if (child.node instanceof Token) {
      return child.node.code()
    } else {
      const node = module.get(child.node)
      return node ? tokenTree(node) : '<missing>'
    }
  })
}

export function tokenTreeWithIds(root: Ast): TokenTree {
  const module = root.module
  return [
    root.exprId,
    ...Array.from(root.concreteChildren(), (child) => {
      if (child.node instanceof Token) {
        return child.node.code()
      } else {
        const node = module.get(child.node)
        return node ? tokenTreeWithIds(node) : ['<missing>']
      }
    }),
  ]
}

// FIXME: We should use alias analysis to handle ambiguous names correctly.
export function findModuleMethod(module: Module, name: string): Function | null {
  for (const node of module.raw.nodes.values()) {
    if (node instanceof Function) {
      if (node.name && node.name.code() === name) {
        return node
      }
    }
  }
  return null
}

export function functionBlock(module: Module, name: string): BodyBlock | null {
  const method = findModuleMethod(module, name)
  if (!method || !(method.body instanceof BodyBlock)) return null
  return method.body
}

export function parseTransitional(code: string, idMap: IdMap): Ast {
  const rawAst = RawAstExtended.parse(code, idMap.clone())
  const nodes = new Map<NodeKey, AstId[]>()
  const tokens = new Map<TokenKey, TokenId>()
  const astExtended = new Map<AstId, RawAstExtended>()
  const spans = new Map<AstId, SourceRange>()
  rawAst.visitRecursive((nodeOrToken: RawAstExtended<RawAst.Tree | RawAst.Token>) => {
    const start = nodeOrToken.span()[0]
    const length = nodeOrToken.span()[1] - nodeOrToken.span()[0]
    if (nodeOrToken.isToken()) {
      const token: RawAstExtended<RawAst.Token> = nodeOrToken
      tokens.set(tokenKey(start, length), token.astId as TokenId)
    } else if (nodeOrToken.isTree()) {
      const node: RawAstExtended<RawAst.Tree> = nodeOrToken
      if (
        node.isTree(RawAst.Tree.Type.OprSectionBoundary) ||
        node.isTree(RawAst.Tree.Type.TemplateFunction)
      )
        return true
      let id = node.astId as AstId
      const preexisting = astExtended.get(id)
      if (preexisting) {
        if (!preexisting.isTree(RawAst.Tree.Type.Invalid)) {
          console.warn(`Unexpected duplicate UUID in tree`, id)
        }
        id = newNodeId()
      }
      astExtended.set(id, node)
      spans.set(id, node.span())
      const key = nodeKey(start, length, node.inner.type)
      const ids = nodes.get(key)
      if (ids !== undefined) {
        ids.push(id)
      } else {
        nodes.set(key, [id])
      }
    }
    return true
  })
  const tokensOut = new Map()
  const newRoot = Ast.parseBlock({ info: { nodes, tokens, tokensOut }, code })
  newRoot.module.raw.astExtended = astExtended
  newRoot.module.raw.spans = spans
  idMap.clear()
  // TODO (optimization): Use ID-match info collected while abstracting.
  /*
  for (const [id, ast] of newRoot.module.raw.nodes.entries()) {
    idMap.insertKnownId( ... )
  }
  for (const [key, id] of tokensOut) {
    idMap.insertKnownId( ... )
  }
   */
  const printed = print(newRoot.exprId, newRoot.module)
  for (const [key, ids] of printed.info.nodes) {
    const range = keyToRange(key)
    idMap.insertKnownId([range.start, range.end], ids[0]!)
  }
  for (const [key, id] of printed.info.tokens) {
    const range = keyToRange(key)
    idMap.insertKnownId([range.start, range.end], id)
  }
  return newRoot
}

export const parseBlock = Ast.parseBlock
export const parse = Ast.parse

export function deserialize(serialized: string): Ast {
  return Ast.deserialize(serialized)
}

declare const AstKey: unique symbol
declare const TokenKey: unique symbol
declare module '@/providers/widgetRegistry' {
  export interface WidgetInputTypes {
    [AstKey]: Ast
    [TokenKey]: Token
  }
}<|MERGE_RESOLUTION|>--- conflicted
+++ resolved
@@ -200,19 +200,12 @@
     return module.get(root)!
   }
 
-<<<<<<< HEAD
-  get astId(): AstId {
-    return this.exprId
-  }
-
   /** Return this node's span, if it belongs to a module with an associated span map. */
   get span(): SourceRange | undefined {
     const spans = this.module.raw.spans
     if (spans) return spans.get(this.exprId)
   }
 
-=======
->>>>>>> 74436830
   /** Returns child subtrees, without information about the whitespace between them. */
   *children(): IterableIterator<Ast | Token> {
     for (const child of this.concreteChildren()) {
