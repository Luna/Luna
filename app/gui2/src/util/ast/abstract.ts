import { assertDefined, bail } from '@/util/assert'
import { parseEnso } from '@/util/ast'
<<<<<<< HEAD
import { unsafeEntries } from '@/util/record'
=======
import { Err, Ok, type Result } from '@/util/data/result'
import { is_ident_or_operator } from '@/util/ffi'
import type { LazyObject } from '@/util/parserSupport'
import { swapKeysAndValues, unsafeEntries } from '@/util/record'
import * as map from 'lib0/map'
import * as random from 'lib0/random'
>>>>>>> 057bf17f
import { reactive } from 'vue'
import type {
  AstFields,
  AstId,
  FixedMapView,
  Module,
  MutableAst,
  NodeKey,
  Owned,
  RootPointer,
  SyncTokenId,
  TokenId,
  TokenKey,
} from '../../../shared/ast'
import {
<<<<<<< HEAD
  Ast,
  BodyBlock,
  Function,
  MutableBodyBlock,
  MutableModule,
  ROOT_ID,
  Token,
  abstract,
  isTokenId,
  materialize,
  print,
} from '../../../shared/ast'
import { sourceRangeFromKey, type SourceRange } from '../../../shared/yjsModel'
export * from '../../../shared/ast'
=======
  IdMap,
  isUuid,
  sourceRangeFromKey,
  sourceRangeKey,
  type ExternalId,
  type SourceRange,
  type SourceRangeKey,
} from '../../../shared/yjsModel'

const DEBUG = false

declare const brandOwned: unique symbol
/** Used to mark references required to be unique.
 *
 *  Note that the typesystem cannot stop you from copying an `Owned`,
 *  but that is an easy mistake to see (because it occurs locally).
 *
 *  We can at least require *obtaining* an `Owned`,
 *  which statically prevents the otherwise most likely usage errors when rearranging ASTs.
 */
export type Owned<T = MutableAst> = T & { [brandOwned]: never }
function asOwned<T>(t: T): Owned<T> {
  return t as Owned<T>
}

export function normalize(rootIn: Ast): Ast {
  const printed = print(rootIn)
  const idMap = spanMapToIdMap(printed.info)
  const module = MutableModule.Transient()
  const tree = parseEnso(printed.code)
  const { root: parsed, spans } = abstract(module, tree, printed.code)
  module.replaceRoot(parsed)
  setExternalIds(module, spans, idMap)
  return parsed
}

export type NodeChild<T = AstId | SyncTokenId> = { whitespace?: string | undefined; node: T }

declare const brandTokenId: unique symbol
declare const brandAstId: unique symbol
export type TokenId = ExternalId & { [brandTokenId]: never }
export type AstId = string & { [brandAstId]: never }

function newExternalId(): ExternalId {
  return random.uuidv4() as ExternalId
}
function newTokenId(): TokenId {
  return newExternalId() as TokenId
}
function newAstId(type: string): AstId {
  return `ast:${type}#${random.uint53()}` as AstId
}
/** Checks whether the input looks like an AstId. */
export function isAstId(value: string): value is AstId {
  return /ast:[A-Za-z]*#[0-9]*/.test(value)
}
export const ROOT_ID = `Root` as AstId

/** @internal */
export interface SyncTokenId {
  readonly id: TokenId
  code_: string
  tokenType_: RawAst.Token.Type | undefined
}
export class Token implements SyncTokenId {
  readonly id: TokenId
  code_: string
  tokenType_: RawAst.Token.Type | undefined

  private constructor(code: string, type: RawAst.Token.Type | undefined, id: TokenId) {
    this.id = id
    this.code_ = code
    this.tokenType_ = type
  }

  get externalId(): TokenId {
    return this.id
  }

  static new(code: string, type?: RawAst.Token.Type) {
    return new this(code, type, newTokenId())
  }

  static withId(code: string, type: RawAst.Token.Type | undefined, id: TokenId) {
    assert(isUuid(id))
    return new this(code, type, id)
  }

  code(): string {
    return this.code_
  }

  typeName(): string {
    if (this.tokenType_) return RawAst.Token.typeNames[this.tokenType_]!
    else return 'Raw'
  }
}
// We haven't had much need to distinguish token types, but it's useful to know that an identifier token's code is a
// valid string for an identifier.
export interface IdentifierOrOperatorIdentifierToken extends Token {
  code(): IdentifierOrOperatorIdentifier
}
export interface IdentifierToken extends Token {
  code(): Identifier
}

declare const qualifiedNameBrand: unique symbol
declare const identifierBrand: unique symbol
declare const operatorBrand: unique symbol

/** A string representing a valid qualified name of our language.
 *
 * In our language, the segments are separated by `.`. All the segments except the last must be lexical identifiers. The
 * last may be an identifier or a lexical operator. A single identifier is also a valid qualified name.
 */
export type QualifiedName = string & { [qualifiedNameBrand]: never }

/** A string representing a lexical identifier. */
export type Identifier = string & { [identifierBrand]: never; [qualifiedNameBrand]: never }

/** A string representing a lexical operator. */
export type Operator = string & { [operatorBrand]: never; [qualifiedNameBrand]: never }

/** A string that can be parsed as an identifier in some contexts.
 *
 *  If it is lexically an identifier (see `StrictIdentifier`), it can be used as identifier anywhere.
 *
 *  If it is lexically an operator (see `Operator`), it takes the syntactic role of an identifier if it is the RHS of
 *  a `PropertyAccess`, or it is the name of a `Function` being defined within a type. In all other cases, it is not
 *  valid to use a lexical operator as an identifier (rather, it will usually parse as an `OprApp` or `UnaryOprApp`).
 */
export type IdentifierOrOperatorIdentifier = Identifier | Operator

/** Returns true if `code` can be used as an identifier in some contexts.
 *
 *  If it is lexically an identifier (see `isStrictIdentifier`), it can be used as identifier anywhere.
 *
 *  If it is lexically an operator (see `isOperator`), it takes the syntactic role of an identifier if it is the RHS of
 *  a `PropertyAccess`, or it is the name of a `Function` being defined within a type. In all other cases, it is not
 *  valid to use a lexical operator as an identifier (rather, it will usually parse as an `OprApp` or `UnaryOprApp`).
 */
export function isIdentifierOrOperatorIdentifier(
  code: string,
): code is IdentifierOrOperatorIdentifier {
  return is_ident_or_operator(code) !== 0
}

/** Returns true if `code` is lexically an identifier. */
export function isIdentifier(code: string): code is Identifier {
  return is_ident_or_operator(code) === 1
}

/** Returns true if `code` is lexically an operator. */
export function isOperator(code: string): code is Operator {
  return is_ident_or_operator(code) === 2
}

function clone<T>(value: T): T {
  if (value instanceof Array) {
    return Array.from(value, clone) as T
  }
  if (value && typeof value === 'object') {
    return cloneObject(value)
  }
  return value
}
function cloneObject<T extends Object>(object: T): T {
  const mapEntry = ([name, value]: [string, unknown]) => [name, clone(value)]
  const properties = Object.fromEntries(Object.entries(object).map(mapEntry))
  return Object.assign(Object.create(Object.getPrototypeOf(object)), properties)
}

function spaced<T extends object | string>(node: T): NodeChild<T>
function spaced<T extends object | string>(node: T | undefined): NodeChild<T> | undefined
function spaced<T extends object | string>(node: T | undefined): NodeChild<T> | undefined {
  if (node === undefined) return node
  return { whitespace: ' ', node }
}

function unspaced<T extends object | string>(node: T): NodeChild<T>
function unspaced<T extends object | string>(node: T | undefined): NodeChild<T> | undefined
function unspaced<T extends object | string>(node: T | undefined): NodeChild<T> | undefined {
  if (node === undefined) return node
  return { whitespace: '', node }
}

function autospaced<T extends object | string>(node: T): NodeChild<T>
function autospaced<T extends object | string>(node: T | undefined): NodeChild<T> | undefined
function autospaced<T extends object | string>(node: T | undefined): NodeChild<T> | undefined {
  if (node === undefined) return node
  return { node }
}

function spacedIf<T>(node: T, isSpaced: boolean): NodeChild<T> {
  return { whitespace: isSpaced ? ' ' : '', node }
}

export interface Module {
  edit(): MutableModule
  root(): Ast | undefined
  get(id: AstId): Ast | undefined
  get(id: AstId | undefined): Ast | undefined

  /////////////////////////////////

  checkedGet(id: AstId): Ast
  checkedGet(id: AstId | undefined): Ast | undefined
  getToken(token: SyncTokenId): Token
  getToken(token: SyncTokenId | undefined): Token | undefined
  getAny(node: AstId | SyncTokenId): Ast | Token
  has(id: AstId): boolean
  getSpan(id: AstId): SourceRange | undefined
}

interface ModuleUpdate {
  addNodes: AstId[]
  deleteNodes: AstId[]
  updateNodes: { id: AstId; fields: (readonly [string, unknown])[] }[]
}

type YNode = FixedMap<AstFields>
type YNodes = Y.Map<YNode>

export class MutableModule implements Module {
  private readonly nodes: YNodes

  get ydoc() {
    const ydoc = this.nodes.doc
    assert(ydoc != null)
    return ydoc
  }

  /** Return this module's copy of `ast`, if this module was created by cloning `ast`'s module. */
  getVersion<T extends Ast>(ast: T): Mutable<T> {
    const instance = this.checkedGet(ast.id)
    return instance as Mutable<T>
  }

  edit(): MutableModule {
    const state = Y.encodeStateAsUpdateV2(this.ydoc)
    const doc = new Y.Doc()
    Y.applyUpdateV2(doc, state)
    return new MutableModule(doc)
  }

  root(): MutableAst | undefined {
    return this.rootPointer()?.expression
  }

  replaceRoot(newRoot: Owned | undefined): Owned | undefined {
    if (newRoot) {
      const rootPointer = this.rootPointer()
      if (rootPointer) {
        return rootPointer.expression.replace(newRoot)
      } else {
        invalidFields(this, this.baseObject('Invalid', undefined, ROOT_ID), unspaced(newRoot))
        return undefined
      }
    } else {
      const oldRoot = this.root()
      if (!oldRoot) return
      this.nodes.delete(ROOT_ID)
      oldRoot.fields.set('parent', undefined)
      return asOwned(oldRoot)
    }
  }

  /** Copy the given node into the module. */
  copy<T extends Ast>(ast: T): Owned<Mutable<T>> {
    const id = newAstId(ast.typeName())
    const fields = ast.fields.clone()
    this.nodes.set(id, fields as any)
    fields.set('id', id)
    fields.set('parent', undefined)
    const ast_ = materializeMutable(this, fields)
    ast_.importReferences(ast.module)
    return ast_ as Owned<Mutable<typeof ast>>
  }

  static Transient() {
    return new this(new Y.Doc())
  }

  observe(observer: (update: ModuleUpdate) => void) {
    this.nodes.observeDeep((events) => {
      const addNodes = []
      const deleteNodes = []
      const updateNodes = []
      for (const event of events) {
        if (event.target === this.nodes) {
          for (const [key, change] of event.changes.keys) {
            const id = key as AstId
            switch (change.action) {
              case 'add':
                addNodes.push(id)
                updateNodes.push({ id, fields: Array.from(this.nodes.get(id)!.entries()) })
                break
              case 'update':
                updateNodes.push({ id, fields: Array.from(this.nodes.get(id)!.entries()) })
                break
              case 'delete':
                deleteNodes.push(id)
                break
            }
          }
        } else {
          assert(event.target.parent === this.nodes)
          assert(event.target instanceof Y.Map)
          const id = event.target.get('id') as AstId
          const node = this.nodes.get(id)
          assertDefined(node)
          const fields: [string, unknown][] = []
          for (const [key, change] of event.changes.keys) {
            switch (change.action) {
              case 'add':
              case 'update': {
                assert((node as Y.Map<unknown>).has(key as any))
                const value: unknown = node.get(key as any)
                fields.push([key, value])
                break
              }
              case 'delete':
                fields.push([key, undefined])
                break
            }
          }
          updateNodes.push({ id, fields })
        }
      }
      observer({ addNodes, deleteNodes, updateNodes })
    })
  }

  clear() {
    this.nodes.clear()
  }

  checkedGet(id: AstId): Mutable
  checkedGet(id: AstId | undefined): Mutable | undefined
  checkedGet(id: AstId | undefined): Mutable | undefined {
    if (!id) return undefined
    const ast = this.get(id)
    assert(ast !== undefined, 'id in module')
    return ast
  }

  get(id: AstId): Mutable | undefined
  get(id: AstId | undefined): Mutable | undefined
  get(id: AstId | undefined): Mutable | undefined {
    if (!id) return undefined
    const nodeData = this.nodes.get(id)
    if (!nodeData) return undefined
    const fields = nodeData as any
    return materializeMutable(this, fields)
  }

  replace(id: AstId, value: Owned): Owned | undefined {
    return this.get(id)?.replace(value)
  }

  replaceValue(id: AstId, value: Owned): Owned | undefined {
    return this.get(id)?.replaceValue(value)
  }

  take(id: AstId): Owned {
    return this.replace(id, Wildcard.new(this)) || asOwned(this.checkedGet(id))
  }

  updateValue<T extends MutableAst>(id: AstId, f: (x: Owned) => Owned<T>): T | undefined {
    return this.get(id)?.updateValue(f)
  }

  /////////////////////////////////////////////

  getSpan(id: AstId) {
    return undefined
  }

  constructor(doc: Y.Doc) {
    this.nodes = doc.getMap<YNode>('nodes')
  }

  private rootPointer(): MutableRootPointer | undefined {
    const rootPointer = this.get(ROOT_ID)
    if (rootPointer) return rootPointer as MutableRootPointer
  }

  /** @internal */
  baseObject(type: string, externalId?: ExternalId, overrideId?: AstId): FixedMap<AstFields> {
    const map = new Y.Map<unknown>()
    const map_ = map as unknown as FixedMap<{}>
    const id = overrideId ?? newAstId(type)
    const fields = setAll(map_, {
      id,
      externalId: externalId ?? newExternalId(),
      type: type,
      parent: undefined,
    })
    this.nodes.set(id, fields)
    return fields
  }

  /** @internal */
  getToken(token: SyncTokenId): Token
  getToken(token: SyncTokenId | undefined): Token | undefined
  getToken(token: SyncTokenId | undefined): Token | undefined {
    if (!token) return token
    if (token instanceof Token) return token
    return Token.withId(token.code_, token.tokenType_, token.id)
  }

  getAny(node: AstId | SyncTokenId): MutableAst | Token {
    return isTokenId(node) ? this.getToken(node) : this.checkedGet(node)
  }

  /** @internal Copy a node into the module, if it is bound to a different module. */
  copyIfForeign<T extends MutableAst>(ast: Owned<T>): Owned<T>
  copyIfForeign<T extends MutableAst>(ast: Owned<T> | undefined): Owned<T> | undefined {
    if (!ast) return ast
    if (ast.module === this) return ast
    return this.copy(ast) as any
  }

  /** @internal */
  delete(id: AstId) {
    this.nodes.delete(id)
  }

  /** @internal */
  has(id: AstId) {
    return this.nodes.has(id)
  }
}

export type Mutable<T extends Ast = Ast> = T extends App
  ? MutableApp
  : T extends Assignment
  ? MutableAssignment
  : T extends BodyBlock
  ? MutableBodyBlock
  : T extends Documented
  ? MutableDocumented
  : T extends Function
  ? MutableFunction
  : T extends Generic
  ? MutableGeneric
  : T extends Group
  ? MutableGroup
  : T extends Ident
  ? MutableIdent
  : T extends Import
  ? MutableImport
  : T extends Invalid
  ? MutableInvalid
  : T extends NegationApp
  ? MutableNegationApp
  : T extends NumericLiteral
  ? MutableNumericLiteral
  : T extends OprApp
  ? MutableOprApp
  : T extends PropertyAccess
  ? MutablePropertyAccess
  : T extends TextLiteral
  ? MutableTextLiteral
  : T extends UnaryOprApp
  ? MutableUnaryOprApp
  : T extends Wildcard
  ? MutableWildcard
  : MutableAst

function materializeMutable(module: MutableModule, fields: FixedMap<AstFields>): MutableAst {
  const type = fields.get('type')
  switch (type) {
    case 'App':
      return new MutableApp(module, fields)
    case 'UnaryOprApp':
      return new MutableUnaryOprApp(module, fields)
    case 'NegationApp':
      return new MutableNegationApp(module, fields)
    case 'OprApp':
      return new MutableOprApp(module, fields)
    case 'PropertyAccess':
      return new MutablePropertyAccess(module, fields)
    case 'Generic':
      return new MutableGeneric(module, fields)
    case 'Import':
      return new MutableImport(module, fields)
    case 'TextLiteral':
      return new MutableTextLiteral(module, fields)
    case 'Documented':
      return new MutableDocumented(module, fields)
    case 'Invalid':
      return new MutableInvalid(module, fields)
    case 'Group':
      return new MutableGroup(module, fields)
    case 'NumericLiteral':
      return new MutableNumericLiteral(module, fields)
    case 'Function':
      return new MutableFunction(module, fields)
    case 'Assignment':
      return new MutableAssignment(module, fields)
    case 'BodyBlock':
      return new MutableBodyBlock(module, fields)
    case 'Ident':
      return new MutableIdent(module, fields)
    case 'Wildcard':
      return new MutableWildcard(module, fields)
  }
  bail(`Invalid type: ${type}`)
}

/** @internal */
export type FixedMapView<Fields> = {
  get<Key extends string & keyof Fields>(key: Key): Fields[Key]
  entries(): IterableIterator<readonly [string, unknown]>
  clone(): FixedMap<Fields>
}

type FixedMap<Fields> = FixedMapView<Fields> & {
  set<Key extends string & keyof Fields>(key: Key, value: Fields[Key]): void
}

function getAll<Fields extends object>(map: FixedMapView<Fields>): Fields {
  return Object.fromEntries(map.entries()) as Fields
}

/** Modifies the input `map`. Returns the same object with an extended type. */
function setAll<Fields1, Fields2 extends object>(
  map: FixedMap<Fields1>,
  fields: Fields2,
): FixedMap<Fields1 & Fields2> {
  const map_ = map as FixedMap<Fields1 & Fields2>
  for (const [k, v] of Object.entries(fields)) {
    const k_ = k as string & (keyof Fields1 | keyof Fields2)
    map_.set(k_, v)
  }
  return map_
}

type Removed<T extends MutableAst> = { node: Owned<T>; placeholder: MutableWildcard | undefined }

/** @internal */
export type AstFields = {
  id: AstId
  externalId: ExternalId
  type: string
  parent: AstId | undefined
}
function parentId(ast: Ast): AstId | undefined {
  return ast.fields.get('parent')
}

/** @internal */
export function isTokenId(t: SyncTokenId | AstId | Ast | Owned<Ast> | Owned): t is SyncTokenId {
  return typeof t === 'object' && !(t instanceof Ast)
}

function isToken(t: unknown): t is Token {
  return t instanceof Token
}

export abstract class Ast {
  readonly module: Module
  /** @internal */
  readonly fields: FixedMapView<AstFields>

  get id(): AstId {
    return this.fields.get('id')
  }

  get externalId(): ExternalId {
    const id = this.fields.get('externalId')
    assert(id != null)
    return id
  }

  typeName(): string {
    return this.fields.get('type')
  }

  /**
   * Return whether `this` and `other` are the same object, possibly in different modules.
   */
  is<T extends Ast>(other: T): boolean {
    return this.id === other.id
  }

  /** Return this node's span, if it belongs to a module with an associated span map. */
  get span(): SourceRange | undefined {
    return this.module.getSpan(this.id)
  }

  innerExpression(): Ast {
    // TODO: Override this in `Documented`, `Annotated`, `AnnotatedBuiltin`
    return this
  }

  code(): string {
    return print(this).code
  }

  visitRecursive(visit: (node: Ast | Token) => void): void {
    visit(this)
    for (const child of this.children()) {
      if (isToken(child)) {
        visit(child)
      } else {
        child.visitRecursive(visit)
      }
    }
  }

  visitRecursiveAst(visit: (ast: Ast) => void): void {
    visit(this)
    for (const child of this.children()) {
      if (!isToken(child)) child.visitRecursiveAst(visit)
    }
  }

  printSubtree(info: SpanMap, offset: number, parentIndent: string | undefined): string {
    let code = ''
    for (const child of this.concreteChildren()) {
      if (!isTokenId(child.node) && this.module.checkedGet(child.node) === undefined) continue
      if (child.whitespace != null) {
        code += child.whitespace
      } else if (code.length != 0) {
        code += ' '
      }
      if (isTokenId(child.node)) {
        const tokenStart = offset + code.length
        const token = this.module.getToken(child.node)
        const span = tokenKey(tokenStart, token.code().length)
        info.tokens.set(span, token)
        code += token.code()
      } else {
        const childNode = this.module.checkedGet(child.node)
        assert(childNode != null)
        code += childNode.printSubtree(info, offset + code.length, parentIndent)
        // Extra structural validation.
        assertEqual(childNode.id, child.node)
        if (parentId(childNode) !== this.id) {
          console.error(`Inconsistent parent pointer (expected ${this.id})`, childNode)
        }
        assertEqual(parentId(childNode), this.id)
      }
    }
    const span = nodeKey(offset, code.length)
    const infos = map.setIfUndefined(info.nodes, span, (): Ast[] => [])
    infos.push(this)
    return code
  }

  /** Returns child subtrees, without information about the whitespace between them. */
  *children(): IterableIterator<Ast | Token> {
    for (const child of this.concreteChildren()) {
      if (isTokenId(child.node)) {
        yield this.module.getToken(child.node)
      } else {
        const node = this.module.checkedGet(child.node)
        if (node) yield node
      }
    }
  }

  parent(): Ast | undefined {
    const parentId = this.fields.get('parent')
    if (parentId === 'ROOT_ID') return
    return this.module.checkedGet(parentId)
  }

  static parseBlock(source: string, inModule?: MutableModule) {
    return parseBlock(source, inModule)
  }

  static parse(source: string, module?: MutableModule) {
    return parse(source, module)
  }

  ////////////////////

  protected constructor(module: Module, fields: FixedMapView<AstFields>) {
    this.module = module
    this.fields = fields
  }

  /** @internal
   *  Returns child subtrees, including information about the whitespace between them.
   */
  abstract concreteChildren(): IterableIterator<NodeChild>
}

export interface MutableAst {}
export abstract class MutableAst extends Ast {
  declare readonly module: MutableModule
  declare readonly fields: FixedMap<AstFields>

  setExternalId(id: ExternalId) {
    this.fields.set('externalId', id)
  }

  /** Modify the parent of this node to refer to a new object instead. Return the object, which now has no parent. */
  replace<T extends MutableAst>(replacement: Owned<T>): Owned<typeof this> {
    const parentId = this.fields.get('parent')
    if (parentId) {
      const parent = this.module.checkedGet(parentId)
      parent.replaceChild(this.id, replacement)
      this.fields.set('parent', undefined)
    }
    return asOwned(this)
  }

  /** Change the value of the object referred to by the `target` ID. (The initial ID of `replacement` will be ignored.)
   *  Returns the old value, with a new (unreferenced) ID.
   */
  replaceValue<T extends MutableAst>(replacement: Owned<T>): Owned<typeof this> {
    const replacement_ = this.module.copyIfForeign(replacement)
    const old = this.replace(replacement_)
    replacement_.setExternalId(old.externalId)
    old.setExternalId(newExternalId())
    return old
  }

  /** Replace the parent of this object with a reference to a new placeholder object.
   *  Returns the object, now parentless, and the placeholder. */
  takeToReplace(): Removed<this> {
    if (parentId(this)) {
      const placeholder = Wildcard.new(this.module)
      const node = this.replace(placeholder)
      return { node, placeholder }
    } else {
      return { node: asOwned(this), placeholder: undefined }
    }
  }

  /** Replace the parent of this object with a reference to a new placeholder object.
   *  Returns the object, now parentless. */
  take(): Owned<this> {
    return this.replace(Wildcard.new(this.module))
  }

  takeIfParented<T extends MutableAst>(): Owned<typeof this> {
    const parent = parentId(this)
    if (parent) {
      const parentAst = this.module.checkedGet(parent)
      const placeholder = Wildcard.new(this.module)
      parentAst.replaceChild(this.id, placeholder)
      this.fields.set('parent', undefined)
    }
    return asOwned(this)
  }

  /** Replace the value assigned to the given ID with a placeholder.
   *  Returns the removed value, with a new unreferenced ID.
   **/
  takeValue(): Removed<typeof this> {
    const placeholder = Wildcard.new(this.module)
    const node = this.replaceValue(placeholder)
    return { node, placeholder }
  }

  /** Take this node from the tree, and replace it with the result of applying the given function to it.
   *
   *  Note that this is a modification of the *parent* node. Any `Ast` objects or `AstId`s that pointed to the old value
   *  will still point to the old value.
   */
  update<T extends MutableAst>(f: (x: Owned<typeof this>) => Owned<T>): T {
    const taken = this.takeToReplace()
    assertDefined(taken.placeholder, 'To replace an `Ast`, it must have a parent.')
    const replacement = f(taken.node)
    taken.placeholder.replace(replacement)
    return replacement
  }

  /** Take this node from the tree, and replace it with the result of applying the given function to it; transfer the
   *  metadata from this node to the replacement.
   *
   *  Note that this is a modification of the *parent* node. Any `Ast` objects or `AstId`s that pointed to the old value
   *  will still point to the old value.
   */
  updateValue<T extends MutableAst>(f: (x: Owned<typeof this>) => Owned<T>): T {
    const taken = this.takeValue()
    assertDefined(taken.placeholder, 'To replace an `Ast`, it must have a parent.')
    const replacement = f(taken.node)
    taken.placeholder.replaceValue(replacement)
    return replacement
  }

  mutableParent(): MutableAst | undefined {
    const parentId = this.fields.get('parent')
    if (parentId === 'ROOT_ID') return
    return this.module.checkedGet(parentId)
  }

  ///////////////////

  /** @internal */
  importReferences(module: Module) {
    if (module === this.module) return
    for (const child of this.concreteChildren()) {
      if (!isTokenId(child.node)) {
        const childInForeignModule = module.checkedGet(child.node)
        assert(childInForeignModule !== undefined)
        const importedChild = this.module.copy(childInForeignModule)
        importedChild.fields.set('parent', undefined)
        this.replaceChild(child.node, asOwned(importedChild))
      }
    }
  }

  /** @internal */
  abstract replaceChild<T extends MutableAst>(target: AstId, replacement: Owned<T>): void

  protected claimChild<T extends MutableAst>(child: Owned<T>): AstId
  protected claimChild<T extends MutableAst>(child: Owned<T> | undefined): AstId | undefined
  protected claimChild<T extends MutableAst>(child: Owned<T> | undefined): AstId | undefined {
    return child ? claimChild(this.module, child, this.id) : undefined
  }
}

function applyMixins(derivedCtor: any, constructors: any[]) {
  constructors.forEach((baseCtor) => {
    Object.getOwnPropertyNames(baseCtor.prototype).forEach((name) => {
      Object.defineProperty(
        derivedCtor.prototype,
        name,
        Object.getOwnPropertyDescriptor(baseCtor.prototype, name) || Object.create(null),
      )
    })
  })
}

function claimChild<T extends MutableAst>(
  module: MutableModule,
  child: Owned<T>,
  parent: AstId,
): AstId {
  if (child.module === module) assertEqual(child.fields.get('parent'), undefined)
  const child_ = module.copyIfForeign(child)
  child_.fields.set('parent', parent)
  return child_.id
}

function concreteChild(
  module: MutableModule,
  child: NodeChild<Owned>,
  parent: AstId,
): NodeChild<AstId>
function concreteChild(
  module: MutableModule,
  child: NodeChild<Owned> | undefined,
  parent: AstId,
): NodeChild<AstId> | undefined
function concreteChild(
  module: MutableModule,
  child: NodeChild<Owned | Token>,
  parent: AstId,
): NodeChild<AstId | Token>
function concreteChild(
  module: MutableModule,
  child: NodeChild<Owned | Token> | undefined,
  parent: AstId,
): NodeChild<AstId | Token> | undefined
function concreteChild(
  module: MutableModule,
  child: NodeChild<Owned | Token> | undefined,
  parent: AstId,
): NodeChild<AstId | Token> | undefined {
  if (!child) return undefined
  if (isTokenId(child.node)) return child as NodeChild<Token>
  return { ...child, node: claimChild(module, child.node, parent) }
}

type StrictIdentLike = Identifier | IdentifierToken
function toIdentStrict(ident: StrictIdentLike): IdentifierToken
function toIdentStrict(ident: StrictIdentLike | undefined): IdentifierToken | undefined
function toIdentStrict(ident: StrictIdentLike | undefined): IdentifierToken | undefined {
  return ident
    ? isToken(ident)
      ? ident
      : (Token.new(ident, RawAst.Token.Type.Ident) as IdentifierToken)
    : undefined
}

type IdentLike = IdentifierOrOperatorIdentifier | IdentifierOrOperatorIdentifierToken
function toIdent(ident: IdentLike): IdentifierOrOperatorIdentifierToken
function toIdent(ident: IdentLike | undefined): IdentifierOrOperatorIdentifierToken | undefined
function toIdent(ident: IdentLike | undefined): IdentifierOrOperatorIdentifierToken | undefined {
  return ident
    ? isToken(ident)
      ? ident
      : (Token.new(ident, RawAst.Token.Type.Ident) as IdentifierOrOperatorIdentifierToken)
    : undefined
}

function makeEquals(): Token {
  return Token.new('=', RawAst.Token.Type.Operator)
}

function nameSpecification(
  name: StrictIdentLike | undefined,
): { name: NodeChild<Token>; equals: NodeChild<Token> } | undefined {
  return name && { name: autospaced(toIdentStrict(name)), equals: unspaced(makeEquals()) }
}

type AppFields = {
  function: NodeChild<AstId>
  parens: { open: NodeChild<SyncTokenId>; close: NodeChild<SyncTokenId> } | undefined
  nameSpecification: { name: NodeChild<SyncTokenId>; equals: NodeChild<SyncTokenId> } | undefined
  argument: NodeChild<AstId>
}

export class App extends Ast {
  declare fields: FixedMap<AstFields & AppFields>

  constructor(module: Module, fields: FixedMapView<AstFields & AppFields>) {
    super(module, fields)
  }

  static concrete(
    module: MutableModule,
    func: NodeChild<Owned>,
    parens: { open: NodeChild<Token>; close: NodeChild<Token> } | undefined,
    nameSpecification: { name: NodeChild<Token>; equals: NodeChild<Token> } | undefined,
    argument: NodeChild<Owned>,
  ) {
    const base = module.baseObject('App')
    const id_ = base.get('id')
    const fields = setAll(base, {
      function: concreteChild(module, func, id_),
      parens,
      nameSpecification,
      argument: concreteChild(module, argument, id_),
    })
    return asOwned(new MutableApp(module, fields))
  }

  static new(
    module: MutableModule,
    func: Owned,
    argumentName: StrictIdentLike | undefined,
    argument: Owned,
  ) {
    const name = nameSpecification(argumentName)
    return App.concrete(module, unspaced(func), undefined, name, {
      node: argument,
      whitespace: name ? '' : ' ',
    })
  }

  get function(): Ast {
    return this.module.checkedGet(this.fields.get('function').node)
  }
  get argumentName(): Token | undefined {
    return this.module.getToken(this.fields.get('nameSpecification')?.name.node)
  }
  get argument(): Ast {
    return this.module.checkedGet(this.fields.get('argument').node)
  }

  *concreteChildren(): IterableIterator<NodeChild> {
    const { function: function_, parens, nameSpecification, argument } = getAll(this.fields)
    yield function_
    if (parens) yield parens.open
    if (nameSpecification) {
      yield nameSpecification.name
      yield nameSpecification.equals
    }
    yield argument
    if (parens) yield parens.close
  }
}

type KeysOfFieldType<Fields, T> = {
  [K in keyof Fields]: Fields[K] extends T ? K : never
}[keyof Fields]
function setNode<Fields, Key extends string & KeysOfFieldType<Fields, NodeChild<AstId>>>(
  map: FixedMap<Fields>,
  key: Key,
  node: AstId,
): void
function setNode<
  Fields,
  Key extends string & KeysOfFieldType<Fields, NodeChild<AstId> | undefined>,
>(map: FixedMap<Fields>, key: Key, node: AstId | undefined): void
function setNode<
  Fields,
  Key extends string & KeysOfFieldType<Fields, NodeChild<AstId> | undefined>,
>(map: FixedMap<Fields>, key: Key, node: AstId | undefined): void {
  // The signature correctly only allows this function to be called if `Fields[Key] instanceof NodeChild<SyncId>`,
  // but it doesn't prove that property to TSC, so we have to cast here.
  const old = map.get(key as string & keyof Fields)
  const updated = old ? { ...old, node } : autospaced(node)
  map.set(key, updated as Fields[Key])
}

export class MutableApp extends App implements MutableAst {
  declare readonly module: MutableModule
  declare readonly fields: FixedMap<AstFields & AppFields>

  setFunction<T extends MutableAst>(value: Owned<T>) {
    setNode(this.fields, 'function', this.claimChild(value))
  }
  setArgumentName(name: StrictIdentLike | undefined) {
    this.fields.set('nameSpecification', nameSpecification(name))
  }
  setArgument<T extends MutableAst>(value: Owned<T>) {
    setNode(this.fields, 'argument', this.claimChild(value))
  }

  replaceChild<T extends MutableAst>(target: AstId, replacement: Owned<T>) {
    if (this.fields.get('function').node === target) {
      this.setFunction(replacement)
    } else if (this.fields.get('argument').node === target) {
      this.setArgument(replacement)
    }
  }
}
export interface MutableApp extends App, MutableAst {
  get function(): MutableAst
  get argument(): MutableAst
}
applyMixins(MutableApp, [MutableAst])

type UnaryOprAppFields = {
  operator: NodeChild<SyncTokenId>
  argument: NodeChild<AstId> | undefined
}
export class UnaryOprApp extends Ast {
  declare fields: FixedMapView<AstFields & UnaryOprAppFields>
  constructor(module: Module, fields: FixedMapView<AstFields & UnaryOprAppFields>) {
    super(module, fields)
  }

  static concrete(
    module: MutableModule,
    operator: NodeChild<Token>,
    argument: NodeChild<Owned> | undefined,
  ) {
    const base = module.baseObject('UnaryOprApp')
    const id_ = base.get('id')
    const fields = setAll(base, {
      operator,
      argument: concreteChild(module, argument, id_),
    })
    return asOwned(new MutableUnaryOprApp(module, fields))
  }

  static new(module: MutableModule, operator: Token, argument: Owned | undefined) {
    return this.concrete(module, unspaced(operator), argument ? autospaced(argument) : undefined)
  }

  get operator(): Token {
    return this.module.getToken(this.fields.get('operator').node)
  }
  get argument(): Ast | undefined {
    return this.module.checkedGet(this.fields.get('argument')?.node)
  }

  *concreteChildren(): IterableIterator<NodeChild> {
    const { operator, argument } = getAll(this.fields)
    yield operator
    if (argument) yield argument
  }
}

export class MutableUnaryOprApp extends UnaryOprApp implements MutableAst {
  declare readonly module: MutableModule
  declare readonly fields: FixedMap<AstFields & UnaryOprAppFields>

  setOperator(value: Token) {
    this.fields.set('operator', unspaced(value))
  }
  setArgument<T extends MutableAst>(argument: Owned<T> | undefined) {
    setNode(this.fields, 'argument', this.claimChild(argument))
  }

  replaceChild<T extends MutableAst>(target: AstId, replacement: Owned<T>) {
    if (this.fields.get('argument')?.node === target) {
      this.setArgument(replacement)
    }
  }
}
export interface MutableUnaryOprApp extends UnaryOprApp, MutableAst {
  get argument(): MutableAst | undefined
}
applyMixins(MutableUnaryOprApp, [MutableAst])

type NegationAppFields = {
  operator: NodeChild<SyncTokenId>
  argument: NodeChild<AstId>
}
export class NegationApp extends Ast {
  declare fields: FixedMapView<AstFields & NegationAppFields>
  constructor(module: Module, fields: FixedMapView<AstFields & NegationAppFields>) {
    super(module, fields)
  }

  static concrete(module: MutableModule, operator: NodeChild<Token>, argument: NodeChild<Owned>) {
    const base = module.baseObject('NegationApp')
    const id_ = base.get('id')
    const fields = setAll(base, {
      operator,
      argument: concreteChild(module, argument, id_),
    })
    return asOwned(new MutableNegationApp(module, fields))
  }

  static new(module: MutableModule, operator: Token, argument: Owned) {
    return this.concrete(module, unspaced(operator), autospaced(argument))
  }

  get operator(): Token {
    return this.module.getToken(this.fields.get('operator').node)
  }
  get argument(): Ast {
    return this.module.checkedGet(this.fields.get('argument').node)
  }

  *concreteChildren(): IterableIterator<NodeChild> {
    const { operator, argument } = getAll(this.fields)
    yield operator
    if (argument) yield argument
  }
}

export class MutableNegationApp extends NegationApp implements MutableAst {
  declare readonly module: MutableModule
  declare readonly fields: FixedMap<AstFields & NegationAppFields>

  setArgument<T extends MutableAst>(value: Owned<T>) {
    setNode(this.fields, 'argument', this.claimChild(value))
  }

  replaceChild<T extends MutableAst>(target: AstId, replacement: Owned<T>) {
    if (this.fields.get('argument')?.node === target) {
      this.setArgument(replacement)
    }
  }
}
export interface MutableNegationApp extends NegationApp, MutableAst {
  get argument(): MutableAst
}
applyMixins(MutableNegationApp, [MutableAst])

type OprAppFields = {
  lhs: NodeChild<AstId> | undefined
  operators: NodeChild<SyncTokenId>[]
  rhs: NodeChild<AstId> | undefined
}
export class OprApp extends Ast {
  declare fields: FixedMapView<AstFields & OprAppFields>
  constructor(module: Module, fields: FixedMapView<AstFields & OprAppFields>) {
    super(module, fields)
  }

  static concrete(
    module: MutableModule,
    lhs: NodeChild<Owned> | undefined,
    operators: NodeChild<Token>[],
    rhs: NodeChild<Owned> | undefined,
  ) {
    const base = module.baseObject('OprApp')
    const id_ = base.get('id')
    const fields = setAll(base, {
      lhs: concreteChild(module, lhs, id_),
      operators,
      rhs: concreteChild(module, rhs, id_),
    })
    return asOwned(new MutableOprApp(module, fields))
  }

  static new(
    module: MutableModule,
    lhs: Owned | undefined,
    operator: Token,
    rhs: Owned | undefined,
  ) {
    return OprApp.concrete(module, unspaced(lhs), [autospaced(operator)], autospaced(rhs))
  }

  get lhs(): Ast | undefined {
    return this.module.checkedGet(this.fields.get('lhs')?.node)
  }
  get operator(): Result<Token, NodeChild<Token>[]> {
    const operators = this.fields.get('operators')
    const operators_ = operators.map((child) => ({
      ...child,
      node: this.module.getToken(child.node),
    }))
    const [opr] = operators_
    return opr ? Ok(opr.node) : Err(operators_)
  }
  get rhs(): Ast | undefined {
    return this.module.checkedGet(this.fields.get('rhs')?.node)
  }

  *concreteChildren(): IterableIterator<NodeChild> {
    const { lhs, operators, rhs } = getAll(this.fields)
    if (lhs) yield lhs
    yield* operators
    if (rhs) yield rhs
  }
}

export class MutableOprApp extends OprApp implements MutableAst {
  declare readonly module: MutableModule
  declare readonly fields: FixedMap<AstFields & OprAppFields>

  setLhs<T extends MutableAst>(value: Owned<T>) {
    setNode(this.fields, 'lhs', this.claimChild(value))
  }
  setOperator(value: Token) {
    this.fields.set('operators', [unspaced(value)])
  }
  setRhs<T extends MutableAst>(value: Owned<T>) {
    setNode(this.fields, 'rhs', this.claimChild(value))
  }

  replaceChild<T extends MutableAst>(target: AstId, replacement: Owned<T>) {
    if (this.fields.get('lhs')?.node === target) {
      this.setLhs(replacement)
    } else if (this.fields.get('rhs')?.node === target) {
      this.setRhs(replacement)
    }
  }
}
export interface MutableOprApp extends OprApp, MutableAst {
  get lhs(): MutableAst | undefined
  get rhs(): MutableAst | undefined
}
applyMixins(MutableOprApp, [MutableAst])

type PropertyAccessFields = {
  lhs: NodeChild<AstId> | undefined
  operator: NodeChild<SyncTokenId>
  rhs: NodeChild<AstId>
}
export class PropertyAccess extends Ast {
  declare fields: FixedMapView<AstFields & PropertyAccessFields>
  constructor(module: Module, fields: FixedMapView<AstFields & PropertyAccessFields>) {
    super(module, fields)
  }

  static new(module: MutableModule, lhs: Owned, rhs: IdentLike) {
    const dot = unspaced(Token.new('.', RawAst.Token.Type.Operator))
    return this.concrete(
      module,
      unspaced(lhs),
      dot,
      unspaced(Ident.newAllowingOperators(module, toIdent(rhs))),
    )
  }

  static Sequence(
    segments: [StrictIdentLike, ...StrictIdentLike[]],
    module: MutableModule,
  ): Owned<MutablePropertyAccess> | Owned<MutableIdent>
  static Sequence(
    segments: [StrictIdentLike, ...StrictIdentLike[], IdentLike],
    module: MutableModule,
  ): Owned<MutablePropertyAccess> | Owned<MutableIdent>
  static Sequence(
    segments: IdentLike[],
    module: MutableModule,
  ): Owned<MutablePropertyAccess> | Owned<MutableIdent> | undefined
  static Sequence(
    segments: IdentLike[],
    module: MutableModule,
  ): Owned<MutablePropertyAccess> | Owned<MutableIdent> | undefined {
    let path: Owned<MutablePropertyAccess> | Owned<MutableIdent> | undefined
    let operatorInNonFinalSegment = false
    segments.forEach((s, i) => {
      const t = toIdent(s)
      if (i !== segments.length - 1 && !isIdentifier(t.code())) operatorInNonFinalSegment = true
      path = path ? this.new(module, path, t) : Ident.newAllowingOperators(module, t)
    })
    if (!operatorInNonFinalSegment) return path
  }

  static concrete(
    module: MutableModule,
    lhs: NodeChild<Owned> | undefined,
    operator: NodeChild<Token>,
    rhs: NodeChild<Owned<MutableIdent>>,
  ) {
    const base = module.baseObject('PropertyAccess')
    const id_ = base.get('id')
    const fields = setAll(base, {
      lhs: concreteChild(module, lhs, id_),
      operator,
      rhs: concreteChild(module, rhs, id_),
    })
    return asOwned(new MutablePropertyAccess(module, fields))
  }

  get lhs(): Ast | undefined {
    return this.module.checkedGet(this.fields.get('lhs')?.node)
  }
  get operator(): Token {
    return this.module.getToken(this.fields.get('operator').node)
  }
  get rhs(): IdentifierOrOperatorIdentifierToken {
    const ast = this.module.checkedGet(this.fields.get('rhs').node)
    assert(ast instanceof Ident)
    return ast.token as IdentifierOrOperatorIdentifierToken
  }

  *concreteChildren(): IterableIterator<NodeChild> {
    const { lhs, operator, rhs } = getAll(this.fields)
    if (lhs) yield lhs
    yield operator
    yield rhs
  }
}
export class MutablePropertyAccess extends PropertyAccess implements MutableAst {
  declare readonly module: MutableModule
  declare readonly fields: FixedMap<AstFields & PropertyAccessFields>

  setLhs<T extends MutableAst>(value: Owned<T> | undefined) {
    setNode(this.fields, 'lhs', this.claimChild(value))
  }
  setRhs(ident: IdentLike) {
    const node = this.claimChild(Ident.newAllowingOperators(this.module, ident))
    const old = this.fields.get('rhs')
    this.fields.set('rhs', old ? { ...old, node } : unspaced(node))
  }

  replaceChild<T extends MutableAst>(target: AstId, replacement: Owned<T>) {
    if (this.fields.get('lhs')?.node === target) {
      this.setLhs(replacement)
    } else if (this.fields.get('rhs')?.node === target) {
      assert(replacement instanceof MutableIdent)
      this.setRhs(replacement.token)
    }
  }
}
export interface MutablePropertyAccess extends PropertyAccess, MutableAst {
  get lhs(): MutableAst | undefined
}
applyMixins(MutablePropertyAccess, [MutableAst])

type GenericFields = {
  children: NodeChild[]
}
export class Generic extends Ast {
  declare fields: FixedMapView<AstFields & GenericFields>
  constructor(module: Module, fields: FixedMapView<AstFields & GenericFields>) {
    super(module, fields)
  }

  static concrete(module: MutableModule, children: NodeChild<Owned | Token>[]) {
    const base = module.baseObject('Generic')
    const id_ = base.get('id')
    const fields = setAll(base, {
      children: children.map((child) => concreteChild(module, child, id_)),
    })
    return asOwned(new MutableGeneric(module, fields))
  }

  concreteChildren(): IterableIterator<NodeChild> {
    return this.fields.get('children')[Symbol.iterator]()
  }
}

export class MutableGeneric extends Generic implements MutableAst {
  declare readonly module: MutableModule
  declare readonly fields: FixedMap<AstFields & GenericFields>

  replaceChild<T extends MutableAst>(target: AstId, replacement: Owned<T>) {
    const replacement_ = autospaced(this.claimChild(replacement))
    this.fields.set(
      'children',
      this.fields.get('children').map((child) => (child.node === target ? replacement_ : child)),
    )
  }
}
export interface MutableGeneric extends Generic, MutableAst {}
applyMixins(MutableGeneric, [MutableAst])

type RawMultiSegmentAppSegment = {
  header: NodeChild<Token>
  body: NodeChild<AstId> | undefined
}
type OwnedMultiSegmentAppSegment = {
  header: NodeChild<Token>
  body: NodeChild<Owned> | undefined
}
function multiSegmentAppSegment<T extends MutableAst>(
  header: string,
  body: Owned<T>,
): OwnedMultiSegmentAppSegment
function multiSegmentAppSegment<T extends MutableAst>(
  header: string,
  body: Owned<T> | undefined,
): OwnedMultiSegmentAppSegment | undefined
function multiSegmentAppSegment<T extends MutableAst>(
  header: string,
  body: Owned<T> | undefined,
): OwnedMultiSegmentAppSegment | undefined {
  return {
    header: { node: Token.new(header, RawAst.Token.Type.Ident) },
    body: spaced(body ? (body as any) : undefined),
  }
}

function multiSegmentAppSegmentToRaw(
  module: MutableModule,
  msas: OwnedMultiSegmentAppSegment,
  parent: AstId,
): RawMultiSegmentAppSegment
function multiSegmentAppSegmentToRaw(
  module: MutableModule,
  msas: OwnedMultiSegmentAppSegment,
  parent: AstId,
): RawMultiSegmentAppSegment
function multiSegmentAppSegmentToRaw(
  module: MutableModule,
  msas: OwnedMultiSegmentAppSegment | undefined,
  parent: AstId,
): RawMultiSegmentAppSegment | undefined
function multiSegmentAppSegmentToRaw(
  module: MutableModule,
  msas: OwnedMultiSegmentAppSegment | undefined,
  parent: AstId,
): RawMultiSegmentAppSegment | undefined {
  if (!msas) return undefined
  return {
    ...msas,
    body: concreteChild(module, msas.body, parent),
  }
}

type ImportFields = {
  polyglot: RawMultiSegmentAppSegment | undefined
  from: RawMultiSegmentAppSegment | undefined
  import: RawMultiSegmentAppSegment
  all: NodeChild<SyncTokenId> | undefined
  as: RawMultiSegmentAppSegment | undefined
  hiding: RawMultiSegmentAppSegment | undefined
}
export class Import extends Ast {
  declare fields: FixedMapView<AstFields & ImportFields>
  constructor(module: Module, fields: FixedMapView<AstFields & ImportFields>) {
    super(module, fields)
  }

  get polyglot(): Ast | undefined {
    return this.module.checkedGet(this.fields.get('polyglot')?.body?.node)
  }
  get from(): Ast | undefined {
    return this.module.checkedGet(this.fields.get('from')?.body?.node)
  }
  get import_(): Ast | undefined {
    return this.module.checkedGet(this.fields.get('import').body?.node)
  }
  get all(): Token | undefined {
    return this.module.getToken(this.fields.get('all')?.node)
  }
  get as(): Ast | undefined {
    return this.module.checkedGet(this.fields.get('as')?.body?.node)
  }
  get hiding(): Ast | undefined {
    return this.module.checkedGet(this.fields.get('hiding')?.body?.node)
  }

  static concrete(
    module: MutableModule,
    polyglot: OwnedMultiSegmentAppSegment | undefined,
    from: OwnedMultiSegmentAppSegment | undefined,
    import_: OwnedMultiSegmentAppSegment,
    all: NodeChild<Token> | undefined,
    as: OwnedMultiSegmentAppSegment | undefined,
    hiding: OwnedMultiSegmentAppSegment | undefined,
  ) {
    const base = module.baseObject('Import')
    const id_ = base.get('id')
    const fields = setAll(base, {
      polyglot: multiSegmentAppSegmentToRaw(module, polyglot, id_),
      from: multiSegmentAppSegmentToRaw(module, from, id_),
      import: multiSegmentAppSegmentToRaw(module, import_, id_),
      all,
      as: multiSegmentAppSegmentToRaw(module, as, id_),
      hiding: multiSegmentAppSegmentToRaw(module, hiding, id_),
    })
    return asOwned(new MutableImport(module, fields))
  }

  static Qualified(path: IdentLike[], module: MutableModule): Owned<MutableImport> | undefined {
    const path_ = PropertyAccess.Sequence(path, module)
    if (!path_) return
    return MutableImport.concrete(
      module,
      undefined,
      undefined,
      multiSegmentAppSegment('import', path_),
      undefined,
      undefined,
      undefined,
    )
  }

  static Unqualified(
    path: IdentLike[],
    name: IdentLike,
    module: MutableModule,
  ): Owned<MutableImport> | undefined {
    const path_ = PropertyAccess.Sequence(path, module)
    if (!path_) return
    const name_ = Ident.newAllowingOperators(module, name)
    return MutableImport.concrete(
      module,
      undefined,
      multiSegmentAppSegment('from', path_),
      multiSegmentAppSegment('import', name_),
      undefined,
      undefined,
      undefined,
    )
  }

  *concreteChildren(): IterableIterator<NodeChild> {
    const segment = (segment: RawMultiSegmentAppSegment | undefined) => {
      const parts = []
      if (segment) parts.push(segment.header)
      if (segment?.body) parts.push(segment.body)
      return parts
    }
    const { polyglot, from, import: import_, all, as, hiding } = getAll(this.fields)
    yield* segment(polyglot)
    yield* segment(from)
    yield* segment(import_)
    if (all) yield all
    yield* segment(as)
    yield* segment(hiding)
  }
}

export class MutableImport extends Import implements MutableAst {
  declare readonly module: MutableModule
  declare readonly fields: FixedMap<AstFields & ImportFields>

  private toRaw(msas: OwnedMultiSegmentAppSegment): RawMultiSegmentAppSegment
  private toRaw(
    msas: OwnedMultiSegmentAppSegment | undefined,
  ): RawMultiSegmentAppSegment | undefined
  private toRaw(
    msas: OwnedMultiSegmentAppSegment | undefined,
  ): RawMultiSegmentAppSegment | undefined {
    return multiSegmentAppSegmentToRaw(this.module, msas, this.id)
  }

  setPolyglot<T extends MutableAst>(value: Owned<T> | undefined) {
    this.fields.set(
      'polyglot',
      value ? this.toRaw(multiSegmentAppSegment('polyglot', value)) : undefined,
    )
  }
  setFrom<T extends MutableAst>(value: Owned<T> | undefined) {
    this.fields.set('from', value ? this.toRaw(multiSegmentAppSegment('from', value)) : value)
  }
  setImport<T extends MutableAst>(value: Owned<T>) {
    this.fields.set('import', this.toRaw(multiSegmentAppSegment('import', value)))
  }
  setAll(value: Token | undefined) {
    this.fields.set('all', spaced(value))
  }
  setAs<T extends MutableAst>(value: Owned<T> | undefined) {
    this.fields.set('as', this.toRaw(multiSegmentAppSegment('as', value)))
  }
  setHiding<T extends MutableAst>(value: Owned<T> | undefined) {
    this.fields.set('hiding', this.toRaw(multiSegmentAppSegment('hiding', value)))
  }

  replaceChild<T extends MutableAst>(target: AstId, replacement: Owned<T>) {
    const { polyglot, from, import: import_, as, hiding } = getAll(this.fields)
    ;(polyglot?.body?.node === target
      ? this.setPolyglot
      : from?.body?.node === target
      ? this.setFrom
      : import_.body?.node === target
      ? this.setImport
      : as?.body?.node === target
      ? this.setAs
      : hiding?.body?.node === target
      ? this.setHiding
      : bail(`Failed to find child ${target} in node ${this.externalId}.`))(replacement)
  }
}
export interface MutableImport extends Import, MutableAst {
  get polyglot(): MutableAst | undefined
  get from(): MutableAst | undefined
  get import_(): MutableAst | undefined
  get as(): MutableAst | undefined
  get hiding(): MutableAst | undefined
}
applyMixins(MutableImport, [MutableAst])

type TextLiteralFields = {
  open: NodeChild<SyncTokenId> | undefined
  newline: NodeChild<SyncTokenId> | undefined
  elements: NodeChild[]
  close: NodeChild<SyncTokenId> | undefined
}
export class TextLiteral extends Ast {
  declare fields: FixedMapView<AstFields & TextLiteralFields>
  constructor(module: Module, fields: FixedMapView<AstFields & TextLiteralFields>) {
    super(module, fields)
  }

  static concrete(
    module: MutableModule,
    open: NodeChild<Token> | undefined,
    newline: NodeChild<Token> | undefined,
    elements: NodeChild<Owned | Token>[],
    close: NodeChild<Token> | undefined,
  ) {
    const base = module.baseObject('TextLiteral')
    const id_ = base.get('id')
    const fields = setAll(base, {
      open,
      newline,
      elements: elements.map((elem) => concreteChild(module, elem, id_)),
      close,
    })
    return asOwned(new MutableTextLiteral(module, fields))
  }

  static new(rawText: string, module: MutableModule) {
    const open = unspaced(Token.new("'"))
    const elements = [unspaced(Token.new(escape(rawText)))]
    const close = unspaced(Token.new("'"))
    return this.concrete(module, open, undefined, elements, close)
  }

  *concreteChildren(): IterableIterator<NodeChild> {
    const { open, newline, elements, close } = getAll(this.fields)
    if (open) yield open
    if (newline) yield newline
    yield* elements
    if (close) yield close
  }
}

const mapping: Record<string, string> = {
  '\b': '\\b',
  '\f': '\\f',
  '\n': '\\n',
  '\r': '\\r',
  '\t': '\\t',
  '\v': '\\v',
  '"': '\\"',
  "'": "\\'",
  '`': '``',
}

const reverseMapping = swapKeysAndValues(mapping)

/** Escape a string so it can be safely spliced into an interpolated (`''`) Enso string.
 * NOT USABLE to insert into raw strings. Does not include quotes. */
export function escape(string: string) {
  return string.replace(/[\0\b\f\n\r\t\v"'`]/g, (match) => mapping[match]!)
}

/** The reverse of `escape`: transform the string into human-readable form, not suitable for interpolation. */
export function unescape(string: string) {
  return string.replace(/\\[0bfnrtv"']|``/g, (match) => reverseMapping[match]!)
}

export class MutableTextLiteral extends TextLiteral implements MutableAst {
  declare readonly module: MutableModule
  declare readonly fields: FixedMap<AstFields & TextLiteralFields>

  replaceChild<T extends MutableAst>(target: AstId, replacement: Owned<T>) {
    const replacement_ = autospaced(this.claimChild(replacement))
    this.fields.set(
      'elements',
      this.fields.get('elements').map((child) => (child.node === target ? replacement_ : child)),
    )
  }
}
export interface MutableTextLiteral extends TextLiteral, MutableAst {}
applyMixins(MutableTextLiteral, [MutableAst])

type DocumentedFields = {
  open: NodeChild<SyncTokenId> | undefined
  elements: NodeChild[]
  newlines: NodeChild<SyncTokenId>[]
  expression: NodeChild<AstId> | undefined
}
export class Documented extends Ast {
  declare fields: FixedMapView<AstFields & DocumentedFields>
  constructor(module: Module, fields: FixedMapView<AstFields & DocumentedFields>) {
    super(module, fields)
  }

  static concrete(
    module: MutableModule,
    open: NodeChild<Token> | undefined,
    elements: NodeChild<Owned | Token>[],
    newlines: NodeChild<Token>[],
    expression: NodeChild<Owned> | undefined,
  ) {
    const base = module.baseObject('Documented')
    const id_ = base.get('id')
    const fields = setAll(base, {
      open,
      elements: elements.map((elem) => concreteChild(module, elem, id_)),
      newlines,
      expression: concreteChild(module, expression, id_),
    })
    return asOwned(new MutableDocumented(module, fields))
  }

  get expression(): Ast | undefined {
    return this.module.checkedGet(this.fields.get('expression')?.node)
  }

  *concreteChildren(): IterableIterator<NodeChild> {
    const { open, elements, newlines, expression } = getAll(this.fields)
    if (open) yield open
    yield* elements
    yield* newlines
    if (expression) yield expression
  }
}

export class MutableDocumented extends Documented implements MutableAst {
  declare readonly module: MutableModule
  declare readonly fields: FixedMap<AstFields & DocumentedFields>

  setExpression<T extends MutableAst>(value: Owned<T> | undefined) {
    this.fields.set('expression', unspaced(this.claimChild(value)))
  }

  replaceChild<T extends MutableAst>(target: AstId, replacement: Owned<T>) {
    if (this.fields.get('expression')?.node === target) {
      this.setExpression(replacement)
    } else {
      const replacement_ = unspaced(this.claimChild(replacement))
      this.fields.set(
        'elements',
        this.fields.get('elements').map((child) => (child.node === target ? replacement_ : child)),
      )
    }
  }
}
export interface MutableDocumented extends Documented, MutableAst {
  get expression(): MutableAst | undefined
}
applyMixins(MutableDocumented, [MutableAst])

type InvalidFields = { expression: NodeChild<AstId> }
export class Invalid extends Ast {
  declare fields: FixedMapView<AstFields & InvalidFields>
  constructor(module: Module, fields: FixedMapView<AstFields & InvalidFields>) {
    super(module, fields)
  }

  static concrete(module: MutableModule, expression: NodeChild<Owned>) {
    const base = module.baseObject('Invalid')
    return asOwned(new MutableInvalid(module, invalidFields(module, base, expression)))
  }

  get expression(): Ast {
    return this.module.checkedGet(this.fields.get('expression').node)
  }

  *concreteChildren(): IterableIterator<NodeChild> {
    yield this.fields.get('expression')
  }
}

function invalidFields(
  module: MutableModule,
  base: FixedMap<AstFields>,
  expression: NodeChild<Owned>,
): FixedMap<AstFields & InvalidFields> {
  const id_ = base.get('id')
  return setAll(base, { expression: concreteChild(module, expression, id_) })
}

export class MutableInvalid extends Invalid implements MutableAst {
  declare readonly module: MutableModule
  declare readonly fields: FixedMap<AstFields & InvalidFields>

  /** Private, because it makes more sense to `.replace` the `Invalid` node. */
  private setExpression<T extends MutableAst>(value: Owned<T>) {
    this.fields.set('expression', unspaced(this.claimChild(value)))
  }

  replaceChild<T extends MutableAst>(target: AstId, replacement: Owned<T>) {
    assertEqual(this.fields.get('expression').node, target)
    this.setExpression(replacement)
  }
}
export interface MutableInvalid extends Invalid, MutableAst {
  /** The `expression` getter is intentionally not narrowed to provide mutable access:
   *  It makes more sense to `.replace` the `Invalid` node. */
}
applyMixins(MutableInvalid, [MutableAst])

type MutableRootPointer = MutableInvalid & { get expression(): MutableAst | undefined }
/** @internal */
export type RootPointer = Invalid

type GroupFields = {
  open: NodeChild<SyncTokenId> | undefined
  expression: NodeChild<AstId> | undefined
  close: NodeChild<SyncTokenId> | undefined
}
export class Group extends Ast {
  declare fields: FixedMapView<AstFields & GroupFields>
  constructor(module: Module, fields: FixedMapView<AstFields & GroupFields>) {
    super(module, fields)
  }

  static concrete(
    module: MutableModule,
    open: NodeChild<Token> | undefined,
    expression: NodeChild<Owned> | undefined,
    close: NodeChild<Token> | undefined,
  ) {
    const base = module.baseObject('Group')
    const id_ = base.get('id')
    const fields = setAll(base, { open, expression: concreteChild(module, expression, id_), close })
    return asOwned(new MutableGroup(module, fields))
  }

  get expression(): Ast | undefined {
    return this.module.checkedGet(this.fields.get('expression')?.node)
  }

  *concreteChildren(): IterableIterator<NodeChild> {
    const { open, expression, close } = getAll(this.fields)
    if (open) yield open
    if (expression) yield expression
    if (close) yield close
  }
}

export class MutableGroup extends Group implements MutableAst {
  declare readonly module: MutableModule
  declare readonly fields: FixedMap<AstFields & GroupFields>

  setExpression<T extends MutableAst>(value: Owned<T> | undefined) {
    this.fields.set('expression', unspaced(this.claimChild(value)))
  }

  replaceChild<T extends MutableAst>(target: AstId, replacement: Owned<T>) {
    assertEqual(this.fields.get('expression')?.node, target)
    this.setExpression(replacement)
  }
}
export interface MutableGroup extends Group, MutableAst {
  get expression(): MutableAst | undefined
}
applyMixins(MutableGroup, [MutableAst])

type NumericLiteralFields = {
  tokens: NodeChild<SyncTokenId>[]
}
export class NumericLiteral extends Ast {
  declare fields: FixedMapView<AstFields & NumericLiteralFields>
  constructor(module: Module, fields: FixedMapView<AstFields & NumericLiteralFields>) {
    super(module, fields)
  }

  static concrete(module: MutableModule, tokens: NodeChild<Token>[]) {
    const base = module.baseObject('NumericLiteral')
    const fields = setAll(base, { tokens })
    return asOwned(new MutableNumericLiteral(module, fields))
  }

  concreteChildren(): IterableIterator<NodeChild> {
    return this.fields.get('tokens')[Symbol.iterator]()
  }
}

export class MutableNumericLiteral extends NumericLiteral implements MutableAst {
  declare readonly module: MutableModule
  declare readonly fields: FixedMap<AstFields & NumericLiteralFields>

  replaceChild<T extends MutableAst>(target: AstId, replacement: Owned<T>) {}
}
export interface MutableNumericLiteral extends NumericLiteral, MutableAst {}
applyMixins(MutableNumericLiteral, [MutableAst])

/** The actual contents of an `ArgumentDefinition` are complex, but probably of more interest to the compiler than the
 *  GUI. We just need to represent them faithfully and create the simple cases. */
type ArgumentDefinition = NodeChild<Ast | Token>[]
type RawArgumentDefinition = NodeChild[]
type OwnedArgumentDefinition = NodeChild<Owned | Token>[]

function argumentDefinitionsToRaw(
  module: MutableModule,
  defs: OwnedArgumentDefinition[],
  parent: AstId,
): RawArgumentDefinition[] {
  return defs.map((def) =>
    def.map((part) => ({
      ...part,
      node: part.node instanceof Token ? part.node : claimChild(module, part.node, parent),
    })),
  )
}

type FunctionFields = {
  name: NodeChild<AstId>
  argumentDefinitions: RawArgumentDefinition[]
  equals: NodeChild<SyncTokenId>
  body: NodeChild<AstId> | undefined
}
export class Function extends Ast {
  declare fields: FixedMapView<AstFields & FunctionFields>
  constructor(module: Module, fields: FixedMapView<AstFields & FunctionFields>) {
    super(module, fields)
  }

  get name(): Ast {
    return this.module.checkedGet(this.fields.get('name').node)
  }
  get body(): Ast | undefined {
    return this.module.checkedGet(this.fields.get('body')?.node)
  }
  get argumentDefinitions(): ArgumentDefinition[] {
    return this.fields.get('argumentDefinitions').map((raw) =>
      raw.map((part) => ({
        ...part,
        node: this.module.getAny(part.node),
      })),
    )
  }

  static concrete(
    module: MutableModule,
    name: NodeChild<Owned>,
    argumentDefinitions: OwnedArgumentDefinition[],
    equals: NodeChild<Token>,
    body: NodeChild<Owned> | undefined,
  ) {
    const base = module.baseObject('Function')
    const id_ = base.get('id')
    const fields = setAll(base, {
      name: concreteChild(module, name, id_),
      argumentDefinitions: argumentDefinitionsToRaw(module, argumentDefinitions, id_),
      equals,
      body: concreteChild(module, body, id_),
    })
    return asOwned(new MutableFunction(module, fields))
  }

  static new(
    module: MutableModule,
    name: IdentLike,
    argumentDefinitions: OwnedArgumentDefinition[],
    body: Owned,
  ): Owned<MutableFunction> {
    // Note that a function name may not be an operator if the function is not in the body of a type definition, but we
    // can't easily enforce that because we don't currently make a syntactic distinction between top-level functions and
    // type methods.
    return MutableFunction.concrete(
      module,
      unspaced(Ident.newAllowingOperators(module, name)),
      argumentDefinitions,
      spaced(makeEquals()),
      autospaced(body),
    )
  }

  /** Construct a function with simple (name-only) arguments and a body block. */
  static fromStatements(
    module: MutableModule,
    name: IdentLike,
    argumentNames: StrictIdentLike[],
    statements: Owned[],
    trailingNewline?: boolean,
  ): Owned<MutableFunction> {
    const statements_: OwnedBlockLine[] = statements.map((statement) => ({
      expression: unspaced(statement),
    }))
    if (trailingNewline) {
      statements_.push({ expression: undefined })
    }
    const argumentDefinitions = argumentNames.map((name) => [spaced(Ident.new(module, name))])
    const body = BodyBlock.new(statements_, module)
    return MutableFunction.new(module, name, argumentDefinitions, body)
  }

  *bodyExpressions(): IterableIterator<Ast> {
    const body = this.body
    if (body instanceof BodyBlock) {
      yield* body.statements()
    } else if (body) {
      yield body
    }
  }

  *concreteChildren(): IterableIterator<NodeChild> {
    const { name, argumentDefinitions, equals, body } = getAll(this.fields)
    yield name
    for (const def of argumentDefinitions) yield* def
    yield { whitespace: equals.whitespace ?? ' ', node: this.module.getToken(equals.node) }
    if (body) yield body
  }
}

export class MutableFunction extends Function implements MutableAst {
  declare readonly module: MutableModule
  declare readonly fields: FixedMap<AstFields & FunctionFields>

  setName<T extends MutableAst>(value: Owned<T>) {
    this.fields.set('name', unspaced(this.claimChild(value)))
  }
  setBody<T extends MutableAst>(value: Owned<T> | undefined) {
    this.fields.set('body', unspaced(this.claimChild(value)))
  }
  setArgumentDefinitions(defs: OwnedArgumentDefinition[]) {
    this.fields.set('argumentDefinitions', argumentDefinitionsToRaw(this.module, defs, this.id))
  }

  /** Returns the body, after converting it to a block if it was empty or an inline expression. */
  bodyAsBlock(): MutableBodyBlock {
    const oldBody = this.body
    if (oldBody instanceof MutableBodyBlock) return oldBody
    const newBody = BodyBlock.new([], this.module)
    if (oldBody) newBody.push(oldBody.take())
    return newBody
  }

  replaceChild<T extends MutableAst>(target: AstId, replacement: Owned<T>) {
    const { name, argumentDefinitions, body } = getAll(this.fields)
    if (name.node === target) {
      this.setName(replacement)
    } else if (body?.node === target) {
      this.setBody(replacement)
    } else {
      const replacement_ = this.claimChild(replacement)
      const replaceChild = (child: NodeChild) =>
        child.node === target ? { ...child, node: replacement_ } : child
      this.fields.set(
        'argumentDefinitions',
        argumentDefinitions.map((def) => def.map(replaceChild)),
      )
    }
  }
}
export interface MutableFunction extends Function, MutableAst {
  get name(): MutableAst
  get body(): MutableAst | undefined
}
applyMixins(MutableFunction, [MutableAst])

type AssignmentFields = {
  pattern: NodeChild<AstId>
  equals: NodeChild<SyncTokenId>
  expression: NodeChild<AstId>
}
export class Assignment extends Ast {
  declare fields: FixedMapView<AstFields & AssignmentFields>
  constructor(module: Module, fields: FixedMapView<AstFields & AssignmentFields>) {
    super(module, fields)
  }

  static concrete(
    module: MutableModule,
    pattern: NodeChild<Owned>,
    equals: NodeChild<Token>,
    expression: NodeChild<Owned>,
  ) {
    const base = module.baseObject('Assignment')
    const id_ = base.get('id')
    const fields = setAll(base, {
      pattern: concreteChild(module, pattern, id_),
      equals,
      expression: concreteChild(module, expression, id_),
    })
    return asOwned(new MutableAssignment(module, fields))
  }

  static new(module: MutableModule, ident: StrictIdentLike, expression: Owned) {
    return Assignment.concrete(
      module,
      unspaced(Ident.new(module, ident)),
      spaced(makeEquals()),
      spaced(expression),
    )
  }

  get pattern(): Ast {
    return this.module.checkedGet(this.fields.get('pattern').node)
  }
  get expression(): Ast {
    return this.module.checkedGet(this.fields.get('expression').node)
  }

  *concreteChildren(): IterableIterator<NodeChild> {
    const { pattern, equals, expression } = getAll(this.fields)
    yield pattern
    yield {
      whitespace: equals.whitespace ?? expression.whitespace ?? ' ',
      node: equals.node,
    }
    yield expression
  }
}

export class MutableAssignment extends Assignment implements MutableAst {
  declare readonly module: MutableModule
  declare readonly fields: FixedMap<AstFields & AssignmentFields>

  setPattern<T extends MutableAst>(value: Owned<T>) {
    this.fields.set('pattern', unspaced(this.claimChild(value)))
  }
  setExpression<T extends MutableAst>(value: Owned<T>) {
    setNode(this.fields, 'expression', this.claimChild(value))
  }

  replaceChild<T extends MutableAst>(target: AstId, replacement: Owned<T>) {
    const { pattern, expression } = getAll(this.fields)
    if (pattern.node === target) {
      this.setPattern(replacement)
    } else if (expression.node === target) {
      this.setExpression(replacement)
    }
  }
}
export interface MutableAssignment extends Assignment, MutableAst {
  get pattern(): MutableAst
  get expression(): MutableAst
}
applyMixins(MutableAssignment, [MutableAst])

type BodyBlockFields = {
  lines: RawBlockLine[]
}
export class BodyBlock extends Ast {
  declare fields: FixedMapView<AstFields & BodyBlockFields>
  constructor(module: Module, fields: FixedMapView<AstFields & BodyBlockFields>) {
    super(module, fields)
  }

  static concrete(module: MutableModule, lines: OwnedBlockLine[]) {
    const base = module.baseObject('BodyBlock')
    const id_ = base.get('id')
    const fields = setAll(base, {
      lines: lines.map((line) => lineToRaw(line, module, id_)),
    })
    return asOwned(new MutableBodyBlock(module, fields))
  }

  static new(lines: OwnedBlockLine[], module: MutableModule) {
    return BodyBlock.concrete(module, lines)
  }

  get lines(): BlockLine[] {
    return this.fields.get('lines').map((line) => lineFromRaw(line, this.module))
  }

  *statements(): IterableIterator<Ast> {
    for (const line of this.lines) {
      if (line.expression) yield line.expression.node
    }
  }

  *concreteChildren(): IterableIterator<NodeChild> {
    for (const line of this.fields.get('lines')) {
      yield line.newline ?? { node: Token.new('\n', RawAst.Token.Type.Newline) }
      if (line.expression) yield line.expression
    }
  }

  printSubtree(info: SpanMap, offset: number, parentIndent: string | undefined): string {
    let blockIndent: string | undefined
    let code = ''
    for (const line of this.fields.get('lines')) {
      code += line.newline.whitespace ?? ''
      const newlineCode = this.module.getToken(line.newline.node).code()
      // Only print a newline if this isn't the first line in the output, or it's a comment.
      if (offset || code || newlineCode.startsWith('#')) {
        // If this isn't the first line in the output, but there is a concrete newline token:
        // if it's a zero-length newline, ignore it and print a normal newline.
        code += newlineCode || '\n'
      }
      if (line.expression) {
        if (blockIndent === undefined) {
          if ((line.expression.whitespace?.length ?? 0) > (parentIndent?.length ?? 0)) {
            blockIndent = line.expression.whitespace!
          } else if (parentIndent !== undefined) {
            blockIndent = parentIndent + '    '
          } else {
            blockIndent = ''
          }
        }
        const validIndent = (line.expression.whitespace?.length ?? 0) > (parentIndent?.length ?? 0)
        code += validIndent ? line.expression.whitespace : blockIndent
        const lineNode = this.module.checkedGet(line.expression.node)
        assertEqual(lineNode.id, line.expression.node)
        assertEqual(parentId(lineNode), this.id)
        code += lineNode.printSubtree(info, offset + code.length, blockIndent)
      }
    }
    const span = nodeKey(offset, code.length)
    map.setIfUndefined(info.nodes, span, (): Ast[] => []).push(this)
    return code
  }
}

export class MutableBodyBlock extends BodyBlock implements MutableAst {
  declare readonly module: MutableModule
  declare readonly fields: FixedMap<AstFields & BodyBlockFields>

  updateLines(map: (lines: OwnedBlockLine[]) => OwnedBlockLine[]) {
    return this.setLines(map(this.takeLines()))
  }
  takeLines(): OwnedBlockLine[] {
    return this.fields.get('lines').map((line) => ownedLineFromRaw(line, this.module))
  }
  setLines(lines: OwnedBlockLine[]) {
    this.fields.set(
      'lines',
      lines.map((line) => lineToRaw(line, this.module, this.id)),
    )
  }

  /** Insert the given statement(s) starting at the specified line index. */
  insert(index: number, ...statements: Owned[]) {
    const before = this.fields.get('lines').slice(0, index)
    const insertions = statements.map((statement) => ({
      newline: unspaced(Token.new('\n', RawAst.Token.Type.Newline)),
      expression: unspaced(this.claimChild(statement)),
    }))
    const after = this.fields.get('lines').slice(index)
    this.fields.set('lines', [...before, ...insertions, ...after])
  }

  push(statement: Owned) {
    const oldLines = this.fields.get('lines')
    const newLine = {
      newline: unspaced(Token.new('\n', RawAst.Token.Type.Newline)),
      expression: unspaced(this.claimChild(statement)),
    }
    this.fields.set('lines', [...oldLines, newLine])
  }

  filter(keep: (ast: MutableAst) => boolean) {
    const oldLines = this.fields.get('lines')
    const filteredLines = oldLines.filter((line) => {
      if (!line.expression) return true
      return keep(this.module.checkedGet(line.expression.node))
    })
    this.fields.set('lines', filteredLines)
  }

  replaceChild<T extends MutableAst>(target: AstId, replacement: Owned<T>) {
    const replacement_ = this.claimChild(replacement)
    const updateLine = (line: RawBlockLine) =>
      line.expression?.node === target
        ? { ...line, expression: { ...line.expression, node: replacement_ } }
        : line
    this.fields.set('lines', this.fields.get('lines').map(updateLine))
  }
}
export interface MutableBodyBlock extends BodyBlock, MutableAst {
  statements(): IterableIterator<MutableAst>
}
applyMixins(MutableBodyBlock, [MutableAst])

type RawLine<T> = {
  newline: NodeChild<SyncTokenId>
  expression: NodeChild<T> | undefined
}
type Line<T> = {
  newline?: NodeChild<Token> | undefined
  expression: NodeChild<T> | undefined
}

type RawBlockLine = RawLine<AstId>
export type BlockLine = Line<Ast>
export type OwnedBlockLine = Line<Owned>

function lineFromRaw(raw: RawBlockLine, module: Module): BlockLine {
  const expression = raw.expression ? module.checkedGet(raw.expression.node) : undefined
  return {
    newline: { ...raw.newline, node: module.getToken(raw.newline.node) },
    expression: expression
      ? {
          whitespace: raw.expression?.whitespace,
          node: expression,
        }
      : undefined,
  }
}

function ownedLineFromRaw(raw: RawBlockLine, module: MutableModule): OwnedBlockLine {
  const expression = raw.expression
    ? module.checkedGet(raw.expression.node).takeIfParented()
    : undefined
  return {
    newline: { ...raw.newline, node: module.getToken(raw.newline.node) },
    expression: expression
      ? {
          whitespace: raw.expression?.whitespace,
          node: expression,
        }
      : undefined,
  }
}

function lineToRaw(line: OwnedBlockLine, module: MutableModule, block: AstId): RawBlockLine {
  return {
    newline: line.newline ?? unspaced(Token.new('\n', RawAst.Token.Type.Newline)),
    expression: line.expression
      ? {
          whitespace: line.expression?.whitespace,
          node: claimChild(module, line.expression.node, block),
        }
      : undefined,
  }
}

type IdentFields = {
  token: NodeChild<SyncTokenId>
}
export class Ident extends Ast {
  declare fields: FixedMapView<AstFields & IdentFields>
  constructor(module: Module, fields: FixedMapView<AstFields & IdentFields>) {
    super(module, fields)
  }

  get token(): IdentifierToken {
    return this.module.getToken(this.fields.get('token').node) as IdentifierToken
  }

  static concrete(module: MutableModule, token: NodeChild<Token>) {
    const base = module.baseObject('Ident')
    const fields = setAll(base, { token })
    return asOwned(new MutableIdent(module, fields))
  }

  static new(module: MutableModule, ident: StrictIdentLike) {
    return Ident.concrete(module, unspaced(toIdentStrict(ident)))
  }

  /** @internal */
  static newAllowingOperators(module: MutableModule, ident: IdentLike) {
    return Ident.concrete(module, unspaced(toIdent(ident)))
  }

  *concreteChildren(): IterableIterator<NodeChild> {
    yield this.fields.get('token')
  }

  code(): Identifier {
    return this.token.code() as Identifier
  }
}
export class MutableIdent extends Ident implements MutableAst {
  declare readonly module: MutableModule
  declare readonly fields: FixedMap<AstFields & IdentFields>

  setToken(ident: IdentLike) {
    this.fields.set('token', unspaced(toIdent(ident)))
  }

  replaceChild<T extends MutableAst>(target: AstId, replacement: Owned<T>) {}

  code(): Identifier {
    return this.token.code()
  }
}
export interface MutableIdent extends Ident, MutableAst {}
applyMixins(MutableIdent, [MutableAst])

type WildcardFields = {
  token: NodeChild<SyncTokenId>
}
export class Wildcard extends Ast {
  declare fields: FixedMapView<AstFields & WildcardFields>
  constructor(module: Module, fields: FixedMapView<AstFields & WildcardFields>) {
    super(module, fields)
  }

  get token(): Token {
    return this.module.getToken(this.fields.get('token').node)
  }

  static concrete(module: MutableModule, token: NodeChild<Token>) {
    const base = module.baseObject('Wildcard')
    const fields = setAll(base, { token })
    return asOwned(new MutableWildcard(module, fields))
  }

  static new(module: MutableModule) {
    const token = Token.new('_', RawAst.Token.Type.Wildcard)
    return this.concrete(module, unspaced(token))
  }

  *concreteChildren(): IterableIterator<NodeChild> {
    yield this.fields.get('token')
  }
}

export class MutableWildcard extends Wildcard implements MutableAst {
  declare readonly module: MutableModule
  declare readonly fields: FixedMap<AstFields & WildcardFields>

  replaceChild<T extends MutableAst>(target: AstId, replacement: Owned<T>) {}
}
export interface MutableWildcard extends Wildcard, MutableAst {}
applyMixins(MutableWildcard, [MutableAst])

export function abstract(
  module: MutableModule,
  tree: RawAst.Tree,
  code: string,
): { root: Owned; spans: SpanMap; toRaw: Map<AstId, RawAst.Tree> } {
  const tokens = new Map()
  const nodes = new Map()
  const toRaw = new Map()
  const root = abstractTree(module, tree, code, nodes, tokens, toRaw).node
  const spans = { tokens, nodes }
  return { root, spans, toRaw }
}

function abstractTree(
  module: MutableModule,
  tree: RawAst.Tree,
  code: string,
  nodesOut: NodeSpanMap,
  tokensOut: TokenSpanMap,
  toRaw: Map<AstId, RawAst.Tree>,
): { whitespace: string | undefined; node: Owned } {
  const recurseTree = (tree: RawAst.Tree) =>
    abstractTree(module, tree, code, nodesOut, tokensOut, toRaw)
  const recurseToken = (token: RawAst.Token.Token) => abstractToken(token, code, tokensOut)
  const visitChildren = (tree: LazyObject) => {
    const children: NodeChild<Owned | Token>[] = []
    const visitor = (child: LazyObject) => {
      if (RawAst.Tree.isInstance(child)) {
        children.push(recurseTree(child))
      } else if (RawAst.Token.isInstance(child)) {
        children.push(recurseToken(child))
      } else {
        child.visitChildren(visitor)
      }
    }
    tree.visitChildren(visitor)
    return children
  }
  const whitespaceStart = tree.whitespaceStartInCodeParsed
  const whitespaceEnd = whitespaceStart + tree.whitespaceLengthInCodeParsed
  const whitespace = code.substring(whitespaceStart, whitespaceEnd)
  const codeStart = whitespaceEnd
  const codeEnd = codeStart + tree.childrenLengthInCodeParsed
  const spanKey = nodeKey(codeStart, codeEnd - codeStart)
  let node: Owned
  switch (tree.type) {
    case RawAst.Tree.Type.BodyBlock: {
      const lines = Array.from(tree.statements, (line) => {
        const newline = recurseToken(line.newline)
        const expression = line.expression ? recurseTree(line.expression) : undefined
        return { newline, expression }
      })
      node = BodyBlock.concrete(module, lines)
      break
    }
    case RawAst.Tree.Type.Function: {
      const name = recurseTree(tree.name)
      const argumentDefinitions = Array.from(tree.args, (arg) => visitChildren(arg))
      const equals = recurseToken(tree.equals)
      const body = tree.body !== undefined ? recurseTree(tree.body) : undefined
      node = Function.concrete(module, name, argumentDefinitions, equals, body)
      break
    }
    case RawAst.Tree.Type.Ident: {
      const token = recurseToken(tree.token)
      node = Ident.concrete(module, token)
      break
    }
    case RawAst.Tree.Type.Assignment: {
      const pattern = recurseTree(tree.pattern)
      const equals = recurseToken(tree.equals)
      const value = recurseTree(tree.expr)
      node = Assignment.concrete(module, pattern, equals, value)
      break
    }
    case RawAst.Tree.Type.App: {
      const func = recurseTree(tree.func)
      const arg = recurseTree(tree.arg)
      node = App.concrete(module, func, undefined, undefined, arg)
      break
    }
    case RawAst.Tree.Type.NamedApp: {
      const func = recurseTree(tree.func)
      const open = tree.open ? recurseToken(tree.open) : undefined
      const name = recurseToken(tree.name)
      const equals = recurseToken(tree.equals)
      const arg = recurseTree(tree.arg)
      const close = tree.close ? recurseToken(tree.close) : undefined
      const parens = open && close ? { open, close } : undefined
      const nameSpecification = { name, equals }
      node = App.concrete(module, func, parens, nameSpecification, arg)
      break
    }
    case RawAst.Tree.Type.UnaryOprApp: {
      const opr = recurseToken(tree.opr)
      const arg = tree.rhs ? recurseTree(tree.rhs) : undefined
      if (arg && opr.node.code() === '-') {
        node = NegationApp.concrete(module, opr, arg)
      } else {
        node = UnaryOprApp.concrete(module, opr, arg)
      }
      break
    }
    case RawAst.Tree.Type.OprApp: {
      const lhs = tree.lhs ? recurseTree(tree.lhs) : undefined
      const opr = tree.opr.ok
        ? [recurseToken(tree.opr.value)]
        : Array.from(tree.opr.error.payload.operators, recurseToken)
      const rhs = tree.rhs ? recurseTree(tree.rhs) : undefined
      if (opr.length === 1 && opr[0]?.node.code() === '.' && rhs?.node instanceof MutableIdent) {
        // Propagate type.
        const rhs_ = { ...rhs, node: rhs.node }
        node = PropertyAccess.concrete(module, lhs, opr[0], rhs_)
      } else {
        node = OprApp.concrete(module, lhs, opr, rhs)
      }
      break
    }
    case RawAst.Tree.Type.Number: {
      const tokens = []
      if (tree.base) tokens.push(recurseToken(tree.base))
      if (tree.integer) tokens.push(recurseToken(tree.integer))
      if (tree.fractionalDigits) {
        tokens.push(recurseToken(tree.fractionalDigits.dot))
        tokens.push(recurseToken(tree.fractionalDigits.digits))
      }
      node = NumericLiteral.concrete(module, tokens)
      break
    }
    case RawAst.Tree.Type.Wildcard: {
      const token = recurseToken(tree.token)
      node = Wildcard.concrete(module, token)
      break
    }
    // These expression types are (or will be) used for backend analysis.
    // The frontend can ignore them, avoiding some problems with expressions sharing spans
    // (which makes it impossible to give them unique IDs in the current IdMap format).
    case RawAst.Tree.Type.OprSectionBoundary:
    case RawAst.Tree.Type.TemplateFunction:
      return { whitespace, node: recurseTree(tree.ast).node }
    case RawAst.Tree.Type.Invalid: {
      const expression = recurseTree(tree.ast)
      node = Invalid.concrete(module, expression)
      break
    }
    case RawAst.Tree.Type.Group: {
      const open = tree.open ? recurseToken(tree.open) : undefined
      const expression = tree.body ? recurseTree(tree.body) : undefined
      const close = tree.close ? recurseToken(tree.close) : undefined
      node = Group.concrete(module, open, expression, close)
      break
    }
    case RawAst.Tree.Type.TextLiteral: {
      const open = tree.open ? recurseToken(tree.open) : undefined
      const newline = tree.newline ? recurseToken(tree.newline) : undefined
      const elements = []
      for (const e of tree.elements) {
        elements.push(...visitChildren(e))
      }
      const close = tree.close ? recurseToken(tree.close) : undefined
      node = TextLiteral.concrete(module, open, newline, elements, close)
      break
    }
    case RawAst.Tree.Type.Documented: {
      const open = recurseToken(tree.documentation.open)
      const elements = []
      for (const e of tree.documentation.elements) {
        elements.push(...visitChildren(e))
      }
      const newlines = Array.from(tree.documentation.newlines, recurseToken)
      const expression = tree.expression ? recurseTree(tree.expression) : undefined
      node = Documented.concrete(module, open, elements, newlines, expression)
      break
    }
    case RawAst.Tree.Type.Import: {
      const recurseBody = (tree: RawAst.Tree) => {
        const body = recurseTree(tree)
        if (body.node instanceof Invalid && body.node.code() === '') return undefined
        return body
      }
      const recurseSegment = (segment: RawAst.MultiSegmentAppSegment) => ({
        header: recurseToken(segment.header),
        body: segment.body ? recurseBody(segment.body) : undefined,
      })
      const polyglot = tree.polyglot ? recurseSegment(tree.polyglot) : undefined
      const from = tree.from ? recurseSegment(tree.from) : undefined
      const import_ = recurseSegment(tree.import)
      const all = tree.all ? recurseToken(tree.all) : undefined
      const as = tree.as ? recurseSegment(tree.as) : undefined
      const hiding = tree.hiding ? recurseSegment(tree.hiding) : undefined
      node = Import.concrete(module, polyglot, from, import_, all, as, hiding)
      break
    }
    default: {
      node = Generic.concrete(module, visitChildren(tree))
    }
  }
  toRaw.set(node.id, tree)
  map.setIfUndefined(nodesOut, spanKey, (): Ast[] => []).push(node)
  return { node, whitespace }
}

function abstractToken(
  token: RawAst.Token,
  code: string,
  tokensOut: TokenSpanMap,
): { whitespace: string; node: Token } {
  const whitespaceStart = token.whitespaceStartInCodeBuffer
  const whitespaceEnd = whitespaceStart + token.whitespaceLengthInCodeBuffer
  const whitespace = code.substring(whitespaceStart, whitespaceEnd)
  const codeStart = token.startInCodeBuffer
  const codeEnd = codeStart + token.lengthInCodeBuffer
  const tokenCode = code.substring(codeStart, codeEnd)
  const key = tokenKey(codeStart, codeEnd - codeStart)
  const node = Token.new(tokenCode, token.type)
  tokensOut.set(key, node)
  return { whitespace, node }
}

declare const nodeKeyBrand: unique symbol
export type NodeKey = SourceRangeKey & { [nodeKeyBrand]: never }
declare const tokenKeyBrand: unique symbol
export type TokenKey = SourceRangeKey & { [tokenKeyBrand]: never }
function nodeKey(start: number, length: number): NodeKey {
  return sourceRangeKey([start, start + length]) as NodeKey
}
function tokenKey(start: number, length: number): TokenKey {
  return sourceRangeKey([start, start + length]) as TokenKey
}

type NodeSpanMap = Map<NodeKey, Ast[]>
type TokenSpanMap = Map<TokenKey, Token>

interface SpanMap {
  nodes: NodeSpanMap
  tokens: TokenSpanMap
}

interface PrintedSource {
  info: SpanMap
  code: string
}

export function spanMapToIdMap(spans: SpanMap): IdMap {
  const idMap = new IdMap()
  for (const [key, token] of spans.tokens.entries()) {
    assert(isUuid(token.id))
    idMap.insertKnownId(sourceRangeFromKey(key), token.id)
  }
  for (const [key, asts] of spans.nodes.entries()) {
    for (const ast of asts) {
      assert(isUuid(ast.externalId))
      idMap.insertKnownId(sourceRangeFromKey(key), ast.externalId)
    }
  }
  return idMap
}

function spanMapToSpanGetter(spans: SpanMap): (id: AstId) => SourceRange | undefined {
  const reverseMap = new Map<AstId, SourceRange>()
  for (const [key, asts] of spans.nodes) {
    for (const ast of asts) {
      reverseMap.set(ast.id, sourceRangeFromKey(key))
    }
  }
  return (id) => reverseMap.get(id)
}

/** Return stringification with associated ID map. This is only exported for testing. */
export function print(ast: Ast): PrintedSource {
  const info: SpanMap = {
    nodes: new Map(),
    tokens: new Map(),
  }
  const code = ast.printSubtree(info, 0, undefined)
  return { info, code }
}

/** Parse the input as a block. */
export function parseBlock(code: string, inModule?: MutableModule) {
  return parseBlockWithSpans(code, inModule).root
}

/** Parse the input. If it contains a single expression at the top level, return it; otherwise, return a block. */
export function parse(code: string, module?: MutableModule): Owned {
  const module_ = module ?? MutableModule.Transient()
  const ast = parseBlock(code, module_)
  const [expr] = ast.statements()
  if (!expr) return ast
  const parent = parentId(expr)
  if (parent) module_.delete(parent)
  expr.fields.set('parent', undefined)
  return asOwned(expr)
}

export function parseBlockWithSpans(
  code: string,
  inModule?: MutableModule,
): { root: Owned<MutableBodyBlock>; spans: SpanMap } {
  const tree = parseEnso(code)
  const module = inModule ?? MutableModule.Transient()
  return fromRaw(tree, code, module)
}

function fromRaw(
  tree: RawAst.Tree,
  code: string,
  inModule?: MutableModule,
): {
  root: Owned<MutableBodyBlock>
  spans: SpanMap
  toRaw: Map<AstId, RawAst.Tree>
} {
  const module = inModule ?? MutableModule.Transient()
  const ast = abstract(module, tree, code)
  const spans = ast.spans
  // The root of the tree produced by the parser is always a `BodyBlock`.
  const root = ast.root as Owned<MutableBodyBlock>
  return { root, spans, toRaw: ast.toRaw }
}

export function parseExtended(code: string, idMap?: IdMap | undefined, inModule?: MutableModule) {
  const rawRoot = parseEnso(code)
  const module = inModule ?? MutableModule.Transient()
  const { root, spans, toRaw, idMapUpdates } = module.ydoc.transact(() => {
    const { root, spans, toRaw } = fromRaw(rawRoot, code, module)
    root.module.replaceRoot(root)
    const idMapUpdates = idMap ? setExternalIds(root.module, spans, idMap) : 0
    return { root, spans, toRaw, idMapUpdates }
  })
  const getSpan = spanMapToSpanGetter(spans)
  const idMapOut = spanMapToIdMap(spans)
  return { root, idMap: idMapOut, getSpan, toRaw, idMapUpdates }
}

export function setExternalIds(module: MutableModule, spans: SpanMap, ids: IdMap) {
  let astsMatched = 0
  let idsUnmatched = 0
  let asts = 0
  module.root()?.visitRecursiveAst((_ast) => (asts += 1))
  for (const [key, externalId] of ids.entries()) {
    const asts = spans.nodes.get(key as NodeKey)
    if (asts) {
      for (const ast of asts) {
        astsMatched += 1
        module.getVersion(ast).setExternalId(externalId)
      }
    } else {
      idsUnmatched += 1
    }
  }
  if (DEBUG)
    console.info(
      `asts=${asts}, astsMatched=${astsMatched}, idsUnmatched=${idsUnmatched}, haveRoot=${!!module.root()}`,
    )
  return module.root() ? asts - astsMatched : 0
}

///////////////// UI extensions ////////////////////////
>>>>>>> 057bf17f

export class ReactiveModule implements Module {
  edit(): MutableModule {
    return this.ymodule.edit()
  }

  root(): Ast | undefined {
    const rootPointer = this.get(ROOT_ID)
    if (!rootPointer) return
    const rootPointer_ = rootPointer as RootPointer
    return rootPointer_.expression
  }

  /////////////////////////////////

  private readonly ymodule: MutableModule
  private readonly nodes: Map<AstId, FixedMapView<AstFields>> = reactive(new Map())
  private readonly spans: Map<AstId, SourceRange> = reactive(new Map())
  private readonly updateHooks: ((dirtyNodes: SetView<AstId>) => void)[] = []

  constructor(base: MutableModule) {
    this.ymodule = base
    base.observe((update) => {
      for (const id of update.addNodes) this.nodes.set(id, new Map() as any)
      for (const id of update.deleteNodes) this.nodes.delete(id)
      for (const { id, fields } of update.updateNodes) {
        const node = this.nodes.get(id)
        assertDefined(node)
        for (const [key, value] of fields) {
          const node_ = node as unknown as Map<string, unknown>
          node_.set(key, value)
        }
      }
      this.rebuildSpans(update.deleteNodes)
      const dirtyNodes = new Set<AstId>()
      for (const { id } of update.updateNodes) dirtyNodes.add(id)
      for (const hook of this.updateHooks) hook(dirtyNodes)
    })
  }

  onUpdate(hook: (dirtyNodes: SetView<AstId>) => void) {
    this.updateHooks.push(hook)
  }

  private rebuildSpans(deleted: AstId[]) {
    for (const id of deleted) this.spans.delete(id)
    const root = this.root()
    if (!root) return
    const printed = print(root)
    for (const [key, nodes] of printed.info.nodes) {
      const range = sourceRangeFromKey(key)
      for (const node of nodes) this.spans.set(node.fields.get('id'), range)
    }
  }

  getSpan(id: AstId): SourceRange | undefined {
    return this.spans.get(id)
  }

  checkedGet(id: AstId): Ast
  checkedGet(id: AstId | undefined): Ast | undefined {
    if (!id) return
    const ast = this.get(id)
    assertDefined(ast)
    return ast
  }

  get(id: AstId): Ast | undefined
  get(id: AstId | undefined): Ast | undefined {
    if (!id) return
    const fields = this.nodes.get(id)
    if (!fields) return
    return materialize(this, fields)
  }

  getToken(token: SyncTokenId): Token
  getToken(token: SyncTokenId | undefined): Token | undefined {
    if (!token) return token
    if (token instanceof Token) return token
    return Token.withId(token.code_, token.tokenType_, token.id)
  }

  getAny(node: AstId | SyncTokenId): Ast | Token {
    return isTokenId(node) ? this.getToken(node) : this.checkedGet(node)
  }

  has(id: AstId): boolean {
    return this.nodes.has(id)
  }
}

export class EmptyModule implements Module {
  edit(): never {
    bail(`EmptyModule cannot be edited.`)
  }
  root(): undefined {
    return
  }
  get(_id: AstId | undefined): undefined {
    return
  }
  checkedGet(id: AstId): never
  checkedGet(id: AstId | undefined): undefined {
    if (id) bail(`${id} is not in an EmptyModule.`)
  }
  getToken(token: SyncTokenId): never
  getToken(token: SyncTokenId | undefined): undefined {
    if (token) bail(`EmptyModule contains no tokens.`)
    return
  }
  getAny(node: AstId | SyncTokenId): never {
    bail(`EmptyModule does not contain ${node}.`)
  }
  has(_id: AstId): false {
    return false
  }
  getSpan(_id: AstId): undefined {
    return
  }
}

export interface SetView<Key> {
  has(key: Key): boolean
  [Symbol.iterator](): IterableIterator<Key>
}

export function deserialize(serialized: string): Owned {
  const parsed: SerializedPrintedSource = JSON.parse(serialized)
  const nodes = new Map(unsafeEntries(parsed.info.nodes))
  const tokens = new Map(unsafeEntries(parsed.info.tokens))
  const module = MutableModule.Transient()
  const tree = parseEnso(parsed.code)
  const ast = abstract(module, tree, parsed.code)
  // TODO: ast <- nodes,tokens
  return ast.root
}

interface SerializedInfoMap {
  nodes: Record<NodeKey, AstId[]>
  tokens: Record<TokenKey, TokenId>
}

interface SerializedPrintedSource {
  info: SerializedInfoMap
  code: string
}

export function serialize(ast: Ast): string {
  return JSON.stringify(print(ast))
}

export type TokenTree = (TokenTree | string)[]
export function tokenTree(root: Ast): TokenTree {
  const module = root.module
  return Array.from(root.concreteChildren(), (child) => {
    if (isTokenId(child.node)) {
      return module.getToken(child.node).code()
    } else {
      const node = module.get(child.node)
      return node ? tokenTree(node) : '<missing>'
    }
  })
}

export function tokenTreeWithIds(root: Ast): TokenTree {
  const module = root.module
  return [
    root.externalId,
    ...Array.from(root.concreteChildren(), (child) => {
      if (isTokenId(child.node)) {
        return module.getToken(child.node).code()
      } else {
        const node = module.get(child.node)
        return node ? tokenTreeWithIds(node) : ['<missing>']
      }
    }),
  ]
}

export function moduleMethodNames(topLevel: BodyBlock): Set<string> {
  const result = new Set<string>()
  for (const statement of topLevel.statements()) {
    const inner = statement.innerExpression()
    if (inner instanceof Function) {
      result.add(inner.name.code())
    }
  }
  return result
}

// FIXME: We should use alias analysis to handle ambiguous names correctly.
export function findModuleMethod(topLevel: BodyBlock, name: string): Function | undefined {
  for (const statement of topLevel.statements()) {
    const inner = statement.innerExpression()
    if (inner instanceof Function && inner.name.code() === name) {
      return inner
    }
  }
  return undefined
}

export function functionBlock(topLevel: BodyBlock, name: string) {
  const func = findModuleMethod(topLevel, name)
  if (!(func?.body instanceof BodyBlock)) return undefined
  return func.body
}

export function deleteFromParentBlock(ast: MutableAst) {
  const parent = ast.mutableParent()
  if (parent instanceof MutableBodyBlock)
    parent.updateLines((lines) => lines.filter((line) => line.expression?.node.id !== ast.id))
}

declare const tokenKey: unique symbol
declare module '@/providers/widgetRegistry' {
  export interface WidgetInputTypes {
    [tokenKey]: Token
  }
}<|MERGE_RESOLUTION|>--- conflicted
+++ resolved
@@ -1,15 +1,6 @@
 import { assertDefined, bail } from '@/util/assert'
 import { parseEnso } from '@/util/ast'
-<<<<<<< HEAD
-import { unsafeEntries } from '@/util/record'
-=======
-import { Err, Ok, type Result } from '@/util/data/result'
-import { is_ident_or_operator } from '@/util/ffi'
-import type { LazyObject } from '@/util/parserSupport'
 import { swapKeysAndValues, unsafeEntries } from '@/util/record'
-import * as map from 'lib0/map'
-import * as random from 'lib0/random'
->>>>>>> 057bf17f
 import { reactive } from 'vue'
 import type {
   AstFields,
@@ -25,7 +16,6 @@
   TokenKey,
 } from '../../../shared/ast'
 import {
-<<<<<<< HEAD
   Ast,
   BodyBlock,
   Function,
@@ -40,2778 +30,6 @@
 } from '../../../shared/ast'
 import { sourceRangeFromKey, type SourceRange } from '../../../shared/yjsModel'
 export * from '../../../shared/ast'
-=======
-  IdMap,
-  isUuid,
-  sourceRangeFromKey,
-  sourceRangeKey,
-  type ExternalId,
-  type SourceRange,
-  type SourceRangeKey,
-} from '../../../shared/yjsModel'
-
-const DEBUG = false
-
-declare const brandOwned: unique symbol
-/** Used to mark references required to be unique.
- *
- *  Note that the typesystem cannot stop you from copying an `Owned`,
- *  but that is an easy mistake to see (because it occurs locally).
- *
- *  We can at least require *obtaining* an `Owned`,
- *  which statically prevents the otherwise most likely usage errors when rearranging ASTs.
- */
-export type Owned<T = MutableAst> = T & { [brandOwned]: never }
-function asOwned<T>(t: T): Owned<T> {
-  return t as Owned<T>
-}
-
-export function normalize(rootIn: Ast): Ast {
-  const printed = print(rootIn)
-  const idMap = spanMapToIdMap(printed.info)
-  const module = MutableModule.Transient()
-  const tree = parseEnso(printed.code)
-  const { root: parsed, spans } = abstract(module, tree, printed.code)
-  module.replaceRoot(parsed)
-  setExternalIds(module, spans, idMap)
-  return parsed
-}
-
-export type NodeChild<T = AstId | SyncTokenId> = { whitespace?: string | undefined; node: T }
-
-declare const brandTokenId: unique symbol
-declare const brandAstId: unique symbol
-export type TokenId = ExternalId & { [brandTokenId]: never }
-export type AstId = string & { [brandAstId]: never }
-
-function newExternalId(): ExternalId {
-  return random.uuidv4() as ExternalId
-}
-function newTokenId(): TokenId {
-  return newExternalId() as TokenId
-}
-function newAstId(type: string): AstId {
-  return `ast:${type}#${random.uint53()}` as AstId
-}
-/** Checks whether the input looks like an AstId. */
-export function isAstId(value: string): value is AstId {
-  return /ast:[A-Za-z]*#[0-9]*/.test(value)
-}
-export const ROOT_ID = `Root` as AstId
-
-/** @internal */
-export interface SyncTokenId {
-  readonly id: TokenId
-  code_: string
-  tokenType_: RawAst.Token.Type | undefined
-}
-export class Token implements SyncTokenId {
-  readonly id: TokenId
-  code_: string
-  tokenType_: RawAst.Token.Type | undefined
-
-  private constructor(code: string, type: RawAst.Token.Type | undefined, id: TokenId) {
-    this.id = id
-    this.code_ = code
-    this.tokenType_ = type
-  }
-
-  get externalId(): TokenId {
-    return this.id
-  }
-
-  static new(code: string, type?: RawAst.Token.Type) {
-    return new this(code, type, newTokenId())
-  }
-
-  static withId(code: string, type: RawAst.Token.Type | undefined, id: TokenId) {
-    assert(isUuid(id))
-    return new this(code, type, id)
-  }
-
-  code(): string {
-    return this.code_
-  }
-
-  typeName(): string {
-    if (this.tokenType_) return RawAst.Token.typeNames[this.tokenType_]!
-    else return 'Raw'
-  }
-}
-// We haven't had much need to distinguish token types, but it's useful to know that an identifier token's code is a
-// valid string for an identifier.
-export interface IdentifierOrOperatorIdentifierToken extends Token {
-  code(): IdentifierOrOperatorIdentifier
-}
-export interface IdentifierToken extends Token {
-  code(): Identifier
-}
-
-declare const qualifiedNameBrand: unique symbol
-declare const identifierBrand: unique symbol
-declare const operatorBrand: unique symbol
-
-/** A string representing a valid qualified name of our language.
- *
- * In our language, the segments are separated by `.`. All the segments except the last must be lexical identifiers. The
- * last may be an identifier or a lexical operator. A single identifier is also a valid qualified name.
- */
-export type QualifiedName = string & { [qualifiedNameBrand]: never }
-
-/** A string representing a lexical identifier. */
-export type Identifier = string & { [identifierBrand]: never; [qualifiedNameBrand]: never }
-
-/** A string representing a lexical operator. */
-export type Operator = string & { [operatorBrand]: never; [qualifiedNameBrand]: never }
-
-/** A string that can be parsed as an identifier in some contexts.
- *
- *  If it is lexically an identifier (see `StrictIdentifier`), it can be used as identifier anywhere.
- *
- *  If it is lexically an operator (see `Operator`), it takes the syntactic role of an identifier if it is the RHS of
- *  a `PropertyAccess`, or it is the name of a `Function` being defined within a type. In all other cases, it is not
- *  valid to use a lexical operator as an identifier (rather, it will usually parse as an `OprApp` or `UnaryOprApp`).
- */
-export type IdentifierOrOperatorIdentifier = Identifier | Operator
-
-/** Returns true if `code` can be used as an identifier in some contexts.
- *
- *  If it is lexically an identifier (see `isStrictIdentifier`), it can be used as identifier anywhere.
- *
- *  If it is lexically an operator (see `isOperator`), it takes the syntactic role of an identifier if it is the RHS of
- *  a `PropertyAccess`, or it is the name of a `Function` being defined within a type. In all other cases, it is not
- *  valid to use a lexical operator as an identifier (rather, it will usually parse as an `OprApp` or `UnaryOprApp`).
- */
-export function isIdentifierOrOperatorIdentifier(
-  code: string,
-): code is IdentifierOrOperatorIdentifier {
-  return is_ident_or_operator(code) !== 0
-}
-
-/** Returns true if `code` is lexically an identifier. */
-export function isIdentifier(code: string): code is Identifier {
-  return is_ident_or_operator(code) === 1
-}
-
-/** Returns true if `code` is lexically an operator. */
-export function isOperator(code: string): code is Operator {
-  return is_ident_or_operator(code) === 2
-}
-
-function clone<T>(value: T): T {
-  if (value instanceof Array) {
-    return Array.from(value, clone) as T
-  }
-  if (value && typeof value === 'object') {
-    return cloneObject(value)
-  }
-  return value
-}
-function cloneObject<T extends Object>(object: T): T {
-  const mapEntry = ([name, value]: [string, unknown]) => [name, clone(value)]
-  const properties = Object.fromEntries(Object.entries(object).map(mapEntry))
-  return Object.assign(Object.create(Object.getPrototypeOf(object)), properties)
-}
-
-function spaced<T extends object | string>(node: T): NodeChild<T>
-function spaced<T extends object | string>(node: T | undefined): NodeChild<T> | undefined
-function spaced<T extends object | string>(node: T | undefined): NodeChild<T> | undefined {
-  if (node === undefined) return node
-  return { whitespace: ' ', node }
-}
-
-function unspaced<T extends object | string>(node: T): NodeChild<T>
-function unspaced<T extends object | string>(node: T | undefined): NodeChild<T> | undefined
-function unspaced<T extends object | string>(node: T | undefined): NodeChild<T> | undefined {
-  if (node === undefined) return node
-  return { whitespace: '', node }
-}
-
-function autospaced<T extends object | string>(node: T): NodeChild<T>
-function autospaced<T extends object | string>(node: T | undefined): NodeChild<T> | undefined
-function autospaced<T extends object | string>(node: T | undefined): NodeChild<T> | undefined {
-  if (node === undefined) return node
-  return { node }
-}
-
-function spacedIf<T>(node: T, isSpaced: boolean): NodeChild<T> {
-  return { whitespace: isSpaced ? ' ' : '', node }
-}
-
-export interface Module {
-  edit(): MutableModule
-  root(): Ast | undefined
-  get(id: AstId): Ast | undefined
-  get(id: AstId | undefined): Ast | undefined
-
-  /////////////////////////////////
-
-  checkedGet(id: AstId): Ast
-  checkedGet(id: AstId | undefined): Ast | undefined
-  getToken(token: SyncTokenId): Token
-  getToken(token: SyncTokenId | undefined): Token | undefined
-  getAny(node: AstId | SyncTokenId): Ast | Token
-  has(id: AstId): boolean
-  getSpan(id: AstId): SourceRange | undefined
-}
-
-interface ModuleUpdate {
-  addNodes: AstId[]
-  deleteNodes: AstId[]
-  updateNodes: { id: AstId; fields: (readonly [string, unknown])[] }[]
-}
-
-type YNode = FixedMap<AstFields>
-type YNodes = Y.Map<YNode>
-
-export class MutableModule implements Module {
-  private readonly nodes: YNodes
-
-  get ydoc() {
-    const ydoc = this.nodes.doc
-    assert(ydoc != null)
-    return ydoc
-  }
-
-  /** Return this module's copy of `ast`, if this module was created by cloning `ast`'s module. */
-  getVersion<T extends Ast>(ast: T): Mutable<T> {
-    const instance = this.checkedGet(ast.id)
-    return instance as Mutable<T>
-  }
-
-  edit(): MutableModule {
-    const state = Y.encodeStateAsUpdateV2(this.ydoc)
-    const doc = new Y.Doc()
-    Y.applyUpdateV2(doc, state)
-    return new MutableModule(doc)
-  }
-
-  root(): MutableAst | undefined {
-    return this.rootPointer()?.expression
-  }
-
-  replaceRoot(newRoot: Owned | undefined): Owned | undefined {
-    if (newRoot) {
-      const rootPointer = this.rootPointer()
-      if (rootPointer) {
-        return rootPointer.expression.replace(newRoot)
-      } else {
-        invalidFields(this, this.baseObject('Invalid', undefined, ROOT_ID), unspaced(newRoot))
-        return undefined
-      }
-    } else {
-      const oldRoot = this.root()
-      if (!oldRoot) return
-      this.nodes.delete(ROOT_ID)
-      oldRoot.fields.set('parent', undefined)
-      return asOwned(oldRoot)
-    }
-  }
-
-  /** Copy the given node into the module. */
-  copy<T extends Ast>(ast: T): Owned<Mutable<T>> {
-    const id = newAstId(ast.typeName())
-    const fields = ast.fields.clone()
-    this.nodes.set(id, fields as any)
-    fields.set('id', id)
-    fields.set('parent', undefined)
-    const ast_ = materializeMutable(this, fields)
-    ast_.importReferences(ast.module)
-    return ast_ as Owned<Mutable<typeof ast>>
-  }
-
-  static Transient() {
-    return new this(new Y.Doc())
-  }
-
-  observe(observer: (update: ModuleUpdate) => void) {
-    this.nodes.observeDeep((events) => {
-      const addNodes = []
-      const deleteNodes = []
-      const updateNodes = []
-      for (const event of events) {
-        if (event.target === this.nodes) {
-          for (const [key, change] of event.changes.keys) {
-            const id = key as AstId
-            switch (change.action) {
-              case 'add':
-                addNodes.push(id)
-                updateNodes.push({ id, fields: Array.from(this.nodes.get(id)!.entries()) })
-                break
-              case 'update':
-                updateNodes.push({ id, fields: Array.from(this.nodes.get(id)!.entries()) })
-                break
-              case 'delete':
-                deleteNodes.push(id)
-                break
-            }
-          }
-        } else {
-          assert(event.target.parent === this.nodes)
-          assert(event.target instanceof Y.Map)
-          const id = event.target.get('id') as AstId
-          const node = this.nodes.get(id)
-          assertDefined(node)
-          const fields: [string, unknown][] = []
-          for (const [key, change] of event.changes.keys) {
-            switch (change.action) {
-              case 'add':
-              case 'update': {
-                assert((node as Y.Map<unknown>).has(key as any))
-                const value: unknown = node.get(key as any)
-                fields.push([key, value])
-                break
-              }
-              case 'delete':
-                fields.push([key, undefined])
-                break
-            }
-          }
-          updateNodes.push({ id, fields })
-        }
-      }
-      observer({ addNodes, deleteNodes, updateNodes })
-    })
-  }
-
-  clear() {
-    this.nodes.clear()
-  }
-
-  checkedGet(id: AstId): Mutable
-  checkedGet(id: AstId | undefined): Mutable | undefined
-  checkedGet(id: AstId | undefined): Mutable | undefined {
-    if (!id) return undefined
-    const ast = this.get(id)
-    assert(ast !== undefined, 'id in module')
-    return ast
-  }
-
-  get(id: AstId): Mutable | undefined
-  get(id: AstId | undefined): Mutable | undefined
-  get(id: AstId | undefined): Mutable | undefined {
-    if (!id) return undefined
-    const nodeData = this.nodes.get(id)
-    if (!nodeData) return undefined
-    const fields = nodeData as any
-    return materializeMutable(this, fields)
-  }
-
-  replace(id: AstId, value: Owned): Owned | undefined {
-    return this.get(id)?.replace(value)
-  }
-
-  replaceValue(id: AstId, value: Owned): Owned | undefined {
-    return this.get(id)?.replaceValue(value)
-  }
-
-  take(id: AstId): Owned {
-    return this.replace(id, Wildcard.new(this)) || asOwned(this.checkedGet(id))
-  }
-
-  updateValue<T extends MutableAst>(id: AstId, f: (x: Owned) => Owned<T>): T | undefined {
-    return this.get(id)?.updateValue(f)
-  }
-
-  /////////////////////////////////////////////
-
-  getSpan(id: AstId) {
-    return undefined
-  }
-
-  constructor(doc: Y.Doc) {
-    this.nodes = doc.getMap<YNode>('nodes')
-  }
-
-  private rootPointer(): MutableRootPointer | undefined {
-    const rootPointer = this.get(ROOT_ID)
-    if (rootPointer) return rootPointer as MutableRootPointer
-  }
-
-  /** @internal */
-  baseObject(type: string, externalId?: ExternalId, overrideId?: AstId): FixedMap<AstFields> {
-    const map = new Y.Map<unknown>()
-    const map_ = map as unknown as FixedMap<{}>
-    const id = overrideId ?? newAstId(type)
-    const fields = setAll(map_, {
-      id,
-      externalId: externalId ?? newExternalId(),
-      type: type,
-      parent: undefined,
-    })
-    this.nodes.set(id, fields)
-    return fields
-  }
-
-  /** @internal */
-  getToken(token: SyncTokenId): Token
-  getToken(token: SyncTokenId | undefined): Token | undefined
-  getToken(token: SyncTokenId | undefined): Token | undefined {
-    if (!token) return token
-    if (token instanceof Token) return token
-    return Token.withId(token.code_, token.tokenType_, token.id)
-  }
-
-  getAny(node: AstId | SyncTokenId): MutableAst | Token {
-    return isTokenId(node) ? this.getToken(node) : this.checkedGet(node)
-  }
-
-  /** @internal Copy a node into the module, if it is bound to a different module. */
-  copyIfForeign<T extends MutableAst>(ast: Owned<T>): Owned<T>
-  copyIfForeign<T extends MutableAst>(ast: Owned<T> | undefined): Owned<T> | undefined {
-    if (!ast) return ast
-    if (ast.module === this) return ast
-    return this.copy(ast) as any
-  }
-
-  /** @internal */
-  delete(id: AstId) {
-    this.nodes.delete(id)
-  }
-
-  /** @internal */
-  has(id: AstId) {
-    return this.nodes.has(id)
-  }
-}
-
-export type Mutable<T extends Ast = Ast> = T extends App
-  ? MutableApp
-  : T extends Assignment
-  ? MutableAssignment
-  : T extends BodyBlock
-  ? MutableBodyBlock
-  : T extends Documented
-  ? MutableDocumented
-  : T extends Function
-  ? MutableFunction
-  : T extends Generic
-  ? MutableGeneric
-  : T extends Group
-  ? MutableGroup
-  : T extends Ident
-  ? MutableIdent
-  : T extends Import
-  ? MutableImport
-  : T extends Invalid
-  ? MutableInvalid
-  : T extends NegationApp
-  ? MutableNegationApp
-  : T extends NumericLiteral
-  ? MutableNumericLiteral
-  : T extends OprApp
-  ? MutableOprApp
-  : T extends PropertyAccess
-  ? MutablePropertyAccess
-  : T extends TextLiteral
-  ? MutableTextLiteral
-  : T extends UnaryOprApp
-  ? MutableUnaryOprApp
-  : T extends Wildcard
-  ? MutableWildcard
-  : MutableAst
-
-function materializeMutable(module: MutableModule, fields: FixedMap<AstFields>): MutableAst {
-  const type = fields.get('type')
-  switch (type) {
-    case 'App':
-      return new MutableApp(module, fields)
-    case 'UnaryOprApp':
-      return new MutableUnaryOprApp(module, fields)
-    case 'NegationApp':
-      return new MutableNegationApp(module, fields)
-    case 'OprApp':
-      return new MutableOprApp(module, fields)
-    case 'PropertyAccess':
-      return new MutablePropertyAccess(module, fields)
-    case 'Generic':
-      return new MutableGeneric(module, fields)
-    case 'Import':
-      return new MutableImport(module, fields)
-    case 'TextLiteral':
-      return new MutableTextLiteral(module, fields)
-    case 'Documented':
-      return new MutableDocumented(module, fields)
-    case 'Invalid':
-      return new MutableInvalid(module, fields)
-    case 'Group':
-      return new MutableGroup(module, fields)
-    case 'NumericLiteral':
-      return new MutableNumericLiteral(module, fields)
-    case 'Function':
-      return new MutableFunction(module, fields)
-    case 'Assignment':
-      return new MutableAssignment(module, fields)
-    case 'BodyBlock':
-      return new MutableBodyBlock(module, fields)
-    case 'Ident':
-      return new MutableIdent(module, fields)
-    case 'Wildcard':
-      return new MutableWildcard(module, fields)
-  }
-  bail(`Invalid type: ${type}`)
-}
-
-/** @internal */
-export type FixedMapView<Fields> = {
-  get<Key extends string & keyof Fields>(key: Key): Fields[Key]
-  entries(): IterableIterator<readonly [string, unknown]>
-  clone(): FixedMap<Fields>
-}
-
-type FixedMap<Fields> = FixedMapView<Fields> & {
-  set<Key extends string & keyof Fields>(key: Key, value: Fields[Key]): void
-}
-
-function getAll<Fields extends object>(map: FixedMapView<Fields>): Fields {
-  return Object.fromEntries(map.entries()) as Fields
-}
-
-/** Modifies the input `map`. Returns the same object with an extended type. */
-function setAll<Fields1, Fields2 extends object>(
-  map: FixedMap<Fields1>,
-  fields: Fields2,
-): FixedMap<Fields1 & Fields2> {
-  const map_ = map as FixedMap<Fields1 & Fields2>
-  for (const [k, v] of Object.entries(fields)) {
-    const k_ = k as string & (keyof Fields1 | keyof Fields2)
-    map_.set(k_, v)
-  }
-  return map_
-}
-
-type Removed<T extends MutableAst> = { node: Owned<T>; placeholder: MutableWildcard | undefined }
-
-/** @internal */
-export type AstFields = {
-  id: AstId
-  externalId: ExternalId
-  type: string
-  parent: AstId | undefined
-}
-function parentId(ast: Ast): AstId | undefined {
-  return ast.fields.get('parent')
-}
-
-/** @internal */
-export function isTokenId(t: SyncTokenId | AstId | Ast | Owned<Ast> | Owned): t is SyncTokenId {
-  return typeof t === 'object' && !(t instanceof Ast)
-}
-
-function isToken(t: unknown): t is Token {
-  return t instanceof Token
-}
-
-export abstract class Ast {
-  readonly module: Module
-  /** @internal */
-  readonly fields: FixedMapView<AstFields>
-
-  get id(): AstId {
-    return this.fields.get('id')
-  }
-
-  get externalId(): ExternalId {
-    const id = this.fields.get('externalId')
-    assert(id != null)
-    return id
-  }
-
-  typeName(): string {
-    return this.fields.get('type')
-  }
-
-  /**
-   * Return whether `this` and `other` are the same object, possibly in different modules.
-   */
-  is<T extends Ast>(other: T): boolean {
-    return this.id === other.id
-  }
-
-  /** Return this node's span, if it belongs to a module with an associated span map. */
-  get span(): SourceRange | undefined {
-    return this.module.getSpan(this.id)
-  }
-
-  innerExpression(): Ast {
-    // TODO: Override this in `Documented`, `Annotated`, `AnnotatedBuiltin`
-    return this
-  }
-
-  code(): string {
-    return print(this).code
-  }
-
-  visitRecursive(visit: (node: Ast | Token) => void): void {
-    visit(this)
-    for (const child of this.children()) {
-      if (isToken(child)) {
-        visit(child)
-      } else {
-        child.visitRecursive(visit)
-      }
-    }
-  }
-
-  visitRecursiveAst(visit: (ast: Ast) => void): void {
-    visit(this)
-    for (const child of this.children()) {
-      if (!isToken(child)) child.visitRecursiveAst(visit)
-    }
-  }
-
-  printSubtree(info: SpanMap, offset: number, parentIndent: string | undefined): string {
-    let code = ''
-    for (const child of this.concreteChildren()) {
-      if (!isTokenId(child.node) && this.module.checkedGet(child.node) === undefined) continue
-      if (child.whitespace != null) {
-        code += child.whitespace
-      } else if (code.length != 0) {
-        code += ' '
-      }
-      if (isTokenId(child.node)) {
-        const tokenStart = offset + code.length
-        const token = this.module.getToken(child.node)
-        const span = tokenKey(tokenStart, token.code().length)
-        info.tokens.set(span, token)
-        code += token.code()
-      } else {
-        const childNode = this.module.checkedGet(child.node)
-        assert(childNode != null)
-        code += childNode.printSubtree(info, offset + code.length, parentIndent)
-        // Extra structural validation.
-        assertEqual(childNode.id, child.node)
-        if (parentId(childNode) !== this.id) {
-          console.error(`Inconsistent parent pointer (expected ${this.id})`, childNode)
-        }
-        assertEqual(parentId(childNode), this.id)
-      }
-    }
-    const span = nodeKey(offset, code.length)
-    const infos = map.setIfUndefined(info.nodes, span, (): Ast[] => [])
-    infos.push(this)
-    return code
-  }
-
-  /** Returns child subtrees, without information about the whitespace between them. */
-  *children(): IterableIterator<Ast | Token> {
-    for (const child of this.concreteChildren()) {
-      if (isTokenId(child.node)) {
-        yield this.module.getToken(child.node)
-      } else {
-        const node = this.module.checkedGet(child.node)
-        if (node) yield node
-      }
-    }
-  }
-
-  parent(): Ast | undefined {
-    const parentId = this.fields.get('parent')
-    if (parentId === 'ROOT_ID') return
-    return this.module.checkedGet(parentId)
-  }
-
-  static parseBlock(source: string, inModule?: MutableModule) {
-    return parseBlock(source, inModule)
-  }
-
-  static parse(source: string, module?: MutableModule) {
-    return parse(source, module)
-  }
-
-  ////////////////////
-
-  protected constructor(module: Module, fields: FixedMapView<AstFields>) {
-    this.module = module
-    this.fields = fields
-  }
-
-  /** @internal
-   *  Returns child subtrees, including information about the whitespace between them.
-   */
-  abstract concreteChildren(): IterableIterator<NodeChild>
-}
-
-export interface MutableAst {}
-export abstract class MutableAst extends Ast {
-  declare readonly module: MutableModule
-  declare readonly fields: FixedMap<AstFields>
-
-  setExternalId(id: ExternalId) {
-    this.fields.set('externalId', id)
-  }
-
-  /** Modify the parent of this node to refer to a new object instead. Return the object, which now has no parent. */
-  replace<T extends MutableAst>(replacement: Owned<T>): Owned<typeof this> {
-    const parentId = this.fields.get('parent')
-    if (parentId) {
-      const parent = this.module.checkedGet(parentId)
-      parent.replaceChild(this.id, replacement)
-      this.fields.set('parent', undefined)
-    }
-    return asOwned(this)
-  }
-
-  /** Change the value of the object referred to by the `target` ID. (The initial ID of `replacement` will be ignored.)
-   *  Returns the old value, with a new (unreferenced) ID.
-   */
-  replaceValue<T extends MutableAst>(replacement: Owned<T>): Owned<typeof this> {
-    const replacement_ = this.module.copyIfForeign(replacement)
-    const old = this.replace(replacement_)
-    replacement_.setExternalId(old.externalId)
-    old.setExternalId(newExternalId())
-    return old
-  }
-
-  /** Replace the parent of this object with a reference to a new placeholder object.
-   *  Returns the object, now parentless, and the placeholder. */
-  takeToReplace(): Removed<this> {
-    if (parentId(this)) {
-      const placeholder = Wildcard.new(this.module)
-      const node = this.replace(placeholder)
-      return { node, placeholder }
-    } else {
-      return { node: asOwned(this), placeholder: undefined }
-    }
-  }
-
-  /** Replace the parent of this object with a reference to a new placeholder object.
-   *  Returns the object, now parentless. */
-  take(): Owned<this> {
-    return this.replace(Wildcard.new(this.module))
-  }
-
-  takeIfParented<T extends MutableAst>(): Owned<typeof this> {
-    const parent = parentId(this)
-    if (parent) {
-      const parentAst = this.module.checkedGet(parent)
-      const placeholder = Wildcard.new(this.module)
-      parentAst.replaceChild(this.id, placeholder)
-      this.fields.set('parent', undefined)
-    }
-    return asOwned(this)
-  }
-
-  /** Replace the value assigned to the given ID with a placeholder.
-   *  Returns the removed value, with a new unreferenced ID.
-   **/
-  takeValue(): Removed<typeof this> {
-    const placeholder = Wildcard.new(this.module)
-    const node = this.replaceValue(placeholder)
-    return { node, placeholder }
-  }
-
-  /** Take this node from the tree, and replace it with the result of applying the given function to it.
-   *
-   *  Note that this is a modification of the *parent* node. Any `Ast` objects or `AstId`s that pointed to the old value
-   *  will still point to the old value.
-   */
-  update<T extends MutableAst>(f: (x: Owned<typeof this>) => Owned<T>): T {
-    const taken = this.takeToReplace()
-    assertDefined(taken.placeholder, 'To replace an `Ast`, it must have a parent.')
-    const replacement = f(taken.node)
-    taken.placeholder.replace(replacement)
-    return replacement
-  }
-
-  /** Take this node from the tree, and replace it with the result of applying the given function to it; transfer the
-   *  metadata from this node to the replacement.
-   *
-   *  Note that this is a modification of the *parent* node. Any `Ast` objects or `AstId`s that pointed to the old value
-   *  will still point to the old value.
-   */
-  updateValue<T extends MutableAst>(f: (x: Owned<typeof this>) => Owned<T>): T {
-    const taken = this.takeValue()
-    assertDefined(taken.placeholder, 'To replace an `Ast`, it must have a parent.')
-    const replacement = f(taken.node)
-    taken.placeholder.replaceValue(replacement)
-    return replacement
-  }
-
-  mutableParent(): MutableAst | undefined {
-    const parentId = this.fields.get('parent')
-    if (parentId === 'ROOT_ID') return
-    return this.module.checkedGet(parentId)
-  }
-
-  ///////////////////
-
-  /** @internal */
-  importReferences(module: Module) {
-    if (module === this.module) return
-    for (const child of this.concreteChildren()) {
-      if (!isTokenId(child.node)) {
-        const childInForeignModule = module.checkedGet(child.node)
-        assert(childInForeignModule !== undefined)
-        const importedChild = this.module.copy(childInForeignModule)
-        importedChild.fields.set('parent', undefined)
-        this.replaceChild(child.node, asOwned(importedChild))
-      }
-    }
-  }
-
-  /** @internal */
-  abstract replaceChild<T extends MutableAst>(target: AstId, replacement: Owned<T>): void
-
-  protected claimChild<T extends MutableAst>(child: Owned<T>): AstId
-  protected claimChild<T extends MutableAst>(child: Owned<T> | undefined): AstId | undefined
-  protected claimChild<T extends MutableAst>(child: Owned<T> | undefined): AstId | undefined {
-    return child ? claimChild(this.module, child, this.id) : undefined
-  }
-}
-
-function applyMixins(derivedCtor: any, constructors: any[]) {
-  constructors.forEach((baseCtor) => {
-    Object.getOwnPropertyNames(baseCtor.prototype).forEach((name) => {
-      Object.defineProperty(
-        derivedCtor.prototype,
-        name,
-        Object.getOwnPropertyDescriptor(baseCtor.prototype, name) || Object.create(null),
-      )
-    })
-  })
-}
-
-function claimChild<T extends MutableAst>(
-  module: MutableModule,
-  child: Owned<T>,
-  parent: AstId,
-): AstId {
-  if (child.module === module) assertEqual(child.fields.get('parent'), undefined)
-  const child_ = module.copyIfForeign(child)
-  child_.fields.set('parent', parent)
-  return child_.id
-}
-
-function concreteChild(
-  module: MutableModule,
-  child: NodeChild<Owned>,
-  parent: AstId,
-): NodeChild<AstId>
-function concreteChild(
-  module: MutableModule,
-  child: NodeChild<Owned> | undefined,
-  parent: AstId,
-): NodeChild<AstId> | undefined
-function concreteChild(
-  module: MutableModule,
-  child: NodeChild<Owned | Token>,
-  parent: AstId,
-): NodeChild<AstId | Token>
-function concreteChild(
-  module: MutableModule,
-  child: NodeChild<Owned | Token> | undefined,
-  parent: AstId,
-): NodeChild<AstId | Token> | undefined
-function concreteChild(
-  module: MutableModule,
-  child: NodeChild<Owned | Token> | undefined,
-  parent: AstId,
-): NodeChild<AstId | Token> | undefined {
-  if (!child) return undefined
-  if (isTokenId(child.node)) return child as NodeChild<Token>
-  return { ...child, node: claimChild(module, child.node, parent) }
-}
-
-type StrictIdentLike = Identifier | IdentifierToken
-function toIdentStrict(ident: StrictIdentLike): IdentifierToken
-function toIdentStrict(ident: StrictIdentLike | undefined): IdentifierToken | undefined
-function toIdentStrict(ident: StrictIdentLike | undefined): IdentifierToken | undefined {
-  return ident
-    ? isToken(ident)
-      ? ident
-      : (Token.new(ident, RawAst.Token.Type.Ident) as IdentifierToken)
-    : undefined
-}
-
-type IdentLike = IdentifierOrOperatorIdentifier | IdentifierOrOperatorIdentifierToken
-function toIdent(ident: IdentLike): IdentifierOrOperatorIdentifierToken
-function toIdent(ident: IdentLike | undefined): IdentifierOrOperatorIdentifierToken | undefined
-function toIdent(ident: IdentLike | undefined): IdentifierOrOperatorIdentifierToken | undefined {
-  return ident
-    ? isToken(ident)
-      ? ident
-      : (Token.new(ident, RawAst.Token.Type.Ident) as IdentifierOrOperatorIdentifierToken)
-    : undefined
-}
-
-function makeEquals(): Token {
-  return Token.new('=', RawAst.Token.Type.Operator)
-}
-
-function nameSpecification(
-  name: StrictIdentLike | undefined,
-): { name: NodeChild<Token>; equals: NodeChild<Token> } | undefined {
-  return name && { name: autospaced(toIdentStrict(name)), equals: unspaced(makeEquals()) }
-}
-
-type AppFields = {
-  function: NodeChild<AstId>
-  parens: { open: NodeChild<SyncTokenId>; close: NodeChild<SyncTokenId> } | undefined
-  nameSpecification: { name: NodeChild<SyncTokenId>; equals: NodeChild<SyncTokenId> } | undefined
-  argument: NodeChild<AstId>
-}
-
-export class App extends Ast {
-  declare fields: FixedMap<AstFields & AppFields>
-
-  constructor(module: Module, fields: FixedMapView<AstFields & AppFields>) {
-    super(module, fields)
-  }
-
-  static concrete(
-    module: MutableModule,
-    func: NodeChild<Owned>,
-    parens: { open: NodeChild<Token>; close: NodeChild<Token> } | undefined,
-    nameSpecification: { name: NodeChild<Token>; equals: NodeChild<Token> } | undefined,
-    argument: NodeChild<Owned>,
-  ) {
-    const base = module.baseObject('App')
-    const id_ = base.get('id')
-    const fields = setAll(base, {
-      function: concreteChild(module, func, id_),
-      parens,
-      nameSpecification,
-      argument: concreteChild(module, argument, id_),
-    })
-    return asOwned(new MutableApp(module, fields))
-  }
-
-  static new(
-    module: MutableModule,
-    func: Owned,
-    argumentName: StrictIdentLike | undefined,
-    argument: Owned,
-  ) {
-    const name = nameSpecification(argumentName)
-    return App.concrete(module, unspaced(func), undefined, name, {
-      node: argument,
-      whitespace: name ? '' : ' ',
-    })
-  }
-
-  get function(): Ast {
-    return this.module.checkedGet(this.fields.get('function').node)
-  }
-  get argumentName(): Token | undefined {
-    return this.module.getToken(this.fields.get('nameSpecification')?.name.node)
-  }
-  get argument(): Ast {
-    return this.module.checkedGet(this.fields.get('argument').node)
-  }
-
-  *concreteChildren(): IterableIterator<NodeChild> {
-    const { function: function_, parens, nameSpecification, argument } = getAll(this.fields)
-    yield function_
-    if (parens) yield parens.open
-    if (nameSpecification) {
-      yield nameSpecification.name
-      yield nameSpecification.equals
-    }
-    yield argument
-    if (parens) yield parens.close
-  }
-}
-
-type KeysOfFieldType<Fields, T> = {
-  [K in keyof Fields]: Fields[K] extends T ? K : never
-}[keyof Fields]
-function setNode<Fields, Key extends string & KeysOfFieldType<Fields, NodeChild<AstId>>>(
-  map: FixedMap<Fields>,
-  key: Key,
-  node: AstId,
-): void
-function setNode<
-  Fields,
-  Key extends string & KeysOfFieldType<Fields, NodeChild<AstId> | undefined>,
->(map: FixedMap<Fields>, key: Key, node: AstId | undefined): void
-function setNode<
-  Fields,
-  Key extends string & KeysOfFieldType<Fields, NodeChild<AstId> | undefined>,
->(map: FixedMap<Fields>, key: Key, node: AstId | undefined): void {
-  // The signature correctly only allows this function to be called if `Fields[Key] instanceof NodeChild<SyncId>`,
-  // but it doesn't prove that property to TSC, so we have to cast here.
-  const old = map.get(key as string & keyof Fields)
-  const updated = old ? { ...old, node } : autospaced(node)
-  map.set(key, updated as Fields[Key])
-}
-
-export class MutableApp extends App implements MutableAst {
-  declare readonly module: MutableModule
-  declare readonly fields: FixedMap<AstFields & AppFields>
-
-  setFunction<T extends MutableAst>(value: Owned<T>) {
-    setNode(this.fields, 'function', this.claimChild(value))
-  }
-  setArgumentName(name: StrictIdentLike | undefined) {
-    this.fields.set('nameSpecification', nameSpecification(name))
-  }
-  setArgument<T extends MutableAst>(value: Owned<T>) {
-    setNode(this.fields, 'argument', this.claimChild(value))
-  }
-
-  replaceChild<T extends MutableAst>(target: AstId, replacement: Owned<T>) {
-    if (this.fields.get('function').node === target) {
-      this.setFunction(replacement)
-    } else if (this.fields.get('argument').node === target) {
-      this.setArgument(replacement)
-    }
-  }
-}
-export interface MutableApp extends App, MutableAst {
-  get function(): MutableAst
-  get argument(): MutableAst
-}
-applyMixins(MutableApp, [MutableAst])
-
-type UnaryOprAppFields = {
-  operator: NodeChild<SyncTokenId>
-  argument: NodeChild<AstId> | undefined
-}
-export class UnaryOprApp extends Ast {
-  declare fields: FixedMapView<AstFields & UnaryOprAppFields>
-  constructor(module: Module, fields: FixedMapView<AstFields & UnaryOprAppFields>) {
-    super(module, fields)
-  }
-
-  static concrete(
-    module: MutableModule,
-    operator: NodeChild<Token>,
-    argument: NodeChild<Owned> | undefined,
-  ) {
-    const base = module.baseObject('UnaryOprApp')
-    const id_ = base.get('id')
-    const fields = setAll(base, {
-      operator,
-      argument: concreteChild(module, argument, id_),
-    })
-    return asOwned(new MutableUnaryOprApp(module, fields))
-  }
-
-  static new(module: MutableModule, operator: Token, argument: Owned | undefined) {
-    return this.concrete(module, unspaced(operator), argument ? autospaced(argument) : undefined)
-  }
-
-  get operator(): Token {
-    return this.module.getToken(this.fields.get('operator').node)
-  }
-  get argument(): Ast | undefined {
-    return this.module.checkedGet(this.fields.get('argument')?.node)
-  }
-
-  *concreteChildren(): IterableIterator<NodeChild> {
-    const { operator, argument } = getAll(this.fields)
-    yield operator
-    if (argument) yield argument
-  }
-}
-
-export class MutableUnaryOprApp extends UnaryOprApp implements MutableAst {
-  declare readonly module: MutableModule
-  declare readonly fields: FixedMap<AstFields & UnaryOprAppFields>
-
-  setOperator(value: Token) {
-    this.fields.set('operator', unspaced(value))
-  }
-  setArgument<T extends MutableAst>(argument: Owned<T> | undefined) {
-    setNode(this.fields, 'argument', this.claimChild(argument))
-  }
-
-  replaceChild<T extends MutableAst>(target: AstId, replacement: Owned<T>) {
-    if (this.fields.get('argument')?.node === target) {
-      this.setArgument(replacement)
-    }
-  }
-}
-export interface MutableUnaryOprApp extends UnaryOprApp, MutableAst {
-  get argument(): MutableAst | undefined
-}
-applyMixins(MutableUnaryOprApp, [MutableAst])
-
-type NegationAppFields = {
-  operator: NodeChild<SyncTokenId>
-  argument: NodeChild<AstId>
-}
-export class NegationApp extends Ast {
-  declare fields: FixedMapView<AstFields & NegationAppFields>
-  constructor(module: Module, fields: FixedMapView<AstFields & NegationAppFields>) {
-    super(module, fields)
-  }
-
-  static concrete(module: MutableModule, operator: NodeChild<Token>, argument: NodeChild<Owned>) {
-    const base = module.baseObject('NegationApp')
-    const id_ = base.get('id')
-    const fields = setAll(base, {
-      operator,
-      argument: concreteChild(module, argument, id_),
-    })
-    return asOwned(new MutableNegationApp(module, fields))
-  }
-
-  static new(module: MutableModule, operator: Token, argument: Owned) {
-    return this.concrete(module, unspaced(operator), autospaced(argument))
-  }
-
-  get operator(): Token {
-    return this.module.getToken(this.fields.get('operator').node)
-  }
-  get argument(): Ast {
-    return this.module.checkedGet(this.fields.get('argument').node)
-  }
-
-  *concreteChildren(): IterableIterator<NodeChild> {
-    const { operator, argument } = getAll(this.fields)
-    yield operator
-    if (argument) yield argument
-  }
-}
-
-export class MutableNegationApp extends NegationApp implements MutableAst {
-  declare readonly module: MutableModule
-  declare readonly fields: FixedMap<AstFields & NegationAppFields>
-
-  setArgument<T extends MutableAst>(value: Owned<T>) {
-    setNode(this.fields, 'argument', this.claimChild(value))
-  }
-
-  replaceChild<T extends MutableAst>(target: AstId, replacement: Owned<T>) {
-    if (this.fields.get('argument')?.node === target) {
-      this.setArgument(replacement)
-    }
-  }
-}
-export interface MutableNegationApp extends NegationApp, MutableAst {
-  get argument(): MutableAst
-}
-applyMixins(MutableNegationApp, [MutableAst])
-
-type OprAppFields = {
-  lhs: NodeChild<AstId> | undefined
-  operators: NodeChild<SyncTokenId>[]
-  rhs: NodeChild<AstId> | undefined
-}
-export class OprApp extends Ast {
-  declare fields: FixedMapView<AstFields & OprAppFields>
-  constructor(module: Module, fields: FixedMapView<AstFields & OprAppFields>) {
-    super(module, fields)
-  }
-
-  static concrete(
-    module: MutableModule,
-    lhs: NodeChild<Owned> | undefined,
-    operators: NodeChild<Token>[],
-    rhs: NodeChild<Owned> | undefined,
-  ) {
-    const base = module.baseObject('OprApp')
-    const id_ = base.get('id')
-    const fields = setAll(base, {
-      lhs: concreteChild(module, lhs, id_),
-      operators,
-      rhs: concreteChild(module, rhs, id_),
-    })
-    return asOwned(new MutableOprApp(module, fields))
-  }
-
-  static new(
-    module: MutableModule,
-    lhs: Owned | undefined,
-    operator: Token,
-    rhs: Owned | undefined,
-  ) {
-    return OprApp.concrete(module, unspaced(lhs), [autospaced(operator)], autospaced(rhs))
-  }
-
-  get lhs(): Ast | undefined {
-    return this.module.checkedGet(this.fields.get('lhs')?.node)
-  }
-  get operator(): Result<Token, NodeChild<Token>[]> {
-    const operators = this.fields.get('operators')
-    const operators_ = operators.map((child) => ({
-      ...child,
-      node: this.module.getToken(child.node),
-    }))
-    const [opr] = operators_
-    return opr ? Ok(opr.node) : Err(operators_)
-  }
-  get rhs(): Ast | undefined {
-    return this.module.checkedGet(this.fields.get('rhs')?.node)
-  }
-
-  *concreteChildren(): IterableIterator<NodeChild> {
-    const { lhs, operators, rhs } = getAll(this.fields)
-    if (lhs) yield lhs
-    yield* operators
-    if (rhs) yield rhs
-  }
-}
-
-export class MutableOprApp extends OprApp implements MutableAst {
-  declare readonly module: MutableModule
-  declare readonly fields: FixedMap<AstFields & OprAppFields>
-
-  setLhs<T extends MutableAst>(value: Owned<T>) {
-    setNode(this.fields, 'lhs', this.claimChild(value))
-  }
-  setOperator(value: Token) {
-    this.fields.set('operators', [unspaced(value)])
-  }
-  setRhs<T extends MutableAst>(value: Owned<T>) {
-    setNode(this.fields, 'rhs', this.claimChild(value))
-  }
-
-  replaceChild<T extends MutableAst>(target: AstId, replacement: Owned<T>) {
-    if (this.fields.get('lhs')?.node === target) {
-      this.setLhs(replacement)
-    } else if (this.fields.get('rhs')?.node === target) {
-      this.setRhs(replacement)
-    }
-  }
-}
-export interface MutableOprApp extends OprApp, MutableAst {
-  get lhs(): MutableAst | undefined
-  get rhs(): MutableAst | undefined
-}
-applyMixins(MutableOprApp, [MutableAst])
-
-type PropertyAccessFields = {
-  lhs: NodeChild<AstId> | undefined
-  operator: NodeChild<SyncTokenId>
-  rhs: NodeChild<AstId>
-}
-export class PropertyAccess extends Ast {
-  declare fields: FixedMapView<AstFields & PropertyAccessFields>
-  constructor(module: Module, fields: FixedMapView<AstFields & PropertyAccessFields>) {
-    super(module, fields)
-  }
-
-  static new(module: MutableModule, lhs: Owned, rhs: IdentLike) {
-    const dot = unspaced(Token.new('.', RawAst.Token.Type.Operator))
-    return this.concrete(
-      module,
-      unspaced(lhs),
-      dot,
-      unspaced(Ident.newAllowingOperators(module, toIdent(rhs))),
-    )
-  }
-
-  static Sequence(
-    segments: [StrictIdentLike, ...StrictIdentLike[]],
-    module: MutableModule,
-  ): Owned<MutablePropertyAccess> | Owned<MutableIdent>
-  static Sequence(
-    segments: [StrictIdentLike, ...StrictIdentLike[], IdentLike],
-    module: MutableModule,
-  ): Owned<MutablePropertyAccess> | Owned<MutableIdent>
-  static Sequence(
-    segments: IdentLike[],
-    module: MutableModule,
-  ): Owned<MutablePropertyAccess> | Owned<MutableIdent> | undefined
-  static Sequence(
-    segments: IdentLike[],
-    module: MutableModule,
-  ): Owned<MutablePropertyAccess> | Owned<MutableIdent> | undefined {
-    let path: Owned<MutablePropertyAccess> | Owned<MutableIdent> | undefined
-    let operatorInNonFinalSegment = false
-    segments.forEach((s, i) => {
-      const t = toIdent(s)
-      if (i !== segments.length - 1 && !isIdentifier(t.code())) operatorInNonFinalSegment = true
-      path = path ? this.new(module, path, t) : Ident.newAllowingOperators(module, t)
-    })
-    if (!operatorInNonFinalSegment) return path
-  }
-
-  static concrete(
-    module: MutableModule,
-    lhs: NodeChild<Owned> | undefined,
-    operator: NodeChild<Token>,
-    rhs: NodeChild<Owned<MutableIdent>>,
-  ) {
-    const base = module.baseObject('PropertyAccess')
-    const id_ = base.get('id')
-    const fields = setAll(base, {
-      lhs: concreteChild(module, lhs, id_),
-      operator,
-      rhs: concreteChild(module, rhs, id_),
-    })
-    return asOwned(new MutablePropertyAccess(module, fields))
-  }
-
-  get lhs(): Ast | undefined {
-    return this.module.checkedGet(this.fields.get('lhs')?.node)
-  }
-  get operator(): Token {
-    return this.module.getToken(this.fields.get('operator').node)
-  }
-  get rhs(): IdentifierOrOperatorIdentifierToken {
-    const ast = this.module.checkedGet(this.fields.get('rhs').node)
-    assert(ast instanceof Ident)
-    return ast.token as IdentifierOrOperatorIdentifierToken
-  }
-
-  *concreteChildren(): IterableIterator<NodeChild> {
-    const { lhs, operator, rhs } = getAll(this.fields)
-    if (lhs) yield lhs
-    yield operator
-    yield rhs
-  }
-}
-export class MutablePropertyAccess extends PropertyAccess implements MutableAst {
-  declare readonly module: MutableModule
-  declare readonly fields: FixedMap<AstFields & PropertyAccessFields>
-
-  setLhs<T extends MutableAst>(value: Owned<T> | undefined) {
-    setNode(this.fields, 'lhs', this.claimChild(value))
-  }
-  setRhs(ident: IdentLike) {
-    const node = this.claimChild(Ident.newAllowingOperators(this.module, ident))
-    const old = this.fields.get('rhs')
-    this.fields.set('rhs', old ? { ...old, node } : unspaced(node))
-  }
-
-  replaceChild<T extends MutableAst>(target: AstId, replacement: Owned<T>) {
-    if (this.fields.get('lhs')?.node === target) {
-      this.setLhs(replacement)
-    } else if (this.fields.get('rhs')?.node === target) {
-      assert(replacement instanceof MutableIdent)
-      this.setRhs(replacement.token)
-    }
-  }
-}
-export interface MutablePropertyAccess extends PropertyAccess, MutableAst {
-  get lhs(): MutableAst | undefined
-}
-applyMixins(MutablePropertyAccess, [MutableAst])
-
-type GenericFields = {
-  children: NodeChild[]
-}
-export class Generic extends Ast {
-  declare fields: FixedMapView<AstFields & GenericFields>
-  constructor(module: Module, fields: FixedMapView<AstFields & GenericFields>) {
-    super(module, fields)
-  }
-
-  static concrete(module: MutableModule, children: NodeChild<Owned | Token>[]) {
-    const base = module.baseObject('Generic')
-    const id_ = base.get('id')
-    const fields = setAll(base, {
-      children: children.map((child) => concreteChild(module, child, id_)),
-    })
-    return asOwned(new MutableGeneric(module, fields))
-  }
-
-  concreteChildren(): IterableIterator<NodeChild> {
-    return this.fields.get('children')[Symbol.iterator]()
-  }
-}
-
-export class MutableGeneric extends Generic implements MutableAst {
-  declare readonly module: MutableModule
-  declare readonly fields: FixedMap<AstFields & GenericFields>
-
-  replaceChild<T extends MutableAst>(target: AstId, replacement: Owned<T>) {
-    const replacement_ = autospaced(this.claimChild(replacement))
-    this.fields.set(
-      'children',
-      this.fields.get('children').map((child) => (child.node === target ? replacement_ : child)),
-    )
-  }
-}
-export interface MutableGeneric extends Generic, MutableAst {}
-applyMixins(MutableGeneric, [MutableAst])
-
-type RawMultiSegmentAppSegment = {
-  header: NodeChild<Token>
-  body: NodeChild<AstId> | undefined
-}
-type OwnedMultiSegmentAppSegment = {
-  header: NodeChild<Token>
-  body: NodeChild<Owned> | undefined
-}
-function multiSegmentAppSegment<T extends MutableAst>(
-  header: string,
-  body: Owned<T>,
-): OwnedMultiSegmentAppSegment
-function multiSegmentAppSegment<T extends MutableAst>(
-  header: string,
-  body: Owned<T> | undefined,
-): OwnedMultiSegmentAppSegment | undefined
-function multiSegmentAppSegment<T extends MutableAst>(
-  header: string,
-  body: Owned<T> | undefined,
-): OwnedMultiSegmentAppSegment | undefined {
-  return {
-    header: { node: Token.new(header, RawAst.Token.Type.Ident) },
-    body: spaced(body ? (body as any) : undefined),
-  }
-}
-
-function multiSegmentAppSegmentToRaw(
-  module: MutableModule,
-  msas: OwnedMultiSegmentAppSegment,
-  parent: AstId,
-): RawMultiSegmentAppSegment
-function multiSegmentAppSegmentToRaw(
-  module: MutableModule,
-  msas: OwnedMultiSegmentAppSegment,
-  parent: AstId,
-): RawMultiSegmentAppSegment
-function multiSegmentAppSegmentToRaw(
-  module: MutableModule,
-  msas: OwnedMultiSegmentAppSegment | undefined,
-  parent: AstId,
-): RawMultiSegmentAppSegment | undefined
-function multiSegmentAppSegmentToRaw(
-  module: MutableModule,
-  msas: OwnedMultiSegmentAppSegment | undefined,
-  parent: AstId,
-): RawMultiSegmentAppSegment | undefined {
-  if (!msas) return undefined
-  return {
-    ...msas,
-    body: concreteChild(module, msas.body, parent),
-  }
-}
-
-type ImportFields = {
-  polyglot: RawMultiSegmentAppSegment | undefined
-  from: RawMultiSegmentAppSegment | undefined
-  import: RawMultiSegmentAppSegment
-  all: NodeChild<SyncTokenId> | undefined
-  as: RawMultiSegmentAppSegment | undefined
-  hiding: RawMultiSegmentAppSegment | undefined
-}
-export class Import extends Ast {
-  declare fields: FixedMapView<AstFields & ImportFields>
-  constructor(module: Module, fields: FixedMapView<AstFields & ImportFields>) {
-    super(module, fields)
-  }
-
-  get polyglot(): Ast | undefined {
-    return this.module.checkedGet(this.fields.get('polyglot')?.body?.node)
-  }
-  get from(): Ast | undefined {
-    return this.module.checkedGet(this.fields.get('from')?.body?.node)
-  }
-  get import_(): Ast | undefined {
-    return this.module.checkedGet(this.fields.get('import').body?.node)
-  }
-  get all(): Token | undefined {
-    return this.module.getToken(this.fields.get('all')?.node)
-  }
-  get as(): Ast | undefined {
-    return this.module.checkedGet(this.fields.get('as')?.body?.node)
-  }
-  get hiding(): Ast | undefined {
-    return this.module.checkedGet(this.fields.get('hiding')?.body?.node)
-  }
-
-  static concrete(
-    module: MutableModule,
-    polyglot: OwnedMultiSegmentAppSegment | undefined,
-    from: OwnedMultiSegmentAppSegment | undefined,
-    import_: OwnedMultiSegmentAppSegment,
-    all: NodeChild<Token> | undefined,
-    as: OwnedMultiSegmentAppSegment | undefined,
-    hiding: OwnedMultiSegmentAppSegment | undefined,
-  ) {
-    const base = module.baseObject('Import')
-    const id_ = base.get('id')
-    const fields = setAll(base, {
-      polyglot: multiSegmentAppSegmentToRaw(module, polyglot, id_),
-      from: multiSegmentAppSegmentToRaw(module, from, id_),
-      import: multiSegmentAppSegmentToRaw(module, import_, id_),
-      all,
-      as: multiSegmentAppSegmentToRaw(module, as, id_),
-      hiding: multiSegmentAppSegmentToRaw(module, hiding, id_),
-    })
-    return asOwned(new MutableImport(module, fields))
-  }
-
-  static Qualified(path: IdentLike[], module: MutableModule): Owned<MutableImport> | undefined {
-    const path_ = PropertyAccess.Sequence(path, module)
-    if (!path_) return
-    return MutableImport.concrete(
-      module,
-      undefined,
-      undefined,
-      multiSegmentAppSegment('import', path_),
-      undefined,
-      undefined,
-      undefined,
-    )
-  }
-
-  static Unqualified(
-    path: IdentLike[],
-    name: IdentLike,
-    module: MutableModule,
-  ): Owned<MutableImport> | undefined {
-    const path_ = PropertyAccess.Sequence(path, module)
-    if (!path_) return
-    const name_ = Ident.newAllowingOperators(module, name)
-    return MutableImport.concrete(
-      module,
-      undefined,
-      multiSegmentAppSegment('from', path_),
-      multiSegmentAppSegment('import', name_),
-      undefined,
-      undefined,
-      undefined,
-    )
-  }
-
-  *concreteChildren(): IterableIterator<NodeChild> {
-    const segment = (segment: RawMultiSegmentAppSegment | undefined) => {
-      const parts = []
-      if (segment) parts.push(segment.header)
-      if (segment?.body) parts.push(segment.body)
-      return parts
-    }
-    const { polyglot, from, import: import_, all, as, hiding } = getAll(this.fields)
-    yield* segment(polyglot)
-    yield* segment(from)
-    yield* segment(import_)
-    if (all) yield all
-    yield* segment(as)
-    yield* segment(hiding)
-  }
-}
-
-export class MutableImport extends Import implements MutableAst {
-  declare readonly module: MutableModule
-  declare readonly fields: FixedMap<AstFields & ImportFields>
-
-  private toRaw(msas: OwnedMultiSegmentAppSegment): RawMultiSegmentAppSegment
-  private toRaw(
-    msas: OwnedMultiSegmentAppSegment | undefined,
-  ): RawMultiSegmentAppSegment | undefined
-  private toRaw(
-    msas: OwnedMultiSegmentAppSegment | undefined,
-  ): RawMultiSegmentAppSegment | undefined {
-    return multiSegmentAppSegmentToRaw(this.module, msas, this.id)
-  }
-
-  setPolyglot<T extends MutableAst>(value: Owned<T> | undefined) {
-    this.fields.set(
-      'polyglot',
-      value ? this.toRaw(multiSegmentAppSegment('polyglot', value)) : undefined,
-    )
-  }
-  setFrom<T extends MutableAst>(value: Owned<T> | undefined) {
-    this.fields.set('from', value ? this.toRaw(multiSegmentAppSegment('from', value)) : value)
-  }
-  setImport<T extends MutableAst>(value: Owned<T>) {
-    this.fields.set('import', this.toRaw(multiSegmentAppSegment('import', value)))
-  }
-  setAll(value: Token | undefined) {
-    this.fields.set('all', spaced(value))
-  }
-  setAs<T extends MutableAst>(value: Owned<T> | undefined) {
-    this.fields.set('as', this.toRaw(multiSegmentAppSegment('as', value)))
-  }
-  setHiding<T extends MutableAst>(value: Owned<T> | undefined) {
-    this.fields.set('hiding', this.toRaw(multiSegmentAppSegment('hiding', value)))
-  }
-
-  replaceChild<T extends MutableAst>(target: AstId, replacement: Owned<T>) {
-    const { polyglot, from, import: import_, as, hiding } = getAll(this.fields)
-    ;(polyglot?.body?.node === target
-      ? this.setPolyglot
-      : from?.body?.node === target
-      ? this.setFrom
-      : import_.body?.node === target
-      ? this.setImport
-      : as?.body?.node === target
-      ? this.setAs
-      : hiding?.body?.node === target
-      ? this.setHiding
-      : bail(`Failed to find child ${target} in node ${this.externalId}.`))(replacement)
-  }
-}
-export interface MutableImport extends Import, MutableAst {
-  get polyglot(): MutableAst | undefined
-  get from(): MutableAst | undefined
-  get import_(): MutableAst | undefined
-  get as(): MutableAst | undefined
-  get hiding(): MutableAst | undefined
-}
-applyMixins(MutableImport, [MutableAst])
-
-type TextLiteralFields = {
-  open: NodeChild<SyncTokenId> | undefined
-  newline: NodeChild<SyncTokenId> | undefined
-  elements: NodeChild[]
-  close: NodeChild<SyncTokenId> | undefined
-}
-export class TextLiteral extends Ast {
-  declare fields: FixedMapView<AstFields & TextLiteralFields>
-  constructor(module: Module, fields: FixedMapView<AstFields & TextLiteralFields>) {
-    super(module, fields)
-  }
-
-  static concrete(
-    module: MutableModule,
-    open: NodeChild<Token> | undefined,
-    newline: NodeChild<Token> | undefined,
-    elements: NodeChild<Owned | Token>[],
-    close: NodeChild<Token> | undefined,
-  ) {
-    const base = module.baseObject('TextLiteral')
-    const id_ = base.get('id')
-    const fields = setAll(base, {
-      open,
-      newline,
-      elements: elements.map((elem) => concreteChild(module, elem, id_)),
-      close,
-    })
-    return asOwned(new MutableTextLiteral(module, fields))
-  }
-
-  static new(rawText: string, module: MutableModule) {
-    const open = unspaced(Token.new("'"))
-    const elements = [unspaced(Token.new(escape(rawText)))]
-    const close = unspaced(Token.new("'"))
-    return this.concrete(module, open, undefined, elements, close)
-  }
-
-  *concreteChildren(): IterableIterator<NodeChild> {
-    const { open, newline, elements, close } = getAll(this.fields)
-    if (open) yield open
-    if (newline) yield newline
-    yield* elements
-    if (close) yield close
-  }
-}
-
-const mapping: Record<string, string> = {
-  '\b': '\\b',
-  '\f': '\\f',
-  '\n': '\\n',
-  '\r': '\\r',
-  '\t': '\\t',
-  '\v': '\\v',
-  '"': '\\"',
-  "'": "\\'",
-  '`': '``',
-}
-
-const reverseMapping = swapKeysAndValues(mapping)
-
-/** Escape a string so it can be safely spliced into an interpolated (`''`) Enso string.
- * NOT USABLE to insert into raw strings. Does not include quotes. */
-export function escape(string: string) {
-  return string.replace(/[\0\b\f\n\r\t\v"'`]/g, (match) => mapping[match]!)
-}
-
-/** The reverse of `escape`: transform the string into human-readable form, not suitable for interpolation. */
-export function unescape(string: string) {
-  return string.replace(/\\[0bfnrtv"']|``/g, (match) => reverseMapping[match]!)
-}
-
-export class MutableTextLiteral extends TextLiteral implements MutableAst {
-  declare readonly module: MutableModule
-  declare readonly fields: FixedMap<AstFields & TextLiteralFields>
-
-  replaceChild<T extends MutableAst>(target: AstId, replacement: Owned<T>) {
-    const replacement_ = autospaced(this.claimChild(replacement))
-    this.fields.set(
-      'elements',
-      this.fields.get('elements').map((child) => (child.node === target ? replacement_ : child)),
-    )
-  }
-}
-export interface MutableTextLiteral extends TextLiteral, MutableAst {}
-applyMixins(MutableTextLiteral, [MutableAst])
-
-type DocumentedFields = {
-  open: NodeChild<SyncTokenId> | undefined
-  elements: NodeChild[]
-  newlines: NodeChild<SyncTokenId>[]
-  expression: NodeChild<AstId> | undefined
-}
-export class Documented extends Ast {
-  declare fields: FixedMapView<AstFields & DocumentedFields>
-  constructor(module: Module, fields: FixedMapView<AstFields & DocumentedFields>) {
-    super(module, fields)
-  }
-
-  static concrete(
-    module: MutableModule,
-    open: NodeChild<Token> | undefined,
-    elements: NodeChild<Owned | Token>[],
-    newlines: NodeChild<Token>[],
-    expression: NodeChild<Owned> | undefined,
-  ) {
-    const base = module.baseObject('Documented')
-    const id_ = base.get('id')
-    const fields = setAll(base, {
-      open,
-      elements: elements.map((elem) => concreteChild(module, elem, id_)),
-      newlines,
-      expression: concreteChild(module, expression, id_),
-    })
-    return asOwned(new MutableDocumented(module, fields))
-  }
-
-  get expression(): Ast | undefined {
-    return this.module.checkedGet(this.fields.get('expression')?.node)
-  }
-
-  *concreteChildren(): IterableIterator<NodeChild> {
-    const { open, elements, newlines, expression } = getAll(this.fields)
-    if (open) yield open
-    yield* elements
-    yield* newlines
-    if (expression) yield expression
-  }
-}
-
-export class MutableDocumented extends Documented implements MutableAst {
-  declare readonly module: MutableModule
-  declare readonly fields: FixedMap<AstFields & DocumentedFields>
-
-  setExpression<T extends MutableAst>(value: Owned<T> | undefined) {
-    this.fields.set('expression', unspaced(this.claimChild(value)))
-  }
-
-  replaceChild<T extends MutableAst>(target: AstId, replacement: Owned<T>) {
-    if (this.fields.get('expression')?.node === target) {
-      this.setExpression(replacement)
-    } else {
-      const replacement_ = unspaced(this.claimChild(replacement))
-      this.fields.set(
-        'elements',
-        this.fields.get('elements').map((child) => (child.node === target ? replacement_ : child)),
-      )
-    }
-  }
-}
-export interface MutableDocumented extends Documented, MutableAst {
-  get expression(): MutableAst | undefined
-}
-applyMixins(MutableDocumented, [MutableAst])
-
-type InvalidFields = { expression: NodeChild<AstId> }
-export class Invalid extends Ast {
-  declare fields: FixedMapView<AstFields & InvalidFields>
-  constructor(module: Module, fields: FixedMapView<AstFields & InvalidFields>) {
-    super(module, fields)
-  }
-
-  static concrete(module: MutableModule, expression: NodeChild<Owned>) {
-    const base = module.baseObject('Invalid')
-    return asOwned(new MutableInvalid(module, invalidFields(module, base, expression)))
-  }
-
-  get expression(): Ast {
-    return this.module.checkedGet(this.fields.get('expression').node)
-  }
-
-  *concreteChildren(): IterableIterator<NodeChild> {
-    yield this.fields.get('expression')
-  }
-}
-
-function invalidFields(
-  module: MutableModule,
-  base: FixedMap<AstFields>,
-  expression: NodeChild<Owned>,
-): FixedMap<AstFields & InvalidFields> {
-  const id_ = base.get('id')
-  return setAll(base, { expression: concreteChild(module, expression, id_) })
-}
-
-export class MutableInvalid extends Invalid implements MutableAst {
-  declare readonly module: MutableModule
-  declare readonly fields: FixedMap<AstFields & InvalidFields>
-
-  /** Private, because it makes more sense to `.replace` the `Invalid` node. */
-  private setExpression<T extends MutableAst>(value: Owned<T>) {
-    this.fields.set('expression', unspaced(this.claimChild(value)))
-  }
-
-  replaceChild<T extends MutableAst>(target: AstId, replacement: Owned<T>) {
-    assertEqual(this.fields.get('expression').node, target)
-    this.setExpression(replacement)
-  }
-}
-export interface MutableInvalid extends Invalid, MutableAst {
-  /** The `expression` getter is intentionally not narrowed to provide mutable access:
-   *  It makes more sense to `.replace` the `Invalid` node. */
-}
-applyMixins(MutableInvalid, [MutableAst])
-
-type MutableRootPointer = MutableInvalid & { get expression(): MutableAst | undefined }
-/** @internal */
-export type RootPointer = Invalid
-
-type GroupFields = {
-  open: NodeChild<SyncTokenId> | undefined
-  expression: NodeChild<AstId> | undefined
-  close: NodeChild<SyncTokenId> | undefined
-}
-export class Group extends Ast {
-  declare fields: FixedMapView<AstFields & GroupFields>
-  constructor(module: Module, fields: FixedMapView<AstFields & GroupFields>) {
-    super(module, fields)
-  }
-
-  static concrete(
-    module: MutableModule,
-    open: NodeChild<Token> | undefined,
-    expression: NodeChild<Owned> | undefined,
-    close: NodeChild<Token> | undefined,
-  ) {
-    const base = module.baseObject('Group')
-    const id_ = base.get('id')
-    const fields = setAll(base, { open, expression: concreteChild(module, expression, id_), close })
-    return asOwned(new MutableGroup(module, fields))
-  }
-
-  get expression(): Ast | undefined {
-    return this.module.checkedGet(this.fields.get('expression')?.node)
-  }
-
-  *concreteChildren(): IterableIterator<NodeChild> {
-    const { open, expression, close } = getAll(this.fields)
-    if (open) yield open
-    if (expression) yield expression
-    if (close) yield close
-  }
-}
-
-export class MutableGroup extends Group implements MutableAst {
-  declare readonly module: MutableModule
-  declare readonly fields: FixedMap<AstFields & GroupFields>
-
-  setExpression<T extends MutableAst>(value: Owned<T> | undefined) {
-    this.fields.set('expression', unspaced(this.claimChild(value)))
-  }
-
-  replaceChild<T extends MutableAst>(target: AstId, replacement: Owned<T>) {
-    assertEqual(this.fields.get('expression')?.node, target)
-    this.setExpression(replacement)
-  }
-}
-export interface MutableGroup extends Group, MutableAst {
-  get expression(): MutableAst | undefined
-}
-applyMixins(MutableGroup, [MutableAst])
-
-type NumericLiteralFields = {
-  tokens: NodeChild<SyncTokenId>[]
-}
-export class NumericLiteral extends Ast {
-  declare fields: FixedMapView<AstFields & NumericLiteralFields>
-  constructor(module: Module, fields: FixedMapView<AstFields & NumericLiteralFields>) {
-    super(module, fields)
-  }
-
-  static concrete(module: MutableModule, tokens: NodeChild<Token>[]) {
-    const base = module.baseObject('NumericLiteral')
-    const fields = setAll(base, { tokens })
-    return asOwned(new MutableNumericLiteral(module, fields))
-  }
-
-  concreteChildren(): IterableIterator<NodeChild> {
-    return this.fields.get('tokens')[Symbol.iterator]()
-  }
-}
-
-export class MutableNumericLiteral extends NumericLiteral implements MutableAst {
-  declare readonly module: MutableModule
-  declare readonly fields: FixedMap<AstFields & NumericLiteralFields>
-
-  replaceChild<T extends MutableAst>(target: AstId, replacement: Owned<T>) {}
-}
-export interface MutableNumericLiteral extends NumericLiteral, MutableAst {}
-applyMixins(MutableNumericLiteral, [MutableAst])
-
-/** The actual contents of an `ArgumentDefinition` are complex, but probably of more interest to the compiler than the
- *  GUI. We just need to represent them faithfully and create the simple cases. */
-type ArgumentDefinition = NodeChild<Ast | Token>[]
-type RawArgumentDefinition = NodeChild[]
-type OwnedArgumentDefinition = NodeChild<Owned | Token>[]
-
-function argumentDefinitionsToRaw(
-  module: MutableModule,
-  defs: OwnedArgumentDefinition[],
-  parent: AstId,
-): RawArgumentDefinition[] {
-  return defs.map((def) =>
-    def.map((part) => ({
-      ...part,
-      node: part.node instanceof Token ? part.node : claimChild(module, part.node, parent),
-    })),
-  )
-}
-
-type FunctionFields = {
-  name: NodeChild<AstId>
-  argumentDefinitions: RawArgumentDefinition[]
-  equals: NodeChild<SyncTokenId>
-  body: NodeChild<AstId> | undefined
-}
-export class Function extends Ast {
-  declare fields: FixedMapView<AstFields & FunctionFields>
-  constructor(module: Module, fields: FixedMapView<AstFields & FunctionFields>) {
-    super(module, fields)
-  }
-
-  get name(): Ast {
-    return this.module.checkedGet(this.fields.get('name').node)
-  }
-  get body(): Ast | undefined {
-    return this.module.checkedGet(this.fields.get('body')?.node)
-  }
-  get argumentDefinitions(): ArgumentDefinition[] {
-    return this.fields.get('argumentDefinitions').map((raw) =>
-      raw.map((part) => ({
-        ...part,
-        node: this.module.getAny(part.node),
-      })),
-    )
-  }
-
-  static concrete(
-    module: MutableModule,
-    name: NodeChild<Owned>,
-    argumentDefinitions: OwnedArgumentDefinition[],
-    equals: NodeChild<Token>,
-    body: NodeChild<Owned> | undefined,
-  ) {
-    const base = module.baseObject('Function')
-    const id_ = base.get('id')
-    const fields = setAll(base, {
-      name: concreteChild(module, name, id_),
-      argumentDefinitions: argumentDefinitionsToRaw(module, argumentDefinitions, id_),
-      equals,
-      body: concreteChild(module, body, id_),
-    })
-    return asOwned(new MutableFunction(module, fields))
-  }
-
-  static new(
-    module: MutableModule,
-    name: IdentLike,
-    argumentDefinitions: OwnedArgumentDefinition[],
-    body: Owned,
-  ): Owned<MutableFunction> {
-    // Note that a function name may not be an operator if the function is not in the body of a type definition, but we
-    // can't easily enforce that because we don't currently make a syntactic distinction between top-level functions and
-    // type methods.
-    return MutableFunction.concrete(
-      module,
-      unspaced(Ident.newAllowingOperators(module, name)),
-      argumentDefinitions,
-      spaced(makeEquals()),
-      autospaced(body),
-    )
-  }
-
-  /** Construct a function with simple (name-only) arguments and a body block. */
-  static fromStatements(
-    module: MutableModule,
-    name: IdentLike,
-    argumentNames: StrictIdentLike[],
-    statements: Owned[],
-    trailingNewline?: boolean,
-  ): Owned<MutableFunction> {
-    const statements_: OwnedBlockLine[] = statements.map((statement) => ({
-      expression: unspaced(statement),
-    }))
-    if (trailingNewline) {
-      statements_.push({ expression: undefined })
-    }
-    const argumentDefinitions = argumentNames.map((name) => [spaced(Ident.new(module, name))])
-    const body = BodyBlock.new(statements_, module)
-    return MutableFunction.new(module, name, argumentDefinitions, body)
-  }
-
-  *bodyExpressions(): IterableIterator<Ast> {
-    const body = this.body
-    if (body instanceof BodyBlock) {
-      yield* body.statements()
-    } else if (body) {
-      yield body
-    }
-  }
-
-  *concreteChildren(): IterableIterator<NodeChild> {
-    const { name, argumentDefinitions, equals, body } = getAll(this.fields)
-    yield name
-    for (const def of argumentDefinitions) yield* def
-    yield { whitespace: equals.whitespace ?? ' ', node: this.module.getToken(equals.node) }
-    if (body) yield body
-  }
-}
-
-export class MutableFunction extends Function implements MutableAst {
-  declare readonly module: MutableModule
-  declare readonly fields: FixedMap<AstFields & FunctionFields>
-
-  setName<T extends MutableAst>(value: Owned<T>) {
-    this.fields.set('name', unspaced(this.claimChild(value)))
-  }
-  setBody<T extends MutableAst>(value: Owned<T> | undefined) {
-    this.fields.set('body', unspaced(this.claimChild(value)))
-  }
-  setArgumentDefinitions(defs: OwnedArgumentDefinition[]) {
-    this.fields.set('argumentDefinitions', argumentDefinitionsToRaw(this.module, defs, this.id))
-  }
-
-  /** Returns the body, after converting it to a block if it was empty or an inline expression. */
-  bodyAsBlock(): MutableBodyBlock {
-    const oldBody = this.body
-    if (oldBody instanceof MutableBodyBlock) return oldBody
-    const newBody = BodyBlock.new([], this.module)
-    if (oldBody) newBody.push(oldBody.take())
-    return newBody
-  }
-
-  replaceChild<T extends MutableAst>(target: AstId, replacement: Owned<T>) {
-    const { name, argumentDefinitions, body } = getAll(this.fields)
-    if (name.node === target) {
-      this.setName(replacement)
-    } else if (body?.node === target) {
-      this.setBody(replacement)
-    } else {
-      const replacement_ = this.claimChild(replacement)
-      const replaceChild = (child: NodeChild) =>
-        child.node === target ? { ...child, node: replacement_ } : child
-      this.fields.set(
-        'argumentDefinitions',
-        argumentDefinitions.map((def) => def.map(replaceChild)),
-      )
-    }
-  }
-}
-export interface MutableFunction extends Function, MutableAst {
-  get name(): MutableAst
-  get body(): MutableAst | undefined
-}
-applyMixins(MutableFunction, [MutableAst])
-
-type AssignmentFields = {
-  pattern: NodeChild<AstId>
-  equals: NodeChild<SyncTokenId>
-  expression: NodeChild<AstId>
-}
-export class Assignment extends Ast {
-  declare fields: FixedMapView<AstFields & AssignmentFields>
-  constructor(module: Module, fields: FixedMapView<AstFields & AssignmentFields>) {
-    super(module, fields)
-  }
-
-  static concrete(
-    module: MutableModule,
-    pattern: NodeChild<Owned>,
-    equals: NodeChild<Token>,
-    expression: NodeChild<Owned>,
-  ) {
-    const base = module.baseObject('Assignment')
-    const id_ = base.get('id')
-    const fields = setAll(base, {
-      pattern: concreteChild(module, pattern, id_),
-      equals,
-      expression: concreteChild(module, expression, id_),
-    })
-    return asOwned(new MutableAssignment(module, fields))
-  }
-
-  static new(module: MutableModule, ident: StrictIdentLike, expression: Owned) {
-    return Assignment.concrete(
-      module,
-      unspaced(Ident.new(module, ident)),
-      spaced(makeEquals()),
-      spaced(expression),
-    )
-  }
-
-  get pattern(): Ast {
-    return this.module.checkedGet(this.fields.get('pattern').node)
-  }
-  get expression(): Ast {
-    return this.module.checkedGet(this.fields.get('expression').node)
-  }
-
-  *concreteChildren(): IterableIterator<NodeChild> {
-    const { pattern, equals, expression } = getAll(this.fields)
-    yield pattern
-    yield {
-      whitespace: equals.whitespace ?? expression.whitespace ?? ' ',
-      node: equals.node,
-    }
-    yield expression
-  }
-}
-
-export class MutableAssignment extends Assignment implements MutableAst {
-  declare readonly module: MutableModule
-  declare readonly fields: FixedMap<AstFields & AssignmentFields>
-
-  setPattern<T extends MutableAst>(value: Owned<T>) {
-    this.fields.set('pattern', unspaced(this.claimChild(value)))
-  }
-  setExpression<T extends MutableAst>(value: Owned<T>) {
-    setNode(this.fields, 'expression', this.claimChild(value))
-  }
-
-  replaceChild<T extends MutableAst>(target: AstId, replacement: Owned<T>) {
-    const { pattern, expression } = getAll(this.fields)
-    if (pattern.node === target) {
-      this.setPattern(replacement)
-    } else if (expression.node === target) {
-      this.setExpression(replacement)
-    }
-  }
-}
-export interface MutableAssignment extends Assignment, MutableAst {
-  get pattern(): MutableAst
-  get expression(): MutableAst
-}
-applyMixins(MutableAssignment, [MutableAst])
-
-type BodyBlockFields = {
-  lines: RawBlockLine[]
-}
-export class BodyBlock extends Ast {
-  declare fields: FixedMapView<AstFields & BodyBlockFields>
-  constructor(module: Module, fields: FixedMapView<AstFields & BodyBlockFields>) {
-    super(module, fields)
-  }
-
-  static concrete(module: MutableModule, lines: OwnedBlockLine[]) {
-    const base = module.baseObject('BodyBlock')
-    const id_ = base.get('id')
-    const fields = setAll(base, {
-      lines: lines.map((line) => lineToRaw(line, module, id_)),
-    })
-    return asOwned(new MutableBodyBlock(module, fields))
-  }
-
-  static new(lines: OwnedBlockLine[], module: MutableModule) {
-    return BodyBlock.concrete(module, lines)
-  }
-
-  get lines(): BlockLine[] {
-    return this.fields.get('lines').map((line) => lineFromRaw(line, this.module))
-  }
-
-  *statements(): IterableIterator<Ast> {
-    for (const line of this.lines) {
-      if (line.expression) yield line.expression.node
-    }
-  }
-
-  *concreteChildren(): IterableIterator<NodeChild> {
-    for (const line of this.fields.get('lines')) {
-      yield line.newline ?? { node: Token.new('\n', RawAst.Token.Type.Newline) }
-      if (line.expression) yield line.expression
-    }
-  }
-
-  printSubtree(info: SpanMap, offset: number, parentIndent: string | undefined): string {
-    let blockIndent: string | undefined
-    let code = ''
-    for (const line of this.fields.get('lines')) {
-      code += line.newline.whitespace ?? ''
-      const newlineCode = this.module.getToken(line.newline.node).code()
-      // Only print a newline if this isn't the first line in the output, or it's a comment.
-      if (offset || code || newlineCode.startsWith('#')) {
-        // If this isn't the first line in the output, but there is a concrete newline token:
-        // if it's a zero-length newline, ignore it and print a normal newline.
-        code += newlineCode || '\n'
-      }
-      if (line.expression) {
-        if (blockIndent === undefined) {
-          if ((line.expression.whitespace?.length ?? 0) > (parentIndent?.length ?? 0)) {
-            blockIndent = line.expression.whitespace!
-          } else if (parentIndent !== undefined) {
-            blockIndent = parentIndent + '    '
-          } else {
-            blockIndent = ''
-          }
-        }
-        const validIndent = (line.expression.whitespace?.length ?? 0) > (parentIndent?.length ?? 0)
-        code += validIndent ? line.expression.whitespace : blockIndent
-        const lineNode = this.module.checkedGet(line.expression.node)
-        assertEqual(lineNode.id, line.expression.node)
-        assertEqual(parentId(lineNode), this.id)
-        code += lineNode.printSubtree(info, offset + code.length, blockIndent)
-      }
-    }
-    const span = nodeKey(offset, code.length)
-    map.setIfUndefined(info.nodes, span, (): Ast[] => []).push(this)
-    return code
-  }
-}
-
-export class MutableBodyBlock extends BodyBlock implements MutableAst {
-  declare readonly module: MutableModule
-  declare readonly fields: FixedMap<AstFields & BodyBlockFields>
-
-  updateLines(map: (lines: OwnedBlockLine[]) => OwnedBlockLine[]) {
-    return this.setLines(map(this.takeLines()))
-  }
-  takeLines(): OwnedBlockLine[] {
-    return this.fields.get('lines').map((line) => ownedLineFromRaw(line, this.module))
-  }
-  setLines(lines: OwnedBlockLine[]) {
-    this.fields.set(
-      'lines',
-      lines.map((line) => lineToRaw(line, this.module, this.id)),
-    )
-  }
-
-  /** Insert the given statement(s) starting at the specified line index. */
-  insert(index: number, ...statements: Owned[]) {
-    const before = this.fields.get('lines').slice(0, index)
-    const insertions = statements.map((statement) => ({
-      newline: unspaced(Token.new('\n', RawAst.Token.Type.Newline)),
-      expression: unspaced(this.claimChild(statement)),
-    }))
-    const after = this.fields.get('lines').slice(index)
-    this.fields.set('lines', [...before, ...insertions, ...after])
-  }
-
-  push(statement: Owned) {
-    const oldLines = this.fields.get('lines')
-    const newLine = {
-      newline: unspaced(Token.new('\n', RawAst.Token.Type.Newline)),
-      expression: unspaced(this.claimChild(statement)),
-    }
-    this.fields.set('lines', [...oldLines, newLine])
-  }
-
-  filter(keep: (ast: MutableAst) => boolean) {
-    const oldLines = this.fields.get('lines')
-    const filteredLines = oldLines.filter((line) => {
-      if (!line.expression) return true
-      return keep(this.module.checkedGet(line.expression.node))
-    })
-    this.fields.set('lines', filteredLines)
-  }
-
-  replaceChild<T extends MutableAst>(target: AstId, replacement: Owned<T>) {
-    const replacement_ = this.claimChild(replacement)
-    const updateLine = (line: RawBlockLine) =>
-      line.expression?.node === target
-        ? { ...line, expression: { ...line.expression, node: replacement_ } }
-        : line
-    this.fields.set('lines', this.fields.get('lines').map(updateLine))
-  }
-}
-export interface MutableBodyBlock extends BodyBlock, MutableAst {
-  statements(): IterableIterator<MutableAst>
-}
-applyMixins(MutableBodyBlock, [MutableAst])
-
-type RawLine<T> = {
-  newline: NodeChild<SyncTokenId>
-  expression: NodeChild<T> | undefined
-}
-type Line<T> = {
-  newline?: NodeChild<Token> | undefined
-  expression: NodeChild<T> | undefined
-}
-
-type RawBlockLine = RawLine<AstId>
-export type BlockLine = Line<Ast>
-export type OwnedBlockLine = Line<Owned>
-
-function lineFromRaw(raw: RawBlockLine, module: Module): BlockLine {
-  const expression = raw.expression ? module.checkedGet(raw.expression.node) : undefined
-  return {
-    newline: { ...raw.newline, node: module.getToken(raw.newline.node) },
-    expression: expression
-      ? {
-          whitespace: raw.expression?.whitespace,
-          node: expression,
-        }
-      : undefined,
-  }
-}
-
-function ownedLineFromRaw(raw: RawBlockLine, module: MutableModule): OwnedBlockLine {
-  const expression = raw.expression
-    ? module.checkedGet(raw.expression.node).takeIfParented()
-    : undefined
-  return {
-    newline: { ...raw.newline, node: module.getToken(raw.newline.node) },
-    expression: expression
-      ? {
-          whitespace: raw.expression?.whitespace,
-          node: expression,
-        }
-      : undefined,
-  }
-}
-
-function lineToRaw(line: OwnedBlockLine, module: MutableModule, block: AstId): RawBlockLine {
-  return {
-    newline: line.newline ?? unspaced(Token.new('\n', RawAst.Token.Type.Newline)),
-    expression: line.expression
-      ? {
-          whitespace: line.expression?.whitespace,
-          node: claimChild(module, line.expression.node, block),
-        }
-      : undefined,
-  }
-}
-
-type IdentFields = {
-  token: NodeChild<SyncTokenId>
-}
-export class Ident extends Ast {
-  declare fields: FixedMapView<AstFields & IdentFields>
-  constructor(module: Module, fields: FixedMapView<AstFields & IdentFields>) {
-    super(module, fields)
-  }
-
-  get token(): IdentifierToken {
-    return this.module.getToken(this.fields.get('token').node) as IdentifierToken
-  }
-
-  static concrete(module: MutableModule, token: NodeChild<Token>) {
-    const base = module.baseObject('Ident')
-    const fields = setAll(base, { token })
-    return asOwned(new MutableIdent(module, fields))
-  }
-
-  static new(module: MutableModule, ident: StrictIdentLike) {
-    return Ident.concrete(module, unspaced(toIdentStrict(ident)))
-  }
-
-  /** @internal */
-  static newAllowingOperators(module: MutableModule, ident: IdentLike) {
-    return Ident.concrete(module, unspaced(toIdent(ident)))
-  }
-
-  *concreteChildren(): IterableIterator<NodeChild> {
-    yield this.fields.get('token')
-  }
-
-  code(): Identifier {
-    return this.token.code() as Identifier
-  }
-}
-export class MutableIdent extends Ident implements MutableAst {
-  declare readonly module: MutableModule
-  declare readonly fields: FixedMap<AstFields & IdentFields>
-
-  setToken(ident: IdentLike) {
-    this.fields.set('token', unspaced(toIdent(ident)))
-  }
-
-  replaceChild<T extends MutableAst>(target: AstId, replacement: Owned<T>) {}
-
-  code(): Identifier {
-    return this.token.code()
-  }
-}
-export interface MutableIdent extends Ident, MutableAst {}
-applyMixins(MutableIdent, [MutableAst])
-
-type WildcardFields = {
-  token: NodeChild<SyncTokenId>
-}
-export class Wildcard extends Ast {
-  declare fields: FixedMapView<AstFields & WildcardFields>
-  constructor(module: Module, fields: FixedMapView<AstFields & WildcardFields>) {
-    super(module, fields)
-  }
-
-  get token(): Token {
-    return this.module.getToken(this.fields.get('token').node)
-  }
-
-  static concrete(module: MutableModule, token: NodeChild<Token>) {
-    const base = module.baseObject('Wildcard')
-    const fields = setAll(base, { token })
-    return asOwned(new MutableWildcard(module, fields))
-  }
-
-  static new(module: MutableModule) {
-    const token = Token.new('_', RawAst.Token.Type.Wildcard)
-    return this.concrete(module, unspaced(token))
-  }
-
-  *concreteChildren(): IterableIterator<NodeChild> {
-    yield this.fields.get('token')
-  }
-}
-
-export class MutableWildcard extends Wildcard implements MutableAst {
-  declare readonly module: MutableModule
-  declare readonly fields: FixedMap<AstFields & WildcardFields>
-
-  replaceChild<T extends MutableAst>(target: AstId, replacement: Owned<T>) {}
-}
-export interface MutableWildcard extends Wildcard, MutableAst {}
-applyMixins(MutableWildcard, [MutableAst])
-
-export function abstract(
-  module: MutableModule,
-  tree: RawAst.Tree,
-  code: string,
-): { root: Owned; spans: SpanMap; toRaw: Map<AstId, RawAst.Tree> } {
-  const tokens = new Map()
-  const nodes = new Map()
-  const toRaw = new Map()
-  const root = abstractTree(module, tree, code, nodes, tokens, toRaw).node
-  const spans = { tokens, nodes }
-  return { root, spans, toRaw }
-}
-
-function abstractTree(
-  module: MutableModule,
-  tree: RawAst.Tree,
-  code: string,
-  nodesOut: NodeSpanMap,
-  tokensOut: TokenSpanMap,
-  toRaw: Map<AstId, RawAst.Tree>,
-): { whitespace: string | undefined; node: Owned } {
-  const recurseTree = (tree: RawAst.Tree) =>
-    abstractTree(module, tree, code, nodesOut, tokensOut, toRaw)
-  const recurseToken = (token: RawAst.Token.Token) => abstractToken(token, code, tokensOut)
-  const visitChildren = (tree: LazyObject) => {
-    const children: NodeChild<Owned | Token>[] = []
-    const visitor = (child: LazyObject) => {
-      if (RawAst.Tree.isInstance(child)) {
-        children.push(recurseTree(child))
-      } else if (RawAst.Token.isInstance(child)) {
-        children.push(recurseToken(child))
-      } else {
-        child.visitChildren(visitor)
-      }
-    }
-    tree.visitChildren(visitor)
-    return children
-  }
-  const whitespaceStart = tree.whitespaceStartInCodeParsed
-  const whitespaceEnd = whitespaceStart + tree.whitespaceLengthInCodeParsed
-  const whitespace = code.substring(whitespaceStart, whitespaceEnd)
-  const codeStart = whitespaceEnd
-  const codeEnd = codeStart + tree.childrenLengthInCodeParsed
-  const spanKey = nodeKey(codeStart, codeEnd - codeStart)
-  let node: Owned
-  switch (tree.type) {
-    case RawAst.Tree.Type.BodyBlock: {
-      const lines = Array.from(tree.statements, (line) => {
-        const newline = recurseToken(line.newline)
-        const expression = line.expression ? recurseTree(line.expression) : undefined
-        return { newline, expression }
-      })
-      node = BodyBlock.concrete(module, lines)
-      break
-    }
-    case RawAst.Tree.Type.Function: {
-      const name = recurseTree(tree.name)
-      const argumentDefinitions = Array.from(tree.args, (arg) => visitChildren(arg))
-      const equals = recurseToken(tree.equals)
-      const body = tree.body !== undefined ? recurseTree(tree.body) : undefined
-      node = Function.concrete(module, name, argumentDefinitions, equals, body)
-      break
-    }
-    case RawAst.Tree.Type.Ident: {
-      const token = recurseToken(tree.token)
-      node = Ident.concrete(module, token)
-      break
-    }
-    case RawAst.Tree.Type.Assignment: {
-      const pattern = recurseTree(tree.pattern)
-      const equals = recurseToken(tree.equals)
-      const value = recurseTree(tree.expr)
-      node = Assignment.concrete(module, pattern, equals, value)
-      break
-    }
-    case RawAst.Tree.Type.App: {
-      const func = recurseTree(tree.func)
-      const arg = recurseTree(tree.arg)
-      node = App.concrete(module, func, undefined, undefined, arg)
-      break
-    }
-    case RawAst.Tree.Type.NamedApp: {
-      const func = recurseTree(tree.func)
-      const open = tree.open ? recurseToken(tree.open) : undefined
-      const name = recurseToken(tree.name)
-      const equals = recurseToken(tree.equals)
-      const arg = recurseTree(tree.arg)
-      const close = tree.close ? recurseToken(tree.close) : undefined
-      const parens = open && close ? { open, close } : undefined
-      const nameSpecification = { name, equals }
-      node = App.concrete(module, func, parens, nameSpecification, arg)
-      break
-    }
-    case RawAst.Tree.Type.UnaryOprApp: {
-      const opr = recurseToken(tree.opr)
-      const arg = tree.rhs ? recurseTree(tree.rhs) : undefined
-      if (arg && opr.node.code() === '-') {
-        node = NegationApp.concrete(module, opr, arg)
-      } else {
-        node = UnaryOprApp.concrete(module, opr, arg)
-      }
-      break
-    }
-    case RawAst.Tree.Type.OprApp: {
-      const lhs = tree.lhs ? recurseTree(tree.lhs) : undefined
-      const opr = tree.opr.ok
-        ? [recurseToken(tree.opr.value)]
-        : Array.from(tree.opr.error.payload.operators, recurseToken)
-      const rhs = tree.rhs ? recurseTree(tree.rhs) : undefined
-      if (opr.length === 1 && opr[0]?.node.code() === '.' && rhs?.node instanceof MutableIdent) {
-        // Propagate type.
-        const rhs_ = { ...rhs, node: rhs.node }
-        node = PropertyAccess.concrete(module, lhs, opr[0], rhs_)
-      } else {
-        node = OprApp.concrete(module, lhs, opr, rhs)
-      }
-      break
-    }
-    case RawAst.Tree.Type.Number: {
-      const tokens = []
-      if (tree.base) tokens.push(recurseToken(tree.base))
-      if (tree.integer) tokens.push(recurseToken(tree.integer))
-      if (tree.fractionalDigits) {
-        tokens.push(recurseToken(tree.fractionalDigits.dot))
-        tokens.push(recurseToken(tree.fractionalDigits.digits))
-      }
-      node = NumericLiteral.concrete(module, tokens)
-      break
-    }
-    case RawAst.Tree.Type.Wildcard: {
-      const token = recurseToken(tree.token)
-      node = Wildcard.concrete(module, token)
-      break
-    }
-    // These expression types are (or will be) used for backend analysis.
-    // The frontend can ignore them, avoiding some problems with expressions sharing spans
-    // (which makes it impossible to give them unique IDs in the current IdMap format).
-    case RawAst.Tree.Type.OprSectionBoundary:
-    case RawAst.Tree.Type.TemplateFunction:
-      return { whitespace, node: recurseTree(tree.ast).node }
-    case RawAst.Tree.Type.Invalid: {
-      const expression = recurseTree(tree.ast)
-      node = Invalid.concrete(module, expression)
-      break
-    }
-    case RawAst.Tree.Type.Group: {
-      const open = tree.open ? recurseToken(tree.open) : undefined
-      const expression = tree.body ? recurseTree(tree.body) : undefined
-      const close = tree.close ? recurseToken(tree.close) : undefined
-      node = Group.concrete(module, open, expression, close)
-      break
-    }
-    case RawAst.Tree.Type.TextLiteral: {
-      const open = tree.open ? recurseToken(tree.open) : undefined
-      const newline = tree.newline ? recurseToken(tree.newline) : undefined
-      const elements = []
-      for (const e of tree.elements) {
-        elements.push(...visitChildren(e))
-      }
-      const close = tree.close ? recurseToken(tree.close) : undefined
-      node = TextLiteral.concrete(module, open, newline, elements, close)
-      break
-    }
-    case RawAst.Tree.Type.Documented: {
-      const open = recurseToken(tree.documentation.open)
-      const elements = []
-      for (const e of tree.documentation.elements) {
-        elements.push(...visitChildren(e))
-      }
-      const newlines = Array.from(tree.documentation.newlines, recurseToken)
-      const expression = tree.expression ? recurseTree(tree.expression) : undefined
-      node = Documented.concrete(module, open, elements, newlines, expression)
-      break
-    }
-    case RawAst.Tree.Type.Import: {
-      const recurseBody = (tree: RawAst.Tree) => {
-        const body = recurseTree(tree)
-        if (body.node instanceof Invalid && body.node.code() === '') return undefined
-        return body
-      }
-      const recurseSegment = (segment: RawAst.MultiSegmentAppSegment) => ({
-        header: recurseToken(segment.header),
-        body: segment.body ? recurseBody(segment.body) : undefined,
-      })
-      const polyglot = tree.polyglot ? recurseSegment(tree.polyglot) : undefined
-      const from = tree.from ? recurseSegment(tree.from) : undefined
-      const import_ = recurseSegment(tree.import)
-      const all = tree.all ? recurseToken(tree.all) : undefined
-      const as = tree.as ? recurseSegment(tree.as) : undefined
-      const hiding = tree.hiding ? recurseSegment(tree.hiding) : undefined
-      node = Import.concrete(module, polyglot, from, import_, all, as, hiding)
-      break
-    }
-    default: {
-      node = Generic.concrete(module, visitChildren(tree))
-    }
-  }
-  toRaw.set(node.id, tree)
-  map.setIfUndefined(nodesOut, spanKey, (): Ast[] => []).push(node)
-  return { node, whitespace }
-}
-
-function abstractToken(
-  token: RawAst.Token,
-  code: string,
-  tokensOut: TokenSpanMap,
-): { whitespace: string; node: Token } {
-  const whitespaceStart = token.whitespaceStartInCodeBuffer
-  const whitespaceEnd = whitespaceStart + token.whitespaceLengthInCodeBuffer
-  const whitespace = code.substring(whitespaceStart, whitespaceEnd)
-  const codeStart = token.startInCodeBuffer
-  const codeEnd = codeStart + token.lengthInCodeBuffer
-  const tokenCode = code.substring(codeStart, codeEnd)
-  const key = tokenKey(codeStart, codeEnd - codeStart)
-  const node = Token.new(tokenCode, token.type)
-  tokensOut.set(key, node)
-  return { whitespace, node }
-}
-
-declare const nodeKeyBrand: unique symbol
-export type NodeKey = SourceRangeKey & { [nodeKeyBrand]: never }
-declare const tokenKeyBrand: unique symbol
-export type TokenKey = SourceRangeKey & { [tokenKeyBrand]: never }
-function nodeKey(start: number, length: number): NodeKey {
-  return sourceRangeKey([start, start + length]) as NodeKey
-}
-function tokenKey(start: number, length: number): TokenKey {
-  return sourceRangeKey([start, start + length]) as TokenKey
-}
-
-type NodeSpanMap = Map<NodeKey, Ast[]>
-type TokenSpanMap = Map<TokenKey, Token>
-
-interface SpanMap {
-  nodes: NodeSpanMap
-  tokens: TokenSpanMap
-}
-
-interface PrintedSource {
-  info: SpanMap
-  code: string
-}
-
-export function spanMapToIdMap(spans: SpanMap): IdMap {
-  const idMap = new IdMap()
-  for (const [key, token] of spans.tokens.entries()) {
-    assert(isUuid(token.id))
-    idMap.insertKnownId(sourceRangeFromKey(key), token.id)
-  }
-  for (const [key, asts] of spans.nodes.entries()) {
-    for (const ast of asts) {
-      assert(isUuid(ast.externalId))
-      idMap.insertKnownId(sourceRangeFromKey(key), ast.externalId)
-    }
-  }
-  return idMap
-}
-
-function spanMapToSpanGetter(spans: SpanMap): (id: AstId) => SourceRange | undefined {
-  const reverseMap = new Map<AstId, SourceRange>()
-  for (const [key, asts] of spans.nodes) {
-    for (const ast of asts) {
-      reverseMap.set(ast.id, sourceRangeFromKey(key))
-    }
-  }
-  return (id) => reverseMap.get(id)
-}
-
-/** Return stringification with associated ID map. This is only exported for testing. */
-export function print(ast: Ast): PrintedSource {
-  const info: SpanMap = {
-    nodes: new Map(),
-    tokens: new Map(),
-  }
-  const code = ast.printSubtree(info, 0, undefined)
-  return { info, code }
-}
-
-/** Parse the input as a block. */
-export function parseBlock(code: string, inModule?: MutableModule) {
-  return parseBlockWithSpans(code, inModule).root
-}
-
-/** Parse the input. If it contains a single expression at the top level, return it; otherwise, return a block. */
-export function parse(code: string, module?: MutableModule): Owned {
-  const module_ = module ?? MutableModule.Transient()
-  const ast = parseBlock(code, module_)
-  const [expr] = ast.statements()
-  if (!expr) return ast
-  const parent = parentId(expr)
-  if (parent) module_.delete(parent)
-  expr.fields.set('parent', undefined)
-  return asOwned(expr)
-}
-
-export function parseBlockWithSpans(
-  code: string,
-  inModule?: MutableModule,
-): { root: Owned<MutableBodyBlock>; spans: SpanMap } {
-  const tree = parseEnso(code)
-  const module = inModule ?? MutableModule.Transient()
-  return fromRaw(tree, code, module)
-}
-
-function fromRaw(
-  tree: RawAst.Tree,
-  code: string,
-  inModule?: MutableModule,
-): {
-  root: Owned<MutableBodyBlock>
-  spans: SpanMap
-  toRaw: Map<AstId, RawAst.Tree>
-} {
-  const module = inModule ?? MutableModule.Transient()
-  const ast = abstract(module, tree, code)
-  const spans = ast.spans
-  // The root of the tree produced by the parser is always a `BodyBlock`.
-  const root = ast.root as Owned<MutableBodyBlock>
-  return { root, spans, toRaw: ast.toRaw }
-}
-
-export function parseExtended(code: string, idMap?: IdMap | undefined, inModule?: MutableModule) {
-  const rawRoot = parseEnso(code)
-  const module = inModule ?? MutableModule.Transient()
-  const { root, spans, toRaw, idMapUpdates } = module.ydoc.transact(() => {
-    const { root, spans, toRaw } = fromRaw(rawRoot, code, module)
-    root.module.replaceRoot(root)
-    const idMapUpdates = idMap ? setExternalIds(root.module, spans, idMap) : 0
-    return { root, spans, toRaw, idMapUpdates }
-  })
-  const getSpan = spanMapToSpanGetter(spans)
-  const idMapOut = spanMapToIdMap(spans)
-  return { root, idMap: idMapOut, getSpan, toRaw, idMapUpdates }
-}
-
-export function setExternalIds(module: MutableModule, spans: SpanMap, ids: IdMap) {
-  let astsMatched = 0
-  let idsUnmatched = 0
-  let asts = 0
-  module.root()?.visitRecursiveAst((_ast) => (asts += 1))
-  for (const [key, externalId] of ids.entries()) {
-    const asts = spans.nodes.get(key as NodeKey)
-    if (asts) {
-      for (const ast of asts) {
-        astsMatched += 1
-        module.getVersion(ast).setExternalId(externalId)
-      }
-    } else {
-      idsUnmatched += 1
-    }
-  }
-  if (DEBUG)
-    console.info(
-      `asts=${asts}, astsMatched=${astsMatched}, idsUnmatched=${idsUnmatched}, haveRoot=${!!module.root()}`,
-    )
-  return module.root() ? asts - astsMatched : 0
-}
-
-///////////////// UI extensions ////////////////////////
->>>>>>> 057bf17f
 
 export class ReactiveModule implements Module {
   edit(): MutableModule {
@@ -2938,6 +156,31 @@
   [Symbol.iterator](): IterableIterator<Key>
 }
 
+const mapping: Record<string, string> = {
+  '\b': '\\b',
+  '\f': '\\f',
+  '\n': '\\n',
+  '\r': '\\r',
+  '\t': '\\t',
+  '\v': '\\v',
+  '"': '\\"',
+  "'": "\\'",
+  '`': '``',
+}
+
+const reverseMapping = swapKeysAndValues(mapping)
+
+/** Escape a string so it can be safely spliced into an interpolated (`''`) Enso string.
+ * NOT USABLE to insert into raw strings. Does not include quotes. */
+export function escape(string: string) {
+  return string.replace(/[\0\b\f\n\r\t\v"'`]/g, (match) => mapping[match]!)
+}
+
+/** The reverse of `escape`: transform the string into human-readable form, not suitable for interpolation. */
+export function unescape(string: string) {
+  return string.replace(/\\[0bfnrtv"']|``/g, (match) => reverseMapping[match]!)
+}
+
 export function deserialize(serialized: string): Owned {
   const parsed: SerializedPrintedSource = JSON.parse(serialized)
   const nodes = new Map(unsafeEntries(parsed.info.nodes))
