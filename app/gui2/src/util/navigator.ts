--- conflicted
+++ resolved
@@ -1,13 +1,7 @@
 import { Rect } from '@/stores/rect'
 import { computed, proxyRefs, ref, type Ref } from 'vue'
-<<<<<<< HEAD
-import { PointerButtonMask, usePointer, useResizeObserver, useWindowEvent } from '@/util/events'
-import { Vec2 } from '@/util/vec2'
-import { Rect } from '@/stores/rect'
-=======
 import { PointerButtonMask, usePointer, useResizeObserver, useWindowEvent } from './events'
 import { Vec2 } from './vec2'
->>>>>>> 12c4f298
 
 function elemRect(target: Element | undefined): Rect {
   if (target != null && target instanceof Element) {
