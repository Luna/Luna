<<<<<<< HEAD
import { IS_NODE } from '@/util/detect'
import init, { parse, parse_doc_to_json } from '../../rust-ffi/pkg/rust_ffi'
=======
import init, { parse, parse_doc_to_json } from 'rust-ffi/pkg/rust_ffi'
>>>>>>> 0c278391

if (IS_NODE) {
  const fs = await import('node:fs/promises')
  const buffer = await fs.readFile('./rust-ffi/pkg/rust_ffi_bg.wasm')
  await init(buffer)
} else {
  await init()
}

// eslint-disable-next-line camelcase
export { parse, parse_doc_to_json }<|MERGE_RESOLUTION|>--- conflicted
+++ resolved
@@ -1,9 +1,5 @@
-<<<<<<< HEAD
 import { IS_NODE } from '@/util/detect'
-import init, { parse, parse_doc_to_json } from '../../rust-ffi/pkg/rust_ffi'
-=======
 import init, { parse, parse_doc_to_json } from 'rust-ffi/pkg/rust_ffi'
->>>>>>> 0c278391
 
 if (IS_NODE) {
   const fs = await import('node:fs/promises')
