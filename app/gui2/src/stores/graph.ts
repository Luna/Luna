--- conflicted
+++ resolved
@@ -19,11 +19,7 @@
 } from 'shared/yjsModel'
 import { computed, reactive, ref, watch } from 'vue'
 import * as Y from 'yjs'
-<<<<<<< HEAD
-=======
-import { useProjectStore } from './project'
 import { DEFAULT_VISUALIZATION_IDENTIFIER } from './visualization'
->>>>>>> 826127d8
 
 export const useGraphStore = defineStore('graph', () => {
   const proj = useProjectStore()
@@ -81,13 +77,8 @@
     if (value != null) updateState()
   })
 
-<<<<<<< HEAD
-  const _parsed = ref([] as Statement[])
-  const _parsedEnso = ref<any>()
-=======
   const _parsed = ref<Statement[]>([])
   const _parsedEnso = ref<Ast.Tree>()
->>>>>>> 826127d8
 
   function updateState(affectedRanges?: ContentRange[]) {
     const module = proj.module
