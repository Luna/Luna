import { assert, assertNever } from '@/util/assert'
import { useObserveYjs } from '@/util/crdt'
<<<<<<< HEAD
import { parseEnso, type Ast } from '@/util/ffi'
=======
import { parseEnso } from '@/util/ffi'
>>>>>>> 856e05ca
import type { Opt } from '@/util/opt'
import { Vec2 } from '@/util/vec2'
import * as map from 'lib0/map'
import * as set from 'lib0/set'
import { defineStore } from 'pinia'
import {
  rangeIntersects,
  type ContentRange,
  type ExprId,
  type IdMap,
  type NodeMetadata,
} from 'shared/yjsModel'
<<<<<<< HEAD
import { computed, reactive, ref, watch } from 'vue'
=======
import { computed, reactive, ref, watch, watchEffect } from 'vue'
>>>>>>> 856e05ca
import * as Y from 'yjs'
import { useProjectStore } from './project'

export const useGraphStore = defineStore('graph', () => {
  const proj = useProjectStore()

  proj.setObservedFileName('Main.enso')

  const text = computed(() => proj.module?.contents)
  const metadata = computed(() => proj.module?.metadata)

  const textContent = ref('')

  const nodes = reactive(new Map<ExprId, Node>())
  const exprNodes = reactive(new Map<ExprId, ExprId>())

  proj.lsRpcConnection.on('executionContext/expressionUpdates', ({ updates }) => {
    for (const update of updates) {
      const node = nodes.get(update.expressionId)
      if (node != null) {
        if (update.type != null) {
          node.type = update.type
        }
        node.hasWarnings = 'warnings' in update.payload && update.payload.warnings.count > 0
      }
    }
  })

  useObserveYjs(text, (event) => {
    const delta = event.changes.delta
    if (delta.length === 0) return

    const affectedRanges: ContentRange[] = []
    function addAffectedRange(range: ContentRange) {
      const lastRange = affectedRanges[affectedRanges.length - 1]
      if (lastRange?.[1] === range[0]) {
        lastRange[1] = range[1]
      } else {
        affectedRanges.push(range)
      }
    }

    let newContent = ''
    let oldIdx = 0
    let newIdx = 0
    for (const op of delta) {
      if (op.retain) {
        newContent += textContent.value.substring(oldIdx, oldIdx + op.retain)
        oldIdx += op.retain
        newIdx += op.retain
      } else if (op.delete) {
        addAffectedRange([newIdx, newIdx])
        oldIdx += op.delete
      } else if (op.insert && typeof op.insert === 'string') {
        addAffectedRange([newIdx, newIdx + op.insert.length])
        newContent += op.insert
        newIdx += op.insert.length
      } else {
        console.error('Unexpected Yjs operation:', op)
      }
    }
    newContent += textContent.value.substring(oldIdx)
    textContent.value = newContent
    updateState(affectedRanges)
  })

  watch(text, (value) => {
    textContent.value = value?.toString() ?? ''
    if (value != null) updateState()
  })

  const _parsed = ref<Statement[]>([])
  const _parsedEnso = ref<Ast.Tree>()

  function updateState(affectedRanges?: ContentRange[]) {
    const module = proj.module
    if (module == null) return
    module.doc.transact(() => {
      const idMap = module.getIdMap()
<<<<<<< HEAD
      const meta = module.nodeMetadata
=======
      const meta = module.metadata
>>>>>>> 856e05ca
      const text = module.contents
      const textContentLocal = textContent.value
      const parsed = parseBlock(0, textContentLocal, idMap)

      _parsed.value = parsed
      _parsedEnso.value = parseEnso(textContentLocal)

      const accessed = idMap.accessedSoFar()

      for (const nodeId of nodes.keys()) {
        if (!accessed.has(nodeId)) {
          nodeDeleted(nodeId)
        }
      }
      idMap.finishAndSynchronize()

      for (const stmt of parsed) {
        const exprRange: ContentRange = [stmt.exprOffset, stmt.exprOffset + stmt.expression.length]

        if (affectedRanges != null) {
<<<<<<< HEAD
          while ((affectedRanges[0]?.[1] ?? 0) < exprRange[0]) {
            affectedRanges.shift()
          }
          if (affectedRanges[0] == null) break
          const nodeAffected = rangeIntersects(exprRange, affectedRanges[0])
=======
          while (affectedRanges[0]?.[1]! < exprRange[0]) {
            affectedRanges.shift()
          }
          if (affectedRanges.length === 0) break
          const nodeAffected = rangeIntersects(exprRange, affectedRanges[0]!)
>>>>>>> 856e05ca
          if (!nodeAffected) continue
        }

        const nodeId = stmt.expression.id
        const node = nodes.get(nodeId)
        const nodeMeta = meta.get(nodeId)
        const nodeContent = textContentLocal.substring(exprRange[0], exprRange[1])
        if (node == null) {
          nodeInserted(stmt, text, nodeContent, nodeMeta)
        } else {
          nodeUpdated(node, stmt, text, nodeContent, nodeMeta)
        }
      }
    })
  }

  useObserveYjs(metadata, (event) => {
    const meta = event.target
    for (const [id, op] of event.changes.keys) {
      if (op.action === 'update') {
        const data = meta.get(id)
        const node = nodes.get(id as ExprId)
        if (data != null && node != null) {
          const pos = new Vec2(data.x, -data.y)
          if (!node.position.equals(pos)) {
            node.position = pos
          }
        }
      } else {
        console.log(op)
      }
    }
  })

  const identDefinitions = reactive(new Map<string, ExprId>())
  const identUsages = reactive(new Map<string, Set<ExprId>>())

  function nodeInserted(stmt: Statement, text: Y.Text, content: string, meta: Opt<NodeMetadata>) {
    const nodeId = stmt.expression.id
    const node: Node = {
      content,
      binding: stmt.binding ?? '',
      rootSpan: stmt.expression,
      position: meta == null ? Vec2.Zero() : new Vec2(meta.x, -meta.y),
      docRange: [
        Y.createRelativePositionFromTypeIndex(text, stmt.exprOffset),
        Y.createRelativePositionFromTypeIndex(text, stmt.exprOffset + stmt.expression.length),
      ],
      type: undefined,
      hasWarnings: false,
    }
    identDefinitions.set(node.binding, nodeId)
    addSpanUsages(nodeId, node)
    nodes.set(nodeId, node)
  }

  function nodeUpdated(
    node: Node,
    stmt: Statement,
    text: Y.Text,
    content: string,
    meta: Opt<NodeMetadata>,
  ) {
    clearSpanUsages(stmt.id, node)
    node.content = content
    if (node.binding !== stmt.binding) {
      identDefinitions.delete(node.binding)
      node.binding = stmt.binding ?? ''
      identDefinitions.set(node.binding, stmt.id)
    }
    if (node.rootSpan.id === stmt.expression.id) {
      patchSpan(node.rootSpan, stmt.expression)
    } else {
      node.rootSpan = stmt.expression
    }
    if (meta != null && !node.position.equals(new Vec2(meta.x, -meta.y))) {
      node.position = new Vec2(meta.x, -meta.y)
    }
  }

  function addSpanUsages(id: ExprId, node: Node) {
    for (const [span, offset] of walkSpansBfs(node.rootSpan)) {
      exprNodes.set(span.id, id)
      const ident = node.content.substring(offset, offset + span.length)
      if (span.kind === SpanKind.Ident) {
        map.setIfUndefined(identUsages, ident, set.create).add(span.id)
      }
    }
  }

  function clearSpanUsages(id: ExprId, node: Node) {
    for (const [span, offset] of walkSpansBfs(node.rootSpan)) {
      exprNodes.delete(span.id)
      if (span.kind === SpanKind.Ident) {
        const ident = node.content.substring(offset, offset + span.length)
        const usages = identUsages.get(ident)
        if (usages != null) {
          usages.delete(span.id)
          if (usages.size === 0) {
            identUsages.delete(ident)
          }
        }
      }
    }
  }

  function nodeDeleted(id: ExprId) {
    const node = nodes.get(id)
    nodes.delete(id)
    if (node != null) {
      identDefinitions.delete(node.binding)
      clearSpanUsages(id, node)
    }
  }

  function patchSpan(span: Span, newSpan: Span) {
    assert(span.id === newSpan.id)
    // TODO: deep patching of children of matching ID
    span.length = newSpan.length
    span.kind = newSpan.kind
    span.children = newSpan.children
    // for (let i = 0; i < span.children.length; i++) {
    //   patchSpan(span.children[i], newSpan.children[i])
    // }
  }

  function generateUniqueIdent() {
    let ident: string
    do {
      ident = randomString()
    } while (identDefinitions.has(ident))
    return ident
  }

  const edges = computed(() => {
    const edges = []
    for (const [ident, usages] of identUsages) {
      const source = identDefinitions.get(ident)
      if (source == null) continue
      for (const target of usages) {
        edges.push({ source, target })
      }
    }
    return edges
  })

  function createNode(position: Vec2, expression: string): Opt<ExprId> {
    const mod = proj.module
    if (mod == null) return
    const { contents } = mod

    const meta: NodeMetadata = {
      x: position.x,
      y: -position.y,
    }
    const ident = generateUniqueIdent()
    const content = `${ident} = ${expression}`
    return mod.insertNewNode(contents.length, content, meta)
  }

  function deleteNode(id: ExprId) {
    const mod = proj.module
    if (mod == null) return
    mod.replaceExpressionContent(id, '')
  }

  function setNodeContent(id: ExprId, content: string) {
    const node = nodes.get(id)
    if (node == null) return
    setExpressionContent(node.rootSpan.id, content)
  }

  function setExpressionContent(id: ExprId, content: string) {
    proj.module?.replaceExpressionContent(id, content)
  }

  function replaceNodeSubexpression(id: ExprId, range: ContentRange, content: string) {
    const node = nodes.get(id)
    if (node == null) return
    proj.module?.replaceExpressionContent(node.rootSpan.id, content, range)
  }

  function setNodePosition(id: ExprId, position: Vec2) {
    const node = nodes.get(id)
    if (node == null) return
    proj.module?.updateNodeMetadata(id, { x: position.x, y: -position.y })
  }

  return {
    _parsed,
    _parsedEnso: _parsedEnso,
    nodes,
    exprNodes,
    edges,
    identDefinitions,
    identUsages,
    createNode,
    deleteNode,
    setNodeContent,
    setExpressionContent,
    replaceNodeSubexpression,
    setNodePosition,
  }
})

function randomString() {
  return Math.random().toString(36).substring(2, 10)
}

export interface Node {
  content: string
  binding: string
  rootSpan: Span
  position: Vec2
  docRange: [Y.RelativePosition, Y.RelativePosition]
  type: string | undefined
  hasWarnings: boolean
}

export const enum SpanKind {
  Root = 0,
  Spacing,
  Group,
  Token,
  Ident,
  Literal,
}

export function spanKindName(kind: SpanKind): string {
  switch (kind) {
    case SpanKind.Root:
      return 'Root'
    case SpanKind.Spacing:
      return 'Spacing'
    case SpanKind.Group:
      return 'Group'
    case SpanKind.Token:
      return 'Token'
    case SpanKind.Ident:
      return 'Ident'
    case SpanKind.Literal:
      return 'Literal'
    default:
      assertNever(kind)
  }
}

export interface Span {
  id: ExprId
  kind: SpanKind
  length: number
  children: Span[]
}

function walkSpansBfs(
  span: Span,
  offset: number = 0,
  visitChildren?: (span: Span, offset: number) => boolean,
): IterableIterator<[Span, number]> {
  const stack: [Span, number][] = [[span, offset]]
  return {
    next() {
      if (stack.length === 0) {
        return { done: true, value: undefined }
      }
      const [span, spanOffset] = stack.shift()!
      if (visitChildren?.(span, spanOffset) !== false) {
        let offset = spanOffset
        for (let i = 0; i < span.children.length; i++) {
          const child = span.children[i]!
          stack.push([child, offset])
          offset += child.length
        }
      }
      return { done: false, value: [span, spanOffset] }
    },
    [Symbol.iterator]() {
      return this
    },
  }
}

export interface Edge {
  source: ExprId
  target: ExprId
}

interface Statement {
  id: ExprId
  binding: Opt<string>
  exprOffset: number
  expression: Span
}

function parseBlock(offset: number, content: string, idMap: IdMap): Statement[] {
  const stmtRegex = /^( *)(([a-zA-Z0-9_]+) *= *)?(.*)$/gm
  const stmts: Statement[] = []
  content.replace(stmtRegex, (stmt, indent, beforeExpr, binding, expr, index) => {
    if (stmt.trim().length === 0) return stmt
    const pos = offset + index + indent.length
    const id = idMap.getOrInsertUniqueId([pos, pos + stmt.length - indent.length])
    const exprOffset = pos + (beforeExpr?.length ?? 0)
    stmts.push({
      id,
      binding,
      exprOffset,
      expression: parseNodeExpression(exprOffset, expr, idMap),
    })
    return stmt
  })
  return stmts
}

function parseNodeExpression(offset: number, content: string, idMap: IdMap): Span {
  const root = mkSpanGroup(SpanKind.Root)
  let span: Span = root
  let spanOffset = offset
  const stack: [Span, number][] = []

  const tokenRegex = /(?:(".*?"|[0-9]+\b)|(\s+)|([a-zA-Z0-9_]+)|(.))/g
  content.replace(tokenRegex, (token, tokLit, tokSpace, tokIdent, tokSymbol, index) => {
    const pos = offset + index
    if (tokSpace != null) {
      span.children.push(mkSpan(idMap, SpanKind.Spacing, pos, token.length))
    } else if (tokIdent != null) {
      span.children.push(mkSpan(idMap, SpanKind.Ident, pos, token.length))
    } else if (tokLit != null) {
      span.children.push(mkSpan(idMap, SpanKind.Literal, pos, token.length))
    } else if (tokSymbol != null) {
      if (token === '(') {
        stack.push([span, spanOffset])
        span = mkSpanGroup(SpanKind.Group)
        spanOffset = pos
      }

      span.children.push(mkSpan(idMap, SpanKind.Token, pos, token.length))

      if (token === ')') {
        const popped = stack.pop()
        if (popped != null) {
          finishSpanGroup(span, idMap, spanOffset)
          popped[0].children.push(span)
          span = popped[0]
          spanOffset = popped[1]
        }
      }
    }
    return token
  })

  let popped
  while ((popped = stack.pop())) {
    finishSpanGroup(span, idMap, spanOffset)
    popped[0].children.push(span)
    span = popped[0]
    spanOffset = popped[1]
  }

  finishSpanGroup(root, idMap, offset)
  return root
}

const NULL_ID: ExprId = '00000-' as ExprId

function mkSpanGroup(kind: SpanKind): Span {
  return {
    id: NULL_ID,
    kind,
    length: 0,
    children: [],
  }
}

function mkSpan(idMap: IdMap, kind: SpanKind, offset: number, length: number): Span {
  const range: ContentRange = [offset, offset + length]
  return {
    id: idMap.getOrInsertUniqueId(range),
    kind,
    length,
    children: [],
  }
}

function finishSpanGroup(span: Span, idMap: IdMap, offset: number) {
  const totalLength = span.children.reduce((acc, child) => acc + child.length, 0)
  span.length = totalLength
  span.id = idMap.getOrInsertUniqueId([offset, offset + span.length])
}<|MERGE_RESOLUTION|>--- conflicted
+++ resolved
@@ -1,10 +1,6 @@
 import { assert, assertNever } from '@/util/assert'
 import { useObserveYjs } from '@/util/crdt'
-<<<<<<< HEAD
 import { parseEnso, type Ast } from '@/util/ffi'
-=======
-import { parseEnso } from '@/util/ffi'
->>>>>>> 856e05ca
 import type { Opt } from '@/util/opt'
 import { Vec2 } from '@/util/vec2'
 import * as map from 'lib0/map'
@@ -17,11 +13,7 @@
   type IdMap,
   type NodeMetadata,
 } from 'shared/yjsModel'
-<<<<<<< HEAD
-import { computed, reactive, ref, watch } from 'vue'
-=======
 import { computed, reactive, ref, watch, watchEffect } from 'vue'
->>>>>>> 856e05ca
 import * as Y from 'yjs'
 import { useProjectStore } from './project'
 
@@ -101,11 +93,7 @@
     if (module == null) return
     module.doc.transact(() => {
       const idMap = module.getIdMap()
-<<<<<<< HEAD
       const meta = module.nodeMetadata
-=======
-      const meta = module.metadata
->>>>>>> 856e05ca
       const text = module.contents
       const textContentLocal = textContent.value
       const parsed = parseBlock(0, textContentLocal, idMap)
@@ -126,19 +114,11 @@
         const exprRange: ContentRange = [stmt.exprOffset, stmt.exprOffset + stmt.expression.length]
 
         if (affectedRanges != null) {
-<<<<<<< HEAD
           while ((affectedRanges[0]?.[1] ?? 0) < exprRange[0]) {
             affectedRanges.shift()
           }
           if (affectedRanges[0] == null) break
           const nodeAffected = rangeIntersects(exprRange, affectedRanges[0])
-=======
-          while (affectedRanges[0]?.[1]! < exprRange[0]) {
-            affectedRanges.shift()
-          }
-          if (affectedRanges.length === 0) break
-          const nodeAffected = rangeIntersects(exprRange, affectedRanges[0]!)
->>>>>>> 856e05ca
           if (!nodeAffected) continue
         }
 
