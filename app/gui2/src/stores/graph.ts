import { useProjectStore } from '@/stores/project'
<<<<<<< HEAD
=======
import { DEFAULT_VISUALIZATION_IDENTIFIER } from '@/stores/visualization'
>>>>>>> b64a7d39
import { assert, assertNever } from '@/util/assert'
import { Ast, parseEnso } from '@/util/ast'
import { useObserveYjs } from '@/util/crdt'
import type { Opt } from '@/util/opt'
import { Vec2 } from '@/util/vec2'
import * as map from 'lib0/map'
import * as set from 'lib0/set'
import { defineStore } from 'pinia'
import {
  rangeIntersects,
  visMetadataEquals,
  type ContentRange,
  type ExprId,
  type IdMap,
  type NodeMetadata,
  type VisualizationIdentifier,
  type VisualizationMetadata,
} from 'shared/yjsModel'
import { computed, reactive, ref, watch } from 'vue'
import * as Y from 'yjs'
<<<<<<< HEAD
import { DEFAULT_VISUALIZATION_IDENTIFIER } from './visualization'
=======
>>>>>>> b64a7d39

export const useGraphStore = defineStore('graph', () => {
  const proj = useProjectStore()

  proj.setObservedFileName('Main.enso')

  const text = computed(() => proj.module?.doc.contents)
  const metadata = computed(() => proj.module?.doc.metadata)

  const textContent = ref('')

  const nodes = reactive(new Map<ExprId, Node>())
  const exprNodes = reactive(new Map<ExprId, ExprId>())

  useObserveYjs(text, (event) => {
    const delta = event.changes.delta
    if (delta.length === 0) return

    const affectedRanges: ContentRange[] = []
    function addAffectedRange(range: ContentRange) {
      const lastRange = affectedRanges[affectedRanges.length - 1]
      if (lastRange?.[1] === range[0]) {
        lastRange[1] = range[1]
      } else {
        affectedRanges.push(range)
      }
    }

    let newContent = ''
    let oldIdx = 0
    let newIdx = 0
    for (const op of delta) {
      if (op.retain) {
        newContent += textContent.value.substring(oldIdx, oldIdx + op.retain)
        oldIdx += op.retain
        newIdx += op.retain
      } else if (op.delete) {
        addAffectedRange([newIdx, newIdx])
        oldIdx += op.delete
      } else if (op.insert && typeof op.insert === 'string') {
        addAffectedRange([newIdx, newIdx + op.insert.length])
        newContent += op.insert
        newIdx += op.insert.length
      } else {
        console.error('Unexpected Yjs operation:', op)
      }
    }
    newContent += textContent.value.substring(oldIdx)
    textContent.value = newContent
    updateState(affectedRanges)
  })

  watch(text, (value) => {
    textContent.value = value?.toString() ?? ''
    if (value != null) updateState()
  })

  const _parsed = ref<Statement[]>([])
  const _parsedEnso = ref<Ast.Tree>()

  function updateState(affectedRanges?: ContentRange[]) {
    const module = proj.module
    if (module == null) return
    module.transact(() => {
      const idMap = module.getIdMap()
      const meta = module.doc.metadata
      const text = module.doc.contents
      const textContentLocal = textContent.value
      const parsed = parseBlock(0, textContentLocal, idMap)

      _parsed.value = parsed
      _parsedEnso.value = parseEnso(textContentLocal)

      const accessed = idMap.accessedSoFar()

      for (const nodeId of nodes.keys()) {
        if (!accessed.has(nodeId)) {
          nodeDeleted(nodeId)
        }
      }
      idMap.finishAndSynchronize()

      for (const stmt of parsed) {
        const exprRange: ContentRange = [stmt.exprOffset, stmt.exprOffset + stmt.expression.length]

        if (affectedRanges != null) {
          while (affectedRanges[0]?.[1]! < exprRange[0]) {
            affectedRanges.shift()
          }
          if (affectedRanges[0] == null) break
          const nodeAffected = rangeIntersects(exprRange, affectedRanges[0])
          if (!nodeAffected) continue
        }

        const nodeId = stmt.expression.id
        const node = nodes.get(nodeId)
        const nodeMeta = meta.get(nodeId)
        const nodeContent = textContentLocal.substring(exprRange[0], exprRange[1])
        if (node == null) {
          nodeInserted(stmt, text, nodeContent, nodeMeta)
        } else {
          nodeUpdated(node, stmt, nodeContent, nodeMeta)
        }
      }
    })
  }

  useObserveYjs(metadata, (event) => {
    const meta = event.target
    for (const [id, op] of event.changes.keys) {
      if (op.action === 'update') {
        const data = meta.get(id)
        const node = nodes.get(id as ExprId)
        if (data != null && node != null) {
          assignUpdatedMetadata(node, data)
        }
      }
    }
  })

  const identDefinitions = reactive(new Map<string, ExprId>())
  const identUsages = reactive(new Map<string, Set<ExprId>>())

  function nodeInserted(stmt: Statement, text: Y.Text, content: string, meta: Opt<NodeMetadata>) {
    const nodeId = stmt.expression.id
    const node: Node = {
      outerExprId: stmt.id,
      content,
      binding: stmt.binding ?? '',
      rootSpan: stmt.expression,
      position: Vec2.Zero(),
      vis: undefined,
      docRange: [
        Y.createRelativePositionFromTypeIndex(text, stmt.exprOffset, -1),
        Y.createRelativePositionFromTypeIndex(text, stmt.exprOffset + stmt.expression.length),
      ],
    }
    if (meta) {
      assignUpdatedMetadata(node, meta)
    }
    identDefinitions.set(node.binding, nodeId)
    addSpanUsages(nodeId, node)
    nodes.set(nodeId, node)
  }

  function nodeUpdated(node: Node, stmt: Statement, content: string, meta: Opt<NodeMetadata>) {
    const nodeId = stmt.expression.id
    clearSpanUsages(nodeId, node)
    node.content = content
    if (node.binding !== stmt.binding) {
      identDefinitions.delete(node.binding)
      node.binding = stmt.binding ?? ''
      identDefinitions.set(node.binding, nodeId)
    }
    if (node.outerExprId !== stmt.id) {
      node.outerExprId = stmt.id
    }
    if (node.rootSpan.id === stmt.expression.id) {
      patchSpan(node.rootSpan, stmt.expression)
    } else {
      node.rootSpan = stmt.expression
    }
    if (meta != null) {
      assignUpdatedMetadata(node, meta)
    }
    addSpanUsages(nodeId, node)
  }

  function assignUpdatedMetadata(node: Node, meta: NodeMetadata) {
    const newPosition = new Vec2(meta.x, -meta.y)
    if (!node.position.equals(newPosition)) {
      node.position = newPosition
    }
    if (!visMetadataEquals(node.vis, meta.vis)) {
      node.vis = meta.vis
    }
  }

  function addSpanUsages(id: ExprId, node: Node) {
    for (const [span, offset] of walkSpansBfs(node.rootSpan)) {
      exprNodes.set(span.id, id)
      const ident = node.content.substring(offset, offset + span.length)
      if (span.kind === SpanKind.Ident) {
        map.setIfUndefined(identUsages, ident, set.create).add(span.id)
      }
    }
  }

  function clearSpanUsages(id: ExprId, node: Node) {
    for (const [span, offset] of walkSpansBfs(node.rootSpan)) {
      exprNodes.delete(span.id)
      if (span.kind === SpanKind.Ident) {
        const ident = node.content.substring(offset, offset + span.length)
        const usages = identUsages.get(ident)
        if (usages != null) {
          usages.delete(span.id)
          if (usages.size === 0) {
            identUsages.delete(ident)
          }
        }
      }
    }
  }

  function nodeDeleted(id: ExprId) {
    const node = nodes.get(id)
    nodes.delete(id)
    if (node != null) {
      identDefinitions.delete(node.binding)
      clearSpanUsages(id, node)
    }
  }

  function patchSpan(span: Span, newSpan: Span) {
    assert(span.id === newSpan.id)
    span.length = newSpan.length
    span.kind = newSpan.kind
    span.children = newSpan.children
  }

  function generateUniqueIdent() {
    let ident: string
    do {
      ident = randomString()
    } while (identDefinitions.has(ident))
    return ident
  }

  const edges = computed(() => {
    const edges = []
    for (const [ident, usages] of identUsages) {
      const source = identDefinitions.get(ident)
      if (source == null) continue
      for (const target of usages) {
        edges.push({ source, target })
      }
    }
    return edges
  })

  function createNode(position: Vec2, expression: string): Opt<ExprId> {
    const mod = proj.module
    if (mod == null) return
    const meta: NodeMetadata = {
      x: position.x,
      y: -position.y,
      vis: null,
    }
    const ident = generateUniqueIdent()
    const content = `${ident} = ${expression}`
    return mod.insertNewNode(mod.doc.contents.length, content, meta)
  }

  function deleteNode(id: ExprId) {
    const node = nodes.get(id)
    if (node == null) return
    proj.module?.deleteExpression(node.outerExprId)
  }

  function setNodeContent(id: ExprId, content: string) {
    const node = nodes.get(id)
    if (node == null) return
    setExpressionContent(node.rootSpan.id, content)
  }

  function setExpressionContent(id: ExprId, content: string) {
    proj.module?.replaceExpressionContent(id, content)
  }

  function transact(fn: () => void) {
    return proj.module?.transact(fn)
  }

  function stopCapturingUndo() {
    proj.stopCapturingUndo()
  }

  function replaceNodeSubexpression(nodeId: ExprId, range: ContentRange, content: string) {
    const node = nodes.get(nodeId)
    if (node == null) return
    proj.module?.replaceExpressionContent(node.rootSpan.id, content, range)
  }

  function setNodePosition(nodeId: ExprId, position: Vec2) {
    const node = nodes.get(nodeId)
    if (node == null) return
    proj.module?.updateNodeMetadata(nodeId, { x: position.x, y: -position.y })
  }

  function normalizeVisMetadata(
    id: Opt<VisualizationIdentifier>,
    visible?: boolean,
  ): VisualizationMetadata | null {
    const vis: VisualizationMetadata = {
      ...(id ?? DEFAULT_VISUALIZATION_IDENTIFIER),
      visible: visible ?? false,
    }
    if (
      visMetadataEquals(vis, {
        ...DEFAULT_VISUALIZATION_IDENTIFIER,
        visible: false,
      })
    )
      return null
    return vis
  }

  function setNodeVisualizationId(nodeId: ExprId, vis: Opt<VisualizationIdentifier>) {
    const node = nodes.get(nodeId)
    if (node == null) return
    proj.module?.updateNodeMetadata(nodeId, { vis: normalizeVisMetadata(vis, node.vis?.visible) })
  }

  function setNodeVisualizationVisible(nodeId: ExprId, visible: boolean) {
    const node = nodes.get(nodeId)
    if (node == null) return
    proj.module?.updateNodeMetadata(nodeId, { vis: normalizeVisMetadata(node.vis, visible) })
  }

  return {
    _parsed,
    _parsedEnso: _parsedEnso,
    transact,
    nodes,
    exprNodes,
    edges,
    identDefinitions,
    identUsages,
    createNode,
    deleteNode,
    setNodeContent,
    setExpressionContent,
    replaceNodeSubexpression,
    setNodePosition,
    setNodeVisualizationId,
    setNodeVisualizationVisible,
    stopCapturingUndo,
  }
})

function randomString() {
  return Math.random().toString(36).substring(2, 10)
}

export interface Node {
  outerExprId: ExprId
  content: string
  binding: string
  rootSpan: Span
  position: Vec2
  docRange: [Y.RelativePosition, Y.RelativePosition]
  vis: Opt<VisualizationMetadata>
}

export const enum SpanKind {
  Root = 0,
  Spacing,
  Group,
  Token,
  Ident,
  Literal,
}

export function spanKindName(kind: SpanKind): string {
  switch (kind) {
    case SpanKind.Root:
      return 'Root'
    case SpanKind.Spacing:
      return 'Spacing'
    case SpanKind.Group:
      return 'Group'
    case SpanKind.Token:
      return 'Token'
    case SpanKind.Ident:
      return 'Ident'
    case SpanKind.Literal:
      return 'Literal'
    default:
      assertNever(kind)
  }
}

export interface Span {
  id: ExprId
  kind: SpanKind
  length: number
  children: Span[]
}

function walkSpansBfs(
  span: Span,
  offset: number = 0,
  visitChildren?: (span: Span, offset: number) => boolean,
): IterableIterator<[Span, number]> {
  const stack: [Span, number][] = [[span, offset]]
  return {
    next() {
      if (stack.length === 0) {
        return { done: true, value: undefined }
      }
      const [span, spanOffset] = stack.shift()!
      if (visitChildren?.(span, spanOffset) !== false) {
        let offset = spanOffset
        for (let i = 0; i < span.children.length; i++) {
          const child = span.children[i]!
          stack.push([child, offset])
          offset += child.length
        }
      }
      return { done: false, value: [span, spanOffset] }
    },
    [Symbol.iterator]() {
      return this
    },
  }
}

export interface Edge {
  source: ExprId
  target: ExprId
}

interface Statement {
  id: ExprId
  binding: Opt<string>
  exprOffset: number
  expression: Span
}

function parseBlock(offset: number, content: string, idMap: IdMap): Statement[] {
  const stmtRegex = /^( *)(([a-zA-Z0-9_]+) *= *)?(.*)$/gm
  const stmts: Statement[] = []
  content.replace(stmtRegex, (stmt, indent, beforeExpr, binding, expr, index) => {
    if (stmt.trim().length === 0) return stmt
    const pos = offset + index + indent.length
    const id = idMap.getOrInsertUniqueId([pos, pos + stmt.length - indent.length])
    const exprOffset = pos + (beforeExpr?.length ?? 0)
    stmts.push({
      id,
      binding,
      exprOffset,
      expression: parseNodeExpression(exprOffset, expr, idMap),
    })
    return stmt
  })
  return stmts
}

function parseNodeExpression(offset: number, content: string, idMap: IdMap): Span {
  const root = mkSpanGroup(SpanKind.Root)
  let span: Span = root
  let spanOffset = offset
  const stack: [Span, number][] = []

  const tokenRegex = /(?:(".*?"|[0-9]+\b)|(\s+)|([a-zA-Z0-9_]+)|(.))/g
  content.replace(tokenRegex, (token, tokLit, tokSpace, tokIdent, tokSymbol, index) => {
    const pos = offset + index
    if (tokSpace != null) {
      span.children.push(mkSpan(idMap, SpanKind.Spacing, pos, token.length))
    } else if (tokIdent != null) {
      span.children.push(mkSpan(idMap, SpanKind.Ident, pos, token.length))
    } else if (tokLit != null) {
      span.children.push(mkSpan(idMap, SpanKind.Literal, pos, token.length))
    } else if (tokSymbol != null) {
      if (token === '(') {
        stack.push([span, spanOffset])
        span = mkSpanGroup(SpanKind.Group)
        spanOffset = pos
      }

      span.children.push(mkSpan(idMap, SpanKind.Token, pos, token.length))

      if (token === ')') {
        const popped = stack.pop()
        if (popped != null) {
          finishSpanGroup(span, idMap, spanOffset)
          popped[0].children.push(span)
          span = popped[0]
          spanOffset = popped[1]
        }
      }
    }
    return token
  })

  let popped
  while ((popped = stack.pop())) {
    finishSpanGroup(span, idMap, spanOffset)
    popped[0].children.push(span)
    span = popped[0]
    spanOffset = popped[1]
  }

  finishSpanGroup(root, idMap, offset)
  return root
}

const NULL_ID: ExprId = '00000-' as ExprId

function mkSpanGroup(kind: SpanKind): Span {
  return {
    id: NULL_ID,
    kind,
    length: 0,
    children: [],
  }
}

function mkSpan(idMap: IdMap, kind: SpanKind, offset: number, length: number): Span {
  const range: ContentRange = [offset, offset + length]
  return {
    id: idMap.getOrInsertUniqueId(range),
    kind,
    length,
    children: [],
  }
}

function finishSpanGroup(span: Span, idMap: IdMap, offset: number) {
  const totalLength = span.children.reduce((acc, child) => acc + child.length, 0)
  span.length = totalLength
  span.id = idMap.getOrInsertUniqueId([offset, offset + span.length])
}<|MERGE_RESOLUTION|>--- conflicted
+++ resolved
@@ -1,8 +1,5 @@
 import { useProjectStore } from '@/stores/project'
-<<<<<<< HEAD
-=======
 import { DEFAULT_VISUALIZATION_IDENTIFIER } from '@/stores/visualization'
->>>>>>> b64a7d39
 import { assert, assertNever } from '@/util/assert'
 import { Ast, parseEnso } from '@/util/ast'
 import { useObserveYjs } from '@/util/crdt'
@@ -23,10 +20,6 @@
 } from 'shared/yjsModel'
 import { computed, reactive, ref, watch } from 'vue'
 import * as Y from 'yjs'
-<<<<<<< HEAD
-import { DEFAULT_VISUALIZATION_IDENTIFIER } from './visualization'
-=======
->>>>>>> b64a7d39
 
 export const useGraphStore = defineStore('graph', () => {
   const proj = useProjectStore()
