--- conflicted
+++ resolved
@@ -103,26 +103,14 @@
       for (const stmt of parsed) {
         const exprRange: ContentRange = [stmt.exprOffset, stmt.exprOffset + stmt.expression.length]
 
-<<<<<<< HEAD
-      if (affectedRanges != null) {
-        while ((affectedRanges[0]?.[1] ?? 0) < exprRange[0]) {
-          affectedRanges.shift()
-        }
-        if (affectedRanges.length === 0) break
-        const nodeAffected =
-          affectedRanges[0] != null && rangeIntersects(exprRange, affectedRanges[0])
-        if (!nodeAffected) continue
-      }
-=======
         if (affectedRanges != null) {
-          while (affectedRanges[0]?.[1] < exprRange[0]) {
+          while (affectedRanges[0]?.[1]! < exprRange[0]) {
             affectedRanges.shift()
           }
           if (affectedRanges.length === 0) break
-          const nodeAffected = rangeIntersects(exprRange, affectedRanges[0])
+          const nodeAffected = rangeIntersects(exprRange, affectedRanges[0]!)
           if (!nodeAffected) continue
         }
->>>>>>> 12c4f298
 
         const nodeId = stmt.expression.id
         const node = nodes.get(nodeId)
