--- conflicted
+++ resolved
@@ -1,20 +1,13 @@
+import * as vue from 'vue'
+import { type DefineComponent } from 'vue'
+
+import { defineStore } from 'pinia'
+
 import VisualizationContainer from '@/components/VisualizationContainer.vue'
 import * as useVisualizationConfig from '@/providers/useVisualizationConfig'
 import Compiler from '@/workers/visualizationCompiler?worker'
 import * as vueUseCore from '@vueuse/core'
-<<<<<<< HEAD
 import type { VisualizationConfiguration } from 'shared/languageServerTypes'
-import * as vue from 'vue'
-import { type DefineComponent } from 'vue'
-
-import { defineStore } from 'pinia'
-
-import VisualizationContainer from '@/components/VisualizationContainer.vue'
-import * as useVisualizationConfig from '@/providers/useVisualizationConfig'
-=======
-import * as vue from 'vue'
-import { type DefineComponent } from 'vue'
->>>>>>> 40fdfeee
 
 /** A module containing the default visualization function. */
 const DEFAULT_VISUALIZATION_MODULE = 'Standard.Visualization.Preprocessor'
