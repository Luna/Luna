--- conflicted
+++ resolved
@@ -61,13 +61,8 @@
   scope?: SuggestionEntryScope
   /// A name of a custom icon to use when displaying the entry.
   iconName?: string
-<<<<<<< HEAD
-  /// An index of a group this entry belongs to.
-  groupIndex?: number | undefined
-=======
   /// An index of a group from group list in suggestionDb store this entry belongs to.
   groupIndex?: number
->>>>>>> 608ff2da
 }
 
 function makeSimpleEntry(
