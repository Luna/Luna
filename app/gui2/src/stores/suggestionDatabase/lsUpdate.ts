--- conflicted
+++ resolved
@@ -23,11 +23,6 @@
 } from '@/util/qualifiedName'
 import { Err, Ok, withContext, type Result } from '@/util/result'
 import * as lsTypes from 'shared/languageServerTypes/suggestions'
-<<<<<<< HEAD
-import { computed, type ComputedRef } from 'vue'
-import { documentationData, type DocumentationData } from './documentation'
-=======
->>>>>>> 9e9860d0
 
 interface UnfinishedEntry {
   kind: SuggestionKind
