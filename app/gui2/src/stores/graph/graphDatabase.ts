import { ComputedValueRegistry, type ExpressionInfo } from '@/stores/project/computedValueRegistry'
import { SuggestionDb, groupColorStyle, type Group } from '@/stores/suggestionDatabase'
import type { SuggestionEntry } from '@/stores/suggestionDatabase/entry'
import { bail } from '@/util/assert'
import { Ast, RawAst, RawAstExtended } from '@/util/ast'
import { AliasAnalyzer } from '@/util/ast/aliasAnalysis'
import { nodeFromAst } from '@/util/ast/node'
import { colorFromString } from '@/util/colors'
import { MappedKeyMap, MappedSet } from '@/util/containers'
import { arrayEquals, byteArraysEqual, tryGetIndex } from '@/util/data/array'
import type { Opt } from '@/util/data/opt'
import type { Rect } from '@/util/data/rect'
import { Vec2 } from '@/util/data/vec2'
import { ReactiveDb, ReactiveIndex, ReactiveMapping } from '@/util/database/reactiveDb'
import * as random from 'lib0/random'
import * as set from 'lib0/set'
<<<<<<< HEAD
import {
  methodPointerEquals,
  type ExpressionUpdate,
  type MethodCall,
  type StackItem,
} from 'shared/languageServerTypes'
=======
import { methodPointerEquals, type MethodCall, type StackItem } from 'shared/languageServerTypes'
>>>>>>> 5b91f164
import {
  IdMap,
  visMetadataEquals,
  type ExprId,
  type NodeMetadata,
  type SourceRange,
  type VisualizationMetadata,
} from 'shared/yjsModel'
import { reactive, ref, type Ref } from 'vue'

export interface BindingInfo {
  identifier: string
  usages: Set<ExprId>
}

export class BindingsDb {
  bindings = new ReactiveDb<ExprId, BindingInfo>()
  identifierToBindingId = new ReactiveIndex(this.bindings, (id, info) => [[info.identifier, id]])

  readFunctionAst(ast: RawAstExtended<RawAst.Tree.Function>) {
    // TODO[ao]: Rename 'alias' to 'binding' in AliasAnalyzer and it's more accurate term.
    const analyzer = new AliasAnalyzer(ast.parsedCode, ast.inner)
    analyzer.process()

    const [bindingRangeToTree, bindingIdToRange] = BindingsDb.rangeMappings(ast, analyzer)

    // Remove old keys.
    for (const key of this.bindings.keys()) {
      const range = bindingIdToRange.get(key)
      if (range == null || !analyzer.aliases.has(range)) {
        this.bindings.delete(key)
      }
    }

    // Add or update bindings.
    for (const [bindingRange, usagesRanges] of analyzer.aliases) {
      const aliasAst = bindingRangeToTree.get(bindingRange)
      if (aliasAst == null) continue
      const info = this.bindings.get(aliasAst.astId)
      if (info == null) {
        function* usageIds() {
          for (const usageRange of usagesRanges) {
            const usageAst = bindingRangeToTree.get(usageRange)
            if (usageAst != null) yield usageAst.astId
          }
        }
        this.bindings.set(aliasAst.astId, {
          identifier: aliasAst.repr(),
          usages: new Set(usageIds()),
        })
      } else {
        const newIdentifier = aliasAst.repr()
        if (info.identifier != newIdentifier) info.identifier = newIdentifier
        // Remove old usages.
        for (const usage of info.usages) {
          const range = bindingIdToRange.get(usage)
          if (range == null || !usagesRanges.has(range)) info.usages.delete(usage)
        }
        // Add or update usages.
        for (const usageRange of usagesRanges) {
          const usageAst = bindingRangeToTree.get(usageRange)
          if (usageAst != null && !info.usages.has(usageAst.astId)) info.usages.add(usageAst.astId)
        }
      }
    }
  }

  /** Create mappings between bindings' ranges and AST
   *
   * The AliasAnalyzer is general and returns ranges, but we're interested in AST nodes. This
   * method creates mappings in both ways. For given range, only the shallowest AST node will be
   * assigned (RawAst.Tree.Identifier, not RawAst.Token.Identifier).
   */
  private static rangeMappings(
    ast: RawAstExtended,
    analyzer: AliasAnalyzer,
  ): [MappedKeyMap<SourceRange, RawAstExtended>, Map<ExprId, SourceRange>] {
    const bindingRangeToTree = new MappedKeyMap<SourceRange, RawAstExtended>(IdMap.keyForRange)
    const bindingIdToRange = new Map<ExprId, SourceRange>()
    const bindingRanges = new MappedSet(IdMap.keyForRange)
    for (const [binding, usages] of analyzer.aliases) {
      bindingRanges.add(binding)
      for (const usage of usages) bindingRanges.add(usage)
    }
    ast.visitRecursive((ast) => {
      if (bindingRanges.has(ast.span())) {
        bindingRangeToTree.set(ast.span(), ast)
        bindingIdToRange.set(ast.astId, ast.span())
        return false
      }
      return true
    })
    return [bindingRangeToTree, bindingIdToRange]
  }
}

export class GraphDb {
  nodeIdToNode = new ReactiveDb<ExprId, Node>()
  nodeRects = reactive(new Map<ExprId, Rect>())
  vizRects = reactive(new Map<ExprId, Rect>())
  private bindings = new BindingsDb()

  constructor(
    private suggestionDb: SuggestionDb,
    private groups: Ref<Group[]>,
    private valuesRegistry: ComputedValueRegistry,
  ) {}

  private nodeIdToPatternExprIds = new ReactiveIndex(this.nodeIdToNode, (id, entry) => {
    if (entry.pattern == null) return []
    const exprs = new Set<ExprId>()
    entry.pattern.visitRecursive((astOrToken) => exprs.add(astOrToken.exprId))
    return Array.from(exprs, (expr) => [id, expr])
  })

  private nodeIdToExprIds = new ReactiveIndex(this.nodeIdToNode, (id, entry) => {
    const exprs = new Set<ExprId>()
    entry.rootSpan.visitRecursive((astOrToken) => exprs.add(astOrToken.exprId))
    return Array.from(exprs, (expr) => [id, expr])
  })

  connections = new ReactiveIndex(this.bindings.bindings, (alias, info) => {
    const srcNode = this.getPatternExpressionNodeId(alias)
    // Display connection starting from existing node.
    //TODO[ao]: When implementing input nodes, they should be taken into account here.
    if (srcNode == null) return []
<<<<<<< HEAD
    function* allTargets(db: GraphDb): Generator<[ExprId, ExprId]> {
      for (const usage of info.usages) {
        const targetNode = db.getExpressionNodeId(usage)
        // Display only connections to existing targets and different than source node.
        if (targetNode == null || targetNode === srcNode) continue
        yield [alias, usage]
      }
    }
    return Array.from(allTargets(this))
=======
    return Array.from(this.connectionsFromBindings(info, alias, srcNode))
>>>>>>> 5b91f164
  })

  /** Same as {@link GraphDb.connections}, but also includes connections without source node,
   * e.g. input arguments of the collapsed function.
   */
  allConnections = new ReactiveIndex(this.bindings.bindings, (alias, info) => {
    const srcNode = this.getPatternExpressionNodeId(alias)
<<<<<<< HEAD
    function* allTargets(db: GraphDb): Generator<[ExprId, ExprId]> {
      for (const usage of info.usages) {
        const targetNode = db.getExpressionNodeId(usage)
        if (targetNode == null || targetNode === srcNode) continue
        yield [alias, usage]
      }
    }
    return Array.from(allTargets(this))
=======
    return Array.from(this.connectionsFromBindings(info, alias, srcNode))
>>>>>>> 5b91f164
  })

  private *connectionsFromBindings(
    info: BindingInfo,
    alias: ExprId,
    srcNode: ExprId | undefined,
  ): Generator<[ExprId, ExprId]> {
    for (const usage of info.usages) {
      const targetNode = this.getExpressionNodeId(usage)
      // Display only connections to existing targets and different than source node.
      if (targetNode == null || targetNode === srcNode) continue
      yield [alias, usage]
    }
  }

  /** Output port bindings of the node. Lists all bindings that can be dragged out from a node. */
  nodeOutputPorts = new ReactiveIndex(this.nodeIdToNode, (id, entry) => {
    if (entry.pattern == null) return []
    const ports = new Set<ExprId>()
    entry.pattern.visitRecursive((ast) => {
      if (this.bindings.bindings.has(ast.exprId)) {
        ports.add(ast.exprId)
        return false
      }
      return true
    })
    return Array.from(ports, (port) => [id, port])
  })

  nodeMainSuggestion = new ReactiveMapping(this.nodeIdToNode, (id, _entry) => {
    const expressionInfo = this.getExpressionInfo(id)
    const method = expressionInfo?.methodCall?.methodPointer
    if (method == null) return
    const suggestionId = this.suggestionDb.findByMethodPointer(method)
    if (suggestionId == null) return
    return this.suggestionDb.get(suggestionId)
  })

  nodeColor = new ReactiveMapping(this.nodeIdToNode, (id, _entry) => {
    const index = this.nodeMainSuggestion.lookup(id)?.groupIndex
    const group = tryGetIndex(this.groups.value, index)
    if (group == null) {
      const typename = this.getExpressionInfo(id)?.typename
      return typename ? colorFromString(typename) : 'var(--node-color-no-type)'
    }
    return groupColorStyle(group)
  })

  getNodeFirstOutputPort(id: ExprId): ExprId {
    return set.first(this.nodeOutputPorts.lookup(id)) ?? id
  }

  getExpressionNodeId(exprId: ExprId | undefined): ExprId | undefined {
    return exprId && set.first(this.nodeIdToExprIds.reverseLookup(exprId))
  }

  getPatternExpressionNodeId(exprId: ExprId | undefined): ExprId | undefined {
    return exprId && set.first(this.nodeIdToPatternExprIds.reverseLookup(exprId))
  }

  getIdentDefiningNode(ident: string): ExprId | undefined {
    const binding = set.first(this.bindings.identifierToBindingId.lookup(ident))
    return this.getPatternExpressionNodeId(binding)
  }

  getExpressionInfo(id: ExprId): ExpressionInfo | undefined {
    return this.valuesRegistry.getExpressionInfo(id)
  }

  getOutputPortIdentifier(source: ExprId): string | undefined {
    return this.bindings.bindings.get(source)?.identifier
  }

  allIdentifiers(): string[] {
    return [...this.bindings.identifierToBindingId.allForward()].map(([ident, _]) => ident)
  }

  identifierUsed(ident: string): boolean {
    return this.bindings.identifierToBindingId.hasKey(ident)
  }

  isKnownFunctionCall(id: ExprId): boolean {
    return this.getMethodCallInfo(id) != null
  }

  getMethodCall(id: ExprId): MethodCall | undefined {
    const info = this.getExpressionInfo(id)
    if (info == null) return
    return (
      info.methodCall ?? (info.payload.type === 'Value' ? info.payload.functionSchema : undefined)
    )
  }

  getMethodCallInfo(
    id: ExprId,
  ):
    | { methodCall: MethodCall; suggestion: SuggestionEntry; staticallyApplied: boolean }
    | undefined {
    const info = this.getExpressionInfo(id)
    if (info == null) return
    const payloadFuncSchema =
      info.payload.type === 'Value' ? info.payload.functionSchema : undefined
    const methodCall = info.methodCall ?? payloadFuncSchema
    if (methodCall == null) return
    const suggestionId = this.suggestionDb.findByMethodPointer(methodCall.methodPointer)
    if (suggestionId == null) return
    const suggestion = this.suggestionDb.get(suggestionId)
    if (suggestion == null) return
    const staticallyApplied = mathodCallEquals(methodCall, payloadFuncSchema)
    return { methodCall, suggestion, staticallyApplied }
  }

  getNodeColorStyle(id: ExprId): string {
    return this.nodeColor.lookup(id) ?? 'var(--node-color-no-type)'
  }

  moveNodeToTop(id: ExprId) {
    this.nodeIdToNode.moveToLast(id)
  }

  /** Get the method name from the stack item. */
  stackItemToMethodName(item: StackItem): string | undefined {
    switch (item.type) {
      case 'ExplicitCall': {
        return item.methodPointer.name
      }
      case 'LocalCall': {
        const exprId = item.expressionId
        const info = this.getExpressionInfo(exprId)
        return info?.methodCall?.methodPointer.name
      }
    }
  }

  readFunctionAst(functionAst_: Ast.Function, getMeta: (id: ExprId) => NodeMetadata | undefined) {
    const currentNodeIds = new Set<ExprId>()
    for (const nodeAst of functionAst_.bodyExpressions()) {
      const newNode = nodeFromAst(nodeAst)
      const nodeId = newNode.rootSpan.exprId
      const node = this.nodeIdToNode.get(nodeId)
      const nodeMeta = getMeta(nodeId)
      currentNodeIds.add(nodeId)
      if (node == null) {
        this.nodeIdToNode.set(nodeId, newNode)
      } else {
        if (
          !byteArraysEqual(
            node.pattern?.astExtended?.contentHash(),
            newNode.pattern?.astExtended?.contentHash(),
          )
        ) {
          node.pattern = newNode.pattern
        }
        if (node.outerExprId !== newNode.outerExprId) {
          node.outerExprId = newNode.outerExprId
        }
        if (
          !byteArraysEqual(
            node.rootSpan.astExtended?.contentHash(),
            newNode.rootSpan.astExtended?.contentHash(),
          )
        ) {
          node.rootSpan = newNode.rootSpan
        }
      }
      if (nodeMeta) {
        this.assignUpdatedMetadata(node ?? newNode, nodeMeta)
      }
    }

    for (const nodeId of this.nodeIdToNode.keys()) {
      if (!currentNodeIds.has(nodeId)) {
        this.deleteNode(nodeId)
      }
    }

    const functionAst = functionAst_.astExtended
    if (functionAst?.isTree(RawAst.Tree.Type.Function)) {
      this.bindings.readFunctionAst(functionAst)
    }
    return currentNodeIds
  }

  private deleteNode(nodeId: ExprId) {
    this.nodeIdToNode.delete(nodeId)
    this.nodeRects.delete(nodeId)
    this.vizRects.delete(nodeId)
  }

  assignUpdatedMetadata(node: Node, meta: NodeMetadata) {
    const newPosition = new Vec2(meta.x, -meta.y)
    if (!node.position.equals(newPosition)) {
      node.position = newPosition
    }
    if (!visMetadataEquals(node.vis, meta.vis)) {
      node.vis = meta.vis
    }
  }

  static Mock(registry = ComputedValueRegistry.Mock(), db = new SuggestionDb()): GraphDb {
    return new GraphDb(db, ref([]), registry)
  }

  mockNode(binding: string, id: Ast.AstId, code?: string): Node {
    const pattern = Ast.parse(binding)
    const node: Node = {
      outerExprId: id,
      pattern,
      rootSpan: Ast.parse(code ?? '0'),
      position: Vec2.Zero,
      vis: undefined,
    }
    const bindingId = pattern.exprId
    this.nodeIdToNode.set(id, node)
    this.bindings.bindings.set(bindingId, { identifier: binding, usages: new Set() })
    return node
  }

  mockExpressionUpdate(binding: string, update: Partial<ExpressionUpdate>) {
    const nodeId = this.getIdentDefiningNode(binding)
    if (nodeId == null) bail(`The node with identifier '${binding}' was not found.`)
    const update_: ExpressionUpdate = {
      expressionId: nodeId,
      profilingInfo: update.profilingInfo ?? [],
      fromCache: update.fromCache ?? false,
      payload: update.payload ?? { type: 'Value' },
      ...(update.type ? { type: update.type } : {}),
      ...(update.methodCall ? { methodCall: update.methodCall } : {}),
    }
    this.valuesRegistry.processUpdates([update_])
  }
}

export interface Node {
  outerExprId: Ast.AstId
  pattern: Ast.Ast | undefined
  rootSpan: Ast.Ast
  position: Vec2
  vis: Opt<VisualizationMetadata>
}

/** This should only be used for supplying as initial props when testing.
 * Please do {@link GraphDb.mockNode} with a `useGraphStore().db` after mount. */
export function mockNode(exprId?: Ast.AstId): Node {
  return {
    outerExprId: exprId ?? (random.uuidv4() as Ast.AstId),
    pattern: undefined,
    rootSpan: Ast.parse('0'),
    position: Vec2.Zero,
    vis: undefined,
  }
}

function mathodCallEquals(a: MethodCall | undefined, b: MethodCall | undefined): boolean {
  return (
    a === b ||
    (a != null &&
      b != null &&
      methodPointerEquals(a.methodPointer, b.methodPointer) &&
      arrayEquals(a.notAppliedArguments, b.notAppliedArguments))
  )
}<|MERGE_RESOLUTION|>--- conflicted
+++ resolved
@@ -14,16 +14,12 @@
 import { ReactiveDb, ReactiveIndex, ReactiveMapping } from '@/util/database/reactiveDb'
 import * as random from 'lib0/random'
 import * as set from 'lib0/set'
-<<<<<<< HEAD
 import {
   methodPointerEquals,
   type ExpressionUpdate,
   type MethodCall,
   type StackItem,
 } from 'shared/languageServerTypes'
-=======
-import { methodPointerEquals, type MethodCall, type StackItem } from 'shared/languageServerTypes'
->>>>>>> 5b91f164
 import {
   IdMap,
   visMetadataEquals,
@@ -150,19 +146,7 @@
     // Display connection starting from existing node.
     //TODO[ao]: When implementing input nodes, they should be taken into account here.
     if (srcNode == null) return []
-<<<<<<< HEAD
-    function* allTargets(db: GraphDb): Generator<[ExprId, ExprId]> {
-      for (const usage of info.usages) {
-        const targetNode = db.getExpressionNodeId(usage)
-        // Display only connections to existing targets and different than source node.
-        if (targetNode == null || targetNode === srcNode) continue
-        yield [alias, usage]
-      }
-    }
-    return Array.from(allTargets(this))
-=======
     return Array.from(this.connectionsFromBindings(info, alias, srcNode))
->>>>>>> 5b91f164
   })
 
   /** Same as {@link GraphDb.connections}, but also includes connections without source node,
@@ -170,18 +154,7 @@
    */
   allConnections = new ReactiveIndex(this.bindings.bindings, (alias, info) => {
     const srcNode = this.getPatternExpressionNodeId(alias)
-<<<<<<< HEAD
-    function* allTargets(db: GraphDb): Generator<[ExprId, ExprId]> {
-      for (const usage of info.usages) {
-        const targetNode = db.getExpressionNodeId(usage)
-        if (targetNode == null || targetNode === srcNode) continue
-        yield [alias, usage]
-      }
-    }
-    return Array.from(allTargets(this))
-=======
     return Array.from(this.connectionsFromBindings(info, alias, srcNode))
->>>>>>> 5b91f164
   })
 
   private *connectionsFromBindings(
