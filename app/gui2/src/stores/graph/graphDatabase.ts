import { ComputedValueRegistry, type ExpressionInfo } from '@/stores/project/computedValueRegistry'
import { SuggestionDb, groupColorStyle, type Group } from '@/stores/suggestionDatabase'
import type { SuggestionEntry } from '@/stores/suggestionDatabase/entry'
import { assert, bail } from '@/util/assert'
import { Ast, RawAst } from '@/util/ast'
import type { AstId } from '@/util/ast/abstract'
import { AliasAnalyzer } from '@/util/ast/aliasAnalysis'
import { nodeFromAst } from '@/util/ast/node'
import { colorFromString } from '@/util/colors'
import { MappedKeyMap, MappedSet } from '@/util/containers'
import { arrayEquals, tryGetIndex } from '@/util/data/array'
import type { Opt } from '@/util/data/opt'
import { Vec2 } from '@/util/data/vec2'
import { ReactiveDb, ReactiveIndex, ReactiveMapping } from '@/util/database/reactiveDb'
import * as random from 'lib0/random'
import * as set from 'lib0/set'
import {
  methodPointerEquals,
  type ExpressionUpdate,
  type MethodCall,
  type StackItem,
} from 'shared/languageServerTypes'
import {
  isUuid,
  sourceRangeKey,
  visMetadataEquals,
  type ExternalId,
  type NodeMetadata,
  type SourceRange,
  type VisualizationMetadata,
} from 'shared/yjsModel'
import { reactive, ref, type Ref } from 'vue'

export interface BindingInfo {
  identifier: string
  usages: Set<AstId>
}

export class BindingsDb {
  bindings = new ReactiveDb<AstId, BindingInfo>()
  identifierToBindingId = new ReactiveIndex(this.bindings, (id, info) => [[info.identifier, id]])

  readFunctionAst(
    func: Ast.Function,
    rawFunc: RawAst.Tree.Function,
    moduleCode: string,
    getSpan: (id: AstId) => SourceRange | undefined,
  ) {
    // TODO[ao]: Rename 'alias' to 'binding' in AliasAnalyzer and it's more accurate term.
    const analyzer = new AliasAnalyzer(moduleCode, rawFunc)
    analyzer.process()

    const [bindingRangeToTree, bindingIdToRange] = BindingsDb.rangeMappings(func, analyzer, getSpan)

    // Remove old keys.
    for (const key of this.bindings.keys()) {
      const range = bindingIdToRange.get(key)
      if (range == null || !analyzer.aliases.has(range)) {
        this.bindings.delete(key)
      }
    }

    // Add or update bindings.
    for (const [bindingRange, usagesRanges] of analyzer.aliases) {
      const aliasAst = bindingRangeToTree.get(bindingRange)
      assert(aliasAst != null)
      if (aliasAst == null) continue
      const aliasAstId = aliasAst.id
      const info = this.bindings.get(aliasAstId)
      if (info == null) {
        function* usageIds() {
          for (const usageRange of usagesRanges) {
            const usageAst = bindingRangeToTree.get(usageRange)
            assert(usageAst != null)
            if (usageAst != null) yield usageAst.id
          }
        }
        this.bindings.set(aliasAstId, {
          identifier: aliasAst.code(),
          usages: new Set(usageIds()),
        })
      } else {
        const newIdentifier = aliasAst.code()
        if (info.identifier != newIdentifier) info.identifier = newIdentifier
        // Remove old usages.
        for (const usage of info.usages) {
          const range = bindingIdToRange.get(usage)
          if (range == null || !usagesRanges.has(range)) info.usages.delete(usage)
        }
        // Add or update usages.
        for (const usageRange of usagesRanges) {
          const usageAst = bindingRangeToTree.get(usageRange)
          if (usageAst != null && !info.usages.has(usageAst.id)) {
            info.usages.add(usageAst.id)
          }
        }
      }
    }
  }

  /** Create mappings between bindings' ranges and AST
   *
   * The AliasAnalyzer is general and returns ranges, but we're interested in AST nodes. This
   * method creates mappings in both ways. For given range, only the shallowest AST node will be
   * assigned (RawAst.Tree.Identifier, not RawAst.Token.Identifier).
   */
  private static rangeMappings(
    ast: Ast.Ast,
    analyzer: AliasAnalyzer,
    getSpan: (id: AstId) => SourceRange | undefined,
  ): [MappedKeyMap<SourceRange, Ast.Ast>, Map<AstId, SourceRange>] {
    const bindingRangeToTree = new MappedKeyMap<SourceRange, Ast.Ast>(sourceRangeKey)
    const bindingIdToRange = new Map<AstId, SourceRange>()
    const bindingRanges = new MappedSet(sourceRangeKey)
    for (const [binding, usages] of analyzer.aliases) {
      bindingRanges.add(binding)
      for (const usage of usages) bindingRanges.add(usage)
    }
    ast.visitRecursiveAst((ast) => {
      const span = getSpan(ast.id)
      assert(span != null)
      if (bindingRanges.has(span)) {
        bindingRangeToTree.set(span, ast)
        bindingIdToRange.set(ast.id, span)
        return false
      }
      return true
    })
    return [bindingRangeToTree, bindingIdToRange]
  }
}

export class GraphDb {
  nodeIdToNode = new ReactiveDb<NodeId, Node>()
  private readonly idToExternalMap = reactive(new Map<Ast.AstId, ExternalId>())
  private readonly idFromExternalMap = reactive(new Map<ExternalId, Ast.AstId>())
  private bindings = new BindingsDb()

  constructor(
    private suggestionDb: SuggestionDb,
    private groups: Ref<Group[]>,
    private valuesRegistry: ComputedValueRegistry,
  ) {}

  private nodeIdToPatternExprIds = new ReactiveIndex(this.nodeIdToNode, (id, entry) => {
    const exprs: AstId[] = []
    if (entry.pattern) entry.pattern.visitRecursiveAst((ast) => exprs.push(ast.id))
    return Array.from(exprs, (expr) => [id, expr])
  })

  private nodeIdToExprIds = new ReactiveIndex(this.nodeIdToNode, (id, entry) => {
    const exprs: AstId[] = []
    entry.rootSpan.visitRecursiveAst((ast) => exprs.push(ast.id))
    return Array.from(exprs, (expr) => [id, expr])
  })

  connections = new ReactiveIndex(this.bindings.bindings, (alias, info) => {
    const srcNode = this.getPatternExpressionNodeId(alias)
    // Display connection starting from existing node.
    //TODO[ao]: When implementing input nodes, they should be taken into account here.
    if (srcNode == null) return []
    return Array.from(this.connectionsFromBindings(info, alias, srcNode))
  })

  /** Same as {@link GraphDb.connections}, but also includes connections without source node,
   * e.g. input arguments of the collapsed function.
   */
  allConnections = new ReactiveIndex(this.bindings.bindings, (alias, info) => {
    const srcNode = this.getPatternExpressionNodeId(alias)
    return Array.from(this.connectionsFromBindings(info, alias, srcNode))
  })

  private *connectionsFromBindings(
    info: BindingInfo,
    alias: AstId,
    srcNode: AstId | undefined,
  ): Generator<[AstId, AstId]> {
    for (const usage of info.usages) {
      const targetNode = this.getExpressionNodeId(usage)
      // Display only connections to existing targets and different than source node.
      if (targetNode == null || targetNode === srcNode) continue
      yield [alias, usage]
    }
  }

  /** Output port bindings of the node. Lists all bindings that can be dragged out from a node. */
  nodeOutputPorts = new ReactiveIndex(this.nodeIdToNode, (id, entry) => {
    if (entry.pattern == null) return []
    const ports = new Set<AstId>()
    entry.pattern.visitRecursiveAst((ast) => {
      if (this.bindings.bindings.has(ast.id)) {
        ports.add(ast.id)
        return false
      }
      return true
    })
    return Array.from(ports, (port) => [id, port])
  })

  nodeMainSuggestion = new ReactiveMapping(this.nodeIdToNode, (id, _entry) => {
    const expressionInfo = this.getExpressionInfo(id)
    const method = expressionInfo?.methodCall?.methodPointer
    if (method == null) return
    const suggestionId = this.suggestionDb.findByMethodPointer(method)
    if (suggestionId == null) return
    return this.suggestionDb.get(suggestionId)
  })

  nodeColor = new ReactiveMapping(this.nodeIdToNode, (id, _entry) => {
    const index = this.nodeMainSuggestion.lookup(id)?.groupIndex
    const group = tryGetIndex(this.groups.value, index)
    if (group == null) {
      const typename = this.getExpressionInfo(id)?.typename
      return typename ? colorFromString(typename) : 'var(--node-color-no-type)'
    }
    return groupColorStyle(group)
  })

  getNodeFirstOutputPort(id: NodeId): AstId {
    return set.first(this.nodeOutputPorts.lookup(id)) ?? id
  }

  getExpressionNodeId(exprId: AstId | undefined): NodeId | undefined {
    return exprId && set.first(this.nodeIdToExprIds.reverseLookup(exprId))
  }

  getPatternExpressionNodeId(exprId: AstId | undefined): NodeId | undefined {
    return exprId && set.first(this.nodeIdToPatternExprIds.reverseLookup(exprId))
  }

  getIdentDefiningNode(ident: string): NodeId | undefined {
    const binding = set.first(this.bindings.identifierToBindingId.lookup(ident))
    return this.getPatternExpressionNodeId(binding)
  }

  getExpressionInfo(id: AstId | ExternalId): ExpressionInfo | undefined {
    const externalId = isUuid(id) ? id : this.idToExternal(id)
    return externalId && this.valuesRegistry.getExpressionInfo(externalId)
  }

  getOutputPortIdentifier(source: AstId): string | undefined {
    return this.bindings.bindings.get(source)?.identifier
  }

  allIdentifiers(): string[] {
    return [...this.bindings.identifierToBindingId.allForward()].map(([ident, _]) => ident)
  }

  identifierUsed(ident: string): boolean {
    return this.bindings.identifierToBindingId.hasKey(ident)
  }

  isKnownFunctionCall(id: AstId): boolean {
    return this.getMethodCallInfo(id) != null
  }

  getMethodCall(id: AstId): MethodCall | undefined {
    const info = this.getExpressionInfo(id)
    if (info == null) return
    return (
      info.methodCall ?? (info.payload.type === 'Value' ? info.payload.functionSchema : undefined)
    )
  }

  /**
   * Get a list of all nodes that depend on given node. Includes transitive dependencies.
   */
  dependantNodes(id: NodeId): Set<NodeId> {
    const toVisit = [id]
    const result = new Set<NodeId>()

    let currentNode: NodeId | undefined
    while ((currentNode = toVisit.pop())) {
      const outputPorts = this.nodeOutputPorts.lookup(currentNode)
      for (const outputPort of outputPorts) {
        const connectedPorts = this.connections.lookup(outputPort)
        for (const port of connectedPorts) {
          const portNode = this.getExpressionNodeId(port)
          if (portNode == null) continue
          if (!result.has(portNode)) {
            result.add(portNode)
            toVisit.push(portNode)
          }
        }
      }
    }

    return result
  }

  getMethodCallInfo(
    id: AstId,
  ):
    | { methodCall: MethodCall; suggestion: SuggestionEntry; partiallyApplied: boolean }
    | undefined {
    const info = this.getExpressionInfo(id)
    if (info == null) return
    const payloadFuncSchema =
      info.payload.type === 'Value' ? info.payload.functionSchema : undefined
    const methodCall = info.methodCall ?? payloadFuncSchema
    if (methodCall == null) return
    const suggestionId = this.suggestionDb.findByMethodPointer(methodCall.methodPointer)
    if (suggestionId == null) return
    const suggestion = this.suggestionDb.get(suggestionId)
    if (suggestion == null) return
    const partiallyApplied = mathodCallEquals(methodCall, payloadFuncSchema)
    return { methodCall, suggestion, partiallyApplied }
  }

  getNodeColorStyle(id: NodeId): string {
    return this.nodeColor.lookup(id) ?? 'var(--node-color-no-type)'
  }

  moveNodeToTop(id: NodeId) {
    this.nodeIdToNode.moveToLast(id)
  }

  /** Get the method name from the stack item. */
  stackItemToMethodName(item: StackItem): string | undefined {
    switch (item.type) {
      case 'ExplicitCall': {
        return item.methodPointer.name
      }
      case 'LocalCall': {
        const exprId = item.expressionId
        const info = this.valuesRegistry.getExpressionInfo(exprId)
        return info?.methodCall?.methodPointer.name
      }
    }
  }

  readFunctionAst(
    functionAst_: Ast.Function,
    rawFunction: RawAst.Tree.Function,
    moduleCode: string,
    getMeta: (id: ExternalId) => NodeMetadata | undefined,
    getSpan: (id: AstId) => SourceRange | undefined,
  ) {
    const currentNodeIds = new Set<NodeId>()
    for (const nodeAst of functionAst_.bodyExpressions()) {
      const newNode = nodeFromAst(nodeAst)
      const nodeId = asNodeId(newNode.rootSpan.id)
      const node = this.nodeIdToNode.get(nodeId)
      const externalId = this.idToExternal(nodeId)
      const nodeMeta = externalId && getMeta(externalId)
      currentNodeIds.add(nodeId)
      if (node == null) {
        this.nodeIdToNode.set(nodeId, newNode)
      } else {
        node.pattern = newNode.pattern
        if (node.outerExprId !== newNode.outerExprId) {
          node.outerExprId = newNode.outerExprId
        }
        node.rootSpan = newNode.rootSpan
      }
      if (nodeMeta) {
        this.assignUpdatedMetadata(node ?? newNode, nodeMeta)
      }
    }

    for (const nodeId of this.nodeIdToNode.keys()) {
      if (!currentNodeIds.has(nodeId)) {
        this.nodeIdToNode.delete(nodeId)
      }
    }
    this.bindings.readFunctionAst(functionAst_, rawFunction, moduleCode, getSpan)
    return currentNodeIds
  }

  updateExternalIds(topLevel: Ast.Ast) {
    const idToExternalNew = new Map()
    const idFromExternalNew = new Map()
    topLevel.visitRecursiveAst((ast) => {
      idToExternalNew.set(ast.id, ast.externalId)
      idFromExternalNew.set(ast.externalId, ast.id)
    })
    const updateMap = (map: Map<any, any>, newMap: Map<any, any>) => {
      for (const key of map.keys()) if (!newMap.has(key)) map.delete(key)
      for (const [key, value] of newMap) map.set(key, value)
    }
    updateMap(this.idToExternalMap, idToExternalNew)
    updateMap(this.idFromExternalMap, idFromExternalNew)
  }

  assignUpdatedMetadata(node: Node, meta: NodeMetadata) {
    const newPosition = new Vec2(meta.x, -meta.y)
    if (!node.position.equals(newPosition)) {
      node.position = newPosition
    }
    if (!visMetadataEquals(node.vis, meta.vis)) {
      node.vis = meta.vis
    }
  }

  /** Get the ID of the `Ast` corresponding to the given `ExternalId` as of the last synchronization. */
  idFromExternal(id: ExternalId): AstId | undefined {
    return this.idFromExternalMap.get(id)
  }
  /** Get the external ID corresponding to the given `AstId` as of the last synchronization.
   *
   *  Note that if there is an edit in progress (i.e. a `MutableModule` containing changes that haven't been committed
   *  and observed), this may be different from the value return by calling `toExternal` on the edited `Ast` object.
   *
   *  When performing an edit and obtaining an ID to be sent to the engine, always use `Ast.toExternal`, which gives the
   *  ID the node will have once it is committed.
   *
   *  When looking up a node in data previously obtained from the engine, the choice depends on the situation:
   *  - If the data being looked up should be inherited from the previous holder of the `ExternalId`, use the current
   *    `toExternal`.
   *  - If the data should be associated with the `Ast` that the engine was referring to, use `idToExternal`.
   *  Either choice is an approximation that will be used until the engine provides an update after processing the edit.
   */
  idToExternal(id: AstId): ExternalId | undefined {
    return this.idToExternalMap.get(id)
  }

  static Mock(registry = ComputedValueRegistry.Mock(), db = new SuggestionDb()): GraphDb {
    return new GraphDb(db, ref([]), registry)
  }

  mockNode(binding: string, id: Ast.AstId, code?: string): Node {
    const pattern = Ast.parse(binding)
    const node: Node = {
      outerExprId: id,
      pattern,
      rootSpan: Ast.parse(code ?? '0'),
      position: Vec2.Zero,
      vis: undefined,
    }
    const bindingId = pattern.id
    this.nodeIdToNode.set(asNodeId(id), node)
    this.bindings.bindings.set(bindingId, { identifier: binding, usages: new Set() })
    return node
  }
<<<<<<< HEAD
=======

  mockExpressionUpdate(binding: string, update: Partial<ExpressionUpdate>) {
    const nodeId = this.getIdentDefiningNode(binding)
    if (nodeId == null) bail(`The node with identifier '${binding}' was not found.`)
    const update_: ExpressionUpdate = {
      expressionId: this.idToExternal(nodeId)!,
      profilingInfo: update.profilingInfo ?? [],
      fromCache: update.fromCache ?? false,
      payload: update.payload ?? { type: 'Value' },
      ...(update.type ? { type: update.type } : {}),
      ...(update.methodCall ? { methodCall: update.methodCall } : {}),
    }
    this.valuesRegistry.processUpdates([update_])
  }
>>>>>>> d0fdeca6
}

declare const brandNodeId: unique symbol
export type NodeId = AstId & { [brandNodeId]: never }
export function asNodeId(id: Ast.AstId): NodeId {
  return id as NodeId
}

export interface Node {
  outerExprId: Ast.AstId
  pattern: Ast.Ast | undefined
  rootSpan: Ast.Ast
  position: Vec2
  vis: Opt<VisualizationMetadata>
}

/** This should only be used for supplying as initial props when testing.
 * Please do {@link GraphDb.mockNode} with a `useGraphStore().db` after mount. */
export function mockNode(exprId?: Ast.AstId): Node {
  return {
    outerExprId: exprId ?? (random.uuidv4() as Ast.AstId),
    pattern: undefined,
    rootSpan: Ast.parse('0'),
    position: Vec2.Zero,
    vis: undefined,
  }
}

function mathodCallEquals(a: MethodCall | undefined, b: MethodCall | undefined): boolean {
  return (
    a === b ||
    (a != null &&
      b != null &&
      methodPointerEquals(a.methodPointer, b.methodPointer) &&
      arrayEquals(a.notAppliedArguments, b.notAppliedArguments))
  )
}<|MERGE_RESOLUTION|>--- conflicted
+++ resolved
@@ -1,7 +1,7 @@
 import { ComputedValueRegistry, type ExpressionInfo } from '@/stores/project/computedValueRegistry'
 import { SuggestionDb, groupColorStyle, type Group } from '@/stores/suggestionDatabase'
 import type { SuggestionEntry } from '@/stores/suggestionDatabase/entry'
-import { assert, bail } from '@/util/assert'
+import { assert } from '@/util/assert'
 import { Ast, RawAst } from '@/util/ast'
 import type { AstId } from '@/util/ast/abstract'
 import { AliasAnalyzer } from '@/util/ast/aliasAnalysis'
@@ -14,12 +14,7 @@
 import { ReactiveDb, ReactiveIndex, ReactiveMapping } from '@/util/database/reactiveDb'
 import * as random from 'lib0/random'
 import * as set from 'lib0/set'
-import {
-  methodPointerEquals,
-  type ExpressionUpdate,
-  type MethodCall,
-  type StackItem,
-} from 'shared/languageServerTypes'
+import { methodPointerEquals, type MethodCall, type StackItem } from 'shared/languageServerTypes'
 import {
   isUuid,
   sourceRangeKey,
@@ -432,23 +427,6 @@
     this.bindings.bindings.set(bindingId, { identifier: binding, usages: new Set() })
     return node
   }
-<<<<<<< HEAD
-=======
-
-  mockExpressionUpdate(binding: string, update: Partial<ExpressionUpdate>) {
-    const nodeId = this.getIdentDefiningNode(binding)
-    if (nodeId == null) bail(`The node with identifier '${binding}' was not found.`)
-    const update_: ExpressionUpdate = {
-      expressionId: this.idToExternal(nodeId)!,
-      profilingInfo: update.profilingInfo ?? [],
-      fromCache: update.fromCache ?? false,
-      payload: update.payload ?? { type: 'Value' },
-      ...(update.type ? { type: update.type } : {}),
-      ...(update.methodCall ? { methodCall: update.methodCall } : {}),
-    }
-    this.valuesRegistry.processUpdates([update_])
-  }
->>>>>>> d0fdeca6
 }
 
 declare const brandNodeId: unique symbol
