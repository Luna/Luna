import { nonDictatedPlacement } from '@/components/ComponentBrowser/placement'
import { SuggestionDb, groupColorStyle, type Group } from '@/stores/suggestionDatabase'
import type { SuggestionEntry } from '@/stores/suggestionDatabase/entry'
import { tryGetIndex } from '@/util/array'
import { Ast } from '@/util/ast'
import type { AstId } from '@/util/ast/abstract'
import { colorFromString } from '@/util/colors'
import { ComputedValueRegistry, type ExpressionInfo } from '@/util/computedValueRegistry'
import { ReactiveDb, ReactiveIndex, ReactiveMapping } from '@/util/database/reactiveDb'
import { getTextWidth } from '@/util/measurement'
import type { Opt } from '@/util/opt'
import { Rect } from '@/util/rect'
import theme from '@/util/theme.json'
import { Vec2 } from '@/util/vec2'
import * as set from 'lib0/set'
import type { MethodCall } from 'shared/languageServerTypes'
import {
  visMetadataEquals,
  type ExprId,
  type NodeMetadata,
  type VisualizationMetadata,
} from 'shared/yjsModel'
import { ref, type Ref } from 'vue'

export class GraphDb {
  nodeIdToNode = new ReactiveDb<ExprId, Node>()
  nodeIdToBinding = new ReactiveIndex(this.nodeIdToNode, (_id, entry) => {
    const idents: [ExprId, string][] = []
    entry.rootSpan.visitRecursive((span) => {
      if (span instanceof Ast.Ident) {
        idents.push([span.exprId, span.code()])
        return false
      }
      return true
    })
    return idents
  })
  nodeIdToExprId = new ReactiveIndex(this.nodeIdToNode, (id, entry) => {
    const exprs = new Set<ExprId>()
    entry.rootSpan.visitRecursive((expr) => exprs.add(expr.exprId))
    return Array.from(exprs, (expr) => [id, expr])
  })
  bindingToNodeId = new ReactiveIndex(this.nodeIdToNode, (id, entry) => [[entry.binding, id]])
  sourceIdToTargetId = new ReactiveIndex(this.nodeIdToNode, (id, entry) => {
    const usageEntries: [ExprId, ExprId][] = []
    const usages = this.nodeIdToBinding.reverseLookup(entry.binding)
    for (const usage of usages) {
      usageEntries.push([id, usage])
    }
    return usageEntries
  })
  nodeMainSuggestion = new ReactiveMapping(this.nodeIdToNode, (id, _entry) => {
    const expressionInfo = this.getExpressionInfo(id)
    const method = expressionInfo?.methodCall?.methodPointer
    if (method == null) return
    const suggestionId = this.suggestionDb.findByMethodPointer(method)
    if (suggestionId == null) return
    return this.suggestionDb.get(suggestionId)
  })
  nodeColor = new ReactiveMapping(this.nodeIdToNode, (id, _entry) => {
    const index = this.nodeMainSuggestion.lookup(id)?.groupIndex
    const group = tryGetIndex(this.groups.value, index)
    if (group == null) {
      const typename = this.getExpressionInfo(id)?.typename
      return typename ? colorFromString(typename) : 'var(--node-color-no-type)'
    }
    return groupColorStyle(group)
  })

  getExpressionNodeId(exprId: ExprId): ExprId | undefined {
    return set.first(this.nodeIdToExprId.reverseLookup(exprId))
  }

  getIdentDefiningNode(ident: string): ExprId | undefined {
    return set.first(this.bindingToNodeId.lookup(ident))
  }

  getExpressionInfo(id: ExprId): ExpressionInfo | undefined {
    return this.valuesRegistry.getExpressionInfo(id)
  }

  isMethodCall(id: ExprId): boolean {
    return this.getExpressionInfo(id)?.methodCall != null
  }

  getMethodCallInfo(
    id: ExprId,
  ): { methodCall: MethodCall; suggestion: SuggestionEntry } | undefined {
    const methodCall = this.getExpressionInfo(id)?.methodCall
    if (methodCall == null) return
    const suggestionId = this.suggestionDb.findByMethodPointer(methodCall.methodPointer)
    if (suggestionId == null) return
    const suggestion = this.suggestionDb.get(suggestionId)
    if (suggestion == null) return
    return { methodCall, suggestion }
  }

  getNodeColorStyle(id: ExprId): string {
    return this.nodeColor.lookup(id) ?? 'var(--node-color-no-type)'
  }

  moveNodeToTop(id: ExprId) {
    this.nodeIdToNode.moveToLast(id)
  }

  getNodeWidth(node: Node) {
    // FIXME [sb]: This should take into account the width of all widgets.
    // This will require a recursive traversal of the `Node`'s children.
    return getTextWidth(node.rootSpan.code(), '11.5px', '"M PLUS 1", sans-serif') * 1.2
  }

  readFunctionAst(functionAst: Ast.Function, getMeta: (id: ExprId) => NodeMetadata | undefined) {
    const currentNodeIds = new Set<ExprId>()
    const nodeRectMap = new Map<ExprId, Rect>()
    let numberOfUnpositionedNodes = 0
    let maxUnpositionedNodeWidth = 0
    if (functionAst) {
      for (const nodeAst of getFunctionNodeExpressions(functionAst)) {
        const newNode = nodeFromAst(nodeAst)
<<<<<<< HEAD
        const nodeId = newNode.rootSpan.exprId
        const node = this.nodes.get(nodeId)
=======
        const nodeId = newNode.rootSpan.astId
        const node = this.nodeIdToNode.get(nodeId)
>>>>>>> 1cf5ea96
        const nodeMeta = getMeta(nodeId)
        currentNodeIds.add(nodeId)
        if (node == null) {
          this.nodeIdToNode.set(nodeId, newNode)
        } else {
          if (node.binding !== newNode.binding) {
            node.binding = newNode.binding
          }
          if (node.outerExprId !== newNode.outerExprId) {
            node.outerExprId = newNode.outerExprId
          }
          // TODO
          //if (indexedDB.cmp(node.rootSpan.contentHash(), newNode.rootSpan.contentHash()) !== 0) {
          node.rootSpan = newNode.rootSpan
          //}
        }
        if (!nodeMeta) {
          numberOfUnpositionedNodes += 1
          maxUnpositionedNodeWidth = Math.max(
            maxUnpositionedNodeWidth,
            this.getNodeWidth(node ?? newNode),
          )
        } else {
          this.assignUpdatedMetadata(node ?? newNode, nodeMeta)
          nodeRectMap.set(
            nodeId,
            Rect.FromBounds(
              nodeMeta.x,
              nodeMeta.y,
              nodeMeta.x + this.getNodeWidth(node ?? newNode),
              nodeMeta.y + theme.node.height,
            ),
          )
        }
      }
    }

    for (const nodeId of this.nodeIdToNode.keys()) {
      if (!currentNodeIds.has(nodeId)) {
        this.nodeIdToNode.delete(nodeId)
      }
    }

    const nodeRects = [...nodeRectMap.values()]
    const rectsHeight =
      numberOfUnpositionedNodes * (theme.node.height + theme.node.vertical_gap) -
      theme.node.vertical_gap
    const { position: rectsPosition } = nonDictatedPlacement(
      new Vec2(maxUnpositionedNodeWidth, rectsHeight),
      {
        nodeRects,
        // The rest of the properties should not matter.
        selectedNodeRects: [],
        screenBounds: Rect.Zero,
        mousePosition: Vec2.Zero,
      },
    )
    let nodeIndex = 0
    for (const nodeId of this.nodeIdToNode.keys()) {
      const meta = getMeta(nodeId)
      if (meta) continue
      const node = this.nodeIdToNode.get(nodeId)!
      const size = new Vec2(this.getNodeWidth(node), theme.node.height)
      const position = new Vec2(
        rectsPosition.x,
        rectsPosition.y + (theme.node.height + theme.node.vertical_gap) * nodeIndex,
      )
      nodeRects.push(new Rect(position, size))
      node.position = new Vec2(position.x, position.y)

      nodeIndex += 1
    }
  }

  assignUpdatedMetadata(node: Node, meta: NodeMetadata) {
    const newPosition = new Vec2(meta.x, -meta.y)
    if (!node.position.equals(newPosition)) {
      node.position = newPosition
    }
    if (!visMetadataEquals(node.vis, meta.vis)) {
      node.vis = meta.vis
    }
  }

  constructor(
    private suggestionDb: SuggestionDb,
    private groups: Ref<Group[]>,
    private valuesRegistry: ComputedValueRegistry,
  ) {}

  static Mock(registry = ComputedValueRegistry.Mock()): GraphDb {
    return new GraphDb(new SuggestionDb(), ref([]), registry)
  }
}

export interface Node {
  outerExprId: AstId
  binding: string
  rootSpan: Ast.Ast
  position: Vec2
  vis: Opt<VisualizationMetadata>
}

export function mockNode(binding: string, id: AstId, code?: string): Node {
  return {
    outerExprId: id,
    binding,
    rootSpan: Ast.parse(code ?? '0'),
    position: Vec2.Zero,
    vis: undefined,
  }
}

function nodeFromAst(ast: Ast.Ast): Node {
  const common = {
    outerExprId: ast._id,
    position: Vec2.Zero,
    vis: undefined,
  }
  if (ast instanceof Ast.Assignment) {
    return {
      binding: ast.pattern?.code() ?? '',
      rootSpan: ast.expression ?? ast,
      ...common,
    }
  } else {
    return {
      binding: '',
      rootSpan: ast,
      ...common,
    }
  }
}

function getFunctionNodeExpressions(func: Ast.Function): Iterable<Ast.Ast> {
  return Array.from(func.bodyExpressions()).filter((e) => !(e instanceof Ast.Function))
}<|MERGE_RESOLUTION|>--- conflicted
+++ resolved
@@ -117,13 +117,8 @@
     if (functionAst) {
       for (const nodeAst of getFunctionNodeExpressions(functionAst)) {
         const newNode = nodeFromAst(nodeAst)
-<<<<<<< HEAD
         const nodeId = newNode.rootSpan.exprId
-        const node = this.nodes.get(nodeId)
-=======
-        const nodeId = newNode.rootSpan.astId
         const node = this.nodeIdToNode.get(nodeId)
->>>>>>> 1cf5ea96
         const nodeMeta = getMeta(nodeId)
         currentNodeIds.add(nodeId)
         if (node == null) {
