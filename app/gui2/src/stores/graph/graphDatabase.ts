--- conflicted
+++ resolved
@@ -6,12 +6,6 @@
 import { ComputedValueRegistry, type ExpressionInfo } from '@/util/computedValueRegistry'
 import { ReactiveDb, ReactiveIndex, ReactiveMapping } from '@/util/database/reactiveDb'
 import type { Opt } from '@/util/opt'
-<<<<<<< HEAD
-import { qnJoin, tryQualifiedName } from '@/util/qualifiedName'
-=======
-import { Rect } from '@/util/rect'
-import theme from '@/util/theme.json'
->>>>>>> 268e595e
 import { Vec2 } from '@/util/vec2'
 import * as set from 'lib0/set'
 import type { MethodCall } from 'shared/languageServerTypes'
