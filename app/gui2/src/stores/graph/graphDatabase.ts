--- conflicted
+++ resolved
@@ -332,40 +332,6 @@
   vis: Opt<VisualizationMetadata>
 }
 
-<<<<<<< HEAD
-function* getFunctionNodeExpressions(func: Ast.Tree.Function): Generator<Ast.Tree> {
-  if (func.body) {
-    if (func.body.type === Ast.Tree.Type.BodyBlock) {
-      for (const stmt of func.body.statements) {
-        if (stmt.expression && stmt.expression.type !== Ast.Tree.Type.Function) {
-          yield stmt.expression
-        }
-      }
-    } else {
-      yield func.body
-=======
-function nodeFromAst(ast: Ast.Ast): Node {
-  const common = {
-    outerExprId: ast.exprId,
-    position: Vec2.Zero,
-    vis: undefined,
-  }
-  if (ast instanceof Ast.Assignment && ast.expression) {
-    return {
-      ...common,
-      pattern: ast.pattern ?? undefined,
-      rootSpan: ast.expression,
-    }
-  } else {
-    return {
-      ...common,
-      pattern: undefined,
-      rootSpan: ast,
->>>>>>> b905d995
-    }
-  }
-}
-
 function mathodCallEquals(a: MethodCall | undefined, b: MethodCall | undefined): boolean {
   return (
     a === b ||
