--- conflicted
+++ resolved
@@ -428,23 +428,6 @@
     this.bindings.bindings.set(bindingId, { identifier: binding, usages: new Set() })
     return node
   }
-<<<<<<< HEAD
-=======
-
-  mockExpressionUpdate(binding: string, update: Partial<ExpressionUpdate>) {
-    const nodeId = this.getIdentDefiningNode(binding)
-    if (nodeId == null) bail(`The node with identifier '${binding}' was not found.`)
-    const update_: ExpressionUpdate = {
-      expressionId: this.idToExternal(nodeId),
-      profilingInfo: update.profilingInfo ?? [],
-      fromCache: update.fromCache ?? false,
-      payload: update.payload ?? { type: 'Value' },
-      ...(update.type ? { type: update.type } : {}),
-      ...(update.methodCall ? { methodCall: update.methodCall } : {}),
-    }
-    this.valuesRegistry.processUpdates([update_])
-  }
->>>>>>> 6f518942
 }
 
 declare const brandNodeId: unique symbol
