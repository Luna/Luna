import { SuggestionDb, groupColorStyle, type Group } from '@/stores/suggestionDatabase'
import type { SuggestionEntry } from '@/stores/suggestionDatabase/entry'
import { tryGetIndex } from '@/util/array'
import { Ast, AstExtended } from '@/util/ast'
import { AliasAnalyzer } from '@/util/ast/aliasAnalysis'
import { colorFromString } from '@/util/colors'
import { ComputedValueRegistry, type ExpressionInfo } from '@/util/computedValueRegistry'
import { MappedKeyMap, MappedSet } from '@/util/containers'
import { ReactiveDb, ReactiveIndex, ReactiveMapping } from '@/util/database/reactiveDb'
import type { Opt } from '@/util/opt'
import { Vec2 } from '@/util/vec2'
import * as set from 'lib0/set'
import type { MethodCall } from 'shared/languageServerTypes'
import {
  IdMap,
  visMetadataEquals,
  type ContentRange,
  type ExprId,
  type NodeMetadata,
  type VisualizationMetadata,
} from 'shared/yjsModel'
import { ref, type Ref } from 'vue'

export interface BindingInfo {
  identifier: string
  usages: Set<ExprId>
}

export class BindingsDb {
  bindings = new ReactiveDb<ExprId, BindingInfo>()
  identifierToBindingId = new ReactiveIndex(this.bindings, (id, info) => [[info.identifier, id]])

  readFunctionAst(ast: AstExtended<Ast.Tree.Function>) {
    // TODO[ao]: Rename 'alias' to 'binding' in AliasAnalyzer and it's more accurate term.
    const analyzer = new AliasAnalyzer(ast.parsedCode, ast.inner)
    analyzer.process()

    const [bindingRangeToTree, bindingIdToRange] = BindingsDb.rangeMappings(ast, analyzer)

    // Remove old keys.
    for (const key of this.bindings.keys()) {
      const range = bindingIdToRange.get(key)
      if (range == null || !analyzer.aliases.has(range)) {
        this.bindings.delete(key)
      }
    }

    // Add or update bindings.
    for (const [bindingRange, usagesRanges] of analyzer.aliases) {
      const aliasAst = bindingRangeToTree.get(bindingRange)
      if (aliasAst == null) continue
      const info = this.bindings.get(aliasAst.astId)
      if (info == null) {
        function* usageIds() {
          for (const usageRange of usagesRanges) {
            const usageAst = bindingRangeToTree.get(usageRange)
            if (usageAst != null) yield usageAst.astId
          }
        }
        this.bindings.set(aliasAst.astId, {
          identifier: aliasAst.repr(),
          usages: new Set(usageIds()),
        })
      } else {
        const newIdentifier = aliasAst.repr()
        if (info.identifier != newIdentifier) info.identifier = newIdentifier
        // Remove old usages.
        for (const usage of info.usages) {
          const range = bindingIdToRange.get(usage)
          if (range == null || !usagesRanges.has(range)) info.usages.delete(usage)
        }
        // Add or update usages.
        for (const usageRange of usagesRanges) {
          const usageAst = bindingRangeToTree.get(usageRange)
          if (usageAst != null && !info.usages.has(usageAst.astId)) info.usages.add(usageAst.astId)
        }
      }
    }
  }

  /** Create mappings between bindings' ranges and AST
   *
   * The AliasAnalyzer is general and returns ranges, but we're interested in AST nodes. This
   * method creates mappings in both ways. For given range, only the shallowest AST node will be
   * assigned (Ast.Tree.Identifier, not Ast.Token.Identifier).
   */
  private static rangeMappings(
    ast: AstExtended,
    analyzer: AliasAnalyzer,
  ): [MappedKeyMap<ContentRange, AstExtended>, Map<ExprId, ContentRange>] {
    const bindingRangeToTree = new MappedKeyMap<ContentRange, AstExtended>(IdMap.keyForRange)
    const bindingIdToRange = new Map<ExprId, ContentRange>()
    const bindingRanges = new MappedSet(IdMap.keyForRange)
    for (const [binding, usages] of analyzer.aliases) {
      bindingRanges.add(binding)
      for (const usage of usages) bindingRanges.add(usage)
    }
    ast.visitRecursive((ast) => {
      if (bindingRanges.has(ast.span())) {
        bindingRangeToTree.set(ast.span(), ast)
        bindingIdToRange.set(ast.astId, ast.span())
        return false
      }
      return true
    })
    return [bindingRangeToTree, bindingIdToRange]
  }
}

export class GraphDb {
  nodeIdToNode = new ReactiveDb<ExprId, Node>()
  private bindings = new BindingsDb()

  constructor(
    private suggestionDb: SuggestionDb,
    private groups: Ref<Group[]>,
    private valuesRegistry: ComputedValueRegistry,
  ) {}

  private nodeIdToPatternExprIds = new ReactiveIndex(this.nodeIdToNode, (id, entry) => {
    if (entry.pattern == null) return []
    const exprs = new Set<ExprId>()
    for (const ast of entry.pattern.walkRecursive()) {
      exprs.add(ast.astId)
    }
    return Array.from(exprs, (expr) => [id, expr])
  })

  private nodeIdToExprIds = new ReactiveIndex(this.nodeIdToNode, (id, entry) => {
    const exprs = new Set<ExprId>()
    for (const ast of entry.rootSpan.walkRecursive()) {
      exprs.add(ast.astId)
    }
    return Array.from(exprs, (expr) => [id, expr])
  })

  connections = new ReactiveIndex(this.bindings.bindings, (alias, info) => {
    const srcNode = this.getPatternExpressionNodeId(alias)
    // Display connection starting from existing node.
    //TODO[ao]: When implementing input nodes, they should be taken into account here.
    if (srcNode == null) return []
    function* allTargets(db: GraphDb): Generator<[ExprId, ExprId]> {
      for (const usage of info.usages) {
        const targetNode = db.getExpressionNodeId(usage)
        // Display only connections to existing targets and different than source node
        if (targetNode == null || targetNode === srcNode) continue
        yield [alias, usage]
      }
    }
    return Array.from(allTargets(this))
  })

  /** First output port of the node.
   *
   * When the node will be marked as source node for a new one (i.e. the node will be selected
   * when adding), the resulting connection's source will be the main port.
   */
  nodeMainOutputPort = new ReactiveIndex(this.nodeIdToNode, (id, entry) => {
    if (entry.pattern == null) return []
    for (const ast of entry.pattern.walkRecursive()) {
      if (this.bindings.bindings.has(ast.astId)) return [[id, ast.astId]]
    }
    return []
  })

  nodeMainSuggestion = new ReactiveMapping(this.nodeIdToNode, (id, _entry) => {
    const expressionInfo = this.getExpressionInfo(id)
    const method = expressionInfo?.methodCall?.methodPointer
    if (method == null) return
    const suggestionId = this.suggestionDb.findByMethodPointer(method)
    if (suggestionId == null) return
    return this.suggestionDb.get(suggestionId)
  })

  nodeColor = new ReactiveMapping(this.nodeIdToNode, (id, _entry) => {
    const index = this.nodeMainSuggestion.lookup(id)?.groupIndex
    const group = tryGetIndex(this.groups.value, index)
    if (group == null) {
      const typename = this.getExpressionInfo(id)?.typename
      return typename ? colorFromString(typename) : 'var(--node-color-no-type)'
    }
    return groupColorStyle(group)
  })

  getNodeMainOutputPortIdentifier(id: ExprId): string | undefined {
    const mainPort = set.first(this.nodeMainOutputPort.lookup(id))
    return mainPort != null ? this.bindings.bindings.get(mainPort)?.identifier : undefined
  }

  getExpressionNodeId(exprId: ExprId | undefined): ExprId | undefined {
    return exprId && set.first(this.nodeIdToExprIds.reverseLookup(exprId))
  }

  getPatternExpressionNodeId(exprId: ExprId | undefined): ExprId | undefined {
    return exprId && set.first(this.nodeIdToPatternExprIds.reverseLookup(exprId))
  }

  getIdentDefiningNode(ident: string): ExprId | undefined {
    const binding = set.first(this.bindings.identifierToBindingId.lookup(ident))
    return this.getPatternExpressionNodeId(binding)
  }

  getExpressionInfo(id: ExprId): ExpressionInfo | undefined {
    return this.valuesRegistry.getExpressionInfo(id)
  }

  getIdentifierOfConnection(source: ExprId): string | undefined {
    return this.bindings.bindings.get(source)?.identifier
  }

  identifierUsed(ident: string): boolean {
    return this.bindings.identifierToBindingId.hasKey(ident)
  }

  isMethodCall(id: ExprId): boolean {
    return this.getExpressionInfo(id)?.methodCall != null
  }

  getMethodCallInfo(
    id: ExprId,
  ): { methodCall: MethodCall; suggestion: SuggestionEntry } | undefined {
    const methodCall = this.getExpressionInfo(id)?.methodCall
    if (methodCall == null) return
    const suggestionId = this.suggestionDb.findByMethodPointer(methodCall.methodPointer)
    if (suggestionId == null) return
    const suggestion = this.suggestionDb.get(suggestionId)
    if (suggestion == null) return
    return { methodCall, suggestion }
  }

  getNodeColorStyle(id: ExprId): string {
    return this.nodeColor.lookup(id) ?? 'var(--node-color-no-type)'
  }

  moveNodeToTop(id: ExprId) {
<<<<<<< HEAD
    this.nodes.moveToLast(id)
=======
    this.nodeIdToNode.moveToLast(id)
>>>>>>> a9099ddc
  }

  readFunctionAst(
    functionAst: AstExtended<Ast.Tree.Function>,
    getMeta: (id: ExprId) => NodeMetadata | undefined,
    getWidth: (node: Node) => number = (node: Node) =>
      // FIXME [ao]: This should take into account the width of all widgets. Probably
      //   the better solution is to layout nodes once rendered (and all sizes are known).
      getTextWidth(node.rootSpan.repr(), '11.5px', '"M PLUS 1", sans-serif') * 1.2,
  ) {
    const currentNodeIds = new Set<ExprId>()
    if (functionAst) {
      for (const nodeAst of functionAst.visit(getFunctionNodeExpressions)) {
        const newNode = nodeFromAst(nodeAst)
        const nodeId = newNode.rootSpan.astId
        const node = this.nodeIdToNode.get(nodeId)
        const nodeMeta = getMeta(nodeId)
        currentNodeIds.add(nodeId)
        if (node == null) {
          this.nodeIdToNode.set(nodeId, newNode)
        } else {
          if (indexedDB.cmp(node.pattern?.contentHash(), newNode.pattern?.contentHash())) {
            node.pattern = newNode.pattern
          }
          if (node.outerExprId !== newNode.outerExprId) {
            node.outerExprId = newNode.outerExprId
          }
          if (indexedDB.cmp(node.rootSpan.contentHash(), newNode.rootSpan.contentHash()) !== 0) {
            node.rootSpan = newNode.rootSpan
          }
        }
<<<<<<< HEAD
        if (nodeMeta) {
          this.assignUpdatedMetadata(node ?? newNode, nodeMeta)
=======
        if (!nodeMeta) {
          numberOfUnpositionedNodes += 1
          maxUnpositionedNodeWidth = Math.max(maxUnpositionedNodeWidth, getWidth(node ?? newNode))
        } else {
          this.assignUpdatedMetadata(node ?? newNode, nodeMeta)
          nodeRectMap.set(
            nodeId,
            Rect.FromBounds(
              nodeMeta.x,
              nodeMeta.y,
              nodeMeta.x + getWidth(node ?? newNode),
              nodeMeta.y + theme.node.height,
            ),
          )
>>>>>>> a9099ddc
        }
      }
    }

    for (const nodeId of this.nodeIdToNode.keys()) {
      if (!currentNodeIds.has(nodeId)) {
        this.nodeIdToNode.delete(nodeId)
      }
    }
<<<<<<< HEAD
=======
    this.bindings.readFunctionAst(functionAst)

    const nodeRects = [...nodeRectMap.values()]
    const rectsHeight =
      numberOfUnpositionedNodes * (theme.node.height + theme.node.vertical_gap) -
      theme.node.vertical_gap
    const { position: rectsPosition } = nonDictatedPlacement(
      new Vec2(maxUnpositionedNodeWidth, rectsHeight),
      {
        nodeRects,
        // The rest of the properties should not matter.
        selectedNodeRects: [],
        screenBounds: Rect.Zero,
        mousePosition: Vec2.Zero,
      },
    )
    let nodeIndex = 0
    for (const nodeId of this.nodeIdToNode.keys()) {
      const meta = getMeta(nodeId)
      if (meta) continue
      const node = this.nodeIdToNode.get(nodeId)!
      const size = new Vec2(getWidth(node), theme.node.height)
      const position = new Vec2(
        rectsPosition.x,
        rectsPosition.y + (theme.node.height + theme.node.vertical_gap) * nodeIndex,
      )
      nodeRects.push(new Rect(position, size))
      node.position = new Vec2(position.x, position.y)

      nodeIndex += 1
    }
>>>>>>> a9099ddc
  }

  assignUpdatedMetadata(node: Node, meta: NodeMetadata) {
    const newPosition = new Vec2(meta.x, -meta.y)
    if (!node.position.equals(newPosition)) {
      node.position = newPosition
    }
    if (!visMetadataEquals(node.vis, meta.vis)) {
      node.vis = meta.vis
    }
  }

  static Mock(registry = ComputedValueRegistry.Mock()): GraphDb {
    return new GraphDb(new SuggestionDb(), ref([]), registry)
  }

  mockNode(binding: string, id: ExprId, code?: string) {
    const node = {
      outerExprId: id,
      pattern: AstExtended.parse(binding, IdMap.Mock()),
      rootSpan: AstExtended.parse(code ?? '0', IdMap.Mock()),
      position: Vec2.Zero,
      vis: undefined,
    }
    const bidingId = node.pattern.astId
    this.nodeIdToNode.set(id, node)
    this.bindings.bindings.set(bidingId, { identifier: binding, usages: new Set() })
  }
}

export interface Node {
  outerExprId: ExprId
  pattern: AstExtended<Ast.Tree> | undefined
  rootSpan: AstExtended<Ast.Tree>
  position: Vec2
  vis: Opt<VisualizationMetadata>
}

function nodeFromAst(ast: AstExtended<Ast.Tree>): Node {
  if (ast.isTree(Ast.Tree.Type.Assignment)) {
    return {
      outerExprId: ast.astId,
      pattern: ast.map((t) => t.pattern),
      rootSpan: ast.map((t) => t.expr),
      position: Vec2.Zero,
      vis: undefined,
    }
  } else {
    return {
      outerExprId: ast.astId,
      pattern: undefined,
      rootSpan: ast,
      position: Vec2.Zero,
      vis: undefined,
    }
  }
}

function* getFunctionNodeExpressions(func: Ast.Tree.Function): Generator<Ast.Tree> {
  if (func.body) {
    if (func.body.type === Ast.Tree.Type.BodyBlock) {
      for (const stmt of func.body.statements) {
        if (stmt.expression && stmt.expression.type !== Ast.Tree.Type.Function) {
          yield stmt.expression
        }
      }
    } else {
      yield func.body
    }
  }
}<|MERGE_RESOLUTION|>--- conflicted
+++ resolved
@@ -233,20 +233,12 @@
   }
 
   moveNodeToTop(id: ExprId) {
-<<<<<<< HEAD
-    this.nodes.moveToLast(id)
-=======
     this.nodeIdToNode.moveToLast(id)
->>>>>>> a9099ddc
   }
 
   readFunctionAst(
     functionAst: AstExtended<Ast.Tree.Function>,
     getMeta: (id: ExprId) => NodeMetadata | undefined,
-    getWidth: (node: Node) => number = (node: Node) =>
-      // FIXME [ao]: This should take into account the width of all widgets. Probably
-      //   the better solution is to layout nodes once rendered (and all sizes are known).
-      getTextWidth(node.rootSpan.repr(), '11.5px', '"M PLUS 1", sans-serif') * 1.2,
   ) {
     const currentNodeIds = new Set<ExprId>()
     if (functionAst) {
@@ -269,25 +261,8 @@
             node.rootSpan = newNode.rootSpan
           }
         }
-<<<<<<< HEAD
         if (nodeMeta) {
           this.assignUpdatedMetadata(node ?? newNode, nodeMeta)
-=======
-        if (!nodeMeta) {
-          numberOfUnpositionedNodes += 1
-          maxUnpositionedNodeWidth = Math.max(maxUnpositionedNodeWidth, getWidth(node ?? newNode))
-        } else {
-          this.assignUpdatedMetadata(node ?? newNode, nodeMeta)
-          nodeRectMap.set(
-            nodeId,
-            Rect.FromBounds(
-              nodeMeta.x,
-              nodeMeta.y,
-              nodeMeta.x + getWidth(node ?? newNode),
-              nodeMeta.y + theme.node.height,
-            ),
-          )
->>>>>>> a9099ddc
         }
       }
     }
@@ -297,40 +272,6 @@
         this.nodeIdToNode.delete(nodeId)
       }
     }
-<<<<<<< HEAD
-=======
-    this.bindings.readFunctionAst(functionAst)
-
-    const nodeRects = [...nodeRectMap.values()]
-    const rectsHeight =
-      numberOfUnpositionedNodes * (theme.node.height + theme.node.vertical_gap) -
-      theme.node.vertical_gap
-    const { position: rectsPosition } = nonDictatedPlacement(
-      new Vec2(maxUnpositionedNodeWidth, rectsHeight),
-      {
-        nodeRects,
-        // The rest of the properties should not matter.
-        selectedNodeRects: [],
-        screenBounds: Rect.Zero,
-        mousePosition: Vec2.Zero,
-      },
-    )
-    let nodeIndex = 0
-    for (const nodeId of this.nodeIdToNode.keys()) {
-      const meta = getMeta(nodeId)
-      if (meta) continue
-      const node = this.nodeIdToNode.get(nodeId)!
-      const size = new Vec2(getWidth(node), theme.node.height)
-      const position = new Vec2(
-        rectsPosition.x,
-        rectsPosition.y + (theme.node.height + theme.node.vertical_gap) * nodeIndex,
-      )
-      nodeRects.push(new Rect(position, size))
-      node.position = new Vec2(position.x, position.y)
-
-      nodeIndex += 1
-    }
->>>>>>> a9099ddc
   }
 
   assignUpdatedMetadata(node: Node, meta: NodeMetadata) {
