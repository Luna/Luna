--- conflicted
+++ resolved
@@ -708,12 +708,8 @@
     visibleArea,
     unregisterNodeRect,
     methodAst,
-<<<<<<< HEAD
     getMethodAst,
-    generateUniqueIdent,
-=======
     generateLocallyUniqueIdent,
->>>>>>> 8e403fb0
     createEdgeFromOutput,
     disconnectSource,
     disconnectTarget,
