import { nonDictatedPlacement } from '@/components/ComponentBrowser/placement'
import { GraphDb } from '@/stores/graph/graphDatabase'
import {
  filterOutRedundantImports,
  recognizeImport,
  requiredImportToText,
  type Import,
  type RequiredImport,
} from '@/stores/graph/imports'
import { useProjectStore } from '@/stores/project'
import { useSuggestionDbStore } from '@/stores/suggestionDatabase'
import { Ast } from '@/util/ast'
import { useObserveYjs } from '@/util/crdt'
import type { Opt } from '@/util/opt'
import { Rect } from '@/util/rect'
import { Vec2 } from '@/util/vec2'
import { defineStore } from 'pinia'
import type { StackItem } from 'shared/languageServerTypes'
import {
  visMetadataEquals,
  type ContentRange,
  type ExprId,
  type NodeMetadata,
  type VisualizationIdentifier,
  type VisualizationMetadata,
} from 'shared/yjsModel'
import { computed, markRaw, reactive, ref, toRef, watch } from 'vue'

export { type Node } from '@/stores/graph/graphDatabase'

export interface NodeEditInfo {
  id: ExprId
  range: ContentRange
}
export const useGraphStore = defineStore('graph', () => {
  const proj = useProjectStore()
  const suggestionDb = useSuggestionDbStore()

  proj.setObservedFileName('Main.enso')

  const text = computed(() => proj.module?.doc.contents)
  const metadata = computed(() => proj.module?.doc.metadata)

  const textContent = ref('')

  const db = new GraphDb(
    suggestionDb.entries,
    toRef(suggestionDb, 'groups'),
    proj.computedValueRegistry,
  )
  const nodeRects = reactive(new Map<ExprId, Rect>())
  const vizRects = reactive(new Map<ExprId, Rect>())
  const exprRects = reactive(new Map<ExprId, Rect>())
  const editedNodeInfo = ref<NodeEditInfo>()
  const imports = ref<{ import: Import; span: ContentRange }[]>([])
  const methodAst = ref<Ast.Function>()

  const unconnectedEdge = ref<UnconnectedEdge>()

  useObserveYjs(text, (event) => {
    const delta = event.changes.delta
    if (delta.length === 0) return

    let newContent = ''
    let oldIdx = 0
    for (const op of delta) {
      if (op.retain) {
        newContent += textContent.value.substring(oldIdx, oldIdx + op.retain)
        oldIdx += op.retain
      } else if (op.delete) {
        oldIdx += op.delete
      } else if (op.insert && typeof op.insert === 'string') {
        newContent += op.insert
      } else {
        console.error('Unexpected Yjs operation:', op)
      }
    }
    newContent += textContent.value.substring(oldIdx)
    textContent.value = newContent
    updateState()
  })

  watch(text, (value) => {
    textContent.value = value?.toString() ?? ''
    if (value) updateState()
  })

  function updateState() {
    const module = proj.module
    if (!module) return
    module.transact(() => {
      const idMap = module.getIdMap()
      const meta = module.doc.metadata
      const textContentLocal = textContent.value

      const newRoot = Ast.parseTransitional(textContentLocal, idMap)

      imports.value = []
      newRoot.visitRecursive((node) => {
        if (node instanceof Ast.Import) {
          const recognized = recognizeImport(node)
          if (recognized) {
            imports.value.push({ import: recognized, span: node.astExtended!.span() })
          }
          return false
        }
        return true
      })

      methodAst.value = getExecutedMethodAst(newRoot, proj.executionContext.getStackTop(), db)
      if (methodAst.value) {
        db.readFunctionAst(methodAst.value, (id) => meta.get(id))
      }
    })
  }

  useObserveYjs(metadata, (event) => {
    const meta = event.target
    for (const [id, op] of event.changes.keys) {
      if (op.action === 'update' || op.action === 'add') {
        const data = meta.get(id)
        const node = db.nodeIdToNode.get(id as ExprId)
        if (data && node) db.assignUpdatedMetadata(node, data)
      }
    }
  })

  function generateUniqueIdent() {
    for (;;) {
      const ident = randomIdent()
      if (!db.identifierUsed(ident)) return ident
    }
  }

  const edges = computed(() => {
    const disconnectedEdgeTarget = unconnectedEdge.value?.disconnectedEdgeTarget
    const edges = []
    for (const [target, sources] of db.connections.allReverse()) {
      if (target === disconnectedEdgeTarget) continue
      for (const source of sources) {
        edges.push({ source, target })
      }
    }
    if (unconnectedEdge.value) {
      edges.push({
        source: unconnectedEdge.value.source,
        target: unconnectedEdge.value.target,
      })
    }
    return edges
  })

  function createEdgeFromOutput(source: ExprId) {
    unconnectedEdge.value = { source }
  }

  function disconnectSource(edge: Edge) {
    if (!edge.target) return
    unconnectedEdge.value = { target: edge.target, disconnectedEdgeTarget: edge.target }
  }

  function disconnectTarget(edge: Edge) {
    if (!edge.source || !edge.target) return
    unconnectedEdge.value = { source: edge.source, disconnectedEdgeTarget: edge.target }
  }

  function clearUnconnected() {
    unconnectedEdge.value = undefined
  }

  function createNode(
    position: Vec2,
    expression: string,
    metadata: NodeMetadata | undefined = undefined,
    withImports: RequiredImport[] | undefined = undefined,
  ): Opt<ExprId> {
    const mod = proj.module
    if (!mod) return
    const meta = metadata ?? {
      x: position.x,
      y: -position.y,
      vis: null,
    }
    meta.x = position.x
    meta.y = -position.y
    const ident = generateUniqueIdent()
    let importData = undefined
    let additionalOffset = 0
    const importsToAdd = withImports ? filterOutRedundantImports(imports.value, withImports) : []
    if (importsToAdd.length > 0) {
      const lastImport = imports.value[imports.value.length - 1]
      const importOffset = lastImport ? lastImport.span[1] + 1 : 0
      const str = importsToAdd.map((info) => requiredImportToText(info)).join('\n')
      additionalOffset += str.length + 1
      importData = { str, offset: importOffset }
    }
    return mod.insertNewNode(
      mod.doc.contents.length + additionalOffset,
      ident,
      expression,
      meta,
      importData,
    )
  }

  // Create a node from a source expression, and insert it into the graph. The return value will be
  // the new node's ID, or `null` if the node creation fails.
  function createNodeFromSource(position: Vec2, source: ExprId): Opt<ExprId> {
    const sourcePortName = db.getOutputPortIdentifier(source)
    const sourcePortNameWithDot = sourcePortName ? sourcePortName + '.' : ''
    return createNode(position, sourcePortNameWithDot)
  }

  function deleteNode(id: ExprId) {
    const node = db.nodeIdToNode.get(id)
    if (!node) return
    proj.module?.deleteExpression(node.outerExprId)
  }

  function setNodeContent(id: ExprId, content: string) {
    const node = db.nodeIdToNode.get(id)
    if (!node) return
    setExpressionContent(node.rootSpan.astId, content)
  }

  function setExpressionContent(id: ExprId, content: string) {
    proj.module?.replaceExpressionContent(id, content)
  }

  function transact(fn: () => void) {
    return proj.module?.transact(fn)
  }

  function stopCapturingUndo() {
    proj.stopCapturingUndo()
  }

  function setNodePosition(nodeId: ExprId, position: Vec2) {
    const node = db.nodeIdToNode.get(nodeId)
    if (!node) return
    proj.module?.updateNodeMetadata(nodeId, { x: position.x, y: -position.y })
  }

  function normalizeVisMetadata(
    id: Opt<VisualizationIdentifier>,
    visible: boolean | undefined,
  ): VisualizationMetadata | null {
    const vis: VisualizationMetadata = { identifier: id ?? null, visible: visible ?? false }
    if (visMetadataEquals(vis, { identifier: null, visible: false })) return null
    else return vis
  }

  function setNodeVisualizationId(nodeId: ExprId, vis: Opt<VisualizationIdentifier>) {
    const node = db.nodeIdToNode.get(nodeId)
    if (!node) return
    proj.module?.updateNodeMetadata(nodeId, { vis: normalizeVisMetadata(vis, node.vis?.visible) })
  }

  function setNodeVisualizationVisible(nodeId: ExprId, visible: boolean) {
    const node = db.nodeIdToNode.get(nodeId)
    if (!node) return
    proj.module?.updateNodeMetadata(nodeId, {
      vis: normalizeVisMetadata(node.vis?.identifier, visible),
    })
  }

  function updateNodeRect(nodeId: ExprId, rect: Rect) {
    if (rect.pos.equals(Vec2.Zero) && !metadata.value?.has(nodeId)) {
      const { position } = nonDictatedPlacement(rect.size, {
        nodeRects: [...nodeRects.entries()]
          .filter(([id]) => db.nodeIdToNode.get(id))
          .map(([id, rect]) => vizRects.get(id) ?? rect),
        // The rest of the properties should not matter.
        selectedNodeRects: [],
        screenBounds: Rect.Zero,
        mousePosition: Vec2.Zero,
      })
      const node = db.nodeIdToNode.get(nodeId)
      metadata.value?.set(nodeId, { x: position.x, y: -position.y, vis: node?.vis ?? null })
      nodeRects.set(nodeId, new Rect(position, rect.size))
    } else {
      nodeRects.set(nodeId, rect)
    }
  }

  function updateVizRect(id: ExprId, rect: Rect | undefined) {
    if (rect) vizRects.set(id, rect)
    else vizRects.delete(id)
  }

  function updateExprRect(id: ExprId, rect: Rect | undefined) {
    const current = exprRects.get(id)
    if (rect) {
      if (!current || !current.equals(rect)) exprRects.set(id, rect)
    } else {
      if (current) exprRects.delete(id)
    }
  }

  function setEditedNode(id: ExprId | null, cursorPosition: number | null) {
    if (!id) {
      editedNodeInfo.value = undefined
      return
    }
    if (cursorPosition == null) {
      console.warn('setEditedNode: cursorPosition is null')
      return
    }
    const range: ContentRange = [cursorPosition, cursorPosition]
    editedNodeInfo.value = { id, range }
  }

  return {
    transact,
    db: markRaw(db),
    imports,
    editedNodeInfo,
    unconnectedEdge,
    edges,
    nodeRects,
    vizRects,
    exprRects,
    methodAst,
    createEdgeFromOutput,
    disconnectSource,
    disconnectTarget,
    clearUnconnected,
    createNode,
    createNodeFromSource,
    deleteNode,
    setNodeContent,
    setExpressionContent,
    setNodePosition,
    setNodeVisualizationId,
    setNodeVisualizationVisible,
    stopCapturingUndo,
    updateNodeRect,
    updateVizRect,
    updateExprRect,
    setEditedNode,
<<<<<<< HEAD
=======
    createNodeFromSource,
    updateState,
>>>>>>> b89d1b69
  }
})

function randomIdent() {
  return 'operator' + Math.round(Math.random() * 100000)
}

/** An edge, which may be connected or unconnected. */
export type Edge = {
  source: ExprId | undefined
  target: ExprId | undefined
}

export type UnconnectedEdge = {
  source?: ExprId
  target?: ExprId
  /** If this edge represents an in-progress edit of a connected edge, it is identified by its target expression. */
  disconnectedEdgeTarget?: ExprId
}

function getExecutedMethodAst(
  ast: Ast.Ast,
  executionStackTop: StackItem,
  db: GraphDb,
): Ast.Function | undefined {
  switch (executionStackTop.type) {
    case 'ExplicitCall': {
      // Assume that the provided AST matches the module in the method pointer. There is no way to
      // actually verify this assumption at this point.
      const ptr = executionStackTop.methodPointer
      return Ast.findModuleMethod(ast.module, ptr.name) ?? undefined
    }
    case 'LocalCall': {
      const exprId = executionStackTop.expressionId
      const info = db.getExpressionInfo(exprId)
      if (!info) return undefined
      const ptr = info.methodCall?.methodPointer
      if (!ptr) return undefined
      return Ast.findModuleMethod(ast.module, ptr.name) ?? undefined
    }
  }
}<|MERGE_RESOLUTION|>--- conflicted
+++ resolved
@@ -338,11 +338,8 @@
     updateVizRect,
     updateExprRect,
     setEditedNode,
-<<<<<<< HEAD
-=======
     createNodeFromSource,
     updateState,
->>>>>>> b89d1b69
   }
 })
 
