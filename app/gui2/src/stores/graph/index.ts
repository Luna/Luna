--- conflicted
+++ resolved
@@ -424,11 +424,8 @@
     vizRects,
     unregisterNodeRect,
     methodAst,
-<<<<<<< HEAD
     editAst,
-=======
     astModule,
->>>>>>> 1b3c9638
     createEdgeFromOutput,
     disconnectSource,
     disconnectTarget,
