import { nonDictatedPlacement } from '@/components/ComponentBrowser/placement'
import type { PortId } from '@/providers/portInfo'
import { GraphDb } from '@/stores/graph/graphDatabase'
import {
  filterOutRedundantImports,
  recognizeImport,
  requiredImportToText,
  type Import,
  type RequiredImport,
} from '@/stores/graph/imports'
import { useProjectStore } from '@/stores/project'
import { useSuggestionDbStore } from '@/stores/suggestionDatabase'
import { Ast } from '@/util/ast'
import type { AstId, Module } from '@/util/ast/abstract'
import { MutableModule } from '@/util/ast/abstract'
import { useObserveYjs } from '@/util/crdt'
import type { Opt } from '@/util/data/opt'
import { Rect } from '@/util/data/rect'
import { Vec2 } from '@/util/data/vec2'
import { map, set } from 'lib0'
import { defineStore } from 'pinia'
import type { StackItem } from 'shared/languageServerTypes'
import {
  IdMap,
  visMetadataEquals,
  type ContentRange,
  type ExprId,
  type NodeMetadata,
  type VisualizationIdentifier,
  type VisualizationMetadata,
} from 'shared/yjsModel'
import { computed, markRaw, reactive, ref, toRef, watch, type ShallowRef } from 'vue'

export { type Node } from '@/stores/graph/graphDatabase'

export interface NodeEditInfo {
  id: ExprId
  initialCursorPos: number
}

export class PortViewInstance {
  constructor(
    public rect: ShallowRef<Rect | undefined>,
    public nodeId: ExprId,
    public onUpdate: (value: unknown, origin: PortId) => void,
  ) {}
}

export const useGraphStore = defineStore('graph', () => {
  const proj = useProjectStore()
  const suggestionDb = useSuggestionDbStore()

  proj.setObservedFileName('Main.enso')

  const data = computed(() => proj.module?.doc.data)
  const metadata = computed(() => proj.module?.doc.metadata)

  const textContent = ref<string>()
  const idMap = ref<IdMap>()
  const expressionGraph: Module = MutableModule.Observable()
  const moduleRoot = ref<AstId>()
  watch(
    () => data,
    () => {
      if (!textContent.value) {
        textContent.value = proj.module?.doc.getCode()
        idMap.value = proj.module?.doc.getIdMap()
        updateState()
      }
    },
  )

  const db = new GraphDb(
    suggestionDb.entries,
    toRef(suggestionDb, 'groups'),
    proj.computedValueRegistry,
  )
  const nodeRects = reactive(new Map<ExprId, Rect>())
  const vizRects = reactive(new Map<ExprId, Rect>())
  const portInstances = reactive(new Map<PortId, Set<PortViewInstance>>())
  const editedNodeInfo = ref<NodeEditInfo>()
  const imports = ref<{ import: Import; span: ContentRange }[]>([])
  const methodAst = ref<Ast.Function>()
  const currentNodeIds = ref(new Set<ExprId>())

  const unconnectedEdge = ref<UnconnectedEdge>()

  useObserveYjs(data, (event) => {
    if (!event.changes.keys.size) return
    const code = proj.module?.doc.getCode()
    if (code) textContent.value = code
    const ids = proj.module?.doc.getIdMap()
    if (ids) idMap.value = ids
    if (code && ids) updateState()
  })

  function updateState() {
    const module = proj.module
    if (!module) return
    const idMap_ = idMap.value
    if (!idMap_) return
    module.transact(() => {
      const meta = module.doc.metadata
      const textContentLocal = textContent.value
      if (!textContentLocal) return

      const newRoot = Ast.parseTransitional(textContentLocal, idMap_)
      expressionGraph.replace(newRoot.module)
      moduleRoot.value = newRoot.exprId
      module.doc.setIdMap(idMap_)

      imports.value = []
      newRoot.visitRecursive((node) => {
        if (node instanceof Ast.Import) {
          const recognized = recognizeImport(node)
          if (recognized) {
            imports.value.push({ import: recognized, span: node.astExtended!.span() })
          }
          return false
        }
        return true
      })

      methodAst.value = getExecutedMethodAst(newRoot, proj.executionContext.getStackTop(), db)
      if (methodAst.value) {
        currentNodeIds.value = db.readFunctionAst(methodAst.value, (id) => meta.get(id))
      }
    })
  }

  useObserveYjs(metadata, (event) => {
    const meta = event.target
    for (const [id, op] of event.changes.keys) {
      if (op.action === 'update' || op.action === 'add') {
        const data = meta.get(id)
        const node = db.nodeIdToNode.get(id as ExprId)
        if (data && node) db.assignUpdatedMetadata(node, data)
      }
    }
  })

  function generateUniqueIdent() {
    for (;;) {
      const ident = randomIdent()
      if (!db.identifierUsed(ident)) return ident
    }
  }

  const edges = computed(() => {
    const disconnectedEdgeTarget = unconnectedEdge.value?.disconnectedEdgeTarget
    const edges = []
    for (const [target, sources] of db.connections.allReverse()) {
      if ((target as string as PortId) === disconnectedEdgeTarget) continue
      for (const source of sources) {
        edges.push({ source, target })
      }
    }
    if (unconnectedEdge.value) {
      edges.push({
        source: unconnectedEdge.value.source,
        target: unconnectedEdge.value.target,
      })
    }
    return edges
  })

  function createEdgeFromOutput(source: ExprId) {
    unconnectedEdge.value = { source }
  }

  function disconnectSource(edge: Edge) {
    if (!edge.target) return
    unconnectedEdge.value = { target: edge.target, disconnectedEdgeTarget: edge.target }
  }

  function disconnectTarget(edge: Edge) {
    if (!edge.source || !edge.target) return
    unconnectedEdge.value = { source: edge.source, disconnectedEdgeTarget: edge.target }
  }

  function clearUnconnected() {
    unconnectedEdge.value = undefined
  }

  function createNode(
    position: Vec2,
    expression: string,
    metadata: NodeMetadata | undefined = undefined,
    withImports: RequiredImport[] | undefined = undefined,
  ): Opt<ExprId> {
    const mod = proj.module
    if (!mod) return
    const meta = metadata ?? {
      x: position.x,
      y: -position.y,
      vis: null,
    }
    meta.x = position.x
    meta.y = -position.y
    const ident = generateUniqueIdent()
    const root = moduleRoot.value
    if (!root) {
      console.error(`BUG: Cannot add node: No module root.`)
      return
    }
    const edit = expressionGraph.edit()
    const importsToAdd = withImports ? filterOutRedundantImports(imports.value, withImports) : []
    if (importsToAdd.length > 0) {
      const imports = importsToAdd.map((info) =>
        Ast.parseExpression(requiredImportToText(info), edit),
      )
      let lastImport
      // The top level of the module is always a block.
      const topLevel = expressionGraph.get(root)! as Ast.BodyBlock
      for (let i = 0; i < topLevel.lines.length; i++) {
        const line = topLevel.lines[i]!
        if (line.expression) {
          if (expressionGraph.get(line.expression.node)?.innerExpression() instanceof Ast.Import) {
            lastImport = i
          } else {
            break
          }
        }
      }
      const position = lastImport === undefined ? 0 : lastImport + 1
      topLevel.insert(edit, position, ...imports)
    }
    const currentFunc = 'main'
    const functionBlock = Ast.functionBlock(expressionGraph, currentFunc)
    if (!functionBlock) {
      console.error(`BUG: Cannot add node: No current function.`)
      return
    }
    const rhs = Ast.parseExpression(expression, edit)
    const assignment = Ast.Assignment.new(edit, ident, rhs)
    functionBlock.push(edit, assignment)
    commitEdit(edit, root, new Map([[rhs.exprId, meta]]))
  }

  function deleteNode(id: ExprId) {
    const node = db.nodeIdToNode.get(id)
    if (!node) return
    proj.module?.doc.metadata.delete(node.outerExprId)
    nodeRects.delete(id)
<<<<<<< HEAD
=======
    node.pattern?.visitRecursive((ast) => exprRects.delete(ast.astId))
    const root = moduleRoot.value
    if (!root) {
      console.error(`BUG: Cannot delete node: No module root.`)
      return
    }
    const edit = expressionGraph.edit()
    edit.delete(node.outerExprId)
    commitEdit(edit, root)
>>>>>>> 90ea0ec0
  }

  function setNodeContent(id: ExprId, content: string) {
    const node = db.nodeIdToNode.get(id)
    if (!node) return
    setExpressionContent(node.rootSpan.exprId, content)
  }

  function setExpressionContent(id: ExprId, content: string) {
    const edit = expressionGraph.edit()
    edit.set(Ast.asNodeId(id), Ast.RawCode.new(content, edit))
    const root = moduleRoot.value
    if (!root) return
    commitEdit(edit, root)
  }

  function transact(fn: () => void) {
    return proj.module?.transact(fn)
  }

  function stopCapturingUndo() {
    proj.stopCapturingUndo()
  }

  function setNodePosition(nodeId: ExprId, position: Vec2) {
    const node = db.nodeIdToNode.get(nodeId)
    if (!node) return
    proj.module?.updateNodeMetadata(nodeId, { x: position.x, y: -position.y })
  }

  function normalizeVisMetadata(
    id: Opt<VisualizationIdentifier>,
    visible: boolean | undefined,
  ): VisualizationMetadata | null {
    const vis: VisualizationMetadata = { identifier: id ?? null, visible: visible ?? false }
    if (visMetadataEquals(vis, { identifier: null, visible: false })) return null
    else return vis
  }

  function setNodeVisualizationId(nodeId: ExprId, vis: Opt<VisualizationIdentifier>) {
    const node = db.nodeIdToNode.get(nodeId)
    if (!node) return
    proj.module?.updateNodeMetadata(nodeId, { vis: normalizeVisMetadata(vis, node.vis?.visible) })
  }

  function setNodeVisualizationVisible(nodeId: ExprId, visible: boolean) {
    const node = db.nodeIdToNode.get(nodeId)
    if (!node) return
    proj.module?.updateNodeMetadata(nodeId, {
      vis: normalizeVisMetadata(node.vis?.identifier, visible),
    })
  }

  function updateNodeRect(nodeId: ExprId, rect: Rect) {
    if (rect.pos.equals(Vec2.Zero) && !metadata.value?.has(nodeId)) {
      const { position } = nonDictatedPlacement(rect.size, {
        nodeRects: [...nodeRects.entries()]
          .filter(([id]) => db.nodeIdToNode.get(id))
          .map(([id, rect]) => vizRects.get(id) ?? rect),
        // The rest of the properties should not matter.
        selectedNodeRects: [],
        screenBounds: Rect.Zero,
        mousePosition: Vec2.Zero,
      })
      const node = db.nodeIdToNode.get(nodeId)
      metadata.value?.set(nodeId, { x: position.x, y: -position.y, vis: node?.vis ?? null })
      nodeRects.set(nodeId, new Rect(position, rect.size))
    } else {
      nodeRects.set(nodeId, rect)
    }
  }

  function updateVizRect(id: ExprId, rect: Rect | undefined) {
    if (rect) vizRects.set(id, rect)
    else vizRects.delete(id)
  }

  function addPortInstance(id: PortId, instance: PortViewInstance) {
    map.setIfUndefined(portInstances, id, set.create).add(instance)
  }

  function removePortInstance(id: PortId, instance: PortViewInstance) {
    const instances = portInstances.get(id)
    if (!instances) return
    instances.delete(instance)
    if (instances.size === 0) portInstances.delete(id)
  }

  function setEditedNode(id: ExprId | null, cursorPosition: number | null) {
    if (!id) {
      editedNodeInfo.value = undefined
      return
    }
    if (cursorPosition == null) {
      console.warn('setEditedNode: cursorPosition is null')
      return
    }
    editedNodeInfo.value = { id, initialCursorPos: cursorPosition }
  }

<<<<<<< HEAD
  function getPortPrimaryInstance(id: PortId): PortViewInstance | undefined {
    const instances = portInstances.get(id)
    return instances && set.first(instances)
  }

  /**
   * Get the bounding rectangle of a port view, within the coordinate system of the node it belongs
   * to. If the port is currently not connected or interacted with, `undefined` may be returned.
   */
  function getPortRelativeRect(id: PortId): Rect | undefined {
    return getPortPrimaryInstance(id)?.rect.value
  }

  function getPortNodeId(id: PortId): ExprId | undefined {
    return getPortPrimaryInstance(id)?.nodeId ?? db.getExpressionNodeId(id as string as ExprId)
  }

  /**
   * Emit an value update to a port view under specific ID. Returns `true` if the port view is
   * registered and the update was emitted, or `false` otherwise.
   */
  function updatePortValue(id: PortId, value: Ast.Ast | undefined): boolean {
    const update = getPortPrimaryInstance(id)?.onUpdate
    if (!update) return false
    update(value, id)
    return true
=======
  function commitEdit(
    module: Module,
    root: AstId,
    metadataUpdates?: Map<AstId, Partial<NodeMetadata>>,
  ) {
    const ast = module.get(root)
    if (!ast) return
    const printed = Ast.print(ast, module)
    const module_ = proj.module
    if (!module_) return
    const idMap = new IdMap()
    for (const [tokenKey, id] of printed.info.tokens) {
      const range = Ast.keyToRange(tokenKey)
      idMap.insertKnownId([range.start, range.end], id)
    }
    for (const [nodeKey, ids] of printed.info.nodes) {
      const range = Ast.keyToRange(nodeKey)
      idMap.insertKnownId([range.start, range.end], ids[0]!)
    }
    module_.transact(() => {
      module_.doc.setIdMap(idMap)
      module_.doc.setCode(printed.code)
      if (metadataUpdates) {
        for (const [id, meta] of metadataUpdates) {
          module_.updateNodeMetadata(id, meta)
        }
      }
    })
>>>>>>> 90ea0ec0
  }

  return {
    transact,
    db: markRaw(db),
    imports,
    editedNodeInfo,
    unconnectedEdge,
    edges,
    currentNodeIds,
    nodeRects,
    vizRects,
    methodAst,
    createEdgeFromOutput,
    disconnectSource,
    disconnectTarget,
    clearUnconnected,
    createNode,
    deleteNode,
    setNodeContent,
    setExpressionContent,
    setNodePosition,
    setNodeVisualizationId,
    setNodeVisualizationVisible,
    stopCapturingUndo,
    updateNodeRect,
    updateVizRect,
    addPortInstance,
    removePortInstance,
    getPortRelativeRect,
    getPortNodeId,
    updatePortValue,
    setEditedNode,
    updateState,
    commitEdit,
  }
})

function randomIdent() {
  return 'operator' + Math.round(Math.random() * 100000)
}

/** An edge, which may be connected or unconnected. */
export type Edge = {
  source: ExprId | undefined
  target: PortId | undefined
}

export type UnconnectedEdge = {
  source?: ExprId
  target?: PortId
  /** If this edge represents an in-progress edit of a connected edge, it is identified by its target expression. */
  disconnectedEdgeTarget?: PortId
}

function getExecutedMethodAst(
  ast: Ast.Ast,
  executionStackTop: StackItem,
  db: GraphDb,
): Ast.Function | undefined {
  switch (executionStackTop.type) {
    case 'ExplicitCall': {
      // Assume that the provided AST matches the module in the method pointer. There is no way to
      // actually verify this assumption at this point.
      const ptr = executionStackTop.methodPointer
      return Ast.findModuleMethod(ast.module, ptr.name) ?? undefined
    }
    case 'LocalCall': {
      const exprId = executionStackTop.expressionId
      const info = db.getExpressionInfo(exprId)
      if (!info) return undefined
      const ptr = info.methodCall?.methodPointer
      if (!ptr) return undefined
      return Ast.findModuleMethod(ast.module, ptr.name) ?? undefined
    }
  }
}<|MERGE_RESOLUTION|>--- conflicted
+++ resolved
@@ -242,9 +242,6 @@
     if (!node) return
     proj.module?.doc.metadata.delete(node.outerExprId)
     nodeRects.delete(id)
-<<<<<<< HEAD
-=======
-    node.pattern?.visitRecursive((ast) => exprRects.delete(ast.astId))
     const root = moduleRoot.value
     if (!root) {
       console.error(`BUG: Cannot delete node: No module root.`)
@@ -253,7 +250,6 @@
     const edit = expressionGraph.edit()
     edit.delete(node.outerExprId)
     commitEdit(edit, root)
->>>>>>> 90ea0ec0
   }
 
   function setNodeContent(id: ExprId, content: string) {
@@ -354,7 +350,6 @@
     editedNodeInfo.value = { id, initialCursorPos: cursorPosition }
   }
 
-<<<<<<< HEAD
   function getPortPrimaryInstance(id: PortId): PortViewInstance | undefined {
     const instances = portInstances.get(id)
     return instances && set.first(instances)
@@ -381,7 +376,8 @@
     if (!update) return false
     update(value, id)
     return true
-=======
+  }
+
   function commitEdit(
     module: Module,
     root: AstId,
@@ -410,7 +406,6 @@
         }
       }
     })
->>>>>>> 90ea0ec0
   }
 
   return {
