import { usePlacement } from '@/components/ComponentBrowser/placement'
import { createContextStore } from '@/providers'
import type { PortId } from '@/providers/portInfo'
import type { WidgetUpdate } from '@/providers/widgetRegistry'
import { GraphDb, type NodeId } from '@/stores/graph/graphDatabase'
import {
  addImports,
  detectImportConflicts,
  filterOutRedundantImports,
  readImports,
  type DetectedConflict,
  type Import,
  type RequiredImport,
} from '@/stores/graph/imports'
import { type ProjectStore } from '@/stores/project'
import { type SuggestionDbStore } from '@/stores/suggestionDatabase'
import { assert, bail } from '@/util/assert'
import { Ast } from '@/util/ast'
import type { AstId } from '@/util/ast/abstract'
import { MutableModule, isIdentifier } from '@/util/ast/abstract'
import { RawAst, visitRecursive } from '@/util/ast/raw'
import { partition } from '@/util/data/array'
import { filterDefined } from '@/util/data/iterable'
import { Rect } from '@/util/data/rect'
import { Err, Ok, mapOk, unwrap, type Result } from '@/util/data/result'
import { Vec2 } from '@/util/data/vec2'
import { normalizeQualifiedName, tryQualifiedName } from '@/util/qualifiedName'
import { map, set } from 'lib0'
import { iteratorFilter } from 'lib0/iterator'
import { SourceDocument } from 'shared/ast/sourceDocument'
import type { ExpressionUpdate, MethodPointer } from 'shared/languageServerTypes'
import { reachable } from 'shared/util/data/graph'
import type {
  LocalUserActionOrigin,
  Origin,
  SourceRangeKey,
  VisualizationMetadata,
} from 'shared/yjsModel'
import { defaultLocalOrigin, sourceRangeKey, visMetadataEquals } from 'shared/yjsModel'
<<<<<<< HEAD
import {
  computed,
  markRaw,
  proxyRefs,
  reactive,
  ref,
  shallowReactive,
  toRef,
  watch,
  type ShallowRef,
} from 'vue'
=======
import type { ShallowRef } from 'vue'
import { computed, markRaw, reactive, ref, shallowReactive, toRef, watch } from 'vue'
>>>>>>> 39098e2c

const FALLBACK_BINDING_PREFIX = 'node'

export type {
  Node,
  NodeDataFromAst,
  NodeDataFromMetadata,
  NodeId,
} from '@/stores/graph/graphDatabase'

export interface NodeEditInfo {
  id: NodeId
  initialCursorPos: number
}

export class PortViewInstance {
  constructor(
    public rect: ShallowRef<Rect | undefined>,
    public nodeId: NodeId,
    public onUpdate: (update: WidgetUpdate) => void,
  ) {
    markRaw(this)
  }
}

export type GraphStore = ReturnType<typeof useGraphStore>
export const { injectFn: useGraphStore, provideFn: provideGraphStore } = createContextStore(
  'graph',
  (proj: ProjectStore, suggestionDb: SuggestionDbStore) => {
    proj.setObservedFileName('Main.enso')

    const syncModule = computed(
      () => proj.module && markRaw(new MutableModule(proj.module.doc.ydoc)),
    )

<<<<<<< HEAD
    const nodeRects = reactive(new Map<NodeId, Rect>())
    const vizRects = reactive(new Map<NodeId, Rect>())
    // The currently visible nodes' areas (including visualization).
    const visibleNodeAreas = computed(() => {
      const existing = iteratorFilter(nodeRects.entries(), ([id]) => db.nodeIdToNode.has(id))
      return Array.from(existing, ([id, rect]) => vizRects.get(id) ?? rect)
=======
  const db = new GraphDb(
    suggestionDb.entries,
    toRef(suggestionDb, 'groups'),
    proj.computedValueRegistry,
  )
  const portInstances = shallowReactive(new Map<PortId, Set<PortViewInstance>>())
  const editedNodeInfo = ref<NodeEditInfo>()
  const methodAst = computed(() => getExecutedMethodAst())

  const mouseEditedEdge = ref<UnconnectedEdge & MouseEditedEdge>()
  const cbEditedEdge = ref<UnconnectedTarget>()

  const moduleSource = reactive(SourceDocument.Empty())
  const moduleRoot = ref<Ast.Ast>()
  const topLevel = ref<Ast.BodyBlock>()

  let disconnectSyncModule: undefined | (() => void)
  watch(syncModule, (syncModule) => {
    if (!syncModule) return
    let moduleChanged = true
    disconnectSyncModule?.()
    const handle = syncModule.observe((update) => {
      moduleSource.applyUpdate(syncModule, update)
      handleModuleUpdate(syncModule, moduleChanged, update)
      moduleChanged = false
>>>>>>> 39098e2c
    })
    function visibleArea(nodeId: NodeId): Rect | undefined {
      if (!db.nodeIdToNode.has(nodeId)) return
      return vizRects.get(nodeId) ?? nodeRects.get(nodeId)
    }

    const db = new GraphDb(
      suggestionDb.entries,
      toRef(suggestionDb, 'groups'),
      proj.computedValueRegistry,
    )
    const portInstances = shallowReactive(new Map<PortId, Set<PortViewInstance>>())
    const editedNodeInfo = ref<NodeEditInfo>()
    const methodAst = ref<Ast.Function>()

    const unconnectedEdge = ref<UnconnectedEdge>()

    const moduleSource = reactive(SourceDocument.Empty())
    const moduleRoot = ref<Ast.Ast>()
    const topLevel = ref<Ast.BodyBlock>()

    let disconnectSyncModule: undefined | (() => void)
    watch(syncModule, (syncModule) => {
      if (!syncModule) return
      let moduleChanged = true
      disconnectSyncModule?.()
      const handle = syncModule.observe((update) => {
        moduleSource.applyUpdate(syncModule, update)
        handleModuleUpdate(syncModule, moduleChanged, update)
        moduleChanged = false
      })
      disconnectSyncModule = () => {
        syncModule.unobserve(handle)
        moduleSource.clear()
      }
    })

<<<<<<< HEAD
    let toRaw = new Map<SourceRangeKey, RawAst.Tree.Function>()
    function handleModuleUpdate(
      module: Ast.Module,
      moduleChanged: boolean,
      update: Ast.ModuleUpdate,
    ) {
      const root = module.root()
      if (!root) return
      if (moduleRoot.value != root) {
        moduleRoot.value = root
      }
      if (root instanceof Ast.BodyBlock && topLevel.value != root) {
        topLevel.value = root
      }
      // We can cast maps of unknown metadata fields to `NodeMetadata` because all `NodeMetadata` fields are optional.
      const nodeMetadataUpdates = update.metadataUpdated as any as {
        id: AstId
        changes: Ast.NodeMetadata
      }[]
      const dirtyNodeSet = new Set(
        (function* () {
          yield* update.nodesUpdated
          yield* update.nodesAdded
        })(),
=======
  function updateState(dirtyNodes?: Set<AstId>) {
    const module = proj.module
    if (!module) return
    const textContentLocal = moduleSource.text
    if (!textContentLocal) return
    if (!syncModule.value) return
    if (methodAst.value.ok) {
      const methodSpan = moduleSource.getSpan(methodAst.value.value.id)
      assert(methodSpan != null)
      const rawFunc = toRaw.get(sourceRangeKey(methodSpan))
      assert(rawFunc != null)
      db.readFunctionAst(
        methodAst.value.value,
        rawFunc,
        textContentLocal,
        (id) => moduleSource.getSpan(id),
        dirtyNodes ?? new Set(),
>>>>>>> 39098e2c
      )
      if (moduleChanged || dirtyNodeSet.size !== 0 || update.nodesDeleted.size !== 0) {
        db.updateExternalIds(root)
        toRaw = new Map()
        visitRecursive(Ast.parseEnso(moduleSource.text), (node) => {
          if (node.type === RawAst.Tree.Type.Function) {
            const start = node.whitespaceStartInCodeParsed + node.whitespaceLengthInCodeParsed
            const end = start + node.childrenLengthInCodeParsed
            toRaw.set(sourceRangeKey([start, end]), node)
            return false
          }
          return true
        })
        updateState(dirtyNodeSet)
      }
      if (nodeMetadataUpdates.length !== 0) {
        for (const { id, changes } of nodeMetadataUpdates) db.updateMetadata(id, changes)
      }
    }

<<<<<<< HEAD
    function updateState(dirtyNodes?: Set<AstId>) {
      const module = proj.module
      if (!module) return
      const textContentLocal = moduleSource.text
      if (!textContentLocal) return
      if (!syncModule.value) return
      methodAst.value = methodAstInModule(syncModule.value)
      if (methodAst.value) {
        const methodSpan = moduleSource.getSpan(methodAst.value.id)
        assert(methodSpan != null)
        const rawFunc = toRaw.get(sourceRangeKey(methodSpan))
        assert(rawFunc != null)
        db.readFunctionAst(
          methodAst.value,
          rawFunc,
          textContentLocal,
          (id) => moduleSource.getSpan(id),
          dirtyNodes ?? new Set(),
        )
      }
    }
=======
  function getExecutedMethodAst(module?: Ast.Module): Result<Ast.Function> {
    const executionStackTop = proj.executionContext.getStackTop()
    switch (executionStackTop.type) {
      case 'ExplicitCall': {
        return getMethodAst(executionStackTop.methodPointer, module)
      }
      case 'LocalCall': {
        const exprId = executionStackTop.expressionId
        const info = db.getExpressionInfo(exprId)
        const ptr = info?.methodCall?.methodPointer
        if (!ptr) return Err("Unknown method pointer of execution stack's top frame")
        return getMethodAst(ptr, module)
      }
    }
  }

  function getMethodAst(ptr: MethodPointer, edit?: Ast.Module): Result<Ast.Function> {
    const topLevel = (edit ?? syncModule.value)?.root()
    if (!topLevel) return Err('Module unavailable')
    assert(topLevel instanceof Ast.BodyBlock)
    const modulePath =
      proj.modulePath ?
        mapOk(proj.modulePath, normalizeQualifiedName)
      : Err('Uknown current module name')
    if (!modulePath?.ok) return modulePath
    const ptrModule = mapOk(tryQualifiedName(ptr.module), normalizeQualifiedName)
    const ptrDefinedOnType = mapOk(tryQualifiedName(ptr.definedOnType), normalizeQualifiedName)
    if (!ptrModule.ok) return ptrModule
    if (!ptrDefinedOnType.ok) return ptrDefinedOnType
    if (ptrModule.value !== modulePath.value) return Err('Cannot read method from different module')
    if (ptrModule.value !== ptrDefinedOnType.value)
      return Err('Method pointer is not a module method')
    const method = Ast.findModuleMethod(topLevel, ptr.name)
    if (!method) return Err(`No method with name ${ptr.name} in ${modulePath.value}`)
    return Ok(method)
  }
>>>>>>> 39098e2c

    function methodAstInModule(mod: Ast.Module) {
      const topLevel = mod.root()
      if (!topLevel) return
      assert(topLevel instanceof Ast.BodyBlock)
      return getExecutedMethodAst(topLevel, proj.executionContext.getStackTop(), db)
    }

<<<<<<< HEAD
    function generateLocallyUniqueIdent(prefix?: string | undefined) {
      // FIXME: This implementation is not robust in the context of a synchronized document,
      // as the same name can likely be assigned by multiple clients.
      // Consider implementing a mechanism to repair the document in case of name clashes.
      for (let i = 1; ; i++) {
        const ident = (prefix ?? FALLBACK_BINDING_PREFIX) + i
        assert(isIdentifier(ident))
        if (!db.identifierUsed(ident)) return ident
      }
    }

    const edges = computed(() => {
      const disconnectedEdgeTarget = unconnectedEdge.value?.disconnectedEdgeTarget
      const edges = []
      for (const [target, sources] of db.connections.allReverse()) {
        if ((target as string as PortId) === disconnectedEdgeTarget) continue
=======
  const unconnectedEdges = computed(
    () => new Set(filterDefined([cbEditedEdge.value, mouseEditedEdge.value])),
  )

  const disconnectedEdgeTargets = computed(() => {
    const targets = new Set<PortId>()
    for (const edge of unconnectedEdges.value) {
      if (edge.disconnectedEdgeTarget) targets.add(edge.disconnectedEdgeTarget)
    }
    if (editedNodeInfo.value) {
      const primarySubject = db.nodeIdToNode.get(editedNodeInfo.value.id)?.primarySubject
      if (primarySubject) targets.add(primarySubject)
    }
    return targets
  })

  const connectedEdges = computed(() => {
    const edges = new Array<ConnectedEdge>()
    for (const [target, sources] of db.connections.allReverse()) {
      if (!disconnectedEdgeTargets.value.has(target)) {
>>>>>>> 39098e2c
        for (const source of sources) {
          edges.push({ source, target })
        }
      }
<<<<<<< HEAD
      if (unconnectedEdge.value) {
        edges.push({
          source: unconnectedEdge.value.source,
          target: unconnectedEdge.value.target,
        })
      }
      return edges
    })

    const connectedEdges = computed(() => {
      return edges.value.filter<ConnectedEdge>(isConnected)
    })

    function createEdgeFromOutput(source: Ast.AstId, event: PointerEvent | undefined) {
      unconnectedEdge.value = { source, target: undefined, event }
=======
    }
    return edges
  })

  function createEdgeFromOutput(source: Ast.AstId, event: PointerEvent | undefined) {
    mouseEditedEdge.value = { source, target: undefined, event, anchor: { type: 'mouse' } }
  }

  function disconnectSource(edge: Edge, event: PointerEvent | undefined) {
    if (!edge.target) return
    mouseEditedEdge.value = {
      source: undefined,
      target: edge.target,
      disconnectedEdgeTarget: edge.target,
      event,
      anchor: { type: 'mouse' },
>>>>>>> 39098e2c
    }

<<<<<<< HEAD
    function disconnectSource(edge: Edge, event: PointerEvent | undefined) {
      if (!edge.target) return
      unconnectedEdge.value = {
        source: undefined,
        target: edge.target,
        disconnectedEdgeTarget: edge.target,
        event,
      }
    }

    function disconnectTarget(edge: Edge, event: PointerEvent | undefined) {
      if (!edge.source || !edge.target) return
      unconnectedEdge.value = {
        source: edge.source,
        target: undefined,
        disconnectedEdgeTarget: edge.target,
        event,
=======
  function disconnectTarget(edge: Edge, event: PointerEvent | undefined) {
    if (!edge.source || !edge.target) return
    mouseEditedEdge.value = {
      source: edge.source,
      target: undefined,
      disconnectedEdgeTarget: edge.target,
      event,
      anchor: { type: 'mouse' },
    }
  }

  /* Try adding imports. Does nothing if conflict is detected, and returns `DectedConflict` in such case. */
  function addMissingImports(
    edit: MutableModule,
    newImports: RequiredImport[],
  ): DetectedConflict[] | undefined {
    const topLevel = edit.getVersion(moduleRoot.value!)
    if (!(topLevel instanceof Ast.MutableBodyBlock)) {
      console.error(`BUG: Cannot add required imports: No BodyBlock module root.`)
      return
    }
    const existingImports = readImports(topLevel)

    const conflicts = []
    const nonConflictingImports = []
    for (const newImport of newImports) {
      const conflictInfo = detectImportConflicts(suggestionDb.entries, existingImports, newImport)
      if (conflictInfo?.detected) {
        conflicts.push(conflictInfo)
      } else {
        nonConflictingImports.push(newImport)
>>>>>>> 39098e2c
      }
    }

    function clearUnconnected() {
      unconnectedEdge.value = undefined
    }

    /* Try adding imports. Does nothing if conflict is detected, and returns `DectedConflict` in such case. */
    function addMissingImports(
      edit: MutableModule,
      newImports: RequiredImport[],
    ): DetectedConflict[] | undefined {
      const topLevel = edit.getVersion(moduleRoot.value!)
      if (!(topLevel instanceof Ast.MutableBodyBlock)) {
        console.error(`BUG: Cannot add required imports: No BodyBlock module root.`)
        return
      }
      const existingImports = readImports(topLevel)

      const conflicts = []
      const nonConflictingImports = []
      for (const newImport of newImports) {
        const conflictInfo = detectImportConflicts(suggestionDb.entries, existingImports, newImport)
        if (conflictInfo?.detected) {
          conflicts.push(conflictInfo)
        } else {
          nonConflictingImports.push(newImport)
        }
      }
      addMissingImportsDisregardConflicts(edit, nonConflictingImports, existingImports)

      if (conflicts.length > 0) return conflicts
    }

    /* Adds imports, ignores any possible conflicts.
     * `existingImports` are optional and will be used instead of `readImports(topLevel)` if provided. */
    function addMissingImportsDisregardConflicts(
      edit: MutableModule,
      imports: RequiredImport[],
      existingImports?: Import[] | undefined,
    ) {
      if (!imports.length) return
      const topLevel = edit.getVersion(moduleRoot.value!)
      if (!(topLevel instanceof Ast.MutableBodyBlock)) {
        console.error(`BUG: Cannot add required imports: No BodyBlock module root.`)
        return
      }
      const existingImports_ = existingImports ?? readImports(topLevel)

      const importsToAdd = filterOutRedundantImports(existingImports_, imports)
      if (!importsToAdd.length) return
      addImports(edit.getVersion(topLevel), importsToAdd)
    }

    function deleteNodes(ids: Iterable<NodeId>) {
      edit(
        (edit) => {
          for (const id of ids) {
            const node = db.nodeIdToNode.get(id)
            if (!node) continue
            const usages = db.getNodeUsages(id)
            for (const usage of usages) updatePortValue(edit, usage, undefined)
            const outerExpr = edit.getVersion(node.outerExpr)
            if (outerExpr) Ast.deleteFromParentBlock(outerExpr)
            nodeRects.delete(id)
          }
        },
        true,
        true,
      )
    }

    function setNodeContent(
      id: NodeId,
      content: string,
      withImports?: RequiredImport[] | undefined,
    ) {
      const node = db.nodeIdToNode.get(id)
      if (!node) return
      edit((edit) => {
        const editExpr = edit.getVersion(node.innerExpr)
        editExpr.syncToCode(content)
        if (withImports) {
          const conflicts = addMissingImports(edit, withImports)
          if (conflicts == null) return
          const wholeAssignment = editExpr.mutableParent()
          if (wholeAssignment == null) {
            console.error('Cannot find parent of the node expression. Conflict resolution failed.')
            return
          }
          for (const _conflict of conflicts) {
            // TODO: Substitution does not work, because we interpret imports wrongly. To be fixed in
            // https://github.com/enso-org/enso/issues/9356
            // substituteQualifiedName(edit, wholeAssignment, conflict.pattern, conflict.fullyQualified)
          }
        }
      })
    }

    function transact(fn: () => void) {
      syncModule.value!.transact(fn)
    }

    const undoManager = {
      undo() {
        proj.module?.undoManager.undo()
      },
      redo() {
        proj.module?.undoManager.redo()
      },
      undoStackBoundary() {
        proj.module?.undoManager.stopCapturing()
      },
    }

    function setNodePosition(nodeId: NodeId, position: Vec2) {
      const nodeAst = syncModule.value?.tryGet(nodeId)
      if (!nodeAst) return
      const oldPos = nodeAst.nodeMetadata.get('position')
      if (oldPos?.x !== position.x || oldPos?.y !== position.y) {
        editNodeMetadata(nodeAst, (metadata) =>
          metadata.set('position', { x: position.x, y: position.y }),
        )
      }
    }

    function overrideNodeColor(nodeId: NodeId, color: string) {
      const nodeAst = syncModule.value?.tryGet(nodeId)
      if (!nodeAst) return
      editNodeMetadata(nodeAst, (metadata) => {
        metadata.set('colorOverride', color)
      })
    }

    function normalizeVisMetadata(
      partial: Partial<VisualizationMetadata>,
    ): VisualizationMetadata | undefined {
      const empty: VisualizationMetadata = {
        identifier: null,
        visible: false,
        fullscreen: false,
        width: null,
        height: null,
      }
      const vis: VisualizationMetadata = { ...empty, ...partial }
      if (visMetadataEquals(vis, empty)) return undefined
      else return vis
    }

    function setNodeVisualization(nodeId: NodeId, vis: Partial<VisualizationMetadata>) {
      const nodeAst = syncModule.value?.tryGet(nodeId)
      if (!nodeAst) return
      editNodeMetadata(nodeAst, (metadata) => {
        const data: Partial<VisualizationMetadata> = {
          identifier: vis.identifier ?? metadata.get('visualization')?.identifier ?? null,
          visible: vis.visible ?? metadata.get('visualization')?.visible ?? false,
          fullscreen: vis.fullscreen ?? metadata.get('visualization')?.fullscreen ?? false,
          width: vis.width ?? metadata.get('visualization')?.width ?? null,
          height: vis.height ?? metadata.get('visualization')?.height ?? null,
        }
        metadata.set('visualization', normalizeVisMetadata(data))
      })
    }

    function updateNodeRect(nodeId: NodeId, rect: Rect) {
      nodeRects.set(nodeId, rect)
      if (rect.pos.equals(Vec2.Zero)) {
        nodesToPlace.push(nodeId)
      }
    }

    const nodesToPlace = reactive<NodeId[]>([])
    const { place: placeNode } = usePlacement(visibleNodeAreas, Rect.Zero)

    watch(nodesToPlace, (nodeIds) => {
      if (nodeIds.length === 0) return
      const nodesToProcess = [...nodeIds]
      nodesToPlace.length = 0
      batchEdits(() => {
        for (const nodeId of nodesToProcess) {
          const nodeAst = syncModule.value?.get(nodeId)
          const rect = nodeRects.get(nodeId)
          if (!rect || !nodeAst || nodeAst.nodeMetadata.get('position') != null) continue
          const position = placeNode([], rect.size)
          editNodeMetadata(nodeAst, (metadata) =>
            metadata.set('position', { x: position.x, y: position.y }),
          )
          nodeRects.set(nodeId, new Rect(position, rect.size))
        }
      }, 'local:autoLayout')
    })

    function updateVizRect(id: NodeId, rect: Rect | undefined) {
      if (rect) vizRects.set(id, rect)
      else vizRects.delete(id)
    }

    function unregisterNodeRect(id: NodeId) {
      nodeRects.delete(id)
      vizRects.delete(id)
    }

    function addPortInstance(id: PortId, instance: PortViewInstance) {
      map.setIfUndefined(portInstances, id, set.create).add(instance)
    }

    function removePortInstance(id: PortId, instance: PortViewInstance) {
      const instances = portInstances.get(id)
      if (!instances) return
      instances.delete(instance)
      if (instances.size === 0) portInstances.delete(id)
    }

    function setEditedNode(id: NodeId | null, cursorPosition: number | null) {
      if (!id) {
        editedNodeInfo.value = undefined
        return
      }
      if (cursorPosition == null) {
        console.warn('setEditedNode: cursorPosition is null')
        return
      }
      editedNodeInfo.value = { id, initialCursorPos: cursorPosition }
    }

    function getPortPrimaryInstance(id: PortId): PortViewInstance | undefined {
      const instances = portInstances.get(id)
      return instances && set.first(instances)
    }

    /**
     * Get the bounding rectangle of a port view, within the coordinate system of the node it belongs
     * to. If the port is currently not connected or interacted with, `undefined` may be returned.
     */
    function getPortRelativeRect(id: PortId): Rect | undefined {
      return getPortPrimaryInstance(id)?.rect.value
    }

    function isPortEnabled(id: PortId): boolean {
      return getPortRelativeRect(id) != null
    }

    function getPortNodeId(id: PortId): NodeId | undefined {
      return db.getExpressionNodeId(id as string as Ast.AstId) ?? getPortPrimaryInstance(id)?.nodeId
    }

    /**
     * Emit a value update to a port view under specific ID. Returns `true` if the port view is
     * registered and the update was emitted, or `false` otherwise.
     *
     * NOTE: If this returns `true,` The update handlers called `graph.commitEdit` on their own.
     * Therefore, the passed in `edit` should not be modified afterward, as it is already committed.
     */
    function updatePortValue(
      edit: MutableModule,
      id: PortId,
      value: Ast.Owned | undefined,
    ): boolean {
      const update = getPortPrimaryInstance(id)?.onUpdate
      if (!update) return false
      update({ edit, portUpdate: { value, origin: id } })
      return true
    }

    function startEdit(): MutableModule {
      return syncModule.value!.edit()
    }

    /** Apply the given `edit` to the state.
     *
     *  @param skipTreeRepair - If the edit is known not to require any parenthesis insertion, this may be set to `true`
     *  for better performance.
     */
    function commitEdit(
      edit: MutableModule,
      skipTreeRepair?: boolean,
      origin: LocalUserActionOrigin = defaultLocalOrigin,
    ) {
      const root = edit.root()
      if (!(root instanceof Ast.BodyBlock)) {
        console.error(`BUG: Cannot commit edit: No module root block.`)
        return
      }
      if (!skipTreeRepair) Ast.repair(root, edit)
      syncModule.value!.applyEdit(edit, origin)
    }

    /** Edit the AST module.
     *
     *  Optimization options: These are safe to use for metadata-only edits; otherwise, they require extreme caution.
     *
     *  @param skipTreeRepair - If the edit is certain not to produce incorrect or non-canonical syntax, this may be set
     *  to `true` for better performance.
     *  @param direct - Apply all changes directly to the synchronized module; they will be committed even if the callback
     *  exits by throwing an exception.
     */
    function edit<T>(f: (edit: MutableModule) => T, skipTreeRepair?: boolean, direct?: boolean): T {
      const edit = direct ? syncModule.value : syncModule.value?.edit()
      assert(edit != null)
      let result
      edit.transact(() => {
        result = f(edit)
        if (!skipTreeRepair) {
          const root = edit.root()
          assert(root instanceof Ast.BodyBlock)
          Ast.repair(root, edit)
        }
        if (!direct) syncModule.value!.applyEdit(edit)
      })
      return result!
    }

    function batchEdits(f: () => void, origin: Origin = defaultLocalOrigin) {
      assert(syncModule.value != null)
      syncModule.value.transact(f, origin)
    }

    function editNodeMetadata(ast: Ast.Ast, f: (metadata: Ast.MutableNodeMetadata) => void) {
      edit((edit) => f(edit.getVersion(ast).mutableNodeMetadata()), true, true)
    }

<<<<<<< HEAD
    const viewModule = computed(() => syncModule.value!)

    // expose testing hook
    ;(window as any)._mockExpressionUpdate = mockExpressionUpdate

    function mockExpressionUpdate(
      locator: string | { binding: string; expr: string },
      update: Partial<ExpressionUpdate>,
    ) {
      const { binding, expr } =
        typeof locator === 'string' ? { binding: locator, expr: undefined } : locator
      const nodeId = db.getIdentDefiningNode(binding)
      if (nodeId == null) bail(`The node with identifier '${binding}' was not found.`)
      let exprId: AstId | undefined
      if (expr) {
        const node = db.nodeIdToNode.get(nodeId)
        node?.innerExpr.visitRecursive((ast) => {
          if (ast instanceof Ast.Ast && ast.code() == expr) {
            exprId = ast.id
          }
        })
      } else {
        exprId = nodeId
      }
=======
  /**
   * Reorders nodes so the `targetNodeId` node is placed after `sourceNodeId`. Does nothing if the
   * relative order is already correct.
   *
   * Additionally, all nodes dependent on the `targetNodeId` that end up being before its new line
   * are also moved after it, keeping their relative order.
   */
  function ensureCorrectNodeOrder(edit: MutableModule, sourceNodeId: NodeId, targetNodeId: NodeId) {
    const sourceExpr = db.nodeIdToNode.get(sourceNodeId)?.outerExpr.id
    const targetExpr = db.nodeIdToNode.get(targetNodeId)?.outerExpr.id
    const body = edit.getVersion(unwrap(getExecutedMethodAst(edit))).bodyAsBlock()
    assert(sourceExpr != null)
    assert(targetExpr != null)
    const lines = body.lines
    const sourceIdx = lines.findIndex((line) => line.expression?.node.id === sourceExpr)
    const targetIdx = lines.findIndex((line) => line.expression?.node.id === targetExpr)
    assert(sourceIdx != null)
    assert(targetIdx != null)

    // If source is placed after its new target, the nodes needs to be reordered.
    if (sourceIdx > targetIdx) {
      // Find all transitive dependencies of the moved target node.
      const deps = reachable([targetNodeId], (node) => db.nodeDependents.lookup(node))

      const dependantLines = new Set(
        Array.from(deps, (id) => db.nodeIdToNode.get(id)?.outerExpr.id),
      )
      // Include the new target itself in the set of lines that must be placed after source node.
      dependantLines.add(targetExpr)
>>>>>>> 39098e2c

      if (exprId == null) {
        const locatorStr =
          typeof locator === 'string' ? locator : `${locator.binding}/${locator.expr}`
        bail(`Cannot find expression located by ${locatorStr}`)
      }

      const update_: ExpressionUpdate = {
        expressionId: db.idToExternal(exprId)!,
        profilingInfo: update.profilingInfo ?? [],
        fromCache: update.fromCache ?? false,
        payload: update.payload ?? { type: 'Value' },
        ...(update.type ? { type: update.type } : {}),
        ...(update.methodCall ? { methodCall: update.methodCall } : {}),
      }
      proj.computedValueRegistry.processUpdates([update_])
    }

    /**
     * Reorders nodes so the `targetNodeId` node is placed after `sourceNodeId`. Does nothing if the
     * relative order is already correct.
     *
     * Additionally, all nodes dependent on the `targetNodeId` that end up being before its new line
     * are also moved after it, keeping their relative order.
     */
    function ensureCorrectNodeOrder(
      edit: MutableModule,
      sourceNodeId: NodeId,
      targetNodeId: NodeId,
    ) {
      const sourceExpr = db.nodeIdToNode.get(sourceNodeId)?.outerExpr.id
      const targetExpr = db.nodeIdToNode.get(targetNodeId)?.outerExpr.id
      const body = edit.getVersion(methodAstInModule(edit)!).bodyAsBlock()
      assert(sourceExpr != null)
      assert(targetExpr != null)
      const lines = body.lines
      const sourceIdx = lines.findIndex((line) => line.expression?.node.id === sourceExpr)
      const targetIdx = lines.findIndex((line) => line.expression?.node.id === targetExpr)
      assert(sourceIdx != null)
      assert(targetIdx != null)

      // If source is placed after its new target, the nodes needs to be reordered.
      if (sourceIdx > targetIdx) {
        // Find all transitive dependencies of the moved target node.
        const deps = reachable([targetNodeId], (node) => db.nodeDependents.lookup(node))

        const dependantLines = new Set(
          Array.from(deps, (id) => db.nodeIdToNode.get(id)?.outerExpr.id),
        )
        // Include the new target itself in the set of lines that must be placed after source node.
        dependantLines.add(targetExpr)

        // Check if the source depends on target. If that's the case, the edge we are trying to make
        // creates a circular dependency. Reordering doesn't make any sense in that case.
        if (dependantLines.has(sourceExpr)) {
          return 'circular'
        }

        body.updateLines((lines) => {
          // Pick subset of lines to reorder, i.e. lines between and including target and source.
          const linesToSort = lines.splice(targetIdx, sourceIdx - targetIdx + 1)

          // Split those lines into two buckets, whether or not they depend on the target.
          const [linesAfter, linesBefore] = partition(linesToSort, (line) =>
            dependantLines.has(line.expression?.node.id),
          )

          // Recombine all lines after splitting, keeping existing dependants below the target.
          lines.splice(targetIdx, 0, ...linesBefore, ...linesAfter)

          return lines
        })
      } else {
        return false
      }
    }

    function isConnectedTarget(portId: PortId): boolean {
      return db.connections.reverseLookup(portId as AstId).size > 0
    }

<<<<<<< HEAD
    return proxyRefs({
      transact,
      db: markRaw(db),
      mockExpressionUpdate,
      editedNodeInfo,
      unconnectedEdge,
      edges,
      connectedEdges,
      moduleSource,
      nodeRects,
      vizRects,
      visibleNodeAreas,
      visibleArea,
      unregisterNodeRect,
      methodAst,
      generateLocallyUniqueIdent,
      createEdgeFromOutput,
      disconnectSource,
      disconnectTarget,
      clearUnconnected,
      moduleRoot,
      deleteNodes,
      ensureCorrectNodeOrder,
      batchEdits,
      overrideNodeColor,
      setNodeContent,
      setNodePosition,
      setNodeVisualization,
      undoManager,
      topLevel,
      updateNodeRect,
      updateVizRect,
      addPortInstance,
      removePortInstance,
      getPortRelativeRect,
      getPortNodeId,
      isPortEnabled,
      updatePortValue,
      setEditedNode,
      updateState,
      startEdit,
      commitEdit,
      edit,
      viewModule,
      addMissingImports,
      addMissingImportsDisregardConflicts,
      isConnectedTarget,
      currentMethodPointer() {
        const currentMethod = proj.executionContext.getStackTop()
        if (currentMethod.type === 'ExplicitCall') return currentMethod.methodPointer
        return db.getExpressionInfo(currentMethod.expressionId)?.methodCall?.methodPointer
      },
    })
  },
)
=======
  return {
    transact,
    db: markRaw(db),
    mockExpressionUpdate,
    editedNodeInfo,
    mouseEditedEdge,
    cbEditedEdge,
    disconnectedEdgeTargets,
    connectedEdges,
    moduleSource,
    nodeRects,
    vizRects,
    visibleNodeAreas,
    visibleArea,
    unregisterNodeRect,
    methodAst,
    getMethodAst,
    generateLocallyUniqueIdent,
    createEdgeFromOutput,
    disconnectSource,
    disconnectTarget,
    moduleRoot,
    deleteNodes,
    ensureCorrectNodeOrder,
    batchEdits,
    overrideNodeColor,
    getNodeColorOverride,
    setNodeContent,
    setNodePosition,
    setNodeVisualization,
    undoManager,
    topLevel,
    updateNodeRect,
    updateVizRect,
    addPortInstance,
    removePortInstance,
    getPortRelativeRect,
    getPortNodeId,
    isPortEnabled,
    updatePortValue,
    setEditedNode,
    updateState,
    startEdit,
    commitEdit,
    edit,
    viewModule,
    addMissingImports,
    addMissingImportsDisregardConflicts,
    isConnectedTarget,
    currentMethodPointer() {
      const currentMethod = proj.executionContext.getStackTop()
      if (currentMethod.type === 'ExplicitCall') return currentMethod.methodPointer
      return db.getExpressionInfo(currentMethod.expressionId)?.methodCall?.methodPointer
    },
  }
})
>>>>>>> 39098e2c

interface AnyEdge {
  source: AstId | undefined
  target: PortId | undefined
}

/** An edge, which may be connected or unconnected. */
export type Edge = ConnectedEdge | UnconnectedEdge

export interface ConnectedEdge extends AnyEdge {
  source: AstId
  target: PortId
}

export function isConnected(edge: Edge): edge is ConnectedEdge {
  return edge.source != null && edge.target != null
}

<<<<<<< HEAD
export interface UnconnectedEdge extends Edge {
=======
type UnconnectedEdgeAnchor =
  | {
      type: 'mouse'
    }
  | {
      type: 'fixed'
      scenePos: Vec2
    }

interface AnyUnconnectedEdge extends AnyEdge {
>>>>>>> 39098e2c
  /** If this edge represents an in-progress edit of a connected edge, it is identified by its target expression. */
  disconnectedEdgeTarget?: PortId
  /** Identifies what the disconnected end should be attached to. */
  anchor: UnconnectedEdgeAnchor
  /** CSS value; if provided, overrides any color calculation. */
  color?: string
}
interface UnconnectedSource extends AnyUnconnectedEdge {
  source: undefined
  target: PortId
}
interface UnconnectedTarget extends AnyUnconnectedEdge {
  source: AstId
  target: undefined
  /** If true, the target end should be drawn as with a self-argument arrow. */
  targetIsSelfArgument?: boolean
}
export type UnconnectedEdge = UnconnectedSource | UnconnectedTarget

interface MouseEditedEdge {
  /** A pointer event which caused the unconnected edge */
  event: PointerEvent | undefined
}<|MERGE_RESOLUTION|>--- conflicted
+++ resolved
@@ -37,7 +37,6 @@
   VisualizationMetadata,
 } from 'shared/yjsModel'
 import { defaultLocalOrigin, sourceRangeKey, visMetadataEquals } from 'shared/yjsModel'
-<<<<<<< HEAD
 import {
   computed,
   markRaw,
@@ -49,10 +48,6 @@
   watch,
   type ShallowRef,
 } from 'vue'
-=======
-import type { ShallowRef } from 'vue'
-import { computed, markRaw, reactive, ref, shallowReactive, toRef, watch } from 'vue'
->>>>>>> 39098e2c
 
 const FALLBACK_BINDING_PREFIX = 'node'
 
@@ -88,40 +83,12 @@
       () => proj.module && markRaw(new MutableModule(proj.module.doc.ydoc)),
     )
 
-<<<<<<< HEAD
     const nodeRects = reactive(new Map<NodeId, Rect>())
     const vizRects = reactive(new Map<NodeId, Rect>())
     // The currently visible nodes' areas (including visualization).
     const visibleNodeAreas = computed(() => {
       const existing = iteratorFilter(nodeRects.entries(), ([id]) => db.nodeIdToNode.has(id))
       return Array.from(existing, ([id, rect]) => vizRects.get(id) ?? rect)
-=======
-  const db = new GraphDb(
-    suggestionDb.entries,
-    toRef(suggestionDb, 'groups'),
-    proj.computedValueRegistry,
-  )
-  const portInstances = shallowReactive(new Map<PortId, Set<PortViewInstance>>())
-  const editedNodeInfo = ref<NodeEditInfo>()
-  const methodAst = computed(() => getExecutedMethodAst())
-
-  const mouseEditedEdge = ref<UnconnectedEdge & MouseEditedEdge>()
-  const cbEditedEdge = ref<UnconnectedTarget>()
-
-  const moduleSource = reactive(SourceDocument.Empty())
-  const moduleRoot = ref<Ast.Ast>()
-  const topLevel = ref<Ast.BodyBlock>()
-
-  let disconnectSyncModule: undefined | (() => void)
-  watch(syncModule, (syncModule) => {
-    if (!syncModule) return
-    let moduleChanged = true
-    disconnectSyncModule?.()
-    const handle = syncModule.observe((update) => {
-      moduleSource.applyUpdate(syncModule, update)
-      handleModuleUpdate(syncModule, moduleChanged, update)
-      moduleChanged = false
->>>>>>> 39098e2c
     })
     function visibleArea(nodeId: NodeId): Rect | undefined {
       if (!db.nodeIdToNode.has(nodeId)) return
@@ -135,9 +102,10 @@
     )
     const portInstances = shallowReactive(new Map<PortId, Set<PortViewInstance>>())
     const editedNodeInfo = ref<NodeEditInfo>()
-    const methodAst = ref<Ast.Function>()
-
-    const unconnectedEdge = ref<UnconnectedEdge>()
+    const methodAst = computed(() => getExecutedMethodAst())
+
+    const mouseEditedEdge = ref<UnconnectedEdge & MouseEditedEdge>()
+    const cbEditedEdge = ref<UnconnectedTarget>()
 
     const moduleSource = reactive(SourceDocument.Empty())
     const moduleRoot = ref<Ast.Ast>()
@@ -159,7 +127,6 @@
       }
     })
 
-<<<<<<< HEAD
     let toRaw = new Map<SourceRangeKey, RawAst.Tree.Function>()
     function handleModuleUpdate(
       module: Ast.Module,
@@ -184,25 +151,6 @@
           yield* update.nodesUpdated
           yield* update.nodesAdded
         })(),
-=======
-  function updateState(dirtyNodes?: Set<AstId>) {
-    const module = proj.module
-    if (!module) return
-    const textContentLocal = moduleSource.text
-    if (!textContentLocal) return
-    if (!syncModule.value) return
-    if (methodAst.value.ok) {
-      const methodSpan = moduleSource.getSpan(methodAst.value.value.id)
-      assert(methodSpan != null)
-      const rawFunc = toRaw.get(sourceRangeKey(methodSpan))
-      assert(rawFunc != null)
-      db.readFunctionAst(
-        methodAst.value.value,
-        rawFunc,
-        textContentLocal,
-        (id) => moduleSource.getSpan(id),
-        dirtyNodes ?? new Set(),
->>>>>>> 39098e2c
       )
       if (moduleChanged || dirtyNodeSet.size !== 0 || update.nodesDeleted.size !== 0) {
         db.updateExternalIds(root)
@@ -223,21 +171,19 @@
       }
     }
 
-<<<<<<< HEAD
     function updateState(dirtyNodes?: Set<AstId>) {
       const module = proj.module
       if (!module) return
       const textContentLocal = moduleSource.text
       if (!textContentLocal) return
       if (!syncModule.value) return
-      methodAst.value = methodAstInModule(syncModule.value)
-      if (methodAst.value) {
-        const methodSpan = moduleSource.getSpan(methodAst.value.id)
+      if (methodAst.value.ok) {
+        const methodSpan = moduleSource.getSpan(methodAst.value.value.id)
         assert(methodSpan != null)
         const rawFunc = toRaw.get(sourceRangeKey(methodSpan))
         assert(rawFunc != null)
         db.readFunctionAst(
-          methodAst.value,
+          methodAst.value.value,
           rawFunc,
           textContentLocal,
           (id) => moduleSource.getSpan(id),
@@ -245,53 +191,45 @@
         )
       }
     }
-=======
-  function getExecutedMethodAst(module?: Ast.Module): Result<Ast.Function> {
-    const executionStackTop = proj.executionContext.getStackTop()
-    switch (executionStackTop.type) {
-      case 'ExplicitCall': {
-        return getMethodAst(executionStackTop.methodPointer, module)
-      }
-      case 'LocalCall': {
-        const exprId = executionStackTop.expressionId
-        const info = db.getExpressionInfo(exprId)
-        const ptr = info?.methodCall?.methodPointer
-        if (!ptr) return Err("Unknown method pointer of execution stack's top frame")
-        return getMethodAst(ptr, module)
-      }
-    }
-  }
-
-  function getMethodAst(ptr: MethodPointer, edit?: Ast.Module): Result<Ast.Function> {
-    const topLevel = (edit ?? syncModule.value)?.root()
-    if (!topLevel) return Err('Module unavailable')
-    assert(topLevel instanceof Ast.BodyBlock)
-    const modulePath =
-      proj.modulePath ?
-        mapOk(proj.modulePath, normalizeQualifiedName)
-      : Err('Uknown current module name')
-    if (!modulePath?.ok) return modulePath
-    const ptrModule = mapOk(tryQualifiedName(ptr.module), normalizeQualifiedName)
-    const ptrDefinedOnType = mapOk(tryQualifiedName(ptr.definedOnType), normalizeQualifiedName)
-    if (!ptrModule.ok) return ptrModule
-    if (!ptrDefinedOnType.ok) return ptrDefinedOnType
-    if (ptrModule.value !== modulePath.value) return Err('Cannot read method from different module')
-    if (ptrModule.value !== ptrDefinedOnType.value)
-      return Err('Method pointer is not a module method')
-    const method = Ast.findModuleMethod(topLevel, ptr.name)
-    if (!method) return Err(`No method with name ${ptr.name} in ${modulePath.value}`)
-    return Ok(method)
-  }
->>>>>>> 39098e2c
-
-    function methodAstInModule(mod: Ast.Module) {
-      const topLevel = mod.root()
-      if (!topLevel) return
+
+    function getExecutedMethodAst(module?: Ast.Module): Result<Ast.Function> {
+      const executionStackTop = proj.executionContext.getStackTop()
+      switch (executionStackTop.type) {
+        case 'ExplicitCall': {
+          return getMethodAst(executionStackTop.methodPointer, module)
+        }
+        case 'LocalCall': {
+          const exprId = executionStackTop.expressionId
+          const info = db.getExpressionInfo(exprId)
+          const ptr = info?.methodCall?.methodPointer
+          if (!ptr) return Err("Unknown method pointer of execution stack's top frame")
+          return getMethodAst(ptr, module)
+        }
+      }
+    }
+
+    function getMethodAst(ptr: MethodPointer, edit?: Ast.Module): Result<Ast.Function> {
+      const topLevel = (edit ?? syncModule.value)?.root()
+      if (!topLevel) return Err('Module unavailable')
       assert(topLevel instanceof Ast.BodyBlock)
-      return getExecutedMethodAst(topLevel, proj.executionContext.getStackTop(), db)
-    }
-
-<<<<<<< HEAD
+      const modulePath =
+        proj.modulePath ?
+          mapOk(proj.modulePath, normalizeQualifiedName)
+        : Err('Unknown current module name')
+      if (!modulePath?.ok) return modulePath
+      const ptrModule = mapOk(tryQualifiedName(ptr.module), normalizeQualifiedName)
+      const ptrDefinedOnType = mapOk(tryQualifiedName(ptr.definedOnType), normalizeQualifiedName)
+      if (!ptrModule.ok) return ptrModule
+      if (!ptrDefinedOnType.ok) return ptrDefinedOnType
+      if (ptrModule.value !== modulePath.value)
+        return Err('Cannot read method from different module')
+      if (ptrModule.value !== ptrDefinedOnType.value)
+        return Err('Method pointer is not a module method')
+      const method = Ast.findModuleMethod(topLevel, ptr.name)
+      if (!method) return Err(`No method with name ${ptr.name} in ${modulePath.value}`)
+      return Ok(method)
+    }
+
     function generateLocallyUniqueIdent(prefix?: string | undefined) {
       // FIXME: This implementation is not robust in the context of a synchronized document,
       // as the same name can likely be assigned by multiple clients.
@@ -303,129 +241,58 @@
       }
     }
 
-    const edges = computed(() => {
-      const disconnectedEdgeTarget = unconnectedEdge.value?.disconnectedEdgeTarget
-      const edges = []
+    const unconnectedEdges = computed(
+      () => new Set(filterDefined([cbEditedEdge.value, mouseEditedEdge.value])),
+    )
+
+    const disconnectedEdgeTargets = computed(() => {
+      const targets = new Set<PortId>()
+      for (const edge of unconnectedEdges.value) {
+        if (edge.disconnectedEdgeTarget) targets.add(edge.disconnectedEdgeTarget)
+      }
+      if (editedNodeInfo.value) {
+        const primarySubject = db.nodeIdToNode.get(editedNodeInfo.value.id)?.primarySubject
+        if (primarySubject) targets.add(primarySubject)
+      }
+      return targets
+    })
+
+    const connectedEdges = computed(() => {
+      const edges = new Array<ConnectedEdge>()
       for (const [target, sources] of db.connections.allReverse()) {
-        if ((target as string as PortId) === disconnectedEdgeTarget) continue
-=======
-  const unconnectedEdges = computed(
-    () => new Set(filterDefined([cbEditedEdge.value, mouseEditedEdge.value])),
-  )
-
-  const disconnectedEdgeTargets = computed(() => {
-    const targets = new Set<PortId>()
-    for (const edge of unconnectedEdges.value) {
-      if (edge.disconnectedEdgeTarget) targets.add(edge.disconnectedEdgeTarget)
-    }
-    if (editedNodeInfo.value) {
-      const primarySubject = db.nodeIdToNode.get(editedNodeInfo.value.id)?.primarySubject
-      if (primarySubject) targets.add(primarySubject)
-    }
-    return targets
-  })
-
-  const connectedEdges = computed(() => {
-    const edges = new Array<ConnectedEdge>()
-    for (const [target, sources] of db.connections.allReverse()) {
-      if (!disconnectedEdgeTargets.value.has(target)) {
->>>>>>> 39098e2c
-        for (const source of sources) {
-          edges.push({ source, target })
+        if (!disconnectedEdgeTargets.value.has(target)) {
+          for (const source of sources) {
+            edges.push({ source, target })
+          }
         }
-      }
-<<<<<<< HEAD
-      if (unconnectedEdge.value) {
-        edges.push({
-          source: unconnectedEdge.value.source,
-          target: unconnectedEdge.value.target,
-        })
       }
       return edges
     })
 
-    const connectedEdges = computed(() => {
-      return edges.value.filter<ConnectedEdge>(isConnected)
-    })
-
     function createEdgeFromOutput(source: Ast.AstId, event: PointerEvent | undefined) {
-      unconnectedEdge.value = { source, target: undefined, event }
-=======
-    }
-    return edges
-  })
-
-  function createEdgeFromOutput(source: Ast.AstId, event: PointerEvent | undefined) {
-    mouseEditedEdge.value = { source, target: undefined, event, anchor: { type: 'mouse' } }
-  }
-
-  function disconnectSource(edge: Edge, event: PointerEvent | undefined) {
-    if (!edge.target) return
-    mouseEditedEdge.value = {
-      source: undefined,
-      target: edge.target,
-      disconnectedEdgeTarget: edge.target,
-      event,
-      anchor: { type: 'mouse' },
->>>>>>> 39098e2c
-    }
-
-<<<<<<< HEAD
+      mouseEditedEdge.value = { source, target: undefined, event, anchor: { type: 'mouse' } }
+    }
+
     function disconnectSource(edge: Edge, event: PointerEvent | undefined) {
       if (!edge.target) return
-      unconnectedEdge.value = {
+      mouseEditedEdge.value = {
         source: undefined,
         target: edge.target,
         disconnectedEdgeTarget: edge.target,
         event,
+        anchor: { type: 'mouse' },
       }
     }
 
     function disconnectTarget(edge: Edge, event: PointerEvent | undefined) {
       if (!edge.source || !edge.target) return
-      unconnectedEdge.value = {
+      mouseEditedEdge.value = {
         source: edge.source,
         target: undefined,
         disconnectedEdgeTarget: edge.target,
         event,
-=======
-  function disconnectTarget(edge: Edge, event: PointerEvent | undefined) {
-    if (!edge.source || !edge.target) return
-    mouseEditedEdge.value = {
-      source: edge.source,
-      target: undefined,
-      disconnectedEdgeTarget: edge.target,
-      event,
-      anchor: { type: 'mouse' },
-    }
-  }
-
-  /* Try adding imports. Does nothing if conflict is detected, and returns `DectedConflict` in such case. */
-  function addMissingImports(
-    edit: MutableModule,
-    newImports: RequiredImport[],
-  ): DetectedConflict[] | undefined {
-    const topLevel = edit.getVersion(moduleRoot.value!)
-    if (!(topLevel instanceof Ast.MutableBodyBlock)) {
-      console.error(`BUG: Cannot add required imports: No BodyBlock module root.`)
-      return
-    }
-    const existingImports = readImports(topLevel)
-
-    const conflicts = []
-    const nonConflictingImports = []
-    for (const newImport of newImports) {
-      const conflictInfo = detectImportConflicts(suggestionDb.entries, existingImports, newImport)
-      if (conflictInfo?.detected) {
-        conflicts.push(conflictInfo)
-      } else {
-        nonConflictingImports.push(newImport)
->>>>>>> 39098e2c
-      }
-    }
-
-    function clearUnconnected() {
-      unconnectedEdge.value = undefined
+        anchor: { type: 'mouse' },
+      }
     }
 
     /* Try adding imports. Does nothing if conflict is detected, and returns `DectedConflict` in such case. */
@@ -555,6 +422,10 @@
       })
     }
 
+    function getNodeColorOverride(node: NodeId) {
+      return db.nodeIdToNode.get(node)?.colorOverride ?? undefined
+    }
+
     function normalizeVisMetadata(
       partial: Partial<VisualizationMetadata>,
     ): VisualizationMetadata | undefined {
@@ -742,7 +613,6 @@
       edit((edit) => f(edit.getVersion(ast).mutableNodeMetadata()), true, true)
     }
 
-<<<<<<< HEAD
     const viewModule = computed(() => syncModule.value!)
 
     // expose testing hook
@@ -767,37 +637,6 @@
       } else {
         exprId = nodeId
       }
-=======
-  /**
-   * Reorders nodes so the `targetNodeId` node is placed after `sourceNodeId`. Does nothing if the
-   * relative order is already correct.
-   *
-   * Additionally, all nodes dependent on the `targetNodeId` that end up being before its new line
-   * are also moved after it, keeping their relative order.
-   */
-  function ensureCorrectNodeOrder(edit: MutableModule, sourceNodeId: NodeId, targetNodeId: NodeId) {
-    const sourceExpr = db.nodeIdToNode.get(sourceNodeId)?.outerExpr.id
-    const targetExpr = db.nodeIdToNode.get(targetNodeId)?.outerExpr.id
-    const body = edit.getVersion(unwrap(getExecutedMethodAst(edit))).bodyAsBlock()
-    assert(sourceExpr != null)
-    assert(targetExpr != null)
-    const lines = body.lines
-    const sourceIdx = lines.findIndex((line) => line.expression?.node.id === sourceExpr)
-    const targetIdx = lines.findIndex((line) => line.expression?.node.id === targetExpr)
-    assert(sourceIdx != null)
-    assert(targetIdx != null)
-
-    // If source is placed after its new target, the nodes needs to be reordered.
-    if (sourceIdx > targetIdx) {
-      // Find all transitive dependencies of the moved target node.
-      const deps = reachable([targetNodeId], (node) => db.nodeDependents.lookup(node))
-
-      const dependantLines = new Set(
-        Array.from(deps, (id) => db.nodeIdToNode.get(id)?.outerExpr.id),
-      )
-      // Include the new target itself in the set of lines that must be placed after source node.
-      dependantLines.add(targetExpr)
->>>>>>> 39098e2c
 
       if (exprId == null) {
         const locatorStr =
@@ -830,7 +669,7 @@
     ) {
       const sourceExpr = db.nodeIdToNode.get(sourceNodeId)?.outerExpr.id
       const targetExpr = db.nodeIdToNode.get(targetNodeId)?.outerExpr.id
-      const body = edit.getVersion(methodAstInModule(edit)!).bodyAsBlock()
+      const body = edit.getVersion(unwrap(getExecutedMethodAst(edit))).bodyAsBlock()
       assert(sourceExpr != null)
       assert(targetExpr != null)
       const lines = body.lines
@@ -879,14 +718,14 @@
       return db.connections.reverseLookup(portId as AstId).size > 0
     }
 
-<<<<<<< HEAD
     return proxyRefs({
       transact,
       db: markRaw(db),
       mockExpressionUpdate,
       editedNodeInfo,
-      unconnectedEdge,
-      edges,
+      mouseEditedEdge,
+      cbEditedEdge,
+      disconnectedEdgeTargets,
       connectedEdges,
       moduleSource,
       nodeRects,
@@ -895,16 +734,17 @@
       visibleArea,
       unregisterNodeRect,
       methodAst,
+      getMethodAst,
       generateLocallyUniqueIdent,
       createEdgeFromOutput,
       disconnectSource,
       disconnectTarget,
-      clearUnconnected,
       moduleRoot,
       deleteNodes,
       ensureCorrectNodeOrder,
       batchEdits,
       overrideNodeColor,
+      getNodeColorOverride,
       setNodeContent,
       setNodePosition,
       setNodeVisualization,
@@ -935,64 +775,6 @@
     })
   },
 )
-=======
-  return {
-    transact,
-    db: markRaw(db),
-    mockExpressionUpdate,
-    editedNodeInfo,
-    mouseEditedEdge,
-    cbEditedEdge,
-    disconnectedEdgeTargets,
-    connectedEdges,
-    moduleSource,
-    nodeRects,
-    vizRects,
-    visibleNodeAreas,
-    visibleArea,
-    unregisterNodeRect,
-    methodAst,
-    getMethodAst,
-    generateLocallyUniqueIdent,
-    createEdgeFromOutput,
-    disconnectSource,
-    disconnectTarget,
-    moduleRoot,
-    deleteNodes,
-    ensureCorrectNodeOrder,
-    batchEdits,
-    overrideNodeColor,
-    getNodeColorOverride,
-    setNodeContent,
-    setNodePosition,
-    setNodeVisualization,
-    undoManager,
-    topLevel,
-    updateNodeRect,
-    updateVizRect,
-    addPortInstance,
-    removePortInstance,
-    getPortRelativeRect,
-    getPortNodeId,
-    isPortEnabled,
-    updatePortValue,
-    setEditedNode,
-    updateState,
-    startEdit,
-    commitEdit,
-    edit,
-    viewModule,
-    addMissingImports,
-    addMissingImportsDisregardConflicts,
-    isConnectedTarget,
-    currentMethodPointer() {
-      const currentMethod = proj.executionContext.getStackTop()
-      if (currentMethod.type === 'ExplicitCall') return currentMethod.methodPointer
-      return db.getExpressionInfo(currentMethod.expressionId)?.methodCall?.methodPointer
-    },
-  }
-})
->>>>>>> 39098e2c
 
 interface AnyEdge {
   source: AstId | undefined
@@ -1011,9 +793,6 @@
   return edge.source != null && edge.target != null
 }
 
-<<<<<<< HEAD
-export interface UnconnectedEdge extends Edge {
-=======
 type UnconnectedEdgeAnchor =
   | {
       type: 'mouse'
@@ -1024,7 +803,6 @@
     }
 
 interface AnyUnconnectedEdge extends AnyEdge {
->>>>>>> 39098e2c
   /** If this edge represents an in-progress edit of a connected edge, it is identified by its target expression. */
   disconnectedEdgeTarget?: PortId
   /** Identifies what the disconnected end should be attached to. */
