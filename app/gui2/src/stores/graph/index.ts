--- conflicted
+++ resolved
@@ -414,18 +414,12 @@
     unconnectedEdge,
     edges,
     currentNodeIds,
-<<<<<<< HEAD
-=======
     moduleCode,
-    nodeRects,
-    vizRects,
->>>>>>> 542357ad
     methodAst,
     createEdgeFromOutput,
     disconnectSource,
     disconnectTarget,
     clearUnconnected,
-    expressionGraph,
     moduleRoot,
     createNode,
     deleteNode,
