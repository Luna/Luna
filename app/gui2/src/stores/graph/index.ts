import { GraphDb } from '@/stores/graph/graphDatabase'
import { useProjectStore } from '@/stores/project'
import { useSuggestionDbStore } from '@/stores/suggestionDatabase'
import { DEFAULT_VISUALIZATION_IDENTIFIER } from '@/stores/visualization'
import { Ast, AstExtended, childrenAstNodes, findAstWithRange, readAstSpan } from '@/util/ast'
import { useObserveYjs } from '@/util/crdt'
import type { Opt } from '@/util/opt'
import type { Rect } from '@/util/rect'
import { Vec2 } from '@/util/vec2'
import { defineStore } from 'pinia'
import type { StackItem } from 'shared/languageServerTypes'
import {
  decodeRange,
  visMetadataEquals,
  type ContentRange,
  type ExprId,
  type NodeMetadata,
  type VisualizationIdentifier,
  type VisualizationMetadata,
} from 'shared/yjsModel'
import { computed, markRaw, reactive, ref, toRef, watch } from 'vue'
import * as Y from 'yjs'

export { type Node } from '@/stores/graph/graphDatabase'

export interface NodeEditInfo {
  id: ExprId
  range: ContentRange
}
export const useGraphStore = defineStore('graph', () => {
  const proj = useProjectStore()
  const suggestionDb = useSuggestionDbStore()

  proj.setObservedFileName('Main.enso')

  const text = computed(() => proj.module?.doc.contents)
  const metadata = computed(() => proj.module?.doc.metadata)

  const textContent = ref('')

  const db = new GraphDb(
    suggestionDb.entries,
    toRef(suggestionDb, 'groups'),
    proj.computedValueRegistry,
  )
  const nodeRects = reactive(new Map<ExprId, Rect>())
  const exprRects = reactive(new Map<ExprId, Rect>())
  const editedNodeInfo = ref<NodeEditInfo>()

  const unconnectedEdge = ref<UnconnectedEdge>()

  useObserveYjs(text, (event) => {
    const delta = event.changes.delta
    if (delta.length === 0) return

    let newContent = ''
    let oldIdx = 0
    for (const op of delta) {
      if (op.retain) {
        newContent += textContent.value.substring(oldIdx, oldIdx + op.retain)
        oldIdx += op.retain
      } else if (op.delete) {
        oldIdx += op.delete
      } else if (op.insert && typeof op.insert === 'string') {
        newContent += op.insert
      } else {
        console.error('Unexpected Yjs operation:', op)
      }
    }
    newContent += textContent.value.substring(oldIdx)
    textContent.value = newContent
    updateState()
  })

  watch(text, (value) => {
    textContent.value = value?.toString() ?? ''
    if (value != null) updateState()
  })

  function updateState() {
    const module = proj.module
    if (module == null) return
    module.transact(() => {
      const idMap = module.getIdMap()
      const meta = module.doc.metadata
      const textContentLocal = textContent.value

      const ast = AstExtended.parse(textContentLocal, idMap)
      const updatedMap = idMap.finishAndSynchronize()

      const methodAst = ast.isTree()
        ? ast.tryMap((tree) =>
            getExecutedMethodAst(
              tree,
              textContentLocal,
              proj.executionContext.getStackTop(),
              updatedMap,
            ),
          )
        : undefined
      if (methodAst) {
        db.readFunctionAst(methodAst, (id) => meta.get(id))
      }
    })
  }

  useObserveYjs(metadata, (event) => {
    const meta = event.target
    for (const [id, op] of event.changes.keys) {
      if (op.action === 'update' || op.action === 'add') {
        const data = meta.get(id)
        const node = db.nodeIdToNode.get(id as ExprId)
        if (data != null && node != null) {
          db.assignUpdatedMetadata(node, data)
        }
      }
    }
  })

  function generateUniqueIdent() {
    let ident: string
    do {
      ident = randomString()
    } while (db.identifierUsed(ident))
    return ident
  }

  const edges = computed(() => {
    const disconnectedEdgeTarget = unconnectedEdge.value?.disconnectedEdgeTarget
    const edges = []
    for (const [target, sources] of db.connections.allReverse()) {
      if (target === disconnectedEdgeTarget) continue
      for (const source of sources) {
        edges.push({ source, target })
      }
    }
    if (unconnectedEdge.value != null) {
      edges.push({
        source: unconnectedEdge.value.source,
        target: unconnectedEdge.value.target,
      })
    }
    return edges
  })

  function createEdgeFromOutput(source: ExprId) {
    unconnectedEdge.value = { source }
  }
  function disconnectSource(edge: Edge) {
    if (edge.target != null)
      unconnectedEdge.value = { target: edge.target, disconnectedEdgeTarget: edge.target }
  }
  function disconnectTarget(edge: Edge) {
    if (edge.source != null && edge.target != null)
      unconnectedEdge.value = { source: edge.source, disconnectedEdgeTarget: edge.target }
  }
  function clearUnconnected() {
    unconnectedEdge.value = undefined
  }

  function createNode(
    position: Vec2,
    expression: string,
    metadata: NodeMetadata | undefined = undefined,
  ): Opt<ExprId> {
    const mod = proj.module
    if (mod == null) return
    const meta = metadata ?? {
      x: position.x,
      y: -position.y,
      vis: null,
    }
    meta.x = position.x
    meta.y = -position.y
    const ident = generateUniqueIdent()
    return mod.insertNewNode(mod.doc.contents.length, ident, expression, meta)
  }

  // Create a node from a source expression, and insert it into the graph. The return value will be
  // the new node's ID, or `null` if the node creation fails.
  function createNodeFromSource(position: Vec2, source: ExprId): Opt<ExprId> {
    const sourceNodeName = getNodeBinding(source)
    const sourceNodeNameWithDot = sourceNodeName ? sourceNodeName + '.' : ''
    return createNode(position, sourceNodeNameWithDot)
  }

  function deleteNode(id: ExprId) {
    const node = db.nodeIdToNode.get(id)
    if (node == null) return
    proj.module?.deleteExpression(node.outerExprId)
  }

  function setNodeContent(id: ExprId, content: string) {
    const node = db.nodeIdToNode.get(id)
    if (node == null) return
    setExpressionContent(node.rootSpan.astId, content)
  }

  function setExpressionContent(id: ExprId, content: string) {
    proj.module?.replaceExpressionContent(id, content)
  }

  function transact(fn: () => void) {
    return proj.module?.transact(fn)
  }

  function stopCapturingUndo() {
    proj.stopCapturingUndo()
  }

  function replaceNodeSubexpression(nodeId: ExprId, range: ContentRange, content: string) {
    const node = db.nodeIdToNode.get(nodeId)
    if (node == null) return
    proj.module?.replaceExpressionContent(node.rootSpan.astId, content, range)
  }

  function setNodePosition(nodeId: ExprId, position: Vec2) {
    const node = db.nodeIdToNode.get(nodeId)
    if (node == null) return
    proj.module?.updateNodeMetadata(nodeId, { x: position.x, y: -position.y })
  }

  function normalizeVisMetadata(
    id: Opt<VisualizationIdentifier>,
    visible?: boolean,
  ): VisualizationMetadata | null {
    const vis: VisualizationMetadata = {
      ...(id ?? DEFAULT_VISUALIZATION_IDENTIFIER),
      visible: visible ?? false,
    }
    if (
      visMetadataEquals(vis, {
        ...DEFAULT_VISUALIZATION_IDENTIFIER,
        visible: false,
      })
    )
      return null
    return vis
  }

  function setNodeVisualizationId(nodeId: ExprId, vis: Opt<VisualizationIdentifier>) {
    const node = db.nodeIdToNode.get(nodeId)
    if (node == null) return
    proj.module?.updateNodeMetadata(nodeId, { vis: normalizeVisMetadata(vis, node.vis?.visible) })
  }

  function setNodeVisualizationVisible(nodeId: ExprId, visible: boolean) {
    const node = db.nodeIdToNode.get(nodeId)
    if (node == null) return
    proj.module?.updateNodeMetadata(nodeId, { vis: normalizeVisMetadata(node.vis, visible) })
  }

  function updateNodeRect(id: ExprId, rect: Rect) {
    nodeRects.set(id, rect)
  }

  function updateExprRect(id: ExprId, rect: Rect | undefined) {
    const current = exprRects.get(id)
    if (rect) {
      if (current == null || !current.equals(rect)) exprRects.set(id, rect)
    } else {
      if (current != null) exprRects.delete(id)
    }
  }

  function setEditedNode(id: ExprId | null, cursorPosition: number | null) {
    if (id == null) {
      editedNodeInfo.value = undefined
      return
    }
    if (cursorPosition == null) {
      console.warn('setEditedNode: cursorPosition is null')
      return
    }
    const range = [cursorPosition, cursorPosition] as ContentRange
    editedNodeInfo.value = { id, range }
  }

  return {
    transact,
    db: markRaw(db),
    editedNodeInfo,
    unconnectedEdge,
    edges,
    nodeRects,
    exprRects,
    createEdgeFromOutput,
    disconnectSource,
    disconnectTarget,
    clearUnconnected,
    createNode,
    deleteNode,
    setNodeContent,
    setExpressionContent,
    replaceNodeSubexpression,
    setNodePosition,
    setNodeVisualizationId,
    setNodeVisualizationVisible,
    stopCapturingUndo,
    updateNodeRect,
    updateExprRect,
    setEditedNode,
<<<<<<< HEAD
    getNodeBinding,
    createNodeFromSource,
=======
>>>>>>> 87dfb57f
  }
})

function randomString() {
  return 'operator' + Math.round(Math.random() * 100000)
}

/** An edge, which may be connected or unconnected. */
export type Edge = {
  source: ExprId | undefined
  target: ExprId | undefined
}

export type UnconnectedEdge = {
  source?: ExprId
  target?: ExprId
  /** If this edge represents an in-progress edit of a connected edge, it is identified by its target expression. */
  disconnectedEdgeTarget?: ExprId
}

function getExecutedMethodAst(
  ast: Ast.Tree,
  code: string,
  executionStackTop: StackItem,
  updatedIdMap: Y.Map<Uint8Array>,
): Opt<Ast.Tree.Function> {
  switch (executionStackTop.type) {
    case 'ExplicitCall': {
      // Assume that the provided AST matches the module in the method pointer. There is no way to
      // actually verify this assumption at this point.
      const ptr = executionStackTop.methodPointer
      const name = ptr.name
      return findModuleMethod(ast, code, name)
    }
    case 'LocalCall': {
      const exprId = executionStackTop.expressionId
      const range = lookupIdRange(updatedIdMap, exprId)
      if (range == null) return
      const node = findAstWithRange(ast, range)
      if (node?.type === Ast.Tree.Type.Function) return node
    }
  }
}

function lookupIdRange(updatedIdMap: Y.Map<Uint8Array>, id: ExprId): [number, number] | undefined {
  const doc = updatedIdMap.doc!
  const rangeBuffer = updatedIdMap.get(id)
  if (rangeBuffer == null) return
  const decoded = decodeRange(rangeBuffer)
  const index = Y.createAbsolutePositionFromRelativePosition(decoded[0], doc)?.index
  const endIndex = Y.createAbsolutePositionFromRelativePosition(decoded[1], doc)?.index
  if (index == null || endIndex == null) return
  return [index, endIndex]
}

function findModuleMethod(
  moduleAst: Ast.Tree,
  code: string,
  methodName: string,
): Opt<Ast.Tree.Function> {
  for (const node of childrenAstNodes(moduleAst)) {
    if (node.type === Ast.Tree.Type.Function && readAstSpan(node.name, code) === methodName)
      return node
  }
}<|MERGE_RESOLUTION|>--- conflicted
+++ resolved
@@ -274,6 +274,10 @@
     }
     const range = [cursorPosition, cursorPosition] as ContentRange
     editedNodeInfo.value = { id, range }
+  }
+
+  function getNodeBinding(id: ExprId): string {
+    return db.nodes.get(id)?.binding ?? ''
   }
 
   return {
@@ -300,11 +304,8 @@
     updateNodeRect,
     updateExprRect,
     setEditedNode,
-<<<<<<< HEAD
     getNodeBinding,
     createNodeFromSource,
-=======
->>>>>>> 87dfb57f
   }
 })
 
