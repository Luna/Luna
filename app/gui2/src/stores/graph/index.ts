--- conflicted
+++ resolved
@@ -97,7 +97,6 @@
       const ast = AstExtended.parse(textContentLocal, idMap)
       const updatedMap = idMap.finishAndSynchronize()
 
-<<<<<<< HEAD
       imports.value = []
       ast.visitRecursive((node) => {
         if (node.isTree(Ast.Tree.Type.Import)) {
@@ -110,17 +109,6 @@
         return true
       })
 
-      const methodAst = ast.isTree()
-        ? ast.tryMap((tree) =>
-            getExecutedMethodAst(
-              tree,
-              textContentLocal,
-              proj.executionContext.getStackTop(),
-              updatedMap,
-            ),
-          )
-        : undefined
-=======
       const methodAst =
         ast.isTree() &&
         ast.tryMap((tree) =>
@@ -131,7 +119,6 @@
             updatedMap,
           ),
         )
->>>>>>> b33285c6
       if (methodAst) {
         db.readFunctionAst(methodAst, (id) => meta.get(id))
       }
