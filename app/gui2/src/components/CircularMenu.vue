--- conflicted
+++ resolved
@@ -3,12 +3,9 @@
 import SmallPlusButton from '@/components/SmallPlusButton.vue'
 import SvgIcon from '@/components/SvgIcon.vue'
 import ToggleIcon from '@/components/ToggleIcon.vue'
-<<<<<<< HEAD
 import { Vec2 } from '@/util/data/vec2'
 import ColorPicker from '@/components/ColorPicker.vue'
 import { ref } from 'vue'
-=======
->>>>>>> c22d7422
 
 const props = defineProps<{
   isRecordingEnabledGlobally: boolean
@@ -26,12 +23,8 @@
   startEditingComment: []
   openFullMenu: []
   delete: []
-<<<<<<< HEAD
-  addNode: [pos: Vec2 | undefined]
+  createNode: [options: NodeCreationOptions]
   overrideColor: [value: string]
-=======
-  createNode: [options: NodeCreationOptions]
->>>>>>> c22d7422
 }>()
 const showColorPicker = ref(false)
 </script>
