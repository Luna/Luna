--- conflicted
+++ resolved
@@ -19,12 +19,8 @@
   startEditingComment: []
   openFullMenu: []
   delete: []
-<<<<<<< HEAD
-  createNode: [options: NodeCreationOptions]
+  createNodes: [options: NodeCreationOptions[]]
   toggleColorPicker: []
-=======
-  createNodes: [options: NodeCreationOptions[]]
->>>>>>> 7eafc5d1
 }>()
 </script>
 
