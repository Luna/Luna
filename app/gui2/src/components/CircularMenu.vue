--- conflicted
+++ resolved
@@ -19,11 +19,7 @@
   startEditingComment: []
   openFullMenu: []
   delete: []
-<<<<<<< HEAD
   createNodes: [options: NodeCreationOptions[]]
-=======
-  createNode: [options: NodeCreationOptions]
->>>>>>> a5b66aaf
 }>()
 </script>
 
@@ -71,11 +67,7 @@
     <SmallPlusButton
       v-if="!isVisualizationVisible"
       class="below-slot5"
-<<<<<<< HEAD
       @createNodes="emit('createNodes', $event)"
-=======
-      @createNode="emit('createNode', $event)"
->>>>>>> a5b66aaf
     />
   </div>
 </template>
