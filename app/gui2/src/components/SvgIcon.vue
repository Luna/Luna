<script setup lang="ts">
/**
 * A component displaying a SVG icon.
 *
 * It displays one group defined in `@/assets/icons.svg` file, specified by `variant` property.
 */
import icons from '@/assets/icons.svg'
import type { URLString } from '@/util/data/urlString'
import type { Icon } from '@/util/iconName'

const props = defineProps<{
  name: Icon | URLString
  title?: string
}>()
</script>

<template>
  <svg viewBox="0 0 16 16">
    <title v-if="title" v-text="title"></title>
    <use :href="props.name.includes(':') ? props.name : `${icons}#${props.name}`"></use>
  </svg>
</template>

<style scoped>
svg {
<<<<<<< HEAD
  width: var(--svg-icon-size, 16px);
  min-width: var(--svg-icon-size, 16px);
  height: var(--svg-icon-size, 16px);
  min-height: var(--svg-icon-size, 16px);
=======
  width: 16px;
  min-width: 16px;
  height: 16px;
  min-height: 16px;
  transform: var(--icon-transform);
  transform-origin: var(--icon-transform-origin);
>>>>>>> a00d8bfc
}
</style><|MERGE_RESOLUTION|>--- conflicted
+++ resolved
@@ -23,18 +23,11 @@
 
 <style scoped>
 svg {
-<<<<<<< HEAD
-  width: var(--svg-icon-size, 16px);
-  min-width: var(--svg-icon-size, 16px);
-  height: var(--svg-icon-size, 16px);
-  min-height: var(--svg-icon-size, 16px);
-=======
-  width: 16px;
-  min-width: 16px;
-  height: 16px;
-  min-height: 16px;
+  width: var(--icon-size, 16px);
+  min-width: var(--icon-size, 16px);
+  height: var(--icon-size, 16px);
+  min-height: var(--icon-size, 16px);
   transform: var(--icon-transform);
-  transform-origin: var(--icon-transform-origin);
->>>>>>> a00d8bfc
+  transform-origin: var(--icon-transform-origin, center center);
 }
 </style>