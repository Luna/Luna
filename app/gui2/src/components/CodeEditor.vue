--- conflicted
+++ resolved
@@ -28,12 +28,8 @@
 } = await import('@/util/codemirror')
 
 const projectStore = useProjectStore()
-<<<<<<< HEAD
-
-=======
 const graphStore = useGraphStore()
 const suggestionDbStore = useSuggestionDbStore()
->>>>>>> 0c278391
 const rootElement = ref<HTMLElement>()
 
 // == CodeMirror editor setup  ==
