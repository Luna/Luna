<script setup lang="ts">
import SvgIcon from '@/components/SvgIcon.vue'
import VisualizationSelector from '@/components/VisualizationSelector.vue'
import { useVisualizationConfig } from '@/providers/visualizationConfig'
import { PointerButtonMask, usePointer } from '@/util/events'
import { ref } from 'vue'

const props = defineProps<{
  /** If true, the visualization should be `overflow: visible` instead of `overflow: hidden`. */
  overflow?: boolean
  /** If true, the visualization should display below the node background. */
  belowNode?: boolean
  /** If true, the visualization should display below the toolbar buttons. */
  belowToolbar?: boolean
}>()

const config = useVisualizationConfig()

const isSelectorVisible = ref(false)

function onWheel(event: WheelEvent) {
  if (
    event.currentTarget instanceof Element &&
    (event.currentTarget.scrollWidth > event.currentTarget.clientWidth ||
      event.currentTarget.scrollHeight > event.currentTarget.clientHeight)
  ) {
    event.stopPropagation()
  }
}

const rootNode = ref<HTMLElement>()
const contentNode = ref<HTMLElement>()

const resizeRight = usePointer((pos, _, type) => {
  if (type !== 'move' || pos.delta.x === 0) {
    return
  }
  const width = pos.absolute.x - (contentNode.value?.getBoundingClientRect().left ?? 0)
  config.width = Math.max(config.nodeSize.x, width)
}, PointerButtonMask.Main)

const resizeBottom = usePointer((pos, _, type) => {
  if (type !== 'move' || pos.delta.y === 0) {
    return
  }
  const height = pos.absolute.y - (contentNode.value?.getBoundingClientRect().top ?? 0)
  config.height = Math.max(0, height)
}, PointerButtonMask.Main)

const resizeBottomRight = usePointer((pos, _, type) => {
  if (type !== 'move') {
    return
  }
  if (pos.delta.x !== 0) {
    const width = pos.absolute.x - (contentNode.value?.getBoundingClientRect().left ?? 0)
    config.width = Math.max(config.nodeSize.x, width)
  }
  if (pos.delta.y !== 0) {
    const height = pos.absolute.y - (contentNode.value?.getBoundingClientRect().top ?? 0)
    config.height = Math.max(0, height)
  }
}, PointerButtonMask.Main)
</script>

<template>
  <Teleport to="body" :disabled="!config.fullscreen">
    <div
      ref="rootNode"
      class="VisualizationContainer"
      :class="{
        fullscreen: config.fullscreen,
        'circular-menu-visible': config.isCircularMenuVisible,
        'below-node': props.belowNode,
        'below-toolbar': props.belowToolbar,
      }"
      :style="{
        '--color-visualization-bg': config.background,
      }"
    >
      <div class="resizer-right" v-on="resizeRight.stop.events"></div>
      <div class="resizer-bottom" v-on="resizeBottom.stop.events"></div>
      <div class="resizer-bottom-right" v-on="resizeBottomRight.stop.events"></div>
      <div
        ref="contentNode"
        class="content scrollable"
        :class="{ overflow: props.overflow }"
        :style="{
          width: config.fullscreen
            ? undefined
            : `${Math.max(config.width ?? 0, config.nodeSize.x)}px`,
          height: config.fullscreen ? undefined : `${config.height}px`,
        }"
        @wheel.passive="onWheel"
      >
        <slot></slot>
      </div>
      <div class="toolbars">
        <div
          :class="{
            toolbar: true,
            invisible: config.isCircularMenuVisible,
            hidden: config.fullscreen,
          }"
        >
          <button class="image-button active" @pointerdown.stop="config.hide()">
            <SvgIcon class="icon" name="eye" />
          </button>
        </div>
        <div class="toolbar">
          <button
            class="image-button active"
            @pointerdown.stop="config.fullscreen = !config.fullscreen"
          >
            <SvgIcon class="icon" :name="config.fullscreen ? 'exit_fullscreen' : 'fullscreen'" />
          </button>
          <div class="icon-container">
            <button
              class="image-button active"
              @pointerdown.stop="isSelectorVisible = !isSelectorVisible"
            >
              <SvgIcon class="icon" name="compass" />
            </button>
            <VisualizationSelector
              v-if="isSelectorVisible"
              :types="config.types"
              :modelValue="config.currentType"
              @hide="isSelectorVisible = false"
              @update:modelValue="(isSelectorVisible = false), config.updateType($event)"
            />
          </div>
        </div>
<<<<<<< HEAD
        <div class="toolbar">
=======
        <div v-if="$slots.toolbar" class="toolbar">
>>>>>>> 523a3247
          <slot name="toolbar"></slot>
        </div>
      </div>
    </div>
  </Teleport>
</template>

<style scoped>
.VisualizationContainer {
  color: var(--color-text);
  background: var(--color-visualization-bg);
  position: absolute;
  min-width: 100%;
  width: min-content;
  border-radius: var(--radius-default);
}

.VisualizationContainer.below-node {
  padding-top: 36px;
}

.VisualizationContainer.below-toolbar {
  padding-top: 72px;
}

.VisualizationContainer.fullscreen {
  cursor: auto;
  z-index: var(--z-fullscreen);
  position: fixed;
  padding-top: 0;
  border-radius: 0;
  left: 0;
  top: 0;
  width: 100vw;
  height: 100vh;
}

.VisualizationContainer.fullscreen.below-node {
  padding-top: 40px;
}

.VisualizationContainer.fullscreen.below-toolbar {
  padding-top: 78px;
}

.toolbars {
  transition-duration: 100ms;
  transition-property: padding-left;
}

.content {
  overflow: auto;
}

.content.overflow {
  overflow: visible;
}

.VisualizationContainer.fullscreen .content {
  height: 100%;
}

.toolbars {
  user-select: none;
  position: absolute;
  display: flex;
  gap: 4px;
  top: 36px;
}

.VisualizationContainer.fullscreen .toolbars {
  top: 40px;
}

.toolbar {
  position: relative;
  display: flex;
  border-radius: var(--radius-full);
  gap: 12px;
  padding: 8px;

<<<<<<< HEAD
  &::before {
=======
  &:before {
>>>>>>> 523a3247
    content: '';
    position: absolute;
    top: 0;
    left: 0;
    width: 100%;
    height: 100%;
    border-radius: var(--radius-full);
    background: var(--color-app-bg);
    backdrop-filter: var(--blur-app-bg);
  }
}

.toolbar:not(:first-child):not(:has(> *)) {
  display: none;
}

.resizer-right {
  position: absolute;
  cursor: ew-resize;
  left: 100%;
  width: 12px;
  height: 100%;
}

.VisualizationContainer.below-node > .resizer-right {
  height: calc(100% - 36px);
}

.VisualizationContainer.below-toolbar > .resizer-right {
  height: calc(100% - 72px);
}

.VisualizationContainer.fullscreen.below-node > .resizer-right {
  height: 100%;
}

.VisualizationContainer.fullscreen.below-toolbar > .resizer-right {
  height: calc(100% - 38px);
}

.resizer-bottom {
  position: absolute;
  cursor: ns-resize;
  top: 100%;
  width: 100%;
  height: 12px;
}

.resizer-bottom-right {
  position: absolute;
  cursor: nwse-resize;
  left: calc(100% - 8px);
  top: calc(100% - 8px);
  width: 16px;
  height: 16px;
}

.invisible {
  opacity: 0;
}

.hidden {
  display: none;
}

.icon-container {
  display: inline-flex;
}

<<<<<<< HEAD
.VisualizationContainer > .toolbars > .toolbar > :deep(*) {
  position: relative;
}

.VisualizationContainer:not(.fullscreen) :deep(.image-button) {
=======
.VisualizationContainer :deep(> .toolbars > .toolbar > *) {
  position: relative;
}

:deep(.image-button) {
>>>>>>> 523a3247
  cursor: none;
  background: none;
  padding: 0;
  border: none;
  opacity: 30%;
}

<<<<<<< HEAD
.VisualizationContainer :deep(.image-button.active) {
  opacity: unset;
}

.VisualizationContainer :deep(.image-button > *) {
=======
:deep(.image-button.active) {
  opacity: unset;
}

:deep(.image-button > *) {
>>>>>>> 523a3247
  vertical-align: top;
}
</style><|MERGE_RESOLUTION|>--- conflicted
+++ resolved
@@ -129,11 +129,7 @@
             />
           </div>
         </div>
-<<<<<<< HEAD
-        <div class="toolbar">
-=======
         <div v-if="$slots.toolbar" class="toolbar">
->>>>>>> 523a3247
           <slot name="toolbar"></slot>
         </div>
       </div>
@@ -215,11 +211,7 @@
   gap: 12px;
   padding: 8px;
 
-<<<<<<< HEAD
-  &::before {
-=======
   &:before {
->>>>>>> 523a3247
     content: '';
     position: absolute;
     top: 0;
@@ -289,19 +281,11 @@
   display: inline-flex;
 }
 
-<<<<<<< HEAD
-.VisualizationContainer > .toolbars > .toolbar > :deep(*) {
-  position: relative;
-}
-
-.VisualizationContainer:not(.fullscreen) :deep(.image-button) {
-=======
 .VisualizationContainer :deep(> .toolbars > .toolbar > *) {
   position: relative;
 }
 
 :deep(.image-button) {
->>>>>>> 523a3247
   cursor: none;
   background: none;
   padding: 0;
@@ -309,19 +293,11 @@
   opacity: 30%;
 }
 
-<<<<<<< HEAD
-.VisualizationContainer :deep(.image-button.active) {
-  opacity: unset;
-}
-
-.VisualizationContainer :deep(.image-button > *) {
-=======
 :deep(.image-button.active) {
   opacity: unset;
 }
 
 :deep(.image-button > *) {
->>>>>>> 523a3247
   vertical-align: top;
 }
 </style>