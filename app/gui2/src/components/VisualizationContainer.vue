<script setup lang="ts">
import SmallPlusButton from '@/components/SmallPlusButton.vue'
import SvgIcon from '@/components/SvgIcon.vue'
import VisualizationSelector from '@/components/VisualizationSelector.vue'
import {
  PointerButtonMask,
  isTriggeredByKeyboard,
  usePointer,
  useResizeObserver,
} from '@/composables/events'
import { useVisualizationConfig } from '@/providers/visualizationConfig'
import { Vec2 } from '@/util/data/vec2'
import { isQualifiedName, qnLastSegment } from '@/util/qualifiedName'
import { computed, onMounted, ref, watch, watchEffect } from 'vue'

const props = defineProps<{
  /** If true, the visualization should be `overflow: visible` instead of `overflow: hidden`. */
  overflow?: boolean
  /** If true, the visualization should display below the node background. */
  belowNode?: boolean
  /** If true, the visualization should display below the toolbar buttons. */
  belowToolbar?: boolean
}>()

/** The minimum width must be at least the total width of:
 * - both of toolbars that are always visible (32px + 60px), and
 * - the 4px flex gap between the toolbars. */
const MIN_WIDTH_PX = 200

const config = useVisualizationConfig()

watchEffect(() => (config.isBelowToolbar = props.belowToolbar))

const isSelectorVisible = ref(false)

function onWheel(event: WheelEvent) {
  if (
    event.currentTarget instanceof Element &&
    (event.currentTarget.scrollWidth > event.currentTarget.clientWidth ||
      event.currentTarget.scrollHeight > event.currentTarget.clientHeight)
  ) {
    event.stopPropagation()
  }
}

function blur(event: Event) {
  const target = event.target
  if (
    !(target instanceof HTMLElement) &&
    !(target instanceof SVGElement) &&
    !(target instanceof MathMLElement)
  )
    return
  setTimeout(() => target.blur(), 0)
}

const contentNode = ref<HTMLElement>()

onMounted(() => (config.width = MIN_WIDTH_PX))

function hideSelector() {
  requestAnimationFrame(() => (isSelectorVisible.value = false))
}

const realSize = useResizeObserver(contentNode)

let initialWidth: number | undefined
let initialHeight: number | undefined
let leftDragging: boolean = false
function resizeHandler(resizeX: 'left' | 'right' | false, resizeY: boolean) {
  return usePointer((pos, _, type) => {
    switch (type) {
      case 'start':
        initialWidth = realSize.value.x
        initialHeight = realSize.value.y
        leftDragging = resizeX === 'left'
        break
      case 'move':
        if (resizeX === 'right' && pos.delta.x !== 0) {
          const width = (initialWidth ?? 0) + pos.relative.x / config.scale
          config.width = Math.max(0, width)
        }
        if (resizeX === 'left' && pos.delta.x !== 0) {
          const width = (initialWidth ?? 0) - pos.relative.x / config.scale
          config.width = Math.max(0, width)
          // Updating the node's position is done in the watch below.
        }
        if (resizeY && pos.delta.y !== 0) {
          const height = (initialHeight ?? 0) + pos.relative.y / config.scale
          config.height = Math.max(0, height)
        }
        break
      case 'stop':
        leftDragging = false
        break
    }
  }, PointerButtonMask.Main)
}

const resizeRight = resizeHandler('right', false)
const resizeLeft = resizeHandler('left', false)
const resizeBottom = resizeHandler(false, true)
const resizeBottomRight = resizeHandler('right', true)
const resizeBottomLeft = resizeHandler('left', true)

// When dragging left resizer, we need to move node position accordingly. It may be done only by
// reading the real width change, as `config.width` does not consider node's minimum width.
watch(realSize, (newVal, oldVal) => {
  if (!leftDragging) return
  const delta = newVal.x - oldVal.x
  if (delta !== 0)
    config.nodePosition = new Vec2(config.nodePosition.x - delta, config.nodePosition.y)
})

const UNKNOWN_TYPE = 'Unknown'
const nodeShortType = computed(() =>
  config.nodeType != null && isQualifiedName(config.nodeType) ?
    qnLastSegment(config.nodeType)
  : UNKNOWN_TYPE,
)
</script>

<template>
  <Teleport to="body" :disabled="!config.fullscreen">
    <div
      class="VisualizationContainer"
      :class="{
        fullscreen: config.fullscreen,
        'circular-menu-visible': config.isCircularMenuVisible,
        'below-node': props.belowNode,
        'below-toolbar': props.belowToolbar,
      }"
      :style="{
        '--color-visualization-bg': config.background,
        '--node-height': `${config.nodeSize.y}px`,
      }"
      @pointerdown.stop
      @pointerup.stop
      @click.stop
    >
<<<<<<< HEAD
=======
      <div class="resizer-right" v-on="resizeRight.events"></div>
      <div class="resizer-bottom" v-on="resizeBottom.events"></div>
      <div class="resizer-bottom-right" v-on="resizeBottomRight.events"></div>
      <SmallPlusButton
        v-if="config.isCircularMenuVisible"
        class="below-viz"
        @createNodes="config.createNodes(...$event)"
      />
>>>>>>> 5721760a
      <div
        ref="contentNode"
        class="content scrollable"
        :class="{ overflow: props.overflow }"
        :style="{
          width:
            config.fullscreen ? undefined : `${Math.max(config.width ?? 0, config.nodeSize.x)}px`,
          height:
            config.fullscreen ? undefined : `${Math.max(config.height ?? 0, config.nodeSize.y)}px`,
        }"
        @wheel.passive="onWheel"
      >
        <slot></slot>
      </div>
      <div class="resizer-left" v-on="resizeLeft.stop.events" />
      <div class="resizer-right" v-on="resizeRight.stop.events" />
      <div class="resizer-bottom" v-on="resizeBottom.stop.events" />
      <div class="resizer-bottom-left" v-on="resizeBottomLeft.stop.events" />
      <div class="resizer-bottom-right" v-on="resizeBottomRight.stop.events" />
      <SmallPlusButton
        v-if="config.isCircularMenuVisible"
        class="below-viz"
        @createNodes="config.createNodes(...$event)"
      />
      <div class="toolbars">
        <div
          :class="{
            toolbar: true,
            invisible: config.isCircularMenuVisible,
            hidden: config.fullscreen,
          }"
          @pointerdown.stop
          @pointerup.stop
          @click.stop
        >
          <button class="image-button active" @click.stop="config.hide()">
            <SvgIcon class="icon" name="eye" alt="Hide visualization" />
          </button>
        </div>
        <div class="toolbar">
          <button
            class="image-button active"
            @click.stop.prevent="(config.fullscreen = !config.fullscreen), blur($event)"
          >
            <SvgIcon
              class="icon"
              :name="config.fullscreen ? 'exit_fullscreen' : 'fullscreen'"
              :alt="config.fullscreen ? 'Exit fullscreen' : 'Enter fullscreen'"
            />
          </button>
          <div class="icon-container">
            <button
              class="image-button active"
              @click.stop.prevent="
                (!isSelectorVisible || isTriggeredByKeyboard($event)) &&
                  (isSelectorVisible = !isSelectorVisible)
              "
            >
              <SvgIcon
                class="icon"
                :name="config.icon ?? 'columns_increasing'"
                :alt="
                  isSelectorVisible ? 'Hide visualization selector' : 'Show visualization selector'
                "
              />
            </button>
            <Suspense>
              <VisualizationSelector
                v-if="isSelectorVisible"
                :types="config.types"
                :modelValue="config.currentType"
                @hide="hideSelector"
                @update:modelValue="(isSelectorVisible = false), config.updateType($event)"
              />
            </Suspense>
          </div>
        </div>
        <div v-if="$slots.toolbar" class="visualization-defined-toolbars">
          <div class="toolbar"><slot name="toolbar"></slot></div>
        </div>
        <div
          class="after-toolbars node-type"
          :title="config.nodeType ?? UNKNOWN_TYPE"
          v-text="nodeShortType"
        />
      </div>
    </div>
  </Teleport>
</template>

<style scoped>
.VisualizationContainer {
  --node-height: 32px;
  --permanent-toolbar-width: 200px;
  color: var(--color-text);
  background: var(--color-visualization-bg);
  position: absolute;
  min-width: 100%;
  width: min-content;
  border-radius: var(--radius-default);
  cursor: default;
}

.VisualizationContainer.below-node {
  padding-top: --node-height;
}

.VisualizationContainer.below-toolbar {
  padding-top: calc(var(--node-height) + 40px);
}

.VisualizationContainer.fullscreen {
  z-index: var(--z-fullscreen);
  position: fixed;
  padding-top: 0;
  border-radius: 0;
  left: 0;
  top: 0;
  width: 100vw;
  height: 100vh;
}

.VisualizationContainer.fullscreen.below-node {
  padding-top: 40px;
}

.VisualizationContainer.fullscreen.below-toolbar {
  padding-top: 40px;
}

.toolbars {
  transition-duration: 100ms;
  transition-property: padding-left;
}

.content {
  overflow: auto;
}

.content.overflow {
  overflow: visible;
}

.VisualizationContainer.fullscreen .content {
  height: 100%;
}

.toolbars {
  width: 100%;
  user-select: none;
  position: absolute;
  display: flex;
  gap: 4px;
  top: calc(var(--node-height) + 4px);
}

.after-toolbars {
  margin-left: auto;
  margin-right: 8px;
}

.node-type {
  font-weight: bold;
}

.VisualizationContainer.fullscreen .toolbars {
  top: 4px;
}

.below-viz {
  position: absolute;
  top: 100%;
  margin-top: 4px;
}

.toolbar {
  position: relative;
  display: flex;
  border-radius: var(--radius-full);
  gap: 12px;
  padding: 8px;
  z-index: 20;

  &:before {
    content: '';
    position: absolute;
    top: 0;
    left: 0;
    width: 100%;
    height: 100%;
    border-radius: var(--radius-full);
    background: var(--color-app-bg);
    backdrop-filter: var(--blur-app-bg);
  }
}

.toolbar:not(:first-child):not(:has(> *)) {
  display: none;
}

.visualization-defined-toolbars {
  max-width: calc(100% - var(--permanent-toolbar-width));
  /* FIXME [sb]: This will cut off floating panels - consider investigating whether there's a better
   * way to clip only the toolbar div itself. */
  overflow-x: hidden;
}

.resizer-right {
  position: absolute;
  cursor: ew-resize;
  left: calc(100% - var(--visualization-resize-handle-inside));
  width: calc(
    var(--visualization-resize-handle-inside) + var(--visualization-resize-handle-outside)
  );
  top: 0px;
  height: 100%;
}

.resizer-left {
  position: absolute;
  cursor: ew-resize;
  left: calc(0px - var(--visualization-resize-handle-outside));
  width: calc(
    var(--visualization-resize-handle-inside) + var(--visualization-resize-handle-outside)
  );
  top: 0px;
  height: 100%;
}

.resizer-bottom {
  position: absolute;
  cursor: ns-resize;
  top: calc(100% - var(--visualization-resize-handle-inside));
  width: 100%;
  height: calc(
    var(--visualization-resize-handle-inside) + var(--visualization-resize-handle-outside)
  );
}

.resizer-bottom-right {
  position: absolute;
  cursor: nwse-resize;
  left: calc(100% - var(--visualization-resize-handle-inside));
  top: calc(100% - var(--visualization-resize-handle-inside));
  width: calc(
    var(--visualization-resize-handle-inside) + var(--visualization-resize-handle-outside)
  );
  height: calc(
    var(--visualization-resize-handle-inside) + var(--visualization-resize-handle-outside)
  );
}

.resizer-bottom-left {
  position: absolute;
  cursor: nesw-resize;
  left: calc(0px - var(--visualization-resize-handle-inside));
  top: calc(100% - var(--visualization-resize-handle-inside));
  width: calc(
    var(--visualization-resize-handle-inside) + var(--visualization-resize-handle-outside)
  );
  height: calc(
    var(--visualization-resize-handle-inside) + var(--visualization-resize-handle-outside)
  );
}

.invisible {
  opacity: 0;
}

.hidden {
  display: none;
}

.icon-container {
  display: inline-flex;
}

.VisualizationContainer :deep(> .toolbars > .toolbar > *) {
  position: relative;
}

:deep(.image-button) {
  background: none;
  padding: 0;
  border: none;
  opacity: 30%;
}

:deep(.image-button.active) {
  opacity: unset;
}

:deep(.image-button > *) {
  vertical-align: top;
}
</style><|MERGE_RESOLUTION|>--- conflicted
+++ resolved
@@ -138,17 +138,11 @@
       @pointerup.stop
       @click.stop
     >
-<<<<<<< HEAD
-=======
-      <div class="resizer-right" v-on="resizeRight.events"></div>
-      <div class="resizer-bottom" v-on="resizeBottom.events"></div>
-      <div class="resizer-bottom-right" v-on="resizeBottomRight.events"></div>
       <SmallPlusButton
         v-if="config.isCircularMenuVisible"
         class="below-viz"
         @createNodes="config.createNodes(...$event)"
       />
->>>>>>> 5721760a
       <div
         ref="contentNode"
         class="content scrollable"
@@ -163,11 +157,11 @@
       >
         <slot></slot>
       </div>
-      <div class="resizer-left" v-on="resizeLeft.stop.events" />
-      <div class="resizer-right" v-on="resizeRight.stop.events" />
-      <div class="resizer-bottom" v-on="resizeBottom.stop.events" />
-      <div class="resizer-bottom-left" v-on="resizeBottomLeft.stop.events" />
-      <div class="resizer-bottom-right" v-on="resizeBottomRight.stop.events" />
+      <div class="resizer-left" v-on="resizeLeft.events" />
+      <div class="resizer-right" v-on="resizeRight.events" />
+      <div class="resizer-bottom" v-on="resizeBottom.events" />
+      <div class="resizer-bottom-left" v-on="resizeBottomLeft.events" />
+      <div class="resizer-bottom-right" v-on="resizeBottomRight.events" />
       <SmallPlusButton
         v-if="config.isCircularMenuVisible"
         class="below-viz"
