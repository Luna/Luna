<script setup lang="ts">
import SvgIcon from '@/components/SvgIcon.vue'
import VisualizationSelector from '@/components/VisualizationSelector.vue'
import { useVisualizationConfig } from '@/providers/visualizationConfig'
import { PointerButtonMask, isTriggeredByKeyboard, usePointer } from '@/util/events'
import { onMounted, ref, watchEffect } from 'vue'

const props = defineProps<{
  /** If true, the visualization should be `overflow: visible` instead of `overflow: hidden`. */
  overflow?: boolean
  /** If true, the visualization should display below the node background. */
  belowNode?: boolean
  /** If true, the visualization should display below the toolbar buttons. */
  belowToolbar?: boolean
}>()

/** The total width of:
 * - both of toolbars that are always visible (32px + 60px), and
 * - the 4px flex gap between the toolbars. */
const MIN_WIDTH_PX = 96

const config = useVisualizationConfig()

watchEffect(() => (config.isBelowToolbar = props.belowToolbar))

const isSelectorVisible = ref(false)

function onWheel(event: WheelEvent) {
  if (
    event.currentTarget instanceof Element &&
    (event.currentTarget.scrollWidth > event.currentTarget.clientWidth ||
      event.currentTarget.scrollHeight > event.currentTarget.clientHeight)
  ) {
    event.stopPropagation()
  }
}

function blur(event: Event) {
  const target = event.target
  if (
    !(target instanceof HTMLElement) &&
    !(target instanceof SVGElement) &&
    !(target instanceof MathMLElement)
  )
    return
  setTimeout(() => target.blur(), 0)
}

const rootNode = ref<HTMLElement>()
const contentNode = ref<HTMLElement>()

onMounted(() => (config.width = Math.max(config.nodeSize.x, MIN_WIDTH_PX)))

function hideSelector() {
  requestAnimationFrame(() => (isSelectorVisible.value = false))
}

const resizeRight = usePointer((pos, _, type) => {
  if (type !== 'move' || pos.delta.x === 0) {
    return
  }
  const width =
    (pos.absolute.x - (contentNode.value?.getBoundingClientRect().left ?? 0)) / config.scale
  config.width = Math.max(config.nodeSize.x, width, MIN_WIDTH_PX)
}, PointerButtonMask.Main)

const resizeBottom = usePointer((pos, _, type) => {
  if (type !== 'move' || pos.delta.y === 0) {
    return
  }
  const height =
    (pos.absolute.y - (contentNode.value?.getBoundingClientRect().top ?? 0)) / config.scale
  config.height = Math.max(0, height)
}, PointerButtonMask.Main)

const resizeBottomRight = usePointer((pos, _, type) => {
  if (type !== 'move') {
    return
  }
  if (pos.delta.x !== 0) {
    const width =
      (pos.absolute.x - (contentNode.value?.getBoundingClientRect().left ?? 0)) / config.scale
    config.width = Math.max(config.nodeSize.x, width)
  }
  if (pos.delta.y !== 0) {
    const height =
      (pos.absolute.y - (contentNode.value?.getBoundingClientRect().top ?? 0)) / config.scale
    config.height = Math.max(0, height)
  }
}, PointerButtonMask.Main)
</script>

<template>
  <Teleport to="body" :disabled="!config.fullscreen">
    <div
      ref="rootNode"
      class="VisualizationContainer"
      :class="{
        fullscreen: config.fullscreen,
        'circular-menu-visible': config.isCircularMenuVisible,
        'below-node': props.belowNode,
        'below-toolbar': props.belowToolbar,
      }"
      :style="{
        '--color-visualization-bg': config.background,
      }"
    >
      <div class="resizer-right" v-on="resizeRight.stop.events"></div>
      <div class="resizer-bottom" v-on="resizeBottom.stop.events"></div>
      <div class="resizer-bottom-right" v-on="resizeBottomRight.stop.events"></div>
      <div
        ref="contentNode"
        class="content scrollable"
        :class="{ overflow: props.overflow }"
        :style="{
          width: config.fullscreen
            ? undefined
            : `${Math.max(config.width ?? 0, config.nodeSize.x)}px`,
          height: config.fullscreen
            ? undefined
            : `${Math.max(config.height ?? 0, config.nodeSize.y)}px`,
        }"
        @wheel.passive="onWheel"
      >
        <slot></slot>
      </div>
      <div class="toolbars">
        <div
          :class="{
            toolbar: true,
            invisible: config.isCircularMenuVisible,
            hidden: config.fullscreen,
          }"
        >
          <button
            class="image-button active"
            @pointerdown.stop="config.hide()"
            @click="config.hide()"
          >
            <SvgIcon class="icon" name="eye" alt="Hide visualization" />
          </button>
        </div>
        <div class="toolbar">
          <button
            class="image-button active"
            @pointerdown.stop="(config.fullscreen = !config.fullscreen), blur($event)"
            @click.prevent="
              isTriggeredByKeyboard($event) && (config.fullscreen = !config.fullscreen)
            "
          >
            <SvgIcon
              class="icon"
              :name="config.fullscreen ? 'exit_fullscreen' : 'fullscreen'"
              :alt="config.fullscreen ? 'Exit fullscreen' : 'Enter fullscreen'"
            />
          </button>
          <div class="icon-container">
            <button
              class="image-button active"
              @pointerdown.stop="!isSelectorVisible && (isSelectorVisible = !isSelectorVisible)"
              @click.prevent="
                isTriggeredByKeyboard($event) && (isSelectorVisible = !isSelectorVisible)
              "
            >
              <SvgIcon
                class="icon"
                :name="config.icon ?? 'columns_increasing'"
                :alt="
                  isSelectorVisible ? 'Hide visualization selector' : 'Show visualization selector'
                "
              />
            </button>
<<<<<<< HEAD
            <Suspense>
              <VisualizationSelector
                v-if="isSelectorVisible"
                :types="config.types"
                :modelValue="config.currentType"
                @hide="isSelectorVisible = false"
                @update:modelValue="(isSelectorVisible = false), config.updateType($event)"
              />
            </Suspense>
=======
            <VisualizationSelector
              v-if="isSelectorVisible"
              :types="config.types"
              :modelValue="config.currentType"
              @hide="hideSelector"
              @update:modelValue="(isSelectorVisible = false), config.updateType($event)"
            />
>>>>>>> 5216b8c0
          </div>
        </div>
        <div v-if="$slots.toolbar" class="visualization-defined-toolbars">
          <div class="toolbar"><slot name="toolbar"></slot></div>
        </div>
      </div>
    </div>
  </Teleport>
</template>

<style scoped>
.VisualizationContainer {
  --permanent-toolbar-width: 96px;
  color: var(--color-text);
  background: var(--color-visualization-bg);
  position: absolute;
  min-width: 100%;
  width: min-content;
  border-radius: var(--radius-default);
}

.VisualizationContainer.below-node {
  padding-top: 36px;
}

.VisualizationContainer.below-toolbar {
  padding-top: 72px;
}

.VisualizationContainer.fullscreen {
  cursor: auto;
  z-index: var(--z-fullscreen);
  position: fixed;
  padding-top: 0;
  border-radius: 0;
  left: 0;
  top: 0;
  width: 100vw;
  height: 100vh;
}

.VisualizationContainer.fullscreen.below-node {
  padding-top: 40px;
}

.VisualizationContainer.fullscreen.below-toolbar {
  padding-top: 78px;
}

.toolbars {
  width: 100%;
  transition-duration: 100ms;
  transition-property: padding-left;
}

.content {
  overflow: auto;
}

.content.overflow {
  overflow: visible;
}

.VisualizationContainer.fullscreen .content {
  height: 100%;
}

.toolbars {
  user-select: none;
  position: absolute;
  display: flex;
  gap: 4px;
  top: 36px;
}

.VisualizationContainer.fullscreen .toolbars {
  top: 40px;
}

.toolbar {
  position: relative;
  display: flex;
  border-radius: var(--radius-full);
  gap: 12px;
  padding: 8px;

  &:before {
    content: '';
    position: absolute;
    top: 0;
    left: 0;
    width: 100%;
    height: 100%;
    border-radius: var(--radius-full);
    background: var(--color-app-bg);
    backdrop-filter: var(--blur-app-bg);
  }
}

.toolbar:not(:first-child):not(:has(> *)) {
  display: none;
}

.visualization-defined-toolbars {
  max-width: calc(100% - var(--permanent-toolbar-width));
  /* FIXME [sb]: This will cut off floating panels - consider investigating whether there's a better
   * way to clip only the toolbar div itself. */
  overflow-x: hidden;
}

.resizer-right {
  position: absolute;
  cursor: ew-resize;
  left: 100%;
  width: 12px;
  height: 100%;
}

.VisualizationContainer.below-node > .resizer-right {
  height: calc(100% - 36px);
}

.VisualizationContainer.below-toolbar > .resizer-right {
  height: calc(100% - 72px);
}

.VisualizationContainer.fullscreen.below-node > .resizer-right {
  height: 100%;
}

.VisualizationContainer.fullscreen.below-toolbar > .resizer-right {
  height: calc(100% - 38px);
}

.resizer-bottom {
  position: absolute;
  cursor: ns-resize;
  top: 100%;
  width: 100%;
  height: 12px;
}

.resizer-bottom-right {
  position: absolute;
  cursor: nwse-resize;
  left: calc(100% - 8px);
  top: calc(100% - 8px);
  width: 16px;
  height: 16px;
}

.invisible {
  opacity: 0;
}

.hidden {
  display: none;
}

.icon-container {
  display: inline-flex;
}

.VisualizationContainer :deep(> .toolbars > .toolbar > *) {
  position: relative;
}

:deep(.image-button) {
  cursor: none;
  background: none;
  padding: 0;
  border: none;
  opacity: 30%;
}

:deep(.image-button.active) {
  opacity: unset;
}

:deep(.image-button > *) {
  vertical-align: top;
}
</style><|MERGE_RESOLUTION|>--- conflicted
+++ resolved
@@ -170,25 +170,15 @@
                 "
               />
             </button>
-<<<<<<< HEAD
             <Suspense>
               <VisualizationSelector
                 v-if="isSelectorVisible"
                 :types="config.types"
                 :modelValue="config.currentType"
-                @hide="isSelectorVisible = false"
+                @hide="hideSelector"
                 @update:modelValue="(isSelectorVisible = false), config.updateType($event)"
               />
             </Suspense>
-=======
-            <VisualizationSelector
-              v-if="isSelectorVisible"
-              :types="config.types"
-              :modelValue="config.currentType"
-              @hide="hideSelector"
-              @update:modelValue="(isSelectorVisible = false), config.updateType($event)"
-            />
->>>>>>> 5216b8c0
           </div>
         </div>
         <div v-if="$slots.toolbar" class="visualization-defined-toolbars">
