<script setup lang="ts">
import { makeComponentList, type Component } from '@/components/ComponentBrowser/component'
import { Filtering } from '@/components/ComponentBrowser/filtering'
import { default as SvgIcon } from '@/components/SvgIcon.vue'
import { default as ToggleIcon } from '@/components/ToggleIcon.vue'
import { useSuggestionDbStore } from '@/stores/suggestionDatabase'
import { useApproach } from '@/util/animation'
import { useResizeObserver } from '@/util/events'
import type { useNavigator } from '@/util/navigator'
import { Vec2 } from '@/util/vec2'
import { computed, nextTick, onMounted, ref, watch } from 'vue'

const ITEM_SIZE = 32
const TOP_BAR_HEIGHT = 32

const props = defineProps<{
  position: Vec2
  navigator: ReturnType<typeof useNavigator>
}>()

const emit = defineEmits<{
  (e: 'finished'): void
}>()

onMounted(() => {
  if (inputField.value != null) {
    inputField.value.focus({ preventScroll: true })
    selectLastAfterRefresh()
  }
})

// === Position ===

const transform = computed(() => {
  const nav = props.navigator
  const pos = props.position
  return `${nav.transform} translate(${pos.x}px, ${pos.y}px) scale(${
    1 / nav.scale
  }) translateY(-100%)`
})

// === Input and Filtering ===

const cbRoot = ref<HTMLElement>()
const inputField = ref<HTMLElement>()
const inputText = ref('')
const filterFlags = ref({ showUnstable: false, showLocal: false })

const currentFiltering = computed(() => {
  const input = inputText.value
  const pathPatternSep = inputText.value.lastIndexOf('.')
  return new Filtering({
    pattern: input.substring(pathPatternSep + 1),
    qualifiedNamePattern: input.substring(0, pathPatternSep),
    ...filterFlags.value,
  })
})

watch(currentFiltering, selectLastAfterRefresh)

function handleDefocus(e: FocusEvent) {
  const stillInside =
    cbRoot.value != null &&
    e.relatedTarget instanceof Node &&
    cbRoot.value.contains(e.relatedTarget)
  if (stillInside) {
    if (inputField.value != null) {
      inputField.value.focus({ preventScroll: true })
    }
  } else {
    emit('finished')
  }
}

// === Components List and Positions ===

const suggestionDbStore = useSuggestionDbStore()

const components = computed(() => {
  return makeComponentList(suggestionDbStore.entries, currentFiltering.value)
})

const visibleComponents = computed(() => {
  if (scroller.value == null) return []
  const scrollPosition = animatedScrollPosition.value
  const topmostVisible = componentAtY(scrollPosition)
  const bottommostVisible = Math.max(
    0,
    componentAtY(animatedScrollPosition.value + scrollerSize.value.y),
  )
  return components.value.slice(bottommostVisible, topmostVisible + 1).map((component, i) => {
    return { component, index: i + bottommostVisible }
  })
})

function componentPos(index: number) {
  return listContentHeight.value - (index + 1) * ITEM_SIZE
}

function componentAtY(pos: number) {
  return Math.floor((listContentHeight.value - pos) / ITEM_SIZE)
}

function componentStyle(index: number) {
  return { transform: `translateY(${componentPos(index)}px)` }
}

function componentColor(component: Component): string {
<<<<<<< HEAD
  return componentStore.groups[component.group]!.color
=======
  // TODO[ao]: A set of default color should be specified in css, see #7785.
  return suggestionDbStore.groups[component.group ?? -1]?.color ?? '#006b8a'
>>>>>>> 12c4f298
}

// === Highlight ===

const selected = ref<number | null>(null)
const highlightPosition = ref(0)
const selectedPosition = computed(() =>
  selected.value != null ? componentPos(selected.value) : null,
)
const highlightHeight = computed(() => (selected.value != null ? ITEM_SIZE : 0))
const animatedHighlightPosition = useApproach(highlightPosition)
const animatedHighlightHeight = useApproach(highlightHeight)

watch(selectedPosition, (newPos) => {
  if (newPos == null) return
  highlightPosition.value = newPos
  if (animatedHighlightHeight.value <= 1.0) {
    animatedHighlightPosition.skip()
  }
})

const highlightClipPath = computed(() => {
  let height = animatedHighlightHeight.value
  let position = animatedHighlightPosition.value
  let top = position + ITEM_SIZE - height
  let bottom = listContentHeight.value - position - ITEM_SIZE
  return `inset(${top}px 0px ${bottom}px 0px round 16px)`
})

function navigateUp() {
  if (selected.value != null && selected.value < components.value.length - 1) {
    selected.value += 1
  }
  scrollToSelected()
}

function navigateDown() {
  if (selected.value == null) {
    selected.value = components.value.length - 1
  } else if (selected.value > 0) {
    selected.value -= 1
  }
  scrollToSelected()
}

/**
 * Select the last element after updating component list.
 *
 * As the list changes the scroller's content, we need to wait a frame so the scroller
 * recalculates its height and setting scrollTop will work properly.
 */
function selectLastAfterRefresh() {
  selected.value = 0
  nextTick(() => {
    scrollToSelected()
    animatedScrollPosition.skip()
    animatedHighlightPosition.skip()
  })
}

// === Scrolling ===

const scroller = ref<HTMLElement>()
const scrollerSize = useResizeObserver(scroller)
const scrollPosition = ref(0)
const animatedScrollPosition = useApproach(scrollPosition)

const listContentHeight = computed(() =>
  // We add a top padding of TOP_BAR_HEIGHT / 2 - otherwise the topmost entry would be covered
  // by top bar.
  Math.max(components.value.length * ITEM_SIZE + TOP_BAR_HEIGHT / 2, scrollerSize.value.y),
)
const listContentHeightPx = computed(() => `${listContentHeight.value}px`)

function scrollToSelected() {
  if (selectedPosition.value == null) return
  scrollPosition.value = Math.max(selectedPosition.value - scrollerSize.value.y + ITEM_SIZE, 0)
}

function updateScroll() {
  if (scroller.value && Math.abs(scroller.value.scrollTop - animatedScrollPosition.value) > 1.0) {
    scrollPosition.value = scroller.value.scrollTop
    animatedScrollPosition.skip()
  }
}

// === Documentation Panel ===

const docsVisible = ref(true)

// === Key Events Handler ===

function handleKeydown(e: KeyboardEvent) {
  switch (e.key) {
    case 'Enter':
      e.stopPropagation()
      emit('finished')
      break
    case 'ArrowUp':
      e.preventDefault()
      navigateUp()
      break
    case 'ArrowDown':
      e.preventDefault()
      navigateDown()
      break
    case 'Escape':
      e.preventDefault()
      selected.value = null
      break
  }
}
</script>

<template>
  <div
    ref="cbRoot"
    class="ComponentBrowser"
    :style="{ transform, '--list-height': listContentHeightPx }"
    tabindex="-1"
    @focusout="handleDefocus"
    @keydown="handleKeydown"
  >
    <div class="panels">
      <div class="panel components">
        <div class="top-bar">
          <div class="top-bar-inner">
            <ToggleIcon v-model="filterFlags.showLocal" icon="local_scope2" />
            <ToggleIcon icon="command_key3" />
            <ToggleIcon v-model="filterFlags.showUnstable" icon="unstable2" />
            <ToggleIcon icon="marketplace" />
            <ToggleIcon v-model="docsVisible" icon="right_side_panel" class="first-on-right" />
          </div>
        </div>
        <div class="components-content">
          <div
            ref="scroller"
            class="list"
            :scrollTop.prop="animatedScrollPosition.value"
            @wheel.stop.passive
            @scroll="updateScroll"
          >
            <div class="list-variant" style="">
              <div
                v-for="item in visibleComponents"
                :key="item.component.suggestionId"
                class="component"
                :style="componentStyle(item.index)"
                @mousemove="selected = item.index"
              >
                <SvgIcon
                  :name="item.component.icon"
                  :style="{ color: componentColor(item.component) }"
                />
                {{ item.component.label }}
              </div>
            </div>
            <div class="list-variant selected" :style="{ clipPath: highlightClipPath }">
              <div
                v-for="item in visibleComponents"
                :key="item.component.suggestionId"
                class="component"
                :style="{
                  backgroundColor: componentColor(item.component),
                  ...componentStyle(item.index),
                }"
              >
                <SvgIcon :name="item.component.icon" />
                {{ item.component.label }}
              </div>
            </div>
          </div>
        </div>
      </div>
      <div class="panel docs" :class="{ hidden: !docsVisible }">DOCS</div>
    </div>
    <div class="CBInput"><input ref="inputField" v-model="inputText" /></div>
  </div>
</template>

<style scoped>
.ComponentBrowser {
  --list-height: 0px;
  width: fit-content;
  color: rgba(0, 0, 0, 0.6);
  font-size: 11.5px;
  display: flex;
  flex-direction: column;
  gap: 4px;
}

.panels {
  display: flex;
  flex-direction: row;
  gap: 4px;
}

.panel {
  height: 380px;
  border: none;
  border-radius: 20px;
  background-color: #eaeaea;
}

.components {
  width: 190px;
  position: relative;
}

.components-content {
  position: absolute;
  top: 0px;
  padding: 4px;
  width: 100%;
  height: 100%;
}

.docs {
  width: 406px;
  clip-path: inset(0 0 0 0 round 20px);
  transition: clip-path 0.2s;
}
.docs.hidden {
  clip-path: inset(0 100% 0 0 round 20px);
}

.list {
  top: 20px;
  width: 100%;
  height: calc(100% - 20px);
  overflow-x: hidden;
  overflow-y: auto;
  position: relative;
}

.list-variant {
  top: 0px;
  width: 100%;
  height: var(--list-height);
  position: absolute;
}

.component {
  width: 100%;
  height: 32px;
  flex-direction: row;
  align-items: center;
  gap: 8px;
  padding: 9px;
  display: flex;
  position: absolute;
  line-height: 1;
}
.selected {
  color: white;
  & svg {
    color: white;
  }
}

.top-bar {
  width: 100%;
  height: 40px;
  padding: 4px;
  background-color: #eaeaea;
  border-radius: 20px;
  position: absolute;
  top: 0px;
  z-index: 1;
}

.top-bar-inner {
  width: 100%;
  height: 100%;
  border-radius: 16px;
  border: 0.5px solid rgba(0, 0, 0, 0.12);
  display: flex;
  flex-direction: row;
  gap: 12px;
  padding: 7px;

  & svg {
    color: rgba(0, 0, 0, 0.18);
    transition: color 0.2s;
  }
  & .first-on-right {
    margin-left: auto;
  }
  & > svg.toggledOn {
    color: rgba(0, 0, 0, 0.6);
  }

  & > svg:not(.toggledOn):hover {
    color: rgba(0, 0, 0, 0.3);
  }
}

.CBInput {
  border-radius: 20px;
  background-color: #eaeaea;
  height: 40px;
  padding: 12px;
  display: flex;
  flex-direction: row;

  & input {
    border: none;
    outline: none;
    min-width: 0;
    flex-grow: 1;
    background: none;
    font: inherit;
  }
}
</style><|MERGE_RESOLUTION|>--- conflicted
+++ resolved
@@ -106,12 +106,8 @@
 }
 
 function componentColor(component: Component): string {
-<<<<<<< HEAD
-  return componentStore.groups[component.group]!.color
-=======
   // TODO[ao]: A set of default color should be specified in css, see #7785.
   return suggestionDbStore.groups[component.group ?? -1]?.color ?? '#006b8a'
->>>>>>> 12c4f298
 }
 
 // === Highlight ===
