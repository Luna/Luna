<script setup lang="ts">
import { componentBrowserBindings } from '@/bindings'
import { makeComponentList, type Component } from '@/components/ComponentBrowser/component'
import { Filtering } from '@/components/ComponentBrowser/filtering'
import { default as DocumentationPanel } from '@/components/DocumentationPanel.vue'
import SvgIcon from '@/components/SvgIcon.vue'
import ToggleIcon from '@/components/ToggleIcon.vue'
import { useGraphStore } from '@/stores/graph'
import { useProjectStore } from '@/stores/project'
import { groupColorStyle, useSuggestionDbStore } from '@/stores/suggestionDatabase'
import { SuggestionKind, type SuggestionEntry } from '@/stores/suggestionDatabase/entry'
import { useApproach } from '@/util/animation'
import { tryGetIndex } from '@/util/array'
import { useEvent, useResizeObserver } from '@/util/events'
import type { useNavigator } from '@/util/navigator'
import type { Opt } from '@/util/opt'
import { allRanges } from '@/util/range'
import { Vec2 } from '@/util/vec2'
import type { SuggestionId } from 'shared/languageServerTypes/suggestions'
import type { ContentRange, ExprId } from 'shared/yjsModel.ts'
import { computed, nextTick, onMounted, ref, watch, type Ref } from 'vue'
import { useComponentBrowserInput } from './ComponentBrowser/input'

const ITEM_SIZE = 32
const TOP_BAR_HEIGHT = 32

const projectStore = useProjectStore()
const suggestionDbStore = useSuggestionDbStore()
const graphStore = useGraphStore()

const props = defineProps<{
  position: Vec2
  navigator: ReturnType<typeof useNavigator>
  initialContent: string
  initialCaretPosition: ContentRange
  sourceNode: Opt<ExprId>
}>()

const emit = defineEmits<{
  accepted: [searcherExpression: string]
  closed: [searcherExpression: string]
  canceled: []
}>()

function getInitialContent(): string {
  if (props.sourceNode == null) return props.initialContent
  const sourceNode = props.sourceNode
<<<<<<< HEAD
  const sourceNodeName = graphStore.tryGetNodeBinding(sourceNode) ?? ''
=======
  console.log(sourceNode)
  const sourceNodeName = graphStore.db.getNodeMainOutputPortIdentifier(sourceNode)
  console.log(sourceNodeName)
>>>>>>> a9099ddc
  const sourceNodeNameWithDot = sourceNodeName ? sourceNodeName + '.' : ''
  return sourceNodeNameWithDot + props.initialContent
}

function getInitialCaret(): ContentRange {
  if (props.sourceNode == null) return props.initialCaretPosition
  const sourceNode = props.sourceNode
<<<<<<< HEAD
  const sourceNodeName = graphStore.tryGetNodeBinding(sourceNode) ?? ''
=======
  const sourceNodeName = graphStore.db.getNodeMainOutputPortIdentifier(sourceNode)
>>>>>>> a9099ddc
  const sourceNodeNameWithDot = sourceNodeName ? sourceNodeName + '.' : ''
  return [
    props.initialCaretPosition[0] + sourceNodeNameWithDot.length,
    props.initialCaretPosition[1] + sourceNodeNameWithDot.length,
  ]
}

onMounted(() => {
  nextTick(() => {
    input.code.value = getInitialContent()
    const caret = getInitialCaret()
    if (inputField.value != null) {
      inputField.value.selectionStart = caret[0]
      inputField.value.selectionEnd = caret[1]
      inputField.value.focus({ preventScroll: true })
      selectLastAfterRefresh()
    }
  })
})

// === Position ===

const transform = computed(() => {
  const nav = props.navigator
  const translate = nav.translate
  const position = translate.add(props.position).scale(nav.scale)
  const x = Math.round(position.x)
  const y = Math.round(position.y)

  return `translate(${x}px, ${y}px) translateY(-100%)`
})

// === Input and Filtering ===

const cbRoot = ref<HTMLElement>()
const inputField = ref<HTMLInputElement>()
const input = useComponentBrowserInput()
const filterFlags = ref({ showUnstable: false, showLocal: false })

const currentFiltering = computed(() => {
  const currentModule = projectStore.modulePath
  return new Filtering(
    {
      ...input.filter.value,
      ...filterFlags.value,
    },
    currentModule?.ok ? currentModule.value : undefined,
  )
})

watch(currentFiltering, selectLastAfterRefresh)

function readInputFieldSelection() {
  if (
    inputField.value != null &&
    inputField.value.selectionStart != null &&
    inputField.value.selectionEnd != null
  ) {
    input.selection.value.start = inputField.value.selectionStart
    input.selection.value.end = inputField.value.selectionEnd
  }
}
// HTMLInputElement's same event is not supported in chrome yet. We just react for any
// selectionchange in the document and check if the input selection changed.
// BUT some operations like deleting does not emit 'selectionChange':
// https://bugs.chromium.org/p/chromium/issues/detail?id=725890
// Therefore we must also refresh selection after changing input.
useEvent(document, 'selectionchange', readInputFieldSelection)

watch(
  input.selection,
  (newPos) => {
    if (inputField.value == null) return
    // Do nothing if boundaries didn't change. We don't want to affect selection dir.
    if (
      inputField.value.selectionStart == newPos.start &&
      inputField.value.selectionEnd == newPos.end
    )
      return
    inputField.value.setSelectionRange(newPos.start, newPos.end)
  },
  // This update should be after any possible inputField content update.
  { flush: 'post' },
)

function handleDefocus(e: FocusEvent) {
  const stillInside =
    cbRoot.value != null &&
    e.relatedTarget instanceof Node &&
    cbRoot.value.contains(e.relatedTarget)
  if (stillInside) {
    if (inputField.value != null) {
      inputField.value.focus({ preventScroll: true })
    }
  } else {
    emit('closed', input.code.value)
  }
}

// === Components List and Positions ===

const components = computed(() => {
  return makeComponentList(suggestionDbStore.entries, currentFiltering.value)
})

const visibleComponents = computed(() => {
  if (scroller.value == null) return []
  const scrollPosition = animatedScrollPosition.value
  const topmostVisible = componentAtY(scrollPosition)
  const bottommostVisible = Math.max(0, componentAtY(scrollPosition + scrollerSize.value.y))
  return components.value.slice(bottommostVisible, topmostVisible + 1).map((component, i) => {
    return { component, index: i + bottommostVisible }
  })
})

function componentPos(index: number) {
  return listContentHeight.value - (index + 1) * ITEM_SIZE
}

function componentAtY(pos: number) {
  return Math.floor((listContentHeight.value - pos) / ITEM_SIZE)
}

function componentStyle(index: number) {
  return { transform: `translateY(${componentPos(index)}px)` }
}

/**
 * Group colors are populated in `GraphEditor`, and for each group in suggestion database a CSS variable is created.
 */
function componentColor(component: Component): string {
  return groupColorStyle(tryGetIndex(suggestionDbStore.groups, component.group))
}

// === Highlight ===

const selected = ref<number | null>(null)
const highlightPosition = ref(0)
const selectedPosition = computed(() =>
  selected.value != null ? componentPos(selected.value) : null,
)
const highlightHeight = computed(() => (selected.value != null ? ITEM_SIZE : 0))
const animatedHighlightPosition = useApproach(highlightPosition)
const animatedHighlightHeight = useApproach(highlightHeight)

const selectedSuggestionId = computed(() => {
  if (selected.value === null) return null
  return components.value[selected.value]?.suggestionId ?? null
})

const selectedSuggestion = computed(() => {
  const id = selectedSuggestionId.value
  if (id == null) return null
  return suggestionDbStore.entries.get(id) ?? null
})

watch(selectedPosition, (newPos) => {
  if (newPos == null) return
  highlightPosition.value = newPos
  if (animatedHighlightHeight.value <= 1.0) {
    animatedHighlightPosition.skip()
  }
})

const highlightClipPath = computed(() => {
  let height = animatedHighlightHeight.value
  let position = animatedHighlightPosition.value
  let top = position + ITEM_SIZE - height
  let bottom = listContentHeight.value - position - ITEM_SIZE
  return `inset(${top}px 0px ${bottom}px 0px round 16px)`
})

/**
 * Select the last element after updating component list.
 *
 * As the list changes the scroller's content, we need to wait a frame so the scroller
 * recalculates its height and setting scrollTop will work properly.
 */
function selectLastAfterRefresh() {
  selected.value = 0
  nextTick(() => {
    scrollToSelected()
    animatedScrollPosition.skip()
    animatedHighlightPosition.skip()
  })
}

// === Scrolling ===

const scroller = ref<HTMLElement>()
const scrollerSize = useResizeObserver(scroller)
const scrollPosition = ref(0)
const animatedScrollPosition = useApproach(scrollPosition)

const listContentHeight = computed(() =>
  // We add a top padding of TOP_BAR_HEIGHT / 2 - otherwise the topmost entry would be covered
  // by top bar.
  Math.max(components.value.length * ITEM_SIZE + TOP_BAR_HEIGHT / 2, scrollerSize.value.y),
)
const listContentHeightPx = computed(() => `${listContentHeight.value}px`)

function scrollToSelected() {
  if (selectedPosition.value == null) return
  scrollPosition.value = Math.max(selectedPosition.value - scrollerSize.value.y + ITEM_SIZE, 0)
}

function updateScroll() {
  if (scroller.value && Math.abs(scroller.value.scrollTop - animatedScrollPosition.value) > 1.0) {
    scrollPosition.value = scroller.value.scrollTop
    animatedScrollPosition.skip()
  }
}

// === Documentation Panel ===

const docsVisible = ref(true)

const displayedDocs: Ref<Opt<SuggestionId>> = ref(null)
const docEntry = computed({
  get() {
    return displayedDocs.value
  },
  set(value) {
    displayedDocs.value = value
  },
})

watch(selectedSuggestionId, (id) => {
  docEntry.value = id
})

// === Accepting Entry ===

function applySuggestion(component: Opt<Component> = null): SuggestionEntry | null {
  const providedSuggestion =
    component != null ? suggestionDbStore.entries.get(component.suggestionId) : null
  const suggestion = providedSuggestion ?? selectedSuggestion.value
  if (suggestion == null) return null
  input.applySuggestion(suggestion)
  return suggestion
}

function acceptSuggestion(index: Opt<Component> = null) {
  const applied = applySuggestion(index)
  const shouldFinish = applied != null && applied.kind !== SuggestionKind.Module
  if (shouldFinish) acceptInput()
}

function acceptInput() {
  emit('accepted', input.code.value)
}

// === Key Events Handler ===

const handler = componentBrowserBindings.handler({
  applySuggestion() {
    applySuggestion()
  },
  acceptSuggestion() {
    applySuggestion()
    acceptInput()
  },
  acceptInput() {
    acceptInput()
  },
  moveUp() {
    if (selected.value != null && selected.value < components.value.length - 1) {
      selected.value += 1
    }
    scrollToSelected()
  },
  moveDown() {
    if (selected.value == null) {
      selected.value = components.value.length - 1
    } else if (selected.value > 0) {
      selected.value -= 1
    }
    scrollToSelected()
  },
  cancelEditing() {
    emit('canceled')
  },
})
</script>

<template>
  <div
    ref="cbRoot"
    class="ComponentBrowser"
    :style="{ transform, '--list-height': listContentHeightPx }"
    tabindex="-1"
    @focusout="handleDefocus"
    @keydown="handler"
    @pointerdown.stop
  >
    <div class="panels">
      <div class="panel components">
        <div class="top-bar">
          <div class="top-bar-inner">
            <ToggleIcon v-model="filterFlags.showLocal" icon="local_scope2" />
            <ToggleIcon icon="command_key3" />
            <ToggleIcon v-model="filterFlags.showUnstable" icon="unstable2" />
            <ToggleIcon icon="marketplace" />
            <ToggleIcon v-model="docsVisible" icon="right_side_panel" class="first-on-right" />
          </div>
        </div>
        <div class="components-content">
          <div
            ref="scroller"
            class="list"
            :scrollTop.prop="animatedScrollPosition.value"
            @wheel.stop.passive
            @scroll="updateScroll"
          >
            <div class="list-variant" style="">
              <div
                v-for="item in visibleComponents"
                :key="item.component.suggestionId"
                class="component"
                :style="componentStyle(item.index)"
                @mousemove="selected = item.index"
                @click="acceptSuggestion(item.component)"
              >
                <SvgIcon
                  :name="item.component.icon"
                  :style="{ color: componentColor(item.component) }"
                />
                <span>
                  <span
                    v-if="!item.component.matchedRanges || item.component.matchedAlias"
                    v-text="item.component.label"
                  ></span>
                  <span
                    v-for="range in allRanges(
                      item.component.matchedRanges,
                      item.component.label.length,
                    )"
                    v-else
                    :key="`${range.start},${range.end}`"
                    class="component-label-segment"
                    :class="{ match: range.isMatch }"
                    v-text="item.component.label.slice(range.start, range.end)"
                  ></span>
                </span>
              </div>
            </div>
            <div class="list-variant selected" :style="{ clipPath: highlightClipPath }">
              <div
                v-for="item in visibleComponents"
                :key="item.component.suggestionId"
                class="component"
                :style="{
                  backgroundColor: componentColor(item.component),
                  ...componentStyle(item.index),
                }"
                @click="acceptSuggestion(item.component)"
              >
                <SvgIcon :name="item.component.icon" />
                <span>
                  <span
                    v-if="!item.component.matchedRanges || item.component.matchedAlias"
                    v-text="item.component.label"
                  ></span>
                  <span
                    v-for="range in allRanges(
                      item.component.matchedRanges,
                      item.component.label.length,
                    )"
                    v-else
                    :key="`${range.start},${range.end}`"
                    class="component-label-segment"
                    :class="{ match: range.isMatch }"
                    v-text="item.component.label.slice(range.start, range.end)"
                  ></span>
                </span>
              </div>
            </div>
          </div>
        </div>
      </div>
      <div class="panel docs" :class="{ hidden: !docsVisible }">
        <DocumentationPanel v-model:selectedEntry="docEntry" />
      </div>
    </div>
    <div class="CBInput">
      <input
        ref="inputField"
        v-model="input.code.value"
        name="cb-input"
        autocomplete="off"
        @keyup="readInputFieldSelection"
      />
    </div>
  </div>
</template>

<style scoped>
.ComponentBrowser {
  --list-height: 0px;
  width: fit-content;
  color: rgba(0, 0, 0, 0.6);
  font-size: 11.5px;
  display: flex;
  flex-direction: column;
  gap: 4px;
}

.panels {
  display: flex;
  flex-direction: row;
  gap: 4px;
}

.panel {
  height: 380px;
  border: none;
  border-radius: 20px;
  background-color: #eaeaea;
}

.components {
  width: 190px;
  position: relative;
}

.components-content {
  position: absolute;
  top: 0px;
  padding: 4px;
  width: 100%;
  height: 100%;
}

.docs {
  width: 406px;
  clip-path: inset(0 0 0 0 round 20px);
  transition: clip-path 0.2s;
}
.docs.hidden {
  clip-path: inset(0 100% 0 0 round 20px);
}

.list {
  top: 20px;
  width: 100%;
  height: calc(100% - 20px);
  overflow-x: hidden;
  overflow-y: auto;
  position: relative;
}

.list-variant {
  top: 0px;
  width: 100%;
  height: var(--list-height);
  position: absolute;
}

.component {
  width: 100%;
  height: 32px;
  flex-direction: row;
  align-items: center;
  gap: 8px;
  padding: 9px;
  display: flex;
  position: absolute;
  line-height: 1;
}
.selected {
  color: white;
  & svg {
    color: white;
  }
}

.component-label-segment.match {
  font-weight: bold;
}

.top-bar {
  width: 100%;
  height: 40px;
  padding: 4px;
  background-color: #eaeaea;
  border-radius: 20px;
  position: absolute;
  top: 0px;
  z-index: 1;
}

.top-bar-inner {
  width: 100%;
  height: 100%;
  border-radius: 16px;
  border: 0.5px solid rgba(0, 0, 0, 0.12);
  display: flex;
  flex-direction: row;
  gap: 12px;
  padding: 7px;

  & svg {
    color: rgba(0, 0, 0, 0.18);
    transition: color 0.2s;
  }
  & .first-on-right {
    margin-left: auto;
  }
  & > svg.toggledOn {
    color: rgba(0, 0, 0, 0.6);
  }

  & > svg:not(.toggledOn):hover {
    color: rgba(0, 0, 0, 0.3);
  }
}

.CBInput {
  border-radius: 20px;
  background-color: #eaeaea;
  height: 40px;
  padding: 12px;
  display: flex;
  flex-direction: row;

  & input {
    border: none;
    outline: none;
    min-width: 0;
    flex-grow: 1;
    background: none;
    font: inherit;
  }
}
</style><|MERGE_RESOLUTION|>--- conflicted
+++ resolved
@@ -45,13 +45,7 @@
 function getInitialContent(): string {
   if (props.sourceNode == null) return props.initialContent
   const sourceNode = props.sourceNode
-<<<<<<< HEAD
-  const sourceNodeName = graphStore.tryGetNodeBinding(sourceNode) ?? ''
-=======
-  console.log(sourceNode)
   const sourceNodeName = graphStore.db.getNodeMainOutputPortIdentifier(sourceNode)
-  console.log(sourceNodeName)
->>>>>>> a9099ddc
   const sourceNodeNameWithDot = sourceNodeName ? sourceNodeName + '.' : ''
   return sourceNodeNameWithDot + props.initialContent
 }
@@ -59,11 +53,7 @@
 function getInitialCaret(): ContentRange {
   if (props.sourceNode == null) return props.initialCaretPosition
   const sourceNode = props.sourceNode
-<<<<<<< HEAD
-  const sourceNodeName = graphStore.tryGetNodeBinding(sourceNode) ?? ''
-=======
   const sourceNodeName = graphStore.db.getNodeMainOutputPortIdentifier(sourceNode)
->>>>>>> a9099ddc
   const sourceNodeNameWithDot = sourceNodeName ? sourceNodeName + '.' : ''
   return [
     props.initialCaretPosition[0] + sourceNodeNameWithDot.length,
