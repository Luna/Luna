--- conflicted
+++ resolved
@@ -1,21 +1,12 @@
 <script setup lang="ts">
-<<<<<<< HEAD
-import { ForcePort, type PortId } from '@/providers/portInfo'
-=======
 import NodeWidget from '@/components/GraphEditor/NodeWidget.vue'
 import { useTransitioning } from '@/composables/animation'
-import { ForcePort } from '@/providers/portInfo'
->>>>>>> b5c995a7
+import { ForcePort, type PortId } from '@/providers/portInfo'
 import { provideWidgetTree } from '@/providers/widgetTree'
 import { useGraphStore } from '@/stores/graph'
 import { Ast } from '@/util/ast'
-<<<<<<< HEAD
 import { isUuid } from 'shared/yjsModel'
-import { computed, toRef, watchEffect } from 'vue'
-import NodeWidget from './NodeWidget.vue'
-=======
 import { computed, toRef } from 'vue'
->>>>>>> b5c995a7
 
 const props = defineProps<{ ast: Ast.Ast }>()
 const graph = useGraphStore()
