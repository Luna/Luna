--- conflicted
+++ resolved
@@ -1,12 +1,8 @@
 <script setup lang="ts">
 import NodeWidget from '@/components/GraphEditor/NodeWidget.vue'
 import { useTransitioning } from '@/composables/animation'
-<<<<<<< HEAD
-import { ForcePort } from '@/providers/portInfo'
+import { ForcePort, type PortId } from '@/providers/portInfo'
 import { AnyWidget } from '@/providers/widgetRegistry'
-=======
-import { ForcePort, type PortId } from '@/providers/portInfo'
->>>>>>> 74436830
 import { provideWidgetTree } from '@/providers/widgetTree'
 import { useGraphStore } from '@/stores/graph'
 import { Ast } from '@/util/ast'
@@ -16,16 +12,10 @@
 const props = defineProps<{ ast: Ast.Ast }>()
 const graph = useGraphStore()
 const rootPort = computed(() => {
-<<<<<<< HEAD
-  const input = new AnyWidget(props.ast)
-  return props.ast instanceof Ast.Ident && !graph.db.isKnownFunctionCall(props.ast.astId)
+  const input = AnyWidget.Ast(props.ast)
+  return props.ast instanceof Ast.Ident && !graph.db.isKnownFunctionCall(props.ast.exprId)
     ? new ForcePort(input)
     : input
-=======
-  return props.ast instanceof Ast.Ident && !graph.db.isKnownFunctionCall(props.ast.exprId)
-    ? new ForcePort(props.ast)
-    : props.ast
->>>>>>> 74436830
 })
 
 const observedLayoutTransitions = new Set([
