--- conflicted
+++ resolved
@@ -21,7 +21,6 @@
 
 const sourceNode = computed(() => {
   const setSource = props.edge.source
-<<<<<<< HEAD
   if (setSource != null) {
     return graph.db.getPatternExpressionNodeId(setSource)
   } else {
@@ -31,13 +30,6 @@
       const rawTargetNode = graph.db.getExpressionNodeId(props.edge.target)
       if (selection.hoveredNode != rawTargetNode) return selection.hoveredNode
     }
-=======
-  // When the source is not set (i.e. edge is dragged), use the currently hovered over expression
-  // as the source, as long as it is not from the same node as the target.
-  if (setSource == null && selection?.hoveredNode != null) {
-    const rawTargetNode = props.edge.target && graph.db.getExpressionNodeId(props.edge.target)
-    if (selection.hoveredNode != rawTargetNode) return selection.hoveredNode
->>>>>>> ed9e71c4
   }
   return undefined
 })
