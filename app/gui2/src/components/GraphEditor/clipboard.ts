--- conflicted
+++ resolved
@@ -1,11 +1,5 @@
 import type { NodeCreation } from '@/composables/nodeCreation'
-<<<<<<< HEAD
-import type { GraphSelection } from '@/providers/graphSelection'
-import type { GraphStore, Node } from '@/stores/graph'
-=======
-import type { Node, NodeId } from '@/stores/graph'
->>>>>>> 3b59b406
-import { useGraphStore } from '@/stores/graph'
+import type { GraphStore, Node, NodeId } from '@/stores/graph'
 import { Ast } from '@/util/ast'
 import { Pattern } from '@/util/ast/match'
 import type { ToValue } from '@/util/reactivity'
@@ -124,12 +118,8 @@
 }
 
 export function useGraphEditorClipboard(
-<<<<<<< HEAD
   graphStore: GraphStore,
-  nodeSelection: GraphSelection,
-=======
   selected: ToValue<Set<NodeId>>,
->>>>>>> 3b59b406
   createNodes: NodeCreation['createNodes'],
 ) {
   /** Copy the content of the selected node to the clipboard. */
