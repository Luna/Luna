<script setup lang="ts">
import GraphNode from '@/components/GraphEditor/GraphNode.vue'
<<<<<<< HEAD
import UploadingFile from '@/components/GraphEditor/UploadingFile.vue'
=======
import { useDragging } from '@/components/GraphEditor/dragging'
>>>>>>> 6cf75dae
import { injectGraphNavigator } from '@/providers/graphNavigator'
import { injectGraphSelection } from '@/providers/graphSelection'
import type { UploadingFile as File, FileName } from '@/stores/awareness'
import { useGraphStore } from '@/stores/graph'
<<<<<<< HEAD
import { useProjectStore } from '@/stores/project'
import type { Vec2 } from '@/util/vec2'
import { stackItemsEqual } from 'shared/languageServerTypes'
=======
import { Vec2 } from '@/util/vec2'
>>>>>>> 6cf75dae
import type { ContentRange, ExprId } from 'shared/yjsModel'
import { computed, toRaw } from 'vue'

const projectStore = useProjectStore()
const graphStore = useGraphStore()
const dragging = useDragging()
const selection = injectGraphSelection(true)
const navigator = injectGraphNavigator(true)

function updateNodeContent(id: ExprId, updates: [ContentRange, string][]) {
  graphStore.transact(() => {
    for (const [range, content] of updates) {
      graphStore.replaceNodeSubexpression(id, range, content)
    }
  })
}

function nodeIsDragged(movedId: ExprId, offset: Vec2) {
  const scaledOffset = offset.scale(1 / (navigator?.scale ?? 1))
  dragging.startOrUpdate(movedId, scaledOffset)
}

function hoverNode(id: ExprId | undefined) {
  if (selection != null) selection.hoveredNode = id
}

const uploadingFiles = computed<[FileName, File][]>(() => {
  const currentStackItem = projectStore.executionContext.getStackTop()
  return [...projectStore.awareness.allUploads()].filter(([_name, file]) =>
    stackItemsEqual(file.stackItem, toRaw(currentStackItem)),
  )
})
</script>

<template>
  <GraphNode
    v-for="[id, node] in graphStore.nodes"
    v-show="id != graphStore.editedNodeInfo?.id"
    :key="id"
    :node="node"
    :edited="false"
    @update:edited="graphStore.setEditedNode(id, $event)"
    @updateRect="graphStore.updateNodeRect(id, $event)"
    @delete="graphStore.deleteNode(id)"
    @updateExprRect="graphStore.updateExprRect"
    @pointerenter="hoverNode(id)"
    @pointerleave="hoverNode(undefined)"
    @updateContent="updateNodeContent(id, $event)"
    @setVisualizationId="graphStore.setNodeVisualizationId(id, $event)"
    @setVisualizationVisible="graphStore.setNodeVisualizationVisible(id, $event)"
    @dragging="nodeIsDragged(id, $event)"
    @draggingCommited="dragging.finishDrag()"
    @outputPortAction="graphStore.createEdgeFromOutput(id)"
  />
  <UploadingFile
    v-for="(nameAndFile, index) in uploadingFiles"
    :key="index"
    :name="nameAndFile[0]"
    :file="nameAndFile[1]"
  />
</template><|MERGE_RESOLUTION|>--- conflicted
+++ resolved
@@ -1,21 +1,14 @@
 <script setup lang="ts">
 import GraphNode from '@/components/GraphEditor/GraphNode.vue'
-<<<<<<< HEAD
 import UploadingFile from '@/components/GraphEditor/UploadingFile.vue'
-=======
 import { useDragging } from '@/components/GraphEditor/dragging'
->>>>>>> 6cf75dae
 import { injectGraphNavigator } from '@/providers/graphNavigator'
 import { injectGraphSelection } from '@/providers/graphSelection'
 import type { UploadingFile as File, FileName } from '@/stores/awareness'
 import { useGraphStore } from '@/stores/graph'
-<<<<<<< HEAD
 import { useProjectStore } from '@/stores/project'
 import type { Vec2 } from '@/util/vec2'
 import { stackItemsEqual } from 'shared/languageServerTypes'
-=======
-import { Vec2 } from '@/util/vec2'
->>>>>>> 6cf75dae
 import type { ContentRange, ExprId } from 'shared/yjsModel'
 import { computed, toRaw } from 'vue'
 
