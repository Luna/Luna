--- conflicted
+++ resolved
@@ -7,13 +7,10 @@
 import { injectGraphSelection } from '@/providers/graphSelection'
 import { useGraphStore, type Node } from '@/stores/graph'
 import { useProjectStore } from '@/stores/project'
-import { useSuggestionDbStore } from '@/stores/suggestionDatabase'
 import { useApproach } from '@/util/animation'
-import { colorFromString } from '@/util/colors'
 import { usePointer, useResizeObserver } from '@/util/events'
 import { methodNameToIcon, typeNameToIcon } from '@/util/getIconName'
 import type { Opt } from '@/util/opt'
-import { qnJoin, tryQualifiedName } from '@/util/qualifiedName'
 import { Rect } from '@/util/rect'
 import { Vec2 } from '@/util/vec2'
 import type { ContentRange, ExprId, VisualizationIdentifier } from 'shared/yjsModel'
@@ -303,15 +300,15 @@
 )
 
 const editableKeydownHandler = nodeEditBindings.handler({
-  // selectAll() {
-  //   const element = editableRootNode.value
-  //   const selection = window.getSelection()
-  //   if (element == null || selection == null) return
-  //   const range = document.createRange()
-  //   range.selectNodeContents(element)
-  //   selection.removeAllRanges()
-  //   selection.addRange(range)
-  // },
+  selectAll() {
+    const element = editableRootNode.value
+    const selection = window.getSelection()
+    if (element == null || selection == null) return
+    const range = document.createRange()
+    range.selectNodeContents(element)
+    selection.removeAllRanges()
+    selection.addRange(range)
+  },
   cancel(e) {
     if (e.target instanceof HTMLElement) {
       e.target.blur()
@@ -451,10 +448,7 @@
       <SvgIcon class="icon grab-handle" :name="icon"></SvgIcon
       ><span
         ref="editableRootNode"
-<<<<<<< HEAD
         class="editable"
-=======
->>>>>>> 579d83a4
         spellcheck="false"
         contenteditable="true"
         @beforeinput="editContent"
