<script setup lang="ts">
import { nodeEditBindings } from '@/bindings'
import CircularMenu from '@/components/CircularMenu.vue'
import GraphNodeComment from '@/components/GraphEditor/GraphNodeComment.vue'
import GraphNodeError from '@/components/GraphEditor/GraphNodeMessage.vue'
import GraphVisualization from '@/components/GraphEditor/GraphVisualization.vue'
import NodeWidgetTree from '@/components/GraphEditor/NodeWidgetTree.vue'
import SvgIcon from '@/components/SvgIcon.vue'
import { useApproach } from '@/composables/animation'
import { useDoubleClick } from '@/composables/doubleClick'
import { usePointer, useResizeObserver } from '@/composables/events'
import { injectGraphNavigator } from '@/providers/graphNavigator'
import { injectGraphSelection } from '@/providers/graphSelection'
import { useGraphStore, type Node } from '@/stores/graph'
import { asNodeId } from '@/stores/graph/graphDatabase'
import { useProjectStore } from '@/stores/project'
import { Ast } from '@/util/ast'
import type { AstId } from '@/util/ast/abstract'
import { prefixes } from '@/util/ast/node'
import type { Opt } from '@/util/data/opt'
import { Rect } from '@/util/data/rect'
import { Vec2 } from '@/util/data/vec2'
import { displayedIconOf } from '@/util/getIconName'
import { setIfUndefined } from 'lib0/map'
import type { VisualizationIdentifier } from 'shared/yjsModel'
import { computed, onUnmounted, ref, watch, watchEffect } from 'vue'

const MAXIMUM_CLICK_LENGTH_MS = 300
const MAXIMUM_CLICK_DISTANCE_SQ = 50

const props = defineProps<{
  node: Node
  edited: boolean
}>()

const emit = defineEmits<{
  dragging: [offset: Vec2]
  draggingCommited: []
  delete: []
  replaceSelection: []
  outputPortClick: [portId: AstId]
  outputPortDoubleClick: [portId: AstId]
  doubleClick: []
  'update:edited': [cursorPosition: number]
  'update:rect': [rect: Rect]
  'update:visualizationId': [id: Opt<VisualizationIdentifier>]
  'update:visualizationRect': [rect: Rect | undefined]
  'update:visualizationVisible': [visible: boolean]
  'update:visualizationFullscreen': [fullscreen: boolean]
  'update:visualizationWidth': [width: number]
}>()

const nodeSelection = injectGraphSelection(true)
const projectStore = useProjectStore()
const graph = useGraphStore()
const navigator = injectGraphNavigator(true)

const outputPortsSet = computed(() => {
  const bindings = graph.db.nodeOutputPorts.lookup(nodeId.value)
  if (bindings.size === 0) return new Set([nodeId.value])
  return bindings
})

<<<<<<< HEAD
const widthOverridePx = ref<number>()
const nodeId = computed(() => asNodeId(props.node.rootExpr.id))
const potentialSelfArgumentId = computed(() => props.node.primarySubject)
const connectedSelfArgumentId = computed(() =>
  potentialSelfArgumentId.value && graph.isConnectedTarget(potentialSelfArgumentId.value)
    ? potentialSelfArgumentId.value
    : undefined,
=======
const nodeId = computed(() => asNodeId(props.node.rootSpan.id))
const externalId = computed(() => props.node.rootSpan.externalId)
const potentialSelfArgumentId = computed(() => props.node.primarySubject)
const connectedSelfArgumentId = computed(() =>
  props.node.primarySubject && graph.isConnectedTarget(props.node.primarySubject) ?
    props.node.primarySubject
  : undefined,
>>>>>>> 7c68bf17
)

onUnmounted(() => graph.unregisterNodeRect(nodeId.value))

const rootNode = ref<HTMLElement>()
const contentNode = ref<HTMLElement>()
const nodeSize = useResizeObserver(rootNode)

const error = computed(() => {
  const externalId = graph.db.idToExternal(nodeId.value)
  if (!externalId) return
  const info = projectStore.computedValueRegistry.db.get(externalId)
  switch (info?.payload.type) {
    case 'Panic': {
      return info.payload.message
    }
    case 'DataflowError': {
      return projectStore.dataflowErrors.lookup(externalId)?.value?.message.split(' (at')[0]
    }
    default:
      return undefined
  }
})

const warning = computed(() => {
  const externalId = graph.db.idToExternal(nodeId.value)
  if (!externalId) return
  const info = projectStore.computedValueRegistry.db.get(externalId)
  const warning = info?.payload.type === 'Value' ? info.payload.warnings?.value : undefined
  if (!warning) return
  return 'Warning: ' + warning!
})

const isSelected = computed(() => nodeSelection?.isSelected(nodeId.value) ?? false)
const isOnlyOneSelected = computed(
  () => isSelected.value && nodeSelection?.selected.size === 1 && !nodeSelection.isChanging,
)

const menuVisible = isOnlyOneSelected
const menuFull = ref(false)

watch(menuVisible, (visible) => {
  if (!visible) menuFull.value = false
})

function openFullMenu() {
  menuFull.value = true
  nodeSelection?.setSelection(new Set([nodeId.value]))
}

const isDocsVisible = ref(false)
const visualizationWidth = computed(() => props.node.vis?.width ?? null)
const isVisualizationVisible = computed(() => props.node.vis?.visible ?? false)
const isVisualizationFullscreen = computed(() => props.node.vis?.fullscreen ?? false)

watchEffect(() => {
  const size = nodeSize.value
  if (!size.isZero()) {
    emit('update:rect', new Rect(props.node.position, nodeSize.value))
  }
})

const bgStyleVariables = computed(() => {
  const { x: width, y: height } = nodeSize.value
  return {
    '--node-width': `${width}px`,
    '--node-height': `${height}px`,
  }
})

const transform = computed(() => {
  const { x, y } = props.node.position
  return `translate(${x}px, ${y}px)`
})

const startEpochMs = ref(0)
let startEvent: PointerEvent | null = null
let startPos = Vec2.Zero

// TODO[ao]: Now, the dragPointer.events are preventing `click` events on widgets if they don't
// stop pointerup and pointerdown. Now we ensure that any widget handling click does that, but
// instead `usePointer` should be smarter.
const dragPointer = usePointer((pos, event, type) => {
  if (type !== 'start') {
    const fullOffset = pos.absolute.sub(startPos)
    emit('dragging', fullOffset)
  }
  switch (type) {
    case 'start': {
      startEpochMs.value = Number(new Date())
      startEvent = event
      startPos = pos.absolute
      event.stopImmediatePropagation()
      break
    }
    case 'stop': {
      if (
        Number(new Date()) - startEpochMs.value <= MAXIMUM_CLICK_LENGTH_MS &&
        startEvent != null &&
        pos.absolute.distanceSquared(startPos) <= MAXIMUM_CLICK_DISTANCE_SQ
      ) {
        nodeSelection?.handleSelectionOf(event, new Set([nodeId.value]))
        handleNodeClick(event)
      }
      startEvent = null
      startEpochMs.value = 0
      emit('draggingCommited')
    }
  }
})

const isRecordingOverridden = computed({
  get() {
    return props.node.prefixes.enableRecording != null
  },
  set(shouldOverride) {
<<<<<<< HEAD
    const edit = props.node.rootExpr.module.edit()
    const replacement =
      shouldOverride && !projectStore.isRecordingEnabled
        ? [Ast.TextLiteral.new(projectStore.executionMode, edit)]
        : undefined
    prefixes.modify(edit.getVersion(props.node.rootExpr), { enableRecording: replacement })
=======
    const module = projectStore.module
    if (!module) return
    const edit = props.node.rootSpan.module.edit()
    const replacementText =
      shouldOverride ? [Ast.TextLiteral.new(projectStore.executionMode, edit)] : undefined
    const replacements =
      projectStore.isOutputContextEnabled ?
        {
          enableOutputContext: undefined,
          disableOutputContext: replacementText,
        }
      : {
          enableOutputContext: replacementText,
          disableOutputContext: undefined,
        }
    prefixes.modify(edit.getVersion(props.node.rootSpan), replacements)
>>>>>>> 7c68bf17
    graph.commitEdit(edit)
  },
})

const expressionInfo = computed(() => graph.db.getExpressionInfo(props.node.innerExpr.externalId))
const outputPortLabel = computed(() => expressionInfo.value?.typename ?? 'Unknown')
const executionState = computed(() => expressionInfo.value?.payload.type ?? 'Unknown')
const suggestionEntry = computed(() => graph.db.nodeMainSuggestion.lookup(nodeId.value))
const color = computed(() => graph.db.getNodeColorStyle(nodeId.value))
const icon = computed(() => {
  return displayedIconOf(
    suggestionEntry.value,
    expressionInfo.value?.methodCall?.methodPointer,
    outputPortLabel.value,
  )
})

const nodeEditHandler = nodeEditBindings.handler({
  cancel(e) {
    if (e.target instanceof HTMLElement) {
      e.target.blur()
    }
  },
  edit(e) {
    const pos = 'clientX' in e ? new Vec2(e.clientX, e.clientY) : undefined
    startEditingNode(pos)
  },
})

function startEditingNode(position: Vec2 | undefined) {
  let sourceOffset = props.node.rootExpr.code().length
  if (position != null) {
    let domNode, domOffset
    if ((document as any).caretPositionFromPoint) {
      const caret = document.caretPositionFromPoint(position.x, position.y)
      domNode = caret?.offsetNode
      domOffset = caret?.offset
    } else if (document.caretRangeFromPoint) {
      const caret = document.caretRangeFromPoint(position.x, position.y)
      domNode = caret?.startContainer
      domOffset = caret?.startOffset
    } else {
      console.error(
        'Neither `caretPositionFromPoint` nor `caretRangeFromPoint` are supported by this browser',
      )
    }
    if (domNode != null && domOffset != null) {
      sourceOffset = getRelatedSpanOffset(domNode, domOffset)
    }
  }
  emit('update:edited', sourceOffset)
}

function getRelatedSpanOffset(domNode: globalThis.Node, domOffset: number): number {
  if (domNode instanceof HTMLElement && domOffset == 1) {
    const offsetData = domNode.dataset.spanStart
    const offset = (offsetData != null && parseInt(offsetData)) || 0
    const length = domNode.textContent?.length ?? 0
    return offset + length
  } else if (domNode instanceof Text) {
    const siblingEl = domNode.previousElementSibling
    if (siblingEl instanceof HTMLElement) {
      const offsetData = siblingEl.dataset.spanStart
      if (offsetData != null)
        return parseInt(offsetData) + domOffset + (siblingEl.textContent?.length ?? 0)
    }
    const offsetData = domNode.parentElement?.dataset.spanStart
    if (offsetData != null) return parseInt(offsetData) + domOffset
  }
  return domOffset
}

const handlePortClick = useDoubleClick(
  (portId: AstId) => emit('outputPortClick', portId),
  (portId: AstId) => emit('outputPortDoubleClick', portId),
).handleClick

const handleNodeClick = useDoubleClick(
  (e: MouseEvent) => nodeEditHandler(e),
  () => emit('doubleClick'),
).handleClick

interface PortData {
  clipRange: [number, number]
  label: string
  portId: AstId
}

const outputPorts = computed((): PortData[] => {
  const ports = outputPortsSet.value
  const numPorts = ports.size
  return Array.from(ports, (portId, index): PortData => {
    const labelIdent = numPorts > 1 ? graph.db.getOutputPortIdentifier(portId) + ': ' : ''
    const labelType =
      graph.db.getExpressionInfo(numPorts > 1 ? portId : nodeId.value)?.typename ?? 'Unknown'
    return {
      clipRange: [index / numPorts, (index + 1) / numPorts],
      label: labelIdent + labelType,
      portId,
    }
  })
})

const outputHovered = ref<AstId>()
const hoverAnimations = new Map<AstId, ReturnType<typeof useApproach>>()
watchEffect(() => {
  const ports = outputPortsSet.value
  for (const key of hoverAnimations.keys()) if (!ports.has(key)) hoverAnimations.delete(key)
  for (const port of outputPortsSet.value) {
    setIfUndefined(hoverAnimations, port, () =>
      useApproach(
        () => (outputHovered.value === port || graph.unconnectedEdge?.target === port ? 1 : 0),
        50,
        0.01,
      ),
    )
  }
})

const nodeHovered = ref(false)

function portGroupStyle(port: PortData) {
  const [start, end] = port.clipRange
  return {
    '--hover-animation': hoverAnimations.get(port.portId)?.value ?? 0,
    '--port-clip-start': start,
    '--port-clip-end': end,
  }
}

const editingComment = ref(false)

const documentation = computed<string | undefined>({
  get: () => props.node.documentation ?? (editingComment.value ? '' : undefined),
  set: (text) => {
    graph.edit((edit) => {
      const outerExpr = edit.get(props.node.outerExprId)
      if (text) {
        if (outerExpr instanceof Ast.MutableDocumented) {
          outerExpr.setDocumentationText(text)
        } else {
          outerExpr.update((outerExpr) => Ast.Documented.new(text, outerExpr))
        }
      } else if (outerExpr instanceof Ast.MutableDocumented && outerExpr.expression) {
        outerExpr.replace(outerExpr.expression.take())
      }
    })
  },
})
</script>

<template>
  <div
    ref="rootNode"
    class="GraphNode"
    :style="{
      transform,
      minWidth: isVisualizationVisible ? `${visualizationWidth}px` : undefined,
      '--node-group-color': color,
    }"
    :class="{
      edited: props.edited,
      dragging: dragPointer.dragging,
      selected: nodeSelection?.isSelected(nodeId),
      visualizationVisible: isVisualizationVisible,
      ['executionState-' + executionState]: true,
    }"
    :data-node-id="nodeId"
    @pointerenter="nodeHovered = true"
    @pointerleave="nodeHovered = false"
  >
    <div class="selection" v-on="dragPointer.events"></div>
    <div class="binding" @pointerdown.stop>
      {{ node.pattern?.code() ?? '' }}
    </div>
    <button
      v-if="!menuVisible && isRecordingOverridden"
      class="overrideRecordButton"
      @click="isRecordingOverridden = false"
    >
      <SvgIcon name="record" />
    </button>
    <CircularMenu
      v-if="menuVisible"
      v-model:isRecordingOverridden="isRecordingOverridden"
      v-model:isDocsVisible="isDocsVisible"
      :isRecordingEnabledGlobally="projectStore.isRecordingEnabled"
      :isVisualizationVisible="isVisualizationVisible"
      :isFullMenuVisible="menuVisible && menuFull"
      @update:isVisualizationVisible="emit('update:visualizationVisible', $event)"
      @startEditing="startEditingNode"
      @startEditingComment="editingComment = true"
      @openFullMenu="openFullMenu"
      @delete="emit('delete')"
    />
    <GraphVisualization
      v-if="isVisualizationVisible"
      :nodeSize="nodeSize"
      :scale="navigator?.scale ?? 1"
      :nodePosition="props.node.position"
      :isCircularMenuVisible="menuVisible"
      :currentType="props.node.vis?.identifier"
      :isFullscreen="isVisualizationFullscreen"
      :dataSource="{ type: 'node', nodeId: props.node.rootExpr.externalId }"
      :typename="expressionInfo?.typename"
      :width="visualizationWidth"
      :isFocused="isOnlyOneSelected"
      @update:rect="emit('update:visualizationRect', $event)"
      @update:id="emit('update:visualizationId', $event)"
      @update:visible="emit('update:visualizationVisible', $event)"
      @update:fullscreen="emit('update:visualizationFullscreen', $event)"
      @update:width="emit('update:visualizationWidth', $event)"
    />
    <Suspense>
      <GraphNodeComment
        v-if="documentation != null"
        v-model="documentation"
        v-model:editing="editingComment"
        class="beforeNode"
      />
    </Suspense>
    <div
      ref="contentNode"
      class="content"
      v-on="dragPointer.events"
      @click.stop
      @pointerdown.stop
      @pointerup.stop
    >
      <NodeWidgetTree
        :ast="props.node.innerExpr"
        :nodeId="nodeId"
        :icon="icon"
        :connectedSelfArgumentId="connectedSelfArgumentId"
        :potentialSelfArgumentId="potentialSelfArgumentId"
        :extended="isOnlyOneSelected"
        @openFullMenu="openFullMenu"
      />
    </div>
    <div class="statuses">
      <SvgIcon v-if="warning" name="warning" />
    </div>
    <GraphNodeError v-if="error" class="afterNode" :message="error" type="error" />
    <GraphNodeError
      v-if="warning && (nodeHovered || isSelected)"
      class="afterNode warning"
      :class="{ messageWithMenu: menuVisible }"
      :message="warning"
      icon="warning"
      type="warning"
    />
    <svg class="bgPaths" :style="bgStyleVariables">
      <rect class="bgFill" />
      <template v-for="port of outputPorts" :key="port.portId">
        <g :style="portGroupStyle(port)">
          <g class="portClip">
            <rect
              class="outputPortHoverArea"
              @pointerenter="outputHovered = port.portId"
              @pointerleave="outputHovered = undefined"
              @pointerdown.stop.prevent="handlePortClick(port.portId)"
            />
            <rect class="outputPort" />
          </g>
          <text class="outputPortLabel">{{ port.label }}</text>
        </g>
      </template>
    </svg>
  </div>
</template>

<style scoped>
.bgPaths {
  width: 100%;
  height: 100%;
  position: absolute;
  overflow: visible;
  top: 0px;
  left: 0px;
  display: flex;

  --output-port-max-width: 6px;
  --output-port-overlap: 0.2px;
  --output-port-hover-width: 8px;
}

.outputPort,
.outputPortHoverArea {
  x: calc(0px - var(--output-port-width) / 2);
  y: calc(0px - var(--output-port-width) / 2);
  width: calc(var(--node-width) + var(--output-port-width));
  height: calc(var(--node-height) + var(--output-port-width));
  rx: calc(var(--node-border-radius) + var(--output-port-width) / 2);

  fill: none;
  stroke: var(--node-color-port);
  stroke-width: calc(var(--output-port-width) + var(--output-port-overlap));
  transition: stroke 0.2s ease;
  --horizontal-line: calc(var(--node-width) - var(--node-border-radius) * 2);
  --vertical-line: calc(var(--node-height) - var(--node-border-radius) * 2);
  --radius-arclength: calc(
    (var(--node-border-radius) + var(--output-port-width) * 0.5) * 2 * 3.141592653589793
  );

  stroke-dasharray: calc(var(--horizontal-line) + var(--radius-arclength) * 0.5) 10000%;
  stroke-dashoffset: calc(
    0px - var(--horizontal-line) - var(--vertical-line) - var(--radius-arclength) * 0.25
  );
  stroke-linecap: round;
}

.outputPort {
  --output-port-width: calc(
    var(--output-port-max-width) * var(--hover-animation) - var(--output-port-overlap)
  );
  pointer-events: none;
}

.outputPortHoverArea {
  --output-port-width: var(--output-port-hover-width);
  stroke: transparent;
  pointer-events: all;
}

.portClip {
  clip-path: inset(
    0 calc((1 - var(--port-clip-end)) * (100% + 1px) - 0.5px) 0
      calc(var(--port-clip-start) * (100% + 1px) + 0.5px)
  );
}

.outputPortLabel {
  user-select: none;
  pointer-events: none;
  z-index: 10;
  text-anchor: middle;
  opacity: calc(var(--hover-animation) * var(--hover-animation));
  fill: var(--node-color-primary);
  transform: translate(50%, calc(var(--node-height) + var(--output-port-max-width) + 16px));
}

.bgFill {
  width: var(--node-width);
  height: var(--node-height);
  rx: var(--node-border-radius);

  fill: var(--node-color-primary);
  transition: fill 0.2s ease;
}

.GraphNode {
  --node-height: 32px;
  --node-border-radius: 16px;

  --node-color-primary: color-mix(
    in oklab,
    var(--node-group-color) 100%,
    var(--node-group-color) 0%
  );
  --node-color-port: color-mix(in oklab, var(--node-color-primary) 85%, white 15%);
  --node-color-error: color-mix(in oklab, var(--node-group-color) 30%, rgb(255, 0, 0) 70%);

  &.executionState-Unknown,
  &.executionState-Pending {
    --node-color-primary: color-mix(in oklab, var(--node-group-color) 60%, #aaa 40%);
  }

  position: absolute;
  border-radius: var(--node-border-radius);
  transition: box-shadow 0.2s ease-in-out;
  box-sizing: border-box;
  ::selection {
    background-color: rgba(255, 255, 255, 20%);
  }
}

.GraphNode.edited {
  display: none;
}

.content {
  font-family: var(--font-code);
  position: relative;
  top: 0;
  left: 0;
  caret-shape: bar;
  height: var(--node-height);
  border-radius: var(--node-border-radius);
  display: flex;
  flex-direction: row;
  align-items: center;
  white-space: nowrap;
  padding: 4px;
  padding-right: 8px;
  z-index: 2;
  transition: outline 0.2s ease;
  outline: 0px solid transparent;
}

.GraphNode .selection {
  position: absolute;
  inset: calc(0px - var(--selected-node-border-width));
  --node-current-selection-width: 0px;

  &:before {
    content: '';
    opacity: 0;
    position: absolute;
    border-radius: var(--node-border-radius);
    display: block;
    inset: var(--selected-node-border-width);
    box-shadow: 0 0 0 var(--node-current-selection-width) var(--node-color-primary);

    transition:
      box-shadow 0.2s ease-in-out,
      opacity 0.2s ease-in-out;
  }
}

.GraphNode:is(:hover, .selected) .selection:before,
.GraphNode .selection:hover:before {
  --node-current-selection-width: var(--selected-node-border-width);
}

.GraphNode .selection:hover:before {
  opacity: 0.15;
}
.GraphNode.selected .selection:before {
  opacity: 0.2;
}

.GraphNode.selected .selection:hover:before {
  opacity: 0.3;
}

.binding {
  font-family: var(--font-code);
  user-select: none;
  margin-right: 10px;
  color: black;
  position: absolute;
  right: 100%;
  top: 50%;
  transform: translateY(-50%);
  opacity: 0;
  transition: opacity 0.2s ease-in-out;
  white-space: nowrap;
}

.GraphNode .selection:hover + .binding,
.GraphNode.selected .binding {
  opacity: 1;
}

.container {
  position: relative;
  display: flex;
  gap: 4px;
}

.CircularMenu {
  z-index: 25;
}

.CircularMenu.partial {
  z-index: 1;
}

.beforeNode {
  position: absolute;
  bottom: 100%;
  left: 60px;
  margin-bottom: 2px;
}

.afterNode {
  position: absolute;
  top: 100%;
  margin-top: 4px;
}

.messageWarning {
  margin-top: 8px;
}

.messageWithMenu {
  left: 40px;
}

.statuses {
  position: absolute;
  pointer-events: none;
  display: flex;
  align-items: center;
  gap: 4px;
  height: 100%;
  top: 0;
  right: 100%;
  margin-right: 8px;
  color: var(--color-warning);
  transition: opacity 0.2s ease-in-out;
}

.GraphNode:is(:hover, .selected) .statuses,
.GraphNode:has(.selection:hover) .statuses {
  opacity: 0;
}

.overrideRecordButton {
  position: absolute;
  cursor: pointer;
  display: flex;
  align-items: center;
  backdrop-filter: var(--blur-app-bg);
  background: var(--color-app-bg);
  border-radius: var(--radius-full);
  color: red;
  padding: 8px;
  height: 100%;
  right: 100%;
  margin-right: 4px;
}
</style><|MERGE_RESOLUTION|>--- conflicted
+++ resolved
@@ -61,23 +61,12 @@
   return bindings
 })
 
-<<<<<<< HEAD
-const widthOverridePx = ref<number>()
 const nodeId = computed(() => asNodeId(props.node.rootExpr.id))
 const potentialSelfArgumentId = computed(() => props.node.primarySubject)
 const connectedSelfArgumentId = computed(() =>
-  potentialSelfArgumentId.value && graph.isConnectedTarget(potentialSelfArgumentId.value)
-    ? potentialSelfArgumentId.value
-    : undefined,
-=======
-const nodeId = computed(() => asNodeId(props.node.rootSpan.id))
-const externalId = computed(() => props.node.rootSpan.externalId)
-const potentialSelfArgumentId = computed(() => props.node.primarySubject)
-const connectedSelfArgumentId = computed(() =>
-  props.node.primarySubject && graph.isConnectedTarget(props.node.primarySubject) ?
-    props.node.primarySubject
+  potentialSelfArgumentId.value && graph.isConnectedTarget(potentialSelfArgumentId.value) ?
+    potentialSelfArgumentId.value
   : undefined,
->>>>>>> 7c68bf17
 )
 
 onUnmounted(() => graph.unregisterNodeRect(nodeId.value))
@@ -194,31 +183,12 @@
     return props.node.prefixes.enableRecording != null
   },
   set(shouldOverride) {
-<<<<<<< HEAD
     const edit = props.node.rootExpr.module.edit()
     const replacement =
-      shouldOverride && !projectStore.isRecordingEnabled
-        ? [Ast.TextLiteral.new(projectStore.executionMode, edit)]
-        : undefined
+      shouldOverride && !projectStore.isRecordingEnabled ?
+        [Ast.TextLiteral.new(projectStore.executionMode, edit)]
+      : undefined
     prefixes.modify(edit.getVersion(props.node.rootExpr), { enableRecording: replacement })
-=======
-    const module = projectStore.module
-    if (!module) return
-    const edit = props.node.rootSpan.module.edit()
-    const replacementText =
-      shouldOverride ? [Ast.TextLiteral.new(projectStore.executionMode, edit)] : undefined
-    const replacements =
-      projectStore.isOutputContextEnabled ?
-        {
-          enableOutputContext: undefined,
-          disableOutputContext: replacementText,
-        }
-      : {
-          enableOutputContext: replacementText,
-          disableOutputContext: undefined,
-        }
-    prefixes.modify(edit.getVersion(props.node.rootSpan), replacements)
->>>>>>> 7c68bf17
     graph.commitEdit(edit)
   },
 })
