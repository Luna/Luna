<script setup lang="ts">
import { nodeEditBindings } from '@/bindings'
import CircularMenu from '@/components/CircularMenu.vue'
import GraphNodeComment from '@/components/GraphEditor/GraphNodeComment.vue'
import GraphNodeError from '@/components/GraphEditor/GraphNodeMessage.vue'
import GraphVisualization from '@/components/GraphEditor/GraphVisualization.vue'
import NodeWidgetTree from '@/components/GraphEditor/NodeWidgetTree.vue'
import SvgIcon from '@/components/SvgIcon.vue'
import { useApproach } from '@/composables/animation'
import { useDoubleClick } from '@/composables/doubleClick'
import { usePointer, useResizeObserver } from '@/composables/events'
import { injectGraphNavigator } from '@/providers/graphNavigator'
import { injectGraphSelection } from '@/providers/graphSelection'
import { useGraphStore, type Node } from '@/stores/graph'
import { asNodeId } from '@/stores/graph/graphDatabase'
import { useProjectStore } from '@/stores/project'
import { Ast } from '@/util/ast'
import type { AstId } from '@/util/ast/abstract'
import { Prefixes } from '@/util/ast/prefixes'
import type { Opt } from '@/util/data/opt'
import { Rect } from '@/util/data/rect'
import { Vec2 } from '@/util/data/vec2'
import { displayedIconOf } from '@/util/getIconName'
import { setIfUndefined } from 'lib0/map'
import type { VisualizationIdentifier } from 'shared/yjsModel'
import { computed, onUnmounted, ref, watch, watchEffect } from 'vue'

const MAXIMUM_CLICK_LENGTH_MS = 300
const MAXIMUM_CLICK_DISTANCE_SQ = 50

const prefixes = Prefixes.FromLines({
  enableOutputContext:
    'Standard.Base.Runtime.with_enabled_context Standard.Base.Runtime.Context.Output __ <| __',
  disableOutputContext:
    'Standard.Base.Runtime.with_disabled_context Standard.Base.Runtime.Context.Output __ <| __',
  // Currently unused; included as PoC.
  skip: 'SKIP __',
  freeze: 'FREEZE __',
})

const props = defineProps<{
  node: Node
  edited: boolean
}>()

const emit = defineEmits<{
  dragging: [offset: Vec2]
  draggingCommited: []
  delete: []
  replaceSelection: []
  outputPortClick: [portId: AstId]
  outputPortDoubleClick: [portId: AstId]
  doubleClick: []
  'update:edited': [cursorPosition: number]
  'update:rect': [rect: Rect]
  'update:visualizationId': [id: Opt<VisualizationIdentifier>]
  'update:visualizationRect': [rect: Rect | undefined]
  'update:visualizationVisible': [visible: boolean]
  'update:visualizationFullscreen': [fullscreen: boolean]
  'update:visualizationWidth': [width: number]
}>()

const nodeSelection = injectGraphSelection(true)
const projectStore = useProjectStore()
const graph = useGraphStore()
const navigator = injectGraphNavigator(true)

const outputPortsSet = computed(() => {
  const bindings = graph.db.nodeOutputPorts.lookup(nodeId.value)
  if (bindings.size === 0) return new Set([nodeId.value])
  return bindings
})

const widthOverridePx = ref<number>()
const nodeId = computed(() => asNodeId(props.node.rootSpan.id))
const externalId = computed(() => props.node.rootSpan.externalId)
const potentialSelfArgumentId = computed(() => props.node.primarySubject)
const connectedSelfArgumentId = computed(() =>
  props.node.primarySubject && graph.isConnectedTarget(props.node.primarySubject)
    ? props.node.primarySubject
    : undefined,
)

onUnmounted(() => graph.unregisterNodeRect(nodeId.value))

const rootNode = ref<HTMLElement>()
const contentNode = ref<HTMLElement>()
const nodeSize = useResizeObserver(rootNode)
const baseNodeSize = computed(() => new Vec2(contentNode.value?.scrollWidth ?? 0, nodeSize.value.y))

const error = computed(() => {
  const externalId = graph.db.idToExternal(nodeId.value)
  if (!externalId) return
  const info = projectStore.computedValueRegistry.db.get(externalId)
  switch (info?.payload.type) {
    case 'Panic': {
      return info.payload.message
    }
    case 'DataflowError': {
      return projectStore.dataflowErrors.lookup(externalId)?.value?.message.split(' (at')[0]
    }
    default:
      return undefined
  }
})

const warning = computed(() => {
  const externalId = graph.db.idToExternal(nodeId.value)
  if (!externalId) return
  const info = projectStore.computedValueRegistry.db.get(externalId)
  const warning = info?.payload.type === 'Value' ? info.payload.warnings?.value : undefined
  if (!warning) return
  return 'Warning: ' + warning!
})

const isSelected = computed(() => nodeSelection?.isSelected(nodeId.value) ?? false)
const isOnlyOneSelected = computed(
  () => isSelected.value && nodeSelection?.selected.size === 1 && !nodeSelection.isChanging,
)

const menuVisible = isOnlyOneSelected
const menuFull = ref(false)
watch(menuVisible, (visible) => {
  if (!visible) menuFull.value = false
})
function openFullMenu() {
  menuFull.value = true
  nodeSelection?.setSelection(new Set([nodeId.value]))
}

const isDocsVisible = ref(false)
const visualizationWidth = computed(() => props.node.vis?.width ?? null)
const isVisualizationVisible = computed(() => props.node.vis?.visible ?? false)
const isVisualizationFullscreen = computed(() => props.node.vis?.fullscreen ?? false)

watchEffect(() => {
  const size = nodeSize.value
  if (!size.isZero()) {
    emit('update:rect', new Rect(props.node.position, nodeSize.value))
  }
})

const bgStyleVariables = computed(() => {
  return {
    '--node-width': `${nodeSize.value.x}px`,
    '--node-height': `${nodeSize.value.y}px`,
  }
})

const transform = computed(() => {
  let pos = props.node.position
  return `translate(${pos.x}px, ${pos.y}px)`
})

const startEpochMs = ref(0)
let startEvent: PointerEvent | null = null
let startPos = Vec2.Zero

// TODO[ao]: Now, the dragPointer.events are preventing `click` events on widgets if they don't
// stop pointerup and pointerdown. Now we ensure that any widget handling click does that, but
// instead `usePointer` should be smarter.
const dragPointer = usePointer((pos, event, type) => {
  if (type !== 'start') {
    const fullOffset = pos.absolute.sub(startPos)
    emit('dragging', fullOffset)
  }
  switch (type) {
    case 'start': {
      startEpochMs.value = Number(new Date())
      startEvent = event
      startPos = pos.absolute
      event.stopImmediatePropagation()
      break
    }
    case 'stop': {
      if (
        Number(new Date()) - startEpochMs.value <= MAXIMUM_CLICK_LENGTH_MS &&
        startEvent != null &&
        pos.absolute.distanceSquared(startPos) <= MAXIMUM_CLICK_DISTANCE_SQ
      ) {
        nodeSelection?.handleSelectionOf(event, new Set([nodeId.value]))
        handleNodeClick(event)
      }
      startEvent = null
      startEpochMs.value = 0
      emit('draggingCommited')
    }
  }
})

const matches = computed(() => prefixes.extractMatches(props.node.rootSpan))
const displayedExpression = computed(() => props.node.rootSpan.module.get(matches.value.innerExpr))

const isOutputContextOverridden = computed({
  get() {
    const override =
      matches.value.matches.enableOutputContext ?? matches.value.matches.disableOutputContext
    const overrideEnabled = matches.value.matches.enableOutputContext != null
    // An override is only counted as enabled if it is currently in effect. This requires:
    // - that an override exists
    if (!override) return false
    // - that it is setting the "enabled" value to a non-default value
    else if (overrideEnabled === projectStore.isOutputContextEnabled) return false
    // - and that it applies to the current execution context.
    else {
      const module = props.node.rootSpan.module
      const contextWithoutQuotes = module
        .get(override[0])
        ?.code()
        .replace(/^['"]|['"]$/g, '')
      return contextWithoutQuotes === projectStore.executionMode
    }
  },
  set(shouldOverride) {
    const module = projectStore.module
    if (!module) return
    const edit = props.node.rootSpan.module.edit()
    const replacementText = shouldOverride
      ? [Ast.TextLiteral.new(projectStore.executionMode, edit)]
      : undefined
    const replacements = projectStore.isOutputContextEnabled
      ? {
          enableOutputContext: undefined,
          disableOutputContext: replacementText,
        }
      : {
          enableOutputContext: replacementText,
          disableOutputContext: undefined,
        }
    prefixes.modify(edit.getVersion(props.node.rootSpan), replacements)
    graph.commitEdit(edit)
  },
})

// FIXME [sb]: https://github.com/enso-org/enso/issues/8442
// This does not take into account `displayedExpression`.
const expressionInfo = computed(() => graph.db.getExpressionInfo(externalId.value))
const outputPortLabel = computed(() => expressionInfo.value?.typename ?? 'Unknown')
const executionState = computed(() => expressionInfo.value?.payload.type ?? 'Unknown')
const suggestionEntry = computed(() => graph.db.nodeMainSuggestion.lookup(nodeId.value))
const color = computed(() => graph.db.getNodeColorStyle(nodeId.value))
const icon = computed(() => {
  const expressionInfo = graph.db.getExpressionInfo(externalId.value)
  return displayedIconOf(
    suggestionEntry.value,
    expressionInfo?.methodCall?.methodPointer,
    outputPortLabel.value,
  )
})

const nodeEditHandler = nodeEditBindings.handler({
  cancel(e) {
    if (e.target instanceof HTMLElement) {
      e.target.blur()
    }
  },
  edit(e) {
    const pos = 'clientX' in e ? new Vec2(e.clientX, e.clientY) : undefined
    startEditingNode(pos)
  },
})

function startEditingNode(position: Vec2 | undefined) {
  let sourceOffset = props.node.rootSpan.code().length
  if (position != null) {
    let domNode, domOffset
    if ((document as any).caretPositionFromPoint) {
      const caret = document.caretPositionFromPoint(position.x, position.y)
      domNode = caret?.offsetNode
      domOffset = caret?.offset
    } else if (document.caretRangeFromPoint) {
      const caret = document.caretRangeFromPoint(position.x, position.y)
      domNode = caret?.startContainer
      domOffset = caret?.startOffset
    } else {
      console.error(
        'Neither `caretPositionFromPoint` nor `caretRangeFromPoint` are supported by this browser',
      )
    }
    if (domNode != null && domOffset != null) {
      sourceOffset = getRelatedSpanOffset(domNode, domOffset)
    }
  }
  emit('update:edited', sourceOffset)
}

function getRelatedSpanOffset(domNode: globalThis.Node, domOffset: number): number {
  if (domNode instanceof HTMLElement && domOffset == 1) {
    const offsetData = domNode.dataset.spanStart
    const offset = (offsetData != null && parseInt(offsetData)) || 0
    const length = domNode.textContent?.length ?? 0
    return offset + length
  } else if (domNode instanceof Text) {
    const siblingEl = domNode.previousElementSibling
    if (siblingEl instanceof HTMLElement) {
      const offsetData = siblingEl.dataset.spanStart
      if (offsetData != null)
        return parseInt(offsetData) + domOffset + (siblingEl.textContent?.length ?? 0)
    }
    const offsetData = domNode.parentElement?.dataset.spanStart
    if (offsetData != null) return parseInt(offsetData) + domOffset
  }
  return domOffset
}

const handlePortClick = useDoubleClick(
  (portId: AstId) => emit('outputPortClick', portId),
  (portId: AstId) => emit('outputPortDoubleClick', portId),
).handleClick

const handleNodeClick = useDoubleClick(
  (e: MouseEvent) => nodeEditHandler(e),
  () => emit('doubleClick'),
).handleClick

interface PortData {
  clipRange: [number, number]
  label: string
  portId: AstId
}

const outputPorts = computed((): PortData[] => {
  const ports = outputPortsSet.value
  const numPorts = ports.size
  return Array.from(ports, (portId, index): PortData => {
    const labelIdent = numPorts > 1 ? graph.db.getOutputPortIdentifier(portId) + ': ' : ''
    const labelType =
      graph.db.getExpressionInfo(numPorts > 1 ? portId : nodeId.value)?.typename ?? 'Unknown'
    return {
      clipRange: [index / numPorts, (index + 1) / numPorts],
      label: labelIdent + labelType,
      portId,
    }
  })
})

const outputHovered = ref<AstId>()
const hoverAnimations = new Map<AstId, ReturnType<typeof useApproach>>()
watchEffect(() => {
  const ports = outputPortsSet.value
  for (const key of hoverAnimations.keys()) if (!ports.has(key)) hoverAnimations.delete(key)
  for (const port of outputPortsSet.value) {
    setIfUndefined(hoverAnimations, port, () =>
      useApproach(
        () => (outputHovered.value === port || graph.unconnectedEdge?.target === port ? 1 : 0),
        50,
        0.01,
      ),
    )
  }
})

const nodeHovered = ref(false)

function portGroupStyle(port: PortData) {
  const [start, end] = port.clipRange
  return {
    '--hover-animation': hoverAnimations.get(port.portId)?.value ?? 0,
    '--port-clip-start': start,
    '--port-clip-end': end,
  }
}

const editingComment = ref(false)

const documentation = computed<string | undefined>({
  get: () => props.node.documentation ?? (editingComment.value ? '' : undefined),
  set: (text) => {
    graph.edit((edit) => {
      const outerExpr = edit.get(props.node.outerExprId)
      if (text) {
        if (outerExpr instanceof Ast.MutableDocumented) {
          outerExpr.setDocumentationText(text)
        } else {
          outerExpr.update((outerExpr) => Ast.Documented.new(text, outerExpr))
        }
      } else if (outerExpr instanceof Ast.MutableDocumented && outerExpr.expression) {
        outerExpr.replace(outerExpr.expression.take())
      }
    })
  },
})
</script>

<template>
  <div
    ref="rootNode"
    class="GraphNode"
    :style="{
      transform,
      width:
        widthOverridePx != null && isVisualizationVisible
          ? `${Math.max(widthOverridePx, contentNode?.scrollWidth ?? 0)}px`
          : undefined,
      '--node-group-color': color,
    }"
    :class="{
      edited: props.edited,
      dragging: dragPointer.dragging,
      selected: nodeSelection?.isSelected(nodeId),
      visualizationVisible: isVisualizationVisible,
      ['executionState-' + executionState]: true,
    }"
    :data-node-id="nodeId"
    @pointerenter="nodeHovered = true"
    @pointerleave="nodeHovered = false"
  >
    <div class="selection" v-on="dragPointer.events"></div>
    <div class="binding" @pointerdown.stop>
      {{ node.pattern?.code() ?? '' }}
    </div>
    <CircularMenu
      v-if="menuVisible"
      v-model:isOutputContextOverridden="isOutputContextOverridden"
      v-model:isDocsVisible="isDocsVisible"
      :isOutputContextEnabledGlobally="projectStore.isOutputContextEnabled"
      :isVisualizationVisible="isVisualizationVisible"
      :isFullMenuVisible="menuVisible && menuFull"
      @update:isVisualizationVisible="emit('update:visualizationVisible', $event)"
      @startEditing="startEditingNode"
      @startEditingComment="editingComment = true"
    />
    <GraphVisualization
      v-if="isVisualizationVisible"
      :nodeSize="baseNodeSize"
      :scale="navigator?.scale ?? 1"
      :nodePosition="props.node.position"
      :isCircularMenuVisible="menuVisible"
      :currentType="node.vis?.identifier"
      :isFullscreen="isVisualizationFullscreen"
      :dataSource="{ type: 'node', nodeId: externalId }"
      :typename="expressionInfo?.typename"
      :width="visualizationWidth"
      :isFocused="isOnlyOneSelected"
      @update:rect="
        emit('update:visualizationRect', $event),
          (widthOverridePx = $event && $event.size.x > baseNodeSize.x ? $event.size.x : undefined)
      "
      @update:id="emit('update:visualizationId', $event)"
      @update:visible="emit('update:visualizationVisible', $event)"
      @update:fullscreen="emit('update:visualizationFullscreen', $event)"
      @update:width="emit('update:visualizationWidth', $event)"
    />
    <Suspense>
      <GraphNodeComment
        v-if="documentation != null"
        v-model="documentation"
        v-model:editing="editingComment"
        class="beforeNode"
      />
    </Suspense>
    <div
      ref="contentNode"
      class="node"
      v-on="dragPointer.events"
      @click.stop
      @pointerdown.stop
      @pointerup.stop
    >
      <NodeWidgetTree
        :ast="displayedExpression"
        :nodeId="nodeId"
        :icon="icon"
        :connectedSelfArgumentId="connectedSelfArgumentId"
        :potentialSelfArgumentId="potentialSelfArgumentId"
        :extended="isOnlyOneSelected"
        @openFullMenu="openFullMenu"
      />
    </div>
    <div class="statuses">
      <SvgIcon v-if="warning" name="warning" />
    </div>
    <GraphNodeError v-if="error" class="afterNode" :message="error" type="error" />
    <GraphNodeError
      v-if="warning && (nodeHovered || isSelected)"
      class="afterNode warning"
<<<<<<< HEAD
      :class="{ messageWithMenu: menuVisible }"
=======
      :class="{ messageWithMenu: menuVisible !== MenuState.Off }"
>>>>>>> 8b889f09
      :message="warning"
      icon="warning"
      type="warning"
    />
    <svg class="bgPaths" :style="bgStyleVariables">
      <rect class="bgFill" />
      <template v-for="port of outputPorts" :key="port.portId">
        <g :style="portGroupStyle(port)">
          <g class="portClip">
            <rect
              class="outputPortHoverArea"
              @pointerenter="outputHovered = port.portId"
              @pointerleave="outputHovered = undefined"
              @pointerdown.stop.prevent="handlePortClick(port.portId)"
            />
            <rect class="outputPort" />
          </g>
          <text class="outputPortLabel">{{ port.label }}</text>
        </g>
      </template>
    </svg>
  </div>
</template>

<style scoped>
.bgPaths {
  width: 100%;
  height: 100%;
  position: absolute;
  overflow: visible;
  top: 0px;
  left: 0px;
  display: flex;

  --output-port-max-width: 6px;
  --output-port-overlap: 0.2px;
  --output-port-hover-width: 8px;
}

.outputPort,
.outputPortHoverArea {
  x: calc(0px - var(--output-port-width) / 2);
  y: calc(0px - var(--output-port-width) / 2);
  width: calc(var(--node-width) + var(--output-port-width));
  height: calc(var(--node-height) + var(--output-port-width));
  rx: calc(var(--node-border-radius) + var(--output-port-width) / 2);

  fill: none;
  stroke: var(--node-color-port);
  stroke-width: calc(var(--output-port-width) + var(--output-port-overlap));
  transition: stroke 0.2s ease;
  --horizontal-line: calc(var(--node-width) - var(--node-border-radius) * 2);
  --vertical-line: calc(var(--node-height) - var(--node-border-radius) * 2);
  --radius-arclength: calc(
    (var(--node-border-radius) + var(--output-port-width) * 0.5) * 2 * 3.141592653589793
  );

  stroke-dasharray: calc(var(--horizontal-line) + var(--radius-arclength) * 0.5) 10000%;
  stroke-dashoffset: calc(
    0px - var(--horizontal-line) - var(--vertical-line) - var(--radius-arclength) * 0.25
  );
  stroke-linecap: round;
}

.outputPort {
  --output-port-width: calc(
    var(--output-port-max-width) * var(--hover-animation) - var(--output-port-overlap)
  );
  pointer-events: none;
}

.outputPortHoverArea {
  --output-port-width: var(--output-port-hover-width);
  stroke: transparent;
  pointer-events: all;
}

.portClip {
  clip-path: inset(
    0 calc((1 - var(--port-clip-end)) * (100% + 1px) - 0.5px) 0
      calc(var(--port-clip-start) * (100% + 1px) + 0.5px)
  );
}

.outputPortLabel {
  user-select: none;
  pointer-events: none;
  z-index: 10;
  text-anchor: middle;
  opacity: calc(var(--hover-animation) * var(--hover-animation));
  fill: var(--node-color-primary);
  transform: translate(50%, calc(var(--node-height) + var(--output-port-max-width) + 16px));
}

.bgFill {
  width: var(--node-width);
  height: var(--node-height);
  rx: var(--node-border-radius);

  fill: var(--node-color-primary);
  transition: fill 0.2s ease;
}

.GraphNode {
  --node-height: 32px;
  --node-border-radius: 16px;

  --node-color-primary: color-mix(
    in oklab,
    var(--node-group-color) 100%,
    var(--node-group-color) 0%
  );
  --node-color-port: color-mix(in oklab, var(--node-color-primary) 85%, white 15%);
  --node-color-error: color-mix(in oklab, var(--node-group-color) 30%, rgb(255, 0, 0) 70%);

  &.executionState-Unknown,
  &.executionState-Pending {
    --node-color-primary: color-mix(in oklab, var(--node-group-color) 60%, #aaa 40%);
  }

  position: absolute;
  border-radius: var(--node-border-radius);
  transition: box-shadow 0.2s ease-in-out;
  ::selection {
    background-color: rgba(255, 255, 255, 20%);
  }
}

.GraphNode.edited {
  display: none;
}

.node {
  font-family: var(--font-code);
  position: relative;
  top: 0;
  left: 0;
  caret-shape: bar;
  height: var(--node-height);
  border-radius: var(--node-border-radius);
  display: inline-flex;
  flex-direction: row;
  align-items: center;
  white-space: nowrap;
  padding: 4px;
  padding-right: 8px;
  z-index: 2;
  transition: outline 0.2s ease;
  outline: 0px solid transparent;
}

.GraphNode .selection {
  position: absolute;
  inset: calc(0px - var(--selected-node-border-width));
  --node-current-selection-width: 0px;

  &:before {
    content: '';
    opacity: 0;
    position: absolute;
    border-radius: var(--node-border-radius);
    display: block;
    inset: var(--selected-node-border-width);
    box-shadow: 0 0 0 var(--node-current-selection-width) var(--node-color-primary);

    transition:
      box-shadow 0.2s ease-in-out,
      opacity 0.2s ease-in-out;
  }
}

.GraphNode:is(:hover, .selected) .selection:before,
.GraphNode .selection:hover:before {
  --node-current-selection-width: var(--selected-node-border-width);
}

.GraphNode .selection:hover:before {
  opacity: 0.15;
}
.GraphNode.selected .selection:before {
  opacity: 0.2;
}

.GraphNode.selected .selection:hover:before {
  opacity: 0.3;
}

.binding {
  font-family: var(--font-code);
  user-select: none;
  margin-right: 10px;
  color: black;
  position: absolute;
  right: 100%;
  top: 50%;
  transform: translateY(-50%);
  opacity: 0;
  transition: opacity 0.2s ease-in-out;
  white-space: nowrap;
}

.GraphNode .selection:hover + .binding,
.GraphNode.selected .binding {
  opacity: 1;
}

.container {
  position: relative;
  display: flex;
  gap: 4px;
}

.CircularMenu {
  z-index: 25;
}

.CircularMenu.partial {
  z-index: 1;
}

.beforeNode {
  position: absolute;
  bottom: 100%;
  left: 60px;
  margin-bottom: 2px;
}

.afterNode {
  position: absolute;
  top: 100%;
  margin-top: 4px;
}

.messageWarning {
  margin-top: 8px;
}

.messageWithMenu {
  left: 40px;
}

.statuses {
  position: absolute;
  pointer-events: none;
  display: flex;
  align-items: center;
  gap: 4px;
  height: 100%;
  top: 0;
  right: 100%;
  margin-right: 8px;
  color: var(--color-warning);
  transition: opacity 0.2s ease-in-out;
}

.GraphNode:is(:hover, .selected) .statuses,
.GraphNode:has(.selection:hover) .statuses {
  opacity: 0;
}
</style><|MERGE_RESOLUTION|>--- conflicted
+++ resolved
@@ -474,11 +474,7 @@
     <GraphNodeError
       v-if="warning && (nodeHovered || isSelected)"
       class="afterNode warning"
-<<<<<<< HEAD
       :class="{ messageWithMenu: menuVisible }"
-=======
-      :class="{ messageWithMenu: menuVisible !== MenuState.Off }"
->>>>>>> 8b889f09
       :message="warning"
       icon="warning"
       type="warning"
