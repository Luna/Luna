--- conflicted
+++ resolved
@@ -26,11 +26,7 @@
 
 <template>
   <SvgIcon
-<<<<<<< HEAD
-    class="WidgetSelfIcon icon nodeCategoryIcon draggable"
-=======
-    class="WidgetSelfIcon icon nodeCategoryIcon r-24"
->>>>>>> 0e17beba
+    class="WidgetSelfIcon icon nodeCategoryIcon draggable r-24"
     :name="icon"
     @click.right.stop.prevent="tree.emitOpenFullMenu()"
   />
