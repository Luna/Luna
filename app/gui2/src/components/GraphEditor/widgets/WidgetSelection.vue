--- conflicted
+++ resolved
@@ -10,14 +10,11 @@
 import { useGraphStore } from '@/stores/graph'
 import { requiredImports, type ImportsForEntry } from '@/stores/graph/imports.ts'
 import { useSuggestionDbStore } from '@/stores/suggestionDatabase'
-<<<<<<< HEAD
-import { type SuggestionEntry, type SuggestionId } from '@/stores/suggestionDatabase/entry.ts'
-=======
 import {
+  type SuggestionId,
   type SuggestionEntry,
   type SuggestionEntryArgument,
 } from '@/stores/suggestionDatabase/entry.ts'
->>>>>>> a25d7169
 import { Ast } from '@/util/ast'
 import type { TokenId } from '@/util/ast/abstract.ts'
 import { ArgumentInfoKey } from '@/util/callTree'
@@ -138,7 +135,7 @@
 watch(selectedIndex, (_index) => {
   let edit: Ast.MutableModule | undefined
   // Unless import conflict resolution is needed, we use the selected expression as is.
-  let value = selectedExpression.value
+  let value = selectedTag.value?.expression
   if (selectedTag.value?.requiredImports) {
     edit = graph.startEdit()
     const conflicts = graph.addMissingImports(edit, [selectedTag.value.requiredImports])
@@ -150,11 +147,7 @@
   props.onUpdate({
     edit,
     portUpdate: {
-<<<<<<< HEAD
       value,
-=======
-      value: selectedTag.value?.expression,
->>>>>>> a25d7169
       origin: asNot<TokenId>(props.input.portId),
     },
   })
