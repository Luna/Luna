--- conflicted
+++ resolved
@@ -19,16 +19,7 @@
 import { targetIsOutside } from '@/util/autoBlur'
 import { ArgumentInfoKey } from '@/util/callTree'
 import { arrayEquals } from '@/util/data/array'
-<<<<<<< HEAD
-import {
-  qnLastSegment,
-  tryQualifiedName,
-  type IdentifierOrOperatorIdentifier,
-} from '@/util/qualifiedName'
-=======
-import { asNot } from '@/util/data/types.ts'
 import { qnLastSegment, tryQualifiedName } from '@/util/qualifiedName'
->>>>>>> 94666e67
 import { computed, ref, watch } from 'vue'
 
 const props = defineProps(widgetProps(widgetDefinition))
@@ -155,18 +146,7 @@
       value = conflicts[0]?.fullyQualified
     }
   }
-  props.onUpdate({
-    edit,
-    portUpdate: {
-<<<<<<< HEAD
-      value: selectedTag.value?.expression,
-      origin: props.input.portId,
-=======
-      value,
-      origin: asNot<TokenId>(props.input.portId),
->>>>>>> 94666e67
-    },
-  })
+  props.onUpdate({ edit, portUpdate: { value, origin: props.input.portId } })
 })
 
 const isHovered = ref(false)
