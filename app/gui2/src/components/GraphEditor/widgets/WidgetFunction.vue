<script setup lang="ts">
import NodeWidget from '@/components/GraphEditor/NodeWidget.vue'
import { injectFunctionInfo, provideFunctionInfo } from '@/providers/functionInfo'
import type { PortId } from '@/providers/portInfo'
import type { WidgetInput } from '@/providers/widgetRegistry'
import { AnyWidget, Score, defineWidget, widgetProps } from '@/providers/widgetRegistry'
import {
  argsWidgetConfigurationSchema,
  functionCallConfiguration,
} from '@/providers/widgetRegistry/configuration'
import { useGraphStore } from '@/stores/graph'
import { useProjectStore, type NodeVisualizationConfiguration } from '@/stores/project'
import { assert, assertUnreachable } from '@/util/assert'
import { Ast } from '@/util/ast'
import {
  ArgumentApplication,
  ArgumentAst,
  ArgumentPlaceholder,
  getAccessOprSubject,
  interpretCall,
} from '@/util/callTree'
import type { Opt } from '@/util/data/opt'
import type { ExprId } from 'shared/yjsModel'
import { computed, proxyRefs, watch } from 'vue'

const props = defineProps(widgetProps(widgetDefinition))
const graph = useGraphStore()
const project = useProjectStore()

provideFunctionInfo(
  proxyRefs({
    callId: computed(() => props.input.ast.exprId),
  }),
)

const methodCallInfo = computed(() => {
  return graph.db.getMethodCallInfo(props.input.ast.exprId)
})

const interpreted = computed(() => {
  return interpretCall(props.input.ast, methodCallInfo.value == null)
})

const application = computed(() => {
  const call = interpreted.value
  if (!call) return props.input
  const noArgsCall = call.kind === 'prefix' ? graph.db.getMethodCall(call.func.exprId) : undefined

  const info = methodCallInfo.value
  const application = ArgumentApplication.FromInterpretedWithInfo(
    call,
    {
      noArgsCall,
      appMethodCall: info?.methodCall,
      suggestion: info?.suggestion,
      widgetCfg: widgetConfiguration.value,
    },
    !info?.staticallyApplied,
  )
  return application instanceof ArgumentApplication
    ? application
    : AnyWidget.Ast(application, props.input.dynamicConfig, props.input.argInfo)
})

const escapeString = (str: string): string => {
  const escaped = str.replaceAll(/([\\'])/g, '\\$1')
  return `'${escaped}'`
}
const makeArgsList = (args: string[]) => '[' + args.map(escapeString).join(', ') + ']'

const selfArgumentAstId = computed<Opt<ExprId>>(() => {
  const analyzed = interpretCall(props.input.ast, true)
  if (analyzed.kind === 'infix') {
    return analyzed.lhs?.exprId
  } else {
    const knownArguments = methodCallInfo.value?.suggestion?.arguments
    const selfArgument =
      knownArguments?.[0]?.name === 'self'
        ? getAccessOprSubject(analyzed.func)
        : analyzed.args[0]?.argument
    return selfArgument?.exprId
  }
})

const visualizationConfig = computed<Opt<NodeVisualizationConfiguration>>(() => {
  // If we inherit dynamic config, there is no point in attaching visualization.
  if (props.input.dynamicConfig) return null

  const expressionId = selfArgumentAstId.value
  const astId = props.input.ast.exprId
  if (astId == null || expressionId == null) return null
  const info = graph.db.getMethodCallInfo(astId)
  if (!info) return null
  const args = info.suggestion.annotations
  if (args.length === 0) return null
  const name = info.suggestion.name
  return {
    expressionId,
    visualizationModule: 'Standard.Visualization.Widgets',
    expression: {
      module: 'Standard.Visualization.Widgets',
      definedOnType: 'Standard.Visualization.Widgets',
      name: 'get_widget_json',
    },
    positionalArgumentsExpressions: [`.${name}`, makeArgsList(args)],
  }
})
watch(visualizationConfig, console.log)

const visualizationData = project.useVisualizationData(visualizationConfig)
const widgetConfiguration = computed(() => {
  if (props.input.dynamicConfig?.kind === 'FunctionCall') return props.input.dynamicConfig
  const data = visualizationData.value
  if (data != null && data.ok) {
    const parseResult = argsWidgetConfigurationSchema.safeParse(data.value)
    if (parseResult.success) {
      return functionCallConfiguration(parseResult.data)
    } else {
      console.error('Unable to parse widget configuration.', data, parseResult.error)
    }
  }
  return undefined
})

/**
 * Process an argument value update. Takes care of inserting assigned placeholder values, as well as
 * handling deletions of arguments and rewriting the applications to named as appropriate.
 */
function handleArgUpdate(value: unknown, origin: PortId): boolean {
  const app = application.value
  if (app instanceof ArgumentApplication) {
    // Find the updated argument by matching origin port/expression with the appropriate argument.
    // We are interested only in updates at the top level of the argument AST. Updates from nested
    // widgets do not need to be processed at the function application level.
    const argApp = [...app.iterApplications()].find(
      (app) => 'portId' in app.argument && app.argument.portId === origin,
    )

    // Perform appropriate AST update, either insertion or deletion.
    if (value != null && argApp?.argument instanceof ArgumentPlaceholder) {
      /* Case: Inserting value to a placeholder. */
<<<<<<< HEAD
      const codeToInsert = value instanceof Ast.Ast ? value.repr() : value
      const argCode = argApp.argument.insertAsNamed
        ? `${argApp.argument.argInfo.name}=${codeToInsert}`
        : codeToInsert

      // FIXME[#8367]: Create proper application AST instead of concatenating strings.
      props.onUpdate(`${argApp.appTree.repr()} ${argCode}`, argApp.appTree.exprId)
=======
      const edit = argApp.appTree.module.edit()
      let newArg: Ast.Ast | undefined
      if (value instanceof Ast.Ast) newArg = value
      else if (typeof value === 'string') newArg = Ast.parse(value, edit)
      if (!newArg) {
        console.error(`Don't know how to put this in a tree`, value)
        return true
      }
      const name = argApp.argument.insertAsNamed ? argApp.argument.info.name : null
      const ast = Ast.App.new(argApp.appTree, name, newArg, edit)
      props.onUpdate(ast, argApp.appTree.exprId)
>>>>>>> f878549b
      return true
    } else if (value == null && argApp?.argument instanceof ArgumentAst) {
      /* Case: Removing existing argument. */

      if (argApp.appTree instanceof Ast.App && argApp.appTree.argumentName != null) {
        /* Case: Removing named prefix argument. */

        // Named argument can always be removed immediately. Replace the whole application with its
        // target, effectively removing the argument from the call.
        props.onUpdate(argApp.appTree.function, argApp.appTree.exprId)
        return true
      } else if (value == null && argApp.appTree instanceof Ast.OprApp) {
        /* Case: Removing infix application. */

        // Infix application is removed as a whole. Only the target is kept.
        if (argApp.appTree.lhs) {
          props.onUpdate(argApp.appTree.lhs, argApp.appTree.exprId)
        }
        return true
      } else if (argApp.appTree instanceof Ast.App && argApp.appTree.argumentName == null) {
        /* Case: Removing positional prefix argument. */

        // Since the update of this kind can affect following arguments, it may be necessary to
        // replace the AST for multiple levels of application.

        // The unmodified LHS subtree of the subtree that is being replaced.
        let innerBound: Ast.Ast | undefined
        // The top level of the subtree that is being replaced.
        let outerBound = argApp.appTree
        // The levels of the application tree to apply to `innerBound` to yield the new `outerBound` expression.
        const newArgs: { name: string | null; value: Ast.Ast }[] = []
        // Traverse the application chain, starting from the outermost application and going
        // towards the innermost target.
        for (let innerApp of app.iterApplications()) {
          if (innerApp === argApp) {
            // Found the application with the argument to remove. Skip the argument and use the
            // application target's code. This is the final iteration of the loop.
            innerBound = argApp.appTree.function
            break
          } else {
            // Process an argument to the right of the removed argument.
            assert(innerApp.appTree instanceof Ast.App)
<<<<<<< HEAD
            const argRepr = innerApp.appTree
              .repr()
              .substring(innerApp.appTree.function.repr().length)
              .trim()
            if (
              innerApp.argument instanceof ArgumentAst &&
              innerApp.appTree.argumentName == null &&
              innerApp.argument.argInfo != null
            ) {
              // Positional arguments following the deleted argument must all be rewritten to named.
              newRepr = `${innerApp.argument.argInfo.name}=${argRepr} ${newRepr.trimStart()}`
=======
            const infoName =
              innerApp.argument instanceof ArgumentAst && innerApp.argument.info != null
                ? innerApp.argument.info?.name ?? null
                : null
            if (newArgs.length || (!innerApp.appTree.argumentName && infoName)) {
              // Positional arguments following the deleted argument must all be rewritten to named.
              newArgs.unshift({
                name: infoName,
                value: innerApp.appTree.argument,
              })
>>>>>>> f878549b
            } else {
              // We haven't reached the subtree that needs to be modified yet.
              outerBound = innerApp.appTree
            }
          }
        }
        assert(innerBound !== undefined)
        const edit = outerBound.module.edit()
        let newAst = innerBound
        for (const arg of newArgs) newAst = Ast.App.new(newAst, arg.name, arg.value, edit)
        props.onUpdate(newAst, outerBound.exprId)
        return true
      } else if (value == null && argApp.argument instanceof ArgumentPlaceholder) {
        /* Case: Removing placeholder value. */
        // Do nothing. The argument already doesn't exist, so there is nothing to update.
        return true
      } else {
        // Any other case is handled by the default handler.
        return false
      }
    }
  }
  return false
}
</script>
<script lang="ts">
function isFunctionCall(
  input: WidgetInput,
): input is AnyWidget & { ast: Ast.App | Ast.Ident | Ast.OprApp } {
  if (input instanceof AnyWidget)
    return (
      input.ast instanceof Ast.App ||
      input.ast instanceof Ast.Ident ||
      input.ast instanceof Ast.OprApp
    )
  return false
}

export const widgetDefinition = defineWidget(isFunctionCall, {
  priority: -10,
  score: (props, db) => {
    const ast = props.input.ast
    if (ast.exprId == null) return Score.Mismatch
    const prevFunctionState = injectFunctionInfo(true)

    // It is possible to try to render the same function application twice, e.g. when detected an
    // application with no arguments applied yet, but the application target is also an infix call.
    // In that case, the reentrant call method info must be ignored to not create an infinite loop,
    // and to resolve the infix call as its own application.
    if (prevFunctionState?.callId === ast.exprId) return Score.Mismatch

    if (ast instanceof Ast.App || ast instanceof Ast.OprApp) return Score.Perfect

    const info = db.getMethodCallInfo(ast.exprId)
    if (prevFunctionState != null && info?.staticallyApplied === true && ast instanceof Ast.Ident) {
      return Score.Mismatch
    }
    return info != null ? Score.Perfect : Score.Mismatch
  },
})
</script>

<template>
  <NodeWidget :input="application" @update="handleArgUpdate" />
</template><|MERGE_RESOLUTION|>--- conflicted
+++ resolved
@@ -10,7 +10,7 @@
 } from '@/providers/widgetRegistry/configuration'
 import { useGraphStore } from '@/stores/graph'
 import { useProjectStore, type NodeVisualizationConfiguration } from '@/stores/project'
-import { assert, assertUnreachable } from '@/util/assert'
+import { assert } from '@/util/assert'
 import { Ast } from '@/util/ast'
 import {
   ArgumentApplication,
@@ -139,15 +139,6 @@
     // Perform appropriate AST update, either insertion or deletion.
     if (value != null && argApp?.argument instanceof ArgumentPlaceholder) {
       /* Case: Inserting value to a placeholder. */
-<<<<<<< HEAD
-      const codeToInsert = value instanceof Ast.Ast ? value.repr() : value
-      const argCode = argApp.argument.insertAsNamed
-        ? `${argApp.argument.argInfo.name}=${codeToInsert}`
-        : codeToInsert
-
-      // FIXME[#8367]: Create proper application AST instead of concatenating strings.
-      props.onUpdate(`${argApp.appTree.repr()} ${argCode}`, argApp.appTree.exprId)
-=======
       const edit = argApp.appTree.module.edit()
       let newArg: Ast.Ast | undefined
       if (value instanceof Ast.Ast) newArg = value
@@ -156,10 +147,9 @@
         console.error(`Don't know how to put this in a tree`, value)
         return true
       }
-      const name = argApp.argument.insertAsNamed ? argApp.argument.info.name : null
+      const name = argApp.argument.insertAsNamed ? argApp.argument.argInfo.name : null
       const ast = Ast.App.new(argApp.appTree, name, newArg, edit)
       props.onUpdate(ast, argApp.appTree.exprId)
->>>>>>> f878549b
       return true
     } else if (value == null && argApp?.argument instanceof ArgumentAst) {
       /* Case: Removing existing argument. */
@@ -202,30 +192,13 @@
           } else {
             // Process an argument to the right of the removed argument.
             assert(innerApp.appTree instanceof Ast.App)
-<<<<<<< HEAD
-            const argRepr = innerApp.appTree
-              .repr()
-              .substring(innerApp.appTree.function.repr().length)
-              .trim()
-            if (
-              innerApp.argument instanceof ArgumentAst &&
-              innerApp.appTree.argumentName == null &&
-              innerApp.argument.argInfo != null
-            ) {
-              // Positional arguments following the deleted argument must all be rewritten to named.
-              newRepr = `${innerApp.argument.argInfo.name}=${argRepr} ${newRepr.trimStart()}`
-=======
-            const infoName =
-              innerApp.argument instanceof ArgumentAst && innerApp.argument.info != null
-                ? innerApp.argument.info?.name ?? null
-                : null
+            const infoName = innerApp.argument.argInfo?.name ?? null
             if (newArgs.length || (!innerApp.appTree.argumentName && infoName)) {
               // Positional arguments following the deleted argument must all be rewritten to named.
               newArgs.unshift({
                 name: infoName,
                 value: innerApp.appTree.argument,
               })
->>>>>>> f878549b
             } else {
               // We haven't reached the subtree that needs to be modified yet.
               outerBound = innerApp.appTree
