--- conflicted
+++ resolved
@@ -44,17 +44,7 @@
       if (requiresImport) graph.addMissingImports(edit, theImport)
       props.onUpdate({ edit })
     } else {
-<<<<<<< HEAD
-      graph.addMissingImportsDisregardConflicts(edit, [
-        {
-          kind: 'Unqualified',
-          from: 'Standard.Base.Data.Boolean' as QualifiedName,
-          import: 'Boolean' as Identifier,
-        },
-      ])
-=======
-      graph.addMissingImports(edit, theImport)
->>>>>>> a25d7169
+      graph.addMissingImportsDisregardConflicts(edit, theImport)
       props.onUpdate({
         edit,
         portUpdate: {
