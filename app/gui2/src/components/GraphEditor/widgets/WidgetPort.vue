--- conflicted
+++ resolved
@@ -34,7 +34,9 @@
 
 const isHovered = ref(false)
 
-const hasConnection = computed(() => graph.db.connections.reverseLookup(portId.value).size > 0)
+const hasConnection = computed(
+  () => graph.db.sourceIdToTargetId.reverseLookup(portId.value).size > 0,
+)
 const isCurrentEdgeHoverTarget = computed(
   () => isHovered.value && graph.unconnectedEdge != null && selection?.hoveredPort === portId.value,
 )
@@ -126,20 +128,6 @@
   constructor(public ast: AstExtended) {}
 }
 
-<<<<<<< HEAD
-function isConnected(input: WidgetInput, db: GraphDb) {
-  const targetId = widgetAst(input)?.astId
-  return targetId != null && db.sourceIdToTargetId.reverseLookup(targetId).size > 0
-}
-
-export const widgetDefinition = defineWidget({
-  priority: 1,
-  match: (info) => {
-    if (canBeConnectedTo(info.input)) {
-      return Score.Perfect
-    }
-    return Score.Mismatch
-=======
 declare const ForcePortKey: unique symbol
 declare module '@/providers/widgetRegistry' {
   interface WidgetInputTypes {
@@ -177,7 +165,6 @@
         return Score.Perfect
       }
     },
->>>>>>> 268e595e
   },
 )
 </script>
