--- conflicted
+++ resolved
@@ -9,11 +9,6 @@
   usageKeyForInput,
 } from '@/providers/widgetUsageInfo'
 import { Ast } from '@/util/ast'
-<<<<<<< HEAD
-import type { ExprId } from 'shared/yjsModel'
-=======
-import type { Opt } from '@/util/data/opt'
->>>>>>> b5c995a7
 import { computed, proxyRefs } from 'vue'
 
 const props = defineProps<{
