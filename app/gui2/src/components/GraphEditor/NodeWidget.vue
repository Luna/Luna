--- conflicted
+++ resolved
@@ -8,12 +8,8 @@
   usageKeyForInput,
 } from '@/providers/widgetUsageInfo'
 import { AstExtended } from '@/util/ast'
-<<<<<<< HEAD
 import type { Opt } from '@/util/opt'
-import { computed, proxyRefs, toRef } from 'vue'
-=======
-import { computed, proxyRefs, ref } from 'vue'
->>>>>>> c60bf6e8
+import { computed, proxyRefs } from 'vue'
 
 const props = defineProps<{
   input: WidgetInput
