<script setup lang="ts">
import type { PortId } from '@/providers/portInfo'
import { injectWidgetRegistry, type WidgetInput } from '@/providers/widgetRegistry'
import type { WidgetConfiguration } from '@/providers/widgetRegistry/configuration'
import { injectWidgetTree } from '@/providers/widgetTree'
import {
  injectWidgetUsageInfo,
  provideWidgetUsageInfo,
  usageKeyForInput,
} from '@/providers/widgetUsageInfo'
import { Ast } from '@/util/ast'
import { computed, proxyRefs } from 'vue'

const props = defineProps<{
  input: WidgetInput
  nest?: boolean
  dynamicConfig?: WidgetConfiguration | undefined
  /**
   * A function that intercepts and handles a value update emitted by this widget. When it returns
   * `false`, the update continues to be propagated to the parent widget. When it returns `true`,
   * the update is considered handled and is not propagated further.
   */
  onUpdate?: UpdateHandler
}>()
defineOptions({
  inheritAttrs: false,
})

type UpdateHandler = (value: unknown, origin: PortId) => boolean

const registry = injectWidgetRegistry()
const tree = injectWidgetTree()
const parentUsageInfo = injectWidgetUsageInfo(true)
const usageKey = computed(() => usageKeyForInput(props.input))
const sameInputAsParent = computed(() => parentUsageInfo?.usageKey === usageKey.value)

const sameInputParentWidgets = computed(() =>
  sameInputAsParent.value ? parentUsageInfo?.previouslyUsed : undefined,
)
const nesting = computed(() => (parentUsageInfo?.nesting ?? 0) + (props.nest === true ? 1 : 0))

const selectedWidget = computed(() => {
  return registry.select(
    {
      input: props.input,
      config: props.dynamicConfig ?? undefined,
      nesting: nesting.value,
    },
    sameInputParentWidgets.value,
  )
})

const updateHandler = computed(() => {
  const nextHandler =
    parentUsageInfo?.updateHandler ?? (() => console.log('Missing update handler'))
  if (props.onUpdate != null) {
    const localHandler = props.onUpdate
    return (value: unknown, origin: PortId) => {
      const handled = localHandler(value, origin)
      if (!handled) nextHandler(value, origin)
    }
  }
  return nextHandler
})

provideWidgetUsageInfo(
  proxyRefs({
    usageKey,
    nesting,
    updateHandler,
    previouslyUsed: computed(() => {
      const nextSameNodeWidgets = new Set(sameInputParentWidgets.value)
      if (selectedWidget.value != null) {
        nextSameNodeWidgets.add(selectedWidget.value.default)
        if (selectedWidget.value.widgetDefinition.prevent) {
          for (const prevented of selectedWidget.value.widgetDefinition.prevent)
            nextSameNodeWidgets.add(prevented)
        }
      }
      return nextSameNodeWidgets
    }),
  }),
)

const spanStart = computed(() => {
  if (!(props.input instanceof Ast.Ast)) return undefined
<<<<<<< HEAD
  if (props.input.span == null) return undefined
  return props.input.span[0] - tree.nodeSpanStart - whitespace.value.length
=======
  if (props.input.astExtended == null) return undefined
  return props.input.astExtended.span()[0] - tree.nodeSpanStart
>>>>>>> 74436830
})
</script>

<template>
  <component
    :is="selectedWidget.default"
    v-if="selectedWidget"
    ref="rootNode"
    :input="props.input"
    :config="dynamicConfig"
    :nesting="nesting"
    :data-span-start="spanStart"
    @update="updateHandler"
  />
  <span
    v-else
    :title="`No matching widget for input: ${
      Object.getPrototypeOf(props.input)?.constructor?.name ?? JSON.stringify(props.input)
    }`"
    >🚫</span
  >
</template>

<style scoped>
.whitespace {
  color: transparent;
  pointer-events: none;
  user-select: none;
  white-space: pre;
}
</style><|MERGE_RESOLUTION|>--- conflicted
+++ resolved
@@ -84,13 +84,8 @@
 
 const spanStart = computed(() => {
   if (!(props.input instanceof Ast.Ast)) return undefined
-<<<<<<< HEAD
   if (props.input.span == null) return undefined
-  return props.input.span[0] - tree.nodeSpanStart - whitespace.value.length
-=======
-  if (props.input.astExtended == null) return undefined
-  return props.input.astExtended.span()[0] - tree.nodeSpanStart
->>>>>>> 74436830
+  return props.input.span[0] - tree.nodeSpanStart
 })
 </script>
 
