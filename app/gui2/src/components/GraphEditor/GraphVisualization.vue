<script setup lang="ts">
import { visualizationBindings } from '@/bindings'
import LoadingErrorVisualization from '@/components/visualizations/LoadingErrorVisualization.vue'
import LoadingVisualization from '@/components/visualizations/LoadingVisualization.vue'
import { focusIsIn, useEvent } from '@/composables/events'
import { provideVisualizationConfig } from '@/providers/visualizationConfig'
import { useProjectStore, type NodeVisualizationConfiguration } from '@/stores/project'
import {
  DEFAULT_VISUALIZATION_CONFIGURATION,
  DEFAULT_VISUALIZATION_IDENTIFIER,
  useVisualizationStore,
  type VisualizationDataSource,
} from '@/stores/visualization'
import type { Visualization } from '@/stores/visualization/runtimeTypes'
import { Ast } from '@/util/ast'
import { toError } from '@/util/data/error'
import type { Opt } from '@/util/data/opt'
import { Rect } from '@/util/data/rect'
import type { Result } from '@/util/data/result'
import type { URLString } from '@/util/data/urlString'
import { Vec2 } from '@/util/data/vec2'
import type { Icon } from '@/util/iconName'
import { debouncedGetter } from '@/util/reactivity'
import { computedAsync } from '@vueuse/core'
<<<<<<< HEAD
import { visIdentifierEquals, type VisualizationIdentifier } from 'shared/yjsModel'
=======
import { isIdentifier } from 'shared/ast'
import type { VisualizationIdentifier } from 'shared/yjsModel'
>>>>>>> c2842df8
import {
  computed,
  onErrorCaptured,
  onUnmounted,
  ref,
  shallowRef,
  watch,
  watchEffect,
  type ShallowRef,
nextTick,
} from 'vue'

const TOP_WITHOUT_TOOLBAR_PX = 36
const TOP_WITH_TOOLBAR_PX = 72

// Used for testing.
type RawDataSource = { type: 'raw'; data: any }

const props = defineProps<{
  currentType?: Opt<VisualizationIdentifier>
  isCircularMenuVisible: boolean
  nodePosition: Vec2
  nodeSize: Vec2
  width: Opt<number>
  scale: number
  isFocused: boolean
  isFullscreen: boolean
  typename?: string | undefined
  dataSource: VisualizationDataSource | RawDataSource | undefined
}>()
const emit = defineEmits<{
  'update:rect': [rect: Rect | undefined]
  'update:id': [id: VisualizationIdentifier]
  'update:visible': [visible: boolean]
  'update:fullscreen': [fullscreen: boolean]
  'update:width': [width: number]
}>()

const visPreprocessor = ref(DEFAULT_VISUALIZATION_CONFIGURATION)
const vueError = ref<Error>()

const projectStore = useProjectStore()
const visualizationStore = useVisualizationStore()

const configForGettingDefaultVisualization = computed<NodeVisualizationConfiguration | undefined>(
  () => {
    if (props.currentType) return
    if (props.dataSource?.type !== 'node') return
    return {
      visualizationModule: 'Standard.Visualization.Helpers',
      expression: 'a -> a.default_visualization.to_js_object.to_json',
      expressionId: props.dataSource.nodeId,
    }
  },
)

const defaultVisualizationRaw = projectStore.useVisualizationData(
  configForGettingDefaultVisualization,
) as ShallowRef<Result<{ library: { name: string } | null; name: string } | undefined>>

const defaultVisualizationForCurrentNodeSource = computed<VisualizationIdentifier | undefined>(
  () => {
    const raw = defaultVisualizationRaw.value
    if (!raw?.ok || !raw.value) return
    return {
      name: raw.value.name,
      module:
        raw.value.library == null
          ? { kind: 'Builtin' }
          : { kind: 'Library', name: raw.value.library.name },
    }
  },
)

const currentType = computed(() => {
  if (props.currentType) return props.currentType
  if (defaultVisualizationForCurrentNodeSource.value)
    return defaultVisualizationForCurrentNodeSource.value
  const [id] = visualizationStore.types(props.typename)
  return id
})

const visualization = shallowRef<Visualization>()
const icon = ref<Icon | URLString>()

onErrorCaptured((error) => {
  vueError.value = error
  return false
})

const nodeVisualizationData = projectStore.useVisualizationData(() => {
  if (props.dataSource?.type !== 'node') return
  return {
    ...visPreprocessor.value,
    expressionId: props.dataSource.nodeId,
  }
})

const expressionVisualizationData = computedAsync(() => {
  if (props.dataSource?.type !== 'expression') return
  if (preprocessorLoading.value) return
  const preprocessor = visPreprocessor.value
  const args = preprocessor.positionalArgumentsExpressions
  const tempModule = Ast.MutableModule.Transient()
  const preprocessorModule = Ast.parse(preprocessor.visualizationModule, tempModule)
  // TODO[ao]: it work with builtin visualization, but does not work in general case.
  // Tracked in https://github.com/orgs/enso-org/discussions/6832#discussioncomment-7754474.
  if (!isIdentifier(preprocessor.expression)) {
    console.error(`Unsupported visualization preprocessor definition`, preprocessor)
    return
  }
  const preprocessorQn = Ast.PropertyAccess.new(
    tempModule,
    preprocessorModule,
    preprocessor.expression,
  )
  const preprocessorInvocation = Ast.App.PositionalSequence(preprocessorQn, [
    Ast.Wildcard.new(tempModule),
    ...args.map((arg) => Ast.Group.new(tempModule, Ast.parse(arg, tempModule))),
  ])
  const rhs = Ast.parse(props.dataSource.expression, tempModule)
  const expression = Ast.OprApp.new(tempModule, preprocessorInvocation, '<|', rhs)
  return projectStore.executeExpression(props.dataSource.contextId, expression.code())
})

const effectiveVisualizationData = computed(() => {
  const name = currentType.value?.name
  if (props.dataSource?.type === 'raw') return props.dataSource.data
  if (vueError.value) return { name, error: vueError.value }
  const visualizationData = nodeVisualizationData.value ?? expressionVisualizationData.value
  if (!visualizationData) return
  if (visualizationData.ok) return visualizationData.value
  else return { name, error: new Error(visualizationData.error.payload) }
})

function updatePreprocessor(
  visualizationModule: string,
  expression: string,
  ...positionalArgumentsExpressions: string[]
) {
  visPreprocessor.value = { visualizationModule, expression, positionalArgumentsExpressions }
}
// Required to work around janky Vue definitions for the type of a Visualization
const updatePreprocessor_ = updatePreprocessor as (...args: unknown[]) => void

function switchToDefaultPreprocessor() {
  visPreprocessor.value = DEFAULT_VISUALIZATION_CONFIGURATION
}

watch(
  () => [currentType.value, visualization.value],
  () => (vueError.value = undefined),
)

// Flag used to prevent rendering the visualization with a stale preprocessor while the new preprocessor is being
// prepared asynchronously.
const preprocessorLoading = ref(false)
watchEffect(async () => {
  preprocessorLoading.value = true
  if (currentType.value == null) return
  visualization.value = undefined
  icon.value = undefined
  try {
    const module = await visualizationStore.get(currentType.value).value
    if (module) {
      if (module.defaultPreprocessor != null) {
        updatePreprocessor(...module.defaultPreprocessor)
      } else {
        switchToDefaultPreprocessor()
      }
      visualization.value = module.default
      icon.value = module.icon
    } else {
      switch (currentType.value.module.kind) {
        case 'Builtin': {
          vueError.value = new Error(
            `The builtin visualization '${currentType.value.name}' was not found.`,
          )
          break
        }
        case 'CurrentProject': {
          vueError.value = new Error(
            `The visualization '${currentType.value.name}' was not found in the current project.`,
          )
          break
        }
        case 'Library': {
          vueError.value = new Error(
            `The visualization '${currentType.value.name}' was not found in the library '${currentType.value.module.name}'.`,
          )
          break
        }
      }
    }
  } catch (caughtError) {
    vueError.value = toError(caughtError)
  }
  preprocessorLoading.value = false
})

const isBelowToolbar = ref(false)
let width = ref<Opt<number>>(props.width)
let height = ref(150)
// We want to debounce width changes, because they are saved to the metadata.
const debouncedWidth = debouncedGetter(() => width.value, 300)
watch(debouncedWidth, (value) => value != null && emit('update:width', value))

watchEffect(() =>
  emit(
    'update:rect',
    new Rect(
      props.nodePosition,
      new Vec2(
        width.value ?? props.nodeSize.x,
        height.value + (isBelowToolbar.value ? TOP_WITH_TOOLBAR_PX : TOP_WITHOUT_TOOLBAR_PX),
      ),
    ),
  ),
)

onUnmounted(() => emit('update:rect', undefined))

const allTypes = computed(() => Array.from(visualizationStore.types(props.typename)))

provideVisualizationConfig({
  get isFocused() {
    return props.isFocused
  },
  get fullscreen() {
    return props.isFullscreen
  },
  set fullscreen(value) {
    emit('update:fullscreen', value)
  },
  get scale() {
    return props.scale
  },
  get width() {
    return width.value ?? null
  },
  set width(value) {
    width.value = value
  },
  get height() {
    return height.value
  },
  set height(value) {
    height.value = value
  },
  get isBelowToolbar() {
    return isBelowToolbar.value
  },
  set isBelowToolbar(value) {
    isBelowToolbar.value = value
  },
  get types() {
    return allTypes.value
  },
  get isCircularMenuVisible() {
    return props.isCircularMenuVisible
  },
  get nodeSize() {
    return props.nodeSize
  },
  get currentType() {
    return currentType.value ?? DEFAULT_VISUALIZATION_IDENTIFIER
  },
  get icon() {
    return icon.value
  },
  hide: () => emit('update:visible', false),
  updateType: (id) => emit('update:id', id),
})

const effectiveVisualization = computed(() => {
  if (
    vueError.value ||
    (nodeVisualizationData.value && !nodeVisualizationData.value.ok) ||
    (expressionVisualizationData.value && !expressionVisualizationData.value.ok)
  ) {
    return LoadingErrorVisualization
  }
  if (!visualization.value || effectiveVisualizationData.value == null) {
    return LoadingVisualization
  }
  return visualization.value
})

const root = ref<HTMLElement>()

const keydownHandler = visualizationBindings.handler({
  nextType: () => {
    if (props.isFocused || focusIsIn(root.value)) {
      const currentIndex = allTypes.value.findIndex((type) => visIdentifierEquals(type, currentType.value))
      const nextIndex = (currentIndex + 1) % allTypes.value.length
      emit('update:id', allTypes.value[nextIndex]!)
    } else {
      return false
    }
  },
  toggleFullscreen: () => {
    if (props.isFocused || focusIsIn(root.value)) {
      emit('update:fullscreen', !props.isFullscreen)
    } else {
      return false
    }
  },
  exitFullscreen: () => {
    if (props.isFullscreen) {
      emit('update:fullscreen', false)
    } else {
      return false
    }
  }
})


useEvent(window, 'keydown', (event) => keydownHandler(event))

watch(() => props.isFullscreen, (f) => { f && nextTick(() => root.value?.focus()) })
</script>

<template>
  <div class="GraphVisualization" ref="root" tabindex="-1">
    <Suspense>
      <template #fallback><LoadingVisualization :data="{}" /></template>
      <component
        :is="effectiveVisualization"
        :data="effectiveVisualizationData"
        @update:preprocessor="updatePreprocessor_"
      />
    </Suspense>
  </div>
</template><|MERGE_RESOLUTION|>--- conflicted
+++ resolved
@@ -22,12 +22,8 @@
 import type { Icon } from '@/util/iconName'
 import { debouncedGetter } from '@/util/reactivity'
 import { computedAsync } from '@vueuse/core'
-<<<<<<< HEAD
 import { visIdentifierEquals, type VisualizationIdentifier } from 'shared/yjsModel'
-=======
 import { isIdentifier } from 'shared/ast'
-import type { VisualizationIdentifier } from 'shared/yjsModel'
->>>>>>> c2842df8
 import {
   computed,
   onErrorCaptured,
