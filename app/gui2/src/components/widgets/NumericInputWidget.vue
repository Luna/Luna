--- conflicted
+++ resolved
@@ -59,13 +59,8 @@
 
 const inputComponent = ref<ComponentInstance<typeof AutoSizedInput>>()
 
-<<<<<<< HEAD
-const inputStyle = computed<StyleValue>(() => {
-  const value = editedValue.value
-=======
 const inputStyle = computed<CSSProperties>(() => {
   const value = `${editedValue.value}`
->>>>>>> 0ff2ed6c
   const dotIdx = value.indexOf('.')
   let indent = 0
   if (dotIdx >= 0 && inputComponent.value != null) {
@@ -113,23 +108,6 @@
 </script>
 
 <template>
-<<<<<<< HEAD
-  <label class="NumericInputWidget">
-    <div v-if="props.limits != null" class="slider" :style="{ width: sliderWidth }"></div>
-    <AutoSizedInput
-      ref="inputComponent"
-      v-model="editedValue"
-      autoSelect
-      :placeholder="placeholder ?? DEFAULT_PLACEHOLDER"
-      :style="inputStyle"
-      v-on="dragPointer.events"
-      @click.stop
-      @blur="blurred"
-      @focus="focused"
-      @input="emit('input', editedValue)"
-    />
-  </label>
-=======
   <AutoSizedInput
     ref="inputComponent"
     v-model="editedValue"
@@ -137,13 +115,13 @@
     class="NumericInputWidget"
     :class="{ slider: sliderWidth != null }"
     :style="{ ...inputStyle, '--slider-width': sliderWidth }"
+    :placeholder="placeholder ?? DEFAULT_PLACEHOLDER"
     v-on="dragPointer.events"
     @click.stop
     @blur="blurred"
     @focus="focused"
     @input="emit('input', editedValue)"
   />
->>>>>>> 0ff2ed6c
 </template>
 
 <style scoped>
