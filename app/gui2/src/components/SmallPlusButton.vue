--- conflicted
+++ resolved
@@ -12,19 +12,13 @@
 </script>
 
 <template>
-<<<<<<< HEAD
   <div
-    ref="addNodeButton"
     class="SmallPlusButton add-node button"
     @click.stop="addNode"
     @pointerdown.stop
     @pointerup.stop
   >
     <SvgIcon name="add" class="icon" />
-=======
-  <div class="SmallPlusButton add-node" @click.stop @pointerdown.stop @pointerup.stop>
-    <SvgIcon name="add" class="icon button" @click.stop="addNode" />
->>>>>>> 12cbd900
   </div>
 </template>
 
