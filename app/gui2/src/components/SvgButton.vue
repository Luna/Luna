--- conflicted
+++ resolved
@@ -12,54 +12,19 @@
 </script>
 
 <template>
-<<<<<<< HEAD
-  <button class="SvgButton" :class="{ disabled }" :disabled="disabled ?? false">
-    <SvgIcon :name="name" draggable="false" />
-  </button>
-=======
   <MenuButton :disabled="disabled" class="SvgButton">
     <SvgIcon :name="name" />
     <div v-if="label" v-text="label" />
   </MenuButton>
->>>>>>> a00d8bfc
 </template>
 
 <style scoped>
 .SvgButton {
-<<<<<<< HEAD
-  border: none;
-  display: flex;
-  justify-content: center;
-  align-items: center;
-  padding: 4px;
-  cursor: pointer;
-  margin: -4px -4px;
-  border-radius: var(--radius-full);
-  transition: background-color 0.3s;
-
-  &:hover {
-    background-color: var(--color-menu-entry-hover-bg);
-  }
-
-  & > svg {
-    transform: var(--icon-transform);
-    transform-origin: var(--icon-transform-origin);
-  }
-
-  &.disabled {
-    opacity: 0.3;
-    cursor: default;
-
-    &:hover {
-      background-color: unset;
-    }
-=======
   margin: -4px;
   gap: 4px;
 
   &.disabled {
     opacity: 0.3;
->>>>>>> a00d8bfc
   }
 }
 </style>