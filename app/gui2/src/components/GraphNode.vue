<script setup lang="ts">
import { computed, onUpdated, reactive, ref, shallowRef, watch, watchEffect } from 'vue'

import CircularMenu from '@/components/CircularMenu.vue'
import NodeSpan from '@/components/NodeSpan.vue'
import SvgIcon from '@/components/SvgIcon.vue'
import {
  provideVisualizationConfig,
  type VisualizationConfig,
} from '@/providers/visualizationConfig'
import type { Node } from '@/stores/graph'
import { Rect } from '@/stores/rect'
import { useVisualizationStore, type Visualization } from '@/stores/visualization'
import { useDocumentEvent, usePointer, useResizeObserver } from '@/util/events'
import type { Vec2 } from '@/util/vec2'
import type { ContentRange, ExprId } from 'shared/yjsModel'

const props = defineProps<{
  node: Node
}>()

const emit = defineEmits<{
  updateRect: [rect: Rect]
  updateExprRect: [id: ExprId, rect: Rect]
  updateContent: [range: ContentRange, content: string]
  movePosition: [delta: Vec2]
  delete: []
}>()

const visualizationStore = useVisualizationStore()

const rootNode = ref<HTMLElement>()
const nodeSize = useResizeObserver(rootNode)
const editableRootNode = ref<HTMLElement>()

watchEffect(() => {
  const size = nodeSize.value
  if (!size.isZero()) {
    emit('updateRect', new Rect(props.node.position, nodeSize.value))
  }
})

const dragPointer = usePointer((event) => {
  emit('movePosition', event.delta)
})

const transform = computed(() => {
  let pos = props.node.position
  return `translate(${pos.x}px, ${pos.y}px)`
})

function getRelatedSpanOffset(domNode: globalThis.Node, domOffset: number): number {
  if (domNode instanceof HTMLElement && domOffset == 1) {
    const offsetData = domNode.dataset.spanStart
    const offset = (offsetData != null && parseInt(offsetData)) || 0
    const length = domNode.textContent?.length ?? 0
    return offset + length
  } else if (domNode instanceof Text) {
    const siblingEl = domNode.previousElementSibling
    if (siblingEl instanceof HTMLElement) {
      const offsetData = siblingEl.dataset.spanStart
      if (offsetData != null)
        return parseInt(offsetData) + domOffset + (siblingEl.textContent?.length ?? 0)
    }
    const offsetData = domNode.parentElement?.dataset.spanStart
    if (offsetData != null) return parseInt(offsetData) + domOffset
  }
  return 0
}

function updateRange(range: ContentRange, threhsold: number, adjust: number) {
  range[0] = updateOffset(range[0], threhsold, adjust)
  range[1] = updateOffset(range[1], threhsold, adjust)
}

function updateOffset(offset: number, threhsold: number, adjust: number) {
  return offset >= threhsold ? offset + adjust : offset
}

function updateExprRect(id: ExprId, rect: Rect) {
  emit('updateExprRect', id, rect)
}

interface TextEdit {
  range: ContentRange
  content: string
}

const editsToApply = reactive<TextEdit[]>([])

function editContent(e: Event) {
  e.preventDefault()
  if (!(e instanceof InputEvent)) return

  const domRanges = e.getTargetRanges()
  const ranges = domRanges.map<ContentRange>((r) => {
    return [
      getRelatedSpanOffset(r.startContainer, r.startOffset),
      getRelatedSpanOffset(r.endContainer, r.endOffset),
    ]
  })

  switch (e.inputType) {
    case 'insertText': {
      const content = e.data ?? ''
      for (let range of ranges) {
        if (range[0] != range[1]) {
          editsToApply.push({ range, content: '' })
        }
        editsToApply.push({ range: [range[1], range[1]], content })
      }
      break
    }
    case 'insertFromDrop':
    case 'insertFromPaste': {
      const content = e.dataTransfer?.getData('text/plain')
      if (content != null) {
        for (let range of ranges) {
          editsToApply.push({ range, content })
        }
      }
      break
    }
    case 'deleteByCut':
    case 'deleteWordBackward':
    case 'deleteWordForward':
    case 'deleteContentBackward':
    case 'deleteContentForward':
    case 'deleteByDrag': {
      for (let range of ranges) {
        editsToApply.push({ range, content: '' })
      }
      break
    }
  }
}

watch(editsToApply, () => {
  if (editsToApply.length === 0) return
  saveSelections()
  let edit: TextEdit | undefined
  while ((edit = editsToApply.shift())) {
    const range = edit.range
    const content = edit.content
    const adjust = content.length - (range[1] - range[0])
    editsToApply.forEach((e) => updateRange(e.range, range[1], adjust))
    if (selectionToRecover) {
      selectionToRecover.ranges.forEach((r) => updateRange(r, range[1], adjust))
      if (selectionToRecover.anchor != null) {
        selectionToRecover.anchor = updateOffset(selectionToRecover.anchor, range[1], adjust)
      }
      if (selectionToRecover.focus != null) {
        selectionToRecover.focus = updateOffset(selectionToRecover.focus, range[1], adjust)
      }
    }
    emit('updateContent', range, content)
  }
})

interface SavedSelections {
  anchor: number | null
  focus: number | null
  ranges: ContentRange[]
}

let selectionToRecover: SavedSelections | null = null

function saveSelections() {
  const root = editableRootNode.value
  const selection = window.getSelection()
  if (root == null || selection == null || !selection.containsNode(root, true)) return
  const ranges: ContentRange[] = Array.from({ length: selection.rangeCount }, (_, i) =>
    selection.getRangeAt(i),
  )
    .filter((r) => r.intersectsNode(root))
    .map((r) => [
      getRelatedSpanOffset(r.startContainer, r.startOffset),
      getRelatedSpanOffset(r.endContainer, r.endOffset),
    ])

  let anchor =
    selection.anchorNode && root.contains(selection.anchorNode)
      ? getRelatedSpanOffset(selection.anchorNode, selection.anchorOffset)
      : null
  let focus =
    selection.focusNode && root.contains(selection.focusNode)
      ? getRelatedSpanOffset(selection.focusNode, selection.focusOffset)
      : null

  selectionToRecover = {
    anchor,
    focus,
    ranges,
  }
}

onUpdated(() => {
  const root = editableRootNode.value

  function findTextNodeAtOffset(offset: number | null): { node: Text; offset: number } | null {
    if (offset == null) return null
    for (let textSpan of root?.querySelectorAll<HTMLSpanElement>('span[data-span-start]') ?? []) {
      if (textSpan.children.length > 0) continue
      const start = parseInt(textSpan.dataset.spanStart ?? '0')
      const text = textSpan.textContent ?? ''
      const end = start + text.length
      if (start <= offset && offset <= end) {
        let remainingOffset = offset - start
        for (let node of textSpan.childNodes) {
          if (node instanceof Text) {
            let length = node.data.length
            if (remainingOffset > length) {
              remainingOffset -= length
            } else {
              return {
                node,
                offset: remainingOffset,
              }
            }
          }
        }
      }
    }
    return null
  }

  if (selectionToRecover != null && editableRootNode.value != null) {
    const saved = selectionToRecover
    selectionToRecover = null
    const selection = window.getSelection()
    if (selection == null) return

    for (let range of saved.ranges) {
      const start = findTextNodeAtOffset(range[0])
      const end = findTextNodeAtOffset(range[1])
      if (start == null || end == null) continue
      let newRange = document.createRange()
      newRange.setStart(start.node, start.offset)
      newRange.setEnd(end.node, end.offset)
      selection.addRange(newRange)
    }
    if (saved.anchor != null || saved.focus != null) {
      const anchor = findTextNodeAtOffset(saved.anchor) ?? {
        node: selection.anchorNode,
        offset: selection.anchorOffset,
      }
      const focus = findTextNodeAtOffset(saved.focus) ?? {
        node: selection.focusNode,
        offset: selection.focusOffset,
      }
      if (anchor.node == null || focus.node == null) return
      selection.setBaseAndExtent(anchor.node, anchor.offset, focus.node, focus.offset)
    }
  }
})

function handleClick(e: PointerEvent) {
  if (e.shiftKey) {
    emit('delete')
    e.preventDefault()
    e.stopPropagation()
  }
}

const isCircularMenuVisible = ref(false)
const isAutoEvaluationDisabled = ref(false)
const isDocsVisible = ref(false)
const isVisualizationVisible = ref(false)

const visualizationType = ref('Scatterplot')
const visualization = shallowRef<Visualization>()

const queuedVisualizationData = computed<{}>(() =>
  visualizationStore.sampleData(visualizationType.value),
)
const visualizationData = ref<{}>({})

function isInputEvent(event: Event): event is Event & { target: HTMLElement } {
  return (
    !(event.target instanceof HTMLElement) ||
    !rootNode.value?.contains(event.target) ||
    event.target.isContentEditable ||
    event.target instanceof HTMLInputElement ||
    event.target instanceof HTMLTextAreaElement
  )
}

const visualizationConfig = ref<VisualizationConfig>({
  fullscreen: false,
  types: visualizationStore.types,
  width: null,
  height: 150, // FIXME:
  hide() {
    isVisualizationVisible.value = false
  },
  updateType(type) {
    visualizationType.value = type
  },
  isCircularMenuVisible: isCircularMenuVisible.value,
  get nodeSize() {
    return nodeSize.value
  },
})
provideVisualizationConfig(visualizationConfig)

useDocumentEvent('keydown', (event) => {
  if (isInputEvent(event)) {
    return
  }
  if (event.key === ' ') {
    if (event.shiftKey) {
      if (isVisualizationVisible.value) {
        visualizationConfig.value.fullscreen = !visualizationConfig.value.fullscreen
      } else {
        isVisualizationVisible.value = true
        visualizationConfig.value.fullscreen = true
      }
    } else {
      isVisualizationVisible.value = !isVisualizationVisible.value
    }
  }
})

watchEffect(async (onCleanup) => {
  if (isVisualizationVisible.value) {
    let shouldSwitchVisualization = true
    onCleanup(() => {
      shouldSwitchVisualization = false
    })
    const component = await visualizationStore.get(visualizationType.value)
    if (shouldSwitchVisualization) {
      visualization.value = component
      visualizationData.value = queuedVisualizationData.value
    }
  }
})

function onBlur(event: FocusEvent) {
  if (!(event.relatedTarget instanceof Node) || !rootNode.value?.contains(event.relatedTarget)) {
    isCircularMenuVisible.value = false
  }
}

function onExpressionClick(event: Event) {
  if (isInputEvent(event)) {
    return
  }
  rootNode.value?.focus()
  isCircularMenuVisible.value = true
}

watch(
  () => [isAutoEvaluationDisabled.value, isDocsVisible.value, isVisualizationVisible.value],
  () => {
    rootNode.value?.focus()
  },
)

function updatePreprocessor(module: string, method: string, ...args: string[]) {
  console.log(
    `preprocessor changed. node id: ${
      props.node.rootSpan.id
    } module: ${module}, method: ${method}, args: [${args.join(', ')}]`,
  )
}
</script>

<template>
  <div
    ref="rootNode"
    :tabindex="-1"
    class="GraphNode"
    :style="{ transform }"
    :class="{ dragging: dragPointer.dragging }"
    @focus="isCircularMenuVisible = true"
    @blur="onBlur"
  >
<<<<<<< HEAD
    <SvgIcon class="icon grab-handle" name="number_input" @pointerdown="handleClick"></SvgIcon>
    <div class="binding" @pointerdown.stop>{{ node.binding }}</div>
    <div
      ref="editableRootNode"
      class="editable"
      contenteditable
      spellcheck="false"
      @beforeinput="editContent"
      @pointerdown.stop
    >
      <NodeSpan
        :content="node.content"
        :span="node.rootSpan"
        :offset="0"
        @updateExprRect="updateExprRect"
      />
=======
    <div class="binding" @pointerdown.stop>
      {{ node.binding }}
    </div>
    <CircularMenu
      v-if="isCircularMenuVisible"
      v-model:is-auto-evaluation-disabled="isAutoEvaluationDisabled"
      v-model:is-docs-visible="isDocsVisible"
      v-model:is-visualization-visible="isVisualizationVisible"
    />
    <component
      :is="visualization"
      v-if="isVisualizationVisible && visualization"
      :data="visualizationData"
      @update:preprocessor="updatePreprocessor"
      @update:type="visualizationType = $event"
    />
    <div class="node" v-on="dragPointer.events" @click.stop="onExpressionClick">
      <SvgIcon class="icon" name="number_input" @pointerdown="handleClick"></SvgIcon>
      <div
        ref="editableRootNode"
        class="editable"
        contenteditable
        spellcheck="false"
        @beforeinput="editContent"
        @focus="isCircularMenuVisible = true"
        @blur="onBlur"
        @pointerdown.stop
      >
        <NodeSpan
          :content="node.content"
          :span="node.rootSpan"
          :offset="0"
          @updateExprRect="updateExprRect"
        />
      </div>
>>>>>>> f8c4f9ec
    </div>
  </div>
</template>

<style scoped>
.GraphNode {
  color: red;
  position: absolute;
}

.node {
  position: relative;
  top: 0;
  left: 0;

  caret-shape: bar;

  display: flex;
  flex-direction: row;
  align-items: center;
  white-space: nowrap;
  background: #222;
  padding: 4px 8px;
  border-radius: var(--radius-full);
}

.binding {
  user-select: none;
  margin-right: 10px;
  color: black;
  position: absolute;
  right: 100%;
  top: 50%;
  transform: translateY(-50%);
}

.editable {
  outline: none;
  height: 24px;
  padding: 1px 0;
}

.container {
  position: relative;
  display: flex;
  gap: 4px;
}

<<<<<<< HEAD
.grab-handle {
=======
.icon {
  color: white;
>>>>>>> f8c4f9ec
  cursor: grab;
  margin-right: 10px;
}

.GraphNode.dragging,
.GraphNode.dragging .icon {
  cursor: grabbing;
}

.visualization {
  position: absolute;
  top: 100%;
  width: 100%;
  margin-top: 4px;
  padding: 4px;
  background: #222;
  border-radius: 16px;
}
</style><|MERGE_RESOLUTION|>--- conflicted
+++ resolved
@@ -375,24 +375,6 @@
     @focus="isCircularMenuVisible = true"
     @blur="onBlur"
   >
-<<<<<<< HEAD
-    <SvgIcon class="icon grab-handle" name="number_input" @pointerdown="handleClick"></SvgIcon>
-    <div class="binding" @pointerdown.stop>{{ node.binding }}</div>
-    <div
-      ref="editableRootNode"
-      class="editable"
-      contenteditable
-      spellcheck="false"
-      @beforeinput="editContent"
-      @pointerdown.stop
-    >
-      <NodeSpan
-        :content="node.content"
-        :span="node.rootSpan"
-        :offset="0"
-        @updateExprRect="updateExprRect"
-      />
-=======
     <div class="binding" @pointerdown.stop>
       {{ node.binding }}
     </div>
@@ -410,7 +392,7 @@
       @update:type="visualizationType = $event"
     />
     <div class="node" v-on="dragPointer.events" @click.stop="onExpressionClick">
-      <SvgIcon class="icon" name="number_input" @pointerdown="handleClick"></SvgIcon>
+      <SvgIcon class="icon grab-handle" name="number_input" @pointerdown="handleClick"></SvgIcon>
       <div
         ref="editableRootNode"
         class="editable"
@@ -428,7 +410,6 @@
           @updateExprRect="updateExprRect"
         />
       </div>
->>>>>>> f8c4f9ec
     </div>
   </div>
 </template>
@@ -477,12 +458,8 @@
   gap: 4px;
 }
 
-<<<<<<< HEAD
 .grab-handle {
-=======
-.icon {
   color: white;
->>>>>>> f8c4f9ec
   cursor: grab;
   margin-right: 10px;
 }
