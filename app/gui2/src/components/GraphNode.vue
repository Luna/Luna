--- conflicted
+++ resolved
@@ -14,12 +14,9 @@
 import { useVisualizationStore, type Visualization } from '@/stores/visualization'
 import { keyboardBusy, useDocumentEvent, usePointer, useResizeObserver } from '@/util/events'
 import type { Vec2 } from '@/util/vec2'
-import type { ContentRange, ExprId, Uuid } from 'shared/yjsModel'
+import type { ContentRange, ExprId } from 'shared/yjsModel'
 import { useProjectStore, type NodeVisualizationConfiguration } from '../stores/project'
 
-<<<<<<< HEAD
-const props = defineProps<{ node: Node }>()
-=======
 const MAXIMUM_CLICK_LENGTH_MS = 300
 
 const props = defineProps<{
@@ -27,7 +24,6 @@
   selected: boolean
   isLatestSelected: boolean
 }>()
->>>>>>> b59e7c08
 
 const emit = defineEmits<{
   updateRect: [rect: Rect]
@@ -46,7 +42,6 @@
 const editableRootNode = ref<HTMLElement>()
 const visualizationConfiguration = ref<NodeVisualizationConfiguration>()
 
-const isCircularMenuVisible = ref(false)
 const isAutoEvaluationDisabled = ref(false)
 const isDocsVisible = ref(false)
 const isVisualizationVisible = ref(false)
@@ -278,34 +273,12 @@
   }
 })
 
-<<<<<<< HEAD
-function handleClick(e: PointerEvent) {
-  if (e.shiftKey) {
-    emit('delete')
-    e.preventDefault()
-    e.stopPropagation()
-  }
-}
-
 function updatePreprocessor(module: string, method: string, ...args: string[]) {
   visualizationConfiguration.value = {
     expression: { module, definedOnType: module, name: method },
     ...(args.length !== 0 ? { positionalArgumentsExpressions: args } : {}),
   }
 }
-=======
-const isAutoEvaluationDisabled = ref(false)
-const isDocsVisible = ref(false)
-const isVisualizationVisible = ref(false)
-
-const visualizationType = ref('Scatterplot')
-const visualization = shallowRef<Visualization>()
-
-const queuedVisualizationData = computed<{}>(() =>
-  visualizationStore.sampleData(visualizationType.value),
-)
-const visualizationData = ref<{}>({})
->>>>>>> b59e7c08
 
 const visualizationConfig = ref<VisualizationConfig>({
   fullscreen: false,
@@ -364,16 +337,6 @@
     rootNode.value?.focus()
   },
 )
-<<<<<<< HEAD
-=======
-
-function updatePreprocessor(module: string, method: string, ...args: string[]) {
-  console.log(
-    `preprocessor changed. node id: ${
-      props.node.rootSpan.id
-    } module: ${module}, method: ${method}, args: [${args.join(', ')}]`,
-  )
-}
 
 const mouseHandler = nodeBindings.handler({
   replace() {
@@ -416,7 +379,6 @@
     }
   }
 })
->>>>>>> b59e7c08
 </script>
 
 <template>
