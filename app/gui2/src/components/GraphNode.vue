<script setup lang="ts">
import CircularMenu from '@/components/CircularMenu.vue'
import NodeSpan from '@/components/NodeSpan.vue'
import SvgIcon from '@/components/SvgIcon.vue'
import type { Node } from '@/stores/graph'
import { Rect } from '@/stores/rect'
<<<<<<< HEAD
import { usePointer, useResizeObserver } from '@/util/events'
=======
import { useVisualizationStore, type Visualization } from '@/stores/visualization'
import { useDocumentEvent, usePointer, useResizeObserver } from '@/util/events'
import type { ContentRange, ExprId } from 'shared/yjs-model'
>>>>>>> 2c3130b2
import type { Vec2 } from '@/util/vec2'
import * as random from 'lib0/random'
import { OutboundPayload, type VisualizationUpdate } from 'shared/binaryProtocol'
import { uuidFromBits, type DataServer } from 'shared/dataServer'
import type { LanguageServer } from 'shared/languageServer'
import type { VisualizationConfiguration } from 'shared/lsTypes'
import type { ContentRange, ExprId, Uuid } from 'shared/yjsModel'
import {
  computed,
  onMounted,
  onUnmounted,
  onUpdated,
  reactive,
  ref,
  watch,
  watchEffect,
  type Raw,
} from 'vue'

import { computed, onUpdated, reactive, ref, shallowRef, watch, watchEffect } from 'vue'

const props = defineProps<{
  node: Node
  languageServer: Raw<LanguageServer>
  dataServer: Raw<DataServer>
}>()

const emit = defineEmits<{
  updateRect: [rect: Rect]
  updateExprRect: [id: ExprId, rect: Rect]
  updateContent: [range: ContentRange, content: string]
  movePosition: [delta: Vec2]
  delete: []
}>()

const visualizationStore = useVisualizationStore()

const rootNode = ref<HTMLElement>()
const nodeSize = useResizeObserver(rootNode)
const editableRootNode = ref<HTMLElement>()
const visualizationId = ref(random.uuidv4() as Uuid)
const visualizationConfiguration = ref<VisualizationConfiguration>()
const visualizationData = ref<unknown>()

watchEffect(() => {
  const size = nodeSize.value
  if (!size.isZero()) {
    emit('updateRect', new Rect(props.node.position, nodeSize.value))
  }
})

const dragPointer = usePointer((event) => {
  emit('movePosition', event.delta)
})

const transform = computed(() => {
  let pos = props.node.position
  return `translate(${pos.x}px, ${pos.y}px)`
})

function getRelatedSpanOffset(domNode: globalThis.Node, domOffset: number): number {
  if (domNode instanceof HTMLElement && domOffset == 1) {
    const offsetData = domNode.dataset.spanStart
    const offset = (offsetData != null && parseInt(offsetData)) || 0
    const length = domNode.textContent?.length ?? 0
    return offset + length
  } else if (domNode instanceof Text) {
    const siblingEl = domNode.previousElementSibling
    if (siblingEl instanceof HTMLElement) {
      const offsetData = siblingEl.dataset.spanStart
      if (offsetData != null)
        return parseInt(offsetData) + domOffset + (siblingEl.textContent?.length ?? 0)
    }
    const offsetData = domNode.parentElement?.dataset.spanStart
    if (offsetData != null) return parseInt(offsetData) + domOffset
  }
  return 0
}

function updateRange(range: ContentRange, threhsold: number, adjust: number) {
  range[0] = updateOffset(range[0], threhsold, adjust)
  range[1] = updateOffset(range[1], threhsold, adjust)
}

function updateOffset(offset: number, threhsold: number, adjust: number) {
  return offset >= threhsold ? offset + adjust : offset
}

function updateExprRect(id: ExprId, rect: Rect) {
  emit('updateExprRect', id, rect)
}

interface TextEdit {
  range: ContentRange
  content: string
}

const editsToApply = reactive<TextEdit[]>([])

function editContent(e: Event) {
  e.preventDefault()
  if (!(e instanceof InputEvent)) return

  const domRanges = e.getTargetRanges()
  const ranges = domRanges.map<ContentRange>((r) => {
    return [
      getRelatedSpanOffset(r.startContainer, r.startOffset),
      getRelatedSpanOffset(r.endContainer, r.endOffset),
    ]
  })

  switch (e.inputType) {
    case 'insertText': {
      const content = e.data ?? ''
      for (let range of ranges) {
        if (range[0] != range[1]) {
          editsToApply.push({ range, content: '' })
        }
        editsToApply.push({ range: [range[1], range[1]], content })
      }
      break
    }
    case 'insertFromDrop':
    case 'insertFromPaste': {
      const content = e.dataTransfer?.getData('text/plain')
      if (content != null) {
        for (let range of ranges) {
          editsToApply.push({ range, content })
        }
      }
      break
    }
    case 'deleteByCut':
    case 'deleteWordBackward':
    case 'deleteWordForward':
    case 'deleteContentBackward':
    case 'deleteContentForward':
    case 'deleteByDrag': {
      for (let range of ranges) {
        editsToApply.push({ range, content: '' })
      }
      break
    }
  }
}

watch(editsToApply, () => {
  if (editsToApply.length === 0) return
  saveSelections()
  let edit: TextEdit | undefined
  while ((edit = editsToApply.shift())) {
    const range = edit.range
    const content = edit.content
    const adjust = content.length - (range[1] - range[0])
    editsToApply.forEach((e) => updateRange(e.range, range[1], adjust))
    if (selectionToRecover) {
      selectionToRecover.ranges.forEach((r) => updateRange(r, range[1], adjust))
      if (selectionToRecover.anchor != null) {
        selectionToRecover.anchor = updateOffset(selectionToRecover.anchor, range[1], adjust)
      }
      if (selectionToRecover.focus != null) {
        selectionToRecover.focus = updateOffset(selectionToRecover.focus, range[1], adjust)
      }
    }
    emit('updateContent', range, content)
  }
})

interface SavedSelections {
  anchor: number | null
  focus: number | null
  ranges: ContentRange[]
}

let selectionToRecover: SavedSelections | null = null

function saveSelections() {
  const root = editableRootNode.value
  const selection = window.getSelection()
  if (root == null || selection == null || !selection.containsNode(root, true)) return
  const ranges: ContentRange[] = Array.from({ length: selection.rangeCount }, (_, i) =>
    selection.getRangeAt(i),
  )
    .filter((r) => r.intersectsNode(root))
    .map((r) => [
      getRelatedSpanOffset(r.startContainer, r.startOffset),
      getRelatedSpanOffset(r.endContainer, r.endOffset),
    ])

  let anchor =
    selection.anchorNode && root.contains(selection.anchorNode)
      ? getRelatedSpanOffset(selection.anchorNode, selection.anchorOffset)
      : null
  let focus =
    selection.focusNode && root.contains(selection.focusNode)
      ? getRelatedSpanOffset(selection.focusNode, selection.focusOffset)
      : null

  selectionToRecover = {
    anchor,
    focus,
    ranges,
  }
}

onUpdated(() => {
  const root = editableRootNode.value

  function findTextNodeAtOffset(offset: number | null): { node: Text; offset: number } | null {
    if (offset == null) return null
    for (let textSpan of root?.querySelectorAll<HTMLSpanElement>('span[data-span-start]') ?? []) {
      if (textSpan.children.length > 0) continue
      const start = parseInt(textSpan.dataset.spanStart ?? '0')
      const text = textSpan.textContent ?? ''
      const end = start + text.length
      if (start <= offset && offset <= end) {
        let remainingOffset = offset - start
        for (let node of textSpan.childNodes) {
          if (node instanceof Text) {
            let length = node.data.length
            if (remainingOffset > length) {
              remainingOffset -= length
            } else {
              return {
                node,
                offset: remainingOffset,
              }
            }
          }
        }
      }
    }
    return null
  }

  if (selectionToRecover != null && editableRootNode.value != null) {
    const saved = selectionToRecover
    selectionToRecover = null
    const selection = window.getSelection()
    if (selection == null) return

    for (let range of saved.ranges) {
      const start = findTextNodeAtOffset(range[0])
      const end = findTextNodeAtOffset(range[1])
      if (start == null || end == null) continue
      let newRange = document.createRange()
      newRange.setStart(start.node, start.offset)
      newRange.setEnd(end.node, end.offset)
      selection.addRange(newRange)
    }
    if (saved.anchor != null || saved.focus != null) {
      const anchor = findTextNodeAtOffset(saved.anchor) ?? {
        node: selection.anchorNode,
        offset: selection.anchorOffset,
      }
      const focus = findTextNodeAtOffset(saved.focus) ?? {
        node: selection.focusNode,
        offset: selection.focusOffset,
      }
      if (anchor.node == null || focus.node == null) return
      selection.setBaseAndExtent(anchor.node, anchor.offset, focus.node, focus.offset)
    }
  }
})

function handleClick(e: PointerEvent) {
  if (e.shiftKey) {
    emit('delete')
    e.preventDefault()
    e.stopPropagation()
  }
}

<<<<<<< HEAD
const isVisualizationVisible = ref(false)

watchEffect(() => {
  if (isVisualizationVisible.value) {
    if (visualizationConfiguration.value != null) {
      props.languageServer.attachVisualization(
        visualizationId.value,
        props.node.rootSpan.id,
        visualizationConfiguration.value,
      )
    }
  } else {
    if (visualizationConfiguration.value != null) {
      props.languageServer.detachVisualization(
        visualizationId.value,
        props.node.rootSpan.id,
        visualizationConfiguration.value.executionContextId,
      )
    }
  }
})

watchEffect(() => {
  if (isVisualizationVisible.value && visualizationConfiguration.value != null) {
    props.languageServer.modifyVisualization(
      visualizationId.value,
      visualizationConfiguration.value,
    )
  }
})

function onVisualizationUpdate(vizUpdate: VisualizationUpdate) {
  const encodedVisualizationId = vizUpdate.visualizationContext()?.visualizationId()
  if (encodedVisualizationId == null) {
    return
  }
  const eventVisualizationId = uuidFromBits(
    encodedVisualizationId.leastSigBits(),
    encodedVisualizationId.mostSigBits(),
  )
  if (eventVisualizationId !== visualizationId.value) {
    return
  }
  visualizationData.value = vizUpdate.dataString()
}

onMounted(() => {
  props.dataServer.on(`${OutboundPayload.VISUALIZATION_UPDATE}`, onVisualizationUpdate)
})

onUnmounted(() => {
  props.dataServer.off(`${OutboundPayload.VISUALIZATION_UPDATE}`, onVisualizationUpdate)
})
=======
const isCircularMenuVisible = ref(false)
const isAutoEvaluationDisabled = ref(false)
const isDocsVisible = ref(false)
const isVisualizationVisible = ref(false)

const visualizationType = ref('Scatterplot')
const visualization = shallowRef<Visualization>()
const visualizationTypes = computed(() =>
  visualizationStore.types.filter((type) => type !== visualizationType.value),
)
const visualizationWidth = ref<number | null>(null)
const visualizationHeight = ref<number | null>(150)
const isVisualizationFullscreen = ref(false)

const queuedVisualizationData = computed<{}>(() =>
  visualizationStore.sampleData(visualizationType.value),
)
const visualizationData = ref<{}>({})

function isInputEvent(event: Event): event is Event & { target: HTMLElement } {
  return (
    !(event.target instanceof HTMLElement) ||
    !rootNode.value?.contains(event.target) ||
    event.target.isContentEditable ||
    event.target instanceof HTMLInputElement ||
    event.target instanceof HTMLTextAreaElement
  )
}

useDocumentEvent('keydown', (event) => {
  if (isInputEvent(event)) {
    return
  }
  if (event.key === ' ') {
    if (event.shiftKey) {
      if (isVisualizationVisible.value) {
        isVisualizationFullscreen.value = !isVisualizationFullscreen.value
      } else {
        isVisualizationVisible.value = true
        isVisualizationFullscreen.value = true
      }
    } else {
      isVisualizationVisible.value = !isVisualizationVisible.value
    }
  }
})

watchEffect(async (onCleanup) => {
  let shouldSwitchVisualization = true
  onCleanup(() => {
    shouldSwitchVisualization = false
  })
  const component = await visualizationStore.get(visualizationType.value)
  if (shouldSwitchVisualization) {
    visualization.value = component
    visualizationData.value = queuedVisualizationData.value
  }
})

function onBlur(event: FocusEvent) {
  if (!(event.relatedTarget instanceof Node) || !rootNode.value?.contains(event.relatedTarget)) {
    isCircularMenuVisible.value = false
  }
}

function onExpressionClick(event: Event) {
  if (isInputEvent(event)) {
    return
  }
  rootNode.value?.focus()
  isCircularMenuVisible.value = true
}

watch(
  () => [isAutoEvaluationDisabled.value, isDocsVisible.value, isVisualizationVisible.value],
  () => {
    rootNode.value?.focus()
  },
)
>>>>>>> 2c3130b2
</script>

<template>
  <div
    ref="rootNode"
    :tabindex="-1"
    class="GraphNode"
    :style="{ transform }"
    :class="{ dragging: dragPointer.dragging }"
    @focus="isCircularMenuVisible = true"
    @blur="onBlur"
  >
<<<<<<< HEAD
    <SvgIcon class="icon" name="number_input" @pointerdown="handleClick"></SvgIcon>
    <div class="binding" @pointerdown.stop>{{ node.binding }}</div>
    <div
      ref="editableRootNode"
      class="editable"
      contenteditable
      spellcheck="false"
      @beforeinput="editContent"
      @pointerdown.stop
    >
      <NodeSpan
        :content="node.content"
        :span="node.rootSpan"
        :offset="0"
        @updateExprRect="updateExprRect"
      />
=======
    <div class="binding" @pointerdown.stop>
      {{ node.binding }}
    </div>
    <CircularMenu
      v-if="isCircularMenuVisible"
      v-model:is-auto-evaluation-disabled="isAutoEvaluationDisabled"
      v-model:is-docs-visible="isDocsVisible"
      v-model:is-visualization-visible="isVisualizationVisible"
    />
    <component
      :is="visualization"
      v-if="isVisualizationVisible && visualization"
      v-model:width="visualizationWidth"
      v-model:height="visualizationHeight"
      v-model:fullscreen="isVisualizationFullscreen"
      :node-size="nodeSize"
      :types="visualizationTypes"
      :data="visualizationData"
      :is-circular-menu-visible="isCircularMenuVisible"
      @hide="isVisualizationVisible = false"
      @update:preprocessor="
        (module, method, ...args) =>
          console.log(
            `preprocessor changed. node id: ${
              node.rootSpan.id
            } module: ${module}, method: ${method}, args: [${args.join(', ')}]`,
          )
      "
      @update:type="visualizationType = $event"
    />
    <div class="node" v-on="dragPointer.events" @click.stop="onExpressionClick">
      <div class="icon" @pointerdown="handleClick">@ &nbsp;</div>
      <div
        ref="editableRootNode"
        class="editable"
        contenteditable
        spellcheck="false"
        @beforeinput="editContent"
        @focus="isCircularMenuVisible = true"
        @blur="onBlur"
        @pointerdown.stop
      >
        <NodeSpan
          :content="node.content"
          :span="node.rootSpan"
          :offset="0"
          @updateExprRect="updateExprRect"
        />
      </div>
>>>>>>> 2c3130b2
    </div>
  </div>
</template>

<style scoped>
<<<<<<< HEAD
.Node {
  color: red;
=======
.GraphNode {
>>>>>>> 2c3130b2
  position: absolute;
}

.node {
  position: relative;
  top: 0;
  left: 0;

  caret-shape: bar;

  display: flex;
  flex-direction: row;
  align-items: center;
  white-space: nowrap;
  background: #222;
  padding: 4px 8px;
  border-radius: var(--radius-full);
}

.binding {
  user-select: none;
  margin-right: 10px;
  color: black;
  position: absolute;
  right: 100%;
  top: 50%;
  transform: translateY(-50%);
}

.editable {
  outline: none;
  height: 24px;
  padding: 1px 0;
}

.container {
  position: relative;
  display: flex;
  gap: 4px;
}

.icon {
  color: white;
  cursor: grab;
<<<<<<< HEAD
  margin-right: 10px;
=======
  width: unset;
  height: unset;
>>>>>>> 2c3130b2
}

.GraphNode.dragging,
.GraphNode.dragging .icon {
  cursor: grabbing;
}

.visualization {
  position: absolute;
  top: 100%;
  width: 100%;
  margin-top: 4px;
  padding: 4px;
  background: #222;
  border-radius: 16px;
}
</style><|MERGE_RESOLUTION|>--- conflicted
+++ resolved
@@ -4,13 +4,8 @@
 import SvgIcon from '@/components/SvgIcon.vue'
 import type { Node } from '@/stores/graph'
 import { Rect } from '@/stores/rect'
-<<<<<<< HEAD
-import { usePointer, useResizeObserver } from '@/util/events'
-=======
 import { useVisualizationStore, type Visualization } from '@/stores/visualization'
 import { useDocumentEvent, usePointer, useResizeObserver } from '@/util/events'
-import type { ContentRange, ExprId } from 'shared/yjs-model'
->>>>>>> 2c3130b2
 import type { Vec2 } from '@/util/vec2'
 import * as random from 'lib0/random'
 import { OutboundPayload, type VisualizationUpdate } from 'shared/binaryProtocol'
@@ -25,12 +20,11 @@
   onUpdated,
   reactive,
   ref,
+  shallowRef,
   watch,
   watchEffect,
   type Raw,
 } from 'vue'
-
-import { computed, onUpdated, reactive, ref, shallowRef, watch, watchEffect } from 'vue'
 
 const props = defineProps<{
   node: Node
@@ -53,7 +47,25 @@
 const editableRootNode = ref<HTMLElement>()
 const visualizationId = ref(random.uuidv4() as Uuid)
 const visualizationConfiguration = ref<VisualizationConfiguration>()
-const visualizationData = ref<unknown>()
+const visualizationData = ref<{}>()
+
+const isCircularMenuVisible = ref(false)
+const isAutoEvaluationDisabled = ref(false)
+const isDocsVisible = ref(false)
+const isVisualizationVisible = ref(false)
+
+const visualizationType = ref('Scatterplot')
+const visualization = shallowRef<Visualization>()
+const visualizationTypes = computed(() =>
+  visualizationStore.types.filter((type) => type !== visualizationType.value),
+)
+const visualizationWidth = ref<number | null>(null)
+const visualizationHeight = ref<number | null>(150)
+const isVisualizationFullscreen = ref(false)
+
+const queuedVisualizationData = computed<{}>(() =>
+  visualizationStore.sampleData(visualizationType.value),
+)
 
 watchEffect(() => {
   const size = nodeSize.value
@@ -284,9 +296,6 @@
   }
 }
 
-<<<<<<< HEAD
-const isVisualizationVisible = ref(false)
-
 watchEffect(() => {
   if (isVisualizationVisible.value) {
     if (visualizationConfiguration.value != null) {
@@ -328,7 +337,7 @@
   if (eventVisualizationId !== visualizationId.value) {
     return
   }
-  visualizationData.value = vizUpdate.dataString()
+  visualizationData.value = vizUpdate.dataString() ?? undefined
 }
 
 onMounted(() => {
@@ -338,25 +347,6 @@
 onUnmounted(() => {
   props.dataServer.off(`${OutboundPayload.VISUALIZATION_UPDATE}`, onVisualizationUpdate)
 })
-=======
-const isCircularMenuVisible = ref(false)
-const isAutoEvaluationDisabled = ref(false)
-const isDocsVisible = ref(false)
-const isVisualizationVisible = ref(false)
-
-const visualizationType = ref('Scatterplot')
-const visualization = shallowRef<Visualization>()
-const visualizationTypes = computed(() =>
-  visualizationStore.types.filter((type) => type !== visualizationType.value),
-)
-const visualizationWidth = ref<number | null>(null)
-const visualizationHeight = ref<number | null>(150)
-const isVisualizationFullscreen = ref(false)
-
-const queuedVisualizationData = computed<{}>(() =>
-  visualizationStore.sampleData(visualizationType.value),
-)
-const visualizationData = ref<{}>({})
 
 function isInputEvent(event: Event): event is Event & { target: HTMLElement } {
   return (
@@ -418,7 +408,6 @@
     rootNode.value?.focus()
   },
 )
->>>>>>> 2c3130b2
 </script>
 
 <template>
@@ -431,24 +420,6 @@
     @focus="isCircularMenuVisible = true"
     @blur="onBlur"
   >
-<<<<<<< HEAD
-    <SvgIcon class="icon" name="number_input" @pointerdown="handleClick"></SvgIcon>
-    <div class="binding" @pointerdown.stop>{{ node.binding }}</div>
-    <div
-      ref="editableRootNode"
-      class="editable"
-      contenteditable
-      spellcheck="false"
-      @beforeinput="editContent"
-      @pointerdown.stop
-    >
-      <NodeSpan
-        :content="node.content"
-        :span="node.rootSpan"
-        :offset="0"
-        @updateExprRect="updateExprRect"
-      />
-=======
     <div class="binding" @pointerdown.stop>
       {{ node.binding }}
     </div>
@@ -480,7 +451,7 @@
       @update:type="visualizationType = $event"
     />
     <div class="node" v-on="dragPointer.events" @click.stop="onExpressionClick">
-      <div class="icon" @pointerdown="handleClick">@ &nbsp;</div>
+      <SvgIcon class="icon" name="number_input" @pointerdown="handleClick"></SvgIcon>
       <div
         ref="editableRootNode"
         class="editable"
@@ -498,18 +469,12 @@
           @updateExprRect="updateExprRect"
         />
       </div>
->>>>>>> 2c3130b2
     </div>
   </div>
 </template>
 
 <style scoped>
-<<<<<<< HEAD
-.Node {
-  color: red;
-=======
 .GraphNode {
->>>>>>> 2c3130b2
   position: absolute;
 }
 
@@ -554,12 +519,9 @@
 .icon {
   color: white;
   cursor: grab;
-<<<<<<< HEAD
   margin-right: 10px;
-=======
   width: unset;
   height: unset;
->>>>>>> 2c3130b2
 }
 
 .GraphNode.dragging,
