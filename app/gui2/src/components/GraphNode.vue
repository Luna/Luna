<script setup lang="ts">
import { computed, onUpdated, reactive, ref, shallowRef, watch, watchEffect } from 'vue'

import CircularMenu from '@/components/CircularMenu.vue'
import NodeSpan from '@/components/NodeSpan.vue'
import SvgIcon from '@/components/SvgIcon.vue'
<<<<<<< HEAD
=======
import {
  provideVisualizationConfig,
  type VisualizationConfig,
} from '@/providers/visualizationConfig'
>>>>>>> 856e05ca
import type { Node } from '@/stores/graph'
import { Rect } from '@/stores/rect'
import {
  DEFAULT_VISUALIZATION_CONFIGURATION,
  useVisualizationStore,
  type Visualization,
} from '@/stores/visualization'
import { useDocumentEvent, usePointer, useResizeObserver } from '@/util/events'
import type { Vec2 } from '@/util/vec2'
<<<<<<< HEAD
import * as random from 'lib0/random'
import { OutboundPayload, type VisualizationUpdate } from 'shared/binaryProtocol'
import { uuidFromBits, type DataServer } from 'shared/dataServer'
import type { LanguageServer } from 'shared/languageServer'
import type { VisualizationConfiguration } from 'shared/lsTypes'
import type { ContentRange, ExprId, Uuid } from 'shared/yjsModel'
import {
  computed,
  onMounted,
  onUnmounted,
  onUpdated,
  reactive,
  ref,
  shallowRef,
  watch,
  watchEffect,
  type Raw,
} from 'vue'
import {
  provideVisualizationConfig,
  type VisualizationConfig,
} from '../providers/visualizationConfig'
=======
import type { ContentRange, ExprId } from 'shared/yjsModel'
>>>>>>> 856e05ca

const props = defineProps<{
  node: Node
  mainModule: string
  executionContextId: Uuid
  languageServer: Raw<LanguageServer>
  dataServer: Raw<DataServer>
}>()

const emit = defineEmits<{
  updateRect: [rect: Rect]
  updateExprRect: [id: ExprId, rect: Rect]
  updateContent: [range: ContentRange, content: string]
  movePosition: [delta: Vec2]
  delete: []
}>()

const visualizationStore = useVisualizationStore()

const rootNode = ref<HTMLElement>()
const nodeSize = useResizeObserver(rootNode)
const editableRootNode = ref<HTMLElement>()
const visualizationId = ref(random.uuidv4() as Uuid)
const visualizationConfiguration = ref<VisualizationConfiguration>()
const visualizationData = ref<{}>()
const queuedVisualizationData = ref<{}>()

const isCircularMenuVisible = ref(false)
const isAutoEvaluationDisabled = ref(false)
const isDocsVisible = ref(false)
const isVisualizationVisible = ref(false)

const visualizationType = ref('Scatterplot')
const visualization = shallowRef<Visualization>()

watchEffect(() => {
  const size = nodeSize.value
  if (!size.isZero()) {
    emit('updateRect', new Rect(props.node.position, nodeSize.value))
  }
})

const dragPointer = usePointer((event) => {
  emit('movePosition', event.delta)
})

const transform = computed(() => {
  let pos = props.node.position
  return `translate(${pos.x}px, ${pos.y}px)`
})

function getRelatedSpanOffset(domNode: globalThis.Node, domOffset: number): number {
  if (domNode instanceof HTMLElement && domOffset == 1) {
    const offsetData = domNode.dataset.spanStart
    const offset = (offsetData != null && parseInt(offsetData)) || 0
    const length = domNode.textContent?.length ?? 0
    return offset + length
  } else if (domNode instanceof Text) {
    const siblingEl = domNode.previousElementSibling
    if (siblingEl instanceof HTMLElement) {
      const offsetData = siblingEl.dataset.spanStart
      if (offsetData != null)
        return parseInt(offsetData) + domOffset + (siblingEl.textContent?.length ?? 0)
    }
    const offsetData = domNode.parentElement?.dataset.spanStart
    if (offsetData != null) return parseInt(offsetData) + domOffset
  }
  return 0
}

function updateRange(range: ContentRange, threhsold: number, adjust: number) {
  range[0] = updateOffset(range[0], threhsold, adjust)
  range[1] = updateOffset(range[1], threhsold, adjust)
}

function updateOffset(offset: number, threhsold: number, adjust: number) {
  return offset >= threhsold ? offset + adjust : offset
}

function updateExprRect(id: ExprId, rect: Rect) {
  emit('updateExprRect', id, rect)
}

interface TextEdit {
  range: ContentRange
  content: string
}

const editsToApply = reactive<TextEdit[]>([])

function editContent(e: Event) {
  e.preventDefault()
  if (!(e instanceof InputEvent)) return

  const domRanges = e.getTargetRanges()
  const ranges = domRanges.map<ContentRange>((r) => {
    return [
      getRelatedSpanOffset(r.startContainer, r.startOffset),
      getRelatedSpanOffset(r.endContainer, r.endOffset),
    ]
  })

  switch (e.inputType) {
    case 'insertText': {
      const content = e.data ?? ''
      for (let range of ranges) {
        if (range[0] != range[1]) {
          editsToApply.push({ range, content: '' })
        }
        editsToApply.push({ range: [range[1], range[1]], content })
      }
      break
    }
    case 'insertFromDrop':
    case 'insertFromPaste': {
      const content = e.dataTransfer?.getData('text/plain')
      if (content != null) {
        for (let range of ranges) {
          editsToApply.push({ range, content })
        }
      }
      break
    }
    case 'deleteByCut':
    case 'deleteWordBackward':
    case 'deleteWordForward':
    case 'deleteContentBackward':
    case 'deleteContentForward':
    case 'deleteByDrag': {
      for (let range of ranges) {
        editsToApply.push({ range, content: '' })
      }
      break
    }
  }
}

watch(editsToApply, () => {
  if (editsToApply.length === 0) return
  saveSelections()
  let edit: TextEdit | undefined
  while ((edit = editsToApply.shift())) {
    const range = edit.range
    const content = edit.content
    const adjust = content.length - (range[1] - range[0])
    editsToApply.forEach((e) => updateRange(e.range, range[1], adjust))
    if (selectionToRecover) {
      selectionToRecover.ranges.forEach((r) => updateRange(r, range[1], adjust))
      if (selectionToRecover.anchor != null) {
        selectionToRecover.anchor = updateOffset(selectionToRecover.anchor, range[1], adjust)
      }
      if (selectionToRecover.focus != null) {
        selectionToRecover.focus = updateOffset(selectionToRecover.focus, range[1], adjust)
      }
    }
    emit('updateContent', range, content)
  }
})

interface SavedSelections {
  anchor: number | null
  focus: number | null
  ranges: ContentRange[]
}

let selectionToRecover: SavedSelections | null = null

function saveSelections() {
  const root = editableRootNode.value
  const selection = window.getSelection()
  if (root == null || selection == null || !selection.containsNode(root, true)) return
  const ranges: ContentRange[] = Array.from({ length: selection.rangeCount }, (_, i) =>
    selection.getRangeAt(i),
  )
    .filter((r) => r.intersectsNode(root))
    .map((r) => [
      getRelatedSpanOffset(r.startContainer, r.startOffset),
      getRelatedSpanOffset(r.endContainer, r.endOffset),
    ])

  let anchor =
    selection.anchorNode && root.contains(selection.anchorNode)
      ? getRelatedSpanOffset(selection.anchorNode, selection.anchorOffset)
      : null
  let focus =
    selection.focusNode && root.contains(selection.focusNode)
      ? getRelatedSpanOffset(selection.focusNode, selection.focusOffset)
      : null

  selectionToRecover = {
    anchor,
    focus,
    ranges,
  }
}

onUpdated(() => {
  const root = editableRootNode.value

  function findTextNodeAtOffset(offset: number | null): { node: Text; offset: number } | null {
    if (offset == null) return null
    for (let textSpan of root?.querySelectorAll<HTMLSpanElement>('span[data-span-start]') ?? []) {
      if (textSpan.children.length > 0) continue
      const start = parseInt(textSpan.dataset.spanStart ?? '0')
      const text = textSpan.textContent ?? ''
      const end = start + text.length
      if (start <= offset && offset <= end) {
        let remainingOffset = offset - start
        for (let node of textSpan.childNodes) {
          if (node instanceof Text) {
            let length = node.data.length
            if (remainingOffset > length) {
              remainingOffset -= length
            } else {
              return {
                node,
                offset: remainingOffset,
              }
            }
          }
        }
      }
    }
    return null
  }

  if (selectionToRecover != null && editableRootNode.value != null) {
    const saved = selectionToRecover
    selectionToRecover = null
    const selection = window.getSelection()
    if (selection == null) return

    for (let range of saved.ranges) {
      const start = findTextNodeAtOffset(range[0])
      const end = findTextNodeAtOffset(range[1])
      if (start == null || end == null) continue
      let newRange = document.createRange()
      newRange.setStart(start.node, start.offset)
      newRange.setEnd(end.node, end.offset)
      selection.addRange(newRange)
    }
    if (saved.anchor != null || saved.focus != null) {
      const anchor = findTextNodeAtOffset(saved.anchor) ?? {
        node: selection.anchorNode,
        offset: selection.anchorOffset,
      }
      const focus = findTextNodeAtOffset(saved.focus) ?? {
        node: selection.focusNode,
        offset: selection.focusOffset,
      }
      if (anchor.node == null || focus.node == null) return
      selection.setBaseAndExtent(anchor.node, anchor.offset, focus.node, focus.offset)
    }
  }
})

function handleClick(e: PointerEvent) {
  if (e.shiftKey) {
    emit('delete')
    e.preventDefault()
    e.stopPropagation()
  }
}

function updatePreprocessor(module: string, method: string, ...args: string[]) {
  visualizationConfiguration.value = {
    executionContextId: props.executionContextId,
    visualizationModule: props.mainModule,
    expression: { module, definedOnType: module, name: method },
    ...(args.length !== 0 ? { positionalArgumentsExpressions: args } : {}),
  }
}

watch(isVisualizationVisible, async (visible) => {
  if (!visible) {
    return
  }
  // TODO: should the old vis be detached?
  await props.languageServer.attachVisualization(
    visualizationId.value,
    props.node.rootSpan.id,
    visualizationConfiguration.value ?? {
      executionContextId: props.executionContextId,
      ...DEFAULT_VISUALIZATION_CONFIGURATION,
    },
  )
})

watch(visualizationConfiguration, async (config) => {
  if (config != null && isVisualizationVisible.value) {
    await props.languageServer.modifyVisualization(visualizationId.value, config)
  }
})

function onVisualizationUpdate(vizUpdate: VisualizationUpdate) {
  visualizationData.value = vizUpdate.dataString() ?? undefined
}

onMounted(() => {
  props.dataServer.on(
    `${OutboundPayload.VISUALIZATION_UPDATE}:${visualizationId.value}`,
    onVisualizationUpdate,
  )
})

onUnmounted(() => {
  props.dataServer.off(
    `${OutboundPayload.VISUALIZATION_UPDATE}:${visualizationId.value}`,
    onVisualizationUpdate,
  )
})

function isInputEvent(event: Event): event is Event & { target: HTMLElement } {
  return (
    !(event.target instanceof HTMLElement) ||
    !rootNode.value?.contains(event.target) ||
    event.target.isContentEditable ||
    event.target instanceof HTMLInputElement ||
    event.target instanceof HTMLTextAreaElement
  )
}

const visualizationConfig = ref<VisualizationConfig>({
  fullscreen: false,
  types: visualizationStore.types,
  width: null,
  height: 150, // FIXME:
  hide() {
    isVisualizationVisible.value = false
  },
  updateType(type) {
    visualizationType.value = type
  },
  isCircularMenuVisible: isCircularMenuVisible.value,
  get nodeSize() {
    return nodeSize.value
  },
})
provideVisualizationConfig(visualizationConfig)

useDocumentEvent('keydown', (event) => {
  if (isInputEvent(event)) {
    return
  }
  if (event.key === ' ') {
    if (event.shiftKey) {
      if (isVisualizationVisible.value) {
        visualizationConfig.value.fullscreen = !visualizationConfig.value.fullscreen
      } else {
        isVisualizationVisible.value = true
        visualizationConfig.value.fullscreen = true
      }
    } else {
      isVisualizationVisible.value = !isVisualizationVisible.value
    }
  }
})

watchEffect(async (onCleanup) => {
  let shouldSwitchVisualization = true
  onCleanup(() => {
    shouldSwitchVisualization = false
  })
  const component = await visualizationStore.get(visualizationType.value)
  if (shouldSwitchVisualization) {
    visualization.value = component
    visualizationData.value = queuedVisualizationData.value
  }
})

function onBlur(event: FocusEvent) {
  if (!(event.relatedTarget instanceof Node) || !rootNode.value?.contains(event.relatedTarget)) {
    isCircularMenuVisible.value = false
  }
}

function onExpressionClick(event: Event) {
  if (isInputEvent(event)) {
    return
  }
  rootNode.value?.focus()
  isCircularMenuVisible.value = true
}

watch(
  () => [isAutoEvaluationDisabled.value, isDocsVisible.value, isVisualizationVisible.value],
  () => {
    rootNode.value?.focus()
  },
)
</script>

<template>
  <div
    ref="rootNode"
    :tabindex="-1"
    class="GraphNode"
    :style="{ transform }"
    :class="{ dragging: dragPointer.dragging }"
    @focus="isCircularMenuVisible = true"
    @blur="onBlur"
  >
    <div class="binding" @pointerdown.stop>
      {{ node.binding }}
    </div>
    <CircularMenu
      v-if="isCircularMenuVisible"
      v-model:is-auto-evaluation-disabled="isAutoEvaluationDisabled"
      v-model:is-docs-visible="isDocsVisible"
      v-model:is-visualization-visible="isVisualizationVisible"
    />
    <component
      :is="visualization"
      v-if="isVisualizationVisible && visualization"
      :data="visualizationData"
      @update:preprocessor="updatePreprocessor"
    />
    <div class="node" v-on="dragPointer.events" @click.stop="onExpressionClick">
      <SvgIcon class="icon" name="number_input" @pointerdown="handleClick"></SvgIcon>
      <div
        ref="editableRootNode"
        class="editable"
        contenteditable
        spellcheck="false"
        @beforeinput="editContent"
        @focus="isCircularMenuVisible = true"
        @blur="onBlur"
        @pointerdown.stop
      >
        <NodeSpan
          :content="node.content"
          :span="node.rootSpan"
          :offset="0"
          @updateExprRect="updateExprRect"
        />
      </div>
    </div>
  </div>
</template>

<style scoped>
.GraphNode {
  color: red;
  position: absolute;
}

.node {
  position: relative;
  top: 0;
  left: 0;

  caret-shape: bar;

  display: flex;
  flex-direction: row;
  align-items: center;
  white-space: nowrap;
  background: #222;
  padding: 4px 8px;
  border-radius: var(--radius-full);
}

.binding {
  user-select: none;
  margin-right: 10px;
  color: black;
  position: absolute;
  right: 100%;
  top: 50%;
  transform: translateY(-50%);
}

.editable {
  outline: none;
  height: 24px;
  padding: 1px 0;
}

.container {
  position: relative;
  display: flex;
  gap: 4px;
}

.icon {
  color: white;
  cursor: grab;
  margin-right: 10px;
}

.GraphNode.dragging,
.GraphNode.dragging .icon {
  cursor: grabbing;
}

.visualization {
  position: absolute;
  top: 100%;
  width: 100%;
  margin-top: 4px;
  padding: 4px;
  background: #222;
  border-radius: 16px;
}
</style><|MERGE_RESOLUTION|>--- conflicted
+++ resolved
@@ -1,32 +1,4 @@
 <script setup lang="ts">
-import { computed, onUpdated, reactive, ref, shallowRef, watch, watchEffect } from 'vue'
-
-import CircularMenu from '@/components/CircularMenu.vue'
-import NodeSpan from '@/components/NodeSpan.vue'
-import SvgIcon from '@/components/SvgIcon.vue'
-<<<<<<< HEAD
-=======
-import {
-  provideVisualizationConfig,
-  type VisualizationConfig,
-} from '@/providers/visualizationConfig'
->>>>>>> 856e05ca
-import type { Node } from '@/stores/graph'
-import { Rect } from '@/stores/rect'
-import {
-  DEFAULT_VISUALIZATION_CONFIGURATION,
-  useVisualizationStore,
-  type Visualization,
-} from '@/stores/visualization'
-import { useDocumentEvent, usePointer, useResizeObserver } from '@/util/events'
-import type { Vec2 } from '@/util/vec2'
-<<<<<<< HEAD
-import * as random from 'lib0/random'
-import { OutboundPayload, type VisualizationUpdate } from 'shared/binaryProtocol'
-import { uuidFromBits, type DataServer } from 'shared/dataServer'
-import type { LanguageServer } from 'shared/languageServer'
-import type { VisualizationConfiguration } from 'shared/lsTypes'
-import type { ContentRange, ExprId, Uuid } from 'shared/yjsModel'
 import {
   computed,
   onMounted,
@@ -39,13 +11,29 @@
   watchEffect,
   type Raw,
 } from 'vue'
+
+import CircularMenu from '@/components/CircularMenu.vue'
+import NodeSpan from '@/components/NodeSpan.vue'
+import SvgIcon from '@/components/SvgIcon.vue'
 import {
   provideVisualizationConfig,
   type VisualizationConfig,
-} from '../providers/visualizationConfig'
-=======
-import type { ContentRange, ExprId } from 'shared/yjsModel'
->>>>>>> 856e05ca
+} from '@/providers/visualizationConfig'
+import type { Node } from '@/stores/graph'
+import { Rect } from '@/stores/rect'
+import {
+  DEFAULT_VISUALIZATION_CONFIGURATION,
+  useVisualizationStore,
+  type Visualization,
+} from '@/stores/visualization'
+import { useDocumentEvent, usePointer, useResizeObserver } from '@/util/events'
+import type { Vec2 } from '@/util/vec2'
+import * as random from 'lib0/random'
+import { OutboundPayload, type VisualizationUpdate } from 'shared/binaryProtocol'
+import { type DataServer } from 'shared/dataServer'
+import type { LanguageServer } from 'shared/languageServer'
+import type { VisualizationConfiguration } from 'shared/languageServerTypes'
+import type { ContentRange, ExprId, Uuid } from 'shared/yjsModel'
 
 const props = defineProps<{
   node: Node
