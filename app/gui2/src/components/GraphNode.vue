--- conflicted
+++ resolved
@@ -432,16 +432,8 @@
   if (!moduleName.ok || !methodName.ok) return undefined
   const qualifiedName = qnJoin(unwrap(moduleName), unwrap(methodName))
   const [id] = suggestionDbStore.entries.nameToId.lookup(qualifiedName)
-<<<<<<< HEAD
-  if (id) {
-    return suggestionDbStore.entries.get(id)
-  } else {
-    return undefined
-  }
-=======
   if (id == null) return undefined
   return suggestionDbStore.entries.get(id)
->>>>>>> 9e9860d0
 })
 const icon = computed(() => {
   if (suggestionEntry.value?.iconName) {
