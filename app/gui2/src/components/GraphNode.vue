<script setup lang="ts">
import NodeSpan from '@/components/NodeSpan.vue'

import type { Node } from '@/stores/graph'
import { Rect } from '@/stores/rect'
import { usePointer, useResizeObserver } from '@/util/events'
import { computed, onUpdated, reactive, ref, watch, watchEffect } from 'vue'
import type { ContentRange, ExprId } from 'shared/yjs-model'
import type { Vec2 } from '@/util/vec2'

const props = defineProps<{
  node: Node
}>()

const emit = defineEmits<{
  updateRect: [rect: Rect]
  updateExprRect: [id: ExprId, rect: Rect]
  updateContent: [range: ContentRange, content: string]
  movePosition: [delta: Vec2]
  delete: []
}>()

const rootNode = ref<HTMLElement>()
const nodeSize = useResizeObserver(rootNode)
const editableRootNode = ref<HTMLElement>()

watchEffect(() => {
  const size = nodeSize.value
  if (!size.isZero()) {
    emit('updateRect', new Rect(props.node.position, nodeSize.value))
  }
})

const dragPointer = usePointer((event) => {
  emit('movePosition', event.delta)
})

const transform = computed(() => {
  let pos = props.node.position
  return `translate(${pos.x}px, ${pos.y}px)`
})

function getRelatedSpanOffset(domNode: globalThis.Node, domOffset: number): number {
  if (domNode instanceof HTMLElement && domOffset == 1) {
    const offsetData = domNode.dataset.spanStart
    const offset = (offsetData != null && parseInt(offsetData)) || 0
    const length = domNode.textContent?.length ?? 0
    return offset + length
  } else if (domNode instanceof Text) {
    const siblingEl = domNode.previousElementSibling
    if (siblingEl instanceof HTMLElement) {
      const offsetData = siblingEl.dataset.spanStart
      if (offsetData != null)
        return parseInt(offsetData) + domOffset + (siblingEl.textContent?.length ?? 0)
    }
    const offsetData = domNode.parentElement?.dataset.spanStart
    if (offsetData != null) return parseInt(offsetData) + domOffset
  }
  return 0
}

function updateRange(range: ContentRange, threhsold: number, adjust: number) {
  range[0] = updateOffset(range[0], threhsold, adjust)
  range[1] = updateOffset(range[1], threhsold, adjust)
}

function updateOffset(offset: number, threhsold: number, adjust: number) {
  return offset >= threhsold ? offset + adjust : offset
}

function updateExprRect(id: ExprId, rect: Rect) {
  emit('updateExprRect', id, rect)
}

interface TextEdit {
  range: ContentRange
  content: string
}

const editsToApply = reactive<TextEdit[]>([])

function editContent(e: Event) {
  e.preventDefault()
  if (!(e instanceof InputEvent)) return

  const domRanges = e.getTargetRanges()
  const ranges = domRanges.map<ContentRange>((r) => {
    return [
      getRelatedSpanOffset(r.startContainer, r.startOffset),
      getRelatedSpanOffset(r.endContainer, r.endOffset),
    ]
  })

  switch (e.inputType) {
    case 'insertText': {
      const content = e.data ?? ''
      for (let range of ranges) {
        if (range[0] != range[1]) {
          editsToApply.push({ range, content: '' })
        }
        editsToApply.push({ range: [range[1], range[1]], content })
      }
      break
    }
    case 'insertFromDrop':
    case 'insertFromPaste': {
      const content = e.dataTransfer?.getData('text/plain')
      if (content != null) {
        for (let range of ranges) {
          editsToApply.push({ range, content })
        }
      }
      break
    }
    case 'deleteByCut':
    case 'deleteWordBackward':
    case 'deleteWordForward':
    case 'deleteContentBackward':
    case 'deleteContentForward':
    case 'deleteByDrag': {
      for (let range of ranges) {
        editsToApply.push({ range, content: '' })
      }
      break
    }
  }
}

watch(editsToApply, () => {
  if (editsToApply.length === 0) return
  saveSelections()
  let edit: TextEdit | undefined
  while ((edit = editsToApply.shift())) {
    const range = edit.range
    const content = edit.content
    const adjust = content.length - (range[1] - range[0])
    editsToApply.forEach((e) => updateRange(e.range, range[1], adjust))
    if (selectionToRecover) {
      selectionToRecover.ranges.forEach((r) => updateRange(r, range[1], adjust))
      if (selectionToRecover.anchor != null) {
        selectionToRecover.anchor = updateOffset(selectionToRecover.anchor, range[1], adjust)
      }
      if (selectionToRecover.focus != null) {
        selectionToRecover.focus = updateOffset(selectionToRecover.focus, range[1], adjust)
      }
    }
    emit('updateContent', range, content)
  }
})

interface SavedSelections {
  anchor: number | null
  focus: number | null
  ranges: ContentRange[]
}

let selectionToRecover: SavedSelections | null = null

function saveSelections() {
  const root = editableRootNode.value
  const selection = window.getSelection()
  if (root == null || selection == null || !selection.containsNode(root, true)) return
  const ranges: ContentRange[] = Array.from({ length: selection.rangeCount }, (_, i) =>
    selection.getRangeAt(i),
  )
    .filter((r) => r.intersectsNode(root))
    .map((r) => [
      getRelatedSpanOffset(r.startContainer, r.startOffset),
      getRelatedSpanOffset(r.endContainer, r.endOffset),
    ])

  let anchor =
    selection.anchorNode && root.contains(selection.anchorNode)
      ? getRelatedSpanOffset(selection.anchorNode, selection.anchorOffset)
      : null
  let focus =
    selection.focusNode && root.contains(selection.focusNode)
      ? getRelatedSpanOffset(selection.focusNode, selection.focusOffset)
      : null

  selectionToRecover = {
    anchor,
    focus,
    ranges,
  }
}

onUpdated(() => {
  if (selectionToRecover != null && editableRootNode.value != null) {
    const saved = selectionToRecover
    const root = editableRootNode.value
    selectionToRecover = null
    const selection = window.getSelection()
    if (selection == null) return

    function findTextNodeAtOffset(offset: number | null): { node: Text; offset: number } | null {
      if (offset == null) return null
      for (let textSpan of root.querySelectorAll<HTMLSpanElement>('span[data-span-start]')) {
        if (textSpan.children.length > 0) continue
        const start = parseInt(textSpan.dataset.spanStart ?? '0')
        const text = textSpan.textContent ?? ''
        const end = start + text.length
        if (start <= offset && offset <= end) {
          let remainingOffset = offset - start
          for (let node of textSpan.childNodes) {
            if (node instanceof Text) {
              let length = node.data.length
              if (remainingOffset > length) {
                remainingOffset -= length
              } else {
                return {
                  node,
                  offset: remainingOffset,
                }
              }
            }
          }
        }
      }
      return null
    }

    for (let range of saved.ranges) {
      const start = findTextNodeAtOffset(range[0])
      const end = findTextNodeAtOffset(range[1])
      if (start == null || end == null) continue
      let newRange = document.createRange()
      newRange.setStart(start.node, start.offset)
      newRange.setEnd(end.node, end.offset)
      selection.addRange(newRange)
    }
    if (saved.anchor != null || saved.focus != null) {
      const anchor = findTextNodeAtOffset(saved.anchor) ?? {
        node: selection.anchorNode,
        offset: selection.anchorOffset,
      }
      const focus = findTextNodeAtOffset(saved.focus) ?? {
        node: selection.focusNode,
        offset: selection.focusOffset,
      }
      if (anchor.node == null || focus.node == null) return
      selection.setBaseAndExtent(anchor.node, anchor.offset, focus.node, focus.offset)
    }
  }
})

function handleClick(e: PointerEvent) {
  if (e.shiftKey) {
    emit('delete')
    e.preventDefault()
    e.stopPropagation()
  }
}
</script>

<template>
  <div
    ref="rootNode"
    class="Node"
    :style="{ transform }"
<<<<<<< HEAD
    @="dragPointer.events"
=======
>>>>>>> 3c00cb40
    :class="{ dragging: dragPointer.dragging }"
    v-on="dragPointer.events"
  >
    <div class="icon" @pointerdown="handleClick">@ &nbsp;</div>
    <div class="binding" @pointerdown.stop>{{ node.binding }}</div>
    <div
      ref="editableRoot"
      class="editable"
      contenteditable
<<<<<<< HEAD
      ref="editableRootNode"
      @beforeinput="editContent"
=======
>>>>>>> 3c00cb40
      spellcheck="false"
      @beforeinput="editContent"
      @pointerdown.stop
    >
      <NodeSpan
        :content="node.content"
        :span="node.rootSpan"
        :offset="0"
        @updateExprRect="updateExprRect"
      />
    </div>
  </div>
</template>

<style scoped>
.Node {
  position: absolute;
  top: 0;
  left: 0;

  caret-shape: bar;

  display: flex;
  flex-direction: row;
  align-items: center;
  white-space: nowrap;
  background: #222;
  padding: 5px 10px;
  border-radius: 20px;
}

.binding {
  margin-right: 10px;
  position: absolute;
  right: 100%;
  top: 50%;
  transform: translateY(-50%);
}

.editable {
  outline: none;
  display: flex;
  gap: 4px;
}

.icon {
  cursor: grab;
}

.Node.dragging,
.Node.dragging .icon {
  cursor: grabbing;
}
</style><|MERGE_RESOLUTION|>--- conflicted
+++ resolved
@@ -258,24 +258,15 @@
     ref="rootNode"
     class="Node"
     :style="{ transform }"
-<<<<<<< HEAD
-    @="dragPointer.events"
-=======
->>>>>>> 3c00cb40
     :class="{ dragging: dragPointer.dragging }"
     v-on="dragPointer.events"
   >
     <div class="icon" @pointerdown="handleClick">@ &nbsp;</div>
     <div class="binding" @pointerdown.stop>{{ node.binding }}</div>
     <div
-      ref="editableRoot"
+      ref="editableRootNode"
       class="editable"
       contenteditable
-<<<<<<< HEAD
-      ref="editableRootNode"
-      @beforeinput="editContent"
-=======
->>>>>>> 3c00cb40
       spellcheck="false"
       @beforeinput="editContent"
       @pointerdown.stop
