--- conflicted
+++ resolved
@@ -161,20 +161,10 @@
 const data = computed<Data>(() => {
   let rawData = props.data
   const unfilteredData =
-<<<<<<< HEAD
     Array.isArray(rawData) ?
       // eslint-disable-next-line camelcase
       rawData.map((y, index) => ({ x: index, y, row_number: index }))
     : rawData.data ?? []
-  const data: Point[] = unfilteredData.filter(
-    (point) =>
-      typeof point.x === 'number' &&
-      !Number.isNaN(point.x) &&
-      typeof point.y === 'number' &&
-      !Number.isNaN(point.y),
-  )
-=======
-    Array.isArray(rawData) ? rawData.map((y, index) => ({ x: index, y })) : rawData.data ?? []
   let data: Point[]
   // eslint-disable-next-line camelcase
   const isTimeSeries: boolean =
@@ -197,7 +187,6 @@
         !Number.isNaN(point.y),
     )
   }
->>>>>>> b53d7b05
   if (Array.isArray(rawData)) {
     rawData = {}
   }
@@ -209,12 +198,8 @@
   const focus: Focus | undefined = rawData.focus
   // eslint-disable-next-line camelcase
   const is_multi_series: boolean = !!rawData.is_multi_series
-<<<<<<< HEAD
   // eslint-disable-next-line camelcase
   const get_row_method: string = rawData.get_row_method || 'get_row'
-  // eslint-disable-next-line camelcase
-  return { axis, points, data, focus, is_multi_series, get_row_method }
-=======
   return {
     axis,
     points,
@@ -224,9 +209,10 @@
     is_multi_series,
     // eslint-disable-next-line camelcase
     x_value_type: rawData.x_value_type || '',
+    // eslint-disable-next-line camelcase
+    get_row_method,
     isTimeSeries,
   }
->>>>>>> b53d7b05
 })
 
 const containerNode = ref<HTMLElement>()
@@ -591,7 +577,6 @@
   return data.data
 }
 
-<<<<<<< HEAD
 function getAstPattern(selector?: string | number, action?: string) {
   if (action && selector != null) {
     return Pattern.new((ast) =>
@@ -614,7 +599,8 @@
       commit: true,
     })
   }
-=======
+}
+
 function formatXPoint(x: Date | number | DateObj) {
   if (data.value.isTimeSeries && x instanceof Date) {
     switch (data.value.x_value_type) {
@@ -627,7 +613,6 @@
     }
   }
   return x
->>>>>>> b53d7b05
 }
 
 function getTooltipMessage(point: Point) {
