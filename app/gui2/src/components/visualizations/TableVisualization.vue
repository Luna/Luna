--- conflicted
+++ resolved
@@ -1,16 +1,12 @@
 <script lang="ts">
 import icons from '@/assets/icons.svg'
-<<<<<<< HEAD
 import {
   clipboardNodeData,
   tsvTableToEnsoExpression,
   writeClipboard,
 } from '@/components/GraphEditor/clipboard'
 import { default as TableVizToolbar, type SortModel } from '@/components/TableVizToolbar.vue'
-=======
-import TextFormattingSelector from '@/components/TextFormattingSelector.vue'
 import AgGridTableView from '@/components/widgets/AgGridTableView.vue'
->>>>>>> ff7e31c2
 import { Ast } from '@/util/ast'
 import { Pattern } from '@/util/ast/match'
 import { VisualizationContainer, useVisualizationConfig } from '@/util/visualizationBuiltins'
@@ -117,13 +113,9 @@
 const rowCount = ref(0)
 const showRowCount = ref(true)
 const isTruncated = ref(false)
-<<<<<<< HEAD
-const tableNode = ref<HTMLElement>()
 const isCreateNodeEnabled = ref(false)
 const filterModel = ref({})
 const sortModel = ref<SortModel[]>([])
-=======
->>>>>>> ff7e31c2
 const dataGroupingMap = shallowRef<Map<string, boolean>>()
 const defaultColDef: Ref<ColDef> = ref({
   editable: false,
@@ -133,32 +125,12 @@
   minWidth: 25,
   cellRenderer: cellRenderer,
   cellClass: cellClass,
-<<<<<<< HEAD
-}
-const agGridOptions: Ref<GridOptions & Required<Pick<GridOptions, 'defaultColDef'>>> = ref({
-  headerHeight: 26,
-  getRowHeight: getRowHeight,
-  rowData: [],
-  columnDefs: [],
-  defaultColDef: defaultColDef as typeof defaultColDef & { manuallySized: boolean },
-  onFirstDataRendered: updateColumnWidths,
-  onRowDataUpdated: updateColumnWidths,
-  onColumnResized: lockColumnSize,
-  onFilterChanged: checkSortAndFilter,
-  onSortChanged: checkSortAndFilter,
-  copyHeadersToClipboard: true,
-  sendToClipboard: ({ data }: { data: string }) => sendToClipboard(data),
-  suppressFieldDotNotation: true,
-  enableRangeSelection: true,
-  popupParent: document.body,
-})
-=======
 } satisfies ColDef)
 const rowData = ref<Record<string, any>[]>([])
 const columnDefs: Ref<ColDef[]> = ref([])
 
->>>>>>> ff7e31c2
 const textFormatterSelected = ref<TextFormatOptions>(TextFormatOptions.Partial)
+
 const updateTextFormat = (option: TextFormatOptions) => {
   textFormatterSelected.value = option
 }
@@ -555,7 +527,6 @@
   defaultColDef.value.sortable = !isTruncated.value
 })
 
-<<<<<<< HEAD
 function checkSortAndFilter() {
   const gridApi = agGridOptions.value.api
   const columnApi = agGridOptions.value.columnApi
@@ -587,59 +558,6 @@
     filterModel.value = {}
   }
 }
-
-function updateColumnWidths() {
-  const columnApi = agGridOptions.value.columnApi
-  if (columnApi == null) {
-    console.warn('AG Grid column API does not exist.')
-    return
-  }
-  const cols = columnApi.getAllGridColumns().filter((c) => {
-    const field = c.getColDef().field
-    return field && !widths.has(field)
-  })
-  columnApi.autoSizeColumns(cols)
-}
-
-function lockColumnSize(e: ColumnResizedEvent) {
-  // Check if the resize is finished, and it's not from the API (which is triggered by us).
-  if (!e.finished || e.source === 'api') return
-  // If the user manually resized (or manually autosized) a column, we don't want to auto-size it
-  // on a resize.
-  const manuallySized = e.source !== 'autosizeColumns'
-  for (const column of e.columns ?? []) {
-    const field = column.getColDef().field
-    if (field && manuallySized) widths.set(field, column.getActualWidth())
-  }
-}
-
-/** Copy the provided TSV-formatted table data to the clipboard.
- *
- * The data will be copied as `text/plain` TSV data for spreadsheet applications, and an Enso-specific MIME section for
- * pasting as a new table node.
- *
- * By default, AG Grid writes only `text/plain` TSV data to the clipboard. This is sufficient to paste into spreadsheet
- * applications, which are liberal in what they try to interpret as tabular data; however, when pasting into Enso, the
- * application needs to be able to distinguish tabular clipboard contents to choose the correct paste action.
- *
- * Our heuristic to identify clipboard data from applications like Excel and Google Sheets is to check for a <table> tag
- * in the clipboard `text/html` data. If we were to add a `text/html` section to the data so that it could be recognized
- * like other spreadsheets, when pasting into other applications some applications might use the `text/html` data in
- * preference to the `text/plain` content--so we would need to construct an HTML table that fully represents the
- * content.
- *
- * To avoid that complexity, we bypass our table-data detection by including application-specific data in the clipboard
- * content. This data contains a ready-to-paste node that constructs an Enso table from the provided TSV.
- */
-function sendToClipboard(tsvData: string) {
-  return writeClipboard({
-    ...clipboardNodeData([{ expression: tsvTableToEnsoExpression(tsvData) }]),
-    'text/plain': tsvData,
-  })
-}
-
-=======
->>>>>>> ff7e31c2
 // ===============
 // === Updates ===
 // ===============
