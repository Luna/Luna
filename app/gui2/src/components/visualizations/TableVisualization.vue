<script lang="ts">
import icons from '@/assets/icons.svg'
import TextFormattingSelector from '@/components/TextFormattingSelector.vue'
import AgGridTableView from '@/components/widgets/AgGridTableView.vue'
import { Ast } from '@/util/ast'
import { Pattern } from '@/util/ast/match'
import { VisualizationContainer, useVisualizationConfig } from '@/util/visualizationBuiltins'
import '@ag-grid-community/styles/ag-grid.css'
import '@ag-grid-community/styles/ag-theme-alpine.css'
import type { CellClassParams, CellClickedEvent, ICellRendererParams } from 'ag-grid-community'
import type { ColDef } from 'ag-grid-enterprise'
import { computed, onMounted, ref, shallowRef, watchEffect, type Ref } from 'vue'

export const name = 'Table'
export const icon = 'table'
export const inputType =
  'Standard.Table.Table.Table | Standard.Table.Column.Column | Standard.Table.Row.Row | Standard.Base.Data.Vector.Vector | Standard.Base.Data.Array.Array | Standard.Base.Data.Map.Map | Any'
export const defaultPreprocessor = [
  'Standard.Visualization.Table.Visualization',
  'prepare_visualization',
  '1000',
] as const

type Data = number | string | Error | Matrix | ObjectMatrix | UnknownTable | Excel_Workbook

interface Error {
  type: undefined
  error: string
  all_rows_count?: undefined
}

interface ValueType {
  constructor: string
  display_text: string
}

interface Matrix {
  type: 'Matrix'
  column_count: number
  all_rows_count: number
  json: unknown[][]
  value_type: ValueType[]
  get_child_node: string
}

interface Excel_Workbook {
  type: 'Excel_Workbook'
  column_count: number
  all_rows_count: number
  sheet_names: string[]
  json: unknown[][]
  get_child_node: string
}

interface ObjectMatrix {
  type: 'Object_Matrix'
  column_count: number
  all_rows_count: number
  json: object[]
  value_type: ValueType[]
  get_child_node: string
}

interface UnknownTable {
  // This is INCORRECT. It is actually a string, however we do not need to access this.
  // Setting it to `string` breaks the discriminated union detection that is being used to
  // distinguish `Matrix` and `ObjectMatrix`.
  type: undefined
  json: unknown
  all_rows_count?: number
  header: string[] | undefined
  data: unknown[][] | undefined
  value_type: ValueType[]
  has_index_col: boolean | undefined
  links: string[] | undefined
  get_child_node: string
}

export enum TextFormatOptions {
  Partial,
  On,
  Off,
}
</script>

<script setup lang="ts">
const props = defineProps<{ data: Data }>()
const emit = defineEmits<{
  'update:preprocessor': [module: string, method: string, ...args: string[]]
}>()
const config = useVisualizationConfig()

const INDEX_FIELD_NAME = '#'
const TABLE_NODE_TYPE = 'Standard.Table.Table.Table'
const DB_TABLE_NODE_TYPE = 'Standard.Database.DB_Table.DB_Table'
const VECTOR_NODE_TYPE = 'Standard.Base.Data.Vector.Vector'
const COLUMN_NODE_TYPE = 'Standard.Table.Column.Column'
const EXCEL_WORKBOOK_NODE_TYPE = 'Standard.Table.Excel.Excel_Workbook.Excel_Workbook'
const ROW_NODE_TYPE = 'Standard.Table.Row.Row'
const SQLITE_CONNECTIONS_NODE_TYPE =
  'Standard.Database.Internal.SQLite.SQLite_Connection.SQLite_Connection'
const POSTGRES_CONNECTIONS_NODE_TYPE =
  'Standard.Database.Internal.Postgres.Postgres_Connection.Postgres_Connection'

const rowLimit = ref(0)
const page = ref(0)
const pageLimit = ref(0)
const rowCount = ref(0)
const showRowCount = ref(true)
const isTruncated = ref(false)
const dataGroupingMap = shallowRef<Map<string, boolean>>()
const defaultColDef: Ref<ColDef> = ref({
  editable: false,
  sortable: true,
  filter: true,
  resizable: true,
  minWidth: 25,
  cellRenderer: cellRenderer,
  cellClass: cellClass,
} satisfies ColDef)
const rowData = ref<Record<string, any>[]>([])
const columnDefs: Ref<ColDef[]> = ref([])

const textFormatterSelected = ref<TextFormatOptions>(TextFormatOptions.Partial)
const updateTextFormat = (option: TextFormatOptions) => {
  textFormatterSelected.value = option
}

const isRowCountSelectorVisible = computed(() => rowCount.value >= 1000)

const selectableRowLimits = computed(() => {
  const defaults = [1000, 2500, 5000, 10000, 25000, 50000, 100000].filter(
    (r) => r <= rowCount.value,
  )
  if (rowCount.value < 100000 && !defaults.includes(rowCount.value)) {
    defaults.push(rowCount.value)
  }
  if (!defaults.includes(rowLimit.value)) {
    defaults.push(rowLimit.value)
  }
  return defaults
})

const newNodeSelectorValues = computed(() => {
  let tooltipValue
  let headerName
  switch (config.nodeType) {
    case COLUMN_NODE_TYPE:
    case VECTOR_NODE_TYPE:
    case ROW_NODE_TYPE:
      tooltipValue = 'value'
      break
    case EXCEL_WORKBOOK_NODE_TYPE:
      tooltipValue = 'sheet'
      headerName = 'Sheets'
      break
    case SQLITE_CONNECTIONS_NODE_TYPE:
    case POSTGRES_CONNECTIONS_NODE_TYPE:
      tooltipValue = 'table'
      headerName = 'Tables'
      break
    case TABLE_NODE_TYPE:
    case DB_TABLE_NODE_TYPE:
      tooltipValue = 'row'
  }
  return {
    tooltipValue,
    headerName,
  }
})

const numberFormatGroupped = new Intl.NumberFormat(undefined, {
  style: 'decimal',
  maximumFractionDigits: 12,
  useGrouping: true,
})

const numberFormat = new Intl.NumberFormat(undefined, {
  style: 'decimal',
  maximumFractionDigits: 12,
  useGrouping: false,
})

function formatNumber(params: ICellRendererParams) {
  const valueType = params.value?.type
  let value
  if (valueType === 'Integer') {
    value = BigInt(params.value?.value)
  } else if (valueType === 'Decimal') {
    value = Number(params.value?.value)
  } else {
    value = params.value
  }
  const needsGrouping = dataGroupingMap.value?.get(params.colDef?.field || '')
  return needsGrouping ? numberFormatGroupped.format(value) : numberFormat.format(value)
}

function formatText(params: ICellRendererParams) {
  if (textFormatterSelected.value === TextFormatOptions.Off) {
    return params.value
  }
  const partialMappings = {
    '\r': '<span style="color: #df8800">␍</span> <br>',
    '\n': '<span style="color: #df8800;">␊</span> <br>',
    '\t': '<span style="white-space: break-spaces;">    </span>',
  }
  const fullMappings = {
    '\r': '<span style="color: #df8800">␍</span> <br>',
    '\n': '<span style="color: #df8800">␊</span> <br>',
    '\t': '<span style="color: #df8800; white-space: break-spaces;">&#8594;   </span>',
  }

  const replaceSpaces =
    textFormatterSelected.value === TextFormatOptions.On ?
      params.value.replaceAll(' ', '<span style="color: #df8800">&#183;</span>')
    : params.value.replace(/ {2,}/g, function (match: string) {
        return `<span style="color: #df8800">${'&#183;'.repeat(match.length)}</span>`
      })

  const replaceReturns = replaceSpaces.replace(
    /\r\n/g,
    '<span style="color: #df8800">␍␊</span> <br>',
  )

  const renderOtherWhitespace = (match: string) => {
    return textFormatterSelected.value === TextFormatOptions.On && match != ' ' ?
        '<span style="color: #df8800">&#9744;</span>'
      : match
  }
  const newString = replaceReturns.replace(/[\s]/g, function (match: string) {
    const mapping =
      textFormatterSelected.value === TextFormatOptions.On ? fullMappings : partialMappings
    return mapping[match as keyof typeof mapping] || renderOtherWhitespace(match)
  })
  return `<span > ${newString} <span>`
}

function setRowLimit(newRowLimit: number) {
  if (newRowLimit !== rowLimit.value) {
    rowLimit.value = newRowLimit
    emit(
      'update:preprocessor',
      'Standard.Visualization.Table.Visualization',
      'prepare_visualization',
      newRowLimit.toString(),
    )
  }
}

function escapeHTML(str: string) {
  const mapping: Record<string, string> = {
    '&': '&amp;',
    '<': '&lt;',
    '"': '&quot;',
    "'": '&#39;',
    '>': '&gt;',
  }
  return str.replace(/[&<>"']/g, (m) => mapping[m]!)
}

function cellClass(params: CellClassParams) {
  if (params.colDef.field === '#') return null
  if (typeof params.value === 'number' || params.value === null) return 'ag-right-aligned-cell'
  if (typeof params.value === 'object') {
    const valueType = params.value?.type
    if (valueType === 'BigInt' || valueType === 'Float' || valueType === 'Decimal')
      return 'ag-right-aligned-cell'
  }
  return null
}

function cellRenderer(params: ICellRendererParams) {
  // Convert's the value into a display string.
  if (params.value === null) return '<span style="color:grey; font-style: italic;">Nothing</span>'
  else if (params.value === undefined) return ''
  else if (params.value === '') return '<span style="color:grey; font-style: italic;">Empty</span>'
  else if (typeof params.value === 'number') return formatNumber(params)
  else if (typeof params.value === 'string') return formatText(params)
  else if (Array.isArray(params.value)) return `[Vector ${params.value.length} items]`
  else if (typeof params.value === 'object') {
    const valueType = params.value?.type
    if (valueType === 'BigInt') return formatNumber(params)
    else if (valueType === 'Decimal') return formatNumber(params)
    else if (valueType === 'Float')
      return `<span style="color:grey; font-style: italic;">${params.value?.value ?? 'Unknown'}</span>`
    else if ('_display_text_' in params.value && params.value['_display_text_'])
      return String(params.value['_display_text_'])
    else return `{ ${valueType} Object }`
  } else return escapeHTML(params.value.toString())
}

function addRowIndex(data: object[]): object[] {
  return data.map((row, i) => ({ [INDEX_FIELD_NAME]: i, ...row }))
}

function toField(name: string, valueType?: ValueType | null | undefined): ColDef {
  const valType = valueType ? valueType.constructor : null
  const displayValue = valueType ? valueType.display_text : null
  let icon
  switch (valType) {
    case 'Char':
      icon = 'text3'
      break
    case 'Boolean':
      icon = 'check'
      break
    case 'Integer':
    case 'Float':
    case 'Decimal':
    case 'Byte':
      icon = 'math'
      break
    case 'Date':
    case 'Date_Time':
      icon = 'calendar'
      break
    case 'Time':
      icon = 'time'
      break
    case 'Mixed':
      icon = 'mixed'
  }
  const svgTemplate = `<svg viewBox="0 0 16 16" width="16" height="16"> <use xlink:href="${icons}#${icon}"/> </svg>`
  const menu = `<span ref="eMenu" class="ag-header-icon ag-header-cell-menu-button"> </span>`
  const sort = `
      <span ref="eFilter" class="ag-header-icon ag-header-label-icon ag-filter-icon" aria-hidden="true"></span>
      <span ref="eSortOrder" class="ag-header-icon ag-sort-order" aria-hidden="true"></span>
      <span ref="eSortAsc" class="ag-header-icon ag-sort-ascending-icon" aria-hidden="true"></span>
      <span ref="eSortDesc" class="ag-header-icon ag-sort-descending-icon" aria-hidden="true"></span>
      <span ref="eSortNone" class="ag-header-icon ag-sort-none-icon" aria-hidden="true"></span>
    `
  const template =
    icon ?
      `<span style='display:flex; flex-direction:row; justify-content:space-between; width:inherit;'><span ref="eLabel" class="ag-header-cell-label" role="presentation" style='display:flex; flex-direction:row; justify-content:space-between; width:inherit;'> ${name} ${menu}</span> ${sort} ${svgTemplate}</span>`
    : `<span ref="eLabel" style='display:flex; flex-direction:row; justify-content:space-between; width:inherit;'>${name} ${menu} ${sort}</span>`
  return {
    field: name,
    headerComponentParams: {
      template,
      setAriaSort: () => {},
    },
    headerTooltip: displayValue ? displayValue : '',
  }
}

function toRowField(name: string, valueType?: ValueType | null | undefined) {
  return {
    ...toField(name, valueType),
    cellDataType: false,
  }
}

function getAstPattern(selector: string | number, action?: string) {
  const identifierAction =
    config.nodeType === (COLUMN_NODE_TYPE || VECTOR_NODE_TYPE) ? 'at' : action
  if (identifierAction) {
    return Pattern.new((ast) =>
      Ast.App.positional(
        Ast.PropertyAccess.new(ast.module, ast, Ast.identifier(identifierAction)!),
        typeof selector === 'number' ?
          Ast.tryNumberToEnso(selector, ast.module)!
        : Ast.TextLiteral.new(selector, ast.module),
      ),
    )
  }
}

function createNode(params: CellClickedEvent, selector: string, action?: string) {
  const pattern = getAstPattern(params.data[selector], action)
  if (pattern) {
    config.createNodes({
      content: pattern,
      commit: true,
    })
  }
}

function toLinkField(fieldName: string, getChildAction?: string): ColDef {
  return {
    headerName:
      newNodeSelectorValues.value.headerName ? newNodeSelectorValues.value.headerName : fieldName,
    field: fieldName,
    onCellDoubleClicked: (params) => createNode(params, fieldName, getChildAction),
    tooltipValueGetter: () => {
      return `Double click to view this ${newNodeSelectorValues.value.tooltipValue} in a separate component`
    },
    cellRenderer: (params: any) => `<div class='link'> ${params.value} </div>`,
  }
}

/** Return a human-readable representation of an object. */
function toRender(content: unknown) {
  return content
}

watchEffect(() => {
  // If the user switches from one visualization type to another, we can receive the raw object.
  const data_ =
    typeof props.data === 'object' ?
      props.data
    : {
        type: typeof props.data,
        json: props.data,
        // eslint-disable-next-line camelcase
        all_rows_count: 1,
        data: undefined,
        // eslint-disable-next-line camelcase
        value_type: undefined,
        // eslint-disable-next-line camelcase
        has_index_col: false,
        links: undefined,
        // eslint-disable-next-line camelcase
        get_child_node: undefined,
      }

  if ('error' in data_) {
    columnDefs.value = [
      {
        field: 'Error',
        cellStyle: { 'white-space': 'normal' },
      },
    ]
    rowData.value = [{ Error: data_.error }]
  } else if (data_.type === 'Matrix') {
<<<<<<< HEAD
    columnDefs.value = [toLinkField(INDEX_FIELD_NAME)]
=======
    columnDefs.push(toLinkField(INDEX_FIELD_NAME, data_.get_child_node))
>>>>>>> 1d0dfe17
    for (let i = 0; i < data_.column_count; i++) {
      columnDefs.value.push(toField(i.toString()))
    }
    rowData.value = addRowIndex(data_.json)
    isTruncated.value = data_.all_rows_count !== data_.json.length
  } else if (data_.type === 'Object_Matrix') {
<<<<<<< HEAD
    columnDefs.value = [toLinkField(INDEX_FIELD_NAME)]
=======
    columnDefs.push(toLinkField(INDEX_FIELD_NAME, data_.get_child_node))
>>>>>>> 1d0dfe17
    let keys = new Set<string>()
    for (const val of data_.json) {
      if (val != null) {
        Object.keys(val).forEach((k) => {
          if (!keys.has(k)) {
            keys.add(k)
            columnDefs.value.push(toField(k))
          }
        })
      }
    }
    rowData.value = addRowIndex(data_.json)
    isTruncated.value = data_.all_rows_count !== data_.json.length
  } else if (data_.type === 'Excel_Workbook') {
<<<<<<< HEAD
    columnDefs.value = [toLinkField('Value')]
    rowData.value = data_.sheet_names.map((name) => ({ Value: name }))
  } else if (Array.isArray(data_.json)) {
    columnDefs.value = [toLinkField(INDEX_FIELD_NAME), toField('Value')]
    rowData.value = data_.json.map((row, i) => ({ [INDEX_FIELD_NAME]: i, Value: toRender(row) }))
    isTruncated.value = data_.all_rows_count ? data_.all_rows_count !== data_.json.length : false
  } else if (data_.json !== undefined) {
    columnDefs.value = data_.links ? [toLinkField('Value')] : [toField('Value')]
    rowData.value =
=======
    columnDefs = [toLinkField('Value', data_.get_child_node)]
    rowData = data_.sheet_names.map((name) => ({ Value: name }))
  } else if (Array.isArray(data_.json)) {
    columnDefs = [toLinkField(INDEX_FIELD_NAME, data_.get_child_node), toField('Value')]
    rowData = data_.json.map((row, i) => ({ [INDEX_FIELD_NAME]: i, Value: toRender(row) }))
    isTruncated.value = data_.all_rows_count ? data_.all_rows_count !== data_.json.length : false
  } else if (data_.json !== undefined) {
    columnDefs = data_.links ? [toLinkField('Value', data_.get_child_node)] : [toField('Value')]
    rowData =
>>>>>>> 1d0dfe17
      data_.links ?
        data_.links.map((link) => ({
          Value: link,
        }))
      : [{ Value: toRender(data_.json) }]
  } else {
    const dataHeader =
      ('header' in data_ ? data_.header : [])?.map((v, i) => {
        const valueType = data_.value_type ? data_.value_type[i] : null
        if (config.nodeType === ROW_NODE_TYPE) {
          return v === 'column' ? toLinkField(v, data_.get_child_node) : toRowField(v, valueType)
        }
        return toField(v, valueType)
      }) ?? []

<<<<<<< HEAD
    columnDefs.value =
      data_.has_index_col ? [toLinkField(INDEX_FIELD_NAME), ...dataHeader] : dataHeader
=======
    columnDefs =
      data_.has_index_col ?
        [toLinkField(INDEX_FIELD_NAME, data_.get_child_node), ...dataHeader]
      : dataHeader
>>>>>>> 1d0dfe17
    const rows = data_.data && data_.data.length > 0 ? data_.data[0]?.length ?? 0 : 0
    rowData.value = Array.from({ length: rows }, (_, i) => {
      const shift = data_.has_index_col ? 1 : 0
      return Object.fromEntries(
        columnDefs.value.map((h, j) => {
          return [
            h.field,
            toRender(h.field === INDEX_FIELD_NAME ? i : data_.data?.[j - shift]?.[i]),
          ]
        }),
      )
    })
    isTruncated.value = data_.all_rows_count !== rowData.value.length
  }

  // Update paging
  const newRowCount = data_.all_rows_count == null ? 1 : data_.all_rows_count
  showRowCount.value = !(data_.all_rows_count == null)
  rowCount.value = newRowCount
  const newPageLimit = Math.ceil(newRowCount / rowLimit.value)
  pageLimit.value = newPageLimit
  if (page.value > newPageLimit) {
    page.value = newPageLimit
  }

  if (rowData.value[0]) {
    const headers = Object.keys(rowData.value[0])
    const headerGroupingMap = new Map()
    headers.forEach((header) => {
      const needsGrouping = rowData.value.some((row) => {
        if (header in row && row[header] != null) {
          const value = typeof row[header] === 'object' ? row[header].value : row[header]
          return value > 9999
        }
      })
      headerGroupingMap.set(header, needsGrouping)
    })
    dataGroupingMap.value = headerGroupingMap
  }

  // If data is truncated, we cannot rely on sorting/filtering so will disable.
  defaultColDef.value.filter = !isTruncated.value
  defaultColDef.value.sortable = !isTruncated.value
})

// ===============
// === Updates ===
// ===============

onMounted(() => {
  setRowLimit(1000)
})
</script>

<template>
  <VisualizationContainer :belowToolbar="true" :overflow="true" :toolbarOverflow="true">
    <template #toolbar>
      <TextFormattingSelector @changeFormat="(i) => updateTextFormat(i)" />
    </template>
    <div ref="rootNode" class="TableVisualization" @wheel.stop @pointerdown.stop>
      <div class="table-visualization-status-bar">
        <select
          v-if="isRowCountSelectorVisible"
          @change="setRowLimit(Number(($event.target as HTMLOptionElement).value))"
        >
          <option
            v-for="limit in selectableRowLimits"
            :key="limit"
            :value="limit"
            v-text="limit"
          ></option>
        </select>
        <template v-if="showRowCount">
          <span
            v-if="isRowCountSelectorVisible && isTruncated"
            v-text="` of ${rowCount} rows (Sorting/Filtering disabled).`"
          ></span>
          <span v-else-if="isRowCountSelectorVisible" v-text="' rows.'"></span>
          <span v-else-if="rowCount === 1" v-text="'1 row.'"></span>
          <span v-else v-text="`${rowCount} rows.`"></span>
        </template>
      </div>
      <!-- TODO[ao]: Suspence in theory is not needed here (the entire visualization is inside
       suspense), but for some reason it causes reactivity loop - see https://github.com/enso-org/enso/issues/10782 -->
      <Suspense>
        <AgGridTableView
          class="scrollable grid"
          :columnDefs="columnDefs"
          :rowData="rowData"
          :defaultColDef="defaultColDef"
        />
      </Suspense>
    </div>
  </VisualizationContainer>
</template>

<style scoped>
.TableVisualization {
  display: flex;
  flex-flow: column;
  position: relative;
  height: 100%;
}

.grid {
  flex-grow: 1;
}

.table-visualization-status-bar {
  height: 20px;
  background-color: white;
  font-size: 14px;
  white-space: nowrap;
  padding: 0 5px;
  overflow: hidden;
}

.TableVisualization > .ag-theme-alpine > :deep(.ag-root-wrapper.ag-layout-normal) {
  border-radius: 0 0 var(--radius-default) var(--radius-default);
}

/* Tag selectors are inefficient to compute, and should be replaced with a class selector
 * if possible.
 * See https://vuejs.org/api/sfc-css-features.html#scoped-style-tips */
:deep(.link) {
  color: blue;
  text-decoration: underline;
}

:deep(.link):hover {
  color: darkblue;
}
</style><|MERGE_RESOLUTION|>--- conflicted
+++ resolved
@@ -422,22 +422,14 @@
     ]
     rowData.value = [{ Error: data_.error }]
   } else if (data_.type === 'Matrix') {
-<<<<<<< HEAD
-    columnDefs.value = [toLinkField(INDEX_FIELD_NAME)]
-=======
-    columnDefs.push(toLinkField(INDEX_FIELD_NAME, data_.get_child_node))
->>>>>>> 1d0dfe17
+    columnDefs.value = [toLinkField(INDEX_FIELD_NAME, data_.get_child_node)]
     for (let i = 0; i < data_.column_count; i++) {
       columnDefs.value.push(toField(i.toString()))
     }
     rowData.value = addRowIndex(data_.json)
     isTruncated.value = data_.all_rows_count !== data_.json.length
   } else if (data_.type === 'Object_Matrix') {
-<<<<<<< HEAD
-    columnDefs.value = [toLinkField(INDEX_FIELD_NAME)]
-=======
-    columnDefs.push(toLinkField(INDEX_FIELD_NAME, data_.get_child_node))
->>>>>>> 1d0dfe17
+    columnDefs.value = [toLinkField(INDEX_FIELD_NAME, data_.get_child_node)]
     let keys = new Set<string>()
     for (const val of data_.json) {
       if (val != null) {
@@ -452,27 +444,16 @@
     rowData.value = addRowIndex(data_.json)
     isTruncated.value = data_.all_rows_count !== data_.json.length
   } else if (data_.type === 'Excel_Workbook') {
-<<<<<<< HEAD
-    columnDefs.value = [toLinkField('Value')]
+    columnDefs.value = [toLinkField('Value', data_.get_child_node)]
     rowData.value = data_.sheet_names.map((name) => ({ Value: name }))
   } else if (Array.isArray(data_.json)) {
-    columnDefs.value = [toLinkField(INDEX_FIELD_NAME), toField('Value')]
+    columnDefs.value = [toLinkField(INDEX_FIELD_NAME, data_.get_child_node), toField('Value')]
     rowData.value = data_.json.map((row, i) => ({ [INDEX_FIELD_NAME]: i, Value: toRender(row) }))
     isTruncated.value = data_.all_rows_count ? data_.all_rows_count !== data_.json.length : false
   } else if (data_.json !== undefined) {
-    columnDefs.value = data_.links ? [toLinkField('Value')] : [toField('Value')]
+    columnDefs.value =
+      data_.links ? [toLinkField('Value', data_.get_child_node)] : [toField('Value')]
     rowData.value =
-=======
-    columnDefs = [toLinkField('Value', data_.get_child_node)]
-    rowData = data_.sheet_names.map((name) => ({ Value: name }))
-  } else if (Array.isArray(data_.json)) {
-    columnDefs = [toLinkField(INDEX_FIELD_NAME, data_.get_child_node), toField('Value')]
-    rowData = data_.json.map((row, i) => ({ [INDEX_FIELD_NAME]: i, Value: toRender(row) }))
-    isTruncated.value = data_.all_rows_count ? data_.all_rows_count !== data_.json.length : false
-  } else if (data_.json !== undefined) {
-    columnDefs = data_.links ? [toLinkField('Value', data_.get_child_node)] : [toField('Value')]
-    rowData =
->>>>>>> 1d0dfe17
       data_.links ?
         data_.links.map((link) => ({
           Value: link,
@@ -488,15 +469,10 @@
         return toField(v, valueType)
       }) ?? []
 
-<<<<<<< HEAD
     columnDefs.value =
-      data_.has_index_col ? [toLinkField(INDEX_FIELD_NAME), ...dataHeader] : dataHeader
-=======
-    columnDefs =
       data_.has_index_col ?
         [toLinkField(INDEX_FIELD_NAME, data_.get_child_node), ...dataHeader]
       : dataHeader
->>>>>>> 1d0dfe17
     const rows = data_.data && data_.data.length > 0 ? data_.data[0]?.length ?? 0 : 0
     rowData.value = Array.from({ length: rows }, (_, i) => {
       const shift = data_.has_index_col ? 1 : 0
