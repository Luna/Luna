--- conflicted
+++ resolved
@@ -27,12 +27,8 @@
   zoomOut: []
   toggleCodeEditor: []
   collapseNodes: []
-<<<<<<< HEAD
   setNodeColor: [color: string]
-=======
-  toggleColorPicker: []
   removeNodes: []
->>>>>>> 142e11dd
 }>()
 
 const LEFT_PADDING_PX = 11
@@ -68,12 +64,8 @@
         v-model:showColorPicker="showColorPicker"
         :selectedComponents="componentsSelected"
         @collapseNodes="emit('collapseNodes')"
-<<<<<<< HEAD
+        @removeNodes="emit('removeNodes')"
         @setNodeColor="emit('setNodeColor', $event)"
-=======
-        @toggleColorPicker="emit('toggleColorPicker')"
-        @removeNodes="emit('removeNodes')"
->>>>>>> 142e11dd
       />
     </Transition>
     <ExtendedMenu
