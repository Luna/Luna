--- conflicted
+++ resolved
@@ -17,11 +17,7 @@
 import { groupColorVar, useSuggestionDbStore } from '@/stores/suggestionDatabase'
 import { colorFromString } from '@/util/colors'
 import { keyboardBusy, keyboardBusyExceptIn, useEvent } from '@/util/events'
-<<<<<<< HEAD
-=======
-import { Interaction } from '@/util/interaction'
 import type { Rect } from '@/util/rect.ts'
->>>>>>> 6cf75dae
 import { Vec2 } from '@/util/vec2'
 import * as set from 'lib0/set'
 import type { ExprId } from 'shared/yjsModel.ts'
@@ -73,7 +69,7 @@
     if (keyboardBusy()) return false
     if (navigator.sceneMousePos != null && !componentBrowserVisible.value) {
       componentBrowserPosition.value = navigator.sceneMousePos
-      startNodeCreation()
+      interaction.setCurrent(new CreatingNode())
     }
   },
   newNode() {
@@ -151,51 +147,10 @@
   return styles
 })
 
-<<<<<<< HEAD
 const editingNode: Interaction = {
   cancel: () => (componentBrowserVisible.value = false),
 }
 interaction.setWhen(componentBrowserVisible, editingNode)
-=======
-/// === Interaction Handling ===
-/// The following code handles some ongoing user interactions within the graph editor. Interactions are used to create
-/// new nodes, connect nodes with edges, etc. They are implemented as classes that inherit from
-/// `Interaction`. The interaction classes are instantiated when the interaction starts and
-/// destroyed when the interaction ends. The interaction classes are also responsible for
-/// cancelling the interaction when needed. This is done by calling `cancelCurrentInteraction`.
-
-const currentInteraction = ref<Interaction>()
-
-/// Set the current interaction. This will cancel the previous interaction.
-function setCurrentInteraction(interaction: Interaction) {
-  if (currentInteraction.value?.id === interaction?.id) return
-  cancelCurrentInteraction()
-  currentInteraction.value = interaction
-}
-
-/// End the current interaction and run its cancel handler.
-function cancelCurrentInteraction() {
-  currentInteraction.value?.cancel()
-  currentInteraction.value = undefined
-}
-
-/// End the current interaction without running its cancel handler.
-function abortCurrentInteraction() {
-  currentInteraction.value = undefined
-}
-
-class EdgeDragging extends Interaction {
-  nodeId: ExprId
-
-  constructor(nodeId: ExprId) {
-    super()
-    this.nodeId = nodeId
-  }
-
-  cancel() {
-    componentBrowserVisible.value = false
-  }
-}
 
 const placementEnvironment = computed(() => {
   const mousePosition = navigator.sceneMousePos ?? Vec2.Zero
@@ -208,16 +163,17 @@
   const environment: Environment = { mousePosition, nodeRects, selectedNodeRects, screenBounds }
   return environment
 })
->>>>>>> 6cf75dae
 
 /// Interaction to create a new node. This will create a temporary node and open the component browser.
 /// If the interaction is cancelled, the temporary node will be deleted, otherwise it will be kept.
-class CreatingNode extends Interaction {
+class CreatingNode implements Interaction {
   nodeId: ExprId
+  // Start a node creation interaction. This will create a new node and open the component browser.
+  // For more information about the flow of the interaction, see `CreatingNode`.
   constructor() {
-    super()
     // We create a temporary node to show the component browser on. This node will be deleted if
-    // the interaction is cancelled. It can later on be used to have a preview of the node as it is being created.
+    // the interaction is cancelled. It can later on be used to have a preview of the node as it is
+    // being created.
     const nodeHeight = 32
     const targetPosition = mouseDictatedPlacement(
       Vec2.FromArr([0, nodeHeight]),
@@ -235,12 +191,6 @@
     // Aborting node creation means we no longer need the temporary node.
     graphStore.deleteNode(this.nodeId)
   }
-}
-
-// Start a node creation interaction. This will create a new node and open the component browser.
-// For more information about the flow of the interaction, see `CreatingNode`.
-function startNodeCreation() {
-  setCurrentInteraction(new CreatingNode())
 }
 
 async function handleFileDrop(event: DragEvent) {
@@ -328,14 +278,7 @@
     @drop.prevent="handleFileDrop($event)"
   >
     <svg :viewBox="navigator.viewBox">
-<<<<<<< HEAD
       <GraphEdges />
-=======
-      <GraphEdges
-        @startInteraction="setCurrentInteraction"
-        @endInteraction="abortCurrentInteraction"
-      />
->>>>>>> 6cf75dae
     </svg>
     <div :style="{ transform: navigator.transform }" class="htmlLayer">
       <GraphNodes />
