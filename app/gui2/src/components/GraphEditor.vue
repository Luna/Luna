<script setup lang="ts">
import { codeEditorBindings, graphBindings, interactionBindings } from '@/bindings'
import CodeEditor from '@/components/CodeEditor.vue'
import ComponentBrowser from '@/components/ComponentBrowser.vue'
import {
  mouseDictatedPlacement,
  nonDictatedPlacement,
  previousNodeDictatedPlacement,
  type Environment,
} from '@/components/ComponentBrowser/placement'
import GraphEdges from '@/components/GraphEditor/GraphEdges.vue'
import GraphNodes from '@/components/GraphEditor/GraphNodes.vue'
import { performCollapse, prepareCollapsedInfo } from '@/components/GraphEditor/collapsing'
import { Uploader, uploadedExpression } from '@/components/GraphEditor/upload'
import GraphMouse from '@/components/GraphMouse.vue'
import PlusButton from '@/components/PlusButton.vue'
import TopBar from '@/components/TopBar.vue'
import { useDoubleClick } from '@/composables/doubleClick'
import { keyboardBusy, keyboardBusyExceptIn, useEvent } from '@/composables/events'
import { useStackNavigator } from '@/composables/stackNavigator'
import { provideGraphNavigator } from '@/providers/graphNavigator'
import { provideGraphSelection } from '@/providers/graphSelection'
import { provideInteractionHandler, type Interaction } from '@/providers/interactionHandler'
import { provideWidgetRegistry } from '@/providers/widgetRegistry'
import { useGraphStore } from '@/stores/graph'
import type { RequiredImport } from '@/stores/graph/imports'
import { useProjectStore } from '@/stores/project'
import { groupColorVar, useSuggestionDbStore } from '@/stores/suggestionDatabase'
<<<<<<< HEAD
import { bail } from '@/util/assert'
import type { Ast } from '@/util/ast'
=======
import { assert, bail } from '@/util/assert'
import { BodyBlock } from '@/util/ast/abstract'
>>>>>>> 5b91f164
import { colorFromString } from '@/util/colors'
import { Rect } from '@/util/data/rect'
import { Vec2 } from '@/util/data/vec2'
import * as set from 'lib0/set'
import { toast } from 'react-toastify'
import type { ExprId, NodeMetadata } from 'shared/yjsModel'
import { computed, onMounted, onScopeDispose, onUnmounted, ref, watch } from 'vue'
import { ProjectManagerEvents } from '../../../ide-desktop/lib/dashboard/src/utilities/projectManager'
import { type Usage } from './ComponentBrowser/input'

const EXECUTION_MODES = ['design', 'live']
// Assumed size of a newly created node. This is used to place the component browser.
const DEFAULT_NODE_SIZE = new Vec2(0, 24)
const gapBetweenNodes = 48.0

const viewportNode = ref<HTMLElement>()
const graphNavigator = provideGraphNavigator(viewportNode)
const graphStore = useGraphStore()
const widgetRegistry = provideWidgetRegistry(graphStore.db)
widgetRegistry.loadBuiltins()
const projectStore = useProjectStore()
const componentBrowserVisible = ref(false)
const componentBrowserNodePosition = ref<Vec2>(Vec2.Zero)
const componentBrowserUsage = ref<Usage>({ type: 'newNode' })
const suggestionDb = useSuggestionDbStore()
const interaction = provideInteractionHandler()

/// === UI Messages and Errors ===
function initStartupToast() {
  let startupToast = toast.info('Initializing the project. This can take up to one minute.', {
    autoClose: false,
  })

  const removeToast = () => toast.dismiss(startupToast)
  projectStore.firstExecution.then(removeToast)
  onScopeDispose(removeToast)
}

function initConnectionLostToast() {
  let connectionLostToast = 'connectionLostToast'
  document.addEventListener(
    ProjectManagerEvents.loadingFailed,
    () => {
      toast.error('Lost connection to Language Server.', {
        autoClose: false,
        toastId: connectionLostToast,
      })
    },
    { once: true },
  )
  onUnmounted(() => {
    toast.dismiss(connectionLostToast)
  })
}

projectStore.lsRpcConnection.then(
  (ls) => {
    ls.client.onError((err) => {
      toast.error(`Language server error: ${err}`)
    })
  },
  (err) => {
    toast.error(`Connection to language server failed: ${err}`)
  },
)

projectStore.executionContext.on('executionFailed', (err) => {
  toast.error(`Execution Failed: ${err}`, {})
})

onMounted(() => {
  initStartupToast()
  initConnectionLostToast()
})

const nodeSelection = provideGraphSelection(graphNavigator, graphStore.db.nodeRects, {
  onSelected(id) {
    graphStore.db.moveNodeToTop(id)
  },
})

const interactionBindingsHandler = interactionBindings.handler({
  cancel: () => interaction.handleCancel(),
  click: (e) => (e instanceof MouseEvent ? interaction.handleClick(e, graphNavigator) : false),
})

// Return the environment for the placement of a new node. The passed nodes should be the nodes that are
// used as the source of the placement. This means, for example, the selected nodes when creating from a selection
// or the node that is being edited when creating from a port double click.
function environmentForNodes(nodeIds: IterableIterator<ExprId>): Environment {
  const nodeRects = [...graphStore.db.nodeRects.values()]
  const selectedNodeRects = [...nodeIds]
    .map((id) => graphStore.db.nodeRects.get(id))
    .filter((item): item is Rect => item !== undefined)
  const screenBounds = graphNavigator.viewport
  const mousePosition = graphNavigator.sceneMousePos
  return { nodeRects, selectedNodeRects, screenBounds, mousePosition } as Environment
}

const placementEnvironment = computed(() => environmentForNodes(nodeSelection.selected.values()))

/** Return the position for a new node, assuming there are currently nodes selected. If there are no nodes
 * selected, return `undefined`. */
function placementPositionForSelection() {
  const hasNodeSelected = nodeSelection.selected.size > 0
  if (!hasNodeSelected) return
  const gapBetweenNodes = 48.0
  return previousNodeDictatedPlacement(DEFAULT_NODE_SIZE, placementEnvironment.value, {
    horizontalGap: gapBetweenNodes,
    verticalGap: gapBetweenNodes,
  }).position
}

/** Where the component browser should be placed when it is opened. */
function targetComponentBrowserNodePosition() {
  const editedInfo = graphStore.editedNodeInfo
  const isEditingNode = editedInfo != null
  if (isEditingNode) {
    const targetNode = graphStore.db.nodeIdToNode.get(editedInfo.id)
    return targetNode?.position ?? Vec2.Zero
  } else {
    return (
      placementPositionForSelection() ??
      mouseDictatedPlacement(DEFAULT_NODE_SIZE, placementEnvironment.value).position
    )
  }
}

function sourcePortForSelection() {
  if (graphStore.editedNodeInfo != null) return undefined
  const firstSelectedNode = set.first(nodeSelection.selected)
  return graphStore.db.getNodeFirstOutputPort(firstSelectedNode)
}

useEvent(window, 'keydown', (event) => {
  interactionBindingsHandler(event) || graphBindingsHandler(event) || codeEditorHandler(event)
})
useEvent(window, 'pointerdown', interactionBindingsHandler, { capture: true })

onMounted(() => viewportNode.value?.focus())

const graphBindingsHandler = graphBindings.handler({
  undo() {
    projectStore.module?.undoManager.undo()
  },
  redo() {
    projectStore.module?.undoManager.redo()
  },
  startProfiling() {
    projectStore.lsRpcConnection.then((ls) => ls.profilingStart(true))
  },
  stopProfiling() {
    projectStore.lsRpcConnection.then((ls) => ls.profilingStop())
  },
  openComponentBrowser() {
    if (keyboardBusy()) return false
    if (graphNavigator.sceneMousePos != null && !componentBrowserVisible.value) {
      interaction.setCurrent(creatingNode)
    }
  },
  newNode() {
    if (keyboardBusy()) return false
    if (graphNavigator.sceneMousePos != null) {
      graphStore.createNode(graphNavigator.sceneMousePos, 'hello "world"! 123 + x')
    }
  },
  deleteSelected() {
    graphStore.transact(() => {
      for (const node of nodeSelection.selected) {
        graphStore.deleteNode(node)
      }
      nodeSelection.selected.clear()
    })
  },
  zoomToSelected() {
    if (!viewportNode.value) return
    let left = Infinity
    let top = Infinity
    let right = -Infinity
    let bottom = -Infinity
    const nodesToCenter =
      nodeSelection.selected.size === 0 ? graphStore.currentNodeIds : nodeSelection.selected
    for (const id of nodesToCenter) {
      const rect = graphStore.db.nodeRects.get(id)
      if (!rect) continue
      left = Math.min(left, rect.left)
      right = Math.max(right, rect.right)
      top = Math.min(top, rect.top)
      bottom = Math.max(bottom, rect.bottom)
    }
    graphNavigator.panAndZoomTo(
      Rect.FromBounds(left, top, right, bottom),
      0.1,
      Math.max(1, graphNavigator.scale),
    )
  },
  selectAll() {
    if (keyboardBusy()) return
    nodeSelection.selectAll()
  },
  deselectAll() {
    nodeSelection.deselectAll()
    if (document.activeElement instanceof HTMLElement) {
      document.activeElement.blur()
    }
    graphStore.stopCapturingUndo()
  },
  toggleVisualization() {
    if (keyboardBusy()) return false
    graphStore.transact(() => {
      const allVisible = set
        .toArray(nodeSelection.selected)
        .every((id) => !(graphStore.db.nodeIdToNode.get(id)?.vis?.visible !== true))

      for (const nodeId of nodeSelection.selected) {
        graphStore.setNodeVisualizationVisible(nodeId, !allVisible)
      }
    })
  },
  copyNode() {
    if (keyboardBusy()) return false
    copyNodeContent()
  },
  pasteNode() {
    if (keyboardBusy()) return false
    readNodeFromClipboard()
  },
  collapse() {
    if (keyboardBusy()) return false
    const selected = new Set(nodeSelection.selected)
    if (selected.size == 0) return
    try {
      const info = prepareCollapsedInfo(selected, graphStore.db)
      const currentMethod = projectStore.executionContext.getStackTop()
      const currentMethodName = graphStore.db.stackItemToMethodName(currentMethod)
      if (currentMethodName == null) {
        bail(`Cannot get the method name for the current execution stack item. ${currentMethod}`)
      }
      graphStore.editAst((module) => {
        if (graphStore.moduleRoot == null) bail(`Module root is missing.`)
<<<<<<< HEAD
        const topLevel = module.get(graphStore.moduleRoot)! as Ast.BodyBlock
=======
        const topLevel = module.get(graphStore.moduleRoot)
        assert(topLevel instanceof BodyBlock)
>>>>>>> 5b91f164
        return performCollapse(info, module, topLevel, graphStore.db, currentMethodName)
      })
    } catch (err) {
      console.log('Error while collapsing, this is not normal.', err)
    }
  },
  enterNode() {
    if (keyboardBusy()) return false
    const selectedNode = set.first(nodeSelection.selected)
    if (selectedNode) {
      stackNavigator.enterNode(selectedNode)
    }
  },
  exitNode() {
    if (keyboardBusy()) return false
    stackNavigator.exitNode()
  },
})

const handleClick = useDoubleClick(
  (e: MouseEvent) => {
    graphBindingsHandler(e)
  },
  () => {
    stackNavigator.exitNode()
  },
).handleClick
const codeEditorArea = ref<HTMLElement>()
const showCodeEditor = ref(false)
const codeEditorHandler = codeEditorBindings.handler({
  toggle() {
    if (keyboardBusyExceptIn(codeEditorArea.value)) return false
    showCodeEditor.value = !showCodeEditor.value
  },
})

/** Track play button presses. */
function onPlayButtonPress() {
  projectStore.lsRpcConnection.then(async () => {
    const modeValue = projectStore.executionMode
    if (modeValue == undefined) {
      return
    }
    projectStore.executionContext.recompute('all', modeValue === 'live' ? 'Live' : 'Design')
  })
}

// Watch for changes in the execution mode.
watch(
  () => projectStore.executionMode,
  (modeValue) => {
    projectStore.executionContext.setExecutionEnvironment(modeValue === 'live' ? 'Live' : 'Design')
  },
)

const groupColors = computed(() => {
  const styles: { [key: string]: string } = {}
  for (let group of suggestionDb.groups) {
    styles[groupColorVar(group)] = group.color ?? colorFromString(group.name)
  }
  return styles
})

const editingNode: Interaction = {
  init: () => {
    // component browser usage is set in `graphStore.editedNodeInfo` watch
    componentBrowserNodePosition.value = targetComponentBrowserNodePosition()
  },
  cancel: () => {
    hideComponentBrowser()
    graphStore.editedNodeInfo = undefined
  },
}
const nodeIsBeingEdited = computed(() => graphStore.editedNodeInfo != null)
interaction.setWhen(nodeIsBeingEdited, editingNode)

const creatingNode: Interaction = {
  init: () => {
    componentBrowserUsage.value = { type: 'newNode', sourcePort: sourcePortForSelection() }
    componentBrowserNodePosition.value = targetComponentBrowserNodePosition()
    componentBrowserVisible.value = true
  },
  cancel: hideComponentBrowser,
}

const creatingNodeFromButton: Interaction = {
  init: () => {
    componentBrowserUsage.value = { type: 'newNode', sourcePort: sourcePortForSelection() }
    let targetPos = placementPositionForSelection()
    if (targetPos == undefined) {
      targetPos = nonDictatedPlacement(DEFAULT_NODE_SIZE, placementEnvironment.value).position
    }
    componentBrowserNodePosition.value = targetPos
    componentBrowserVisible.value = true
  },
  cancel: hideComponentBrowser,
}

const creatingNodeFromPortDoubleClick: Interaction = {
  init: () => {
    // component browser usage is set in event handler
    componentBrowserVisible.value = true
  },
  cancel: hideComponentBrowser,
}

const creatingNodeFromEdgeDrop: Interaction = {
  init: () => {
    // component browser usage is set in event handler
    componentBrowserVisible.value = true
  },
  cancel: hideComponentBrowser,
}

function hideComponentBrowser() {
  componentBrowserVisible.value = false
}

function onComponentBrowserCommit(content: string, requiredImports: RequiredImport[]) {
  if (content != null) {
    if (graphStore.editedNodeInfo) {
      // We finish editing a node.
      graphStore.setNodeContent(graphStore.editedNodeInfo.id, content)
    } else {
      // We finish creating a new node.
      const metadata = undefined
      graphStore.createNode(componentBrowserNodePosition.value, content, metadata, requiredImports)
    }
  }
  // Finish interaction. This should also hide component browser.
  interaction.setCurrent(undefined)
}

function onComponentBrowserCancel() {
  // Finish interaction. This should also hide component browser.
  interaction.setCurrent(undefined)
}

// Watch the `editedNode` in the graph store
watch(
  () => graphStore.editedNodeInfo,
  (editedInfo) => {
    if (editedInfo) {
      componentBrowserNodePosition.value = targetComponentBrowserNodePosition()
      componentBrowserUsage.value = {
        type: 'editNode',
        node: editedInfo.id,
        cursorPos: editedInfo.initialCursorPos,
      }
      componentBrowserVisible.value = true
    } else {
      componentBrowserVisible.value = false
    }
  },
)

async function handleFileDrop(event: DragEvent) {
  // A vertical gap between created nodes when multiple files were dropped together.
  const MULTIPLE_FILES_GAP = 50

  if (!event.dataTransfer?.items) return
  ;[...event.dataTransfer.items].forEach(async (item, index) => {
    try {
      if (item.kind === 'file') {
        const file = item.getAsFile()
        if (!file) return
        const clientPos = new Vec2(event.clientX, event.clientY)
        const offset = new Vec2(0, index * -MULTIPLE_FILES_GAP)
        const pos = graphNavigator.clientToScenePos(clientPos).add(offset)
        const uploader = await Uploader.Create(
          projectStore.lsRpcConnection,
          projectStore.dataConnection,
          projectStore.contentRoots,
          projectStore.awareness,
          file,
          pos,
          projectStore.isOnLocalBackend,
          event.shiftKey,
          projectStore.executionContext.getStackTop(),
        )
        const uploadResult = await uploader.upload()
        graphStore.createNode(pos, uploadedExpression(uploadResult))
      }
    } catch (err) {
      console.error(`Uploading file failed. ${err}`)
    }
  })
}

// === Clipboard ===

const ENSO_MIME_TYPE = 'web application/enso'

/** The data that is copied to the clipboard. */
interface ClipboardData {
  nodes: CopiedNode[]
}

/** Node data that is copied to the clipboard. Used for serializing and deserializing the node information. */
interface CopiedNode {
  expression: string
  metadata: NodeMetadata | undefined
}

/** Copy the content of the selected node to the clipboard. */
function copyNodeContent() {
  const id = nodeSelection.selected.values().next().value
  const node = graphStore.db.nodeIdToNode.get(id)
  if (!node) return
  const content = node.rootSpan.code()
  const metadata = projectStore.module?.getNodeMetadata(id) ?? undefined
  const copiedNode: CopiedNode = { expression: content, metadata }
  const clipboardData: ClipboardData = { nodes: [copiedNode] }
  const jsonItem = new Blob([JSON.stringify(clipboardData)], { type: ENSO_MIME_TYPE })
  const textItem = new Blob([content], { type: 'text/plain' })
  const clipboardItem = new ClipboardItem({ [jsonItem.type]: jsonItem, [textItem.type]: textItem })
  navigator.clipboard.write([clipboardItem])
}

async function retrieveDataFromClipboard(): Promise<ClipboardData | undefined> {
  const clipboardItems = await navigator.clipboard.read()
  let fallback = undefined
  for (const clipboardItem of clipboardItems) {
    for (const type of clipboardItem.types) {
      if (type === ENSO_MIME_TYPE) {
        const blob = await clipboardItem.getType(type)
        return JSON.parse(await blob.text())
      }

      if (type === 'text/html') {
        const blob = await clipboardItem.getType(type)
        const htmlContent = await blob.text()
        const excelPayload = await readNodeFromExcelClipboard(htmlContent, clipboardItem)
        if (excelPayload) {
          return excelPayload
        }
      }

      if (type === 'text/plain') {
        const blob = await clipboardItem.getType(type)
        const fallbackExpression = await blob.text()
        const fallbackNode = { expression: fallbackExpression, metadata: undefined } as CopiedNode
        fallback = { nodes: [fallbackNode] } as ClipboardData
      }
    }
  }
  return fallback
}

/// Read the clipboard and if it contains valid data, create a node from the content.
async function readNodeFromClipboard() {
  let clipboardData = await retrieveDataFromClipboard()
  if (!clipboardData) {
    console.warn('No valid data in clipboard.')
    return
  }
  const copiedNode = clipboardData.nodes[0]
  if (!copiedNode) {
    console.warn('No valid node in clipboard.')
    return
  }
  if (copiedNode.expression == null) {
    console.warn('No valid expression in clipboard.')
  }
  graphStore.createNode(
    graphNavigator.sceneMousePos ?? Vec2.Zero,
    copiedNode.expression,
    copiedNode.metadata,
  )
}

async function readNodeFromExcelClipboard(
  htmlContent: string,
  clipboardItem: ClipboardItem,
): Promise<ClipboardData | undefined> {
  // Check we have a valid HTML table
  // If it is Excel, we should have a plain-text version of the table with tab separators.
  if (
    clipboardItem.types.includes('text/plain') &&
    htmlContent.startsWith('<table ') &&
    htmlContent.endsWith('</table>')
  ) {
    const textData = await clipboardItem.getType('text/plain')
    const text = await textData.text()
    const payload = JSON.stringify(text).replaceAll(/^"|"$/g, '').replaceAll("'", "\\'")
    const expression = `'${payload}'.to Table`
    return { nodes: [{ expression: expression, metadata: undefined }] } as ClipboardData
  }
  return undefined
}

function handleNodeOutputPortDoubleClick(id: ExprId) {
  componentBrowserUsage.value = { type: 'newNode', sourcePort: id }
  const srcNode = graphStore.db.getPatternExpressionNodeId(id)
  if (srcNode == null) {
    console.error('Impossible happened: Double click on port not belonging to any node: ', id)
    return
  }
  const placementEnvironment = environmentForNodes([srcNode].values())
  componentBrowserNodePosition.value = previousNodeDictatedPlacement(
    DEFAULT_NODE_SIZE,
    placementEnvironment,
    {
      horizontalGap: gapBetweenNodes,
      verticalGap: gapBetweenNodes,
    },
  ).position
  interaction.setCurrent(creatingNodeFromPortDoubleClick)
}

const stackNavigator = useStackNavigator()

function handleEdgeDrop(source: ExprId, position: Vec2) {
  componentBrowserUsage.value = { type: 'newNode', sourcePort: source }
  componentBrowserNodePosition.value = position
  interaction.setCurrent(creatingNodeFromEdgeDrop)
}
</script>

<template>
  <div
    ref="viewportNode"
    class="GraphEditor viewport"
    :class="{ draggingEdge: graphStore.unconnectedEdge != null }"
    :style="groupColors"
    v-on.="graphNavigator.events"
    v-on..="nodeSelection.events"
    @click="handleClick"
    @dragover.prevent
    @drop.prevent="handleFileDrop($event)"
  >
    <div :style="{ transform: graphNavigator.transform }" class="htmlLayer">
      <GraphNodes
        @nodeOutputPortDoubleClick="handleNodeOutputPortDoubleClick"
        @nodeDoubleClick="(id) => stackNavigator.enterNode(id)"
      />
    </div>
    <svg :viewBox="graphNavigator.viewBox" class="svgBackdropLayer">
      <GraphEdges @createNodeFromEdge="handleEdgeDrop" />
    </svg>

    <ComponentBrowser
      v-if="componentBrowserVisible"
      ref="componentBrowser"
      :navigator="graphNavigator"
      :nodePosition="componentBrowserNodePosition"
      :usage="componentBrowserUsage"
      @accepted="onComponentBrowserCommit"
      @closed="onComponentBrowserCommit"
      @canceled="onComponentBrowserCancel"
    />
    <TopBar
      v-model:mode="projectStore.executionMode"
      :title="projectStore.displayName"
      :modes="EXECUTION_MODES"
      :breadcrumbs="stackNavigator.breadcrumbLabels.value"
      :allowNavigationLeft="stackNavigator.allowNavigationLeft.value"
      :allowNavigationRight="stackNavigator.allowNavigationRight.value"
      @breadcrumbClick="stackNavigator.handleBreadcrumbClick"
      @back="stackNavigator.exitNode"
      @forward="stackNavigator.enterNextNodeFromHistory"
      @execute="onPlayButtonPress()"
    />
    <PlusButton @pointerdown="interaction.setCurrent(creatingNodeFromButton)" />
    <Transition>
      <Suspense ref="codeEditorArea">
        <CodeEditor v-if="showCodeEditor" />
      </Suspense>
    </Transition>
    <GraphMouse />
  </div>
</template>

<style scoped>
.GraphEditor {
  position: relative;
  contain: layout;
  overflow: clip;
  --group-color-fallback: #006b8a;
  --node-color-no-type: #596b81;
}

.svgBackdropLayer {
  position: absolute;
  top: 0;
  left: 0;
  z-index: -1;
}

.htmlLayer {
  position: absolute;
  top: 0;
  left: 0;
  width: 0;
  height: 0;
}
</style><|MERGE_RESOLUTION|>--- conflicted
+++ resolved
@@ -26,13 +26,8 @@
 import type { RequiredImport } from '@/stores/graph/imports'
 import { useProjectStore } from '@/stores/project'
 import { groupColorVar, useSuggestionDbStore } from '@/stores/suggestionDatabase'
-<<<<<<< HEAD
-import { bail } from '@/util/assert'
-import type { Ast } from '@/util/ast'
-=======
 import { assert, bail } from '@/util/assert'
 import { BodyBlock } from '@/util/ast/abstract'
->>>>>>> 5b91f164
 import { colorFromString } from '@/util/colors'
 import { Rect } from '@/util/data/rect'
 import { Vec2 } from '@/util/data/vec2'
@@ -273,12 +268,8 @@
       }
       graphStore.editAst((module) => {
         if (graphStore.moduleRoot == null) bail(`Module root is missing.`)
-<<<<<<< HEAD
-        const topLevel = module.get(graphStore.moduleRoot)! as Ast.BodyBlock
-=======
         const topLevel = module.get(graphStore.moduleRoot)
         assert(topLevel instanceof BodyBlock)
->>>>>>> 5b91f164
         return performCollapse(info, module, topLevel, graphStore.db, currentMethodName)
       })
     } catch (err) {
