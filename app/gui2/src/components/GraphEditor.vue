<script setup lang="ts">
import { codeEditorBindings, graphBindings, interactionBindings } from '@/bindings'
import CodeEditor from '@/components/CodeEditor.vue'
import ComponentBrowser from '@/components/ComponentBrowser.vue'
import {
  mouseDictatedPlacement,
  previousNodeDictatedPlacement,
  type Environment,
} from '@/components/ComponentBrowser/placement.ts'
import GraphEdges from '@/components/GraphEditor/GraphEdges.vue'
import GraphNodes from '@/components/GraphEditor/GraphNodes.vue'
import { Uploader, uploadedExpression } from '@/components/GraphEditor/upload'
import TopBar from '@/components/TopBar.vue'
import { provideGraphNavigator } from '@/providers/graphNavigator'
import { provideGraphSelection } from '@/providers/graphSelection'
import { provideInteractionHandler, type Interaction } from '@/providers/interactionHandler'
import { provideWidgetRegistry } from '@/providers/widgetRegistry'
import { useGraphStore } from '@/stores/graph'
import { useProjectStore } from '@/stores/project'
import { groupColorVar, useSuggestionDbStore } from '@/stores/suggestionDatabase'
import { colorFromString } from '@/util/colors'
import { keyboardBusy, keyboardBusyExceptIn, useEvent } from '@/util/events'
import type { Rect } from '@/util/rect.ts'
import { Vec2 } from '@/util/vec2'
import * as set from 'lib0/set'
import type { ExprId, NodeMetadata } from 'shared/yjsModel.ts'
import { computed, onMounted, ref, watch } from 'vue'
<<<<<<< HEAD
=======
import GraphEdges from './GraphEditor/GraphEdges.vue'
import GraphNodes from './GraphEditor/GraphNodes.vue'
import GraphMouse from './GraphMouse.vue'
>>>>>>> 078260d8

const EXECUTION_MODES = ['design', 'live']
// Difference in position between the component browser and a node for the input of the component browser to
// be placed at the same position as the node.
const COMPONENT_BROWSER_TO_NODE_OFFSET = new Vec2(20, 35)

const viewportNode = ref<HTMLElement>()
const graphNavigator = provideGraphNavigator(viewportNode)
const graphStore = useGraphStore()
const widgetRegistry = provideWidgetRegistry(graphStore.db)
widgetRegistry.loadBuiltins()
const projectStore = useProjectStore()
const componentBrowserVisible = ref(false)
const componentBrowserInputContent = ref('')
const suggestionDb = useSuggestionDbStore()
const interaction = provideInteractionHandler()

const nodeSelection = provideGraphSelection(graphNavigator, graphStore.nodeRects, {
  onSelected(id) {
    graphStore.db.moveNodeToTop(id)
  },
})

const interactionBindingsHandler = interactionBindings.handler({
  cancel: () => interaction.handleCancel(),
  click: (e) => (e instanceof MouseEvent ? interaction.handleClick(e) : false),
})

// This is where the component browser should be placed when it is opened.
function targetComponentBrowserPosition() {
  const editedInfo = graphStore.editedNodeInfo
  const isEditingNode = editedInfo != null
  const hasNodeSelected = nodeSelection.selected.size > 0
  const nodeSize = new Vec2(0, 24)
  if (isEditingNode) {
    const targetNode = graphStore.db.nodes.get(editedInfo.id)
    const targetPos = targetNode?.position ?? Vec2.Zero
    return targetPos.add(COMPONENT_BROWSER_TO_NODE_OFFSET)
  } else if (hasNodeSelected) {
    const gapBetweenNodes = 48.0
    return previousNodeDictatedPlacement(nodeSize, placementEnvironment.value, {
      gap: gapBetweenNodes,
    }).position
  } else {
    return mouseDictatedPlacement(nodeSize, placementEnvironment.value).position
  }
}

// This is the current position of the component browser.
const componentBrowserPosition = ref<Vec2>(Vec2.Zero)

const graphEditorSourceNode = computed(() => {
  if (graphStore.editedNodeInfo != null) return undefined
  return nodeSelection.selected.values().next().value
})

useEvent(window, 'keydown', (event) => {
  interactionBindingsHandler(event) || graphBindingsHandler(event) || codeEditorHandler(event)
})
useEvent(window, 'pointerdown', interactionBindingsHandler, { capture: true })

onMounted(() => viewportNode.value?.focus())

const graphBindingsHandler = graphBindings.handler({
  undo() {
    projectStore.module?.undoManager.undo()
  },
  redo() {
    projectStore.module?.undoManager.redo()
  },
  openComponentBrowser() {
    if (keyboardBusy()) return false
    if (graphNavigator.sceneMousePos != null && !componentBrowserVisible.value) {
      interaction.setCurrent(creatingNode)
    }
  },
  newNode() {
    if (keyboardBusy()) return false
    if (graphNavigator.sceneMousePos != null) {
      graphStore.createNode(graphNavigator.sceneMousePos, 'hello "world"! 123 + x')
    }
  },
  deleteSelected() {
    graphStore.transact(() => {
      for (const node of nodeSelection.selected) {
        graphStore.deleteNode(node)
      }
    })
  },
  selectAll() {
    if (keyboardBusy()) return
    nodeSelection.selectAll()
  },
  deselectAll() {
    nodeSelection.deselectAll()
    if (document.activeElement instanceof HTMLElement) {
      document.activeElement.blur()
    }
    graphStore.stopCapturingUndo()
  },
  toggleVisualization() {
    if (keyboardBusy()) return false
    graphStore.transact(() => {
      const allVisible = set
        .toArray(nodeSelection.selected)
        .every((id) => !(graphStore.db.getNode(id)?.vis?.visible !== true))

      for (const nodeId of nodeSelection.selected) {
        graphStore.setNodeVisualizationVisible(nodeId, !allVisible)
      }
    })
  },
  copyNode() {
    if (keyboardBusy()) return false
    copyNodeContent()
  },
  pasteNode() {
    if (keyboardBusy()) return false
    readNodeFromClipboard()
  },
})

const codeEditorArea = ref<HTMLElement>()
const showCodeEditor = ref(false)
const codeEditorHandler = codeEditorBindings.handler({
  toggle() {
    if (keyboardBusyExceptIn(codeEditorArea.value)) return false
    showCodeEditor.value = !showCodeEditor.value
  },
})

<<<<<<< HEAD
const interactionBindingsHandler = interactionBindings.handler({
  cancel() {
    cancelCurrentInteraction()
  },
  click(e) {
    if (e instanceof MouseEvent) return currentInteraction.value?.click(e) ?? false
    return false
  },
})
useEvent(window, 'pointerdown', interactionBindingsHandler, { capture: true })

const scaledMousePos = computed(() => navigator.sceneMousePos?.scale(navigator.scale))
const scaledSelectionAnchor = computed(() => nodeSelection.anchor?.scale(navigator.scale))

/** Track play button presses. */
async function onPlayButtonPress() {
  await projectStore.lsRpcConnection
  const modeValue = projectStore.executionMode
  if (modeValue == undefined) {
    return
  }
  projectStore.executionContext.recompute('all', modeValue === 'live' ? 'Live' : 'Design')
=======
/// Track play button presses.
function onPlayButtonPress() {
  projectStore.lsRpcConnection.then(async () => {
    const modeValue = projectStore.executionMode
    if (modeValue == undefined) {
      return
    }
    projectStore.executionContext.recompute('all', modeValue === 'live' ? 'Live' : 'Design')
  })
>>>>>>> 078260d8
}

/** Watch for changes in the execution mode. */
watch(
  () => projectStore.executionMode,
  (modeValue) => {
    projectStore.executionContext.setExecutionEnvironment(modeValue === 'live' ? 'Live' : 'Design')
  },
)

const groupColors = computed(() => {
  const styles: { [key: string]: string } = {}
  for (let group of suggestionDb.groups) {
    styles[groupColorVar(group)] = group.color ?? colorFromString(group.name.replace(/\w/g, '-'))
  }
  return styles
})

const editingNode: Interaction = {
  init: () => {
    componentBrowserPosition.value = targetComponentBrowserPosition()
  },
  cancel: () => (componentBrowserVisible.value = false),
}
const nodeIsBeingEdited = computed(() => graphStore.editedNodeInfo != null)
interaction.setWhen(nodeIsBeingEdited, editingNode)

const placementEnvironment = computed(() => {
  const mousePosition = graphNavigator.sceneMousePos ?? Vec2.Zero
  const nodeRects = [...graphStore.nodeRects.values()]
  const selectedNodesIter = nodeSelection.selected.values()
  const selectedNodeRects: Iterable<Rect> = [...selectedNodesIter]
    .map((id) => graphStore.nodeRects.get(id))
    .filter((item): item is Rect => item !== undefined)
  const screenBounds = graphNavigator.viewport
  const environment: Environment = { mousePosition, nodeRects, selectedNodeRects, screenBounds }
  return environment
})

const creatingNode: Interaction = {
  init: () => {
    componentBrowserInputContent.value = ''
    componentBrowserPosition.value = targetComponentBrowserPosition()
    componentBrowserVisible.value = true
  },
  cancel: () => {
    // Nothing to do here. We just don't create a node and the component browser will close itself.
  },
}

async function handleFileDrop(event: DragEvent) {
  // A vertical gap between created nodes when multiple files were dropped together.
  const MULTIPLE_FILES_GAP = 50

  try {
    if (event.dataTransfer && event.dataTransfer.items) {
      ;[...event.dataTransfer.items].forEach(async (item, index) => {
        if (item.kind === 'file') {
          const file = item.getAsFile()
          if (file) {
            const clientPos = new Vec2(event.clientX, event.clientY)
            const offset = new Vec2(0, index * -MULTIPLE_FILES_GAP)
            const pos = graphNavigator.clientToScenePos(clientPos).add(offset)
            const uploader = await Uploader.Create(
              projectStore.lsRpcConnection,
              projectStore.dataConnection,
              projectStore.contentRoots,
              projectStore.awareness,
              file,
              pos,
              projectStore.executionContext.getStackTop(),
            )
            const name = await uploader.upload()
            graphStore.createNode(pos, uploadedExpression(name))
          }
        }
      })
    }
  } catch (err) {
    console.error(`Uploading file failed. ${err}`)
  }
}

function onComponentBrowserCommit(content: string) {
  if (content != null && graphStore.editedNodeInfo != null) {
    /// We finish editing a node.
    graphStore.setNodeContent(graphStore.editedNodeInfo.id, content)
  } else if (content != null) {
    /// We finish creating a new node.
    const nodePosition = componentBrowserPosition.value
    graphStore.createNode(nodePosition.sub(COMPONENT_BROWSER_TO_NODE_OFFSET), content)
  }
  componentBrowserVisible.value = false
  graphStore.editedNodeInfo = undefined
  interaction.setCurrent(undefined)
}

function onComponentBrowserCancel() {
  componentBrowserVisible.value = false
  graphStore.editedNodeInfo = undefined
  interaction.setCurrent(undefined)
}

/**
 *
 */
function getNodeContent(id: ExprId): string {
  const node = graphStore.db.nodes.get(id)
  if (node == null) return ''
  return node.rootSpan.repr()
}

// Watch the editedNode in the graph store
watch(
  () => graphStore.editedNodeInfo,
  (editedInfo) => {
    if (editedInfo != null) {
      componentBrowserPosition.value = targetComponentBrowserPosition()
      componentBrowserInputContent.value = getNodeContent(editedInfo.id)
      componentBrowserVisible.value = true
    } else {
      componentBrowserVisible.value = false
    }
  },
)

const breadcrumbs = computed(() => {
  return projectStore.executionContext.desiredStack.map((frame) => {
    switch (frame.type) {
      case 'ExplicitCall':
        return frame.methodPointer.name
      case 'LocalCall':
        return frame.expressionId
    }
  })
})

/// === Clipboard ===

const ENSO_MIME_TYPE = 'web application/enso'

/// The data that is copied to the clipboard.
interface ClipboardData {
  nodes: CopiedNode[]
}

/// Node data that is copied to the clipboard. Used for serializing and deserializing the node information.
interface CopiedNode {
  expression: string
  metadata: NodeMetadata | undefined
}

/// Copy the content of the selected node to the clipboard.
function copyNodeContent() {
  const id = nodeSelection.selected.values().next().value
  const node = graphStore.db.nodes.get(id)
  if (node == null) return
  const content = node.rootSpan.repr()
  const metadata = projectStore.module?.getNodeMetadata(id) ?? undefined
  const copiedNode: CopiedNode = { expression: content, metadata }
  const clipboardData: ClipboardData = { nodes: [copiedNode] }
  const jsonItem = new Blob([JSON.stringify(clipboardData)], { type: ENSO_MIME_TYPE })
  const textItem = new Blob([content], { type: 'text/plain' })
  const clipboardItem = new ClipboardItem({ [jsonItem.type]: jsonItem, [textItem.type]: textItem })
  navigator.clipboard.write([clipboardItem])
}

async function retrieveDataFromClipboard(): Promise<ClipboardData | undefined> {
  const clipboardItems = await navigator.clipboard.read()
  let fallback = undefined
  for (const clipboardItem of clipboardItems) {
    for (const type of clipboardItem.types) {
      if (type === ENSO_MIME_TYPE) {
        const blob = await clipboardItem.getType(type)
        return JSON.parse(await blob.text())
      }
      if (type === 'text/plain') {
        const blob = await clipboardItem.getType(type)
        const fallbackExpression = await blob.text()
        const fallbackNode = { expression: fallbackExpression, metadata: undefined } as CopiedNode
        fallback = { nodes: [fallbackNode] } as ClipboardData
      }
    }
  }
  return fallback
}

/// Read the clipboard and if it contains valid data, create a node from the content.
async function readNodeFromClipboard() {
  let clipboardData = await retrieveDataFromClipboard()
  if (clipboardData == undefined) {
    console.warn('No valid data in clipboard.')
    return
  }
  const copiedNode = clipboardData.nodes[0]
  if (copiedNode == undefined) {
    console.warn('No valid node in clipboard.')
    return
  }
  if (copiedNode.expression != null) {
    graphStore.createNode(
      graphNavigator.sceneMousePos ?? Vec2.Zero,
      copiedNode.expression,
      copiedNode.metadata,
    )
  } else {
    console.warn('No valid expression in clipboard.')
  }
}
</script>

<template>
  <!-- eslint-disable vue/attributes-order -->
  <div
    ref="viewportNode"
<<<<<<< HEAD
    class="GraphEditor viewport"
=======
    class="GraphEditor"
    :class="{ draggingEdge: graphStore.unconnectedEdge != null }"
>>>>>>> 078260d8
    :style="groupColors"
    @click="graphBindingsHandler"
    v-on.="graphNavigator.events"
    v-on..="nodeSelection.events"
    @dragover.prevent
    @drop.prevent="handleFileDrop($event)"
  >
    <svg :viewBox="graphNavigator.viewBox">
      <GraphEdges />
    </svg>
    <div :style="{ transform: graphNavigator.transform }" class="htmlLayer">
      <GraphNodes />
    </div>
    <ComponentBrowser
      v-if="componentBrowserVisible"
      ref="componentBrowser"
      :navigator="graphNavigator"
      :position="componentBrowserPosition"
      @accepted="onComponentBrowserCommit"
      @closed="onComponentBrowserCancel"
      @canceled="onComponentBrowserCancel"
      :initialContent="componentBrowserInputContent"
      :initialCaretPosition="graphStore.editedNodeInfo?.range ?? [0, 0]"
      :sourceNode="graphEditorSourceNode"
    />
    <TopBar
      v-model:mode="projectStore.executionMode"
      :title="projectStore.name"
      :modes="EXECUTION_MODES"
      :breadcrumbs="breadcrumbs"
      @breadcrumbClick="console.log(`breadcrumb #${$event + 1} clicked.`)"
      @back="console.log('breadcrumbs \'back\' button clicked.')"
      @forward="console.log('breadcrumbs \'forward\' button clicked.')"
      @execute="onPlayButtonPress()"
    />
    <Transition>
      <Suspense ref="codeEditorArea">
        <CodeEditor v-if="showCodeEditor" />
      </Suspense>
    </Transition>
    <GraphMouse />
  </div>
</template>

<style scoped>
.GraphEditor {
  position: relative;
  contain: layout;
  overflow: clip;
  cursor: none;
  --group-color-fallback: #006b8a;
  --node-color-no-type: #596b81;
}

svg {
  position: absolute;
  top: 0;
  left: 0;
}

.htmlLayer {
  position: absolute;
  top: 0;
  left: 0;
  width: 0;
  height: 0;
}
</style><|MERGE_RESOLUTION|>--- conflicted
+++ resolved
@@ -10,6 +10,7 @@
 import GraphEdges from '@/components/GraphEditor/GraphEdges.vue'
 import GraphNodes from '@/components/GraphEditor/GraphNodes.vue'
 import { Uploader, uploadedExpression } from '@/components/GraphEditor/upload'
+import GraphMouse from '@/components/GraphMouse.vue'
 import TopBar from '@/components/TopBar.vue'
 import { provideGraphNavigator } from '@/providers/graphNavigator'
 import { provideGraphSelection } from '@/providers/graphSelection'
@@ -25,12 +26,6 @@
 import * as set from 'lib0/set'
 import type { ExprId, NodeMetadata } from 'shared/yjsModel.ts'
 import { computed, onMounted, ref, watch } from 'vue'
-<<<<<<< HEAD
-=======
-import GraphEdges from './GraphEditor/GraphEdges.vue'
-import GraphNodes from './GraphEditor/GraphNodes.vue'
-import GraphMouse from './GraphMouse.vue'
->>>>>>> 078260d8
 
 const EXECUTION_MODES = ['design', 'live']
 // Difference in position between the component browser and a node for the input of the component browser to
@@ -162,30 +157,6 @@
   },
 })
 
-<<<<<<< HEAD
-const interactionBindingsHandler = interactionBindings.handler({
-  cancel() {
-    cancelCurrentInteraction()
-  },
-  click(e) {
-    if (e instanceof MouseEvent) return currentInteraction.value?.click(e) ?? false
-    return false
-  },
-})
-useEvent(window, 'pointerdown', interactionBindingsHandler, { capture: true })
-
-const scaledMousePos = computed(() => navigator.sceneMousePos?.scale(navigator.scale))
-const scaledSelectionAnchor = computed(() => nodeSelection.anchor?.scale(navigator.scale))
-
-/** Track play button presses. */
-async function onPlayButtonPress() {
-  await projectStore.lsRpcConnection
-  const modeValue = projectStore.executionMode
-  if (modeValue == undefined) {
-    return
-  }
-  projectStore.executionContext.recompute('all', modeValue === 'live' ? 'Live' : 'Design')
-=======
 /// Track play button presses.
 function onPlayButtonPress() {
   projectStore.lsRpcConnection.then(async () => {
@@ -195,7 +166,6 @@
     }
     projectStore.executionContext.recompute('all', modeValue === 'live' ? 'Live' : 'Design')
   })
->>>>>>> 078260d8
 }
 
 /** Watch for changes in the execution mode. */
@@ -411,12 +381,8 @@
   <!-- eslint-disable vue/attributes-order -->
   <div
     ref="viewportNode"
-<<<<<<< HEAD
     class="GraphEditor viewport"
-=======
-    class="GraphEditor"
     :class="{ draggingEdge: graphStore.unconnectedEdge != null }"
->>>>>>> 078260d8
     :style="groupColors"
     @click="graphBindingsHandler"
     v-on.="graphNavigator.events"
