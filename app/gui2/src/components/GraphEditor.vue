<script setup lang="ts">
import { codeEditorBindings, graphBindings, interactionBindings } from '@/bindings'
import CodeEditor from '@/components/CodeEditor.vue'
import ColorPicker from '@/components/ColorPicker.vue'
import ComponentBrowser from '@/components/ComponentBrowser.vue'
import {
  DEFAULT_NODE_SIZE,
  mouseDictatedPlacement,
  usePlacement,
} from '@/components/ComponentBrowser/placement'
import GraphEdges from '@/components/GraphEditor/GraphEdges.vue'
import GraphNodes from '@/components/GraphEditor/GraphNodes.vue'
import { performCollapse, prepareCollapsedInfo } from '@/components/GraphEditor/collapsing'
import type { NodeCreationOptions } from '@/components/GraphEditor/nodeCreation'
import { useGraphEditorToasts } from '@/components/GraphEditor/toasts'
import { Uploader, uploadedExpression } from '@/components/GraphEditor/upload'
import GraphMouse from '@/components/GraphMouse.vue'
import PlusButton from '@/components/PlusButton.vue'
import SceneScroller from '@/components/SceneScroller.vue'
import TopBar from '@/components/TopBar.vue'
import { useDoubleClick } from '@/composables/doubleClick'
import { keyboardBusy, keyboardBusyExceptIn, useEvent } from '@/composables/events'
import { useNavigatorStorage } from '@/composables/navigatorStorage'
import { useStackNavigator } from '@/composables/stackNavigator'
import { provideGraphNavigator } from '@/providers/graphNavigator'
import { provideGraphSelection } from '@/providers/graphSelection'
import { provideInteractionHandler } from '@/providers/interactionHandler'
import { provideKeyboard } from '@/providers/keyboard'
import { provideWidgetRegistry } from '@/providers/widgetRegistry'
import { useGraphStore, type NodeId } from '@/stores/graph'
import type { RequiredImport } from '@/stores/graph/imports'
import { useProjectStore } from '@/stores/project'
import { groupColorVar, useSuggestionDbStore } from '@/stores/suggestionDatabase'
import { assertNever, bail } from '@/util/assert'
import type { AstId } from '@/util/ast/abstract'
import type { Pattern } from '@/util/ast/match'
import { colorFromString } from '@/util/colors'
import { partition } from '@/util/data/array'
import { filterDefined } from '@/util/data/iterable'
import { Rect } from '@/util/data/rect'
import { Vec2 } from '@/util/data/vec2'
import { encoding, set } from 'lib0'
import { encodeMethodPointer } from 'shared/languageServerTypes'
import { computed, onMounted, ref, toRef, watch } from 'vue'
import { type Usage } from './ComponentBrowser/input'
import { useGraphEditorClipboard } from './GraphEditor/clipboard'

const keyboard = provideKeyboard()
const graphStore = useGraphStore()
const widgetRegistry = provideWidgetRegistry(graphStore.db)
widgetRegistry.loadBuiltins()
const projectStore = useProjectStore()
const suggestionDb = useSuggestionDbStore()

// === Navigator ===

<<<<<<< HEAD
const toastStartup = useToast.info({ autoClose: false })
const toastConnectionLost = useToast.error({ autoClose: false })
const toastLspError = useToast.error()
const toastExecutionFailed = useToast.error()
=======
const viewportNode = ref<HTMLElement>()
onMounted(() => viewportNode.value?.focus())
const graphNavigator = provideGraphNavigator(viewportNode, keyboard)
useNavigatorStorage(graphNavigator, (enc) => {
  // Navigator viewport needs to be stored separately for:
  // - each project
  // - each function within the project
  encoding.writeVarString(enc, projectStore.name)
  const methodPtr = graphStore.currentMethodPointer()
  if (methodPtr != null) encodeMethodPointer(enc, methodPtr)
})
>>>>>>> 2254dfe9

function zoomToSelected() {
  if (!viewportNode.value) return

  const allNodes = graphStore.db.nodeIdToNode
  const validSelected = [...nodeSelection.selected].filter((id) => allNodes.has(id))
  const nodesToCenter = validSelected.length === 0 ? allNodes.keys() : validSelected
  let bounds = Rect.Bounding()
  for (const id of nodesToCenter) {
    const rect = graphStore.visibleArea(id)
    if (rect) bounds = Rect.Bounding(bounds, rect)
  }
  if (bounds.isFinite())
    graphNavigator.panAndZoomTo(bounds, 0.1, Math.max(1, graphNavigator.targetScale))
}

<<<<<<< HEAD
projectStore.lsRpcConnection.client.onError((e) =>
  toastLspError.show(`Language server error: ${e}`),
)
=======
// == Breadcrumbs ==
>>>>>>> 2254dfe9

const stackNavigator = useStackNavigator()

// === Toasts ===

useGraphEditorToasts()

// === Selection ===

const nodeSelection = provideGraphSelection(
  graphNavigator,
  graphStore.nodeRects,
  graphStore.isPortEnabled,
  {
    onSelected(id) {
      graphStore.db.moveNodeToTop(id)
    },
  },
)

// Clear selection whenever the graph view is switched.
watch(
  () => projectStore.executionContext.getStackTop(),
  () => nodeSelection.deselectAll(),
)

// === Clipboard Copy/Paste ===

const { copyNodeContent, readNodeFromClipboard } = useGraphEditorClipboard(
  nodeSelection,
  graphNavigator,
)

// === Interactions ===

const interaction = provideInteractionHandler()
const interactionBindingsHandler = interactionBindings.handler({
  cancel: () => interaction.handleCancel(),
})

const { place: nodePlacement, collapse: collapsedNodePlacement } = usePlacement(
  toRef(graphStore, 'visibleNodeAreas'),
  toRef(graphNavigator, 'viewport'),
)

useEvent(window, 'keydown', (event) => {
  interactionBindingsHandler(event) ||
    (!keyboardBusy() && graphBindingsHandler(event)) ||
    (!keyboardBusyExceptIn(codeEditorArea.value) && codeEditorHandler(event))
})
useEvent(window, 'pointerdown', (e) => interaction.handleClick(e, graphNavigator), {
  capture: true,
})

// === Keyboard/Mouse bindings ===

const graphBindingsHandler = graphBindings.handler({
  undo() {
    projectStore.module?.undoManager.undo()
  },
  redo() {
    projectStore.module?.undoManager.redo()
  },
  startProfiling() {
    projectStore.lsRpcConnection.profilingStart(true)
  },
  stopProfiling() {
    projectStore.lsRpcConnection.profilingStop()
  },
  openComponentBrowser() {
    if (keyboardBusy()) return false
    if (graphNavigator.sceneMousePos != null && !componentBrowserVisible.value) {
      createWithComponentBrowser(
        fromSelection() ?? {
          placement: [
            'fixed',
            mouseDictatedPlacement(DEFAULT_NODE_SIZE, graphNavigator.sceneMousePos).position,
          ],
        },
      )
    }
  },
  deleteSelected() {
    graphStore.transact(() => {
      graphStore.deleteNodes([...nodeSelection.selected])
      nodeSelection.selected.clear()
    })
  },
  zoomToSelected() {
    zoomToSelected()
  },
  selectAll() {
    if (keyboardBusy()) return
    nodeSelection.selectAll()
  },
  deselectAll() {
    nodeSelection.deselectAll()
    if (document.activeElement instanceof HTMLElement) {
      document.activeElement.blur()
    }
    graphStore.stopCapturingUndo()
  },
  toggleVisualization() {
    graphStore.transact(() => {
      const allVisible = set
        .toArray(nodeSelection.selected)
        .every((id) => !(graphStore.db.nodeIdToNode.get(id)?.vis?.visible !== true))

      for (const nodeId of nodeSelection.selected) {
        graphStore.setNodeVisualization(nodeId, { visible: !allVisible })
      }
    })
  },
  copyNode() {
    if (keyboardBusy()) return false
    copyNodeContent()
  },
  pasteNode() {
    if (keyboardBusy()) return false
    readNodeFromClipboard()
  },
  collapse() {
    if (keyboardBusy()) return false
    const selected = new Set(nodeSelection.selected)
    if (selected.size == 0) return
    try {
      const info = prepareCollapsedInfo(selected, graphStore.db)
      const currentMethod = projectStore.executionContext.getStackTop()
      const currentMethodName = graphStore.db.stackItemToMethodName(currentMethod)
      if (currentMethodName == null) {
        bail(`Cannot get the method name for the current execution stack item. ${currentMethod}`)
      }
      const topLevel = graphStore.topLevel
      if (!topLevel) {
        bail('BUG: no top level, collapsing not possible.')
      }
      const selectedNodeRects = filterDefined(Array.from(selected, graphStore.visibleArea))
      graphStore.edit((edit) => {
        const { refactoredNodeId, collapsedNodeIds, outputNodeId } = performCollapse(
          info,
          edit.getVersion(topLevel),
          graphStore.db,
          currentMethodName,
        )
        const { position } = collapsedNodePlacement(selectedNodeRects)
        edit.get(refactoredNodeId).mutableNodeMetadata().set('position', position.xy())
        if (outputNodeId != null) {
          const collapsedNodeRects = filterDefined(
            Array.from(collapsedNodeIds, graphStore.visibleArea),
          )
          const { place } = usePlacement(collapsedNodeRects, graphNavigator.viewport)
          const { position } = place(collapsedNodeRects)
          edit.get(outputNodeId).mutableNodeMetadata().set('position', position.xy())
        }
      })
    } catch (err) {
      console.log('Error while collapsing, this is not normal.', err)
    }
  },
  enterNode() {
    if (keyboardBusy()) return false
    const selectedNode = set.first(nodeSelection.selected)
    if (selectedNode) {
      stackNavigator.enterNode(selectedNode)
    }
  },
  exitNode() {
    if (keyboardBusy()) return false
    stackNavigator.exitNode()
  },
  changeColorSelectedNodes() {
    toggleColorPicker()
  },
})

const { handleClick } = useDoubleClick(
  (e: MouseEvent) => {
    graphBindingsHandler(e)
    if (document.activeElement instanceof HTMLElement) {
      document.activeElement.blur()
    }
    showColorPicker.value = false
  },
  () => {
    stackNavigator.exitNode()
  },
)

// === Code Editor ===

const codeEditorArea = ref<HTMLElement>()
const showCodeEditor = ref(false)
const toggleCodeEditor = () => {
  showCodeEditor.value = !showCodeEditor.value
}
const codeEditorHandler = codeEditorBindings.handler({
  toggle() {
    toggleCodeEditor()
  },
})

// === Execution Mode ===

/** Handle record-once button presses. */
function onRecordOnceButtonPress() {
  projectStore.lsRpcConnection.initialized.then(async () => {
    const modeValue = projectStore.executionMode
    if (modeValue == undefined) {
      return
    }
    projectStore.executionContext.recompute('all', 'Live')
  })
}

// Watch for changes in the execution mode.
watch(
  () => projectStore.executionMode,
  (modeValue) => {
    projectStore.executionContext.setExecutionEnvironment(modeValue === 'live' ? 'Live' : 'Design')
  },
)

// === Component Browser ===

const componentBrowserVisible = ref(false)
const componentBrowserNodePosition = ref<Vec2>(Vec2.Zero)
const componentBrowserUsage = ref<Usage>({ type: 'newNode' })

function openComponentBrowser(usage: Usage, position: Vec2) {
  componentBrowserUsage.value = usage
  componentBrowserNodePosition.value = position
  componentBrowserVisible.value = true
}

function hideComponentBrowser() {
  graphStore.editedNodeInfo = undefined
  componentBrowserVisible.value = false
}

function editWithComponentBrowser(node: NodeId, cursorPos: number) {
  openComponentBrowser(
    { type: 'editNode', node, cursorPos },
    graphStore.db.nodeIdToNode.get(node)?.position ?? Vec2.Zero,
  )
}

function createWithComponentBrowser(options: NewNodeOptions) {
  openComponentBrowser(
    { type: 'newNode', sourcePort: options.sourcePort },
    placeNode(options.placement),
  )
}

function commitComponentBrowser(content: string, requiredImports: RequiredImport[]) {
  if (content != null) {
    if (graphStore.editedNodeInfo) {
      // We finish editing a node.
      graphStore.setNodeContent(graphStore.editedNodeInfo.id, content, requiredImports)
    } else if (content != '') {
      // We finish creating a new node.
      const metadata = undefined
      const createdNode = graphStore.createNode(
        componentBrowserNodePosition.value,
        content,
        metadata,
        requiredImports,
      )
      if (createdNode) nodeSelection.setSelection(new Set([createdNode]))
    }
  }
  hideComponentBrowser()
}

// Watch the `editedNode` in the graph store and synchronize component browser display with it.
watch(
  () => graphStore.editedNodeInfo,
  (editedInfo) => {
    if (editedInfo) {
      editWithComponentBrowser(editedInfo.id, editedInfo.initialCursorPos)
    } else {
      hideComponentBrowser()
    }
  },
)

// === Node Creation ===

interface NewNodeOptions {
  placement: PlacementType
  sourcePort?: AstId | undefined
}
type PlacementType = 'viewport' | ['source', NodeId] | ['fixed', Vec2]

const placeNode = (placement: PlacementType): Vec2 =>
  placement === 'viewport' ? nodePlacement().position
  : placement[0] === 'source' ?
    nodePlacement(filterDefined([graphStore.visibleArea(placement[1])])).position
  : placement[0] === 'fixed' ? placement[1]
  : assertNever(placement)

/**
 * Start creating a node, basing its inputs and position on the current selection, if any;
 * or the current viewport, otherwise.
 */
function addNodeAuto() {
  createWithComponentBrowser(fromSelection() ?? { placement: 'viewport' })
}

function fromSelection(): NewNodeOptions | undefined {
  if (graphStore.editedNodeInfo != null) return undefined
  const firstSelectedNode = set.first(nodeSelection.selected)
  return {
    placement: ['source', firstSelectedNode],
    sourcePort: graphStore.db.getNodeFirstOutputPort(firstSelectedNode),
  }
}

function createNode(placement: PlacementType, sourcePort: AstId, pattern: Pattern) {
  const position = placeNode(placement)
  const content = pattern.instantiateCopied([graphStore.viewModule.get(sourcePort)]).code()
  return graphStore.createNode(position, content, undefined, []) ?? undefined
}

function createNodesFromSource(sourceNode: NodeId, options: NodeCreationOptions[]) {
  const sourcePort = graphStore.db.getNodeFirstOutputPort(sourceNode)
  const [toCommit, toEdit] = partition(options, (opts) => opts.commit)
  const [withPos, withoutPos] = partition(toCommit, (opts) => !!opts.position)
  if (
    document.activeElement instanceof HTMLElement ||
    document.activeElement instanceof SVGElement
  ) {
    document.activeElement.blur()
  }
  const placementForOptions = (options: NodeCreationOptions): PlacementType =>
    options.position ? ['fixed', options.position] : ['source', sourceNode]
  const createWithoutEditing = (options: NodeCreationOptions) =>
    createNode(placementForOptions(options), sourcePort, options.content!)
  const created = new Set<NodeId>(
    filterDefined([...withPos.map(createWithoutEditing), ...withoutPos.map(createWithoutEditing)]),
  )
  if (created.size) nodeSelection.setSelection(created)
  for (const options of toEdit)
    createWithComponentBrowser({ placement: placementForOptions(options), sourcePort })
}

function handleNodeOutputPortDoubleClick(id: AstId) {
  const srcNode = graphStore.db.getPatternExpressionNodeId(id)
  if (srcNode == null) {
    console.error('Impossible happened: Double click on port not belonging to any node: ', id)
    return
  }
  createWithComponentBrowser({ placement: ['source', srcNode], sourcePort: id })
}

function handleEdgeDrop(source: AstId, position: Vec2) {
  createWithComponentBrowser({ placement: ['fixed', position], sourcePort: source })
}

// === Drag and drop ===

async function handleFileDrop(event: DragEvent) {
  // A vertical gap between created nodes when multiple files were dropped together.
  const MULTIPLE_FILES_GAP = 50

  if (!event.dataTransfer?.items) return
  ;[...event.dataTransfer.items].forEach(async (item, index) => {
    if (item.kind === 'file') {
      const file = item.getAsFile()
      if (!file) return
      const clientPos = new Vec2(event.clientX, event.clientY)
      const offset = new Vec2(0, index * -MULTIPLE_FILES_GAP)
      const pos = graphNavigator.clientToScenePos(clientPos).add(offset)
      const uploader = await Uploader.Create(
        projectStore.lsRpcConnection,
        projectStore.dataConnection,
        projectStore.contentRoots,
        projectStore.awareness,
        file,
        pos,
        projectStore.isOnLocalBackend,
        event.shiftKey,
        projectStore.executionContext.getStackTop(),
      )
      const uploadResult = await uploader.upload()
      if (uploadResult.ok) {
        graphStore.createNode(pos, uploadedExpression(uploadResult.value))
      } else {
        uploadResult.error.log(`Uploading file failed`)
      }
    }
  })
}

// === Color Picker ===

/** A small offset to keep the color picker slightly away from the nodes. */
const COLOR_PICKER_X_OFFSET_PX = -300
const showColorPicker = ref(false)
const colorPickerSelectedColor = ref('')

function overrideSelectedNodesColor(color: string) {
  ;[...nodeSelection.selected].map((id) => graphStore.overrideNodeColor(id, color))
}

/** Toggle displaying of the color picker. It will change colors of selected nodes. */
function toggleColorPicker() {
  if (nodeSelection.selected.size === 0) {
    showColorPicker.value = false
    return
  }
  showColorPicker.value = !showColorPicker.value
  if (showColorPicker.value) {
    const oneOfSelected = set.first(nodeSelection.selected)
    const color = graphStore.db.getNodeColorStyle(oneOfSelected)
    if (color.startsWith('var') && viewportNode.value != null) {
      // Some colors are defined in CSS variables, we need to get the actual color.
      const variableName = color.slice(4, -1)
      colorPickerSelectedColor.value = getComputedStyle(viewportNode.value).getPropertyValue(
        variableName,
      )
    } else {
      colorPickerSelectedColor.value = color
    }
  }
}
const colorPickerPos = computed(() => {
  const nodeRects = [...nodeSelection.selected].map(
    (id) => graphStore.nodeRects.get(id) ?? Rect.Zero,
  )
  const boundingRect = Rect.Bounding(...nodeRects)
  return new Vec2(boundingRect.left + COLOR_PICKER_X_OFFSET_PX, boundingRect.center().y)
})
const colorPickerStyle = computed(() =>
  colorPickerPos.value != null ?
    { transform: `translate(${colorPickerPos.value.x}px, ${colorPickerPos.value.y}px)` }
  : {},
)

const groupColors = computed(() => {
  const styles: { [key: string]: string } = {}
  for (let group of suggestionDb.groups) {
    styles[groupColorVar(group)] = group.color ?? colorFromString(group.name)
  }
  return styles
})
</script>

<template>
  <div
    ref="viewportNode"
    class="GraphEditor viewport"
    :class="{ draggingEdge: graphStore.unconnectedEdge != null }"
    :style="groupColors"
    v-on.="graphNavigator.events"
    v-on..="nodeSelection.events"
    @click="handleClick"
    @dragover.prevent
    @drop.prevent="handleFileDrop($event)"
  >
    <div class="layer" :style="{ transform: graphNavigator.transform }">
      <GraphNodes
        @nodeOutputPortDoubleClick="handleNodeOutputPortDoubleClick"
        @nodeDoubleClick="(id) => stackNavigator.enterNode(id)"
        @createNodes="createNodesFromSource"
        @toggleColorPicker="toggleColorPicker"
      />

      <ColorPicker
        class="colorPicker"
        :style="colorPickerStyle"
        :show="showColorPicker"
        :color="colorPickerSelectedColor"
        @update:color="overrideSelectedNodesColor"
      />
    </div>
    <div
      id="graphNodeSelections"
      class="layer"
      :style="{ transform: graphNavigator.transform, 'z-index': -1 }"
    />
    <GraphEdges :navigator="graphNavigator" @createNodeFromEdge="handleEdgeDrop" />

    <ComponentBrowser
      v-if="componentBrowserVisible"
      ref="componentBrowser"
      :navigator="graphNavigator"
      :nodePosition="componentBrowserNodePosition"
      :usage="componentBrowserUsage"
      @accepted="commitComponentBrowser"
      @canceled="hideComponentBrowser"
    />
    <TopBar
      v-model:recordMode="projectStore.recordMode"
      :breadcrumbs="stackNavigator.breadcrumbLabels.value"
      :allowNavigationLeft="stackNavigator.allowNavigationLeft.value"
      :allowNavigationRight="stackNavigator.allowNavigationRight.value"
      :zoomLevel="100.0 * graphNavigator.targetScale"
      @breadcrumbClick="stackNavigator.handleBreadcrumbClick"
      @back="stackNavigator.exitNode"
      @forward="stackNavigator.enterNextNodeFromHistory"
      @recordOnce="onRecordOnceButtonPress()"
      @fitToAllClicked="zoomToSelected"
      @zoomIn="graphNavigator.stepZoom(+1)"
      @zoomOut="graphNavigator.stepZoom(-1)"
      @toggleCodeEditor="toggleCodeEditor"
    />
    <PlusButton @pointerdown.stop @click.stop="addNodeAuto()" @pointerup.stop />
    <Transition>
      <Suspense ref="codeEditorArea">
        <CodeEditor v-if="showCodeEditor" @close="showCodeEditor = false" />
      </Suspense>
    </Transition>
    <SceneScroller
      :navigator="graphNavigator"
      :scrollableArea="Rect.Bounding(...graphStore.visibleNodeAreas)"
    />
    <GraphMouse />
  </div>
</template>

<style scoped>
.GraphEditor {
  position: relative;
  contain: layout;
  overflow: clip;
  user-select: none;
  --group-color-fallback: #006b8a;
  --node-color-no-type: #596b81;
}

.layer {
  position: absolute;
  top: 0;
  left: 0;
  width: 0;
  height: 0;
}

.colorPicker {
  position: absolute;
}
</style><|MERGE_RESOLUTION|>--- conflicted
+++ resolved
@@ -54,12 +54,6 @@
 
 // === Navigator ===
 
-<<<<<<< HEAD
-const toastStartup = useToast.info({ autoClose: false })
-const toastConnectionLost = useToast.error({ autoClose: false })
-const toastLspError = useToast.error()
-const toastExecutionFailed = useToast.error()
-=======
 const viewportNode = ref<HTMLElement>()
 onMounted(() => viewportNode.value?.focus())
 const graphNavigator = provideGraphNavigator(viewportNode, keyboard)
@@ -71,7 +65,6 @@
   const methodPtr = graphStore.currentMethodPointer()
   if (methodPtr != null) encodeMethodPointer(enc, methodPtr)
 })
->>>>>>> 2254dfe9
 
 function zoomToSelected() {
   if (!viewportNode.value) return
@@ -88,13 +81,7 @@
     graphNavigator.panAndZoomTo(bounds, 0.1, Math.max(1, graphNavigator.targetScale))
 }
 
-<<<<<<< HEAD
-projectStore.lsRpcConnection.client.onError((e) =>
-  toastLspError.show(`Language server error: ${e}`),
-)
-=======
 // == Breadcrumbs ==
->>>>>>> 2254dfe9
 
 const stackNavigator = useStackNavigator()
 
