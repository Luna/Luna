--- conflicted
+++ resolved
@@ -1,33 +1,20 @@
-<<<<<<< HEAD
-<script lang="ts">
-import {
-  codeEditorBindings,
-  graphBindings,
-  interactionBindings,
-  nodeSelectionBindings,
-} from '@/bindings'
-=======
 <script setup lang="ts">
-import { codeEditorBindings, graphBindings } from '@/bindings'
->>>>>>> 10f44b52
+import { codeEditorBindings, graphBindings, interactionBindings } from '@/bindings'
 import CodeEditor from '@/components/CodeEditor.vue'
 import ComponentBrowser from '@/components/ComponentBrowser.vue'
 import SelectionBrush from '@/components/SelectionBrush.vue'
 import TopBar from '@/components/TopBar.vue'
-<<<<<<< HEAD
-import { useGraphStore, type Edge } from '@/stores/graph'
-=======
 import { provideGraphNavigator } from '@/providers/graphNavigator'
 import { provideGraphSelection } from '@/providers/graphSelection'
-import { useGraphStore } from '@/stores/graph'
->>>>>>> 10f44b52
+import { useGraphStore, type Edge } from '@/stores/graph'
 import { useProjectStore } from '@/stores/project'
 import { useSuggestionDbStore } from '@/stores/suggestionDatabase'
 import { colorFromString } from '@/util/colors'
 import { keyboardBusy, keyboardBusyExceptIn, useEvent } from '@/util/events'
 import { Vec2 } from '@/util/vec2'
 import * as set from 'lib0/set'
-import { computed, onMounted, ref } from 'vue'
+import { type ExprId } from 'shared/yjsModel.ts'
+import { computed, onMounted, ref, watch } from 'vue'
 import GraphEdges from './GraphEditor/GraphEdges.vue'
 import GraphNodes from './GraphEditor/GraphNodes.vue'
 
@@ -42,34 +29,6 @@
 const componentBrowserPosition = ref(Vec2.Zero())
 const suggestionDb = useSuggestionDbStore()
 
-<<<<<<< HEAD
-const nodeRects = reactive(new Map<ExprId, Rect>())
-const exprRects = reactive(new Map<ExprId, Rect>())
-const selectedNodes = ref(new Set<ExprId>())
-const latestSelectedNode = ref<ExprId>()
-
-function updateNodeRect(id: ExprId, rect: Rect) {
-  nodeRects.set(id, rect)
-}
-
-function updateExprRect(id: ExprId, rect: Rect) {
-  exprRects.set(id, rect)
-}
-
-useEvent(window, 'keydown', (event) => {
-  interactionBindingsHandler(event) ||
-    graphBindingsHandler(event) ||
-    nodeSelectionHandler(event) ||
-    codeEditorHandler(event)
-})
-
-onMounted(() => viewportNode.value?.focus())
-
-function updateNodeContent(id: ExprId, updates: [ContentRange, string][]) {
-  graphStore.transact(() => {
-    for (const [range, content] of updates) {
-      graphStore.replaceNodeSubexpression(id, range, content)
-=======
 const nodeSelection = provideGraphSelection(navigator, graphStore.nodeRects, {
   onSelected(id) {
     const node = graphStore.nodes.get(id)
@@ -78,13 +37,12 @@
       // reinserting it into the nodes map, which is later iterated over in the template.
       graphStore.nodes.delete(id)
       graphStore.nodes.set(id, node)
->>>>>>> 10f44b52
     }
   },
 })
 
 useEvent(window, 'keydown', (event) => {
-  graphBindingsHandler(event) || codeEditorHandler(event)
+  interactionBindingsHandler(event) || graphBindingsHandler(event) || codeEditorHandler(event)
 })
 
 onMounted(() => viewportNode.value?.focus())
@@ -109,19 +67,37 @@
       graphStore.createNode(navigator.sceneMousePos, 'hello "world"! 123 + x')
     }
   },
-<<<<<<< HEAD
-})
-
-const interactionBindingsHandler = interactionBindings.handler({
-  cancel() {
-    cancelCurrentInteraction()
-  },
-  click(e) {
-    if (e instanceof MouseEvent) return currentInteraction.value?.click(e) ?? false
-    return false
-  },
-})
-useEvent(window, 'pointerdown', interactionBindingsHandler, { capture: true })
+  deleteSelected() {
+    graphStore.transact(() => {
+      for (const node of nodeSelection.selected) {
+        graphStore.deleteNode(node)
+      }
+    })
+  },
+  selectAll() {
+    if (keyboardBusy()) return
+    nodeSelection.selectAll()
+  },
+  deselectAll() {
+    nodeSelection.deselectAll()
+    if (document.activeElement instanceof HTMLElement) {
+      document.activeElement.blur()
+    }
+    graphStore.stopCapturingUndo()
+  },
+  toggleVisualization() {
+    if (keyboardBusy()) return false
+    graphStore.transact(() => {
+      const allVisible = set
+        .toArray(nodeSelection.selected)
+        .every((id) => !(graphStore.nodes.get(id)?.vis?.visible !== true))
+
+      for (const nodeId of nodeSelection.selected) {
+        graphStore.setNodeVisualizationVisible(nodeId, !allVisible)
+      }
+    })
+  },
+})
 
 const codeEditorArea = ref<HTMLElement>()
 const showCodeEditor = ref(false)
@@ -132,49 +108,16 @@
   },
 })
 
-const nodeSelectionHandler = nodeSelectionBindings.handler({
-=======
->>>>>>> 10f44b52
-  deleteSelected() {
-    graphStore.transact(() => {
-      for (const node of nodeSelection.selected) {
-        graphStore.deleteNode(node)
-      }
-    })
-  },
-  selectAll() {
-    if (keyboardBusy()) return
-    nodeSelection.selectAll()
-  },
-  deselectAll() {
-    nodeSelection.deselectAll()
-    if (document.activeElement instanceof HTMLElement) {
-      document.activeElement.blur()
-    }
-    graphStore.stopCapturingUndo()
-  },
-  toggleVisualization() {
-    if (keyboardBusy()) return false
-    graphStore.transact(() => {
-      const allVisible = set
-        .toArray(nodeSelection.selected)
-        .every((id) => !(graphStore.nodes.get(id)?.vis?.visible !== true))
-
-      for (const nodeId of nodeSelection.selected) {
-        graphStore.setNodeVisualizationVisible(nodeId, !allVisible)
-      }
-    })
-  },
-})
-
-const codeEditorArea = ref<HTMLElement>()
-const showCodeEditor = ref(false)
-const codeEditorHandler = codeEditorBindings.handler({
-  toggle() {
-    if (keyboardBusyExceptIn(codeEditorArea.value)) return false
-    showCodeEditor.value = !showCodeEditor.value
-  },
-})
+const interactionBindingsHandler = interactionBindings.handler({
+  cancel() {
+    cancelCurrentInteraction()
+  },
+  click(e) {
+    if (e instanceof MouseEvent) return currentInteraction.value?.click(e) ?? false
+    return false
+  },
+})
+useEvent(window, 'pointerdown', interactionBindingsHandler, { capture: true })
 
 const scaledMousePos = computed(() => navigator.sceneMousePos?.scale(navigator.scale))
 const scaledSelectionAnchor = computed(() => nodeSelection.anchor?.scale(navigator.scale))
@@ -189,10 +132,6 @@
   return styles
 })
 
-function outputPortAction(id: ExprId) {
-  graphStore.createEdgeFromOutput(id)
-}
-
 abstract class Interaction {
   id: number
   static nextId: number = 0
@@ -209,27 +148,15 @@
 const currentInteraction = ref<Interaction>()
 class EditingEdge extends Interaction {
   cancel() {
-    graphStore.clearUnconnected()
+    const target = graphStore.unconnectedEdge?.disconnectedEdgeTarget
+    graphStore.transact(() => {
+      if (target != null)
+        disconnectEdge(target)
+      graphStore.clearUnconnected()
+    })
   }
   click(_e: MouseEvent): boolean {
-    if (graphStore.unconnectedEdge == null) return false
-    const source = graphStore.unconnectedEdge.source ?? hoveredNode.value
-    const target = graphStore.unconnectedEdge.target ?? hoveredExpr.value
-    const targetNode = target != null ? graphStore.exprNodes.get(target) : undefined
-    if (source != targetNode) {
-      graphStore.transact(() => {
-        if (target == null && graphStore.unconnectedEdge?.disconnectedEdgeTarget != null) {
-          disconnectEdge(graphStore.unconnectedEdge.disconnectedEdgeTarget)
-        }
-        if (source == null || target == null) {
-          createNodeFromEdgeDrop({ source, target })
-        } else {
-          createEdge(source, target)
-        }
-      })
-    }
-    graphStore.clearUnconnected()
-    return true
+    return onClick(_e)
   }
 }
 const editingEdge = new EditingEdge()
@@ -273,6 +200,30 @@
   }
 })
 
+const hoveredNode = ref<ExprId>()
+const hoveredExpr = ref<ExprId>()
+
+function onClick(_e: MouseEvent) {
+  if (graphStore.unconnectedEdge == null) return false
+  const source = graphStore.unconnectedEdge.source ?? hoveredNode.value
+  const target = graphStore.unconnectedEdge.target ?? hoveredExpr.value
+  const targetNode = target != null ? graphStore.exprNodes.get(target) : undefined
+  graphStore.transact(() => {
+    if (source != targetNode) {
+      if (target == null && graphStore.unconnectedEdge?.disconnectedEdgeTarget != null) {
+        disconnectEdge(graphStore.unconnectedEdge.disconnectedEdgeTarget)
+      }
+      if (source == null || target == null) {
+        createNodeFromEdgeDrop({ source, target })
+      } else {
+        createEdge(source, target)
+      }
+    }
+    graphStore.clearUnconnected()
+  })
+  return true
+}
+
 function disconnectEdge(target: ExprId) {
   graphStore.setExpressionContent(target, '_')
 }
@@ -285,15 +236,6 @@
   // TODO: Check alias analysis to see if the binding is shadowed.
   graphStore.setExpressionContent(target, sourceNode.binding)
   // TODO: Use alias analysis to ensure declarations are in a dependency order.
-}
-
-const hoveredNode = ref<ExprId>()
-const hoveredExpr = ref<ExprId>()
-function updateHoveredNode(expr?: ExprId) {
-  hoveredNode.value = expr
-}
-function updateHoveredExpr(expr?: ExprId) {
-  hoveredExpr.value = expr
 }
 </script>
 
@@ -308,51 +250,14 @@
     v-on..="nodeSelection.events"
   >
     <svg :viewBox="navigator.viewBox">
-<<<<<<< HEAD
-      <GraphEdge
-        v-for="(edge, index) in graphStore.edges"
-        :key="index"
-        :edge="edge"
-        :nodeRects="nodeRects"
-        :exprRects="exprRects"
-        :exprNodes="graphStore.exprNodes"
+      <GraphEdges
+        :sceneMousePos="navigator.sceneMousePos"
         :hoveredNode="hoveredNode"
         :hoveredExpr="hoveredExpr"
-        :sceneMousePos="navigator.sceneMousePos"
-        @disconnectSource="graphStore.disconnectSource(edge)"
-        @disconnectTarget="graphStore.disconnectTarget(edge)"
       />
     </svg>
     <div :style="{ transform: navigator.transform }" class="htmlLayer">
-      <GraphNode
-        v-for="[id, node] in graphStore.nodes"
-        :key="id"
-        :node="node"
-        :selected="selectedNodes.has(id)"
-        :isLatestSelected="id === latestSelectedNode"
-        :fullscreenVis="false"
-        @update:selected="setSelected(id, $event), $event && updateLatestSelectedNode(id)"
-        @replaceSelection="
-          selectedNodes.clear(), selectedNodes.add(id), updateLatestSelectedNode(id)
-        "
-        @updateRect="updateNodeRect(id, $event)"
-        @delete="graphStore.deleteNode(id)"
-        @updateExprRect="updateExprRect"
-        @mouseenter="updateHoveredNode(id)"
-        @mouseleave="updateHoveredNode(undefined)"
-        @updateHoveredExpr="updateHoveredExpr"
-        @updateContent="updateNodeContent(id, $event)"
-        @setVisualizationId="graphStore.setNodeVisualizationId(id, $event)"
-        @setVisualizationVisible="graphStore.setNodeVisualizationVisible(id, $event)"
-        @movePosition="moveNode(id, $event)"
-        @outputPortAction="outputPortAction(id)"
-      />
-=======
-      <GraphEdges />
-    </svg>
-    <div :style="{ transform: navigator.transform }" class="htmlLayer">
-      <GraphNodes />
->>>>>>> 10f44b52
+      <GraphNodes @hoverNode="hoveredNode = $event" @hoverExpr="hoveredExpr = $event" />
     </div>
     <ComponentBrowser
       v-if="componentBrowserVisible"
