<script setup lang="ts">
import {
  codeEditorBindings,
  documentationEditorBindings,
  graphBindings,
  interactionBindings,
  undoBindings,
} from '@/bindings'
import BottomPanel from '@/components/BottomPanel.vue'
import CodeEditor from '@/components/CodeEditor.vue'
import ComponentBrowser from '@/components/ComponentBrowser.vue'
import { type Usage } from '@/components/ComponentBrowser/input'
import { usePlacement } from '@/components/ComponentBrowser/placement'
import ComponentDocumentation from '@/components/ComponentDocumentation.vue'
import DockPanel from '@/components/DockPanel.vue'
import DocumentationEditor from '@/components/DocumentationEditor.vue'
import GraphEdges from '@/components/GraphEditor/GraphEdges.vue'
import GraphNodes from '@/components/GraphEditor/GraphNodes.vue'
import { useGraphEditorClipboard } from '@/components/GraphEditor/clipboard'
import { performCollapse, prepareCollapsedInfo } from '@/components/GraphEditor/collapsing'
import type { NodeCreationOptions } from '@/components/GraphEditor/nodeCreation'
import { useGraphEditorToasts } from '@/components/GraphEditor/toasts'
import { Uploader, uploadedExpression } from '@/components/GraphEditor/upload'
import GraphMouse from '@/components/GraphMouse.vue'
import PlusButton from '@/components/PlusButton.vue'
import SceneScroller from '@/components/SceneScroller.vue'
import TopBar from '@/components/TopBar.vue'
import { builtinWidgets } from '@/components/widgets'
import { useAstDocumentation } from '@/composables/astDocumentation'
import { useDoubleClick } from '@/composables/doubleClick'
import { keyboardBusy, keyboardBusyExceptIn, unrefElement, useEvent } from '@/composables/events'
import { groupColorVar } from '@/composables/nodeColors'
import type { PlacementStrategy } from '@/composables/nodeCreation'
import { useSyncLocalStorage } from '@/composables/syncLocalStorage'
import { provideFullscreenContext } from '@/providers/fullscreenContext'
import { provideGraphNavigator, type GraphNavigator } from '@/providers/graphNavigator'
import { provideNodeColors } from '@/providers/graphNodeColors'
import { provideNodeCreation } from '@/providers/graphNodeCreation'
import { provideGraphSelection } from '@/providers/graphSelection'
import { provideStackNavigator } from '@/providers/graphStackNavigator'
import { provideInteractionHandler } from '@/providers/interactionHandler'
import { provideKeyboard } from '@/providers/keyboard'
import { injectVisibility } from '@/providers/visibility'
import { provideWidgetRegistry } from '@/providers/widgetRegistry'
import { provideGraphStore, type NodeId } from '@/stores/graph'
import type { RequiredImport } from '@/stores/graph/imports'
import { useProjectStore } from '@/stores/project'
import { useSettings } from '@/stores/settings'
import { provideSuggestionDbStore } from '@/stores/suggestionDatabase'
import type { SuggestionId } from '@/stores/suggestionDatabase/entry'
import { suggestionDocumentationUrl, type Typename } from '@/stores/suggestionDatabase/entry'
import { provideVisualizationStore } from '@/stores/visualization'
import { bail } from '@/util/assert'
import type { AstId } from '@/util/ast/abstract'
import { targetIsOutside } from '@/util/autoBlur'
import { colorFromString } from '@/util/colors'
import { partition } from '@/util/data/array'
import { every, filterDefined } from '@/util/data/iterable'
import { Rect } from '@/util/data/rect'
import { Err, Ok, unwrapOr } from '@/util/data/result'
import { Vec2 } from '@/util/data/vec2'
import { computedFallback } from '@/util/reactivity'
import { until } from '@vueuse/core'
import { encoding, set } from 'lib0'
import {
  computed,
  onMounted,
  onUnmounted,
  ref,
  shallowRef,
  toRaw,
  toRef,
  watch,
  type ComponentInstance,
} from 'vue'
import { encodeMethodPointer } from 'ydoc-shared/languageServerTypes'
import * as iterable from 'ydoc-shared/util/data/iterable'
import { isDevMode } from 'ydoc-shared/util/detect'

const rootNode = ref<HTMLElement>()

const keyboard = provideKeyboard()
const projectStore = useProjectStore()
const suggestionDb = provideSuggestionDbStore(projectStore)
const graphStore = provideGraphStore(projectStore, suggestionDb)
const widgetRegistry = provideWidgetRegistry(graphStore.db)
const _visualizationStore = provideVisualizationStore(projectStore)
const visible = injectVisibility()
provideFullscreenContext(rootNode)

onMounted(() => {
  widgetRegistry.loadWidgets(Object.entries(builtinWidgets))
  if (isDevMode) {
    ;(window as any).suggestionDb = toRaw(suggestionDb.entries)
  }
})
onUnmounted(() => {
  projectStore.disposeYDocsProvider()
})

// === Navigator ===

const viewportNode = ref<HTMLElement>()
onMounted(() => viewportNode.value?.focus())
const graphNavigator: GraphNavigator = provideGraphNavigator(viewportNode, keyboard, {
  predicate: (e) => (e instanceof KeyboardEvent ? nodeSelection.selected.size === 0 : true),
})

// === Client saved state ===

const storedShowRightDock = ref()
const storedRightDockTab = ref()
const rightDockWidth = ref<number>()

/**
 * JSON serializable representation of graph state saved in localStorage. The names of fields here
 * are kept relatively short, because it will be common to store hundreds of them within one big
 * JSON object, and serialize it quite often whenever the state is modified. Shorter keys end up
 * costing less localStorage space and slightly reduce serialization overhead.
 */
interface GraphStoredState {
  /** Navigator position X */
  x: number
  /** Navigator position Y */
  y: number
  /** Navigator scale */
  s: number
  /** Whether or not the documentation panel is open. */
  doc: boolean
  /** The selected tab in the right-side panel. */
  rtab: 'docs' | 'help'
  /** Width of the right dock. */
  rwidth: number | null
}

const visibleAreasReady = computed(() => {
  const nodesCount = graphStore.db.nodeIdToNode.size
  const visibleNodeAreas = graphStore.visibleNodeAreas
  return nodesCount > 0 && visibleNodeAreas.length == nodesCount
})

const { user: userSettings } = useSettings()

useSyncLocalStorage<GraphStoredState>({
  storageKey: 'enso-graph-state',
  mapKeyEncoder: (enc) => {
    // Client graph state needs to be stored separately for:
    // - each project
    // - each function within the project
    encoding.writeVarString(enc, projectStore.id)
    const methodPtr = graphStore.currentMethodPointer()
    if (methodPtr != null) encodeMethodPointer(enc, methodPtr)
  },
  debounce: 200,
  captureState() {
    return {
      x: graphNavigator.targetCenter.x,
      y: graphNavigator.targetCenter.y,
      s: graphNavigator.targetScale,
      doc: storedShowRightDock.value,
      rtab: storedRightDockTab.value,
      rwidth: rightDockWidth.value ?? null,
    }
  },
  async restoreState(restored, abort) {
    if (restored) {
      const pos = new Vec2(restored.x ?? 0, restored.y ?? 0)
      const scale = restored.s ?? 1
      graphNavigator.setCenterAndScale(pos, scale)
      storedShowRightDock.value = restored.doc ?? undefined
      storedRightDockTab.value = restored.rtab ?? undefined
      rightDockWidth.value = restored.rwidth ?? undefined
    } else {
      await until(visibleAreasReady).toBe(true)
      await until(visible).toBe(true)
      if (!abort.aborted) zoomToAll(true)
    }
  },
})

function nodesBounds(nodeIds: Iterable<NodeId>) {
  let bounds = Rect.Bounding()
  for (const id of nodeIds) {
    const rect = graphStore.visibleArea(id)
    if (rect) bounds = Rect.Bounding(bounds, rect)
  }
  if (bounds.isFinite()) return bounds
}

function selectionBounds() {
  const selected = nodeSelection.selected
  const nodesToCenter = selected.size === 0 ? graphStore.db.nodeIds() : selected
  return nodesBounds(nodesToCenter)
}

function zoomToSelected(skipAnimation: boolean = false) {
  const bounds = selectionBounds()
  if (bounds)
    graphNavigator.panAndZoomTo(bounds, 0.1, Math.max(1, graphNavigator.targetScale), skipAnimation)
}

function zoomToAll(skipAnimation: boolean = false) {
  const bounds = nodesBounds(graphStore.db.nodeIds())
  if (bounds)
    graphNavigator.panAndZoomTo(bounds, 0.1, Math.max(1, graphNavigator.targetScale), skipAnimation)
}

function panToSelected() {
  const bounds = selectionBounds()
  if (bounds)
    graphNavigator.panTo([new Vec2(bounds.left, bounds.top), new Vec2(bounds.right, bounds.bottom)])
}

// == Breadcrumbs ==

const stackNavigator = provideStackNavigator(projectStore, graphStore)

// === Toasts ===

const toasts = useGraphEditorToasts(projectStore)

// === Selection ===

const nodeSelection = provideGraphSelection(
  graphNavigator,
  graphStore.nodeRects,
  graphStore.isPortEnabled,
  {
    isValid: (id) => graphStore.db.isNodeId(id),
    onSelected: (id) => graphStore.db.moveNodeToTop(id),
  },
)

// Clear selection whenever the graph view is switched.
watch(
  () => projectStore.executionContext.getStackTop(),
  () => nodeSelection.deselectAll(),
)

// === Node creation ===

const { place: nodePlacement, collapse: collapsedNodePlacement } = usePlacement(
  toRef(graphStore, 'visibleNodeAreas'),
  toRef(graphNavigator, 'viewport'),
)

const { createNode, createNodes, placeNode } = provideNodeCreation(
  graphStore,
  toRef(graphNavigator, 'viewport'),
  toRef(graphNavigator, 'sceneMousePos'),
  (nodes) => {
    clearFocus()
    nodeSelection.setSelection(nodes)
    panToSelected()
  },
)

// === Clipboard Copy/Paste ===

const { copySelectionToClipboard, createNodesFromClipboard } = useGraphEditorClipboard(
  graphStore,
  toRef(nodeSelection, 'selected'),
  createNodes,
)

// === Interactions ===

const interaction = provideInteractionHandler()
const interactionBindingsHandler = interactionBindings.handler({
  cancel: () => interaction.handleCancel(),
})

useEvent(window, 'keydown', (event) => {
  interactionBindingsHandler(event) ||
    (!keyboardBusyExceptIn(documentationEditorArea.value) && undoBindingsHandler(event)) ||
    (!keyboardBusy() && graphBindingsHandler(event)) ||
    (!keyboardBusyExceptIn(codeEditorArea.value) && codeEditorHandler(event)) ||
    (!keyboardBusyExceptIn(documentationEditorArea.value) && documentationEditorHandler(event)) ||
    (!keyboardBusy() && graphNavigator.keyboardEvents.keydown(event))
})

useEvent(
  window,
  'pointerdown',
  (e) => interaction.handlePointerEvent(e, 'pointerdown', graphNavigator),
  {
    capture: true,
  },
)

useEvent(
  window,
  'pointerup',
  (e) => interaction.handlePointerEvent(e, 'pointerup', graphNavigator),
  {
    capture: true,
  },
)

// === Keyboard/Mouse bindings ===

const undoBindingsHandler = undoBindings.handler({
  undo() {
    graphStore.undoManager.undo()
  },
  redo() {
    graphStore.undoManager.redo()
  },
})

const graphBindingsHandler = graphBindings.handler({
  startProfiling() {
    projectStore.lsRpcConnection.profilingStart(true)
  },
  stopProfiling() {
    projectStore.lsRpcConnection.profilingStop()
  },
  openComponentBrowser() {
    if (graphNavigator.sceneMousePos != null && !componentBrowserVisible.value) {
      createWithComponentBrowser(fromSelection() ?? { placement: { type: 'mouse' } })
    }
  },
  deleteSelected,
  zoomToSelected() {
    zoomToSelected()
  },
  selectAll() {
    nodeSelection.selectAll()
  },
  deselectAll() {
    nodeSelection.deselectAll()
    clearFocus()
    graphStore.undoManager.undoStackBoundary()
  },
  toggleVisualization() {
    const selected = nodeSelection.selected
    const allVisible = every(
      selected,
      (id) => graphStore.db.nodeIdToNode.get(id)?.vis?.visible === true,
    )
    graphStore.transact(() => {
      for (const nodeId of selected) {
        graphStore.setNodeVisualization(nodeId, { visible: !allVisible })
      }
    })
  },
  copyNode() {
    copySelectionToClipboard()
  },
  pasteNode() {
    createNodesFromClipboard()
  },
  collapse() {
    collapseNodes()
  },
  enterNode() {
    const selectedNode = set.first(nodeSelection.selected)
    if (selectedNode) {
      stackNavigator.enterNode(selectedNode)
    }
  },
  exitNode() {
    stackNavigator.exitNode()
  },
  changeColorSelectedNodes() {
    showColorPicker.value = true
  },
  openDocumentation() {
    const result = tryGetSelectionDocUrl()
    if (!result.ok) {
      toasts.userActionFailed.show(result.error.message('Unable to show node documentation'))
      return
    }
    window.open(result.value, '_blank')
  },
})

function tryGetSelectionDocUrl() {
  const selected = nodeSelection.tryGetSoleSelection()
  if (!selected.ok) return selected
  const suggestion = graphStore.db.getNodeMainSuggestion(selected.value)
  const documentation = suggestion && suggestionDocumentationUrl(suggestion)
  if (!documentation) return Err('No external documentation available for selected component')
  return Ok(documentation)
}

const { handleClick } = useDoubleClick(
  (e: MouseEvent) => {
    if (e.target !== e.currentTarget) return false
    clearFocus()
  },
  (e: MouseEvent) => {
    if (e.target !== e.currentTarget) return false
    stackNavigator.exitNode()
  },
)

function deleteSelected() {
  graphStore.deleteNodes(nodeSelection.selected)
}

// === Code Editor ===

const codeEditor = shallowRef<ComponentInstance<typeof CodeEditor>>()
const codeEditorArea = computed(() => unrefElement(codeEditor))
const showCodeEditor = ref(false)
const codeEditorHandler = codeEditorBindings.handler({
  toggle() {
    showCodeEditor.value = !showCodeEditor.value
  },
})

// === Documentation Editor ===

const displayedDocs = ref<SuggestionId | null>(null)
const aiMode = ref<boolean>(false)

const docEditor = shallowRef<ComponentInstance<typeof DocumentationEditor>>()
const documentationEditorArea = computed(() => unrefElement(docEditor))
const showRightDock = computedFallback(
  storedShowRightDock,
  // Show documentation editor when documentation exists on first graph visit.
  () => !!documentation.state.value,
)
const rightDockTab = computedFallback(storedRightDockTab, () => 'docs')

/* Separate Dock Panel state when Component Browser is opened. */
const rightDockTabForCB = ref('help')
const rightDockVisibleForCB = ref(true)

const documentationEditorHandler = documentationEditorBindings.handler({
  toggle() {
    rightDockVisible.value = !rightDockVisible.value
  },
})

const { documentation } = useAstDocumentation(graphStore, () =>
  unwrapOr(graphStore.methodAst, undefined),
)

// === Component Browser ===

const componentBrowserVisible = ref(false)
const componentBrowserNodePosition = ref<Vec2>(Vec2.Zero)
const componentBrowserUsage = ref<Usage>({ type: 'newNode' })

function openComponentBrowser(usage: Usage, position: Vec2) {
  componentBrowserUsage.value = usage
  componentBrowserNodePosition.value = position
  componentBrowserVisible.value = true
}

function hideComponentBrowser() {
  graphStore.editedNodeInfo = undefined
  componentBrowserVisible.value = false
  displayedDocs.value = null
}

const rightDockDisplayedTab = computed({
  get() {
    if (componentBrowserVisible.value) {
      return userSettings.value.showHelpForCB ? 'help' : rightDockTabForCB.value
    } else {
      return rightDockTab.value
    }
  },
  set(tab) {
    if (componentBrowserVisible.value) {
      rightDockTabForCB.value = tab
      userSettings.value.showHelpForCB = tab === 'help'
    } else {
      rightDockTab.value = tab
    }
  },
})
const rightDockVisible = computed({
  get() {
    if (componentBrowserVisible.value) {
      return userSettings.value.showHelpForCB ?
          true
        : rightDockVisibleForCB.value || showRightDock.value
    } else {
      return showRightDock.value
    }
  },
  set(vis) {
    if (componentBrowserVisible.value) {
      rightDockVisibleForCB.value = vis
      userSettings.value.showHelpForCB = vis
      if (!vis) showRightDock.value = false
    } else {
      showRightDock.value = vis
    }
  },
})

function editWithComponentBrowser(node: NodeId, cursorPos: number) {
  openComponentBrowser(
    { type: 'editNode', node, cursorPos },
    graphStore.db.nodeIdToNode.get(node)?.position ?? Vec2.Zero,
  )
}

function createWithComponentBrowser(options: NewNodeOptions) {
  openComponentBrowser(
    { type: 'newNode', sourcePort: options.sourcePort },
    placeNode(options.placement, nodePlacement),
  )
}

function commitComponentBrowser(
  content: string,
  requiredImports: RequiredImport[],
  type: Typename | undefined,
) {
  if (graphStore.editedNodeInfo) {
    // We finish editing a node.
    graphStore.setNodeContent(graphStore.editedNodeInfo.id, content, requiredImports)
  } else if (content != '') {
    // We finish creating a new node.
    createNode({
      placement: { type: 'fixed', position: componentBrowserNodePosition.value },
      expression: content,
      type,
      requiredImports,
    })
  }
  hideComponentBrowser()
}

// Watch the `editedNode` in the graph store and synchronize component browser display with it.
watch(
  () => graphStore.editedNodeInfo,
  (editedInfo) => {
    if (editedInfo) {
      editWithComponentBrowser(editedInfo.id, editedInfo.initialCursorPos)
    } else {
      hideComponentBrowser()
    }
  },
)

const componentBrowser = ref()
const docPanel = ref()

const closeIfClicked = computed(() => {
  return (e: PointerEvent) => {
    const cbRoot = componentBrowser.value?.cbRoot
    const docPanelRoot = docPanel.value?.root
    return targetIsOutside(e, cbRoot) && targetIsOutside(e, docPanelRoot)
  }
})

// === Node Creation ===

interface NewNodeOptions {
  placement: PlacementStrategy
  sourcePort?: AstId | undefined
}

function addNodeDisconnected() {
  nodeSelection.deselectAll()
  createWithComponentBrowser({ placement: { type: 'viewport' } })
}

function fromSelection(): NewNodeOptions | undefined {
  if (graphStore.editedNodeInfo != null) return undefined
  const firstSelectedNode = set.first(nodeSelection.selected)
  if (firstSelectedNode == null) return undefined
  return {
    placement: { type: 'source', node: firstSelectedNode },
    sourcePort: graphStore.db.getNodeFirstOutputPort(firstSelectedNode),
  }
}

function clearFocus() {
  if (
    document.activeElement instanceof HTMLElement ||
    document.activeElement instanceof SVGElement
  ) {
    document.activeElement.blur()
  }
}

function createNodesFromSource(sourceNode: NodeId, options: NodeCreationOptions[]) {
  const sourcePort = graphStore.db.getNodeFirstOutputPort(sourceNode)
  if (sourcePort == null) return
  const sourcePortAst = graphStore.viewModule.get(sourcePort)
  const [toCommit, toEdit] = partition(options, (opts) => opts.commit)
  createNodes(
    toCommit.map((options: NodeCreationOptions) => ({
      placement: { type: 'source', node: sourceNode },
      expression: options.content!.instantiateCopied([sourcePortAst]).code(),
    })),
  )
  if (toEdit.length)
    createWithComponentBrowser({ placement: { type: 'source', node: sourceNode }, sourcePort })
}

function handleNodeOutputPortDoubleClick(id: AstId) {
  const srcNode = graphStore.db.getPatternExpressionNodeId(id)
  if (srcNode == null) {
    console.error('Impossible happened: Double click on port not belonging to any node: ', id)
    return
  }
  createWithComponentBrowser({ placement: { type: 'source', node: srcNode }, sourcePort: id })
}

function handleEdgeDrop(source: AstId, position: Vec2) {
  createWithComponentBrowser({ placement: { type: 'fixed', position }, sourcePort: source })
}

// === Node Collapsing ===

function collapseNodes() {
  const selected = new Set(
    iterable.filter(
      nodeSelection.selected,
      (id) => graphStore.db.nodeIdToNode.get(id)?.type === 'component',
    ),
  )
  if (selected.size == 0) return
  try {
    const info = prepareCollapsedInfo(selected, graphStore.db)
    if (!info.ok) {
      toasts.userActionFailed.show(`Unable to group nodes: ${info.error.payload}.`)
      return
    }
    const currentMethod = projectStore.executionContext.getStackTop()
    const currentMethodName = graphStore.db.stackItemToMethodName(currentMethod)
    if (currentMethodName == null) {
      bail(`Cannot get the method name for the current execution stack item. ${currentMethod}`)
    }
    const topLevel = graphStore.moduleRoot
    if (!topLevel) {
      bail('BUG: no top level, collapsing not possible.')
    }
    const selectedNodeRects = filterDefined(Array.from(selected, graphStore.visibleArea))
    graphStore.edit((edit) => {
      const { refactoredExpressionAstId, collapsedNodeIds, outputNodeId } = performCollapse(
        info.value,
        edit.getVersion(topLevel),
        graphStore.db,
        currentMethodName,
      )
      const position = collapsedNodePlacement(selectedNodeRects)
      edit.get(refactoredExpressionAstId).mutableNodeMetadata().set('position', position.xy())
      if (outputNodeId != null) {
        const collapsedNodeRects = filterDefined(
          Array.from(collapsedNodeIds, graphStore.visibleArea),
        )
        const { place } = usePlacement(collapsedNodeRects, graphNavigator.viewport)
        const position = place(collapsedNodeRects)
        edit.get(refactoredExpressionAstId).mutableNodeMetadata().set('position', position.xy())
      }
    })
  } catch (err) {
    console.error('Error while collapsing, this is not normal.', err)
  }
}

// === Drag and drop ===

async function handleFileDrop(event: DragEvent) {
  // A vertical gap between created nodes when multiple files were dropped together.
  const MULTIPLE_FILES_GAP = 50

  if (!event.dataTransfer?.items) return
  const projectRootId = await projectStore.projectRootId
  if (projectRootId == null) {
    toasts.userActionFailed.show(`Unable to upload file(s): Could not identify project root.`)
    return
  }
  ;[...event.dataTransfer.items].forEach(async (item, index) => {
    if (item.kind === 'file') {
      const file = item.getAsFile()
      if (!file) return
      const clientPos = new Vec2(event.clientX, event.clientY)
      const offset = new Vec2(0, index * -MULTIPLE_FILES_GAP)
      const pos = graphNavigator.clientToScenePos(clientPos).add(offset)
      const uploader = Uploader.Create(
        projectStore.lsRpcConnection,
        projectStore.dataConnection,
        projectRootId,
        projectStore.awareness,
        file,
        pos,
        projectStore.isOnLocalBackend,
        event.shiftKey,
        projectStore.executionContext.getStackTop(),
      )
      const uploadResult = await uploader.upload()
      if (uploadResult.ok) {
        createNode({
          placement: { type: 'mouseEvent', position: pos },
          expression: uploadedExpression(uploadResult.value),
        })
      } else {
        uploadResult.error.log(`Uploading file failed`)
      }
    }
  })
}

// === Color Picker ===

provideNodeColors(graphStore, (variable) =>
  viewportNode.value ? getComputedStyle(viewportNode.value).getPropertyValue(variable) : '',
)

const showColorPicker = ref(false)

const groupColors = computed(() => {
  const styles: { [key: string]: string } = {}
  for (let group of suggestionDb.groups) {
    styles[groupColorVar(group)] = group.color ?? colorFromString(group.name)
  }
  return styles
})

const documentationEditorFullscreen = ref(false)
</script>

<template>
  <div
    ref="rootNode"
    class="GraphEditor"
    :class="{ draggingEdge: graphStore.mouseEditedEdge != null }"
    :style="groupColors"
    @dragover.prevent
    @drop.prevent="handleFileDrop($event)"
  >
    <div class="vertical">
      <div
        ref="viewportNode"
        class="viewport"
        v-on.="graphNavigator.pointerEvents"
        v-on..="nodeSelection.events"
        @click="handleClick"
        @pointermove.capture="graphNavigator.pointerEventsCapture.pointermove"
        @wheel.capture="graphNavigator.pointerEventsCapture.wheel"
      >
        <GraphNodes
          @nodeOutputPortDoubleClick="handleNodeOutputPortDoubleClick"
          @nodeDoubleClick="(id) => stackNavigator.enterNode(id)"
          @createNodes="createNodesFromSource"
        />
        <GraphEdges :navigator="graphNavigator" @createNodeFromEdge="handleEdgeDrop" />
        <ComponentBrowser
          v-if="componentBrowserVisible"
          ref="componentBrowser"
          :navigator="graphNavigator"
          :nodePosition="componentBrowserNodePosition"
          :usage="componentBrowserUsage"
          :closeIfClicked="closeIfClicked"
          @accepted="commitComponentBrowser"
          @canceled="hideComponentBrowser"
          @selectedSuggestionId="displayedDocs = $event"
          @isAiPrompt="aiMode = $event"
        />
        <TopBar
          v-model:recordMode="projectStore.recordMode"
          v-model:showColorPicker="showColorPicker"
          v-model:showCodeEditor="showCodeEditor"
          v-model:showDocumentationEditor="rightDockVisible"
          :zoomLevel="100.0 * graphNavigator.targetScale"
          :componentsSelected="nodeSelection.selected.size"
          :class="{ extraRightSpace: !rightDockVisible }"
          @fitToAllClicked="zoomToSelected"
          @zoomIn="graphNavigator.stepZoom(+1)"
          @zoomOut="graphNavigator.stepZoom(-1)"
          @collapseNodes="collapseNodes"
          @removeNodes="deleteSelected"
        />
        <PlusButton title="Add Component" @click.stop="addNodeDisconnected()" />
        <SceneScroller
          :navigator="graphNavigator"
          :scrollableArea="Rect.Bounding(...graphStore.visibleNodeAreas)"
        />
        <GraphMouse />
      </div>
      <BottomPanel v-model:show="showCodeEditor">
        <Suspense>
          <CodeEditor ref="codeEditor" />
        </Suspense>
      </BottomPanel>
    </div>
    <DockPanel
      ref="docPanel"
      v-model:show="rightDockVisible"
      v-model:size="rightDockWidth"
<<<<<<< HEAD
      v-model:tab="rightDockDisplayedTab"
=======
      v-model:tab="rightDockTab"
      :contentFullscreen="documentationEditorFullscreen"
>>>>>>> ff5e4c4e
    >
      <template #docs>
        <DocumentationEditor
          ref="docEditor"
          :modelValue="documentation.state.value"
          @update:modelValue="documentation.set"
          @update:fullscreen="documentationEditorFullscreen = $event"
        />
      </template>
      <template #help>
        <ComponentDocumentation :displayedSuggestionId="displayedDocs" :aiMode="aiMode" />
      </template>
    </DockPanel>
  </div>
</template>

<style scoped>
.GraphEditor {
  position: absolute;
  top: 0;
  bottom: 0;
  left: 0;
  right: 0;
  contain: layout;
  user-select: none;
  /* Prevent touchpad back gesture, which can be triggered while panning. */
  overscroll-behavior-x: none;

  display: flex;
  flex-direction: row;
  & :deep(.DockPanel) {
    flex: none;
  }
  & .vertical {
    flex: auto;
    min-width: 0;
  }
}

.vertical {
  display: flex;
  flex-direction: column;
  & :deep(.BottomPanel) {
    flex: none;
  }
  & .viewport {
    flex: auto;
    min-height: 0;
  }
}

.viewport {
  contain: layout;
  overflow: clip;
  --group-color-fallback: #006b8a;
  --node-color-no-type: #596b81;
  --output-node-color: #006b8a;
}
</style><|MERGE_RESOLUTION|>--- conflicted
+++ resolved
@@ -789,12 +789,8 @@
       ref="docPanel"
       v-model:show="rightDockVisible"
       v-model:size="rightDockWidth"
-<<<<<<< HEAD
       v-model:tab="rightDockDisplayedTab"
-=======
-      v-model:tab="rightDockTab"
       :contentFullscreen="documentationEditorFullscreen"
->>>>>>> ff5e4c4e
     >
       <template #docs>
         <DocumentationEditor
