--- conflicted
+++ resolved
@@ -10,11 +10,7 @@
 } from '@/components/ComponentBrowser/placement'
 import GraphEdges from '@/components/GraphEditor/GraphEdges.vue'
 import GraphNodes from '@/components/GraphEditor/GraphNodes.vue'
-<<<<<<< HEAD
 import { stackItemToMethodName, performCollapse, prepareCollapsedInfo } from '@/components/GraphEditor/collapsing'
-=======
-import { performCollapse, prepareCollapsedInfo } from '@/components/GraphEditor/collapsing'
->>>>>>> 542357ad
 import { Uploader, uploadedExpression } from '@/components/GraphEditor/upload'
 import GraphMouse from '@/components/GraphMouse.vue'
 import PlusButton from '@/components/PlusButton.vue'
@@ -40,6 +36,7 @@
 import { ProjectManagerEvents } from '../../../ide-desktop/lib/dashboard/src/authentication/src/dashboard/projectManager'
 import { type Usage } from './ComponentBrowser/input'
 import type { Ast } from '@/util/ast'
+import { bail } from '@/util/assert'
 
 const EXECUTION_MODES = ['design', 'live']
 // Assumed size of a newly created node. This is used to place the component browser.
@@ -260,27 +257,20 @@
   },
   collapse() {
     if (keyboardBusy()) return false
-<<<<<<< HEAD
     const selected = new Set(nodeSelection.selected)
     if (selected.size == 0) return
     try {
       const info = prepareCollapsedInfo(selected, graphStore.db)
-      if (graphStore.moduleRoot == null) return
       const currentMethod = projectStore.executionContext.getStackTop()
       const currentMethodName = stackItemToMethodName(graphStore.db, currentMethod)
       if (currentMethodName == null) {
-        throw new Error(`Cannot get the method name for the current execution stack item. ${currentMethod}`)
-      }
-      const topLevel = graphStore.expressionGraph.get(graphStore.moduleRoot)! as Ast.BodyBlock
-      const updatedModule = performCollapse(info, graphStore.expressionGraph, topLevel, graphStore.db, currentMethodName)
-      graphStore.commitEdit(updatedModule, graphStore.moduleRoot)
-=======
-    const selected = nodeSelection.selected
-    if (selected.size == 0) return
-    try {
-      const info = prepareCollapsedInfo(nodeSelection.selected, graphStore.db)
-      performCollapse(info)
->>>>>>> 542357ad
+        bail(`Cannot get the method name for the current execution stack item. ${currentMethod}`)
+      }
+      graphStore.editAst((edit) => {
+        if (graphStore.moduleRoot == null) bail(`Module root is missing.`)
+        const topLevel = edit.get(graphStore.moduleRoot)! as Ast.BodyBlock
+        return performCollapse(info, edit, topLevel, graphStore.db, currentMethodName)
+      })
     } catch (err) {
       console.log(`Error while collapsing, this is not normal. ${err}`)
     }
