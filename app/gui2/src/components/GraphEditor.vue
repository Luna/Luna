--- conflicted
+++ resolved
@@ -526,19 +526,17 @@
     @dragover.prevent
     @drop.prevent="handleFileDrop($event)"
   >
-<<<<<<< HEAD
-=======
-    <svg :viewBox="graphNavigator.viewBox">
-      <GraphEdges @createNodeFromEdge="handleEdgeDrop" />
-    </svg>
->>>>>>> 1c815a3d
     <div :style="{ transform: graphNavigator.transform }" class="htmlLayer">
       <GraphNodes
         @nodeOutputPortDoubleClick="handleNodeOutputPortDoubleClick"
         @nodeDoubleClick="enterNode"
       />
     </div>
-    <svg :viewBox="graphNavigator.viewBox" class="svgBackdropLayer">
+    <svg
+      :viewBox="graphNavigator.viewBox"
+      class="svgBackdropLayer"
+      @createNodeFromEdge="handleEdgeDrop"
+    >
       <GraphEdges />
     </svg>
 
