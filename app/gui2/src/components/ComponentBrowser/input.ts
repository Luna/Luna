import type { Filter } from '@/components/ComponentBrowser/filtering'
import { useGraphStore, type NodeId } from '@/stores/graph'
import type { GraphDb } from '@/stores/graph/graphDatabase'
import { requiredImportEquals, requiredImports, type RequiredImport } from '@/stores/graph/imports'
import { useSuggestionDbStore, type SuggestionDb } from '@/stores/suggestionDatabase'
import {
  SuggestionKind,
  entryQn,
  type SuggestionEntry,
  type SuggestionId,
  type Typename,
} from '@/stores/suggestionDatabase/entry'
import { isIdentifier, isOperator, type AstId, type Identifier } from '@/util/ast/abstract'
import { AliasAnalyzer } from '@/util/ast/aliasAnalysis'
import { RawAstExtended } from '@/util/ast/extended'
import { GeneralOprApp, type OperatorChain } from '@/util/ast/opr'
import { RawAst, astContainingChar } from '@/util/ast/raw'
import { MappedSet } from '@/util/containers'
import type { Result } from '@/util/data/result'
import {
  qnFromSegments,
  qnLastSegment,
  qnSegments,
  tryQualifiedName,
  type QualifiedName,
} from '@/util/qualifiedName'
import { useToast } from '@/util/toast'
import { equalFlat } from 'lib0/array'
import { sourceRangeKey, type SourceRange } from 'shared/yjsModel'
import { computed, readonly, ref, type ComputedRef } from 'vue'
import { useAI } from './ai'

/** Information how the component browser is used, needed for proper input initializing. */
export type Usage =
  | { type: 'newNode'; sourcePort?: AstId | undefined }
  | { type: 'editNode'; node: NodeId; cursorPos: number }

/** Input's editing context.
 *
 * It suggests what part of the input should be altered when accepting suggestion.
 *
 * Some variants has `accessOpr` field which contains a `.` application where the
 * right operand is edited. It may be a qualified name or self argument for
 * a suggestion.
 */
export type EditingContext =
  // Suggestion should be inserted at given position.
  | {
      type: 'insert'
      position: number
      oprApp?: GeneralOprApp<false>
    }
  // Suggestion should replace given identifier.
  | {
      type: 'changeIdentifier'
      identifier: RawAstExtended<RawAst.Tree.Ident, false>
      oprApp?: GeneralOprApp<false>
    }
  // Suggestion should replace given literal.
  | {
      type: 'changeLiteral'
      literal: RawAstExtended<RawAst.Tree.TextLiteral | RawAst.Tree.Number, false>
    }
  // In process of writing AI prompt: no suggestion should be displayed.
  | {
      type: 'aiPrompt'
      prompt: string
    }

/** An atomic change to the user input. */
interface Change {
  str: string
  /** Range in the original code to be replaced with `str`. */
  range: SourceRange
}

/** Component Browser Input Data */
export function useComponentBrowserInput(
  graphDb: GraphDb = useGraphStore().db,
  suggestionDb: SuggestionDb = useSuggestionDbStore().entries,
  ai: { query(query: string, sourcePort: string): Promise<Result<string>> } = useAI(),
) {
  const text = ref('')
  const cbUsage = ref<Usage>()
  const anyChange = ref(false)
  const selection = ref({ start: 0, end: 0 })
  const ast = computed(() => RawAstExtended.parse(text.value))
  const imports = ref<RequiredImport[]>([])
  const processingAIPrompt = ref(false)
  const toastError = useToast.error()
  const sourceNodeIdentifier = ref<Identifier>()
  const firstAppliedReturnType = ref<Typename>()

  // Text Model to being edited externally (by user).
  //
  // Some user actions (like typing operator right after input) may handled differently than
  // internal changes (like applying suggestion).
  const contentModel = computed({
    get: () => ({
      text: text.value,
      selection: selection.value,
    }),
    set: ({ text: newText, selection: newSelection }) => {
      if (newSelection) {
        selection.value = newSelection
      }
      if (newText !== text.value) {
        anyChange.value = true
        const parsed = extractSourceNode(newText)
        if (
          sourceNodeIdentifier.value &&
          cbUsage.value?.type !== 'editNode' &&
          isOperator(newText.trimStart())
        ) {
          // When user, right after opening CB with source node types operator, we should
          // re-initialize input with it instead of dot at the end.
          alterInput(
            `${sourceNodeIdentifier.value} ${newText}`,
            sourceNodeIdentifier.value.length + 1,
          )
          sourceNodeIdentifier.value = undefined
        } else if (!sourceNodeIdentifier.value && parsed.sourceNodeIdentifier) {
          alterInput(parsed.text, -(parsed.sourceNodeIdentifier.length + 1))
          sourceNodeIdentifier.value = parsed.sourceNodeIdentifier
        } else {
          text.value = newText
        }
      }
    },
  })

  function alterInput(newText: string, prefixLengthChange: number) {
    text.value = newText
    const adjustPoint = (point: number) =>
      Math.min(newText.length, Math.max(0, point + prefixLengthChange))
    selection.value = {
      start: adjustPoint(selection.value.start),
      end: adjustPoint(selection.value.end),
    }
  }

  const context: ComputedRef<EditingContext> = computed(() => {
    const cursorPosition = selection.value.start
    if (sourceNodeIdentifier.value) {
      const aiPromptMatch = /^AI:(.*)$/.exec(text.value)
      if (aiPromptMatch) {
        return {
          type: 'aiPrompt',
          prompt: aiPromptMatch[1] ?? '',
        }
      }
    }
    if (cursorPosition === 0) return { type: 'insert', position: 0 }
    const editedPart = cursorPosition - 1
    const inputAst = ast.value
    const editedAst = inputAst
      .mapIter((ast) => astContainingChar(editedPart, ast))
      [Symbol.iterator]()
    const leaf = editedAst.next()
    if (leaf.done) return { type: 'insert', position: cursorPosition }
    switch (leaf.value.inner.type) {
      case RawAst.Tree.Type.Ident:
        return {
          type: 'changeIdentifier',
          identifier: leaf.value as RawAstExtended<RawAst.Tree.Ident, false>,
          ...readOprApp(editedAst.next(), leaf.value),
        }
      case RawAst.Tree.Type.TextLiteral:
      case RawAst.Tree.Type.Number:
        return {
          type: 'changeLiteral',
          literal: leaf.value as RawAstExtended<
            RawAst.Tree.TextLiteral | RawAst.Tree.Number,
            false
          >,
        }
      default:
        return {
          type: 'insert',
          position: cursorPosition,
          ...readOprApp(leaf),
        }
    }
  })

  const internalUsages = computed(() => {
    const analyzer = new AliasAnalyzer(text.value, ast.value.inner)
    analyzer.process()
    function* internalUsages() {
      for (const [_definition, usages] of analyzer.aliases) {
        yield* usages
      }
    }
    return new MappedSet(sourceRangeKey, internalUsages())
  })

  // Filter deduced from the access (`.` operator) chain written by user.
  const accessChainFilter: ComputedRef<Filter> = computed(() => {
    const ctx = context.value
    if (ctx.type === 'changeLiteral' || ctx.type === 'aiPrompt') return {}
    const insertingAtBeginning = ctx.type === 'insert' && ctx.position === 0
    const editingAtBeginning =
      ctx.type === 'changeIdentifier' && ctx.identifier.inner.whitespaceStartInCodeParsed === 0
    if (sourceNodeIdentifier.value && (insertingAtBeginning || editingAtBeginning)) {
      const selfArg = nodeType(sourceNodeIdentifier.value)
      return selfArg ? { selfArg } : {}
    }
    if (ctx.oprApp == null || ctx.oprApp.lhs == null) return {}
    const opr = ctx.oprApp.lastOpr()
    if (opr == null || opr.repr() !== '.') return {}
    const selfArg = pathAsSelfArgument(ctx.oprApp)
    if (selfArg != null) return { selfArg: selfArg }
    const qn = pathAsQualifiedName(ctx.oprApp)
    if (qn != null) return { qualifiedNamePattern: qn }
    return {}
  })

  const filter = computed(() => {
    const input = text.value
    const ctx = context.value
    const filter = { ...accessChainFilter.value }
    if (ctx.type === 'changeIdentifier') {
      const start =
        ctx.identifier.inner.whitespaceStartInCodeParsed +
        ctx.identifier.inner.whitespaceLengthInCodeParsed
      const end = selection.value.end
      filter.pattern = input.substring(start, end)
    } else if (ctx.type === 'changeLiteral') {
      filter.pattern = ctx.literal.repr()
    }
    return filter
  })

  const autoSelectFirstComponent = computed(() => {
    // We want to autoselect first component only when we may safely assume user want's to continue
    // editing - they want to immediately see preview of best component and rather won't press
    // enter (and if press, they won't be surprised by the results).
    const ctx = context.value
    // If no input, we're sure user want's to add something.
    if (!text.value) return true
    // When changing identifier, it is unfinished. Or, the best match should be exactly what
    // the user wants
    if (ctx.type === 'changeIdentifier') return true
    // With partially written `.` chain we ssume user want's to add something.
    if (ctx.type === 'insert' && ctx.oprApp?.lastOpr()?.repr() === '.') return true
    return false
  })

  function readOprApp(
    leafParent: IteratorResult<RawAstExtended<RawAst.Tree, false>>,
    editedAst?: RawAstExtended<RawAst.Tree, false>,
  ): {
    oprApp?: GeneralOprApp<false>
  } {
    if (leafParent.done) return {}
    switch (leafParent.value.inner.type) {
      case RawAst.Tree.Type.OprApp:
      case RawAst.Tree.Type.OperatorBlockApplication: {
        const generalized = new GeneralOprApp(leafParent.value as OperatorChain<false>)
        const opr = generalized.lastOpr()
        if (opr == null) return {}
        // Opr application affects context only when we edit right part of operator.
        else if (
          editedAst != null &&
          opr.inner.startInCodeBuffer > editedAst.inner.whitespaceStartInCodeParsed
        )
          return {}
        else return { oprApp: generalized }
      }
      default:
        return {}
    }
  }

  function pathAsSelfArgument(
    accessOpr: GeneralOprApp<false>,
  ): { type: 'known'; typename: Typename } | { type: 'unknown' } | null {
    if (accessOpr.lhs == null) return null
    if (!accessOpr.lhs.isTree(RawAst.Tree.Type.Ident)) return null
    if (accessOpr.apps.length > 1) return null
    if (internalUsages.value.has(accessOpr.lhs.span())) return { type: 'unknown' }
    return nodeType(accessOpr.lhs.repr())
  }

  function nodeType(
    ident: string,
  ): { type: 'known'; typename: Typename } | { type: 'unknown' } | null {
    const definition = graphDb.getIdentDefiningNode(ident)
    if (definition == null) return null
    const typename = graphDb.getExpressionInfo(definition)?.typename
    return typename != null ? { type: 'known', typename } : { type: 'unknown' }
  }

  function pathAsQualifiedName(accessOpr: GeneralOprApp<false>): QualifiedName | null {
    const operandsAsIdents = qnIdentifiers(accessOpr)
    const segments = operandsAsIdents.map((ident) => ident.repr())
    const rawQn = segments.join('.')
    const qn = tryQualifiedName(rawQn)
    return qn.ok ? qn.value : null
  }

  /**
   * Read path segments as idents. The 'path' means all access chain operands except the last.
   * If some of such operands is not and identifier, this returns `null`.
   * @param opr
   * @returns If all path segments are identifiers, return them
   */
  function qnIdentifiers(opr: GeneralOprApp<false>): RawAstExtended<RawAst.Tree.Ident, false>[] {
    const operandsAsIdents = Array.from(opr.operandsOfLeftAssocOprChain('.'), (operand) =>
      operand?.type === 'ast' && operand.ast.isTree(RawAst.Tree.Type.Ident) ? operand.ast : null,
    ).slice(0, -1)
    if (operandsAsIdents.some((optIdent) => optIdent == null)) return []
    else return operandsAsIdents as RawAstExtended<RawAst.Tree.Ident, false>[]
  }

  /** Apply given suggested entry to the input. */
  function applySuggestion(id: SuggestionId) {
    const entry = suggestionDb.get(id)
    if (!entry) return
    if (firstAppliedReturnType.value == null) firstAppliedReturnType.value = entry.returnType
    const { newText, newCursorPos, requiredImport } = inputAfterApplyingSuggestion(entry)
    text.value = newText
    selection.value = { start: newCursorPos, end: newCursorPos }
    if (requiredImport) {
      const [importId] = suggestionDb.nameToId.lookup(requiredImport)
      if (importId) {
        const requiredEntry = suggestionDb.get(importId)
        if (requiredEntry) {
          imports.value = imports.value.concat(requiredImports(suggestionDb, requiredEntry))
        }
      }
    } else {
      imports.value = imports.value.concat(requiredImports(suggestionDb, entry))
    }
  }

  function inputAfterApplyingSuggestion(entry: SuggestionEntry): {
    newText: string
    newCode: string
    newCursorPos: number
    requiredImport: QualifiedName | null
  } {
    const { changes, requiredImport } = inputChangesAfterApplying(entry)
    changes.reverse()
    const newCodeUpToLastChange = changes.reduce(
      (builder, change) => {
        const oldCodeFragment = text.value.substring(builder.oldCodeIndex, change.range[0])
        return {
          text: builder.text + oldCodeFragment + change.str,
          oldCodeIndex: change.range[1],
        }
      },
      { text: '', oldCodeIndex: 0 },
    )
    const isModule = entry.kind === SuggestionKind.Module
    const firstCharAfter = text.value[newCodeUpToLastChange.oldCodeIndex]
    const shouldInsertSpace =
      !isModule && (firstCharAfter == null || /^[a-zA-Z0-9_]$/.test(firstCharAfter))
    const shouldMoveCursor = !isModule
    const newCursorPos = newCodeUpToLastChange.text.length + (shouldMoveCursor ? 1 : 0)
    const newText =
      newCodeUpToLastChange.text +
      (shouldInsertSpace ? ' ' : '') +
      text.value.substring(newCodeUpToLastChange.oldCodeIndex)
    return {
      newText,
      newCode: applySourceNode(newText),
      newCursorPos,
      requiredImport,
    }
  }

  /** List of imports required for applied suggestions.
   *
   * If suggestion was manually edited by the user after accepting, it is not included.
   */
  function importsToAdd(): RequiredImport[] {
    const finalImports: RequiredImport[] = []
    for (const anImport of imports.value) {
      const alreadyAdded = finalImports.some((existing) => requiredImportEquals(existing, anImport))
      const importedIdent =
        anImport.kind == 'Qualified' ? qnLastSegment(anImport.module) : anImport.import
      const noLongerNeeded = !text.value.includes(importedIdent)
      if (!noLongerNeeded && !alreadyAdded) {
        finalImports.push(anImport)
      }
    }
    return finalImports
  }

  /** Return all input changes resulting from applying given suggestion.
   *
   * @returns The changes, starting from the rightmost. The `start` and `end` parameters refer
   * to indices of "old" input content.
   */
  function inputChangesAfterApplying(entry: SuggestionEntry): {
    changes: Change[]
    requiredImport: QualifiedName | null
  } {
    const ctx = context.value
    const str = codeToBeInserted(entry)
    let mainChange: Change | undefined = undefined
    switch (ctx.type) {
      case 'insert': {
        mainChange = { range: [ctx.position, ctx.position], str }
        break
      }
      case 'changeIdentifier': {
        mainChange = { range: ctx.identifier.span(), str }
        break
      }
      case 'changeLiteral': {
        mainChange = { range: ctx.literal.span(), str }
        break
      }
      case 'aiPrompt': {
        mainChange = { range: [0, text.value.length], str }
        break
      }
    }
    const qnChange = qnChanges(entry)
    return { changes: [mainChange!, ...qnChange.changes], requiredImport: qnChange.requiredImport }
  }

  function codeToBeInserted(entry: SuggestionEntry): string {
    const ctx = context.value
    if (ctx.type === 'insert' && ctx.position === 0 && sourceNodeIdentifier.value) return entry.name
    if (
      ctx.type === 'changeIdentifier' &&
      ctx.identifier.inner.whitespaceStartInCodeParsed === 0 &&
      sourceNodeIdentifier.value
    )
      return entry.name
    const opr = 'oprApp' in ctx && ctx.oprApp != null ? ctx.oprApp.lastOpr() : null
    const oprAppSpacing =
      ctx.type === 'insert' && opr != null && opr.inner.whitespaceLengthInCodeBuffer > 0 ?
        ' '.repeat(opr.inner.whitespaceLengthInCodeBuffer)
      : ''
    const extendingAccessOprChain = opr != null && opr.repr() === '.'
    // Modules are special case, as we want to encourage user to continue writing path.
    if (entry.kind === SuggestionKind.Module) {
      if (extendingAccessOprChain) return `${oprAppSpacing}${entry.name}${oprAppSpacing}.`
      else return `${entry.definedIn}.`
    }
    // Always return single name if we're extending access opr chain.
    if (extendingAccessOprChain) return oprAppSpacing + entry.name
    // Otherwise they may be cases we want to add type/module name, or self argument placeholder.
    if (entry.selfType != null) return `${oprAppSpacing}_.${entry.name}`
    if (entry.memberOf != null) {
      const parentName = qnLastSegment(entry.memberOf)
      return `${oprAppSpacing}${parentName}.${entry.name}`
    }
    return oprAppSpacing + entry.name
  }

  /** All changes to the qualified name already written by the user. */
  function qnChanges(entry: SuggestionEntry): {
    changes: Change[]
    requiredImport: QualifiedName | null
  } {
    if (entry.selfType != null) return { changes: [], requiredImport: null }
    if (entry.kind === SuggestionKind.Local || entry.kind === SuggestionKind.Function)
      return { changes: [], requiredImport: null }
    if ('oprApp' in context.value && context.value.oprApp != null) {
      // 1. Find the index of last identifier from the original qualified name that is already written by the user.
      const qn = entryQn(entry)
      const identifiers = qnIdentifiers(context.value.oprApp)
      const writtenSegments = identifiers.map((ident) => ident.repr())
      const allSegments = qnSegments(qn)
      const windowSize = writtenSegments.length
      let indexOfAlreadyWrittenSegment = undefined
      for (let right = allSegments.length; right >= windowSize; right--) {
        const left = right - windowSize
        if (equalFlat(allSegments.slice(left, right), writtenSegments)) {
          indexOfAlreadyWrittenSegment = left
          break
        }
      }
      if (indexOfAlreadyWrittenSegment == null) {
        // We didn’t find the exact match, which probably means the user has written
        // partial names, like `Dat.V.` instead of `Data.Vector`.
        // In this case we will replace each written segment with the most recent
        // segments of qualified name, and import what’s left.
        indexOfAlreadyWrittenSegment = allSegments.length - 1 - writtenSegments.length
      }
      // `nameSegments` and `importSegments` overlap by one, because we need to import the first written identifier.
      const nameSegments = allSegments.slice(indexOfAlreadyWrittenSegment, -1)
      const importSegments = allSegments.slice(0, indexOfAlreadyWrittenSegment + 1)
      // A correct qualified name contains more than 2 segments (namespace and project name).
      const minimalNumberOfSegments = 2
      const requiredImport =
        importSegments.length < minimalNumberOfSegments ? null : qnFromSegments(importSegments)
      // 2. We replace each written identifier with a correct one, and then append the rest of needed qualified name.
      let lastEditedCharIndex = 0
      const result = []
      for (let i = 0; i < nameSegments.length; i++) {
        const segment = nameSegments[i]
        if (i < identifiers.length) {
          // Identifier was already written by the user, we replace it with the correct one.
          const span = identifiers[i]!.span()
          lastEditedCharIndex = span[1]
          result.push({ range: span, str: segment as string })
        } else {
          // The rest of qualified name needs to be added at the end.
          const range: SourceRange = [lastEditedCharIndex, lastEditedCharIndex]
          result.push({ range, str: ('.' + segment) as string })
        }
      }
      return { changes: result.reverse(), requiredImport }
    } else {
      return { changes: [], requiredImport: null }
    }
  }

  function reset(usage: Usage) {
    switch (usage.type) {
      case 'newNode':
        if (usage.sourcePort) {
          const ident = graphDb.getOutputPortIdentifier(usage.sourcePort)
          sourceNodeIdentifier.value = ident != null && isIdentifier(ident) ? ident : undefined
        } else {
          sourceNodeIdentifier.value = undefined
        }
        text.value = ''
        selection.value = { start: 0, end: 0 }
        break
      case 'editNode': {
        const parsed = extractSourceNode(
          graphDb.nodeIdToNode.get(usage.node)?.innerExpr.code() ?? '',
        )
        text.value = parsed.text
        sourceNodeIdentifier.value = parsed.sourceNodeIdentifier
        selection.value = { start: usage.cursorPos, end: usage.cursorPos }
        break
      }
    }
    imports.value = []
    cbUsage.value = usage
    anyChange.value = false
  }

  function extractSourceNode(expression: string) {
    const sourceNodeMatch = /^([^.]+)\.(.*)$/.exec(expression)
    const matchedSource = sourceNodeMatch?.[1]
    const matchedCode = sourceNodeMatch?.[2]
    if (
      matchedSource != null &&
      isIdentifier(matchedSource) &&
      matchedCode != null &&
      graphDb.getIdentDefiningNode(matchedSource)
    )
      return { text: matchedCode, sourceNodeIdentifier: matchedSource }
    return { text: expression, sourceNodeIdentifier: undefined }
  }

  function applyAIPrompt() {
    const ctx = context.value
    if (ctx.type !== 'aiPrompt') {
      console.error('Cannot apply AI prompt in non-AI context')
      return
    }
    if (sourceNodeIdentifier.value == null) {
      sourceNodeIdentifier.value
      console.error('Cannot apply AI prompt without a source node.')
      return
    }
    processingAIPrompt.value = true
    ai.query(ctx.prompt, sourceNodeIdentifier.value).then(
      (result) => {
<<<<<<< HEAD
        if (result.ok) code.value = `${ctx.selfIdent}.${result.value}`
        else toastError.reportError(result.error, 'Applying AI prompt failed')
=======
        if (result.ok) {
          text.value = result.value
        } else {
          const msg = result.error.message('Applying AI prompt failed')
          console.error(msg)
          toastError.show(msg)
        }
>>>>>>> 517299bb
        processingAIPrompt.value = false
      },
      (err) => {
        const msg = `Applying AI prompt failed: ${err}`
        console.error(msg)
        toastError.show(msg)
        processingAIPrompt.value = false
      },
    )
  }

  function applySourceNode(text: string) {
    return sourceNodeIdentifier.value ? `${sourceNodeIdentifier.value}.${text}` : text
  }

  return {
    /** The current input's displayed text (code, excluding any initial self argument). */
    text: readonly(text),
    /** The current input's displayed text and selection. */
    content: contentModel,
    /** The current input's full code. */
    code: computed(() => applySourceNode(text.value)),
    /** Initial self argument to place before the displayed text in the inserted code. */
    selfArgument: sourceNodeIdentifier,
    /** A flag indicating that input was changed after last reset. */
    anyChange,
    /** The current selection (or cursor position if start is equal to end). */
    selection,
    /** @internal The editing context deduced from code and selection. Exposed for testing. */
    context,
    /** Whether the input is an AI prompt. */
    isAiPrompt: computed(() => context.value.type === 'aiPrompt'),
    /** The filter deduced from code and selection. */
    filter,
    /** Flag indicating that we should autoselect first component after last update. */
    autoSelectFirstComponent,
    /** Flag indincating that we're waiting for AI's answer for user's prompt. */
    processingAIPrompt,
    /** Re-initializes the input for given usage. */
    reset,
    /** Apply given suggested entry to the input. */
    applySuggestion,
    /** Apply the currently written AI prompt. */
    applyAIPrompt,
    /** Return input after applying given suggestion, without changing state. */
    inputAfterApplyingSuggestion,
    /** A list of imports to add when the suggestion is accepted. */
    importsToAdd,
    /** The return type of the first applied suggestion. */
    firstAppliedReturnType,
  }
}<|MERGE_RESOLUTION|>--- conflicted
+++ resolved
@@ -567,18 +567,11 @@
     processingAIPrompt.value = true
     ai.query(ctx.prompt, sourceNodeIdentifier.value).then(
       (result) => {
-<<<<<<< HEAD
-        if (result.ok) code.value = `${ctx.selfIdent}.${result.value}`
-        else toastError.reportError(result.error, 'Applying AI prompt failed')
-=======
         if (result.ok) {
           text.value = result.value
         } else {
-          const msg = result.error.message('Applying AI prompt failed')
-          console.error(msg)
-          toastError.show(msg)
-        }
->>>>>>> 517299bb
+          toastError.reportError(result.error, 'Applying AI prompt failed')
+        }
         processingAIPrompt.value = false
       },
       (err) => {
