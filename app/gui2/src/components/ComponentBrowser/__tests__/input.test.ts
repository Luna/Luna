<<<<<<< HEAD
import type { Import, RequiredImport } from '@/stores/imports'
import { SuggestionDb } from '@/stores/suggestionDatabase'
=======
import { GraphDb, mockNode } from '@/stores/graph/graphDatabase'
>>>>>>> b4405f6b
import {
  makeCon,
  makeFunction,
  makeLocal,
  makeMethod,
  makeModule,
  makeModuleMethod,
  makeStaticMethod,
  makeType,
  type SuggestionEntry,
} from '@/stores/suggestionDatabase/entry'
<<<<<<< HEAD
import type { ExpressionInfo } from '@/util/computedValueRegistry'
import { tryIdentifier, tryQualifiedName } from '@/util/qualifiedName'
import { unwrap } from '@/util/result'
import type { ContentRange, ExprId } from 'shared/yjsModel'
=======
import { readAstSpan } from '@/util/ast'
import { ComputedValueRegistry } from '@/util/computedValueRegistry'
import type { ExprId } from 'shared/yjsModel'
>>>>>>> b4405f6b
import { expect, test } from 'vitest'
import { useComponentBrowserInput } from '../input'

test.each([
  ['', 0, { type: 'insert', position: 0 }, {}],
  [
    'Data.',
    5,
    { type: 'insert', position: 5, oprApp: ['Data', '.', null] },
    { qualifiedNamePattern: 'Data' },
  ],
  ['Data.', 4, { type: 'changeIdentifier', identifier: 'Data' }, { pattern: 'Data' }],
  [
    'Data.read',
    5,
    { type: 'insert', position: 5, oprApp: ['Data', '.', 'read'] },
    { qualifiedNamePattern: 'Data' },
  ],
  [
    'Data.read',
    7,
    { type: 'changeIdentifier', identifier: 'read', oprApp: ['Data', '.', 'read'] },
    { pattern: 're', qualifiedNamePattern: 'Data' },
  ],
  [
    'Base . Data .',
    13,
    { type: 'insert', position: 13, oprApp: ['Base . Data', '.', null] },
    { qualifiedNamePattern: 'Base.Data' },
  ],
  ['2 +', 3, { type: 'insert', position: 3, oprApp: ['2', '+', null] }, {}],
  ['2 + 3', 5, { type: 'changeLiteral', literal: '3' }, { pattern: '3' }],
  [
    'operator1.',
    10,
    { type: 'insert', position: 10, oprApp: ['operator1', '.', null] },
    { selfArg: { type: 'known', typename: 'Standard.Base.Number' } },
  ],
  [
    'operator2.',
    10,
    { type: 'insert', position: 10, oprApp: ['operator2', '.', null] },
    { selfArg: { type: 'unknown' } },
  ],
  [
    'operator3.',
    10,
    { type: 'insert', position: 10, oprApp: ['operator3', '.', null] },
    // No self type, as there is no operator3 node in current graph
    { qualifiedNamePattern: 'operator3' },
  ],
  [
    'operator1 -> operator1.',
    23,
    { type: 'insert', position: 23, oprApp: ['operator1', '.', null] },
    { selfArg: { type: 'unknown' } },
  ],
  [
    'operator2 -> operator1.',
    23,
    { type: 'insert', position: 23, oprApp: ['operator1', '.', null] },
    { selfArg: { type: 'known', typename: 'Standard.Base.Number' } },
  ],
])(
  "Input context and filtering, when content is '%s' and cursor at %i",
  (
    code,
    cursorPos,
    expContext: {
      type: string
      position?: number
      oprApp?: (string | null)[]
      identifier?: string
      literal?: string
    },
    expFiltering: {
      pattern?: string
      qualifiedNamePattern?: string
      selfArg?: { type: string; typename?: string }
    },
  ) => {
    const operator1Id: ExprId = '3d0e9b96-3ca0-4c35-a820-7d3a1649de55' as ExprId
    const operator2Id: ExprId = '5eb16101-dd2b-4034-a6e2-476e8bfa1f2b' as ExprId
<<<<<<< HEAD
    const graphStoreMock = {
      identDefinitions: new Map([
        ['operator1', operator1Id],
        ['operator2', operator2Id],
      ]),
      imports: [],
    }
    const dbMock = { entries: new SuggestionDb() }
    const computedValueRegistryMock = {
      getExpressionInfo(id: ExprId) {
        if (id === operator1Id)
          return {
            typename: 'Standard.Base.Number',
            methodCall: undefined,
            payload: { type: 'Value' },
            profilingInfo: [],
          } as ExpressionInfo
      },
    }
    const input = useComponentBrowserInput(graphStoreMock, dbMock, computedValueRegistryMock)
=======
    const computedValueRegistryMock = ComputedValueRegistry.Mock()
    computedValueRegistryMock.db.set(operator1Id, {
      typename: 'Standard.Base.Number',
      methodCall: undefined,
      payload: { type: 'Value' },
      profilingInfo: [],
    })
    const mockGraphDb = GraphDb.Mock(computedValueRegistryMock)
    mockGraphDb.nodes.set(operator1Id, mockNode('operator1', operator1Id))
    mockGraphDb.nodes.set(operator2Id, mockNode('operator2', operator2Id))

    const input = useComponentBrowserInput(mockGraphDb)
>>>>>>> b4405f6b
    input.code.value = code
    input.selection.value = { start: cursorPos, end: cursorPos }
    const context = input.context.value
    const filter = input.filter.value
    expect(context.type).toStrictEqual(expContext.type)
    switch (context.type) {
      case 'insert':
        expect(context.position).toStrictEqual(expContext.position)
        expect(
          context.oprApp != null ? Array.from(context.oprApp.componentsReprs()) : undefined,
        ).toStrictEqual(expContext.oprApp)
        break
      case 'changeIdentifier':
        expect(context.identifier.repr()).toStrictEqual(expContext.identifier)
        expect(
          context.oprApp != null ? Array.from(context.oprApp.componentsReprs()) : undefined,
        ).toStrictEqual(expContext.oprApp)
        break
      case 'changeLiteral':
        expect(context.literal.repr()).toStrictEqual(expContext.literal)
    }
    expect(filter.pattern).toStrictEqual(expFiltering.pattern)
    expect(filter.qualifiedNamePattern).toStrictEqual(expFiltering.qualifiedNamePattern)
    expect(filter.selfArg).toStrictEqual(expFiltering.selfArg)
  },
)

interface ApplySuggestionCase {
  code: string
  cursorPos?: number
  suggestion: SuggestionEntry
  expected: string
  expectedCursorPos?: number
}

const baseCases: ApplySuggestionCase[] = [
  {
    code: '',
    suggestion: makeLocal('local.Project.Main', 'operator1'),
    expected: 'operator1 ',
  },
  {
    code: 'Main.',
    suggestion: makeFunction('local.Project.Main', 'func1'),
    expected: 'Main.func1 ',
  },
  {
    code: '',
    suggestion: makeMethod('Standard.Base.Data.Vector.get'),
    expected: '_.get ',
  },
  {
    code: '',
    suggestion: makeStaticMethod('Standard.Base.Data.Vector.new'),
    expected: 'Vector.new ',
  },
  {
    code: '',
    suggestion: makeModuleMethod('Standard.Base.Data.read'),
    expected: 'Data.read ',
  },
  {
    code: '',
    suggestion: makeCon('local.Project.Main.Option.Some'),
    expected: 'Option.Some ',
  },
  {
    code: 'operator1.',
    suggestion: makeMethod('Standard.Base.Data.Vector.get'),
    expected: 'operator1.get ',
  },
  {
    code: 'Standard.Base.Data.',
    suggestion: makeStaticMethod('Standard.Base.Data.Vector.new'),
    expected: 'Standard.Base.Data.Vector.new ',
  },
  {
    code: 'Base.',
    suggestion: makeStaticMethod('Standard.Base.Data.Vector.new'),
    expected: 'Base.Data.Vector.new ',
  },
  {
    code: 'Base.Data.',
    suggestion: makeStaticMethod('Standard.Base.Data.Vector.new'),
    expected: 'Base.Data.Vector.new ',
  },
  {
    code: 'Data.Vector.',
    suggestion: makeStaticMethod('Standard.Base.Data.Vector.new'),
    expected: 'Data.Vector.new ',
  },
  {
    code: 'Dat.V.',
    suggestion: makeStaticMethod('Standard.Base.Data.Vector.new'),
    expected: 'Data.Vector.new ',
  },
  {
    code: 'Dat . V .',
    suggestion: makeStaticMethod('Standard.Base.Data.Vector.new'),
    expected: 'Data . Vector . new ',
  },
  {
    code: '(type_method some_arg).Vector.',
    suggestion: makeStaticMethod('Standard.Base.Data.Vector.new'),
    expected: '(type_method some_arg).Vector.new ',
  },
  {
    code: '',
    suggestion: makeModule('local.Project.Module'),
    expected: 'local.Project.Module.',
  },
  {
    code: 'local.Project.',
    suggestion: makeModule('local.Project.Module'),
    expected: 'local.Project.Module.',
  },
  {
    code: 'Project.Mod',
    suggestion: makeModule('local.Project.Module'),
    expected: 'Project.Module.',
  },
  {
    code: 'a -> a.',
    suggestion: makeMethod('Standard.Base.Data.Vector.get'),
    expected: 'a -> a.get ',
  },
]

function makeComplexCase(prefix: string, suffix: string): ApplySuggestionCase[] {
  return Array.from(baseCases, (aCase) => {
    return {
      ...aCase,
      code: `${prefix}${aCase.code}${suffix}`,
      // We must remove trailing space. The suffix should contain one.
      expected: `${prefix}${aCase.expected.trimEnd()}${suffix}`,
      cursorPos: prefix.length + aCase.code.length,
      expectedCursorPos: prefix.length + aCase.expected.length,
    }
  })
}

const insideInfixCases = makeComplexCase('333 + ', ' + 444')
const insideBracketsCases = makeComplexCase('(', ')')
const insideListCases = makeComplexCase('[foo, ', ', bar]')

test.each([
  ...baseCases,
  ...insideInfixCases,
  ...insideBracketsCases,
  ...insideListCases,
  // space is added to operands if needed.
  {
    code: '2+',
    suggestion: makeLocal('local.Project.Main', 'operator2'),
    expected: '2+operator2 ',
  },
  {
    code: '2 +',
    suggestion: makeLocal('local.Project.Main', 'operator2'),
    expected: '2 + operator2 ',
  },
])(
  'Applying suggestion $suggestion.name to $code',
  ({ code, cursorPos, suggestion, expected, expectedCursorPos }) => {
    cursorPos = cursorPos ?? code.length
    expectedCursorPos = expectedCursorPos ?? expected.length
<<<<<<< HEAD
    const input = useComponentBrowserInput(
      { identDefinitions: new Map(), imports: [] },
      { entries: new SuggestionDb() },
      { getExpressionInfo: (_id) => undefined },
    )
=======

    const input = useComponentBrowserInput(GraphDb.Mock())
>>>>>>> b4405f6b
    input.code.value = code
    input.selection.value = { start: cursorPos, end: cursorPos }
    input.applySuggestion(suggestion)
    expect(input.code.value).toEqual(expected)
    expect(input.selection.value).toStrictEqual({
      start: expectedCursorPos,
      end: expectedCursorPos,
    })
  },
)

interface ImportsCase {
  suggestionId: number
  existingImports: { import: Import; span: ContentRange }[]
  initialCode?: string
  expectedCode: string
  expectedImports: RequiredImport[]
}

test.each([
  {
    suggestionId: 3,
    existingImports: [],
    expectedCode: 'Table.new ',
    expectedImports: [
      {
        kind: 'Unqualified',
        from: unwrap(tryQualifiedName('Standard.Base')),
        import: unwrap(tryIdentifier('Table')),
      },
    ],
  },
  {
    suggestionId: 3,
    existingImports: [
      {
        import: {
          from: unwrap(tryQualifiedName('Standard.Base')),
          imported: { kind: 'All', except: [] },
        },
        span: [0, 0],
      },
    ],
    expectedCode: 'Table.new ',
    expectedImports: [],
  },
  {
    suggestionId: 3,
    existingImports: [],
    initialCode: 'Base.',
    expectedCode: 'Base.Table.new ',
    expectedImports: [{ kind: 'Qualified', module: unwrap(tryQualifiedName('Standard.Base')) }],
  },
  {
    suggestionId: 3,
    existingImports: [],
    initialCode: 'Base.Table.',
    expectedCode: 'Base.Table.new ',
    expectedImports: [{ kind: 'Qualified', module: unwrap(tryQualifiedName('Standard.Base')) }],
  },
] as ImportsCase[])(
  'Required imports when applying ID $suggestionId to $initialCode',
  ({ suggestionId, existingImports, initialCode, expectedCode, expectedImports }) => {
    initialCode = initialCode ?? ''
    const db = new SuggestionDb()
    db.set(1, makeModule('Standard.Base'))
    db.set(2, makeType('Standard.Base.Table'))
    db.set(3, makeCon('Standard.Base.Table.new'))
    const input = useComponentBrowserInput(
      { identDefinitions: new Map(), imports: existingImports },
      { entries: db },
      { getExpressionInfo: (_id) => undefined },
    )
    input.code.value = initialCode
    input.selection.value = { start: initialCode.length, end: initialCode.length }
    const suggestion = db.get(suggestionId)!
    input.applySuggestion(suggestion)
    expect(input.code.value).toEqual(expectedCode)
    expect(input.importsToAdd()).toEqual(new Set(expectedImports))
  },
)<|MERGE_RESOLUTION|>--- conflicted
+++ resolved
@@ -1,9 +1,6 @@
-<<<<<<< HEAD
+import { GraphDb, mockNode } from '@/stores/graph/graphDatabase'
 import type { Import, RequiredImport } from '@/stores/imports'
 import { SuggestionDb } from '@/stores/suggestionDatabase'
-=======
-import { GraphDb, mockNode } from '@/stores/graph/graphDatabase'
->>>>>>> b4405f6b
 import {
   makeCon,
   makeFunction,
@@ -15,16 +12,10 @@
   makeType,
   type SuggestionEntry,
 } from '@/stores/suggestionDatabase/entry'
-<<<<<<< HEAD
-import type { ExpressionInfo } from '@/util/computedValueRegistry'
+import { ComputedValueRegistry } from '@/util/computedValueRegistry'
 import { tryIdentifier, tryQualifiedName } from '@/util/qualifiedName'
 import { unwrap } from '@/util/result'
 import type { ContentRange, ExprId } from 'shared/yjsModel'
-=======
-import { readAstSpan } from '@/util/ast'
-import { ComputedValueRegistry } from '@/util/computedValueRegistry'
-import type { ExprId } from 'shared/yjsModel'
->>>>>>> b4405f6b
 import { expect, test } from 'vitest'
 import { useComponentBrowserInput } from '../input'
 
@@ -108,28 +99,6 @@
   ) => {
     const operator1Id: ExprId = '3d0e9b96-3ca0-4c35-a820-7d3a1649de55' as ExprId
     const operator2Id: ExprId = '5eb16101-dd2b-4034-a6e2-476e8bfa1f2b' as ExprId
-<<<<<<< HEAD
-    const graphStoreMock = {
-      identDefinitions: new Map([
-        ['operator1', operator1Id],
-        ['operator2', operator2Id],
-      ]),
-      imports: [],
-    }
-    const dbMock = { entries: new SuggestionDb() }
-    const computedValueRegistryMock = {
-      getExpressionInfo(id: ExprId) {
-        if (id === operator1Id)
-          return {
-            typename: 'Standard.Base.Number',
-            methodCall: undefined,
-            payload: { type: 'Value' },
-            profilingInfo: [],
-          } as ExpressionInfo
-      },
-    }
-    const input = useComponentBrowserInput(graphStoreMock, dbMock, computedValueRegistryMock)
-=======
     const computedValueRegistryMock = ComputedValueRegistry.Mock()
     computedValueRegistryMock.db.set(operator1Id, {
       typename: 'Standard.Base.Number',
@@ -137,12 +106,11 @@
       payload: { type: 'Value' },
       profilingInfo: [],
     })
-    const mockGraphDb = GraphDb.Mock(computedValueRegistryMock)
+    const [mockGraphDb, suggestionsMock] = GraphDb.Mock(computedValueRegistryMock)
     mockGraphDb.nodes.set(operator1Id, mockNode('operator1', operator1Id))
     mockGraphDb.nodes.set(operator2Id, mockNode('operator2', operator2Id))
 
-    const input = useComponentBrowserInput(mockGraphDb)
->>>>>>> b4405f6b
+    const input = useComponentBrowserInput(mockGraphDb, suggestionsMock)
     input.code.value = code
     input.selection.value = { start: cursorPos, end: cursorPos }
     const context = input.context.value
@@ -309,16 +277,8 @@
   ({ code, cursorPos, suggestion, expected, expectedCursorPos }) => {
     cursorPos = cursorPos ?? code.length
     expectedCursorPos = expectedCursorPos ?? expected.length
-<<<<<<< HEAD
-    const input = useComponentBrowserInput(
-      { identDefinitions: new Map(), imports: [] },
-      { entries: new SuggestionDb() },
-      { getExpressionInfo: (_id) => undefined },
-    )
-=======
-
-    const input = useComponentBrowserInput(GraphDb.Mock())
->>>>>>> b4405f6b
+    const [graphMock, suggestionsMock] = GraphDb.Mock()
+    const input = useComponentBrowserInput(graphMock, suggestionsMock)
     input.code.value = code
     input.selection.value = { start: cursorPos, end: cursorPos }
     input.applySuggestion(suggestion)
@@ -387,11 +347,9 @@
     db.set(1, makeModule('Standard.Base'))
     db.set(2, makeType('Standard.Base.Table'))
     db.set(3, makeCon('Standard.Base.Table.new'))
-    const input = useComponentBrowserInput(
-      { identDefinitions: new Map(), imports: existingImports },
-      { entries: db },
-      { getExpressionInfo: (_id) => undefined },
-    )
+    const [graphMock, suggestionsMock] = GraphDb.Mock(undefined, db)
+    graphMock.imports.value = existingImports
+    const input = useComponentBrowserInput(graphMock, suggestionsMock)
     input.code.value = initialCode
     input.selection.value = { start: initialCode.length, end: initialCode.length }
     const suggestion = db.get(suggestionId)!
