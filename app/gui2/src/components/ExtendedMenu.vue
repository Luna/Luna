<script setup lang="ts">
import { codeEditorBindings } from '@/bindings'
import SvgIcon from '@/components/SvgIcon.vue'
import { isMacLike } from '@/composables/events'
import { ref } from 'vue'

const isDropdownOpen = ref(false)

const props = defineProps<{
  zoomLevel: number
}>()
const emit = defineEmits<{ zoomIn: []; zoomOut: []; fitToAllClicked: []; toggleCodeEditor: [] }>()

<<<<<<< HEAD
const toggleCodeEditorShortcut = codeEditorBindings.bindings.toggle.humanReadable
=======
// TODO: replace with codeEditorBindigs.toggle: https://github.com/enso-org/enso/issues/9411.
const toggleCodeEditorShortcut = isMacLike ? 'Cmd + `' : 'Ctrl + `'
>>>>>>> 8d9c25cd
</script>

<template>
  <div
    class="ExtendedMenu"
    @pointerdown.stop
    @pointerup.stop
    @click.stop="isDropdownOpen = !isDropdownOpen"
  >
    <SvgIcon name="folder_opened" class="moreIcon" />
  </div>
  <Transition name="dropdown">
    <div
      v-show="isDropdownOpen"
      class="ExtendedMenuPane"
      @pointerdown.stop
      @pointerup.stop
      @click.stop
    >
      <div class="row">
        <div class="label">Zoom</div>
        <div class="zoomControl">
          <div class="zoomButton minus" title="Decrease zoom" @click="emit('zoomOut')" />
          <span
            class="zoomScaleLabel"
            v-text="props.zoomLevel ? props.zoomLevel.toFixed(0) + '%' : '?'"
          ></span>
          <div class="zoomButton plus" title="increase zoom" @click="emit('zoomIn')" />
          <div class="divider"></div>
          <div class="showAllIconHighlight">
            <SvgIcon name="show_all" class="showAllIcon" @click="emit('fitToAllClicked')" />
          </div>
        </div>
      </div>
      <div class="row clickableRow" @click="emit('toggleCodeEditor')">
        <div class="label">Code Editor</div>
        <div>{{ toggleCodeEditorShortcut }}</div>
      </div>
    </div>
  </Transition>
</template>

<style scoped>
.ExtendedMenu {
  display: flex;
  place-items: center;
  gap: 12px;
  width: 32px;
  height: 32px;
  margin-left: auto;
  margin-right: 125px;
  border-radius: var(--radius-full);
  background: var(--color-frame-bg);
  backdrop-filter: var(--blur-app-bg);
  cursor: pointer;
}

.ExtendedMenuPane {
  position: fixed;
  display: flex;
  flex-direction: column;
  width: 250px;
  top: 40px;
  margin-top: 6px;
  padding: 4px;
  right: 0px;
  border-radius: 12px;
  background: var(--color-frame-bg);
  backdrop-filter: var(--blur-app-bg);
}

.clickableRow {
  cursor: pointer;
  transition: background-color 0.3s;
  &:hover {
    background-color: var(--color-menu-entry-hover-bg);
  }
}

.label {
  user-select: none;
  pointer-events: none;
}

.row {
  width: 100%;
  display: flex;
  padding: 0 8px 0 8px;
  justify-content: space-between;
  align-items: center;
  border-radius: 12px;
}

.divider {
  border-left: 1px solid var(--color-text);
  border-right: 1px solid var(--color-text);
  height: 17px;
  margin-left: 10px;
  margin-right: 10px;
  opacity: 0.3;
}

.zoomControl {
  display: flex;
  gap: 4px;
  align-items: center;
}

.showAllIconHighlight {
  display: flex;
  justify-items: center;
  align-items: center;
  padding-left: 4px;
  cursor: pointer;
  width: 24px;
  height: 24px;
  margin: -4px -4px;
  border-radius: var(--radius-full);
  transition: background-color 0.3s;
  &:hover {
    background-color: var(--color-menu-entry-hover-bg);
  }
}

.zoomScaleLabel {
  width: 4em;
  text-align: center;
}

.moreIcon {
  position: relative;
  left: 8px;
}

.zoomButton {
  width: 16px;
  height: 16px;
  border-radius: var(--radius-full);
  position: relative;
  margin: 0px;
  display: inline-block;
  vertical-align: middle;
  cursor: pointer;
  transition: background-color 0.3s;
}

.zoomButton:hover {
  background-color: var(--color-menu-entry-hover-bg);
}

.zoomButton.plus:before,
.zoomButton.plus:after {
  content: '';
  position: absolute;
  left: 50%;
  top: 50%;
  transform: translate(-50%, -50%);
  background: var(--color-text);
}

.zoomButton.plus:before {
  width: 2px;
  height: 12px;
}

.zoomButton.plus:after {
  height: 2px;
  width: 12px;
}

.zoomButton.minus:before {
  content: '';
  position: absolute;
  top: 0;
  left: 0;
  right: 0;
  bottom: 0;
  background: var(--color-text);
  margin: auto 2px;
  height: 2px;
}

.dropdown-enter-active,
.dropdown-leave-active {
  transition: opacity 0.25s ease;
}

.dropdown-enter-from,
.dropdown-leave-to {
  opacity: 0;
}
</style><|MERGE_RESOLUTION|>--- conflicted
+++ resolved
@@ -1,7 +1,6 @@
 <script setup lang="ts">
 import { codeEditorBindings } from '@/bindings'
 import SvgIcon from '@/components/SvgIcon.vue'
-import { isMacLike } from '@/composables/events'
 import { ref } from 'vue'
 
 const isDropdownOpen = ref(false)
@@ -10,13 +9,7 @@
   zoomLevel: number
 }>()
 const emit = defineEmits<{ zoomIn: []; zoomOut: []; fitToAllClicked: []; toggleCodeEditor: [] }>()
-
-<<<<<<< HEAD
 const toggleCodeEditorShortcut = codeEditorBindings.bindings.toggle.humanReadable
-=======
-// TODO: replace with codeEditorBindigs.toggle: https://github.com/enso-org/enso/issues/9411.
-const toggleCodeEditorShortcut = isMacLike ? 'Cmd + `' : 'Ctrl + `'
->>>>>>> 8d9c25cd
 </script>
 
 <template>
