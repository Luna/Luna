/** @file A Vue composable for keeping track of selected DOM elements. */

import { selectionMouseBindings } from '@/bindings'
import { useEvent, usePointer } from '@/composables/events'
import type { NavigatorComposable } from '@/composables/navigator'
import type { PortId } from '@/providers/portInfo.ts'
import { type NodeId } from '@/stores/graph'
import type { Rect } from '@/util/data/rect'
import type { Vec2 } from '@/util/data/vec2'
<<<<<<< HEAD
import { computed, proxyRefs, ref, shallowReactive, shallowRef } from 'vue'
=======
import { computed, proxyRefs, reactive, ref, shallowRef, watch, type Ref } from 'vue'
>>>>>>> c69ba4ee

export type SelectionComposable<T> = ReturnType<typeof useSelection<T>>
export function useSelection<T>(
  navigator: { sceneMousePos: Vec2 | null; scale: number },
  elementRects: Map<T, Rect>,
  margin: number,
  callbacks: {
    onSelected?: (element: T) => void
    onDeselected?: (element: T) => void
  } = {},
) {
  const anchor = shallowRef<Vec2>()
  const initiallySelected = new Set<T>()
  const selected = shallowReactive(new Set<T>())
  const hoveredNode = ref<NodeId>()
  const hoveredPort = ref<PortId>()

  useEvent(document, 'pointerover', (event) => {
    if (event.target instanceof Element) {
      const widgetPort = event.target.closest('.WidgetPort')
      hoveredPort.value =
        (
          widgetPort instanceof HTMLElement &&
          'port' in widgetPort.dataset &&
          typeof widgetPort.dataset.port === 'string'
        ) ?
          (widgetPort.dataset.port as PortId)
        : undefined
    }
  })

  function readInitiallySelected() {
    initiallySelected.clear()
    for (const id of selected) initiallySelected.add(id)
  }

  function setSelection(newSelection: Set<T>) {
    for (const id of newSelection)
      if (!selected.has(id)) {
        selected.add(id)
        callbacks.onSelected?.(id)
      }
    for (const id of selected)
      if (!newSelection.has(id)) {
        selected.delete(id)
        callbacks.onDeselected?.(id)
      }
  }

  function execAdd() {
    setSelection(new Set([...initiallySelected, ...elementsToSelect.value]))
  }

  function execRemove() {
    const newSelection = new Set([...initiallySelected])
    for (const t of elementsToSelect.value) newSelection.delete(t)
    setSelection(newSelection)
  }

  const selectionEventHandler = selectionMouseBindings.handler({
    replace() {
      setSelection(elementsToSelect.value)
    },
    add: execAdd,
    remove: execRemove,
    toggle() {
      const numCommon = countCommonInSets(initiallySelected, elementsToSelect.value)
      const adding = numCommon * 2 <= elementsToSelect.value.size
      if (adding) execAdd()
      else execRemove()
    },
    invert() {
      const newSelection = new Set(initiallySelected)
      for (const id of elementsToSelect.value) {
        if (initiallySelected.has(id)) newSelection.delete(id)
        else newSelection.add(id)
      }
      setSelection(newSelection)
    },
  })

  const intersectingElements = computed<Set<T>>(() => {
    if (!pointer.dragging || anchor.value == null || navigator.sceneMousePos == null) {
      return new Set()
    }
    const navigatorSpaceMargin = margin / navigator.scale

    const a = navigator.sceneMousePos
    const b = anchor.value

    const left = Math.min(a.x, b.x) - navigatorSpaceMargin
    const right = Math.max(a.x, b.x) + navigatorSpaceMargin
    const top = Math.min(a.y, b.y) - navigatorSpaceMargin
    const bottom = Math.max(a.y, b.y) + navigatorSpaceMargin
    const intersectingElements = new Set<T>()
    for (const [id, rect] of elementRects) {
      const rectLeft = rect.pos.x
      const rectRight = rectLeft + rect.size.x
      const rectTop = rect.pos.y
      const rectBottom = rectTop + rect.size.y
      if (left <= rectRight && right >= rectLeft && top <= rectBottom && bottom >= rectTop) {
        intersectingElements.add(id)
      }
    }
    return intersectingElements
  })

  const overrideElemsToSelect = ref<Set<T>>()
  const elementsToSelect = computed(() => overrideElemsToSelect.value ?? intersectingElements.value)

  function handleSelectionOf(event: MouseEvent, elements: Set<T>) {
    readInitiallySelected()
    overrideElemsToSelect.value = elements
    selectionEventHandler(event)
    overrideElemsToSelect.value = undefined
  }

  const pointer = usePointer((_pos, event, eventType) => {
    if (eventType === 'start') {
      readInitiallySelected()
<<<<<<< HEAD
    } else if (pointer.dragging && anchor.value == null) {
      anchor.value = navigator.sceneMousePos?.copy()
    }

    selectionEventHandler(event)

    if (eventType === 'stop') {
=======
    } else if (pointer.dragging) {
      if (anchor.value == null) {
        anchor.value = navigator.sceneMousePos?.copy()
      }
      selectionEventHandler(event)
    } else if (eventType === 'stop') {
      if (anchor.value == null) {
        // If there was no drag, we want to handle "clicking-off" selected nodes.
        selectionEventHandler(event)
      }
>>>>>>> c69ba4ee
      anchor.value = undefined
      initiallySelected.clear()
    }
  })

  return proxyRefs({
    selected,
    anchor,
    selectAll: () => {
      for (const id of elementRects.keys()) selected.add(id)
    },
    deselectAll: () => selected.clear(),
    isSelected: (element: T) => selected.has(element),
    setSelection,
    handleSelectionOf,
    hoveredNode,
    hoveredPort,
    mouseHandler: selectionEventHandler,
    events: pointer.events,
  })
}

function countCommonInSets(a: Set<unknown>, b: Set<unknown>): number {
  let count = 0
  for (const item of a) count += +b.has(item)
  return count
}

if (import.meta.vitest) {
  const { test, expect } = import.meta.vitest
  test.each`
    left         | right        | expected
    ${[]}        | ${[]}        | ${0}
    ${[3]}       | ${[]}        | ${0}
    ${[]}        | ${[3]}       | ${0}
    ${[3]}       | ${[3]}       | ${1}
    ${[1, 2, 3]} | ${[2, 3, 4]} | ${2}
  `('Count common in sets $left and $right', ({ left, right, expected }) => {
    expect(countCommonInSets(new Set(left), new Set(right))).toBe(expected)
  })
}<|MERGE_RESOLUTION|>--- conflicted
+++ resolved
@@ -2,16 +2,11 @@
 
 import { selectionMouseBindings } from '@/bindings'
 import { useEvent, usePointer } from '@/composables/events'
-import type { NavigatorComposable } from '@/composables/navigator'
 import type { PortId } from '@/providers/portInfo.ts'
 import { type NodeId } from '@/stores/graph'
 import type { Rect } from '@/util/data/rect'
 import type { Vec2 } from '@/util/data/vec2'
-<<<<<<< HEAD
 import { computed, proxyRefs, ref, shallowReactive, shallowRef } from 'vue'
-=======
-import { computed, proxyRefs, reactive, ref, shallowRef, watch, type Ref } from 'vue'
->>>>>>> c69ba4ee
 
 export type SelectionComposable<T> = ReturnType<typeof useSelection<T>>
 export function useSelection<T>(
@@ -132,15 +127,6 @@
   const pointer = usePointer((_pos, event, eventType) => {
     if (eventType === 'start') {
       readInitiallySelected()
-<<<<<<< HEAD
-    } else if (pointer.dragging && anchor.value == null) {
-      anchor.value = navigator.sceneMousePos?.copy()
-    }
-
-    selectionEventHandler(event)
-
-    if (eventType === 'stop') {
-=======
     } else if (pointer.dragging) {
       if (anchor.value == null) {
         anchor.value = navigator.sceneMousePos?.copy()
@@ -151,7 +137,6 @@
         // If there was no drag, we want to handle "clicking-off" selected nodes.
         selectionEventHandler(event)
       }
->>>>>>> c69ba4ee
       anchor.value = undefined
       initiallySelected.clear()
     }
