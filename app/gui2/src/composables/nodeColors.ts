--- conflicted
+++ resolved
@@ -1,10 +1,6 @@
-<<<<<<< HEAD
 import { type GraphStore, type NodeId } from '@/stores/graph'
-=======
-import { useGraphStore, type NodeId } from '@/stores/graph'
 import { type Group } from '@/stores/suggestionDatabase'
 import { colorFromString } from '@/util/colors'
->>>>>>> 39098e2c
 import { computed } from 'vue'
 
 export function useNodeColors(graphStore: GraphStore, getCssValue: (variable: string) => string) {
