--- conflicted
+++ resolved
@@ -5,22 +5,6 @@
   min-height: 100vh;
 }
 
-<<<<<<< HEAD
-#app {
-  position: absolute;
-  top: var(--top-bar-height, 0);
-  width: 100%;
-  height: calc(100% - var(--top-bar-height, 0));
-  display: flex;
-  flex-direction: column;
-  flex: 1;
-  font-weight: 500;
-  /* FIXME [ao]: https://github.com/enso-org/cloud-v2/issues/777 
-   The cursor is set to none as workaround for GUI1, here we bring it back. 
-   Should be removed once GUI1 will be gone (with all workarounds */
-  cursor: auto;
-=======
 [data-use-vue-component-wrap] {
   display: contents !important;
->>>>>>> 63280d50
 }