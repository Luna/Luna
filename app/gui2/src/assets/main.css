@import './base.css';

body {
  display: flex;
}

#app {
  display: flex;
  flex-direction: column;
  flex: 1;
<<<<<<< HEAD
  font-weight: 500;
=======
  font-weight: normal;
  cursor: default;
>>>>>>> df4183e7
}<|MERGE_RESOLUTION|>--- conflicted
+++ resolved
@@ -8,10 +8,6 @@
   display: flex;
   flex-direction: column;
   flex: 1;
-<<<<<<< HEAD
   font-weight: 500;
-=======
-  font-weight: normal;
   cursor: default;
->>>>>>> df4183e7
 }