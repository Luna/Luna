import { FlatCompat } from '@eslint/eslintrc'
import eslintJs from '@eslint/js'
import * as path from 'node:path'
import * as url from 'node:url'

const compat = new FlatCompat()

const DIR_NAME = path.dirname(url.fileURLToPath(import.meta.url))

const conf = [
  {
    ignores: ['rust-ffi/pkg', 'dist', 'src/generated'],
  },
  ...compat.extends('plugin:vue/vue3-recommended'),
  eslintJs.configs.recommended,
  ...compat.extends('@vue/eslint-config-typescript', '@vue/eslint-config-prettier'),
  {
    // files: ['{**,src}/*.{vue,js,jsx,cjs,mjs,ts,tsx,cts,mts}'],
    languageOptions: {
      parserOptions: {
        tsconfigRootDir: DIR_NAME,
        ecmaVersion: 'latest',
        project: [
          './tsconfig.app.json',
          './tsconfig.node.json',
          './tsconfig.server.json',
          './tsconfig.app.vitest.json',
          './tsconfig.server.vitest.json',
<<<<<<< HEAD
          './tsconfig.story.json',
          './tsconfig.scripts.json',
          './parser-codegen/tsconfig.json',
=======
>>>>>>> 0c278391
        ],
      },
    },
    rules: {
      camelcase: [1, { ignoreImports: true }],
      'no-inner-declarations': 0,
      'vue/attribute-hyphenation': [2, 'never'],
      'vue/v-on-event-hyphenation': [2, 'never'],
      '@typescript-eslint/no-unused-vars': [
        1,
        {
          varsIgnorePattern: '^_',
          argsIgnorePattern: '^_',
        },
      ],
    },
  },
  {
    files: ['stories/*.vue'],
    rules: {
      'vue/multi-word-component-names': 0,
    },
  },
]

export default conf<|MERGE_RESOLUTION|>--- conflicted
+++ resolved
@@ -26,12 +26,7 @@
           './tsconfig.server.json',
           './tsconfig.app.vitest.json',
           './tsconfig.server.vitest.json',
-<<<<<<< HEAD
           './tsconfig.story.json',
-          './tsconfig.scripts.json',
-          './parser-codegen/tsconfig.json',
-=======
->>>>>>> 0c278391
         ],
       },
     },
