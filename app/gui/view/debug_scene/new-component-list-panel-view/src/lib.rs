--- conflicted
+++ resolved
@@ -112,49 +112,10 @@
 
 const LOCAL_SCOPE_GROUP_SIZE: usize = 12;
 
-<<<<<<< HEAD
 fn content_info() -> grid::content::Info {
     grid::content::Info {
         groups:           GROUPS.into(),
         local_scope_size: LOCAL_SCOPE_GROUP_SIZE,
-=======
-impl EntryModelProvider {
-    fn get(&self, row: Row, column: Col) -> Option<(Row, Col, new_entry::Model)> {
-        self.layout.element_at_location(row, column).map(|element| {
-            let kind = match element.element {
-                GroupElement::Header => new_entry::Kind::Header,
-                GroupElement::Entry(_) if element.group.section == SectionId::LocalScope =>
-                    new_entry::Kind::LocalScopeEntry,
-                GroupElement::Entry(_) => new_entry::Kind::Entry,
-            };
-            let color = if element.group.section == SectionId::LocalScope {
-                self.local_scope_color
-            } else {
-                self.colors[element.group.index % self.colors.len()]
-            };
-            let (caption, icon) = match element.element {
-                GroupElement::Header => (format!("Group {}", element.group.index).into(), None),
-                GroupElement::Entry(index) => {
-                    let (caption, icon) = PREPARED_ITEMS[index % PREPARED_ITEMS.len()];
-                    (caption.into(), Some(icon))
-                }
-            };
-            let highlighted = if row == 4 {
-                vec![text::Range::new(text::Byte(2), text::Byte(4))]
-            } else {
-                vec![]
-            };
-            let model = new_entry::Model {
-                kind,
-                color,
-                caption,
-                icon,
-                group_id: element.group,
-                highlighted: Rc::new(highlighted),
-            };
-            (row, column, model)
-        })
->>>>>>> ae66087b
     }
 }
 
