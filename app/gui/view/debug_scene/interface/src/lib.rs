//! NOTE
//! This file is under a heavy development. It contains commented lines of code and some code may
//! be of poor quality. Expect drastic changes.

// === Standard Linter Configuration ===
#![deny(non_ascii_idents)]
#![warn(unsafe_code)]
#![allow(clippy::bool_to_int_with_if)]
#![allow(clippy::let_and_return)]
// === Non-Standard Linter Configuration ===
#![warn(missing_copy_implementations)]
#![warn(missing_debug_implementations)]
#![warn(trivial_casts)]
#![warn(trivial_numeric_casts)]
#![warn(unused_import_braces)]
#![warn(unused_qualifications)]

use ensogl::prelude::*;

use ast_parser::Parser;
use enso_frp as frp;
use ensogl::application::Application;
use ensogl::display::object::ObjectOps;
use ensogl::display::shape::StyleWatch;
use ensogl::gui::text;
use ensogl::system::web;
use ensogl_hardcoded_theme as theme;
use ensogl_text_msdf::run_once_initialized;
use ide_view::graph_editor;
use ide_view::graph_editor::component::node::vcs;
use ide_view::graph_editor::component::node::Expression;
use ide_view::graph_editor::GraphEditor;
use ide_view::graph_editor::NodeProfilingStatus;
use ide_view::graph_editor::Type;
use ide_view::project;
use ide_view::root;
use ide_view::status_bar;



const STUB_MODULE: &str = "from Base import all\n\nmain = IO.println \"Hello\"\n";


#[entry_point]
#[allow(dead_code)]
pub fn main() {
    run_once_initialized(|| {
        let app = Application::new("root");
        init(&app);
        mem::forget(app);
    });
}


fn _fence<T, Out>(network: &frp::Network, trigger: T) -> (frp::Stream, frp::Stream<bool>)
where
    T: frp::HasOutput<Output = Out>,
    T: Into<frp::Stream<Out>>,
    Out: frp::Data, {
    let trigger = trigger.into();
    frp::extend! { network
        def trigger_ = trigger.constant(());
        def runner   = source::<()>();
        def switch   = any_mut();
        switch.attach(&trigger_);
        def triggered = trigger.map(f_!(runner.emit(())));
        switch.attach(&triggered);
        def condition = switch.toggle_true();
    }
    let runner = runner.into();
    (runner, condition)
}



// ==================
// === Mock Types ===
// ==================

/// Allows the creation of arbitrary unique `Type`s.
#[derive(Clone, Debug, Default)]
struct DummyTypeGenerator {
    type_counter: u32,
}

impl DummyTypeGenerator {
    fn get_dummy_type(&mut self) -> Type {
        self.type_counter += 1;
        Type::from(format!("dummy_type_{}", self.type_counter))
    }
}



// ========================
// === Init Application ===
// ========================

fn init(app: &Application) {
    let _bg = app.display.default_scene.style_sheet.var(theme::application::background);

    let world = &app.display;
    let scene = &world.default_scene;

    app.views.register::<root::View>();
    app.views.register::<project::View>();
    app.views.register::<text::Text>();
    app.views.register::<GraphEditor>();
    let root_view = app.new_view::<root::View>();
    let project_view = root_view.project();
    let graph_editor = project_view.graph();
    let code_editor = project_view.code_editor();
    world.add_child(&root_view);

    code_editor.text_area().set_content(STUB_MODULE.to_owned());

    root_view.status_bar().add_event(status_bar::event::Label::new("This is a status message."));
    graph_editor.debug_push_breadcrumb();

    root_view.switch_view_to_project();


    // === Nodes ===

    let node1_id = graph_editor.model.add_node();
    let node2_id = graph_editor.model.add_node();
    let node3_id = graph_editor.model.add_node();
    let node4_id = graph_editor.model.add_node();

    graph_editor.frp.set_node_position.emit((node1_id, Vector2(-150.0, 50.0)));
    graph_editor.frp.set_node_position.emit((node2_id, Vector2(50.0, 50.0)));
    graph_editor.frp.set_node_position.emit((node3_id, Vector2(150.0, 250.0)));
    graph_editor.frp.set_node_position.emit((node4_id, Vector2(50.0, 150.0)));


    let expression_1 = expression_mock();
    graph_editor.frp.set_node_expression.emit((node1_id, expression_1.clone()));
    let comment_1 = String::from("Sample documentation comment.");
    graph_editor.frp.set_node_comment.emit((node1_id, comment_1));

    let expression_2 = expression_mock3();
    graph_editor.frp.set_node_expression.emit((node2_id, expression_2.clone()));

    let expression_3 = expression_mock3();
    graph_editor.frp.set_node_expression.emit((node3_id, expression_3));
    let kind = Immutable(graph_editor::component::node::error::Kind::Panic);
    let message = Rc::new(Some("Runtime Error".to_owned()));
    let propagated = Immutable(false);
    let error = graph_editor::component::node::Error { kind, message, propagated };
    graph_editor.frp.set_node_error_status.emit((node3_id, Some(error)));

    let foo_node = graph_editor.model.add_node_below(node3_id);
    graph_editor.set_node_expression.emit((foo_node, Expression::new_plain("foo")));
    let kind = Immutable(graph_editor::component::node::error::Kind::Dataflow);
    let message = Rc::new(Some("Dataflow Error".to_owned()));
    let error = graph_editor::component::node::Error { kind, message, propagated };
    graph_editor.frp.set_node_error_status.emit((foo_node, Some(error)));

    let baz_node = graph_editor.model.add_node_below(node3_id);
    graph_editor.set_node_expression.emit((baz_node, Expression::new_plain("baz")));
    let kind = Immutable(graph_editor::component::node::error::Kind::Warning);
    let message = Rc::new(Some("Warning".to_owned()));
    let error = graph_editor::component::node::Error { kind, message, propagated };
    graph_editor.frp.set_node_error_status.emit((baz_node, Some(error)));
    let (_, baz_position) = graph_editor.node_position_set.value();
    let styles = StyleWatch::new(&scene.style_sheet);
    let min_spacing = styles.get_number(theme::graph_editor::minimal_x_spacing_for_new_nodes);
    let gap_between_nodes = styles.get_number(theme::graph_editor::default_x_gap_between_nodes);
    let gap_for_bar_node = min_spacing + gap_between_nodes + f32::EPSILON;
    graph_editor.set_node_position((baz_node, baz_position + Vector2(gap_for_bar_node, 0.0)));

    let bar_node = graph_editor.model.add_node_below(node3_id);
    graph_editor.set_node_expression.emit((bar_node, Expression::new_plain("bar")));

    let expression_4 = expression_mock_trim();
    graph_editor.frp.set_node_expression.emit((node4_id, expression_4));


    // === Connections ===

    let src = graph_editor::EdgeEndpoint::new(node1_id, span_tree::Crumbs::new(default()));
    let tgt =
        graph_editor::EdgeEndpoint::new(node2_id, span_tree::Crumbs::new(vec![0, 0, 0, 0, 1]));
    graph_editor.frp.connect_nodes.emit((src, tgt));


    // === VCS ===

    let dummy_node_added_id = graph_editor.model.add_node();
    let dummy_node_edited_id = graph_editor.model.add_node();
    let dummy_node_unchanged_id = graph_editor.model.add_node();

    graph_editor.frp.set_node_position.emit((dummy_node_added_id, Vector2(-450.0, 50.0)));
    graph_editor.frp.set_node_position.emit((dummy_node_edited_id, Vector2(-450.0, 125.0)));
    graph_editor.frp.set_node_position.emit((dummy_node_unchanged_id, Vector2(-450.0, 200.0)));

    let dummy_node_added_expr = expression_mock_string("This node was added.");
    let dummy_node_edited_expr = expression_mock_string("This node was edited.");
    let dummy_node_unchanged_expr = expression_mock_string("This node was not changed.");

    graph_editor.frp.set_node_expression.emit((dummy_node_added_id, dummy_node_added_expr));
    graph_editor.frp.set_node_expression.emit((dummy_node_edited_id, dummy_node_edited_expr));
    graph_editor.frp.set_node_expression.emit((dummy_node_unchanged_id, dummy_node_unchanged_expr));

    graph_editor.frp.set_node_vcs_status.emit((dummy_node_added_id, Some(vcs::Status::Edited)));
    graph_editor.frp.set_node_vcs_status.emit((dummy_node_edited_id, Some(vcs::Status::Added)));
    graph_editor
        .frp
        .set_node_vcs_status
        .emit((dummy_node_unchanged_id, Some(vcs::Status::Unchanged)));


    // === Types (Port Coloring) ===

    let mut dummy_type_generator = DummyTypeGenerator::default();

    expression_1.input_span_tree.root_ref().leaf_iter().for_each(|node| {
        if let Some(expr_id) = node.ast_id {
            let dummy_type = Some(dummy_type_generator.get_dummy_type());
            graph_editor.frp.set_expression_usage_type.emit((node1_id, expr_id, dummy_type));
        }
    });

    expression_1.output_span_tree.root_ref().leaf_iter().for_each(|node| {
        if let Some(expr_id) = node.ast_id {
            let dummy_type = Some(dummy_type_generator.get_dummy_type());
            graph_editor.frp.set_expression_usage_type.emit((node1_id, expr_id, dummy_type));
        }
    });

    expression_2.input_span_tree.root_ref().leaf_iter().for_each(|node| {
        if let Some(expr_id) = node.ast_id {
            let dummy_type = Some(dummy_type_generator.get_dummy_type());
            graph_editor.frp.set_expression_usage_type.emit((node2_id, expr_id, dummy_type));
        }
    });

    expression_2.output_span_tree.root_ref().leaf_iter().for_each(|node| {
        if let Some(expr_id) = node.ast_id {
            let dummy_type = Some(dummy_type_generator.get_dummy_type());
            graph_editor.frp.set_expression_usage_type.emit((node2_id, expr_id, dummy_type));
        }
    });


    // === Profiling ===

    let node1_status = NodeProfilingStatus::Finished { duration: 500.0 };
    graph_editor.set_node_profiling_status(node1_id, node1_status);
    let node2_status = NodeProfilingStatus::Finished { duration: 1000.0 };
    graph_editor.set_node_profiling_status(node2_id, node2_status);
    let node3_status = NodeProfilingStatus::Finished { duration: 1500.0 };
    graph_editor.set_node_profiling_status(node3_id, node3_status);


    // let tgt_type = dummy_type_generator.get_dummy_type();
    let mut was_rendered = false;
    let mut loader_hidden = false;
    let mut to_theme_switch = 100;

    world
        .on
        .before_frame
        .add(move |_| {
            let _keep_alive = &root_view;

            if to_theme_switch == 0 {
                // println!("THEME SWITCH !!!");
                // scene.style_sheet.set("application.background",color::Rgba(0.0,0.0,0.0,1.0));
                // ensogl_hardcoded_theme::builtin::dark::enable(&app);
                //
                // println!(">>> {:?}", "lcha(1,0,0,1)".parse::<color::Lcha>());
            }
            to_theme_switch -= 1;

            // if i > 0 { i -= 1 } else {
            //     println!("CHANGING TYPES OF EXPRESSIONS");
            //     i = 10000;
            //     graph_editor.frp.set_node_expression.emit((node2_id,expression_2.clone()));
            //     // expression_1.input_span_tree.root_ref().leaf_iter().for_each(|node|{
            //     //     if let Some(expr_id) = node.ast_id {
            //     //         let dummy_type = Some(tgt_type.clone());
            //     //         // if j != 0 {
            //     //         //     j -= 1;
            //     //         println!("----\n");
            //     //
            // graph_editor.frp.set_expression_usage_type.emit((node1_id,expr_id,dummy_type));
            //     //         // } else {
            //     //         //     println!(">> null change");
            //     //             // j = 3;
            //     //             //
            // graph_editor.frp.set_expression_usage_type.emit((node1_id,expr_id,None));
            //     //             //
            // graph_editor.frp.set_expression_usage_type.emit((node1_id,expr_id,dummy_type));
            //     //         // };
            //     //     }
            //     // });
            // }

            // Temporary code removing the web-loader instance.
            // To be changed in the future.
            if was_rendered && !loader_hidden {
                web::document
                    .get_element_by_id("loader")
                    .map(|t| t.parent_node().map(|p| p.remove_child(&t).unwrap()));
                loader_hidden = true;
            }
            was_rendered = true;
        })
        .forget();
}



// =============
// === Mocks ===
// =============

pub fn expression_mock_string(label: &str) -> Expression {
    let pattern = Some(label.to_string());
<<<<<<< HEAD
    let code = format!("\"{}\"", label);
    let parser = Parser::new();
=======
    let code = format!("\"{label}\"");
    let parser = Parser::new_or_panic();
>>>>>>> 1a87e477
    let parameters = vec![];
    let ast = parser.parse_line_ast(&code).unwrap();
    let invocation_info = span_tree::generate::context::CalledMethodInfo { parameters };
    let ctx = span_tree::generate::MockContext::new_single(ast.id.unwrap(), invocation_info);
    let output_span_tree = span_tree::SpanTree::default();
    let input_span_tree = span_tree::SpanTree::new(&ast, &ctx).unwrap();
    let whole_expression_id = default();
    let code = code.into();
    Expression { pattern, code, whole_expression_id, input_span_tree, output_span_tree }
}

pub fn expression_mock() -> Expression {
    let pattern = Some("var1".to_string());
    let code = "[1,2,3]".to_string();
    let parser = Parser::new();
    let this_param = span_tree::ArgumentInfo {
        name: Some("self".to_owned()),
        tp: Some("Text".to_owned()),
        ..default()
    };
    let parameters = vec![this_param];
    let ast = parser.parse_line_ast(&code).unwrap();
    let invocation_info = span_tree::generate::context::CalledMethodInfo { parameters };
    let ctx = span_tree::generate::MockContext::new_single(ast.id.unwrap(), invocation_info);
    let output_span_tree = span_tree::SpanTree::default();
    let input_span_tree = span_tree::SpanTree::new(&ast, &ctx).unwrap();
    let whole_expression_id = default();
    let code = code.into();
    Expression { pattern, code, whole_expression_id, input_span_tree, output_span_tree }
}

pub fn expression_mock3() -> Expression {
    let pattern = Some("Vector x y z".to_string());
    // let code       = "image.blur ((foo   bar) baz)".to_string();
    let code = "Vector x y z".to_string();
    let parser = Parser::new();
    let this_param = span_tree::ArgumentInfo {
        name: Some("self".to_owned()),
        tp: Some("Image".to_owned()),
        ..default()
    };
    let param0 = span_tree::ArgumentInfo {
        name: Some("radius".to_owned()),
        tp: Some("Number".to_owned()),
        ..default()
    };
    let param1 = span_tree::ArgumentInfo {
        name: Some("name".to_owned()),
        tp: Some("Text".to_owned()),
        ..default()
    };
    let param2 = span_tree::ArgumentInfo {
        name: Some("area".to_owned()),
        tp: Some("Vector Int".to_owned()),
        ..default()
    };
    let param3 = span_tree::ArgumentInfo {
        name: Some("matrix".to_owned()),
        tp: Some("Vector String".to_owned()),
        ..default()
    };
    let parameters = vec![this_param, param0, param1, param2, param3];
    let ast = parser.parse_line_ast(&code).unwrap();
    let invocation_info = span_tree::generate::context::CalledMethodInfo { parameters };
    let ctx = span_tree::generate::MockContext::new_single(ast.id.unwrap(), invocation_info);
    let output_span_tree = span_tree::SpanTree::new(&ast, &ctx).unwrap(); //span_tree::SpanTree::default();
    let input_span_tree = span_tree::SpanTree::new(&ast, &ctx).unwrap();
    let whole_expression_id = default();
    let code = code.into();
    Expression { pattern, code, whole_expression_id, input_span_tree, output_span_tree }
}

pub fn expression_mock_trim() -> Expression {
    let pattern = Some("trim_node".to_string());
    let code = "\"  hello  \".trim".to_string();
    let parser = Parser::new();
    let this_param = span_tree::ArgumentInfo {
        name: Some("self".to_owned()),
        tp: Some("Text".to_owned()),
        ..default()
    };
    let param0 = span_tree::ArgumentInfo {
        name:       Some("where".to_owned()),
        tp:         Some("Location".to_owned()),
        tag_values: vec![
            "Location.Start".to_owned(),
            "Location.End".to_owned(),
            "Location.Both".to_owned(),
        ],
    };
    let param1 = span_tree::ArgumentInfo {
        name: Some("what".to_owned()),
        tp: Some("Text".to_owned()),
        ..default()
    };
    let parameters = vec![this_param, param0, param1];
    let ast = parser.parse_line_ast(&code).unwrap();
    let invocation_info = span_tree::generate::context::CalledMethodInfo { parameters };
    let ctx = span_tree::generate::MockContext::new_single(ast.id.unwrap(), invocation_info);
    let output_span_tree = span_tree::SpanTree::default();
    let input_span_tree = span_tree::SpanTree::new(&ast, &ctx).unwrap();
    let whole_expression_id = default();
    let code = code.into();
    Expression { pattern, code, whole_expression_id, input_span_tree, output_span_tree }
}<|MERGE_RESOLUTION|>--- conflicted
+++ resolved
@@ -318,13 +318,8 @@
 
 pub fn expression_mock_string(label: &str) -> Expression {
     let pattern = Some(label.to_string());
-<<<<<<< HEAD
-    let code = format!("\"{}\"", label);
+    let code = format!("\"{label}\"");
     let parser = Parser::new();
-=======
-    let code = format!("\"{label}\"");
-    let parser = Parser::new_or_panic();
->>>>>>> 1a87e477
     let parameters = vec![];
     let ast = parser.parse_line_ast(&code).unwrap();
     let invocation_info = span_tree::generate::context::CalledMethodInfo { parameters };
