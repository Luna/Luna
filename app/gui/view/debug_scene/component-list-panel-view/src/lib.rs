//! Example scene showing a grid view with Component Group Entries.

#![recursion_limit = "512"]
// === Features ===
#![allow(incomplete_features)]
#![feature(negative_impls)]
#![feature(associated_type_defaults)]
#![feature(cell_update)]
#![feature(const_type_id)]
#![feature(drain_filter)]
#![feature(entry_insert)]
#![feature(fn_traits)]
#![feature(marker_trait_attr)]
#![feature(specialization)]
#![feature(trait_alias)]
#![feature(type_alias_impl_trait)]
#![feature(unboxed_closures)]
#![feature(trace_macros)]
#![feature(const_trait_impl)]
#![feature(slice_as_chunks)]
// === Standard Linter Configuration ===
#![deny(non_ascii_idents)]
#![warn(unsafe_code)]
#![allow(clippy::bool_to_int_with_if)]
#![allow(clippy::let_and_return)]
// === Non-Standard Linter Configuration ===
#![allow(clippy::option_map_unit_fn)]
#![allow(clippy::precedence)]
#![allow(dead_code)]
#![deny(unconditional_recursion)]
#![warn(missing_copy_implementations)]
#![warn(missing_debug_implementations)]
#![warn(missing_docs)]
#![warn(trivial_casts)]
#![warn(trivial_numeric_casts)]
#![warn(unused_import_braces)]
#![warn(unused_qualifications)]

use ensogl_core::prelude::*;
use wasm_bindgen::prelude::*;

use ensogl_core::application::Application;
use ensogl_core::display::object::ObjectOps;
use ensogl_core::frp;
use ensogl_hardcoded_theme as theme;
use ensogl_text as text;
use ide_view_component_list_panel::grid;
use ide_view_component_list_panel::grid::entry::icon;



// ====================
// === Mock Entries ===
// ====================

const PREPARED_ITEMS: &[(&str, icon::Id)] = &[
    // ("long sample entry with text overflowing the width", icon::Id::Star),
    ("convert", icon::Id::Convert),
    ("table input", icon::Id::DataInput),
    ("text input", icon::Id::TextInput),
    ("number input", icon::Id::NumberInput),
    ("table output", icon::Id::TableEdit),
    ("dataframe clean", icon::Id::DataframeClean),
    ("data input", icon::Id::DataInput),
];

const fn make_group(section: grid::SectionId, index: usize, size: usize) -> grid::content::Group {
    let group_id = grid::GroupId { section, index };
    grid::content::Group {
        id:              group_id,
        height:          size,
        original_height: size,
        color:           None,
    }
}

const GROUPS: &[grid::content::Group] = &[
    make_group(grid::SectionId::Popular, 1, 3),
    make_group(grid::SectionId::Popular, 2, 2),
    make_group(grid::SectionId::Popular, 3, 1),
    make_group(grid::SectionId::Popular, 4, 3),
    make_group(grid::SectionId::Popular, 5, 2),
    make_group(grid::SectionId::Popular, 6, 6),
    make_group(grid::SectionId::Popular, 7, 6),
    make_group(grid::SectionId::Popular, 8, 6),
    make_group(grid::SectionId::Popular, 9, 5),
    make_group(grid::SectionId::Popular, 10, 4),
    make_group(grid::SectionId::Popular, 11, 8),
    make_group(grid::SectionId::Popular, 12, 10),
    make_group(grid::SectionId::Popular, 13, 12),
    make_group(grid::SectionId::Popular, 14, 3),
    make_group(grid::SectionId::SubModules, 15, 23),
    make_group(grid::SectionId::SubModules, 16, 12),
    make_group(grid::SectionId::SubModules, 17, 21),
    make_group(grid::SectionId::SubModules, 18, 33),
    make_group(grid::SectionId::SubModules, 19, 5),
    make_group(grid::SectionId::SubModules, 20, 14),
    make_group(grid::SectionId::SubModules, 21, 44),
    make_group(grid::SectionId::SubModules, 22, 12),
    make_group(grid::SectionId::SubModules, 23, 14),
    make_group(grid::SectionId::SubModules, 24, 7),
    make_group(grid::SectionId::SubModules, 25, 8),
    make_group(grid::SectionId::SubModules, 26, 13),
    make_group(grid::SectionId::SubModules, 27, 32),
    make_group(grid::SectionId::SubModules, 28, 34),
];

const LOCAL_SCOPE_GROUP_SIZE: usize = 1024;

fn content_info() -> grid::content::Info {
    grid::content::Info {
        groups:                  GROUPS.into(),
        local_scope_entry_count: LOCAL_SCOPE_GROUP_SIZE,
    }
}

fn get_header_model(group: grid::GroupId) -> Option<(grid::GroupId, grid::HeaderModel)> {
    let model = grid::HeaderModel {
        caption:        format!("Group {}", group.index).into(),
        can_be_entered: false,
    };
    Some((group, model))
}

fn get_entry_model(entry: grid::GroupEntryId) -> Option<(grid::GroupEntryId, grid::EntryModel)> {
    let (caption, icon) = PREPARED_ITEMS[entry.entry % PREPARED_ITEMS.len()];
    let highlighted = if entry.entry == 4 {
        vec![text::Range::new(text::Byte(2), text::Byte(4))]
    } else {
        vec![]
    };
    let model = grid::EntryModel {
        caption: caption.into(),
        highlighted: Rc::new(highlighted),
        icon,
        can_be_entered: false,
    };
    Some((entry, model))
}



// ===================
// === Entry Point ===
// ===================

/// The example entry point.
#[entry_point]
#[allow(dead_code)]
pub fn main() {
    ensogl_text_msdf::run_once_initialized(|| {
        let app = Application::new("root");
        theme::builtin::light::register(&app);
        theme::builtin::light::enable(&app);

        let world = &app.display;
        let scene = &world.default_scene;
<<<<<<< HEAD
        let camera = scene.camera().clone_ref();
        let navigator = Navigator::new(scene, &camera);

        let searcher_list_panel = ComponentBrowserPanel::new(app);
        app.display.default_scene.layers.node_searcher.add(&searcher_list_panel);
        searcher_list_panel.model().set_navigator(Some(navigator.clone()));

        init_favourites_section(&searcher_list_panel);
        init_local_scope_section(&searcher_list_panel);
        init_sub_modules_section(&searcher_list_panel);

        world.add_child(&searcher_list_panel);
        world.keep_alive_forever();

        world
            .on
            .before_frame
            .add(move |_time| {
                let _keep_alive = &searcher_list_panel;
                let _keep_alive = &navigator;
            })
            .forget();
=======
        let panel = app.new_view::<ide_view_component_list_panel::View>();
        panel.show();
        let network = frp::Network::new("new_component_list_panel_view");
        //TODO[ao] should be done by panel itself.
        let grid = &panel.model().grid;
        frp::extend! { network
            grid.model_for_header <+ grid.model_for_header_needed.filter_map(|&id| get_header_model(id));
            grid.model_for_entry <+ grid.model_for_entry_needed.filter_map(|&id| get_entry_model(id));
        }

        grid.reset(content_info());
        scene.add_child(&panel);
        panel.show();
        mem::forget(app);
        mem::forget(panel);
        mem::forget(network);
>>>>>>> 33061211
    })
}<|MERGE_RESOLUTION|>--- conflicted
+++ resolved
@@ -155,30 +155,6 @@
 
         let world = &app.display;
         let scene = &world.default_scene;
-<<<<<<< HEAD
-        let camera = scene.camera().clone_ref();
-        let navigator = Navigator::new(scene, &camera);
-
-        let searcher_list_panel = ComponentBrowserPanel::new(app);
-        app.display.default_scene.layers.node_searcher.add(&searcher_list_panel);
-        searcher_list_panel.model().set_navigator(Some(navigator.clone()));
-
-        init_favourites_section(&searcher_list_panel);
-        init_local_scope_section(&searcher_list_panel);
-        init_sub_modules_section(&searcher_list_panel);
-
-        world.add_child(&searcher_list_panel);
-        world.keep_alive_forever();
-
-        world
-            .on
-            .before_frame
-            .add(move |_time| {
-                let _keep_alive = &searcher_list_panel;
-                let _keep_alive = &navigator;
-            })
-            .forget();
-=======
         let panel = app.new_view::<ide_view_component_list_panel::View>();
         panel.show();
         let network = frp::Network::new("new_component_list_panel_view");
@@ -195,6 +171,5 @@
         mem::forget(app);
         mem::forget(panel);
         mem::forget(network);
->>>>>>> 33061211
     })
 }