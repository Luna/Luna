//! NOTE
//! This file is under a heavy development. It contains commented lines of code and some code may
//! be of poor quality. Expect drastic changes.

// === Features ===
#![feature(associated_type_defaults)]
#![feature(cell_update)]
#![feature(const_trait_impl)]
#![feature(drain_filter)]
#![feature(entry_insert)]
#![feature(fn_traits)]
#![feature(hash_drain_filter)]
#![feature(let_chains)]
#![feature(macro_metavar_expr)]
#![feature(option_result_contains)]
#![feature(specialization)]
#![feature(trait_alias)]
#![feature(type_alias_impl_trait)]
#![feature(unboxed_closures)]
#![feature(array_windows)]
#![feature(if_let_guard)]
// === Standard Linter Configuration ===
#![deny(non_ascii_idents)]
#![warn(unsafe_code)]
#![allow(clippy::bool_to_int_with_if)]
#![allow(clippy::let_and_return)]
#![allow(incomplete_features)] // To be removed, see: https://github.com/enso-org/ide/issues/1559
#![warn(missing_copy_implementations)]
#![warn(missing_debug_implementations)]
#![warn(missing_docs)]
#![warn(trivial_casts)]
#![warn(trivial_numeric_casts)]
#![warn(unused_import_braces)]
#![warn(unused_qualifications)]
#![recursion_limit = "1024"]

#[warn(missing_docs)]
pub mod component;

pub mod automation;
pub mod builtin;
pub mod data;
pub mod execution_environment;
pub mod new_node_position;
#[warn(missing_docs)]
pub mod profiling;
#[warn(missing_docs)]
pub mod view;

mod layers;
#[warn(missing_docs)]
mod selection;
mod shortcuts;

use crate::application::command::FrpNetworkProvider;
use crate::component::node;
use crate::component::visualization;
use crate::component::visualization::instance::PreprocessorConfiguration;
use crate::data::enso;
pub use crate::node::profiling::Status as NodeProfilingStatus;
use engine_protocol::language_server::ExecutionEnvironment;

use application::tooltip;
use enso_frp as frp;
use ensogl::application;
use ensogl::application::Application;
use ensogl::control::io::mouse;
use ensogl::data::color;
use ensogl::display;
use ensogl::display::navigation::navigator::Navigator;
use ensogl::display::object::Id;
use ensogl::display::shape::StyleWatchFrp;
use ensogl::display::Scene;
use ensogl::gui::cursor;
use ensogl::prelude::*;
use ensogl::system::web;
use ensogl::system::web::traits::*;
use ensogl::DEPRECATED_Animation;
use ensogl::Easing;
use ensogl_component::text;
use ensogl_component::text::buffer::selection::Selection;
use ensogl_component::tooltip::Tooltip;
use ensogl_hardcoded_theme as theme;
<<<<<<< HEAD
use ide_view_execution_environment_selector as execution_environment_selector;
use ide_view_execution_environment_selector::ExecutionEnvironmentSelector;
pub use layers::GraphLayers;
=======
>>>>>>> 2fb5c371
use span_tree::PortId;

// ===============
// === Prelude ===
// ===============

/// Commonly used utilities.
pub mod prelude {
    pub use ensogl::application::command::View;
    pub use ensogl::prelude::*;
}



// =================
// === Constants ===
// =================

const SNAP_DISTANCE_THRESHOLD: f32 = 10.0;
/// Time between key down and key up event to consider it a press and hold action as opposed to a
/// simple key press.
const VIZ_PREVIEW_MODE_TOGGLE_TIME_MS: f32 = 300.0;
/// Number of frames we expect to pass during the `VIZ_PREVIEW_MODE_TOGGLE_TIME_MS` interval.
/// Assumes 60fps. We use this value to check against dropped frames during the interval.
const VIZ_PREVIEW_MODE_TOGGLE_FRAMES: i32 =
    (VIZ_PREVIEW_MODE_TOGGLE_TIME_MS / 1000.0 * 60.0) as i32;
const MAX_ZOOM: f32 = 1.0;
<<<<<<< HEAD
/// Space between items in the top bar.
const TOP_BAR_ITEM_MARGIN: f32 = 10.0;
/// The amount of pixels that the dragged target edge overlaps with the cursor.
const CURSOR_EDGE_OVERLAP: f32 = 2.0;


fn traffic_lights_gap_width() -> f32 {
    let platform_str = ARGS.groups.startup.options.platform.value.as_str();
    let platform = web::platform::Platform::try_from(platform_str);
    let is_macos = platform.map(|p| p.is_macos()).ok() == Some(true);
    if is_macos && !ARGS.groups.window.options.frame.value {
        MACOS_TRAFFIC_LIGHTS_CONTENT_WIDTH + MACOS_TRAFFIC_LIGHTS_SIDE_OFFSET
    } else {
        0.0
    }
}
=======
>>>>>>> 2fb5c371



// =================
// === SharedVec ===
// =================

#[derive(CloneRef, Debug, Derivative)]
#[derivative(Default(bound = ""))]
#[derivative(Clone(bound = ""))]
#[allow(missing_docs)] // FIXME[everyone] Public-facing API should be documented.
pub struct SharedVec<T> {
    pub raw: Rc<RefCell<Vec<T>>>,
}

impl<T> SharedVec<T> {
    /// Constructor.
    pub fn new() -> Self {
        default()
    }

    /// Append an element to the back of a collection.
    pub fn push(&self, t: T) {
        self.raw.borrow_mut().push(t);
    }

    /// Remove the first instance of `item` from the vector if the item exists.
    pub fn remove_item(&self, t: &T)
    where T: PartialEq {
        self.raw.borrow_mut().remove_item(t);
    }

    /// Return `true` if the slice contains an element with the given value.
    pub fn contains(&self, t: &T) -> bool
    where T: PartialEq {
        self.raw.borrow().contains(t)
    }

    /// Return clone of the first element of the slice, or `None` if it is empty.
    pub fn first_cloned(&self) -> Option<T>
    where T: Clone {
        self.raw.borrow().first().cloned()
    }

    /// Return clone of the last element of the slice, or `None` if it is empty.
    pub fn last_cloned(&self) -> Option<T>
    where T: Clone {
        self.raw.borrow().last().cloned()
    }

    /// Replace the collection with the default value, and return the previous value.
    pub fn mem_take(&self) -> Vec<T> {
        mem::take(&mut self.raw.borrow_mut())
    }

    /// Return the number of items in the vector.
    pub fn len(&self) -> usize {
        self.raw.borrow().len()
    }

    /// Check if the container is empty.
    pub fn is_empty(&self) -> bool {
        self.raw.borrow().is_empty()
    }
}

impl<T: Clone> SharedVec<T> {
    /// Return a vector of all items stored in the collection in order.
    pub fn items(&self) -> Vec<T> {
        self.raw.borrow().clone()
    }
}



// =====================
// === SharedHashSet ===
// =====================

#[derive(Derivative, CloneRef)]
#[derivative(Debug(bound = "T:Eq+Hash+Debug, S:std::hash::BuildHasher"))]
#[allow(missing_docs)] // FIXME[everyone] Public-facing API should be documented.
pub struct SharedHashSet<T, S = std::collections::hash_map::RandomState> {
    pub raw: Rc<RefCell<HashSet<T, S>>>,
}

impl<T, S> Clone for SharedHashSet<T, S> {
    fn clone(&self) -> Self {
        let raw = self.raw.clone();
        Self { raw }
    }
}

impl<T, S> Default for SharedHashSet<T, S>
where
    T: Eq + Hash,
    S: Default + std::hash::BuildHasher,
{
    fn default() -> Self {
        let raw = default();
        Self { raw }
    }
}

impl<T, S> SharedHashSet<T, S>
where
    T: Eq + Hash,
    S: Default + std::hash::BuildHasher,
{
    #[allow(missing_docs)] // FIXME[everyone] All pub functions should have docs.
    pub fn new() -> Self {
        default()
    }

    #[allow(missing_docs)] // FIXME[everyone] All pub functions should have docs.
    pub fn mem_take(&self) -> HashSet<T, S> {
        mem::take(&mut *self.raw.borrow_mut())
    }
}

impl<T, S> SharedHashSet<T, S>
where
    T: Eq + Hash,
    S: std::hash::BuildHasher,
{
    #[allow(missing_docs)] // FIXME[everyone] All pub functions should have docs.
    pub fn insert(&self, t: T) -> bool {
        self.raw.borrow_mut().insert(t)
    }

    #[allow(missing_docs)] // FIXME[everyone] All pub functions should have docs.
    pub fn remove(&self, t: &T) -> bool {
        self.raw.borrow_mut().remove(t)
    }

    #[allow(missing_docs)] // FIXME[everyone] All pub functions should have docs.
    pub fn contains(&self, value: &T) -> bool {
        self.raw.borrow().contains(value)
    }
}

impl<T, S> SharedHashSet<T, S> {
    #[allow(missing_docs)] // FIXME[everyone] All pub functions should have docs.
    pub fn is_empty(&self) -> bool {
        self.raw.borrow().is_empty()
    }

    #[allow(missing_docs)] // FIXME[everyone] All pub functions should have docs.
    pub fn clear(&self) {
        self.raw.borrow_mut().clear()
    }

    #[allow(missing_docs)] // FIXME[everyone] All pub functions should have docs.
    pub fn for_each<F>(&self, f: F)
    where F: FnMut(&T) {
        self.raw.borrow_mut().iter().for_each(f)
    }

    #[allow(missing_docs)] // FIXME[everyone] All pub functions should have docs.
    pub fn replace_with(&self, t: HashSet<T, S>) {
        *self.raw.borrow_mut() = t;
    }

    #[allow(missing_docs)] // FIXME[everyone] All pub functions should have docs.
    pub fn keys(&self) -> Vec<T>
    where T: Clone {
        self.raw.borrow().iter().cloned().collect_vec()
    }
}



// =====================
// === SharedHashMap ===
// =====================

#[derive(Derivative, CloneRef)]
#[derivative(Debug(bound = "K:Eq+Hash+Debug, V:Debug, S:std::hash::BuildHasher"))]
#[allow(missing_docs)] // FIXME[everyone] Public-facing API should be documented.
pub struct SharedHashMap<K, V, S = std::collections::hash_map::RandomState> {
    pub raw: Rc<RefCell<HashMap<K, V, S>>>,
}

impl<K, V, S> Clone for SharedHashMap<K, V, S> {
    fn clone(&self) -> Self {
        let raw = self.raw.clone();
        Self { raw }
    }
}

impl<K, V, S> Default for SharedHashMap<K, V, S>
where
    K: Eq + Hash,
    S: Default + std::hash::BuildHasher,
{
    fn default() -> Self {
        let raw = default();
        Self { raw }
    }
}

impl<K, V, S> SharedHashMap<K, V, S>
where
    K: Eq + Hash,
    S: Default + std::hash::BuildHasher,
{
    #[allow(missing_docs)] // FIXME[everyone] All pub functions should have docs.
    pub fn new() -> Self {
        default()
    }

    #[allow(missing_docs)] // FIXME[everyone] All pub functions should have docs.
    pub fn mem_take(&self) -> HashMap<K, V, S> {
        mem::take(&mut *self.raw.borrow_mut())
    }
}

impl<K, V, S> SharedHashMap<K, V, S>
where
    K: Eq + Hash,
    S: std::hash::BuildHasher,
{
    #[allow(missing_docs)] // FIXME[everyone] All pub functions should have docs.
    pub fn insert(&self, k: K, v: V) -> Option<V> {
        self.raw.borrow_mut().insert(k, v)
    }

    #[allow(missing_docs)] // FIXME[everyone] All pub functions should have docs.
    pub fn get_copied(&self, k: &K) -> Option<V>
    where V: Copy {
        self.with(k, |v| *v)
    }

    #[allow(missing_docs)] // FIXME[everyone] All pub functions should have docs.
    pub fn get_cloned(&self, k: &K) -> Option<V>
    where V: Clone {
        self.with(k, |v| v.clone())
    }

    #[allow(missing_docs)] // FIXME[everyone] All pub functions should have docs.
    pub fn get_cloned_ref(&self, k: &K) -> Option<V>
    where V: CloneRef {
        self.with(k, |v| v.clone_ref())
    }

    #[allow(missing_docs)] // FIXME[everyone] All pub functions should have docs.
    pub fn remove(&self, k: &K) -> Option<V> {
        self.raw.borrow_mut().remove(k)
    }

    #[allow(missing_docs)] // FIXME[everyone] All pub functions should have docs.
    pub fn contains_key(&self, key: &K) -> bool {
        self.raw.borrow().contains_key(key)
    }

    /// Performs a lookup in the map and call a function on the value if it exists. The map will be
    /// borrowed for the duration of the function call.
    pub fn with<R>(&self, k: &K, f: impl FnOnce(&V) -> R) -> Option<R> {
        self.raw.borrow().get(k).map(f)
    }
}

impl<K, V, S> SharedHashMap<K, V, S> {
    #[allow(missing_docs)] // FIXME[everyone] All pub functions should have docs.
    pub fn len(&self) -> usize {
        self.raw.borrow().len()
    }

    #[allow(missing_docs)] // FIXME[everyone] All pub functions should have docs.
    pub fn is_empty(&self) -> bool {
        self.raw.borrow().is_empty()
    }

    #[allow(missing_docs)] // FIXME[everyone] All pub functions should have docs.
    pub fn clear(&self) {
        self.raw.borrow_mut().clear()
    }

    #[allow(missing_docs)] // FIXME[everyone] All pub functions should have docs.
    pub fn for_each<F>(&self, f: F)
    where F: FnMut((&K, &V)) {
        self.raw.borrow_mut().iter().for_each(f)
    }

    #[allow(missing_docs)] // FIXME[everyone] All pub functions should have docs.
    pub fn keys(&self) -> Vec<K>
    where K: Clone {
        self.raw.borrow().keys().cloned().collect_vec()
    }

    /// Get the vector of map's keys and values.
    pub fn entries(&self) -> Vec<(K, V)>
    where
        K: Clone,
        V: CloneRef, {
        self.raw.borrow().iter().map(|(k, v)| (k.clone(), v.clone_ref())).collect_vec()
    }

    /// Get the vector of map's values.
    pub fn values(&self) -> Vec<V>
    where V: Clone {
        self.raw.borrow().values().cloned().collect_vec()
    }
}



// =================
// === FrpInputs ===
// =================

/// The information about data source hinted by node creation process. For example, when creating
/// node by dropping edge, the source port should be a source for newly created node.
///
/// This is information meant to be sent to searcher, which can, for example, auto- connect the
/// source to "this" port of new node.
#[derive(Clone, CloneRef, Copy, Debug, Default, Eq, PartialEq)]
pub struct NodeSource {
    #[allow(missing_docs)]
    pub node: NodeId,
}

ensogl::define_endpoints_2! {
    Input {
        // === Layout ===

        /// The offset in the x-axis at which the part of the top bar of the graph editor should
        /// start.
        graph_editor_top_bar_offset_x (f32),


        // === Read-only mode ===

        set_read_only(bool),


        // === Edges ===

        set_connections(Vec<Connection>),

        // === Node Selection ===

        /// Node press event
        node_press(),
        /// Node press event
        node_release(),
        /// Enable nodes multi selection mode. It works like inverse mode for single node selection
        /// and like merge mode for multi node selection mode.
        enable_node_multi_select(),
        /// Disable nodes multi selection mode. It works like inverse mode for single node selection
        /// and like merge mode for multi node selection mode.
        disable_node_multi_select(),
        /// Toggle nodes multi selection mode. It works like inverse mode for single node selection
        /// and like merge mode for multi node selection mode.
        toggle_node_multi_select(),

        /// Enable nodes merge selection mode.
        enable_node_merge_select(),
        /// Disable nodes merge selection mode.
        disable_node_merge_select(),
        /// Toggles nodes merge selection mode.
        toggle_node_merge_select(),

        /// Enable nodes subtract selection mode.
        enable_node_subtract_select(),
        /// Disable nodes subtract selection mode.
        disable_node_subtract_select(),
        /// Toggle nodes subtract selection mode.
        toggle_node_subtract_select(),

        /// Enable nodes inverse selection mode.
        enable_node_inverse_select(),
        /// Disable nodes inverse selection mode.
        disable_node_inverse_select(),
        /// Toggle nodes inverse selection mode.
        toggle_node_inverse_select(),

        /// Set the node as selected. Ignores selection mode.
        // WARNING: not implemented
        select_node                  (NodeId),
        /// Set the node as deselected. Ignores selection mode.
        // WARNING: not implemented
        deselect_node                (NodeId),
        /// Set all nodes as selected. Ignores selection mode.
        select_all_nodes             (),


        // === Navigation ===

        /// Enter the last selected node.
        enter_selected_node(),
        /// Enter the node currently under the cursor.
        enter_hovered_node(),
        /// Steps out of the current node, popping the topmost stack frame from the crumb list.
        exit_node(),


        // === Node Editing ===

        /// Add a new node and place it in the origin of the workspace.
        add_node(),
        /// Start Node creation process.
        ///
        /// This event is the best to be emit in situations, when the user want to create node (in
        /// opposition to e.g. loading graph from file). It will create node and put it into edit
        /// mode. The node position may vary, depending on what is the best for the UX - for details
        /// see [`GraphEditorModel::create_node`] implementation.
        start_node_creation(),
        /// Start creation of a new Node connected to the port that is currently under the cursor.
        /// If the cursor is currently not over any node's port, this event will have no effect.
        ///
        /// The same as in the case of [`start_node_creation`], this event is intended to be
        /// emitted in situations when the user wants to interactively create a node via the UI (as
        /// opposed to e.g. when loading a graph from a file).
        start_node_creation_from_port(),




        /// Remove all selected nodes from the graph.
        remove_selected_nodes(),
        /// Remove all nodes from the graph.
        remove_all_nodes(),
        /// Enable mode in which the pressed node will be edited.
        edit_mode_on(),
        /// Disable mode in which the pressed node will be edited.
        edit_mode_off(),
        /// Stop node editing, whatever node is currently edited.
        stop_editing(),
        /// Collapse the selected nodes into a new node.
        collapse_selected_nodes(),
        /// Indicate whether this node had an error or not.
        set_node_error_status(NodeId,Option<node::error::Error>),
        /// Indicate whether this node has finished execution.
        set_node_profiling_status(NodeId,node::profiling::Status),


        // === Visualization ===

        /// Simulates a visualization open press event. In case the event will be shortly followed
        /// by `release_visualization_visibility`, the visualization will be shown permanently. In
        /// other case, it will be disabled as soon as the `release_visualization_visibility` is
        /// emitted.
        press_visualization_visibility(),
        /// Simulates a visualization open release event. See `press_visualization_visibility` to
        /// learn more.
        release_visualization_visibility(),
        /// Cycle the visualization for the selected nodes.
        cycle_visualization_for_selected_node(),
        /// Opens the visualization for the selected node in full-screen mode.
        open_fullscreen_visualization(),
        /// The visualization currently displayed as fullscreen is
        close_fullscreen_visualization(),


        // === Scene Navigation ===

        /// Stop the scene camera from moving around, locking the scene in place.
        /// Can be used, e.g., if there is a fullscreen visualization active, or navigation should
        ///only work for a selected visualization.
        set_navigator_disabled(bool),


        // === Execution Environment ===

        /// Set the execution environments available to the graph.
        set_available_execution_environments          (Rc<Vec<ExecutionEnvironment>>),
        switch_to_design_execution_environment(),
        switch_to_live_execution_environment(),
        execution_complete(),


        // === Debug ===

        /// Enable or disable debug-only features.
        set_debug_mode(bool),

        /// Set a test visualization data for the selected nodes. Useful for testing visualizations
        /// during their development.
        debug_set_test_visualization_data_for_selected_node(),
        /// Reopen file in language server.
        ///
        /// Used as a debug or a fallback for the user when synchronization errors are spotted.
        reopen_file_in_language_server(),


        // === VCS Status ===

        set_node_vcs_status     ((NodeId, Option<node::vcs::Status>)),


        deselect_all_nodes           (),
        remove_node                  (NodeId),
        edit_node                    (NodeId),
        collapse_nodes               ((Vec<NodeId>,NodeId)),
        set_node_expression          ((NodeId,node::Expression)),
        edit_node_expression         ((NodeId, text::Range<text::Byte>, ImString)),
        set_node_skip                ((NodeId,bool)),
        set_node_freeze              ((NodeId,bool)),
        /// Set whether the output context is explicitly enabled for a node: `Some(true/false)` for
        /// enabled/disabled; `None` for no context switch expression.
        set_node_context_switch      ((NodeId, Option<bool>)),
        set_node_comment             ((NodeId,ImString)),
        set_node_position            ((NodeId,Vector2)),
        set_expression_usage_type    ((NodeId,ast::Id,Option<Type>)),
        update_node_widgets          ((NodeId,CallWidgetsConfig)),
        cycle_visualization          (NodeId),
        set_visualization            ((NodeId, Option<visualization::Path>)),
        register_visualization       (Option<visualization::Definition>),
        set_visualization_data       ((NodeId, visualization::Data)),
        set_error_visualization_data ((NodeId, visualization::Data)),
        enable_visualization         (NodeId),
        disable_visualization        (NodeId),
        /// Inform Graph Editor that attaching or updating visualization has resulted in error.
        visualization_update_failed  ((NodeId, String)),

        /// Remove from visualization registry all non-default visualizations.
        reset_visualization_registry (),
        /// Reload visualization registry
        reload_visualization_registry(),
        /// Show visualization previews on nodes without delay.
        enable_quick_visualization_preview(),
        /// Show visualization previews on nodes with delay.
        disable_quick_visualization_preview(),

        /// Drop an edge that is being dragged.
        drop_dragged_edge            (),
    }

    Output {
        // === Debug Mode ===

        debug_mode (bool),


        // === Read-only mode ===

        read_only (bool),

        // === Edge ===

        has_detached_edge (bool),
        hover_node_input (Option<EdgeEndpoint>),
        hover_node_output (Option<EdgeEndpoint>),

        // === Node ===

        node_added                 (NodeId, Option<NodeSource>, bool),
        node_removed               (NodeId),
        nodes_collapsed            ((Vec<NodeId>, NodeId)),
        node_hovered               (Switch<NodeId>),
        node_selected              (NodeId),
        node_deselected            (NodeId),
        node_position_set          ((NodeId,Vector2)),
        node_position_set_batched  ((NodeId,Vector2)),
        node_expression_set        ((NodeId,ImString)),
        node_expression_span_set   ((NodeId, span_tree::Crumbs, ImString)),
        node_expression_edited     ((NodeId,ImString,Vec<Selection<text::Byte>>)),
        node_comment_set           ((NodeId,ImString)),
        node_entered               (NodeId),
        node_exited                (),
        node_editing_started       (NodeId),
        node_editing_finished      (NodeId),
        node_action_context_switch ((NodeId, bool)),
        node_action_freeze         ((NodeId, bool)),
        node_action_skip           ((NodeId, bool)),
        node_edit_mode             (bool),
        nodes_labels_visible       (bool),
        node_incoming_edge_updates (NodeId),
        node_outgoing_edge_updates (NodeId),
        node_widget_tree_rebuilt   (NodeId),

        // === Visualization ===

        /// `None` value as a visualization path denotes a disabled visualization.
        enabled_visualization_path              (NodeId,Option<visualization::Path>),
        visualization_shown                     (NodeId,visualization::Metadata),
        visualization_hidden                    (NodeId),
        visualization_fullscreen                (Option<NodeId>),
        is_fs_visualization_displayed           (bool),
        visualization_preprocessor_changed      ((NodeId,PreprocessorConfiguration)),
        visualization_registry_reload_requested (),
        visualization_update_error ((NodeId, String)),

        on_visualization_select     (Switch<NodeId>),
        some_visualization_selected (bool),
        navigator_active (bool),

        widgets_requested                       (NodeId, ast::Id, ast::Id),
        request_import                          (ImString),

        // === Edit mode ===

        node_being_edited (Option<NodeId>),
        node_editing (bool),

        file_dropped     (ensogl_drop_manager::File,Vector2<f32>),

        connection_made (Connection),
        connection_broken (Connection),

        default_x_gap_between_nodes (f32),
        default_y_gap_between_nodes (f32),
        min_x_spacing_for_new_nodes (f32),

        /// The selected environment mode.
        execution_environment (ExecutionEnvironment),
        /// A press of the execution environment selector play button.
        execution_environment_play_button_pressed (),
    }
}

impl FrpNetworkProvider for GraphEditor {
    fn network(&self) -> &frp::Network {
        &self.frp.network
    }
}



// ============
// === Node ===
// ============

#[derive(Clone, CloneRef, Debug, Deref)]
#[allow(missing_docs)] // FIXME[everyone] Public-facing API should be documented.
pub struct Node {
    #[deref]
    pub view:  component::Node,
    in_edges:  SharedHashSet<EdgeId>,
    out_edges: SharedHashSet<EdgeId>,
}

#[derive(Clone, CloneRef, Copy, Debug, Default, Eq, From, Hash, Into, PartialEq, Ord, PartialOrd)]
#[allow(missing_docs)] // FIXME[everyone] Public-facing API should be documented.
pub struct NodeId(pub Id);

impl Node {
    /// Create a new node state from a given Node view component. Note that the node assumes its
    /// view component is not shared with other nodes.
    pub fn new(view: component::Node) -> Self {
        Self { view, in_edges: default(), out_edges: default() }
    }


    /// Get the NodeId, created from the view of this node.
    pub fn id(&self) -> NodeId {
        self.view.id().into()
    }

    /// A list of edges connected to this node's input ports.
    pub fn in_edges(&self) -> Vec<EdgeId> {
        self.in_edges.keys()
    }

    /// A list of edges connected to this node's output ports.
    pub fn out_edges(&self) -> Vec<EdgeId> {
        self.out_edges.keys()
    }

    /// Return all edges connected to this node. Ingoing and outgoing both.
    pub fn all_edges(&self) -> Vec<EdgeId> {
        self.in_edges.keys().extended(self.out_edges.keys())
    }
}

impl display::Object for Node {
    fn display_object(&self) -> &display::object::Instance {
        self.view.display_object()
    }
}

impl Display for NodeId {
    fn fmt(&self, f: &mut fmt::Formatter<'_>) -> fmt::Result {
        Display::fmt(&self.0, f)
    }
}



// ============
// === Edge ===
// ============

#[derive(Debug, Deref)]
#[allow(missing_docs)] // FIXME[everyone] Public-facing API should be documented.
struct Edge {
    #[deref]
    view:       component::Edge,
    color:      color::Lcha,
    source:     Option<EdgeEndpoint>,
    target:     Option<EdgeEndpoint>,
    /// The connection that is backed by this edge view. Does not necessarily have to be the same
    /// as the `source` and `target` endpoints, as the edge can be modified purely on view
    /// layer, and the connection does not have to be immediately updated.
    connection: Option<Connection>,
}

#[derive(Clone, CloneRef, Copy, Debug, Default, Eq, From, Hash, Into, PartialEq)]
#[allow(missing_docs)] // FIXME[everyone] Public-facing API should be documented.
pub struct EdgeId(pub Id);

impl Edge {
    /// Create a new edge with no source or target set yet.
    fn new(view: component::Edge) -> Self {
        Self { view, color: default(), source: None, target: None, connection: None }
    }

    fn id(&self) -> EdgeId {
        self.view.id().into()
    }

    fn target(&self) -> Option<EdgeEndpoint> {
        self.target
    }

    fn source(&self) -> Option<EdgeEndpoint> {
        self.source
    }

    /// Get a detached edge that would be created if this edge was detached, such that it remained
    /// connected only to its target.
    fn as_detached_at_target(&self) -> Option<DetachedEdge> {
        Some(DetachedEdge::OnlyTarget { id: Some(self.id()), target: self.target? })
    }

    /// Get a detached edge that would be created if this edge was detached, such that it remained
    /// connected only to its source.
    fn as_detached_at_source(&self) -> Option<DetachedEdge> {
        Some(DetachedEdge::OnlySource { id: Some(self.id()), source: self.source? })
    }

    /// Set this edge's source and target endpoint, update affected node's edge sets.
    fn set_endpoints(
        &mut self,
        source: Option<EdgeEndpoint>,
        target: Option<EdgeEndpoint>,
        nodes: &Nodes,
    ) -> bool {
        let mut dirty = false;
        dirty |= self.set_source(source, nodes);
        dirty |= self.set_target(target, nodes);
        dirty
    }

    /// Set this edge's target endpoint and update node's edge sets.
    fn set_target(&mut self, target: Option<EdgeEndpoint>, nodes: &Nodes) -> bool {
        let changed = self.target != target;
        if changed {
            let old_node = self.target.map(|target| target.node_id);
            let new_node = target.map(|target| target.node_id);
            nodes.update_target_endpoint(self.id(), old_node, new_node);
            self.target = target;
            self.view.target_attached.emit(target.is_some());
        }
        changed
    }

    /// Set this edge's source endpoint and update node's edge sets.
    fn set_source(&mut self, source: Option<EdgeEndpoint>, nodes: &Nodes) -> bool {
        let changed = self.source != source;
        if changed {
            let old_node = self.source.map(|source| source.node_id);
            let new_node = source.map(|source| source.node_id);
            nodes.update_source_endpoint(self.id(), old_node, new_node);
            self.source = source;
            self.view.source_attached.emit(source.is_some());
        }
        changed
    }

    fn set_color(&mut self, color: color::Lcha) -> bool {
        let changed = self.color != color;
        if changed {
            self.color = color;
            self.view.set_color.emit(color);
        }
        changed
    }
}

impl display::Object for Edge {
    fn display_object(&self) -> &display::object::Instance {
        self.view.display_object()
    }
}

impl Display for EdgeId {
    fn fmt(&self, f: &mut fmt::Formatter<'_>) -> fmt::Result {
        Display::fmt(&self.0, f)
    }
}



// ============
// === Type ===
// ============

/// Typename information that may be associated with the given Port.
///
/// `None` means that type for the port is unknown.
#[derive(Clone, Debug, Default, Eq, Hash, PartialEq)]
pub struct Type(pub ImString);

impl Deref for Type {
    type Target = ImString;
    fn deref(&self) -> &Self::Target {
        &self.0
    }
}

impl Type {
    /// Check whether this is any type, the most generic type in Enso. The empty string is
    /// considered to be an empty type as well.
    pub fn is_any(&self) -> bool {
        self.as_str() == "Any" || self.is_empty()
    }

    /// If the type consists of a single identifier then we remove all module qualifiers:
    /// ```
    /// use ide_view_graph_editor::*;
    ///
    /// let input = Type::from("Foo.Bar.Baz.Vector".to_string());
    /// let expectation = Type::from("Vector".to_string());
    /// assert_eq!(input.abbreviate(), expectation);
    /// ```
    ///
    /// If the type contains multiple identifiers then we just abbreviate the first one:
    /// ```
    /// use ide_view_graph_editor::*;
    ///
    /// let input = Type::from("Foo.Bar.Baz.Vector Math.Number".to_string());
    /// let expectation = Type::from("Vector Math.Number".to_string());
    /// assert_eq!(input.abbreviate(), expectation);
    /// ```
    pub fn abbreviate(&self) -> Type {
        if let Some(up_to_whitespace) = self.split_whitespace().next() {
            if let Some(last_dot_index) = up_to_whitespace.rfind('.') {
                Type::from(self[last_dot_index + 1..].to_string())
            } else {
                // `self` contains no dot. We do not need to abbreaviate it.
                self.clone()
            }
        } else {
            // `self` was empty.
            Type::from("".to_string())
        }
    }
}

impl From<String> for Type {
    fn from(s: String) -> Self {
        Type(s.into())
    }
}

impl From<&String> for Type {
    fn from(s: &String) -> Self {
        Type(s.into())
    }
}

impl From<&str> for Type {
    fn from(s: &str) -> Self {
        Type(s.into())
    }
}

impl Display for Type {
    fn fmt(&self, f: &mut fmt::Formatter<'_>) -> fmt::Result {
        write!(f, "{}", self.0)
    }
}



// ====================
// === EdgeEndpoint ===
// ====================

/// A potential edge endpoint, i.e. a node and a port on that node.
#[derive(Clone, Copy, Debug, Default, Eq, PartialEq, Hash)]
pub struct EdgeEndpoint {
    /// Node at which the endpoint is located.
    pub node_id: NodeId,
    /// The source or target node port. Must always be a port of node specified by `node_id`.
    pub port:    PortId,
}

impl EdgeEndpoint {
    /// Constructor
    pub fn new(node_id: NodeId, port: PortId) -> Self {
        Self { node_id, port }
    }
}



// ==================
// === Connection ===
// ==================

/// A representation of a connection between two nodes. Each connection represents one location at
/// which a graph variable is used. Roughly corresponds to edge views, but does not contain any
/// view-specific information, e.g. detached edge state.
#[derive(Clone, Copy, Debug, Default, Eq, PartialEq, Hash)]
pub struct Connection {
    /// Definition site of the edge variable.
    pub source: EdgeEndpoint,
    /// An usage point of the edge variable.
    pub target: EdgeEndpoint,
}



// ============
// === Grid ===
// ============

/// Defines a snapping grid for nodes. The grid implementation is currently very simple. For each
/// node, the grid records its position and allows querying for positions close to the recorded
/// ones.
#[derive(Debug, Clone, Default)]
pub struct Grid {
    sorted_xs: Vec<f32>,
    sorted_ys: Vec<f32>,
}

impl Grid {
    /// Query the grid for a close position to the provided using the provided threshold distance.
    pub fn close_to(&self, position: Vector2<f32>, threshold: f32) -> Vector2<Option<f32>> {
        let x = Self::axis_close_to(&self.sorted_xs, position.x, threshold);
        let y = Self::axis_close_to(&self.sorted_ys, position.y, threshold);
        Vector2(x, y)
    }

    fn axis_close_to(axis: &[f32], pos: f32, threshold: f32) -> Option<f32> {
        match axis.binary_search_by(|t| t.partial_cmp(&pos).unwrap()) {
            Ok(ix) => Some(axis[ix]),
            Err(ix) => {
                let max = axis.len();
                let left_pos = if ix == 0 { None } else { Some(axis[ix - 1]) };
                let right_pos = if ix == max { None } else { Some(axis[ix]) };
                let left_dist = left_pos.map(|t| (pos - t).abs());
                let right_dist = right_pos.map(|t| (pos - t).abs());
                let left_check = left_dist.map(|t| t < threshold).unwrap_or_default();
                let right_check = right_dist.map(|t| t < threshold).unwrap_or_default();
                match (left_check, right_check) {
                    (false, false) => None,
                    (true, false) => left_pos,
                    (false, true) => right_pos,
                    (true, true) => {
                        let left_dist = left_dist.unwrap_or_default();
                        let right_dist = right_dist.unwrap_or_default();
                        if left_dist < right_dist {
                            left_pos
                        } else {
                            right_pos
                        }
                    }
                }
            }
        }
    }
}



// =========================
// === CallWidgetsConfig ===
// =========================

/// Configuration for widgets of arguments at function call Enso expression.
#[derive(Debug, Default, Clone)]
pub struct CallWidgetsConfig {
    /// The function call expression ID.
    pub call_id:     ast::Id,
    /// Definition of a widget for each function argument.
    pub definitions: Rc<Vec<ArgumentWidgetConfig>>,
}

/// A structure describing a widget update for specific argument of a function call.
#[derive(Debug)]
pub struct ArgumentWidgetConfig {
    /// The function argument name that this widget is for.
    pub argument_name: String,
    /// Widget configuration queried from the language server. When this is `None`, the widget
    /// configuration should be inferred automatically.
    pub config:        Option<node::input::widget::Configuration>,
}



// =============
// === Nodes ===
// =============

#[derive(Debug, Clone, CloneRef, Default, Deref)]
#[allow(missing_docs)] // FIXME[everyone] Public-facing API should be documented.
pub struct Nodes {
    #[deref]
    pub all:            SharedHashMap<NodeId, Node>,
    pub selected:       SharedVec<NodeId>,
    pub grid:           Rc<RefCell<Grid>>,
    pub inputs_updated: Rc<RefCell<Vec<NodeId>>>,
}

impl Nodes {
    /// Constructor.
    pub fn new() -> Self {
        default()
    }

    fn take_nodes_with_updated_inputs(&self) -> Vec<NodeId> {
        self.inputs_updated.take()
    }

    /// Update node output connections for given edge source endpoint.
    pub fn update_source_endpoint(
        &self,
        edge: EdgeId,
        old_node: Option<NodeId>,
        new_node: Option<NodeId>,
    ) {
        if old_node != new_node {
            if let Some(node_id) = old_node {
                self.with(&node_id, |node| {
                    node.out_edges.remove(&edge);
                });
            }
            if let Some(node_id) = new_node {
                self.with(&node_id, |node| {
                    node.out_edges.insert(edge);
                });
            }
        }
    }

    /// Update node input connections for given edge target endpoint.
    pub fn update_target_endpoint(
        &self,
        edge: EdgeId,
        old_node: Option<NodeId>,
        new_node: Option<NodeId>,
    ) {
        if old_node != new_node {
            let mut inputs_updated = self.inputs_updated.borrow_mut();
            if let Some(node_id) = old_node {
                self.with(&node_id, |node| {
                    node.in_edges.remove(&edge);
                    inputs_updated.push(node_id);
                });
            }
            if let Some(node_id) = new_node {
                self.with(&node_id, |node| {
                    node.in_edges.insert(edge);
                    inputs_updated.push(node_id);
                });
            }
        }
    }

    #[allow(missing_docs)] // FIXME[everyone] All pub functions should have docs.
    pub fn insert(&self, node_id: NodeId, node: Node) {
        self.all.insert(node_id, node);
        self.recompute_grid(default());
    }

    /// Calculate a Magnet Alignment grid used for nodes alignment.
    ///
    /// A grid consists of:
    ///  - Horizontal lines through each node's Y coordinate.
    ///  - Vertical lines through each node's X coordinate.
    ///
    ///  `blacklist` nodes are excluded from the calculation.
    fn recompute_grid(&self, blacklist: HashSet<NodeId>) {
        let mut sorted_xs = Vec::new();
        let mut sorted_ys = Vec::new();
        for (id, node) in &*self.raw.borrow() {
            if !blacklist.contains(id) {
                let position = node.position();
                sorted_xs.push(position.x);
                sorted_ys.push(position.y);
            }
        }
        sorted_xs.sort_unstable_by(|a, b| a.partial_cmp(b).unwrap());
        sorted_ys.sort_unstable_by(|a, b| a.partial_cmp(b).unwrap());
        *self.grid.borrow_mut() = Grid { sorted_xs, sorted_ys };
    }

    /// Same as [`check_grid_magnet_with_threshold`], but with default threshold.
    pub fn check_grid_magnet(&self, position: Vector2<f32>) -> Vector2<Option<f32>> {
        self.check_grid_magnet_with_threshold(position, SNAP_DISTANCE_THRESHOLD)
    }

    /// Return the nearest point in a Magnet Alignment grid. Returns `None` if the nearest point's
    /// coordinate is further than a `threshold`.
    ///
    /// See [`recompute_grid`] docs for grid description.
    pub fn check_grid_magnet_with_threshold(
        &self,
        position: Vector2<f32>,
        threshold: f32,
    ) -> Vector2<Option<f32>> {
        self.grid.borrow().close_to(position, threshold)
    }

    #[allow(missing_docs)] // FIXME[everyone] All pub functions should have docs.
    pub fn set_quick_preview(&self, quick: bool) {
        self.raw.borrow().values().for_each(|node| node.view.quick_preview_vis.emit(quick))
    }

    #[allow(missing_docs)] // FIXME[everyone] All pub functions should have docs.
    pub fn show_quick_actions(&self, quick: bool) {
        self.all
            .raw
            .borrow()
            .values()
            .for_each(|node| node.view.show_quick_action_bar_on_hover.emit(quick))
    }
}


// === Node Selection ===

impl Nodes {
    /// Mark node as selected and send FRP event to node about its selection status.
    pub fn select(&self, node_id: impl Into<NodeId>) {
        let node_id = node_id.into();
        if let Some(node) = self.get_cloned_ref(&node_id) {
            // Remove previous instances and add new selection at end of the list, indicating that
            // this node was selected last, superseding the previous selection.
            while self.selected.contains(&node_id) {
                self.selected.remove_item(&node_id)
            }
            self.selected.push(node_id);
            node.select.emit(());
        }
    }

    /// Mark node as deselected and send FRP event to node about its selection status.
    pub fn deselect(&self, node_id: impl Into<NodeId>) {
        let node_id = node_id.into();
        if let Some(node) = self.get_cloned_ref(&node_id) {
            self.selected.remove_item(&node_id);
            node.deselect.emit(());
        }
    }

    /// Mark all node as selected and send FRP events to nodes.
    pub fn select_all(&self) {
        for id in self.keys() {
            self.select(id);
        }
    }

    /// Return all nodes marked as selected.
    pub fn all_selected(&self) -> Vec<NodeId> {
        self.selected.items()
    }

    /// Return the node that was marked as selected last.
    pub fn last_selected(&self) -> Option<NodeId> {
        self.selected.last_cloned()
    }

    /// Return whether the given node is marked as selected.
    pub fn is_selected(&self, node: NodeId) -> bool {
        self.selected.contains(&node)
    }

    /// Call `deselect` for all nodes marked as selected.
    pub fn deselect_all(&self) {
        let selected = self.selected.raw.as_ref().clone();
        selected.into_inner().into_iter().for_each(|node_id| self.deselect(node_id))
    }
}



// =============
// === Edges ===
// =============

#[derive(Debug, Clone, Copy, PartialEq, Eq)]
enum DetachedEdge {
    /// Edge connected to a source endpoint, detached from target. This edge is not represented in
    /// the connections list.
    OnlySource { id: Option<EdgeId>, source: EdgeEndpoint },
    /// Edge connected to a target endpoint, detached from source. This edge is represented in the
    /// connections list as connected, but the view is treating it as detached.
    OnlyTarget { id: Option<EdgeId>, target: EdgeEndpoint },
}

// The Default implementation for detached edge doesn't make sense, but it is required for certain
// FRP nodes to work. It should be avoidable once FRP doesn't require the default implementation in
// all cases.
impl Default for DetachedEdge {
    fn default() -> Self {
        Self::OnlySource { id: default(), source: default() }
    }
}

impl DetachedEdge {
    fn edge_id(&self) -> Option<EdgeId> {
        match self {
            Self::OnlySource { id, .. } => *id,
            Self::OnlyTarget { id, .. } => *id,
        }
    }

    fn node_id(&self) -> NodeId {
        match *self {
            Self::OnlySource { source, .. } => source.node_id,
            Self::OnlyTarget { target, .. } => target.node_id,
        }
    }

    fn source_edge_id(&self) -> Option<EdgeId> {
        match self {
            Self::OnlySource { id, .. } => *id,
            _ => None,
        }
    }

    fn target_edge_id(&self) -> Option<EdgeId> {
        match self {
            Self::OnlyTarget { id, .. } => *id,
            _ => None,
        }
    }

    fn source_endpoint(&self) -> Option<EdgeEndpoint> {
        match *self {
            Self::OnlySource { source, .. } => Some(source),
            _ => None,
        }
    }

    fn target_endpoint(&self) -> Option<EdgeEndpoint> {
        match *self {
            Self::OnlyTarget { target, .. } => Some(target),
            _ => None,
        }
    }

    fn assign_edge_id(&mut self, edge_id: EdgeId) {
        let id = match self {
            Self::OnlySource { id, .. } => id,
            Self::OnlyTarget { id, .. } => id,
        };
        *id = Some(edge_id);
    }

    fn new_target(target: EdgeEndpoint) -> Self {
        Self::OnlyTarget { id: None, target }
    }

    fn new_source(source: EdgeEndpoint) -> Self {
        Self::OnlySource { id: None, source }
    }

    fn connect_to_target(&self, target: EdgeEndpoint) -> Option<Connection> {
        match *self {
            Self::OnlySource { source, .. } => Some(Connection { source, target }),
            _ => None,
        }
    }

    fn connect_to_source(&self, source: EdgeEndpoint) -> Option<Connection> {
        match *self {
            Self::OnlyTarget { target, .. } => Some(Connection { source, target }),
            _ => None,
        }
    }
}
#[derive(Debug, Default, Deref, DerefMut)]
struct Edges {
    #[deref]
    #[deref_mut]
    all:      HashMap<EdgeId, Edge>,
    detached: Option<EdgeId>,
}

#[derive(Debug, Clone, CloneRef, Default)]
struct Visualizations {
    /// This keeps track of the currently selected visualization. There should only ever be one
    /// visualizations selected, however due to the way that the selection is determined, it can
    /// happen that while the FRP is resolved, temporarily, we have multiple visualization in this
    /// set. This happens because the selection status is determined bottom up from each
    /// visualization and the reported via FRP to the graph editor. That means if the status
    /// we might see the new selection status for a visualization getting set before we see the
    /// previously selected visualization report its deselection. If we ever have more than one
    /// visualization in this set after the status updates have been resolved, that is a bug.
    selected: SharedHashSet<NodeId>,
}

#[derive(Debug)]
struct TouchNetwork<T: frp::Data> {
    down:     frp::Source<T>,
    up:       frp::Stream<T>,
    is_down:  frp::Stream<bool>,
    selected: frp::Stream<T>,
}

impl<T: frp::Data> TouchNetwork<T> {
    fn new(network: &frp::Network, scene: &Scene) -> Self {
        let on_scene_up = scene.on_event::<mouse::Up>();
        let on_scene_down = scene.on_event_capturing::<mouse::Down>();
        frp::extend! { network
            pos_on_down <- on_scene_down.map(|e| e.client());
            on_up_primary <- on_scene_up.filter(mouse::is_primary);
            down          <- source::<T>();
            is_down       <- bool(&on_up_primary,&down);
            was_down      <- is_down.previous();
            mouse_up      <- on_up_primary.gate(&was_down);
            should_select <- mouse_up.map2(&pos_on_down,
                |end, start| {
                    let total_drag_sq = (start - end.client()).norm_squared();
                    let move_sq = end.movement().norm_squared();
                    total_drag_sq <= move_sq * 4.0
                }
            );
            up            <- down.sample(&mouse_up);
            selected      <- up.gate(&should_select);
        }
        Self { down, up, is_down, selected }
    }
}

#[derive(Debug)]
struct TouchState {
    nodes:       TouchNetwork<NodeId>,
    background:  TouchNetwork<()>,
    input_port:  TouchNetwork<EdgeEndpoint>,
    output_port: TouchNetwork<EdgeEndpoint>,
}

impl TouchState {
    fn new(network: &frp::Network, scene: &Scene) -> Self {
        let nodes = TouchNetwork::new(network, scene);
        let background = TouchNetwork::new(network, scene);
        let input_port = TouchNetwork::new(network, scene);
        let output_port = TouchNetwork::new(network, scene);
        Self { nodes, background, input_port, output_port }
    }
}

// === Node Creation ===

/// Describes the way used to request creation of a new node.
#[derive(Clone, Copy, Debug)]
#[allow(missing_docs)]
pub enum WayOfCreatingNode {
    /// "add_node" FRP event was emitted.
    AddNodeEvent,
    /// "start_node_creation" FRP event was emitted.
    StartCreationEvent,
    /// "start_node_creation_from_port" FRP event was emitted.
    StartCreationFromPortEvent { endpoint: EdgeEndpoint },
    /// add_node_button was clicked.
    ClickingButton,
    /// The edge was dropped on the stage.
    DroppingEdge { endpoint: EdgeEndpoint },
}

impl Default for WayOfCreatingNode {
    fn default() -> Self {
        Self::AddNodeEvent
    }
}

/// Context data required to create a new node.
#[derive(Debug, Clone, CloneRef)]
struct NodeCreationContext {
    pointer_style: frp::Any<cursor::Style>,
    output_press:  frp::Source<EdgeEndpoint>,
    input_press:   frp::Source<EdgeEndpoint>,
}

impl GraphEditorModel {
    fn is_node_connected_at_input(&self, node_id: NodeId, port: PortId) -> bool {
        self.with_node(node_id, |node| {
            let in_edges = node.in_edges.raw.borrow();
            in_edges.iter().any(|edge_id| {
                self.with_edge(*edge_id, |edge| edge.target().map_or(false, |t| t.port == port))
                    .unwrap_or(false)
            })
        })
        .unwrap_or(false)
    }

    /// Return a position of the node with provided id.
    pub fn get_node_position(&self, node_id: NodeId) -> Option<Vector3<f32>> {
        self.nodes.get_cloned_ref(&node_id).map(|node| node.position())
    }

    /// Synchronize view edge state with current list of existing connections and detached edge
    /// state. For additional context, see "Edge maintenance" section in
    /// [`GraphEditor::frp_init_edge_state`].
    fn maintain_edges(
        &self,
        connections: &[Connection],
        mut detached: Option<DetachedEdge>,
        pointer_frp: &EdgePointerFrp,
    ) -> (Option<DetachedEdge>, Vec<EdgeId>) {
        let mut edges = self.edges.borrow_mut();
        let mut connections_set: HashSet<_> = connections.iter().collect();

        let mut dirty_edges = Vec::new();

        let detached_id = detached.and_then(|detached| detached.edge_id());

        edges.retain(|edge_id, edge| {
            let has_connection = edge.connection.map_or(false, |c| connections_set.remove(&c));
            if has_connection {
                // Edge still is present in connections, keep it.
                true
            } else if detached_id == Some(*edge_id) {
                // Edge is detached from target, but has no connection. Update and keep it.
                edge.connection = None;
                true
            } else {
                // Otherwise, remove this edge view and its connectivity data from nodes.
                edge.set_endpoints(None, None, &self.nodes);
                false
            }
        });

        // Connections remaining in connections_set are new, create new edges for them.
        dirty_edges.extend(connections_set.into_iter().map(|connection| {
            let mut edge = self.create_edge(pointer_frp);
            edge.connection = Some(*connection);
            edge.set_endpoints(Some(connection.source), Some(connection.target), &self.nodes);
            let edge_id = edge.id();
            edges.insert(edge_id, edge);
            edge_id
        }));

        // If a previously detached edge is no longer detached, set its endpoints.
        if edges.detached != detached_id && let Some(detached) = edges.detached.take() {
            if let Some(edge) = edges.get_mut(&detached) {
                // If an edge is no longer detached and had no connection, it has already been
                // removed as part of `drain_filter` above. Therefore `edge.connection` must always
                // be `Some` at this point.
                let conn = edge.connection.expect("Updating old detached edge without connection.");
                if edge.set_endpoints(Some(conn.source), Some(conn.target), &self.nodes) {
                    dirty_edges.push(edge.id());
                }
            }
        }

        // If we have a detached edge, update or create it.
        if let Some(some_detached) = &mut detached {
            let edge = match some_detached.edge_id() {
                Some(id) => edges.get_mut(&id),
                None => {
                    // Detached edge has no view assigned yet. Create a new one.
                    let edge = self.create_edge(pointer_frp);
                    let edge_id = edge.id();
                    some_detached.assign_edge_id(edge_id);
                    edges.insert(edge_id, edge);
                    edges.get_mut(&edge_id)
                }
            };

            // Configure the source and target of the detached edge's view.
            if let Some(edge) = edge {
                let (source, target) = match *some_detached {
                    DetachedEdge::OnlySource { source, .. } => (Some(source), None),
                    DetachedEdge::OnlyTarget { target, .. } => (None, Some(target)),
                };
                if edge.set_endpoints(source, target, &self.nodes) {
                    dirty_edges.push(edge.id());
                }
                edges.detached = Some(edge.id());
            } else {
                // The current detached edge state doesn't correspond to any valid or new edge.
                // Clear it.
                edges.detached = None;
                detached = None;
            }
        }

        (detached, dirty_edges)
    }

    fn create_edge(&self, pointer: &EdgePointerFrp) -> Edge {
        let edge = Edge::new(component::Edge::new(&self.app, &self.layers));
        self.add_child(&edge);
        let edge_id = edge.id();
        let network = edge.view.network();
        frp::extend! { network
            edge.view.set_hover_disabled <+ self.frp.output.has_detached_edge;
            pointer.source_click <+ edge.view.source_click.constant(edge_id);
            pointer.target_click <+ edge.view.target_click.constant(edge_id);
        }
        edge
    }

    #[profile(Objective)]
    fn create_node(
        &self,
        ctx: &NodeCreationContext,
        way: &WayOfCreatingNode,
        mouse_position: Vector2,
    ) -> (NodeId, Option<NodeSource>, bool) {
        let position = new_node_position::new_node_position(self, way, mouse_position);
        let node = self.new_node(ctx);
        node.set_xy(position);
        let should_edit = !matches!(way, WayOfCreatingNode::AddNodeEvent);
        if should_edit {
            node.view.set_expression(node::Expression::default());
        }
        let source = self.data_source_for_new_node(way);
        (node.id(), source, should_edit)
    }

    fn data_source_for_new_node(&self, way: &WayOfCreatingNode) -> Option<NodeSource> {
        use WayOfCreatingNode::*;
        let source_node = match way {
            AddNodeEvent => None,
            StartCreationEvent | ClickingButton => self.nodes.selected.first_cloned(),
            DroppingEdge { endpoint } => Some(endpoint.node_id),
            StartCreationFromPortEvent { endpoint } => Some(endpoint.node_id),
        };
        source_node.map(|node| NodeSource { node })
    }

    #[profile(Debug)]
    fn new_node(&self, ctx: &NodeCreationContext) -> Node {
        let view = component::Node::new(&self.app, &self.layers, self.vis_registry.clone_ref());
        let node = Node::new(view);
        let node_model = node.model();
        let network = node.frp().network();
        let node_id = node.id();
        self.add_child(&node);

        let out = &self.frp.output;
        let input_frp = &node_model.input.frp;
        let output_frp = &node_model.output.frp;

        let touch = &self.touch_state;
        let NodeCreationContext { pointer_style, output_press, input_press } = ctx;

        frp::extend! { network
            let node_down = &touch.nodes.down;
            eval_ node.background_press(node_down.emit(node_id));

            out.node_hovered <+ node.output.hover.map(move |t| Switch::new(node_id,*t));

            out.node_comment_set <+ node.comment.map(move |c| (node_id,c.clone()));
            node.set_output_expression_visibility <+ out.nodes_labels_visible;

            pointer_style <+ input_frp.pointer_style;
            eval output_frp.on_port_press ((p) output_press.emit(EdgeEndpoint::new(node_id,*p)));
            eval input_frp.on_port_press ((p) input_press.emit(EdgeEndpoint::new(node_id,*p)));

            let map_hover = move |t: &Switch<PortId>| Some(EdgeEndpoint::new(node_id,t.into_on()?));
            out.hover_node_input <+ input_frp.on_port_hover.map(map_hover);
            out.hover_node_output <+ output_frp.on_port_hover.map(map_hover);

            out.node_incoming_edge_updates <+ input_frp.input_edges_need_refresh.constant(node_id);
            out.node_outgoing_edge_updates <+ input_frp.width.constant(node_id);
            out.node_widget_tree_rebuilt <+ input_frp.widget_tree_rebuilt.constant(node_id);

            let is_editing = &input_frp.editing;
            expression_change_temporary <- node.on_expression_modified.gate(is_editing);
            expression_change_permanent <- node.on_expression_modified.gate_not(is_editing);

            temporary_expression <- expression_change_temporary.map2(
                &node_model.input.set_expression,
                move |(crumbs, code), expr| expr.code_with_replaced_span(crumbs, code)
            );
            out.node_expression_set <+ temporary_expression.map(
                move |code| (node_id, code.clone())
            );

            out.node_expression_span_set <+ expression_change_permanent.map(
                move |(crumbs, code)| (node_id, crumbs.clone(), code.clone())
            );

            out.widgets_requested <+ node.requested_widgets.map(
                move |(call, target)| (node_id, *call, *target)
            );

            let node_expression_edit = node.model().input.expression_edit.clone_ref();
            out.node_expression_edited <+ node_expression_edit.map(
                move |(expr, selection)| (node_id, expr.clone_ref(), selection.clone())
            );
            out.request_import <+ node.request_import;


            // === Actions ===

            out.node_action_context_switch <+ node.view.context_switch.map(move |s| (node_id, *s));
            out.node_action_freeze <+ node.view.freeze.map(move |is_frozen| (node_id, *is_frozen));
            out.node_action_skip <+ node.view.skip.map(move |is_skipped| (node_id, *is_skipped));
            node.set_disabled <+ node.view.skip;


            // === Visualizations ===

            let visualization = node.visualization();
            visualization_shown <- visualization.visible.on_true();
            visualization_hidden <- visualization.visible.on_false();

            let vis_is_selected = node_model.visualization.frp.is_selected.clone_ref();

            selected    <- vis_is_selected.on_true();
            deselected  <- vis_is_selected.on_false();
            out.on_visualization_select <+ selected.constant(Switch::On(node_id));
            out.on_visualization_select <+ deselected.constant(Switch::Off(node_id));

            preprocessor_changed <-
                node_model.visualization.frp.preprocessor.map(move |preprocessor| {
                    (node_id,preprocessor.clone())
                });
            out.visualization_preprocessor_changed <+ preprocessor_changed;


            metadata <- any(...);
            metadata <+ node_model.visualization.frp.preprocessor.map(visualization::Metadata::new);

            // Ensure the graph editor knows about internal changes to the visualization. If the
            // visualization changes that should indicate that the old one has been disabled and a
            // new one has been enabled.
            // TODO: Create a better API for updating the controller about visualization changes
            // (see #896)
            out.visualization_hidden <+ visualization_hidden.constant(node_id);
            out.visualization_shown  <+
                visualization_shown.map2(&metadata,move |_,metadata| (node_id,metadata.clone()));

            init <- source::<()>();
            enabled_visualization_path <- init.all_with3(
                &visualization.visible, &visualization.visualization_path,
                move |_init, is_enabled, path| (node_id, is_enabled.and_option(path.clone()))
            );
            out.enabled_visualization_path <+ enabled_visualization_path.on_change();


            // === Read-only mode ===

            node.set_read_only <+ self.frp.input.set_read_only;


            // === Profiling ===

            let profiling_min_duration              = &self.profiling_statuses.min_duration;
            node.set_profiling_min_global_duration <+ self.profiling_statuses.min_duration;
            node.set_profiling_min_global_duration(profiling_min_duration.value());
            let profiling_max_duration              = &self.profiling_statuses.max_duration;
            node.set_profiling_max_global_duration <+ self.profiling_statuses.max_duration;
            node.set_profiling_max_global_duration(profiling_max_duration.value());


            // === Execution Environment ===

            node.set_execution_environment <+ self.frp.output.execution_environment;
        }

        let initial_metadata = visualization::Metadata {
            preprocessor: node_model.visualization.frp.preprocessor.value(),
        };
        metadata.emit(initial_metadata);
        init.emit(());

        self.nodes.insert(node_id, node.clone_ref());
        node
    }
}



// ========================
// === GraphEditorModel ===
// ========================

#[derive(Debug)]
#[allow(missing_docs)] // FIXME[everyone] Public-facing API should be documented.
pub struct GraphEditorModel {
    pub display_object:   display::object::Instance,
    // Required for dynamically creating nodes and edges.
<<<<<<< HEAD
    pub app: Application,
    layers: GraphLayers,
    pub breadcrumbs: component::Breadcrumbs,
    pub nodes: Nodes,
    edges: RefCell<Edges>,
    pub vis_registry: visualization::Registry,
    pub drop_manager: ensogl_drop_manager::Manager,
    pub navigator: Navigator,
    pub add_node_button: Rc<component::add_node_button::AddNodeButton>,
    tooltip: Tooltip,
    touch_state: TouchState,
    visualizations: Visualizations,
    frp: api::Private,
    frp_public: api::Public,
    profiling_statuses: profiling::Statuses,
    styles_frp: StyleWatchFrp,
=======
    pub app:              Application,
    pub nodes:            Nodes,
    edges:                RefCell<Edges>,
    pub vis_registry:     visualization::Registry,
    pub drop_manager:     ensogl_drop_manager::Manager,
    pub navigator:        Navigator,
    pub add_node_button:  Rc<component::add_node_button::AddNodeButton>,
    tooltip:              Tooltip,
    touch_state:          TouchState,
    visualizations:       Visualizations,
    frp:                  api::Private,
    frp_public:           api::Public,
    profiling_statuses:   profiling::Statuses,
    styles_frp:           StyleWatchFrp,
    #[deprecated = "StyleWatch was designed as an internal tool for shape system (#795)"]
    styles:               StyleWatch,
>>>>>>> 2fb5c371
    selection_controller: selection::Controller,
}


// === Public ===

impl GraphEditorModel {
    #[allow(missing_docs)] // FIXME[everyone] All pub functions should have docs.
    pub fn new(app: &Application, frp: &Frp) -> Self {
        let network = frp.network();
        let scene = &app.display.default_scene;
        let display_object = display::object::Instance::new_named("GraphEditor");
        let nodes = Nodes::new();
        let edges = RefCell::new(Edges::default());
        let vis_registry = visualization::Registry::with_default_visualizations();
        let visualizations = default();
        let touch_state = TouchState::new(network, scene);
        let app = app.clone_ref();
        let navigator = Navigator::new(scene, &scene.camera());
        let tooltip = Tooltip::new(&app);
        let profiling_statuses = profiling::Statuses::new();
        let add_node_button = Rc::new(component::add_node_button::AddNodeButton::new(&app));
        let drop_manager =
            ensogl_drop_manager::Manager::new(&scene.dom.root.clone_ref().into(), scene);
        let styles_frp = StyleWatchFrp::new(&scene.style_sheet);
        let selection_controller = selection::Controller::new(
            frp,
            &app.cursor,
            &scene.mouse.frp_deprecated,
            &touch_state,
            &nodes,
        );

        let layers = GraphLayers::new(&scene.layers);

        Self {
            display_object,
            app,
<<<<<<< HEAD
            layers,
            breadcrumbs,
=======
>>>>>>> 2fb5c371
            nodes,
            edges,
            vis_registry,
            drop_manager,
            tooltip,
            touch_state,
            visualizations,
            navigator,
            profiling_statuses,
            add_node_button,
            frp: frp.private.clone_ref(),
            frp_public: frp.public.clone_ref(),
            styles_frp,
            selection_controller,
        }
        .init()
    }

    fn init(self) -> Self {
        self.scene().add_child(&self.tooltip);
        self.add_child(&*self.add_node_button);
        self
    }

    fn scene(&self) -> &Scene {
        &self.app.display.default_scene
    }
}


// === Add node ===
impl GraphEditorModel {
    /// Create a new node and return a unique identifier.
    pub fn add_node(&self) -> NodeId {
        self.frp_public.input.add_node.emit(());
        let (node_id, _, _) = self.frp_public.output.node_added.value();
        node_id
    }

    /// Create a new node and place it at a free place below `above` node.
    pub fn add_node_below(&self, above: NodeId) -> NodeId {
        let pos = new_node_position::under(self, above);
        self.add_node_at(pos)
    }

    /// Create a new node and place it at `pos`.
    pub fn add_node_at(&self, pos: Vector2) -> NodeId {
        let node_id = self.add_node();
        self.frp_public.input.set_node_position.emit((node_id, pos));
        node_id
    }
}


// === Remove ===

impl GraphEditorModel {
    fn enable_visualization(&self, node_id: impl Into<NodeId>) {
        let node_id = node_id.into();
        if let Some(node) = self.nodes.get_cloned_ref(&node_id) {
            node.enable_visualization();
        }
    }

    fn disable_visualization(&self, node_id: impl Into<NodeId>) {
        let node_id = node_id.into();
        if let Some(node) = self.nodes.get_cloned_ref(&node_id) {
            node.disable_visualization();
        }
    }

    fn enable_visualization_fullscreen(&self, node_id: impl Into<NodeId>) -> bool {
        let node_id = node_id.into();
        if let Some(node) = self.nodes.get_cloned_ref(&node_id) {
            node.frp().enable_fullscreen_visualization();
            node.visualization().fullscreen.value()
        } else {
            false
        }
    }

    fn disable_visualization_fullscreen(&self, node_id: impl Into<NodeId>) {
        let node_id = node_id.into();
        if let Some(node) = self.nodes.get_cloned_ref(&node_id) {
            node.model().visualization.frp.set_view_state(visualization::ViewState::Enabled);
        }
    }

    /// Get the visualization on the node, if it is enabled.
    pub fn enabled_visualization(
        &self,
        node_id: impl Into<NodeId>,
    ) -> Option<visualization::Metadata> {
        let node = self.nodes.get_cloned_ref(&node_id.into())?;
        let frp = &node.model().visualization.frp;
        frp.visible.value().then(|| visualization::Metadata::new(&frp.preprocessor.value()))
    }

    /// Remove node and all edges connected to it.
    #[profile(Debug)]
    fn remove_node(&self, node_id: NodeId) {
        self.nodes.remove(&node_id);
        self.nodes.selected.remove_item(&node_id);
        self.frp.output.on_visualization_select.emit(Switch::Off(node_id));
    }

    fn node_in_edges(&self, node_id: impl Into<NodeId>) -> Vec<EdgeId> {
        self.with_node(node_id.into(), |node| node.in_edges()).unwrap_or_default()
    }

    fn node_out_edges(&self, node_id: impl Into<NodeId>) -> Vec<EdgeId> {
        self.with_node(node_id.into(), |node| node.out_edges()).unwrap_or_default()
    }

    fn node_in_and_out_edges(&self, node_id: impl Into<NodeId>) -> Vec<EdgeId> {
        self.with_node(node_id.into(), |node| node.all_edges()).unwrap_or_default()
    }

    #[profile(Detail)]
    fn set_node_expression(&self, node_id: impl Into<NodeId>, expr: impl Into<node::Expression>) {
        let node_id = node_id.into();
        let expr = expr.into();
        if let Some(node) = self.nodes.get_cloned_ref(&node_id) {
            node.set_expression.emit(expr);
        }
    }

    fn edit_node_expression(
        &self,
        node_id: NodeId,
        range: &text::Range<text::Byte>,
        inserted_str: &ImString,
    ) {
        self.with_node(node_id, |node| node.edit_expression(*range, inserted_str.clone()));
    }

    fn set_node_skip(&self, node_id: NodeId, skip: bool) {
        self.with_node(node_id, |node| node.set_skip_macro(skip));
    }

    fn set_node_freeze(&self, node_id: NodeId, freeze: bool) {
        self.with_node(node_id, |node| node.set_freeze_macro(freeze));
    }

    fn set_node_context_switch(&self, node_id: NodeId, context_switch: &Option<bool>) {
        self.with_node(node_id, |node| node.set_context_switch(*context_switch));
    }

    fn set_node_comment(&self, node_id: NodeId, comment: &ImString) {
        self.with_node(node_id, |node| node.set_comment(comment.clone()));
    }
}


// === Connect ===

impl GraphEditorModel {
    fn set_edge_freeze(&self, edge_id: EdgeId, is_frozen: bool) {
        self.with_edge(edge_id, |edge| edge.view.set_disabled.emit(is_frozen));
    }
}


// === Position ===

impl GraphEditorModel {
    #[allow(missing_docs)] // FIXME[everyone] All pub functions should have docs.
    #[profile(Debug)]
    pub fn set_node_position(&self, node_id: NodeId, position: Vector2) {
        self.with_node(node_id, |node| node.set_xy((position.x, position.y)));
        self.refresh_edge_positions(self.node_in_and_out_edges(node_id));
    }

    #[profile(Debug)]
    fn set_node_expression_usage_type(
        &self,
        node_id: NodeId,
        ast_id: ast::Id,
        maybe_type: Option<Type>,
    ) {
        self.with_node(node_id, |node| {
            let node_model = node.view.model();
            if node_model.output.whole_expr_id().contains(&ast_id) {
                let enso_type = maybe_type.as_ref().map(|tp| enso::Type::new(&tp.0));
                node_model.visualization.frp.set_vis_input_type(enso_type);
            }
            node.view.set_expression_usage_type.emit((ast_id, maybe_type));
        });
    }

    fn update_node_connections(&self, node_id: NodeId) {
        self.with_node(node_id, |node| {
            let entries = node.in_edges().into_iter().filter_map(|edge_id| {
                self.with_edge(edge_id, |edge| Some((edge.target?.port, edge.color)))?
            });
            node.view.set_connections.emit(entries.collect::<HashMap<_, _>>());
        });
    }

    fn update_node_widgets(&self, node_id: NodeId, updates: &CallWidgetsConfig) {
        self.try_with_node(node_id, |node| node.view.update_widgets.emit(updates.clone()));
    }

    fn disable_grid_snapping_for(&self, node_ids: &[NodeId]) {
        self.nodes.recompute_grid(node_ids.iter().cloned().collect());
    }

    #[allow(missing_docs)] // FIXME[everyone] All pub functions should have docs.
    pub fn node_position(&self, node_id: NodeId) -> Vector2<f32> {
        self.with_node(node_id, |node| node.position().xy()).unwrap_or_default()
    }

    /// Return the bounding box of the node identified by `node_id`, or a default bounding box if
    /// the node was not found.
    pub fn node_bounding_box(&self, node_id: NodeId) -> selection::BoundingBox {
        self.with_node(node_id, |node| node.bounding_box.value()).unwrap_or_default()
    }

    #[allow(missing_docs)] // FIXME[everyone] All pub functions should have docs.
    pub fn node_pos_mod(&self, node_id: NodeId, pos_diff: Vector2) -> (NodeId, Vector2) {
        let new_position =
            self.with_node(node_id, |n| n.position().xy() + pos_diff).unwrap_or_default();
        (node_id, new_position)
    }

    /// Recalculate colors for edges in specified list. Returns a set of edges that have changed
    /// their color.
    pub fn refresh_edge_colors(&self, edge_ids: impl IntoIterator<Item = EdgeId>) -> Vec<EdgeId> {
        let mut edges = self.edges.borrow_mut();
        edge_ids
            .into_iter()
            .filter(|edge_id| {
                let Some(edge) = edges.get_mut(edge_id) else { return false };
                let source_color = || match edge.target {
                    Some(target) => self.node_color(target.node_id),
                    None => self.hovered_input_color(),
                };
                let target_color = || match edge.source {
                    Some(source) => self.node_color(source.node_id),
                    None => self.hovered_output_color(),
                };
                let edge_color = source_color().or_else(target_color);
                let color = edge_color.unwrap_or_else(|| self.edge_fallback_color());
                edge.set_color(color)
            })
            .collect()
    }

    /// Refresh the source and target position of the edges identified by `edge_ids`.
    pub fn refresh_edge_positions(&self, edge_ids: impl IntoIterator<Item = EdgeId>) {
        let edges = self.edges.borrow();
        for edge_id in edge_ids.into_iter() {
            let Some(edge) = edges.get(&edge_id) else { continue };

            if let Some(edge_source) = edge.source() {
                self.with_node(edge_source.node_id, |node| {
                    let node_width = node.model().width();
                    let node_height = node.model().height();
                    let new_position = node.position().xy() + Vector2::new(node_width / 2.0, 0.0);
                    let prev_position = edge.position().xy();

                    if prev_position != new_position {
                        edge.set_xy(new_position);
                    }
                    edge.view.source_size.emit(Vector2(node_width, node_height));
                });
            }
            if let Some(edge_target) = edge.target() {
                self.with_node(edge_target.node_id, |node| {
                    let input = &node.model().input;
                    let port_offset = input.port_offset(edge_target.port);
                    let port_size = input.port_size(edge_target.port);
                    let node_position = node.position().xy();
                    edge.view.target_position.emit(node_position + port_offset);
                    edge.view.target_size.emit(port_size);
                });
            }
        }
    }

    /// Refresh the positions of all outgoing edges connected to the given node.
    pub fn refresh_outgoing_edge_positions(&self, node_ids: &[NodeId]) {
        for node_id in node_ids {
            self.refresh_edge_positions(self.node_out_edges(node_id));
        }
    }

    /// Refresh the positions of all incoming edges connected to the given node. This is useful when
    /// we know that the node ports has been updated, but we don't track which exact edges are
    /// affected.
    pub fn refresh_incoming_edge_positions(&self, node_ids: &[NodeId]) {
        for node_id in node_ids {
            self.refresh_edge_positions(self.node_in_edges(node_id));
        }
    }

    /// Perform an operation on a node with given ID, if it exists.
    pub fn try_with_node<T>(&self, id: NodeId, f: impl FnOnce(&Node) -> T) -> Option<T> {
        self.nodes.with(&id, f)
    }

    /// Perform an operation on a node with given ID. Reports an error if the node does not exist.
    pub fn with_node<T>(&self, id: NodeId, f: impl FnOnce(&Node) -> T) -> Option<T> {
        self.try_with_node(id, f).map_none(|| warn!("Trying to access nonexistent node '{id}'"))
    }

    fn with_edge<T>(&self, id: EdgeId, f: impl FnOnce(&Edge) -> T) -> Option<T> {
        let edges = self.edges.borrow();
        let edge = edges.get(&id).map_none(|| warn!("Trying to access nonexistent edge '{id}'"))?;
        Some(f(edge))
    }

    fn edge_connection(&self, id: EdgeId) -> Option<Connection> {
        self.with_edge(id, |edge| edge.connection).flatten()
    }

    fn edge_target(&self, id: EdgeId) -> Option<EdgeEndpoint> {
        self.with_edge(id, |edge| edge.target).flatten()
    }

    fn node_color(&self, id: NodeId) -> Option<color::Lcha> {
        self.with_node(id, |node| node.port_color.value())
    }

    fn hovered_input_color(&self) -> Option<color::Lcha> {
        let hover_target = self.frp_public.output.hover_node_input.value();
        hover_target.and_then(|tgt| self.node_color(tgt.node_id))
    }

    fn hovered_output_color(&self) -> Option<color::Lcha> {
        let hover_target = self.frp_public.output.hover_node_output.value();
        hover_target.and_then(|tgt| self.node_color(tgt.node_id))
    }

    /// Retrieve the color of the edge. Does not recomputes it, but returns the cached value.
    fn edge_color(&self, edge_id: EdgeId) -> color::Lcha {
        self.with_edge(edge_id, |edge| edge.color).unwrap_or_else(|| self.edge_fallback_color())
    }

    fn edge_fallback_color(&self) -> color::Lcha {
        self.styles_frp.get_color(theme::code::types::any::selection).value().into()
    }

    /// Pan the camera to fully fit the `target_bbox` (expressed in scene coordinates) into a
    /// rectangular viewport between `screen_min_xy` and `screen_max_xy` (in screen coordinates).
    /// If `target_bbox` does not fully fit in the viewport, prefer showing the top-left corner of
    /// `target_bbox` than the opposite one.
    fn pan_camera(
        &self,
        target_bbox: selection::BoundingBox,
        screen_min_xy: Vector2,
        screen_max_xy: Vector2,
    ) {
        use ensogl::display::navigation::navigator::PanEvent;
        let scene = &self.scene();
        let screen_to_scene_xy = |pos: Vector2| {
            let vec3 = Vector3(pos.x, pos.y, 0.0);
            scene.screen_to_scene_coordinates(vec3).xy()
        };
        let scene_min_xy = screen_to_scene_xy(screen_min_xy);
        let scene_max_xy = screen_to_scene_xy(screen_max_xy);
        let viewport = selection::BoundingBox::from_corners(scene_min_xy, scene_max_xy);
        let pan_left = some_if_negative(target_bbox.left() - viewport.left());
        let pan_right = some_if_positive(target_bbox.right() - viewport.right());
        let pan_up = some_if_positive(target_bbox.top() - viewport.top());
        let pan_down = some_if_negative(target_bbox.bottom() - viewport.bottom());
        let pan_x = pan_left.or(pan_right).unwrap_or_default();
        let pan_y = pan_up.or(pan_down).unwrap_or_default();
        let pan_xy = Vector2(pan_x, pan_y);
        self.navigator.emit_pan_event(PanEvent::new(-pan_xy * scene.camera().zoom()));
    }

    fn pan_camera_to_node(&self, node_id: NodeId) {
        use theme::graph_editor::screen_margin_when_panning_camera_to_node as pan_margin;
        let Some(node_bbox) = self.with_node(node_id, |n| n.bounding_box.value()) else { return };
        let camera = &self.scene().camera();
        let screen_size_halved = Vector2::from(camera.screen()) / 2.0;
        let styles = &self.styles_frp;
        let top_margin = styles.get_number(pan_margin::top).value();
        let bottom_margin = styles.get_number(pan_margin::bottom).value();
        let left_margin = styles.get_number(pan_margin::left).value();
        let right_margin = styles.get_number(pan_margin::right).value();
        let viewport_max_y = screen_size_halved.y - top_margin;
        let viewport_min_y = -screen_size_halved.y + bottom_margin;
        let viewport_min_x = -screen_size_halved.x + left_margin;
        let viewport_max_x = screen_size_halved.x - right_margin;
        let viewport_min_xy = Vector2(viewport_min_x, viewport_min_y);
        let viewport_max_xy = Vector2(viewport_max_x, viewport_max_y);
        self.pan_camera(node_bbox, viewport_min_xy, viewport_max_xy)
    }
}


// === Utilities ===

fn some_if_positive(x: f32) -> Option<f32> {
    (x > 0.0).as_some(x)
}

fn some_if_negative(x: f32) -> Option<f32> {
    (x < 0.0).as_some(x)
}


// === Display object ===

impl display::Object for GraphEditorModel {
    fn display_object(&self) -> &display::object::Instance {
        &self.display_object
    }
}

// ============================
// === FRP internal signals ===
// ============================

/// Set of internal FRP signals initialized in [`GraphEditor::frp_init_node_expression`].
struct NodeExpressionFrp {
    node_with_new_expression_type: frp::Stream<NodeId>,
}

/// Set of internal FRP signals initialized in [`GraphEditor::frp_init_background_interaction`].
struct BgInteractionFrp {
    /// A pointer was released over a background. This signal is emitted even if the pointer was
    /// not originally pressed over a background.
    pointer_up:                    frp::Stream,
    clicked_with_detached_edge:    frp::Stream,
    clicked_without_detached_edge: frp::Stream,
}

/// Set of internal FRP signals initialized in [`GraphEditor::frp_init_edge_pointer`].
#[derive(Debug, Clone, CloneRef)]
struct EdgePointerFrp {
    source_click: frp::Any<EdgeId>,
    target_click: frp::Any<EdgeId>,
}

/// Set of internal FRP signals initialized in [`GraphEditor::frp_init_edge_state`].
struct EdgeStateFrp {
    /// The edge currently being dragged. May or may not represent an existing connection.
    detached_edge:             frp::Stream<Option<DetachedEdge>>,
    /// Set of edges that were modified during maintenance process.
    /// See "Edge maintenance" section in [`GraphEditor::frp_init_edge_state`].
    maintained_edges_dirty:    frp::Stream<Vec<EdgeId>>,
    /// Set given edge as detached. If any other edge is already detached, it will be cleared
    /// first. When detached edge is set to invalid edge ID, the state will be cleared during
    /// maintain.
    set_detached_edge:         frp::Any<DetachedEdge>,
    /// Clear detached edge state. Does NOT remove the connection. If currently detached edge is
    /// still representing the connection, its view will be reconfigured to match that connection.
    /// In order to remove the connection, use `break_detached_connection` signal first. If there
    /// is no detached edge currently set, this signal is ignored.
    clear_detached_edge:       frp::Any_,
    /// Break the connection represented by the currently detached edge. Does NOT clear the
    /// detached edge state, nor does it remove the detached edge from view. In order to remove
    /// detached edge view, use `clear_detached_edge` signal. If there is no detached edge
    /// currently set, this signal is ignored.
    break_detached_connection: frp::Any_,
}

struct EdgeColorFrp {
    edges_with_updated_color: frp::Stream<Vec<EdgeId>>,
}

// Set of internal FRP signals initialized in [`GraphEditor::frp_init_edge_interaction`].
struct EdgeInteractionFrp {
    create_node_from_edge: frp::Stream<EdgeEndpoint>,
}

// ===================
// === GraphEditor ===
// ===================

/// The graph editor is the main view of the application once project has been opened. It displays
/// the graph and allows the user to interact with it. It manages the views of all nodes and edges
/// on the scene.
#[allow(missing_docs)]
#[derive(Debug, Clone, CloneRef, Deref)]
pub struct GraphEditor {
    pub model: Rc<GraphEditorModel>,
    #[deref]
    pub frp:   Frp,
}

impl GraphEditor {
    fn new(app: &Application) -> Self {
        let frp = Frp::new();
        let model = Rc::new(GraphEditorModel::new(app, &frp));
        GraphEditor { model, frp }.init()
    }

    /// Initialize graph editor FRP network.
    fn init(self) -> Self {
        let node_expr = self.frp_init_node_expression();
        let bg_interaction = self.frp_init_background_interaction();
        let edge_pointer = self.frp_init_edge_pointer();
        let edge_state = self.frp_init_edge_state(edge_pointer.clone_ref());
        let edge_color = self.frp_init_edge_colors(&node_expr, &edge_state);
        self.frp_init_edge_positions(&edge_state);
        self.frp_init_node_connections(&edge_state, &edge_color);
        let create_node_from_edge =
            self.frp_init_edge_interaction(&edge_state, &edge_pointer, &bg_interaction);

        init_remaining_graph_editor_frp(
            &self,
            &edge_state,
            &bg_interaction,
            &create_node_from_edge,
            &edge_color,
        );
        self
    }

    fn frp_init_node_expression(&self) -> NodeExpressionFrp {
        let network = self.frp.network();
        let model = &self.model;
        let input = &self.frp.input;

        frp::extend! { network
            node_with_new_expression_type <- input.set_expression_usage_type
            .map(f!([model]((node_id,ast_id,maybe_type)) {
                model.set_node_expression_usage_type(*node_id,*ast_id,maybe_type.clone());
                *node_id
            })).batch_unique().iter();
            eval input.update_node_widgets(((id, widgets)) model.update_node_widgets(*id, widgets));
            eval input.set_node_expression(((id, expr)) model.set_node_expression(id, expr));
            eval input.edit_node_expression(
                ((id, range, ins)) model.edit_node_expression(*id, range, ins)
            );
        }
        NodeExpressionFrp { node_with_new_expression_type }
    }

    fn frp_init_node_connections(&self, edge_state: &EdgeStateFrp, edge_color: &EdgeColorFrp) {
        let network = self.frp.network();
        let model = &self.model;

        frp::extend! { network
            node_with_updated_inputs <- any(...);
            node_with_updated_inputs <+ edge_state.maintained_edges_dirty
                .map(f!((_) model.nodes.take_nodes_with_updated_inputs())).iter();
            node_with_updated_inputs <+ edge_color.edges_with_updated_color.iter()
                .filter_map(f!((id) model.edge_target(*id).map(|t| t.node_id)));
            nodes_to_update_connections <- node_with_updated_inputs.batch_unique();
            eval nodes_to_update_connections(
                [model] (node_ids) node_ids.iter().for_each(|id| model.update_node_connections(*id))
            );
        }
    }

    fn frp_init_background_interaction(&self) -> BgInteractionFrp {
        use display::scene::PointerTargetId;

        let network = self.frp.network();
        let out = &self.frp.private.output;
        let model = &self.model;
        let scene = model.scene();
        let touch = &model.touch_state;
        let mouse_target = &scene.mouse.target;
        let mouse = &scene.mouse.frp_deprecated;

        let bg_down = &touch.background.down;
        let bg_click = &touch.background.selected;

        frp::extend! { network
            up_target <- mouse.up_primary.map(f_!(mouse_target.get()));
            pointer_up <- up_target.filter(|t| t == &PointerTargetId::Background).constant(());
            eval_ scene.mouse.background.mouse_down_primary(bg_down.emit(()));

            // Remove focus from any element when background is clicked.
            eval_ touch.background.down(model.display_object.blur_tree());

            was_edge_detached_on_bg_click  <- out.has_detached_edge.sample(bg_click);
            clicked_with_detached_edge <- was_edge_detached_on_bg_click.on_true();
            clicked_without_detached_edge <- was_edge_detached_on_bg_click.on_false();
        }
        BgInteractionFrp { pointer_up, clicked_with_detached_edge, clicked_without_detached_edge }
    }

    fn frp_init_edge_pointer(&self) -> EdgePointerFrp {
        let network = self.frp.network();
        frp::extend! { network
            source_click <- any(...);
            target_click <- any(...);
        }
        EdgePointerFrp { source_click, target_click }
    }

    // Initialize the maintenance of edge state. Updates the edge views according to the set of
    // active connections and current detached edge state.
    fn frp_init_edge_state(&self, pointer: EdgePointerFrp) -> EdgeStateFrp {
        let network = self.frp.network();
        let input = &self.frp.private.input;
        let out = &self.frp.private.output;
        let model = &self.model;

        frp::extend! { network
            // Attempt to set detached edge state. See [`EdgeStateFrp.set_detached_edge`].
            set_detached_edge <- any_mut::<DetachedEdge>();

            // Break the connection of currently detached edge.
            // See [`EdgeStateFrp.break_detached_connection`].
            break_detached_connection <- any_(...);
            break_detached_connection <+ input.drop_dragged_edge;

            // Clear detached edge state. See [`EdgeStateFrp.clear_detached_edge`].
            clear_detached_edge <- any_(...);
            clear_detached_edge <+ input.drop_dragged_edge;
            clear_detached_edge <+ input.set_read_only.on_true();
            clear_detached_edge <+ out.connection_made;
            clear_detached_edge <+ out.node_added.debounce();
            clear_detached_edge <+ out.node_editing;
            clear_detached_edge <+ out.node_entered;
            clear_detached_edge <+ out.node_exited;

            // === Edge maintenance ===
            // Edge maintenance is a process of updating the view of all edges. It is triggered by
            // any connection change received through `set_connections` signal, or by any change to
            // the detached edge state. When triggered, it will update the view of all edges to
            // match that desired state. When the set detached edge is determined to be no longer
            // valid, it will be automatically cleared.

            // The state of detached edge that should be used during next maintain. Note that this
            // state forms a feedback loop, as it is influences by `maintain_result`. That way, the
            // detached edge state can be influenced by the maintain process itself.
            detached_edge_cell <- any(...);

            new_detached_edge <- any(...);
            new_detached_edge <+ set_detached_edge.some();
            new_detached_edge <+ clear_detached_edge.constant(None);
            detached_edge_changed <- new_detached_edge.map2(&detached_edge_cell, |a, b| a != b);
            detached_edge_cell <+ new_detached_edge;


            // The trigger signal when to perform the maintain. This separation of data and timing
            // is necessary, because the maintain process can effectively influence its own input
            // state (see `detached_edge_cell` above). By separating the timing, we can avoid
            // unnecessary looping.
            do_maintain_edges <- any_(...);
            do_maintain_edges <+ input.set_connections;
            do_maintain_edges <+ new_detached_edge.gate(&detached_edge_changed);
            maintain_result <- do_maintain_edges.map3(
                &input.set_connections, &detached_edge_cell,
                f!((_, conn, detached) model.maintain_edges(conn, *detached, &pointer))
            );
            detached_edge <- maintain_result._0();
            maintained_edges_dirty <- maintain_result._1();
            // Complete detached edge update feedback cycle - make sure the detached edge set during
            // maintain will also be used during maintain.
            detached_edge_cell <+ detached_edge;
            out.has_detached_edge <+ detached_edge.is_some().on_change();

            detached_to_break <- detached_edge.sample(&break_detached_connection);
            out.connection_broken <+ detached_to_break
                .filter_map(f!((detached) model.edge_connection(detached.as_ref()?.edge_id()?)));
        }

        EdgeStateFrp {
            detached_edge,
            maintained_edges_dirty,
            set_detached_edge,
            clear_detached_edge,
            break_detached_connection,
        }
    }

    /// Initialize drag and drop interactions for edges.
    fn frp_init_edge_interaction(
        &self,
        state: &EdgeStateFrp,
        pointer: &EdgePointerFrp,
        bg: &BgInteractionFrp,
    ) -> EdgeInteractionFrp {
        self.frp_init_edge_click(state, pointer);
        self.frp_init_edge_creation(state);
        self.frp_init_detached_edge_position(state);
        let create_node_from_edge = self.frp_init_edge_bg_drop(state, bg);
        EdgeInteractionFrp { create_node_from_edge }
    }

    fn frp_init_edge_click(&self, state: &EdgeStateFrp, pointer: &EdgePointerFrp) {
        let network = self.frp.network();
        let input = &self.frp.private.input;
        let out = &self.frp.private.output;
        let model = &self.model;

        frp::extend! { network
            cannot_interact <- input.set_read_only || out.has_detached_edge;
            source_click <- pointer.source_click.gate_not(&cannot_interact);
            target_click <- pointer.target_click.gate_not(&cannot_interact);
            detach_source <- source_click.filter_map(
                f!((id) model.with_edge(*id, Edge::as_detached_at_source).flatten())
            );
            detach_target <- target_click.filter_map(
                f!((id) model.with_edge(*id, Edge::as_detached_at_target).flatten())
            );
            state.set_detached_edge <+ detach_source;
            state.set_detached_edge <+ detach_target;
            // Only break the dragged connection when it is no longer connected to a target.
            // Otherwise keep the connection still active, so that the edge still has a valid target
            // AST to connect to.
            state.break_detached_connection <+ detach_source;
        }
    }

    fn frp_init_edge_creation(&self, state: &EdgeStateFrp) {
        let network = self.frp.network();
        let input = &self.frp.private.input;
        let out = &self.frp.private.output;
        let model = &self.model;
        let touch = &model.touch_state;
        let scene = model.scene();
        let mouse = &scene.mouse.frp_deprecated;

        frp::extend! { network
            init <- source_();

            // Before performing edge attach logic, check if creating new edge on click makes sense.
            cannot_interact <- input.set_read_only || out.has_detached_edge;
            cannot_interact <- all(cannot_interact, init)._0();
            can_create_new_edge <- cannot_interact.not();
            can_create_on_output <- can_create_new_edge.sample(&touch.output_port.down);
            can_create_on_input <- can_create_new_edge.sample(&touch.input_port.down);

            // Attach detached edge to node port when clicking or releasing on node port.
            port_output_mouse_up <- out.hover_node_output.sample(&mouse.up_primary).unwrap();
            port_input_mouse_up <- out.hover_node_input.sample(&mouse.up_primary).unwrap();
            attach_edge_output <- any(port_output_mouse_up, touch.output_port.selected);
            attach_edge_input <- any(port_input_mouse_up, touch.input_port.selected);
            out.connection_made <+ attach_edge_output.map2(&state.detached_edge,
                |source, detached| detached.as_ref()?.connect_to_source(*source)
            ).unwrap();
            out.connection_made <+ attach_edge_input.map2(&state.detached_edge,
                |target, detached| detached.as_ref()?.connect_to_target(*target)
            ).unwrap();

            // Create new detached edge when clicking on node port.
            state.set_detached_edge <+ touch.output_port.down.gate(&can_create_on_output)
                .map(|source| DetachedEdge::new_source(*source));
            state.set_detached_edge <+ touch.input_port.down.gate(&can_create_on_input)
                .filter(f!([model] (t) !model.is_node_connected_at_input(t.node_id,t.port)))
                .map(|target| DetachedEdge::new_target(*target));
        }
        init.emit(());
    }

    fn frp_init_edge_colors(
        &self,
        node_expr: &NodeExpressionFrp,
        edge_state: &EdgeStateFrp,
    ) -> EdgeColorFrp {
        let network = self.frp.network();
        let model = &self.model;
        let out = &self.frp.private.output;

        frp::extend! { network
            // === Update edge colors ===
            edge_to_refresh_color <- any(...);
            edge_to_refresh_color <+ node_expr.node_with_new_expression_type.map(
                f!((id) model.node_in_and_out_edges(*id))
            ).iter();
            edge_to_refresh_color <+ edge_state.maintained_edges_dirty.iter();
            port_hovered <- any_(out.hover_node_output, out.hover_node_input);
            edge_to_refresh_color <+ edge_state.detached_edge.sample(&port_hovered)
                .filter_map(|&d| d?.edge_id());
            edges_to_refresh_color_batch <- edge_to_refresh_color.batch_unique();
            edges_with_updated_color <- edges_to_refresh_color_batch.map(
                f!((edge_ids) model.refresh_edge_colors(edge_ids.iter().copied()))
            );
        }

        EdgeColorFrp { edges_with_updated_color }
    }

    fn frp_init_edge_positions(&self, state: &EdgeStateFrp) {
        let network = self.frp.network();
        let out = &self.frp.private.output;
        let model = &self.model;

        frp::extend! { network
            incoming_batch <- out.node_incoming_edge_updates.batch();
            outgoing_batch <- out.node_outgoing_edge_updates.batch();
            eval incoming_batch((n) model.refresh_incoming_edge_positions(n));
            eval outgoing_batch((n) model.refresh_outgoing_edge_positions(n));
            eval state.maintained_edges_dirty((e) model.refresh_edge_positions(e.iter().copied()));
        }
    }


    fn frp_init_detached_edge_position(&self, state: &EdgeStateFrp) {
        let network = self.frp.network();
        let model = &self.model;
        let cursor = &model.app.cursor.frp;
        let out = &self.frp.private.output;

        frp::extend! { network
            detached_source_edge <- state.detached_edge.and_then(|d| d.source_edge_id());
            detached_target_edge <- state.detached_edge.and_then(|d| d.target_edge_id());
            detached_source_endpoint <- state.detached_edge.and_then(|d| d.source_endpoint());
            detached_target_endpoint <- state.detached_edge.and_then(|d| d.target_endpoint());
            detached_target_node <- detached_target_endpoint.map_some(|e| e.node_id);
            detached_node <- state.detached_edge.map_some(|e| e.node_id());

            cursor_pos_on_update <- cursor.scene_position.sample(&state.detached_edge);
            refresh_cursor_pos <- any(cursor_pos_on_update, cursor.scene_position);
            refresh_cursor_data <- all(refresh_cursor_pos, cursor.box_size);

            // Only allow hovering output ports of different nodes than the current target node.
            is_hovering_valid_output <- out.hover_node_output.all_with(&detached_target_node,
                |&hover, &target| hover.zip(target).map_or(false, |(h, id)| h.node_id != id)
            );
            refresh_source <- refresh_cursor_pos.gate_not(&is_hovering_valid_output);
            snap_source_to_node <- out.hover_node_output.unwrap().gate(&is_hovering_valid_output);


            _eval <- refresh_cursor_data.map2(&detached_source_edge,
                f!(((position, cursor_size), &edge_id) model.with_edge(edge_id?, |edge| {
                    let top_of_cursor = Vector2(0.0, cursor_size.y() / 2.0 - CURSOR_EDGE_OVERLAP);
                    edge.view.target_position.emit(position.xy() + top_of_cursor);
                }))
            );
            _eval <- refresh_source.map2(&detached_target_edge,
                f!((position, &edge_id) model.with_edge(edge_id?, |edge| {
                    edge.set_xy(position.xy());
                    edge.view.source_size.emit(Vector2(0.0, 0.0));
                }))
            );
            _eval <- snap_source_to_node.map2(&detached_target_edge,
                f!([model](target, &edge_id) {
                    let (node_size, node_pos) = model.with_node(target.node_id, |node| {
                        let node_width  = node.view.model().width();
                        let node_height = node.view.model().height();
                        let node_pos    = node.position();
                        (Vector2(node_width, node_height), node_pos)
                    })?;
                    model.with_edge(edge_id?, |edge| {
                        edge.set_xy(Vector2(node_pos.x + node_size.x/2.0, node_pos.y));
                        edge.view.source_size.emit(node_size);
                    })
                })
            );

            // Whenever the detached edge is connected or hovered over a source, update the source's
            // node state, so it can be moved to a correct layer.
            has_detached_target <- detached_target_endpoint.is_some();
            active_source_endpoint <- any(...);
            active_source_endpoint <+ detached_source_endpoint;
            active_source_endpoint <+ out.hover_node_output.gate(&has_detached_target);

            // Whenever the detached edge is connected to a target, monitor for that target's port
            // existence. If it becomes invalid, the edge must be dropped.
            target_node_updated <- out.node_widget_tree_rebuilt.map2(&detached_target_node,
                |&rebuilt_id, &detached_id| Some(rebuilt_id) == detached_id
            );
            check_endpoint <- any_(&detached_target_endpoint, &target_node_updated).debounce();
            target_endpoint_to_check <- detached_target_endpoint.sample(&check_endpoint);
            detached_target_port_valid <- target_endpoint_to_check.map_some(
                f!((e) model
                    .try_with_node(e.node_id, |node| node.model().input.has_port(e.port))
                    .unwrap_or(false))
            ).unwrap();
            state.clear_detached_edge <+ detached_target_port_valid.on_false();

            // Whenever the node the detached edge is connected to is removed, drop the edge.
            state.clear_detached_edge <+ out.node_removed.map2(&detached_node,
                |&removed_id, &detached_id| Some(removed_id) == detached_id
            ).on_true();

        }
    }

    fn frp_init_edge_bg_drop(
        &self,
        state: &EdgeStateFrp,
        bg: &BgInteractionFrp,
    ) -> frp::Stream<EdgeEndpoint> {
        let network = self.frp.network();
        let touch = &self.model.touch_state;

        frp::extend! { network
            connect_drag_mode <- any(...);
            connect_drag_mode <+ touch.output_port.down.constant(true);
            connect_drag_mode <+ touch.input_port.down.constant(true);
            connect_drag_mode <+ touch.output_port.selected.constant(false);
            connect_drag_mode <+ touch.input_port.selected.constant(false);
            drop_onto_background <- bg.pointer_up.gate(&connect_drag_mode);
            perform_drop <- any_(drop_onto_background, bg.clicked_with_detached_edge);
            dropped_detached_edge <- state.detached_edge.sample(&perform_drop).unwrap();
            dropped_with_source <- dropped_detached_edge.filter_map(|d| d.source_endpoint());
            dropped_with_target <- dropped_detached_edge.filter_map(|d| d.target_endpoint());

            // Only consider creating a node from detached edge if it was still connected on the
            // source side.
            let edge_dropped_to_create_node = dropped_with_source;
            // Otherwise, remove the edge completely.
            state.break_detached_connection <+ dropped_with_target;
            state.clear_detached_edge <+ dropped_with_target;
        }
        edge_dropped_to_create_node
    }
}

impl application::View for GraphEditor {
    fn label() -> &'static str {
        "GraphEditor"
    }

    fn new(app: &Application) -> Self {
        GraphEditor::new(app)
    }

    fn default_shortcuts() -> Vec<application::shortcut::Shortcut> {
        use crate::shortcuts::SHORTCUTS;
        SHORTCUTS.iter().map(|(a, b, c, d)| Self::self_shortcut_when(*a, *c, *d, *b)).collect()
    }
}

/// Initialize remaining parts of graph editor FRP network. See [`GraphEditor::init`].
///
/// NOTE[PG]: This should eventually be refactored into smaller methods. I want to chip away at this
/// over time, especially once the new FRP system is in place. For the time being, it is kept in one
/// big mess left over from the old days. If you are in need to modify this method, consider
/// separating parts relevant to you into separate `frp_init` method.
fn init_remaining_graph_editor_frp(
    graph_editor: &GraphEditor,
    edge_state: &EdgeStateFrp,
    bg_interaction: &BgInteractionFrp,
    edge_interaction: &EdgeInteractionFrp,
    edge_color: &EdgeColorFrp,
) {
    let frp = &graph_editor.frp;
    let app = &graph_editor.model.app;
    let network = frp.network();
    let out = &frp.private.output;
    let inputs = &frp.private.input;
    let model = &graph_editor.model;
    let scene = model.scene();
    let mouse = &scene.mouse.frp_deprecated;
    let cursor = &model.app.cursor.frp;
    let touch = &model.touch_state;
    let vis_registry = &model.vis_registry;
    let selection_controller = &model.selection_controller;



    // ======================
    // === Read-only mode ===
    // ======================

    frp::extend! { network
        out.read_only <+ inputs.set_read_only;
    }

    // ========================
    // === Scene Navigation ===
    // ========================

    frp::extend! { network
        navigator_disabled <- out.some_visualization_selected.or(&inputs.set_navigator_disabled);
        model.navigator.frp.set_enabled <+ navigator_disabled.not();
        out.navigator_active <+ model.navigator.frp.enabled;
    }



    // =============================
    // === Node Level Navigation ===
    // =============================

    frp::extend! { network

        target_to_enter <- inputs.enter_hovered_node.map(f_!(scene.mouse.target.get()));

        // Go level up on background click.
        enter_on_background <= target_to_enter.map(|target| target.is_background().as_some(()));
        out.node_exited <+ enter_on_background;

        // Go level down on node double click.
        enter_on_node <= target_to_enter.map(|target| target.is_symbol().as_some(()));
        output_port_is_hovered <- frp.output.hover_node_output.map(Option::is_some);
        enter_node <- enter_on_node.gate_not(&output_port_is_hovered);
        node_switch_to_enter <- out.node_hovered.sample(&enter_node);
        node_to_enter <- node_switch_to_enter.filter_map(|switch| switch.into_on());
        out.node_entered <+ node_to_enter;
    }



    // =========================
    // === User Interactions ===
    // =========================

    // === Adding Node ===

    frp::extend! { network
        node_added_with_button <- model.add_node_button.clicked.gate_not(&inputs.set_read_only);
        start_node_creation_from_port <- out.hover_node_output.sample(
            &inputs.start_node_creation_from_port
        ).unwrap();

        input_add_node_way <- inputs.add_node.constant(WayOfCreatingNode::AddNodeEvent);
        input_start_creation_way <- inputs.start_node_creation.filter_map(f_!(
            // Only start node creation if nothing is focused. This is to prevent
            // creating nodes when we are editing texts and press enter.
            scene.focused_instance().is_none().then_some(WayOfCreatingNode::StartCreationEvent)
        ));
        start_creation_from_port_way <- start_node_creation_from_port.map(
            |&endpoint| WayOfCreatingNode::StartCreationFromPortEvent{ endpoint });
        add_with_button_way <- node_added_with_button.constant(WayOfCreatingNode::ClickingButton);
        add_with_edge_drop_way <- edge_interaction.create_node_from_edge.map(
            |&endpoint| WayOfCreatingNode::DroppingEdge { endpoint });

        add_node_way <- any(...);
        add_node_way <+ input_add_node_way;
        add_node_way <+ input_start_creation_way;
        add_node_way <+ start_creation_from_port_way;
        add_node_way <+ add_with_button_way;
        add_node_way <+ add_with_edge_drop_way;

        node_pointer_style <- any(...);
        let node_ctx = NodeCreationContext {
            pointer_style: node_pointer_style.clone_ref(),
            output_press:  touch.output_port.down.clone_ref(),
            input_press:   touch.input_port.down.clone_ref(),
        };
        new_node <- add_node_way.map2(&cursor.scene_position,
            f!((way, cursor_pos) model.create_node(&node_ctx, way, cursor_pos.xy()))
        );
        out.node_added <+ new_node;
        node_to_edit_after_adding <- new_node.filter_map(|&(id,_,do_edit)| do_edit.as_some(id));

        let on_before_rendering = ensogl::animation::on_before_rendering();
        node_to_pan <- new_node._0().debounce();
        time_to_pan <- on_before_rendering.sync_gate(&node_to_pan);
        pan_camera_to_node <- node_to_pan.sample(&time_to_pan);
        eval pan_camera_to_node((&node) model.pan_camera_to_node(node));
    }


    // === Node Editing ===

    frp::extend! { network
        node_in_edit_mode <- out.node_being_edited.map(|n| n.is_some());
        edit_mode <- bool(&inputs.edit_mode_off,&inputs.edit_mode_on);
        clicked_node <- touch.nodes.down.gate(&edit_mode);
        clicked_and_edited_nodes <- clicked_node.map2(&out.node_being_edited, |n, c| (*n, *c));
        let not_being_edited_already = |(clicked, edited): &(NodeId, Option<NodeId>)| {
            if let Some(edited) = edited { edited != clicked } else { true }
        };
        node_to_edit <- clicked_and_edited_nodes.filter(not_being_edited_already)._0();
        edit_node <- any(node_to_edit, node_to_edit_after_adding, inputs.edit_node);
        stop_edit_on_bg_click <- bg_interaction.clicked_without_detached_edge.gate(&node_in_edit_mode);
        stop_edit <- any(&stop_edit_on_bg_click,&inputs.stop_editing);
        edit_switch <- edit_node.gate(&node_in_edit_mode);
        node_being_edited <- out.node_being_edited.map(|n| n.unwrap_or_default());

        // The "finish" events must be emitted before "start", to properly cover the "switch" case.
        out.node_editing_finished <+ node_being_edited.sample(&stop_edit);
        out.node_editing_finished <+ node_being_edited.sample(&edit_switch);
        out.node_editing_started  <+ edit_node;

        out.node_being_edited <+ out.node_editing_started.map(|n| Some(*n));
        out.node_being_edited <+ out.node_editing_finished.constant(None);
        out.node_editing <+ out.node_being_edited.map(|t|t.is_some());

        out.node_edit_mode <+ edit_mode;
        out.nodes_labels_visible <+ out.node_edit_mode || node_in_edit_mode;

        eval out.node_editing_started ([model] (id) {
            let _profiler = profiler::start_debug!(profiler::APP_LIFETIME, "node_editing_started");
            if let Some(node) = model.nodes.get_cloned_ref(id) {
                node.model().input.set_editing(true);
            }
        });
        eval out.node_editing_finished ([model](id) {
            let _profiler = profiler::start_debug!(profiler::APP_LIFETIME, "node_editing_finished");
            if let Some(node) = model.nodes.get_cloned_ref(id) {
                node.model().input.set_editing(false);
            }
        });
    }


    // === Edited node growth/shrink animation ===

    component::node::growth_animation::initialize_edited_node_animator(model, frp, scene);


    // === Event Propagation ===

    // See the docs of `Node` to learn about how the graph - nodes event propagation works.
    frp::extend! { network
        _eval <- all_with(&out.node_hovered,&edit_mode,
            f!((tgt, e) model.try_with_node(tgt.value,|t| t.set_edit_ready_mode(*e && tgt.is_on())))
        );
        _eval <- all_with(&out.node_hovered,&edge_state.detached_edge,
            f!([model](hover_target,detached) {
                let node_id = hover_target.value;
                let detached_source = detached.and_then(|d| d.source_endpoint());
                let can_attach = detached_source.map_or(false, |e| e.node_id != node_id);
                let is_active = can_attach && hover_target.is_on();
                model.try_with_node(node_id,|t| t.model().input.set_ports_active(is_active));
            }
        ));
    }


    // === Node Actions ===

    frp::extend! { network
        eval out.node_action_freeze([model]((node_id,is_frozen)) {
            for edge_id in model.node_in_edges(node_id) {
                model.set_edge_freeze(edge_id,*is_frozen);
            }
        });
    }


    // === Remove Node ===

    frp::extend! { network
        all_nodes       <= inputs.remove_all_nodes.map(f_!(model.nodes.keys()));
        selected_nodes  <= inputs.remove_selected_nodes.map(f_!(model.nodes.all_selected()));
        nodes_to_remove <- any (all_nodes, selected_nodes);
        out.node_removed <+ nodes_to_remove;
    }


    // === Collapse Nodes ===
    frp::extend! { network
    // TODO [mwu] https://github.com/enso-org/ide/issues/760
    //   This is currently the provisional code to enable collapse nodes refactoring. While the APIs
    //   are as-intended, their behavior isn't. Please refer to the issue for details.
    let empty_id       = NodeId::default();
    let model_clone    = model.clone_ref();
    nodes_to_collapse <- inputs.collapse_selected_nodes . map(move |_|
        (model_clone.nodes.all_selected(),empty_id)
    );
    out.nodes_collapsed <+ nodes_to_collapse;
    }


    // === Set Node SKIP/FREEZE macros and context switch expression ===

    frp::extend! { network
        eval inputs.set_node_skip(((id, skip)) model.set_node_skip(*id, *skip));
        eval inputs.set_node_freeze(((id, freeze)) model.set_node_freeze(*id, *freeze));
        eval inputs.set_node_context_switch(((id, context_switch))
            model.set_node_context_switch(*id, context_switch)
        );
    }


    // === Set Node Comment ===
    frp::extend! { network

    eval inputs.set_node_comment(((id,comment)) model.set_node_comment(*id,comment));
    }

    // === Set Node Error ===
    frp::extend! { network

    eval inputs.set_node_error_status([model]((node_id, error)) {
        model.with_node(*node_id, |n| n.set_error.emit(error))
    });

    }


    // === Profiling ===

    frp::extend! { network

        eval inputs.set_node_profiling_status([model]((node_id,status)) {
            model.with_node(*node_id, |node| {
                model.profiling_statuses.set(*node_id,*status);
                node.set_profiling_status(status);
            })
        });

    }



    // ==================
    // === Move Nodes ===
    // ==================
    frp::extend! { network

    mouse_pos <- mouse.position.map(|p| Vector2(p.x,p.y));

    // === Discovering drag targets ===

    let node_down      = touch.nodes.down.clone_ref();
    node_in_edit_mode <- node_down.map2(&out.node_being_edited,|t,s| Some(*t) == *s);
    node_was_selected <- node_down.map(f!((id) model.nodes.selected.contains(id)));
    tgts_if_non_sel   <- node_down.map(|id|vec![*id]).gate_not(&node_was_selected);
    tgts_if_sel       <- node_down.map(f_!(model.nodes.selected.items())).gate(&node_was_selected);
    tgts_if_non_edit  <- any(tgts_if_non_sel,tgts_if_sel).gate_not(&node_in_edit_mode);
    tgts_if_edit      <- node_down.map(|_|default()).gate(&node_in_edit_mode);
    drag_tgts         <- any(tgts_if_non_edit,tgts_if_edit);
    any_drag_tgt      <- drag_tgts.map(|t|!t.is_empty());
    node_pos_on_down  <- node_down.map(f!((id) model.node_position(*id)));
    mouse_pos_on_down <- mouse_pos.sample(&node_down);
    mouse_pos_diff    <- mouse_pos.map2(&mouse_pos_on_down,|t,s|t-s).gate(&touch.nodes.is_down);
    node_pos_diff     <- mouse_pos_diff.map(f!([scene](t) t / scene.camera().zoom()));
    node_tgt_pos_rt   <- node_pos_diff.map2(&node_pos_on_down,|t,s|t+s);
    just_pressed      <- bool (&node_tgt_pos_rt,&node_pos_on_down);
    node_tgt_pos_rt   <- any  (&node_tgt_pos_rt,&node_pos_on_down);


    // === Snapping ===

    eval drag_tgts ((ids) model.disable_grid_snapping_for(ids));
    let node_tgt_pos_anim = DEPRECATED_Animation::<Vector2<f32>>::new(network);
    let x_snap_strength   = Easing::new(network);
    let y_snap_strength   = Easing::new(network);
    x_snap_strength.set_duration(300.0);
    y_snap_strength.set_duration(300.0);

    _eval <- node_tgt_pos_rt.map2(&just_pressed,
        f!([model,x_snap_strength,y_snap_strength,node_tgt_pos_anim](pos,just_pressed) {
            let snapped = model.nodes.check_grid_magnet(*pos);
            let x = snapped.x.unwrap_or(pos.x);
            let y = snapped.y.unwrap_or(pos.y);
            x_snap_strength.target(if snapped.x.is_none() { 0.0 } else { 1.0 });
            y_snap_strength.target(if snapped.y.is_none() { 0.0 } else { 1.0 });
            node_tgt_pos_anim.set_target_value(Vector2::new(x,y));
            if *just_pressed {
                node_tgt_pos_anim.set_target_value(*pos);
                x_snap_strength.skip();
                y_snap_strength.skip();
                node_tgt_pos_anim.skip();
            }
    }));

    node_tgt_pos <- all_with4
        ( &node_tgt_pos_rt
        , &node_tgt_pos_anim.value
        , &x_snap_strength.value
        , &y_snap_strength.value
        , |rt,snap,xw,yw| {
            let w     = Vector2(*xw,*yw);
            let w_inv = Vector2(1.0,1.0) - w;
            rt.component_mul(&w_inv) + snap.component_mul(&w)
        });


    // === Update All Target Nodes Positions ===

    main_tgt_pos_prev <- node_tgt_pos.previous();
    main_tgt_pos_diff <- node_tgt_pos.map2(&main_tgt_pos_prev,|t,s|t-s).gate_not(&just_pressed);
    drag_tgt          <= drag_tgts.sample(&main_tgt_pos_diff);
    tgt_new_pos       <- drag_tgt.map2(&main_tgt_pos_diff,f!((id,tx) model.node_pos_mod(*id,*tx)));
    out.node_position_set <+ tgt_new_pos;


    // === Batch Update ===

    after_drag             <- touch.nodes.up.gate_not(&just_pressed);
    tgt_after_drag         <= drag_tgts.sample(&after_drag);
    tgt_after_drag_new_pos <- tgt_after_drag.map(f!([model](id)(*id,model.node_position(*id))));
    out.node_position_set_batched <+ tgt_after_drag_new_pos;

    // === Set Node Position ===

    out.node_position_set         <+ inputs.set_node_position;
    out.node_position_set_batched <+ inputs.set_node_position;
    eval out.node_position_set (((id,pos)) model.set_node_position(*id,*pos));

    }

    // === Vis Set ===
    frp::extend! { network

    def _update_vis_data = inputs.set_visualization.map(f!([model,vis_registry]((node_id,path)) {
        model.with_node(*node_id, |node| {
            let definition = path.as_ref().and_then(|path| vis_registry.definition_from_path(path));
            node.model().visualization.frp.set_visualization.emit(definition);
        })
    }));
    }


    // === Vis Selection ===
    frp::extend! { network
        eval out.on_visualization_select ([model](switch) {
            if switch.is_on() {
                model.visualizations.selected.insert(switch.value);
            } else {
                model.visualizations.selected.remove(&switch.value);
            }
        });

        out.some_visualization_selected <+  out.on_visualization_select.map(f_!([model] {
            !model.visualizations.selected.is_empty()
        }));
    };


    // === Vis Update Data ===

    frp::extend! { network
    eval inputs.set_visualization_data (((node_id,data))
        model.with_node(*node_id, |node|  node.model().visualization.frp.set_data.emit(data));
    );

    eval inputs.set_error_visualization_data (((node_id,data))
        model.with_node(*node_id, |node|  node.model().error_visualization.send_data.emit(data))
    );

    nodes_to_cycle <= inputs.cycle_visualization_for_selected_node.map(f_!(model.nodes.all_selected()));
    node_to_cycle  <- any(nodes_to_cycle,inputs.cycle_visualization);
    eval node_to_cycle ((node_id)
        model.with_node(*node_id, |n| n.model().visualization.frp.cycle_visualization())
    );


    // === Visualization toggle ===
    //
    // Algorithm:
    //     - Press key. If all selected nodes have enabled vis, disable them.
    //     - If not, enable vis on missing nodes.
    //     - Release key. If the time passed from key press was short, do nothing.
    //     - If it was long, disable vis which were disabled (preview mode).

    let viz_press_ev = inputs.press_visualization_visibility.clone_ref();
    let viz_open_fs_ev = inputs.open_fullscreen_visualization.clone_ref();
    let viz_release_ev = inputs.release_visualization_visibility.clone_ref();
    viz_pressed <- bool(&viz_release_ev,&viz_press_ev);
    viz_was_pressed <- viz_pressed.previous();
    viz_press <- viz_press_ev.gate_not(&viz_was_pressed);
    viz_release <- viz_release_ev.gate(&viz_was_pressed);
    viz_press_time <- viz_press.map(|_| {
            let time = web::window.performance_or_panic().now() as f32;
            let frame_counter = Rc::new(web::FrameCounter::start_counting());
            (time, Some(frame_counter))
        });
    viz_release_time <- viz_release.map(|_| web::window.performance_or_panic().now() as f32);
    viz_preview_mode <- viz_release_time.map2(&viz_press_time,|t1,(t0,counter)| {
        let diff = t1-t0;
        // We check the time between key down and key up. If the time is less than the threshold
        // then it was a key press and we do not want to enter preview mode. If it is longer then
        // it was a key hold and we want to enter preview mode.
        let long_enough = diff > VIZ_PREVIEW_MODE_TOGGLE_TIME_MS;
        // We also check the number of passed frames, since the time measure can be misleading, if
        // there were dropped frames. The visualization might have just appeared while more than
        // the threshold time has passed.
        let enough_frames = if let Some(counter) = counter {
            let frames = counter.frames_since_start();
            frames > VIZ_PREVIEW_MODE_TOGGLE_FRAMES
        } else {
            false
        };
        long_enough && enough_frames
    });
    viz_preview_mode_end <- viz_release.gate(&viz_preview_mode).gate_not(&out.is_fs_visualization_displayed);
    viz_tgt_nodes <- viz_press.gate_not(&out.is_fs_visualization_displayed).map(f_!(model.nodes.all_selected()));
    viz_tgt_nodes_off <- viz_tgt_nodes.map(f!([model](node_ids) {
        node_ids.iter().cloned().filter(|node_id| {
            model.with_node(*node_id, |n| !n.visualization().visible.value()).unwrap_or_default()
        }).collect_vec()
    }));

    viz_tgt_nodes_all_on <- viz_tgt_nodes_off.map(|t| t.is_empty());
    viz_enable_by_press <= viz_tgt_nodes.gate_not(&viz_tgt_nodes_all_on);
    viz_enable <- any(viz_enable_by_press,inputs.enable_visualization);
    viz_disable_by_press <= viz_tgt_nodes.gate(&viz_tgt_nodes_all_on);
    viz_update_failed <- inputs.visualization_update_failed._0();
    viz_disable <- any(viz_disable_by_press, inputs.disable_visualization, viz_update_failed);
    viz_preview_disable <= viz_tgt_nodes_off.sample(&viz_preview_mode_end);
    viz_fullscreen_on <= viz_open_fs_ev.map(f_!(model.nodes.last_selected()));

    eval viz_enable          ((id) model.enable_visualization(id));
    eval viz_disable         ((id) model.disable_visualization(id));
    eval viz_preview_disable ((id) model.disable_visualization(id));
    fullscreen_vis_was_enabled <- viz_fullscreen_on.filter_map(f!((id)
        model.enable_visualization_fullscreen(id).then(|| *id))
    );

    viz_fs_to_close <- out.visualization_fullscreen.sample(&inputs.close_fullscreen_visualization);
    eval viz_fs_to_close ([model](vis) {
        if let Some(vis) = vis {
            model.disable_visualization_fullscreen(vis);
            model.enable_visualization(vis);
        }
    });

    out.visualization_fullscreen <+ fullscreen_vis_was_enabled.map(|id| Some(*id));
    out.visualization_fullscreen <+ inputs.close_fullscreen_visualization.constant(None);

    out.is_fs_visualization_displayed <+ out.visualization_fullscreen.map(Option::is_some);

    out.visualization_update_error <+ inputs.visualization_update_failed;


    // === Register Visualization ===

    eval inputs.register_visualization ([vis_registry](handle) {
        if let Some(handle) = handle {
            vis_registry.add(handle);
        }
    });
    eval inputs.reset_visualization_registry ([vis_registry](()) {
        vis_registry.remove_all_visualizations();
        vis_registry.add_default_visualizations();
    });
    out.visualization_registry_reload_requested <+ inputs.reload_visualization_registry;


    // === Entering and Exiting Nodes ===

    node_to_enter           <= inputs.enter_selected_node.map(f_!(model.nodes.last_selected()));
    out.node_entered <+ node_to_enter;
    out.node_exited  <+ inputs.exit_node;

    // ================
    // === Node VCS ===
    // ================

    eval inputs.set_node_vcs_status(((node_id,status))
        model.with_node(*node_id, |node| node.set_vcs_status.emit(status))
    );



    // ===================
    // === Other Binds ===
    // ===================

    eval out.node_selected   ((id) model.nodes.select(id));
    eval out.node_deselected ((id) model.nodes.deselect(id));
    eval out.node_removed    ((id) model.remove_node(*id));
    model.profiling_statuses.remove <+ out.node_removed;
    out.on_visualization_select <+ out.node_removed.map(|&id| Switch::Off(id));

    // === Remove implementation ===
    out.node_removed <+ inputs.remove_node;
    }


    // =====================
    // === Pointer Style ===
    // =====================

    frp::extend! { network

    cursor_on_drag_down <- touch.nodes.down.gate(&any_drag_tgt).constant(
        cursor::Style::new_with_all_fields_default().press()
    );
    cursor_on_drag_up   <- touch.nodes.up.constant(cursor::Style::default());
    pointer_on_drag     <- any (&cursor_on_drag_down,&cursor_on_drag_up);

    detached_edge_style <- edge_state.detached_edge.all_with(&edge_color.edges_with_updated_color,
        f!([model](d, _) {
            let color = d.and_then(|d| d.edge_id()).map(|id| model.edge_color(id));
            color.map_or_default(|c| cursor::Style::new_color(c).press())
        })
    );

    let selection_style  = selection_controller.cursor_style.clone_ref();

    cursor.set_style <+ all
        [ pointer_on_drag
        , selection_style
        , node_pointer_style
        , detached_edge_style
        ].fold();
    }

    // ==============================
    // === Component Interactions ===
    // ==============================

    // === Nodes + Selection ===

    // Do not show quick actions on hover while doing an area selection.
    frp::extend! { network
        eval selection_controller.area_selection ((area_selection) model.nodes.show_quick_actions(!area_selection));
    }

    // === Visualization + Selection ===

    // Do not allow area selection while we show a fullscreen visualization.
    frp::extend! { network
        allow_area_selection <- out.is_fs_visualization_displayed.not();
        eval allow_area_selection ((area_selection)
            selection_controller.enable_area_selection.emit(area_selection)
        );
    }

    // ===============
    // === Tooltip ===
    // ===============

    frp::extend! { network

        model.tooltip.frp.set_style <+ app.frp.tooltip;

        quick_visualization_preview <- bool(&frp.disable_quick_visualization_preview,
                                            &frp.enable_quick_visualization_preview);
        eval quick_visualization_preview((value) model.nodes.set_quick_preview(*value));
    }



    // =====================
    // === Dropped Files ===
    // =====================

    use theme::graph_editor::default_y_gap_between_nodes as gap_path;
    let default_gap = model.styles_frp.get_number_or(gap_path, 0.0);
    let files_received = model.drop_manager.files_received().clone_ref();
    frp::extend! { network
        files_with_positions <- files_received.map2(&default_gap,
            move |drop_event_data,default_gap| {
                let files = &drop_event_data.files;
                let drop_posititon = drop_event_data.position;
                let single_offset = default_gap + node::HEIGHT;
                files.iter().enumerate().map(|(index,file)| {
                    let offset = Vector2(0.0, single_offset * index as f32);
                    (file.clone_ref(), drop_posititon + offset)
                }).collect_vec()
            }
        );
        file_dropped            <= files_with_positions;
        out.file_dropped <+ file_dropped;
    }



    // =========================
    // === Gap Between Nodes ===
    // =========================

    let style_sheet = &scene.style_sheet;
    let styles = StyleWatchFrp::new(style_sheet);
    let default_x_gap_path = ensogl_hardcoded_theme::graph_editor::default_x_gap_between_nodes;
    let default_y_gap_path = ensogl_hardcoded_theme::graph_editor::default_y_gap_between_nodes;
    let min_x_spacing_path = ensogl_hardcoded_theme::graph_editor::minimal_x_spacing_for_new_nodes;
    let default_x_gap = styles.get_number_or(default_x_gap_path, 0.0);
    let default_y_gap = styles.get_number_or(default_y_gap_path, 0.0);
    let min_x_spacing = styles.get_number_or(min_x_spacing_path, 0.0);
    frp::extend! { network
        frp.private.output.default_x_gap_between_nodes <+ default_x_gap;
        frp.private.output.default_y_gap_between_nodes <+ default_y_gap;
        frp.private.output.min_x_spacing_for_new_nodes <+ min_x_spacing;
    }
    frp.private.output.default_x_gap_between_nodes.emit(default_x_gap.value());
    frp.private.output.default_y_gap_between_nodes.emit(default_y_gap.value());
    frp.private.output.min_x_spacing_for_new_nodes.emit(min_x_spacing.value());



    // ==================
    // === Debug Mode ===
    // ==================

    frp::extend! { network
        out.debug_mode <+ frp.set_debug_mode;

        limit_max_zoom <- frp.set_debug_mode.on_false();
        unlimit_max_zoom <- frp.set_debug_mode.on_true();
        eval_ limit_max_zoom (model.navigator.set_max_zoom(Some(MAX_ZOOM)));
        eval_ unlimit_max_zoom (model.navigator.set_max_zoom(None));
    }

    // Init defaults
    frp.edit_mode_off.emit(());
    frp.set_debug_mode.emit(false);
}



impl display::Object for GraphEditor {
    fn display_object(&self) -> &display::object::Instance {
        self.model.display_object()
    }
}


// =============
// === Tests ===
// =============

#[cfg(test)]
mod tests {
    use super::*;
    use application::test_utils::ApplicationExt;
    use ensogl::animation::test_utils::next_frame;
    use ensogl::display::scene::test_utils::MouseExt;
    use node::test_utils::NodeModelExt;

    #[test]
    fn test_adding_node_by_internal_api() {
        let (_, graph_editor) = init();
        assert_eq!(graph_editor.num_nodes(), 0);
        graph_editor.add_node();
        assert_eq!(graph_editor.num_nodes(), 1);
        graph_editor.assert(Case { node_source: None, should_edit: false });
    }

    #[test]
    fn test_adding_node_by_shortcut() {
        test_adding_node(press_add_node_shortcut);
    }

    fn press_add_node_shortcut(editor: &GraphEditor) {
        editor.start_node_creation();
    }

    #[test]
    fn test_adding_node_by_adding_node_button() {
        test_adding_node(click_add_node_button);
    }

    fn click_add_node_button(editor: &GraphEditor) {
        let adding_node_button = &editor.model.add_node_button;
        adding_node_button.click();
    }

    fn test_adding_node(add_node: impl Fn(&GraphEditor)) {
        let (app, graph_editor) = init();
        assert_eq!(graph_editor.num_nodes(), 0);

        // Adding first node.
        let (node_1_id, node_1) = graph_editor.add_node_by(&add_node);
        graph_editor.assert(Case { node_source: None, should_edit: true });
        graph_editor.stop_editing();
        assert_eq!(graph_editor.num_nodes(), 1);
        next_frame();

        // First node is created in the center of the screen.
        let node_1_pos = node_1.position();
        let screen_center = app.display.default_scene.screen_to_scene_coordinates(Vector3::zeros());
        assert_eq!(node_1_pos.xy(), screen_center.xy());

        // Adding second node with the first node selected.
        graph_editor.model.nodes.select(node_1_id);
        let (_, node_2) = graph_editor.add_node_by(&add_node);
        graph_editor.assert(Case { node_source: Some(node_1_id), should_edit: true });
        assert_eq!(graph_editor.num_nodes(), 2);

        // Second node is below the first and left-aligned to it.
        let node_2_pos = node_2.position();
        assert!(node_2_pos.y < node_1_pos.y);
        assert_eq!(node_2_pos.x, node_1_pos.x);
    }

    #[test]
    fn test_adding_node_by_dropping_edge() {
        let (app, graph_editor) = init();
        let mouse = &app.display.default_scene.mouse;

        assert_eq!(graph_editor.num_nodes(), 0);
        // Adding a new node.
        let (node_1_id, node_1) = graph_editor.add_node_by_api();
        graph_editor.stop_editing();
        next_frame();
        // Creating edge.
        let port = node_1.model().output_port_hover_shape().expect("No output port.");
        mouse.click_on(&port, Vector2::zero());
        assert_eq!(graph_editor.num_edges(), 1);
        // Dropping edge.
        let click_pos = Vector2(300.0, 300.0);
        let click_on_background = |_: &GraphEditor| mouse.click_on_background(click_pos);
        let (_, node_2) = graph_editor.add_node_by(&click_on_background);
        graph_editor.assert(Case { node_source: Some(node_1_id), should_edit: true });
        let node_pos = node_2.position();
        assert_eq!(node_pos.xy(), click_pos);
    }

    #[test]
    fn test_connecting_two_nodes() {
        let (app, ref graph_editor) = init();
        assert_eq!(graph_editor.num_nodes(), 0);
        assert_eq!(graph_editor.num_edges(), 0);
        let mouse = &app.display.default_scene.mouse;
        // Adding two nodes.
        let (node_id_1, node_1) = graph_editor.add_node_by_api();
        graph_editor.stop_editing();
        let (node_id_2, node_2) = graph_editor.add_node_by_api();
        graph_editor.stop_editing();
        next_frame();
        // Creating edge.
        let port = node_1.model().output_port_hover_shape().expect("No output port.");
        mouse.click_on(&*port, Vector2::zero());
        assert_eq!(graph_editor.num_edges(), 1);
        let edge_id = *graph_editor.model.edges.borrow().keys().next().expect("Edge was not added");
        graph_editor.model.with_edge(edge_id, |edge| {
            assert_eq!(edge.source().map(|e| e.node_id), Some(node_id_1));
            assert_eq!(edge.target(), None);
        });

        // Connecting edge.
        // We need to enable ports. Normally it is done by hovering the node.
        node_2.model().input.frp.set_ports_active(true);
        let port_hover = node_2.model().input_port_hover_shape().expect("No input port.");
        next_frame();

        mouse.click_on(&*port_hover, Vector2::zero());
        graph_editor.model.with_edge(edge_id, |edge| {
            assert_eq!(edge.source().map(|e| e.node_id), Some(node_id_1));
            assert_eq!(edge.target().map(|e| e.node_id), Some(node_id_2));
        });
    }

    #[test]
    // The alignment is disabled for mouse-oriented node placement. See [`new_node_position`] docs.
    #[ignore]
    fn test_magnet_alignment_when_adding_node_by_shortcut() {
        test_magnet_alignment_when_adding_node(move_mouse_and_add_node_by_shortcut);
    }

    fn move_mouse_and_add_node_by_shortcut(
        scene: &Scene,
        editor: &GraphEditor,
        mouse_pos: Vector2,
    ) {
        scene.mouse.hover_background(mouse_pos);
        press_add_node_shortcut(editor);
    }

    #[test]
    fn test_magnet_alignment_when_adding_node_by_add_node_button() {
        test_magnet_alignment_when_adding_node(move_camera_and_click_add_node_button);
    }

    fn move_camera_and_click_add_node_button(
        scene: &Scene,
        editor: &GraphEditor,
        camera_pos: Vector2,
    ) {
        let camera = &scene.camera();
        camera.set_xy(camera_pos);
        camera.update(scene);
        click_add_node_button(editor);
    }

    fn test_magnet_alignment_when_adding_node(add_node_at: impl Fn(&Scene, &GraphEditor, Vector2)) {
        let (app, graph_editor) = init();
        let scene = &app.display.default_scene;
        let add_node_at = |editor: &GraphEditor, pos: Vector2| add_node_at(scene, editor, pos);

        // Create two nodes, with the 2nd one positioned below and far to the right from the 1st
        // one.
        let (_, node_1) = graph_editor.add_node_by_api_at_pos(Vector2(0.0, 0.0));
        let (_, node_2) = graph_editor.add_node_by_api_at_pos(Vector2(800.0, -100.0));

        // Create third node, placing it roughly below the 1st one and to the left of the 2nd one,
        // but slightly displaced from a position aligned to them both. Verify that the magnet
        // algorithm repositions the node such that it is aligned with existing nodes.
        let aligned_pos = Vector2(node_1.position().x, node_2.position().y);
        let displacement = Vector2(7.0, 8.0);
        test_node_added_with_displacement_gets_aligned(
            &graph_editor,
            aligned_pos,
            displacement,
            add_node_at,
        );

        // Create fourth node, placing it roughly to the right of the 1st node and above the 2nd
        // one, but slightly displaced from a position aligned to them both. Verify that the magnet
        // algorithm repositions the node such that it is aligned with existing nodes.
        let aligned_pos = Vector2(node_2.position().x, node_1.position().y);
        test_node_added_with_displacement_gets_aligned(
            &graph_editor,
            aligned_pos,
            displacement,
            add_node_at,
        );
    }

    fn test_node_added_with_displacement_gets_aligned(
        graph_editor: &GraphEditor,
        aligned_pos: Vector2,
        displacement: Vector2,
        add_node_at: impl Fn(&GraphEditor, Vector2),
    ) {
        enso_frp::microtasks::flush_microtasks();
        let unaligned_pos = aligned_pos + displacement;
        let add_node_unaligned = |editor: &GraphEditor| add_node_at(editor, unaligned_pos);
        let (_, node) = graph_editor.add_node_by(&add_node_unaligned);
        graph_editor.stop_editing();
        assert_eq!(node.position().xy(), aligned_pos);
    }

    #[test]
    fn test_magnet_alignment_when_no_space_for_node_added_with_add_node_button() {
        let (app, graph_editor) = init();
        let scene = &app.display.default_scene;

        // Create 1st node.
        let (node_1_id, node_1) = graph_editor.add_node_by_api();
        graph_editor.stop_editing();

        // Create 2nd node below the 1st one and move it slightly to the right.
        graph_editor.model.nodes.select(node_1_id);
        let (node_2_id, node_2) = graph_editor.add_node_by(&press_add_node_shortcut);
        node_2.update_x(|x| x + 16.0);

        // Create 3rd node below the 2nd one and move it slightly down and far to the right.
        graph_editor.model.nodes.select(node_2_id);
        let (_, node_3) = graph_editor.add_node_by(&press_add_node_shortcut);
        node_2.update_xy(|pos| pos + Vector2(800.0, -7.0));

        // Create 4th node by clicking (+) button when camera is roughly centered at the 1st node.
        let small_displacement = Vector2(8.0, 9.0);
        let pos_near_node_1 = node_1.position().xy() + small_displacement;
        let add_node = |editor: &GraphEditor| {
            move_camera_and_click_add_node_button(scene, editor, pos_near_node_1)
        };
        let (_, node_4) = graph_editor.add_node_by(&add_node);
        let aligned_pos = Vector2(node_1.position().x, node_3.position().y);
        assert_eq!(node_4.position().xy(), aligned_pos);
    }


    // === Test utilities ===

    /// An assertion case used when adding new nodes. See [`GraphEditor::assert`] below.
    struct Case {
        /// A source node of the added node.
        node_source: Option<NodeId>,
        /// Should we start the node editing immediately after adding it?
        should_edit: bool,
    }

    impl GraphEditor {
        fn num_edges(&self) -> usize {
            self.model.edges.borrow().len()
        }

        /// Get the number of nodes currently present in the graph.
        pub fn num_nodes(&self) -> usize {
            self.model.nodes.len()
        }

        fn add_node_by<F: Fn(&GraphEditor)>(&self, add_node: &F) -> (NodeId, Node) {
            let (old_node_id, ..) = self.node_added.value();
            add_node(self);
            let (node_id, ..) = self.node_added.value();
            assert_ne!(node_id, old_node_id, "Node was not added.");
            let node = self.model.nodes.get_cloned_ref(&node_id).expect("Node was not added.");
            node.set_expression(node::Expression::new_plain("some_not_empty_expression"));
            (node_id, node)
        }

        fn add_node_by_api(&self) -> (NodeId, Node) {
            let add_node = |editor: &GraphEditor| editor.add_node();
            self.add_node_by(&add_node)
        }

        fn add_node_by_api_at_pos(&self, position: Vector2) -> (NodeId, Node) {
            let (node_id, node) = self.add_node_by_api();
            self.stop_editing();
            node.set_xy(position);
            (node_id, node)
        }

        fn assert(&self, case: Case) {
            let (added_node, node_source, should_edit) = self.node_added.value();
            let node_being_edited = self.node_being_edited.value();
            assert_eq!(
                should_edit, case.should_edit,
                "Node editing state does not match expected."
            );
            assert_eq!(should_edit, node_being_edited.is_some());
            if let Some(node_being_edited) = node_being_edited {
                assert_eq!(node_being_edited, added_node, "Edited node does not match added one.");
            }
            let node_source = node_source.map(|source| source.node);
            assert_eq!(node_source, case.node_source, "Source node does not match expected.");
        }
    }

    fn init() -> (Application, GraphEditor) {
        let app = Application::new("root");
        app.set_screen_size_for_tests();
        let graph_editor = GraphEditor::new(&app);
        app.display.add_child(&graph_editor);
        next_frame();
        (app, graph_editor)
    }
}<|MERGE_RESOLUTION|>--- conflicted
+++ resolved
@@ -81,12 +81,7 @@
 use ensogl_component::text::buffer::selection::Selection;
 use ensogl_component::tooltip::Tooltip;
 use ensogl_hardcoded_theme as theme;
-<<<<<<< HEAD
-use ide_view_execution_environment_selector as execution_environment_selector;
-use ide_view_execution_environment_selector::ExecutionEnvironmentSelector;
 pub use layers::GraphLayers;
-=======
->>>>>>> 2fb5c371
 use span_tree::PortId;
 
 // ===============
@@ -114,25 +109,9 @@
 const VIZ_PREVIEW_MODE_TOGGLE_FRAMES: i32 =
     (VIZ_PREVIEW_MODE_TOGGLE_TIME_MS / 1000.0 * 60.0) as i32;
 const MAX_ZOOM: f32 = 1.0;
-<<<<<<< HEAD
-/// Space between items in the top bar.
-const TOP_BAR_ITEM_MARGIN: f32 = 10.0;
 /// The amount of pixels that the dragged target edge overlaps with the cursor.
 const CURSOR_EDGE_OVERLAP: f32 = 2.0;
 
-
-fn traffic_lights_gap_width() -> f32 {
-    let platform_str = ARGS.groups.startup.options.platform.value.as_str();
-    let platform = web::platform::Platform::try_from(platform_str);
-    let is_macos = platform.map(|p| p.is_macos()).ok() == Some(true);
-    if is_macos && !ARGS.groups.window.options.frame.value {
-        MACOS_TRAFFIC_LIGHTS_CONTENT_WIDTH + MACOS_TRAFFIC_LIGHTS_SIDE_OFFSET
-    } else {
-        0.0
-    }
-}
-=======
->>>>>>> 2fb5c371
 
 
 
@@ -1817,10 +1796,8 @@
 pub struct GraphEditorModel {
     pub display_object:   display::object::Instance,
     // Required for dynamically creating nodes and edges.
-<<<<<<< HEAD
     pub app: Application,
     layers: GraphLayers,
-    pub breadcrumbs: component::Breadcrumbs,
     pub nodes: Nodes,
     edges: RefCell<Edges>,
     pub vis_registry: visualization::Registry,
@@ -1834,24 +1811,6 @@
     frp_public: api::Public,
     profiling_statuses: profiling::Statuses,
     styles_frp: StyleWatchFrp,
-=======
-    pub app:              Application,
-    pub nodes:            Nodes,
-    edges:                RefCell<Edges>,
-    pub vis_registry:     visualization::Registry,
-    pub drop_manager:     ensogl_drop_manager::Manager,
-    pub navigator:        Navigator,
-    pub add_node_button:  Rc<component::add_node_button::AddNodeButton>,
-    tooltip:              Tooltip,
-    touch_state:          TouchState,
-    visualizations:       Visualizations,
-    frp:                  api::Private,
-    frp_public:           api::Public,
-    profiling_statuses:   profiling::Statuses,
-    styles_frp:           StyleWatchFrp,
-    #[deprecated = "StyleWatch was designed as an internal tool for shape system (#795)"]
-    styles:               StyleWatch,
->>>>>>> 2fb5c371
     selection_controller: selection::Controller,
 }
 
@@ -1890,11 +1849,7 @@
         Self {
             display_object,
             app,
-<<<<<<< HEAD
             layers,
-            breadcrumbs,
-=======
->>>>>>> 2fb5c371
             nodes,
             edges,
             vis_registry,
