//! NOTE
//! This file is under a heavy development. It contains commented lines of code and some code may
//! be of poor quality. Expect drastic changes.

// === Features ===
#![feature(associated_type_defaults)]
#![feature(drain_filter)]
#![feature(entry_insert)]
#![feature(fn_traits)]
#![feature(option_result_contains)]
#![feature(specialization)]
#![feature(trait_alias)]
#![feature(type_alias_impl_trait)]
#![feature(unboxed_closures)]
// === Standard Linter Configuration ===
#![deny(non_ascii_idents)]
#![warn(unsafe_code)]
#![allow(clippy::bool_to_int_with_if)]
#![allow(clippy::let_and_return)]
#![allow(incomplete_features)] // To be removed, see: https://github.com/enso-org/ide/issues/1559
#![warn(missing_copy_implementations)]
#![warn(missing_debug_implementations)]
#![warn(missing_docs)]
#![warn(trivial_casts)]
#![warn(trivial_numeric_casts)]
#![warn(unsafe_code)]
#![warn(unused_import_braces)]
#![warn(unused_qualifications)]
#![recursion_limit = "1024"]

#[warn(missing_docs)]
pub mod component;

pub mod automation;
pub mod builtin;
pub mod data;
pub mod new_node_position;
#[warn(missing_docs)]
pub mod profiling;
#[warn(missing_docs)]
pub mod view;

#[warn(missing_docs)]
mod selection;

use crate::application::command::FrpNetworkProvider;
use crate::component::node;
use crate::component::type_coloring;
use crate::component::visualization;
use crate::component::visualization::instance::PreprocessorConfiguration;
use crate::data::enso;
pub use crate::node::profiling::Status as NodeProfilingStatus;

use application::tooltip;
use enso_config::ARGS;
use enso_frp as frp;
use ensogl::application;
use ensogl::application::shortcut;
use ensogl::application::Application;
use ensogl::data::color;
use ensogl::display;
use ensogl::display::navigation::navigator::Navigator;
use ensogl::display::object::Id;
use ensogl::display::shape::StyleWatch;
use ensogl::display::shape::StyleWatchFrp;
use ensogl::display::Scene;
use ensogl::gui::cursor;
use ensogl::prelude::*;
use ensogl::system::web;
use ensogl::system::web::traits::*;
use ensogl::Animation;
use ensogl::DEPRECATED_Animation;
use ensogl::Easing;
use ensogl_component::text;
use ensogl_component::text::buffer::selection::Selection;
use ensogl_component::tooltip::Tooltip;
use ensogl_hardcoded_theme as theme;
use ide_view_execution_mode_selector as execution_mode_selector;


// ===============
// === Prelude ===
// ===============

/// Commonly used utilities.
pub mod prelude {
    pub use ensogl::application::command::View;
    pub use ensogl::prelude::*;
}



// =================
// === Constants ===
// =================

const SNAP_DISTANCE_THRESHOLD: f32 = 10.0;
/// Time between key down and key up event to consider it a press and hold action as opposed to a
/// simple key press.
const VIZ_PREVIEW_MODE_TOGGLE_TIME_MS: f32 = 300.0;
/// Number of frames we expect to pass during the `VIZ_PREVIEW_MODE_TOGGLE_TIME_MS` interval.
/// Assumes 60fps. We use this value to check against dropped frames during the interval.
const VIZ_PREVIEW_MODE_TOGGLE_FRAMES: i32 =
    (VIZ_PREVIEW_MODE_TOGGLE_TIME_MS / 1000.0 * 60.0) as i32;
const MACOS_TRAFFIC_LIGHTS_CONTENT_WIDTH: f32 = 52.0;
const MACOS_TRAFFIC_LIGHTS_CONTENT_HEIGHT: f32 = 12.0;
/// Horizontal and vertical offset between traffic lights and window border
const MACOS_TRAFFIC_LIGHTS_SIDE_OFFSET: f32 = 13.0;
const MACOS_TRAFFIC_LIGHTS_VERTICAL_CENTER: f32 =
    -MACOS_TRAFFIC_LIGHTS_SIDE_OFFSET - MACOS_TRAFFIC_LIGHTS_CONTENT_HEIGHT / 2.0;
const MAX_ZOOM: f32 = 1.0;
/// Space between items in the top bar.
const TOP_BAR_ITEM_MARGIN: f32 = 10.0;

fn traffic_lights_gap_width() -> f32 {
    let platform_str = ARGS.groups.startup.options.platform.value.as_str();
    let platform = web::platform::Platform::try_from(platform_str);
    let is_macos = platform.map(|p| p.is_macos()).ok() == Some(true);
    if is_macos && !ARGS.groups.window.options.frame.value {
        MACOS_TRAFFIC_LIGHTS_CONTENT_WIDTH + MACOS_TRAFFIC_LIGHTS_SIDE_OFFSET
    } else {
        TOP_BAR_ITEM_MARGIN
    }
}



// =================
// === SharedVec ===
// =================

#[derive(CloneRef, Debug, Derivative)]
#[derivative(Default(bound = ""))]
#[derivative(Clone(bound = ""))]
#[allow(missing_docs)] // FIXME[everyone] Public-facing API should be documented.
pub struct SharedVec<T> {
    pub raw: Rc<RefCell<Vec<T>>>,
}

impl<T> SharedVec<T> {
    /// Constructor.
    pub fn new() -> Self {
        default()
    }

    /// Append an element to the back of a collection.
    pub fn push(&self, t: T) {
        self.raw.borrow_mut().push(t);
    }

    /// Remove the first instance of `item` from the vector if the item exists.
    pub fn remove_item(&self, t: &T)
    where T: PartialEq {
        self.raw.borrow_mut().remove_item(t);
    }

    /// Return `true` if the slice contains an element with the given value.
    pub fn contains(&self, t: &T) -> bool
    where T: PartialEq {
        self.raw.borrow().contains(t)
    }

    /// Return clone of the first element of the slice, or `None` if it is empty.
    pub fn first_cloned(&self) -> Option<T>
    where T: Clone {
        self.raw.borrow().first().cloned()
    }

    /// Return clone of the last element of the slice, or `None` if it is empty.
    pub fn last_cloned(&self) -> Option<T>
    where T: Clone {
        self.raw.borrow().last().cloned()
    }

    /// Replace the collection with the default value, and return the previous value.
    pub fn mem_take(&self) -> Vec<T> {
        mem::take(&mut self.raw.borrow_mut())
    }

    /// Return the number of items in the vector.
    pub fn len(&self) -> usize {
        self.raw.borrow().len()
    }

    /// Check if the container is empty.
    pub fn is_empty(&self) -> bool {
        self.raw.borrow().is_empty()
    }
}

impl<T: Clone> SharedVec<T> {
    /// Return a vector of all items stored in the collection in order.
    pub fn items(&self) -> Vec<T> {
        self.raw.borrow().clone()
    }
}



// =====================
// === SharedHashSet ===
// =====================

#[derive(Derivative, CloneRef)]
#[derivative(Debug(bound = "T:Eq+Hash+Debug, S:std::hash::BuildHasher"))]
#[allow(missing_docs)] // FIXME[everyone] Public-facing API should be documented.
pub struct SharedHashSet<T, S = std::collections::hash_map::RandomState> {
    pub raw: Rc<RefCell<HashSet<T, S>>>,
}

impl<T, S> Clone for SharedHashSet<T, S> {
    fn clone(&self) -> Self {
        let raw = self.raw.clone();
        Self { raw }
    }
}

impl<T, S> Default for SharedHashSet<T, S>
where
    T: Eq + Hash,
    S: Default + std::hash::BuildHasher,
{
    fn default() -> Self {
        let raw = default();
        Self { raw }
    }
}

impl<T, S> SharedHashSet<T, S>
where
    T: Eq + Hash,
    S: Default + std::hash::BuildHasher,
{
    #[allow(missing_docs)] // FIXME[everyone] All pub functions should have docs.
    pub fn new() -> Self {
        default()
    }

    #[allow(missing_docs)] // FIXME[everyone] All pub functions should have docs.
    pub fn mem_take(&self) -> HashSet<T, S> {
        mem::take(&mut *self.raw.borrow_mut())
    }
}

impl<T, S> SharedHashSet<T, S>
where
    T: Eq + Hash,
    S: std::hash::BuildHasher,
{
    #[allow(missing_docs)] // FIXME[everyone] All pub functions should have docs.
    pub fn insert(&self, t: T) -> bool {
        self.raw.borrow_mut().insert(t)
    }

    #[allow(missing_docs)] // FIXME[everyone] All pub functions should have docs.
    pub fn remove(&self, t: &T) -> bool {
        self.raw.borrow_mut().remove(t)
    }

    #[allow(missing_docs)] // FIXME[everyone] All pub functions should have docs.
    pub fn contains(&self, value: &T) -> bool {
        self.raw.borrow().contains(value)
    }
}

impl<T, S> SharedHashSet<T, S> {
    #[allow(missing_docs)] // FIXME[everyone] All pub functions should have docs.
    pub fn is_empty(&self) -> bool {
        self.raw.borrow().is_empty()
    }

    #[allow(missing_docs)] // FIXME[everyone] All pub functions should have docs.
    pub fn clear(&self) {
        self.raw.borrow_mut().clear()
    }

    #[allow(missing_docs)] // FIXME[everyone] All pub functions should have docs.
    pub fn for_each<F>(&self, f: F)
    where F: FnMut(&T) {
        self.raw.borrow_mut().iter().for_each(f)
    }

    #[allow(missing_docs)] // FIXME[everyone] All pub functions should have docs.
    pub fn replace_with(&self, t: HashSet<T, S>) {
        *self.raw.borrow_mut() = t;
    }

    #[allow(missing_docs)] // FIXME[everyone] All pub functions should have docs.
    pub fn keys(&self) -> Vec<T>
    where T: Clone {
        self.raw.borrow().iter().cloned().collect_vec()
    }
}



// =====================
// === SharedHashMap ===
// =====================

#[derive(Derivative, CloneRef)]
#[derivative(Debug(bound = "K:Eq+Hash+Debug, V:Debug, S:std::hash::BuildHasher"))]
#[allow(missing_docs)] // FIXME[everyone] Public-facing API should be documented.
pub struct SharedHashMap<K, V, S = std::collections::hash_map::RandomState> {
    pub raw: Rc<RefCell<HashMap<K, V, S>>>,
}

impl<K, V, S> Clone for SharedHashMap<K, V, S> {
    fn clone(&self) -> Self {
        let raw = self.raw.clone();
        Self { raw }
    }
}

impl<K, V, S> Default for SharedHashMap<K, V, S>
where
    K: Eq + Hash,
    S: Default + std::hash::BuildHasher,
{
    fn default() -> Self {
        let raw = default();
        Self { raw }
    }
}

impl<K, V, S> SharedHashMap<K, V, S>
where
    K: Eq + Hash,
    S: Default + std::hash::BuildHasher,
{
    #[allow(missing_docs)] // FIXME[everyone] All pub functions should have docs.
    pub fn new() -> Self {
        default()
    }

    #[allow(missing_docs)] // FIXME[everyone] All pub functions should have docs.
    pub fn mem_take(&self) -> HashMap<K, V, S> {
        mem::take(&mut *self.raw.borrow_mut())
    }
}

impl<K, V, S> SharedHashMap<K, V, S>
where
    K: Eq + Hash,
    S: std::hash::BuildHasher,
{
    #[allow(missing_docs)] // FIXME[everyone] All pub functions should have docs.
    pub fn insert(&self, k: K, v: V) -> Option<V> {
        self.raw.borrow_mut().insert(k, v)
    }

    #[allow(missing_docs)] // FIXME[everyone] All pub functions should have docs.
    pub fn get_copied(&self, k: &K) -> Option<V>
    where V: Copy {
        self.raw.borrow().get(k).copied()
    }

    #[allow(missing_docs)] // FIXME[everyone] All pub functions should have docs.
    pub fn get_cloned(&self, k: &K) -> Option<V>
    where V: Clone {
        self.raw.borrow().get(k).cloned()
    }

    #[allow(missing_docs)] // FIXME[everyone] All pub functions should have docs.
    pub fn get_cloned_ref(&self, k: &K) -> Option<V>
    where V: CloneRef {
        self.raw.borrow().get(k).map(|t| t.clone_ref())
    }

    #[allow(missing_docs)] // FIXME[everyone] All pub functions should have docs.
    pub fn remove(&self, k: &K) -> Option<V> {
        self.raw.borrow_mut().remove(k)
    }

    #[allow(missing_docs)] // FIXME[everyone] All pub functions should have docs.
    pub fn contains_key(&self, key: &K) -> bool {
        self.raw.borrow().contains_key(key)
    }
}

impl<K, V, S> SharedHashMap<K, V, S> {
    #[allow(missing_docs)] // FIXME[everyone] All pub functions should have docs.
    pub fn len(&self) -> usize {
        self.raw.borrow().len()
    }

    #[allow(missing_docs)] // FIXME[everyone] All pub functions should have docs.
    pub fn is_empty(&self) -> bool {
        self.raw.borrow().is_empty()
    }

    #[allow(missing_docs)] // FIXME[everyone] All pub functions should have docs.
    pub fn clear(&self) {
        self.raw.borrow_mut().clear()
    }

    #[allow(missing_docs)] // FIXME[everyone] All pub functions should have docs.
    pub fn for_each<F>(&self, f: F)
    where F: FnMut((&K, &V)) {
        self.raw.borrow_mut().iter().for_each(f)
    }

    #[allow(missing_docs)] // FIXME[everyone] All pub functions should have docs.
    pub fn keys(&self) -> Vec<K>
    where K: Clone {
        self.raw.borrow().keys().cloned().collect_vec()
    }

    /// Get the vector of map's keys and values.
    pub fn entries(&self) -> Vec<(K, V)>
    where
        K: Clone,
        V: CloneRef, {
        self.raw.borrow().iter().map(|(k, v)| (k.clone(), v.clone_ref())).collect_vec()
    }

    /// Get the vector of map's values.
    pub fn values(&self) -> Vec<V>
    where V: Clone {
        self.raw.borrow().values().cloned().collect_vec()
    }
}



// =================
// === FrpInputs ===
// =================

/// The information about data source hinted by node creation process. For example, when creating
/// node by dropping edge, the source port should be a source for newly created node.
///
/// This is information meant to be sent to searcher, which can, for example, auto- connect the
/// source to "this" port of new node.
#[derive(Clone, CloneRef, Copy, Debug, Default, Eq, PartialEq)]
pub struct NodeSource {
    #[allow(missing_docs)]
    pub node: NodeId,
}

ensogl::define_endpoints_2! {
    Input {
        // === General ===
        /// Cancel the operation being currently performed. Often mapped to the escape key.
        cancel(),


        // === Layout ===
        space_for_window_buttons (Vector2<f32>),


        // === Read-only mode ===

        set_read_only(bool),


        // === Node Selection ===

        /// Node press event
        node_press(),
        /// Node press event
        node_release(),
        /// Enable nodes multi selection mode. It works like inverse mode for single node selection
        /// and like merge mode for multi node selection mode.
        enable_node_multi_select(),
        /// Disable nodes multi selection mode. It works like inverse mode for single node selection
        /// and like merge mode for multi node selection mode.
        disable_node_multi_select(),
        /// Toggle nodes multi selection mode. It works like inverse mode for single node selection
        /// and like merge mode for multi node selection mode.
        toggle_node_multi_select(),

        /// Enable nodes merge selection mode.
        enable_node_merge_select(),
        /// Disable nodes merge selection mode.
        disable_node_merge_select(),
        /// Toggles nodes merge selection mode.
        toggle_node_merge_select(),

        /// Enable nodes subtract selection mode.
        enable_node_subtract_select(),
        /// Disable nodes subtract selection mode.
        disable_node_subtract_select(),
        /// Toggle nodes subtract selection mode.
        toggle_node_subtract_select(),

        /// Enable nodes inverse selection mode.
        enable_node_inverse_select(),
        /// Disable nodes inverse selection mode.
        disable_node_inverse_select(),
        /// Toggle nodes inverse selection mode.
        toggle_node_inverse_select(),

        /// Set the node as selected. Ignores selection mode.
        // WARNING: not implemented
        select_node                  (NodeId),
        /// Set the node as deselected. Ignores selection mode.
        // WARNING: not implemented
        deselect_node                (NodeId),
        /// Set all nodes as selected. Ignores selection mode.
        select_all_nodes             (),


        // === Navigation ===

        /// Enter the last selected node.
        enter_selected_node(),
        /// Enter the node currently under the cursor.
        enter_hovered_node(),
        /// Steps out of the current node, popping the topmost stack frame from the crumb list.
        exit_node(),


        // === Node Editing ===

        /// Add a new node and place it in the origin of the workspace.
        add_node(),
        /// Start Node creation process.
        ///
        /// This event is the best to be emit in situations, when the user want to create node (in
        /// opposition to e.g. loading graph from file). It will create node and put it into edit
        /// mode. The node position may vary, depending on what is the best for the UX - for details
        /// see [`GraphEditorModel::create_node`] implementation.
        start_node_creation(),
        /// Start creation of a new Node connected to the port that is currently under the cursor.
        /// If the cursor is currently not over any node's port, this event will have no effect.
        ///
        /// The same as in the case of [`start_node_creation`], this event is intended to be
        /// emitted in situations when the user wants to interactively create a node via the UI (as
        /// opposed to e.g. when loading a graph from a file).
        start_node_creation_from_port(),




        /// Remove all selected nodes from the graph.
        remove_selected_nodes(),
        /// Remove all nodes from the graph.
        remove_all_nodes(),
        /// Enable mode in which the pressed node will be edited.
        edit_mode_on(),
        /// Disable mode in which the pressed node will be edited.
        edit_mode_off(),
        /// Stop node editing, whatever node is currently edited.
        stop_editing(),
        /// Collapse the selected nodes into a new node.
        collapse_selected_nodes(),
        /// Indicate whether this node had an error or not.
        set_node_error_status(NodeId,Option<node::error::Error>),
        /// Indicate whether this node has finished execution.
        set_node_profiling_status(NodeId,node::profiling::Status),


        // === Visualization ===

        /// Simulates a visualization open press event. In case the event will be shortly followed
        /// by `release_visualization_visibility`, the visualization will be shown permanently. In
        /// other case, it will be disabled as soon as the `release_visualization_visibility` is
        /// emitted.
        press_visualization_visibility(),
        /// Simulates a visualization open double press event. This event toggles the visualization
        /// fullscreen mode.
        double_press_visualization_visibility(),
        /// Simulates a visualization open release event. See `press_visualization_visibility` to
        /// learn more.
        release_visualization_visibility(),
        /// Cycle the visualization for the selected nodes.
        cycle_visualization_for_selected_node(),
        /// The visualization currently displayed as fullscreen is
        close_fullscreen_visualization(),


        // === Scene Navigation ===

        /// Stop the scene camera from moving around, locking the scene in place.
        /// Can be used, e.g., if there is a fullscreen visualisation active, or navigation should
        ///only work for a selected visualisation.
        set_navigator_disabled(bool),


        // === Modes ===

        toggle_profiling_mode(),


        // === Execution Environment ===

        set_execution_environment(ExecutionEnvironment),
        // TODO(#5930): Temporary shortcut for testing different execution environments
        toggle_execution_environment(),


        // === Debug ===

        /// Enable or disable debug-only features.
        set_debug_mode(bool),

        /// Push a hardcoded breadcrumb without notifying the controller.
        debug_push_breadcrumb(),
        /// Pop a breadcrumb without notifying the controller.
        debug_pop_breadcrumb(),
        /// Set a test visualization data for the selected nodes. Useful for testing visualizations
        /// during their development.
        debug_set_test_visualization_data_for_selected_node(),


        // === VCS Status ===

        set_node_vcs_status     ((NodeId, Option<node::vcs::Status>)),


        set_detached_edge_targets    (EdgeEndpoint),
        set_detached_edge_sources    (EdgeEndpoint),
        set_edge_source              ((EdgeId, EdgeEndpoint)),
        set_edge_target              ((EdgeId, EdgeEndpoint)),
        unset_edge_source            (EdgeId),
        unset_edge_target            (EdgeId),
        connect_nodes                ((EdgeEndpoint,EdgeEndpoint)),
        deselect_all_nodes           (),
        press_node_input             (EdgeEndpoint),
        press_node_output            (EdgeEndpoint),
        remove_all_node_edges        (NodeId),
        remove_all_node_input_edges  (NodeId),
        remove_all_node_output_edges (NodeId),
        remove_edge                  (EdgeId),
        remove_node                  (NodeId),
        edit_node                    (NodeId),
        collapse_nodes               ((Vec<NodeId>,NodeId)),
        set_node_expression          ((NodeId,node::Expression)),
        edit_node_expression         ((NodeId, text::Range<text::Byte>, ImString)),
        set_node_skip                ((NodeId,bool)),
        set_node_freeze              ((NodeId,bool)),
        /// Set whether the output context is explicitly enabled for a node: `Some(true/false)` for
        /// enabled/disabled; `None` for no context switch expression.
        set_node_context_switch      ((NodeId, Option<bool>)),
        set_node_comment             ((NodeId,node::Comment)),
        set_node_position            ((NodeId,Vector2)),
        set_expression_usage_type    ((NodeId,ast::Id,Option<Type>)),
        update_node_widgets          ((NodeId,WidgetUpdates)),
        cycle_visualization          (NodeId),
        set_visualization            ((NodeId, Option<visualization::Path>)),
        register_visualization       (Option<visualization::Definition>),
        set_visualization_data       ((NodeId, visualization::Data)),
        set_error_visualization_data ((NodeId, visualization::Data)),
        enable_visualization         (NodeId),
        disable_visualization        (NodeId),

        /// Remove from visualization registry all non-default visualizations.
        reset_visualization_registry (),
        /// Reload visualization registry
        reload_visualization_registry(),
        /// Show visualisation previews on nodes without delay.
        enable_quick_visualization_preview(),
        /// Show visualisation previews on nodes with delay.
        disable_quick_visualization_preview(),

        /// Drop an edge that is being dragged.
        drop_dragged_edge            (),

        /// Set the execution modes available to the graph.
        set_available_execution_modes          (Rc<Vec<execution_mode_selector::ExecutionMode>>),

    }

    Output {
        // === Debug Mode ===

        debug_mode                             (bool),


        // === Read-only mode ===

        read_only                              (bool),

        // === Edge ===

        has_detached_edge                      (bool),
        on_edge_add                            (EdgeId),
        on_edge_drop                           (EdgeId),
        on_edge_drop_overlapping               (EdgeId),
        on_edge_drop_to_create_node            (EdgeId),
        on_edge_source_set                     ((EdgeId,EdgeEndpoint)),
        on_edge_source_set_with_target_not_set ((EdgeId,EdgeEndpoint)),
        on_edge_target_set_with_source_not_set ((EdgeId,EdgeEndpoint)),
        on_edge_target_set                     ((EdgeId,EdgeEndpoint)),
        on_edge_source_unset                   ((EdgeId,EdgeEndpoint)),
        on_edge_target_unset                   ((EdgeId,EdgeEndpoint)),

        /// Fires always when there is a new edge with source set but target not set. This could
        /// happen after the target was disconnected or the edge was created and its source was
        /// connected.
        on_edge_only_target_not_set (EdgeId),

        /// Fires always when there is a new edge with target set but source not set. This could
        /// happen after the source was disconnected or the edge was created and its target was
        /// connected.
        on_edge_only_source_not_set (EdgeId),

        on_edge_endpoint_unset      ((EdgeId,EdgeEndpoint)),
        on_edge_endpoint_set        ((EdgeId,EdgeEndpoint)),
        on_edge_endpoints_set       (EdgeId),
        on_some_edges_targets_unset (),
        on_some_edges_sources_unset (),
        on_all_edges_targets_set    (),
        on_all_edges_sources_set    (),
        on_all_edges_endpoints_set  (),
        some_edge_targets_unset     (bool),
        some_edge_sources_unset     (bool),
        some_edge_endpoints_unset   (bool),

        hover_node_input            (Option<EdgeEndpoint>),
        hover_node_output           (Option<EdgeEndpoint>),


        // === Other ===
        // FIXME: To be refactored

        node_added                 (NodeId, Option<NodeSource>, bool),
        node_removed               (NodeId),
        nodes_collapsed            ((Vec<NodeId>, NodeId)),
        node_hovered               (Option<Switch<NodeId>>),
        node_selected              (NodeId),
        node_deselected            (NodeId),
        node_position_set          ((NodeId,Vector2)),
        node_position_set_batched  ((NodeId,Vector2)),
        node_expression_set        ((NodeId,ImString)),
        node_expression_span_set   ((NodeId, span_tree::Crumbs, ImString)),
        node_expression_edited     ((NodeId,ImString,Vec<Selection<text::Byte>>)),
        node_comment_set           ((NodeId,String)),
        node_entered               (NodeId),
        node_exited                (),
        node_editing_started       (NodeId),
        node_editing_finished      (NodeId),
        node_action_context_switch ((NodeId, bool)),
        node_action_freeze         ((NodeId, bool)),
        node_action_skip           ((NodeId, bool)),
        node_edit_mode             (bool),
        nodes_labels_visible       (bool),


        /// `None` value as a visualization path denotes a disabled visualization.
        enabled_visualization_path              (NodeId,Option<visualization::Path>),
        visualization_shown                     (NodeId,visualization::Metadata),
        visualization_hidden                    (NodeId),
        visualization_fullscreen                (Option<NodeId>),
        is_fs_visualization_displayed           (bool),
        visualization_preprocessor_changed      ((NodeId,PreprocessorConfiguration)),
        visualization_registry_reload_requested (),

        widgets_requested                       (NodeId, ast::Id, ast::Id),
        request_import                          (ImString),

        on_visualization_select     (Switch<NodeId>),
        some_visualisation_selected (bool),

        node_being_edited (Option<NodeId>),
        node_editing (bool),

        view_mode (view::Mode),

        navigator_active (bool),
        file_dropped     (ensogl_drop_manager::File,Vector2<f32>),

        default_x_gap_between_nodes (f32),
        default_y_gap_between_nodes (f32),
        min_x_spacing_for_new_nodes (f32),

        /// The selected execution mode.
        execution_mode (execution_mode_selector::ExecutionMode),
        /// A press of the execution mode selector play button.
        execution_mode_play_button_pressed (),
    }
}

impl FrpNetworkProvider for GraphEditor {
    fn network(&self) -> &frp::Network {
        &self.frp.network
    }
}



// ============
// === Node ===
// ============

#[derive(Clone, CloneRef, Debug, Deref)]
#[allow(missing_docs)] // FIXME[everyone] Public-facing API should be documented.
pub struct Node {
    #[deref]
    pub view:      component::Node,
    pub in_edges:  SharedHashSet<EdgeId>,
    pub out_edges: SharedHashSet<EdgeId>,
}

#[derive(Clone, CloneRef, Copy, Debug, Default, Eq, From, Hash, Into, PartialEq, Ord, PartialOrd)]
#[allow(missing_docs)] // FIXME[everyone] Public-facing API should be documented.
pub struct NodeId(pub Id);

impl Node {
    #[allow(missing_docs)] // FIXME[everyone] All pub functions should have docs.
    pub fn new(view: component::Node) -> Self {
        let in_edges = default();
        let out_edges = default();
        Self { view, in_edges, out_edges }
    }

    #[allow(missing_docs)] // FIXME[everyone] All pub functions should have docs.
    pub fn id(&self) -> NodeId {
        self.view.id().into()
    }

    /// Return all edges connected to this node. Ingoing and outgoing both.
    pub fn all_edges(self) -> Vec<EdgeId> {
        self.in_edges.keys().extended(self.out_edges.keys())
    }
}

impl display::Object for Node {
    fn display_object(&self) -> &display::object::Instance {
        self.view.display_object()
    }
}

impl Display for NodeId {
    fn fmt(&self, f: &mut fmt::Formatter<'_>) -> fmt::Result {
        Display::fmt(&self.0, f)
    }
}



// ============
// === Edge ===
// ============

#[derive(Clone, CloneRef, Debug, Deref)]
#[allow(missing_docs)] // FIXME[everyone] Public-facing API should be documented.
pub struct Edge {
    #[deref]
    pub view: component::Edge,
    source:   Rc<RefCell<Option<EdgeEndpoint>>>,
    target:   Rc<RefCell<Option<EdgeEndpoint>>>,
}

#[derive(Clone, CloneRef, Copy, Debug, Default, Eq, From, Hash, Into, PartialEq)]
#[allow(missing_docs)] // FIXME[everyone] Public-facing API should be documented.
pub struct EdgeId(pub Id);

impl Edge {
    #[allow(missing_docs)] // FIXME[everyone] All pub functions should have docs.
    pub fn new(view: component::Edge) -> Self {
        let source = default();
        let target = default();
        Self { view, source, target }
    }

    #[allow(missing_docs)] // FIXME[everyone] All pub functions should have docs.
    pub fn id(&self) -> EdgeId {
        self.view.id().into()
    }

    #[allow(missing_docs)] // FIXME[everyone] All pub functions should have docs.
    pub fn target(&self) -> Option<EdgeEndpoint> {
        self.target.borrow().as_ref().map(|t| t.clone_ref())
    }

    #[allow(missing_docs)] // FIXME[everyone] All pub functions should have docs.
    pub fn source(&self) -> Option<EdgeEndpoint> {
        self.source.borrow().as_ref().map(|t| t.clone_ref())
    }

    #[allow(missing_docs)] // FIXME[everyone] All pub functions should have docs.
    pub fn has_source(&self) -> bool {
        self.source.borrow().is_some()
    }

    #[allow(missing_docs)] // FIXME[everyone] All pub functions should have docs.
    pub fn has_target(&self) -> bool {
        self.target.borrow().is_some()
    }

    #[allow(missing_docs)] // FIXME[everyone] All pub functions should have docs.
    pub fn set_source(&self, source: EdgeEndpoint) {
        *self.source.borrow_mut() = Some(source)
    }

    #[allow(missing_docs)] // FIXME[everyone] All pub functions should have docs.
    pub fn set_target(&self, target: EdgeEndpoint) {
        *self.target.borrow_mut() = Some(target)
    }

    #[allow(missing_docs)] // FIXME[everyone] All pub functions should have docs.
    pub fn take_source(&self) -> Option<EdgeEndpoint> {
        mem::take(&mut *self.source.borrow_mut())
    }

    #[allow(missing_docs)] // FIXME[everyone] All pub functions should have docs.
    pub fn take_target(&self) -> Option<EdgeEndpoint> {
        mem::take(&mut *self.target.borrow_mut())
    }
}

impl display::Object for Edge {
    fn display_object(&self) -> &display::object::Instance {
        self.view.display_object()
    }
}

impl Display for EdgeId {
    fn fmt(&self, f: &mut fmt::Formatter<'_>) -> fmt::Result {
        Display::fmt(&self.0, f)
    }
}



// ============
// === Type ===
// ============

/// Typename information that may be associated with the given Port.
///
/// `None` means that type for the port is unknown.
#[derive(Clone, Debug, Default, Eq, Hash, PartialEq)]
pub struct Type(pub ImString);

impl Deref for Type {
    type Target = ImString;
    fn deref(&self) -> &Self::Target {
        &self.0
    }
}

impl Type {
    /// Check whether this is any type, the most generic type in Enso. The empty string is
    /// considered to be an empty type as well.
    pub fn is_any(&self) -> bool {
        self.as_str() == "Any" || self.is_empty()
    }

    /// If the type consists of a single identifier then we remove all module qualifiers:
    /// ```
    /// use ide_view_graph_editor::*;
    ///
    /// let input = Type::from("Foo.Bar.Baz.Vector".to_string());
    /// let expectation = Type::from("Vector".to_string());
    /// assert_eq!(input.abbreviate(), expectation);
    /// ```
    ///
    /// If the type contains multiple identifiers then we just abbreviate the first one:
    /// ```
    /// use ide_view_graph_editor::*;
    ///
    /// let input = Type::from("Foo.Bar.Baz.Vector Math.Number".to_string());
    /// let expectation = Type::from("Vector Math.Number".to_string());
    /// assert_eq!(input.abbreviate(), expectation);
    /// ```
    pub fn abbreviate(&self) -> Type {
        if let Some(up_to_whitespace) = self.split_whitespace().next() {
            if let Some(last_dot_index) = up_to_whitespace.rfind('.') {
                Type::from(self[last_dot_index + 1..].to_string())
            } else {
                // `self` contains no dot. We do not need to abbreaviate it.
                self.clone()
            }
        } else {
            // `self` was empty.
            Type::from("".to_string())
        }
    }
}

impl From<String> for Type {
    fn from(s: String) -> Self {
        Type(s.into())
    }
}

impl Display for Type {
    fn fmt(&self, f: &mut fmt::Formatter<'_>) -> fmt::Result {
        write!(f, "{}", self.0)
    }
}



// =============================
// === OptionalMethodPointer ===
// =============================

/// Information about target definition for node entering.
// TODO [mwu]
//  As currently there is no good place to wrap Rc into a newtype that can be easily depended on
//  both by `ide-view` and `ide` crates, we put this as-is. Refactoring should be considered in the
//  future, once code organization and emerging patterns are more clear.
#[derive(Clone, Debug, Deref, PartialEq, Eq)]
pub struct MethodPointer(pub Rc<engine_protocol::language_server::MethodPointer>);

impl From<engine_protocol::language_server::MethodPointer> for MethodPointer {
    fn from(method_pointer: engine_protocol::language_server::MethodPointer) -> Self {
        Self(Rc::new(method_pointer))
    }
}



// =================
// === LocalCall ===
// =================

/// A specific function call occurring within another function's definition body.
/// It's closely related to the `LocalCall` type defined in `Language Server` types, but uses the
/// new type `MethodPointer` defined in `GraphEditor`.
#[derive(Clone, Debug, Eq, PartialEq)]
pub struct LocalCall {
    /// An expression being a call to a method.
    pub call:       engine_protocol::language_server::ExpressionId,
    /// A pointer to the called method.
    pub definition: MethodPointer,
}



// ====================
// === EdgeEndpoint ===
// ====================

#[derive(Clone, CloneRef, Debug, Default, Eq, PartialEq)]
#[allow(missing_docs)] // FIXME[everyone] Public-facing API should be documented.
pub struct EdgeEndpoint {
    pub node_id: NodeId,
    pub port:    span_tree::Crumbs,
}

impl EdgeEndpoint {
    #[allow(missing_docs)] // FIXME[everyone] All pub functions should have docs.
    pub fn new(node_id: impl Into<NodeId>, port: span_tree::Crumbs) -> Self {
        let node_id = node_id.into();
        Self { node_id, port }
    }

    #[allow(missing_docs)] // FIXME[everyone] All pub functions should have docs.
    pub fn is_connected_to(&self, node_id: NodeId) -> bool {
        self.node_id == node_id
    }
}



// ============
// === Grid ===
// ============

/// Defines a snapping grid for nodes. The grid implementation is currently very simple. For each
/// node, the grid records its position and allows querying for positions close to the recorded
/// ones.
#[derive(Debug, Clone, Default)]
pub struct Grid {
    sorted_xs: Vec<f32>,
    sorted_ys: Vec<f32>,
}

impl Grid {
    /// Query the grid for a close position to the provided using the provided threshold distance.
    pub fn close_to(&self, position: Vector2<f32>, threshold: f32) -> Vector2<Option<f32>> {
        let x = Self::axis_close_to(&self.sorted_xs, position.x, threshold);
        let y = Self::axis_close_to(&self.sorted_ys, position.y, threshold);
        Vector2(x, y)
    }

    fn axis_close_to(axis: &[f32], pos: f32, threshold: f32) -> Option<f32> {
        match axis.binary_search_by(|t| t.partial_cmp(&pos).unwrap()) {
            Ok(ix) => Some(axis[ix]),
            Err(ix) => {
                let max = axis.len();
                let left_pos = if ix == 0 { None } else { Some(axis[ix - 1]) };
                let right_pos = if ix == max { None } else { Some(axis[ix]) };
                let left_dist = left_pos.map(|t| (pos - t).abs());
                let right_dist = right_pos.map(|t| (pos - t).abs());
                let left_check = left_dist.map(|t| t < threshold).unwrap_or_default();
                let right_check = right_dist.map(|t| t < threshold).unwrap_or_default();
                match (left_check, right_check) {
                    (false, false) => None,
                    (true, false) => left_pos,
                    (false, true) => right_pos,
                    (true, true) => {
                        let left_dist = left_dist.unwrap_or_default();
                        let right_dist = right_dist.unwrap_or_default();
                        if left_dist < right_dist {
                            left_pos
                        } else {
                            right_pos
                        }
                    }
                }
            }
        }
    }
}



// =====================
// === WidgetUpdates ===
// =====================

/// A structure describing a widget update batch for arguments of single function call.
#[derive(Debug, Default, Clone)]
pub struct WidgetUpdates {
    /// The function call expression ID.
    pub call_id: ast::Id,
    /// Update of a widget for each function argument.
    pub updates: Rc<Vec<WidgetUpdate>>,
}

/// A structure describing a widget update for specific argument of a function call.
#[derive(Debug)]
pub struct WidgetUpdate {
    /// The function argument name that this widget is for.
    pub argument_name: String,
    /// Widget metadata queried from the language server.
    pub meta:          Option<node::input::widget::Metadata>,
}



// =============
// === Nodes ===
// =============

#[derive(Debug, Clone, CloneRef, Default)]
#[allow(missing_docs)] // FIXME[everyone] Public-facing API should be documented.
pub struct Nodes {
    pub all:      SharedHashMap<NodeId, Node>,
    pub selected: SharedVec<NodeId>,
    pub grid:     Rc<RefCell<Grid>>,
}

impl Deref for Nodes {
    type Target = SharedHashMap<NodeId, Node>;
    fn deref(&self) -> &Self::Target {
        &self.all
    }
}

impl Nodes {
    /// Constructor.
    pub fn new() -> Self {
        default()
    }

    #[allow(missing_docs)] // FIXME[everyone] All pub functions should have docs.
    pub fn insert(&self, node_id: NodeId, node: Node) {
        self.all.insert(node_id, node);
        self.recompute_grid(default());
    }

    /// Calculate a Magnet Alignment grid used for nodes alignment.
    ///
    /// A grid consists of:
    ///  - Horizontal lines through each node's Y coordinate.
    ///  - Vertical lines through each node's X coordinate.
    ///
    ///  `blacklist` nodes are excluded from the calculation.
    fn recompute_grid(&self, blacklist: HashSet<NodeId>) {
        let mut sorted_xs = Vec::new();
        let mut sorted_ys = Vec::new();
        for (id, node) in &*self.all.raw.borrow() {
            if !blacklist.contains(id) {
                let position = node.position();
                sorted_xs.push(position.x);
                sorted_ys.push(position.y);
            }
        }
        sorted_xs.sort_unstable_by(|a, b| a.partial_cmp(b).unwrap());
        sorted_ys.sort_unstable_by(|a, b| a.partial_cmp(b).unwrap());
        *self.grid.borrow_mut() = Grid { sorted_xs, sorted_ys };
    }

    /// Same as [`check_grid_magnet_with_threshold`], but with default threshold.
    pub fn check_grid_magnet(&self, position: Vector2<f32>) -> Vector2<Option<f32>> {
        self.check_grid_magnet_with_threshold(position, SNAP_DISTANCE_THRESHOLD)
    }

    /// Return the nearest point in a Magnet Alignment grid. Returns `None` if the nearest point's
    /// coordinate is further than a `threshold`.
    ///
    /// See [`recompute_grid`] docs for grid description.
    pub fn check_grid_magnet_with_threshold(
        &self,
        position: Vector2<f32>,
        threshold: f32,
    ) -> Vector2<Option<f32>> {
        self.grid.borrow().close_to(position, threshold)
    }

    #[allow(missing_docs)] // FIXME[everyone] All pub functions should have docs.
    pub fn set_quick_preview(&self, quick: bool) {
        self.all.raw.borrow().values().for_each(|node| node.view.quick_preview_vis.emit(quick))
    }

    #[allow(missing_docs)] // FIXME[everyone] All pub functions should have docs.
    pub fn show_quick_actions(&self, quick: bool) {
        self.all
            .raw
            .borrow()
            .values()
            .for_each(|node| node.view.show_quick_action_bar_on_hover.emit(quick))
    }
}


// === Node Selection ===

impl Nodes {
    /// Mark node as selected and send FRP event to node about its selection status.
    pub fn select(&self, node_id: impl Into<NodeId>) {
        let node_id = node_id.into();
        if let Some(node) = self.get_cloned_ref(&node_id) {
            // Remove previous instances and add new selection at end of the list, indicating that
            // this node was selected last, superseding the previous selection.
            while self.selected.contains(&node_id) {
                self.selected.remove_item(&node_id)
            }
            self.selected.push(node_id);
            node.select.emit(());
        }
    }

    /// Mark node as deselected and send FRP event to node about its selection status.
    pub fn deselect(&self, node_id: impl Into<NodeId>) {
        let node_id = node_id.into();
        if let Some(node) = self.get_cloned_ref(&node_id) {
            self.selected.remove_item(&node_id);
            node.deselect.emit(());
        }
    }

    /// Mark all node as selected and send FRP events to nodes.
    pub fn select_all(&self) {
        for id in self.all.keys() {
            self.select(id);
        }
    }

    /// Return all nodes marked as selected.
    pub fn all_selected(&self) -> Vec<NodeId> {
        self.selected.items()
    }

    /// Return the node that was marked as selected last.
    pub fn last_selected(&self) -> Option<NodeId> {
        self.selected.last_cloned()
    }

    /// Return whether the given node is marked as selected.
    pub fn is_selected(&self, node: NodeId) -> bool {
        self.selected.contains(&node)
    }

    /// Call `deselect` for all nodes marked as selected.
    pub fn deselect_all(&self) {
        let selected = self.selected.raw.as_ref().clone();
        selected.into_inner().into_iter().for_each(|node_id| self.deselect(node_id))
    }
}



// =============
// === Edges ===
// =============

#[derive(Debug, Clone, CloneRef, Default)]
#[allow(missing_docs)] // FIXME[everyone] Public-facing API should be documented.
pub struct Edges {
    pub all:             SharedHashMap<EdgeId, Edge>,
    pub detached_source: SharedHashSet<EdgeId>,
    pub detached_target: SharedHashSet<EdgeId>,
}

impl Deref for Edges {
    type Target = SharedHashMap<EdgeId, Edge>;
    fn deref(&self) -> &Self::Target {
        &self.all
    }
}

impl Edges {
    /// Constructor.
    pub fn new() -> Self {
        default()
    }

    #[allow(missing_docs)] // FIXME[everyone] All pub functions should have docs.
    pub fn insert(&self, edge: Edge) {
        self.all.insert(edge.id(), edge);
    }

    #[allow(missing_docs)] // FIXME[everyone] All pub functions should have docs.
    pub fn detached_edges_iter(&self) -> impl Iterator<Item = EdgeId> {
        let detached_target = self.detached_target.raw.borrow();
        let detached_source = self.detached_source.raw.borrow();
        let mut detached = detached_target.iter().copied().collect_vec();
        let detached_source_iter = detached_source.iter().copied();
        detached.extend(detached_source_iter);
        detached.into_iter()
    }
}



#[derive(Debug, Clone, CloneRef, Default)]
struct Visualisations {
    /// This keeps track of the currently selected visualisation. There should only ever be one
    /// visualisations selected, however due to the way that the selection is determined, it can
    /// happen that while the FRP is resolved, temporarily, we have multiple visualisation in this
    /// set. This happens because the selection status is determined bottom up from each
    /// visualisation and the reported via FRP to the graph editor. That means if the status
    /// we might see the new selection status for a visualisation getting set before we see the
    /// previously selected visualisation report its deselection. If we ever have more than one
    /// visualisation in this set after the status updates have been resolved, that is a bug.
    selected: SharedHashSet<NodeId>,
}



#[derive(Debug, CloneRef, Derivative)]
#[derivative(Clone(bound = ""))]
#[allow(missing_docs)] // FIXME[everyone] Public-facing API should be documented.
pub struct TouchNetwork<T: frp::Data> {
    pub down:     frp::Source<T>,
    pub up:       frp::Stream<T>,
    pub is_down:  frp::Stream<bool>,
    pub selected: frp::Stream<T>,
}

impl<T: frp::Data> TouchNetwork<T> {
    #[allow(missing_docs)] // FIXME[everyone] All pub functions should have docs.
    pub fn new(network: &frp::Network, mouse: &frp::io::Mouse_DEPRECATED) -> Self {
        frp::extend! { network
            down          <- source::<T> ();
            is_down       <- bool(&mouse.up_primary,&down);
            was_down      <- is_down.previous();
            mouse_up      <- mouse.up_primary.gate(&was_down);
            pos_on_down   <- mouse.position.sample(&down);
            pos_on_up     <- mouse.position.sample(&mouse_up);
            should_select <- pos_on_up.map3(&pos_on_down,&mouse.distance,Self::check);
            up            <- down.sample(&mouse_up);
            selected      <- up.gate(&should_select);
        }
        Self { down, up, is_down, selected }
    }

    #[allow(clippy::trivially_copy_pass_by_ref)]
    fn check(end: &Vector2, start: &Vector2, diff: &f32) -> bool {
        (end - start).norm() <= diff * 2.0
    }
}

#[derive(Debug, Clone, CloneRef)]
#[allow(missing_docs)] // FIXME[everyone] Public-facing API should be documented.
pub struct TouchState {
    pub nodes:      TouchNetwork<NodeId>,
    pub background: TouchNetwork<()>,
}

impl TouchState {
    #[allow(missing_docs)] // FIXME[everyone] All pub functions should have docs.
    pub fn new(network: &frp::Network, mouse: &frp::io::Mouse_DEPRECATED) -> Self {
        let nodes = TouchNetwork::<NodeId>::new(network, mouse);
        let background = TouchNetwork::<()>::new(network, mouse);
        Self { nodes, background }
    }
}



#[allow(missing_docs)] // FIXME[everyone] All pub functions should have docs.
pub fn is_sub_crumb_of(src: &[span_tree::Crumb], tgt: &[span_tree::Crumb]) -> bool {
    if src.len() < tgt.len() {
        return false;
    }
    for (s, t) in src.iter().zip(tgt.iter()) {
        if s != t {
            return false;
        }
    }
    true
}

#[allow(missing_docs)] // FIXME[everyone] All pub functions should have docs.
pub fn crumbs_overlap(src: &[span_tree::Crumb], tgt: &[span_tree::Crumb]) -> bool {
    is_sub_crumb_of(src, tgt) || is_sub_crumb_of(tgt, src)
}



// ===================================
// === GraphEditorModelWithNetwork ===
// ===================================

#[derive(Clone, CloneRef, Debug)]
#[allow(missing_docs)] // FIXME[everyone] Public-facing API should be documented.
pub struct GraphEditorModelWithNetwork {
    pub model:   GraphEditorModel,
    pub network: frp::WeakNetwork,
}

impl Deref for GraphEditorModelWithNetwork {
    type Target = GraphEditorModel;
    fn deref(&self) -> &Self::Target {
        &self.model
    }
}


impl GraphEditorModelWithNetwork {
    /// Constructor.
    pub fn new(app: &Application, cursor: cursor::Cursor, frp: &Frp) -> Self {
        let network = frp.network().clone_ref().downgrade();
        let model = GraphEditorModel::new(app, cursor, frp);
        Self { model, network }
    }

    fn is_node_connected_at_input(&self, node_id: NodeId, crumbs: &span_tree::Crumbs) -> bool {
        if let Some(node) = self.nodes.get_cloned(&node_id) {
            for in_edge_id in node.in_edges.raw.borrow().iter() {
                if let Some(edge) = self.edges.get_cloned(in_edge_id) {
                    if let Some(target) = edge.target() {
                        if target.node_id == node_id && target.port == crumbs {
                            return true;
                        }
                    }
                }
            }
        }
        false
    }

    /// Return a position of the node with provided id.
    pub fn get_node_position(&self, node_id: NodeId) -> Option<Vector3<f32>> {
        self.nodes.get_cloned_ref(&node_id).map(|node| node.position())
    }

    fn create_edge(
        &self,
        edge_click: &frp::Source<EdgeId>,
        edge_over: &frp::Source<EdgeId>,
        edge_out: &frp::Source<EdgeId>,
    ) -> EdgeId {
        let edge = Edge::new(component::Edge::new(&self.app));
        let edge_id = edge.id();
        self.add_child(&edge);
        self.edges.insert(edge.clone_ref());
        if let Some(network) = &self.network.upgrade_or_warn() {
            frp::extend! { network
                eval_ edge.view.frp.shape_events.mouse_down_primary (edge_click.emit(edge_id));
                eval_ edge.view.frp.shape_events.mouse_over (edge_over.emit(edge_id));
                eval_ edge.view.frp.shape_events.mouse_out (edge_out.emit(edge_id));
            }
        }
        edge_id
    }

    fn new_edge_from_output(
        &self,
        edge_click: &frp::Source<EdgeId>,
        edge_over: &frp::Source<EdgeId>,
        edge_out: &frp::Source<EdgeId>,
    ) -> EdgeId {
        let edge_id = self.create_edge(edge_click, edge_over, edge_out);
        let first_detached = self.edges.detached_target.is_empty();
        self.edges.detached_target.insert(edge_id);
        if first_detached {
            self.frp.output.on_some_edges_targets_unset.emit(());
        }
        edge_id
    }

    fn new_edge_from_input(
        &self,
        edge_click: &frp::Source<EdgeId>,
        edge_over: &frp::Source<EdgeId>,
        edge_out: &frp::Source<EdgeId>,
    ) -> EdgeId {
        let edge_id = self.create_edge(edge_click, edge_over, edge_out);
        let first_detached = self.edges.detached_source.is_empty();
        self.edges.detached_source.insert(edge_id);
        if first_detached {
            self.frp.output.on_some_edges_sources_unset.emit(());
        }
        edge_id
    }
}


// === Node Creation ===

/// Describes the way used to request creation of a new node.
#[derive(Clone, Debug)]
#[allow(missing_docs)]
pub enum WayOfCreatingNode {
    /// "add_node" FRP event was emitted.
    AddNodeEvent,
    /// "start_node_creation" FRP event was emitted.
    StartCreationEvent,
    /// "start_node_creation_from_port" FRP event was emitted.
    StartCreationFromPortEvent { endpoint: EdgeEndpoint },
    /// add_node_button was clicked.
    ClickingButton,
    /// The edge was dropped on the stage.
    DroppingEdge { edge_id: EdgeId },
}

impl Default for WayOfCreatingNode {
    fn default() -> Self {
        Self::AddNodeEvent
    }
}

/// Context data required to create a new node.
#[derive(Debug)]
struct NodeCreationContext<'a> {
    pointer_style: &'a frp::Any<cursor::Style>,
    output_press:  &'a frp::Source<EdgeEndpoint>,
    input_press:   &'a frp::Source<EdgeEndpoint>,
    output:        &'a api::private::Output,
}

impl GraphEditorModelWithNetwork {
    #[profile(Objective)]
    fn create_node(
        &self,
        ctx: &NodeCreationContext,
        way: &WayOfCreatingNode,
        mouse_position: Vector2,
    ) -> (NodeId, Option<NodeSource>, bool) {
        let position = new_node_position::new_node_position(self, way, mouse_position);
        let node = self.new_node(ctx);
        node.set_xy(position);
        let should_edit = !matches!(way, WayOfCreatingNode::AddNodeEvent);
        if should_edit {
            node.view.set_expression(node::Expression::default());
        }
        let source = self.data_source_for_new_node(way);
        (node.id(), source, should_edit)
    }

    fn data_source_for_new_node(&self, way: &WayOfCreatingNode) -> Option<NodeSource> {
        use WayOfCreatingNode::*;
        let source_node = match way {
            AddNodeEvent => None,
            StartCreationEvent | ClickingButton => self.nodes.selected.first_cloned(),
            DroppingEdge { edge_id } => self.edge_source_node_id(*edge_id),
            StartCreationFromPortEvent { endpoint } => Some(endpoint.node_id),
        };
        source_node.map(|node| NodeSource { node })
    }

    #[profile(Debug)]
    fn new_node(&self, ctx: &NodeCreationContext) -> Node {
        let view = component::Node::new(&self.app, self.vis_registry.clone_ref());
        let node = Node::new(view);
        let node_model = node.model();
        let node_network = &node.frp().network();
        let node_id = node.id();
        self.add_child(&node);

        let touch = &self.touch_state;
        let model = &self.model;
        let NodeCreationContext { pointer_style, output_press, input_press, output } = ctx;

        if let Some(network) = self.network.upgrade_or_warn() {
            frp::new_bridge_network! { [network, node_network] graph_node_bridge
                eval_ node.background_press(touch.nodes.down.emit(node_id));

                hovered <- node.output.hover.map (move |t| Some(Switch::new(node_id,*t)));
                output.node_hovered <+ hovered;

                eval node.comment ([model](comment)
                    model.frp.output.node_comment_set.emit((node_id,comment.clone()))
                );

                node.set_output_expression_visibility <+ self.frp.output.nodes_labels_visible;

                pointer_style <+ node_model.input.frp.pointer_style;

                eval node_model.output.frp.on_port_press ([output_press](crumbs){
                    let target = EdgeEndpoint::new(node_id,crumbs.clone());
                    output_press.emit(target);
                });

                eval node_model.input.frp.on_port_press ([input_press](crumbs)
                    let target = EdgeEndpoint::new(node_id,crumbs.clone());
                    input_press.emit(target);
                );

                eval node_model.input.frp.on_port_hover ([model](t) {
                    let crumbs = t.on();
                    let target = crumbs.map(|c| EdgeEndpoint::new(node_id,c.clone()));
                    model.frp.output.hover_node_input.emit(target);
                });

                eval node_model.output.frp.on_port_hover ([model](hover) {
                   let output = hover.on().map(|crumbs| EdgeEndpoint::new(node_id,crumbs.clone()));
                   model.frp.output.hover_node_output.emit(output);
                });

                let neutral_color = model.styles_frp.get_color(theme::code::types::any::selection);

                _eval <- all_with(&node_model.input.frp.on_port_type_change,&neutral_color,
                    f!(((crumbs,_),neutral_color)
                        model.with_input_edge_id(node_id,crumbs,|id|
                            model.refresh_edge_color(id,neutral_color.into())
                        )
                    ));

                _eval <- all_with(&node_model.input.frp.on_port_type_change,&neutral_color,
                    f!(((crumbs,_),neutral_color)
                        model.with_output_edge_id(node_id,crumbs,|id|
                            model.refresh_edge_color(id,neutral_color.into())
                        )
                    ));

                let is_editing = &node_model.input.frp.editing;
                expression_change_temporary <- node.on_expression_modified.gate(is_editing);
                expression_change_permanent <- node.on_expression_modified.gate_not(is_editing);

                temporary_expression <- expression_change_temporary.map2(
                    &node_model.input.set_expression,
                    move |(crumbs, code), expr| expr.code_with_replaced_span(crumbs, code)
                );
                eval temporary_expression([model] (code) {
                    model.frp.output.node_expression_set.emit((node_id, code));
                });
                eval expression_change_permanent([model]((crumbs,code)) {
                    let args = (node_id, crumbs.clone(), code.clone());
                    model.frp.output.node_expression_span_set.emit(args)
                });

                eval node.requested_widgets([model]((call_id, target_id)) {
                    let args = (node_id, *call_id, *target_id);
                    model.frp.output.widgets_requested.emit(args)
                });

                let node_expression_edit = node.model().input.expression_edit.clone_ref();
                model.frp.output.node_expression_edited <+ node_expression_edit.map(
                    move |(expr, selection)| (node_id, expr.clone_ref(), selection.clone())
                );
                model.frp.output.request_import <+ node.request_import;


                // === Actions ===

                model.frp.output.node_action_context_switch <+ node.view.context_switch.map(
                    f!([] (active) (node_id, *active))
                );

                eval node.view.freeze ((is_frozen) {
                    model.frp.output.node_action_freeze.emit((node_id,*is_frozen));
                });

                let set_node_disabled = &node.set_disabled;
                eval node.view.skip ([set_node_disabled,model](is_skipped) {
                    model.frp.output.node_action_skip.emit((node_id,*is_skipped));
                    set_node_disabled.emit(is_skipped);
                });


                // === Visualizations ===

                visualization_shown  <- node.visualization_visible.gate(&node.visualization_visible);
                visualization_hidden <- node.visualization_visible.gate_not(&node.visualization_visible);

                let vis_is_selected = node_model.visualization.frp.is_selected.clone_ref();

                selected    <- vis_is_selected.on_true();
                deselected  <- vis_is_selected.on_false();
                output.on_visualization_select <+ selected.constant(Switch::On(node_id));
                output.on_visualization_select <+ deselected.constant(Switch::Off(node_id));

                preprocessor_changed <-
                    node_model.visualization.frp.preprocessor.map(move |preprocessor| {
                        (node_id,preprocessor.clone())
                    });
                output.visualization_preprocessor_changed <+ preprocessor_changed.gate(&node.visualization_visible);


                metadata <- any(...);
                metadata <+ node_model.visualization.frp.preprocessor.map(visualization::Metadata::new);

                // Ensure the graph editor knows about internal changes to the visualisation. If the
                // visualisation changes that should indicate that the old one has been disabled and a
                // new one has been enabled.
                // TODO: Create a better API for updating the controller about visualisation changes
                // (see #896)
                output.visualization_hidden <+ visualization_hidden.constant(node_id);
                output.visualization_shown  <+
                    visualization_shown.map2(&metadata,move |_,metadata| (node_id,metadata.clone()));


                init <- source::<()>();
                enabled_visualization_path <- init.all_with3(
                    &node.visualization_enabled, &node.visualization_path,
                    move |_init, is_enabled, path| (node_id, is_enabled.and_option(path.clone()))
                );
                output.enabled_visualization_path <+ enabled_visualization_path;


                // === View Mode ===

                node.set_view_mode <+ self.model.frp.output.view_mode;


<<<<<<< HEAD
                // === Profiling ===
=======
            // === Read-only mode ===

            node.set_read_only <+ self.model.frp.set_read_only;


            // === Profiling ===
>>>>>>> f3873f97

                let profiling_min_duration              = &self.model.profiling_statuses.min_duration;
                node.set_profiling_min_global_duration <+ self.model.profiling_statuses.min_duration;
                node.set_profiling_min_global_duration(profiling_min_duration.value());
                let profiling_max_duration              = &self.model.profiling_statuses.max_duration;
                node.set_profiling_max_global_duration <+ self.model.profiling_statuses.max_duration;
                node.set_profiling_max_global_duration(profiling_max_duration.value());


                // === Execution Environment ===

                node.set_execution_environment <+ self.model.frp.input.set_execution_environment;
            }


            // === Panning camera to created node ===

            // Node position and bounding box are not available immediately after the node is
            // created, but only after the Node's display object is updated. Therefore,
            // in order to pan the camera to the bounding box of a newly created node,
            // we need to wait until:  1. the position of the newly created node becomes
            // updated, and then  2. the bounding box of the node becomes updated.
            // When the sequence is detected, and if the node is being edited, we pan the camera to
            // it. Regardless whether the node is being edited, we drop the network, as
            // we don't want to pan the camera for any later updates of the bounding
            // box.
            let pan_network = frp::Network::new("network_for_camera_pan_to_new_node");
            let pan_network_container = RefCell::new(Some(pan_network.clone()));
            frp::new_bridge_network! { [network, node_network, pan_network] graph_node_pan_bridge
                pos_updated <- node.output.position.constant(true);
                bbox_updated_after_pos_updated <- node.output.bounding_box.gate(&pos_updated);
                let node_being_edited = &self.frp.output.node_being_edited;
                _eval <- bbox_updated_after_pos_updated.map2(node_being_edited, f!([model](_, node) {
                    pan_network_container.replace(None);
                    if *node == Some(node_id) {
                        model.pan_camera_to_node(node_id);
                    }
                }));
            }

            node.set_view_mode(self.model.frp_public.output.view_mode.value());
            let initial_metadata = visualization::Metadata {
                preprocessor: node_model.visualization.frp.preprocessor.value(),
            };
            metadata.emit(initial_metadata);
            init.emit(());
        }

        self.nodes.insert(node_id, node.clone_ref());
        node
    }
}



// ========================
// === GraphEditorModel ===
// ========================

#[derive(Debug, Clone, CloneRef)]
#[allow(missing_docs)] // FIXME[everyone] Public-facing API should be documented.
pub struct GraphEditorModel {
    pub display_object:      display::object::Instance,
    pub app:                 Application,
    pub breadcrumbs:         component::Breadcrumbs,
    pub cursor:              cursor::Cursor,
    pub nodes:               Nodes,
    pub edges:               Edges,
    pub vis_registry:        visualization::Registry,
    pub drop_manager:        ensogl_drop_manager::Manager,
    pub navigator:           Navigator,
    pub add_node_button:     Rc<component::add_node_button::AddNodeButton>,
    tooltip:                 Tooltip,
    touch_state:             TouchState,
    visualisations:          Visualisations,
    frp:                     api::Private,
    frp_public:              api::Public,
    profiling_statuses:      profiling::Statuses,
    profiling_button:        component::profiling::Button,
    styles_frp:              StyleWatchFrp,
    selection_controller:    selection::Controller,
    execution_mode_selector: execution_mode_selector::ExecutionModeSelector,
}


// === Public ===

impl GraphEditorModel {
    #[allow(missing_docs)] // FIXME[everyone] All pub functions should have docs.
    pub fn new(app: &Application, cursor: cursor::Cursor, frp: &Frp) -> Self {
        let network = frp.network();
        let scene = &app.display.default_scene;
        let display_object = display::object::Instance::new();
        let nodes = Nodes::new();
        let edges = Edges::new();
        let vis_registry = visualization::Registry::with_default_visualizations();
        let visualisations = default();
        let touch_state = TouchState::new(network, &scene.mouse.frp_deprecated);
        let breadcrumbs = component::Breadcrumbs::new(app.clone_ref());
        let execution_mode_selector = execution_mode_selector::ExecutionModeSelector::new(app);

        let app = app.clone_ref();
        let navigator = Navigator::new(scene, &scene.camera());
        let tooltip = Tooltip::new(&app);
        let profiling_statuses = profiling::Statuses::new();
        let profiling_button = component::profiling::Button::new(&app);
        let add_node_button = Rc::new(component::add_node_button::AddNodeButton::new(&app));
        let drop_manager =
            ensogl_drop_manager::Manager::new(&scene.dom.root.clone_ref().into(), scene);
        let styles_frp = StyleWatchFrp::new(&scene.style_sheet);
        let selection_controller = selection::Controller::new(
            frp,
            &app.cursor,
            &scene.mouse.frp_deprecated,
            &touch_state,
            &nodes,
        );

        Self {
            display_object,
            app,
            breadcrumbs,
            cursor,
            nodes,
            edges,
            vis_registry,
            drop_manager,
            tooltip,
            touch_state,
            visualisations,
            navigator,
            profiling_statuses,
            profiling_button,
            add_node_button,
            frp: frp.private.clone_ref(),
            frp_public: frp.public.clone_ref(),
            styles_frp,
            selection_controller,
            execution_mode_selector,
        }
        .init()
    }

    fn init(self) -> Self {
        let x_offset = MACOS_TRAFFIC_LIGHTS_SIDE_OFFSET;

        self.add_child(&self.execution_mode_selector);

        self.add_child(&self.breadcrumbs);
        self.breadcrumbs.set_x(x_offset);

        self.scene().add_child(&self.tooltip);
        self.add_child(&self.profiling_button);
        self.add_child(&*self.add_node_button);
        self
    }

    #[allow(missing_docs)] // FIXME[everyone] All pub functions should have docs.
    pub fn all_nodes(&self) -> Vec<NodeId> {
        self.nodes.all.keys()
    }

    fn scene(&self) -> &Scene {
        &self.app.display.default_scene
    }
}


// === Add node ===
impl GraphEditorModel {
    /// Create a new node and return a unique identifier.
    pub fn add_node(&self) -> NodeId {
        self.frp_public.input.add_node.emit(());
        let (node_id, _, _) = self.frp_public.output.node_added.value();
        node_id
    }

    /// Create a new node and place it at a free place below `above` node.
    pub fn add_node_below(&self, above: NodeId) -> NodeId {
        let pos = new_node_position::under(self, above);
        self.add_node_at(pos)
    }

    /// Create a new node and place it at `pos`.
    pub fn add_node_at(&self, pos: Vector2) -> NodeId {
        let node_id = self.add_node();
        self.frp_public.input.set_node_position.emit((node_id, pos));
        node_id
    }
}


// === Remove ===

impl GraphEditorModel {
    fn remove_edge<E: Into<EdgeId>>(&self, edge_id: E) {
        let edge_id = edge_id.into();
        if let Some(edge) = self.edges.remove(&edge_id) {
            if let Some(source) = edge.take_source() {
                if let Some(source_node) = self.nodes.get_cloned_ref(&source.node_id) {
                    source_node.out_edges.remove(&edge_id);
                }
            }

            if let Some(target) = edge.take_target() {
                self.set_input_connected(&target, None, false); // FIXME None
                if let Some(target_node) = self.nodes.get_cloned_ref(&target.node_id) {
                    target_node.in_edges.remove(&edge_id);
                }
            }
        }
    }

    fn set_input_connected(&self, target: &EdgeEndpoint, tp: Option<Type>, status: bool) {
        if let Some(node) = self.nodes.get_cloned(&target.node_id) {
            node.view.set_input_connected(&target.port, tp, status);
        }
    }

    fn set_edge_target_connection_status(&self, edge_id: EdgeId, status: bool) {
        self.with_edge_target(edge_id, |tgt| {
            self.set_endpoint_connection_status(edge_id, &tgt, status)
        });
    }

    fn set_endpoint_connection_status(&self, edge_id: EdgeId, target: &EdgeEndpoint, status: bool) {
        let tp = self.edge_source_type(edge_id);
        self.set_input_connected(target, tp, status);
    }

    fn enable_visualization(&self, node_id: impl Into<NodeId>) {
        let node_id = node_id.into();
        if let Some(node) = self.nodes.get_cloned_ref(&node_id) {
            node.enable_visualization();
        }
    }

    fn disable_visualization(&self, node_id: impl Into<NodeId>) {
        let node_id = node_id.into();
        if let Some(node) = self.nodes.get_cloned_ref(&node_id) {
            node.disable_visualization();
        }
    }

    fn enable_visualization_fullscreen(&self, node_id: impl Into<NodeId>) {
        let node_id = node_id.into();
        if let Some(node) = self.nodes.get_cloned_ref(&node_id) {
            node.model().visualization.frp.enable_fullscreen.emit(());
        }
    }

    fn disable_visualization_fullscreen(&self, node_id: impl Into<NodeId>) {
        let node_id = node_id.into();
        if let Some(node) = self.nodes.get_cloned_ref(&node_id) {
            node.model().visualization.frp.disable_fullscreen.emit(());
        }
    }

    /// Get the visualization on the node, if it is enabled.
    pub fn enabled_visualization(
        &self,
        node_id: impl Into<NodeId>,
    ) -> Option<visualization::Metadata> {
        let node = self.nodes.all.get_cloned_ref(&node_id.into())?;
        let frp = &node.model().visualization.frp;
        frp.visible.value().then(|| visualization::Metadata::new(&frp.preprocessor.value()))
    }

    /// Warning! This function does not remove connected edges. It needs to be handled by the
    /// implementation.
    fn remove_node(&self, node_id: impl Into<NodeId>) {
        let node_id = node_id.into();
        self.nodes.remove(&node_id);
        self.nodes.selected.remove_item(&node_id);
        self.frp.output.on_visualization_select.emit(Switch::Off(node_id));
    }

    fn node_in_edges(&self, node_id: impl Into<NodeId>) -> Vec<EdgeId> {
        let node_id = node_id.into();
        self.nodes.get_cloned_ref(&node_id).map(|node| node.in_edges.keys()).unwrap_or_default()
    }

    fn node_out_edges(&self, node_id: impl Into<NodeId>) -> Vec<EdgeId> {
        let node_id = node_id.into();
        self.nodes.get_cloned_ref(&node_id).map(|node| node.out_edges.keys()).unwrap_or_default()
    }

    fn node_in_and_out_edges(&self, node_id: impl Into<NodeId>) -> Vec<EdgeId> {
        let node_id = node_id.into();
        let mut edges = self.node_in_edges(node_id);
        edges.extend(&self.node_out_edges(node_id));
        edges
    }

    #[profile(Detail)]
    fn set_node_expression(&self, node_id: impl Into<NodeId>, expr: impl Into<node::Expression>) {
        let node_id = node_id.into();
        let expr = expr.into();
        if let Some(node) = self.nodes.get_cloned_ref(&node_id) {
            node.set_expression.emit(expr);
        }
        for edge_id in self.node_out_edges(node_id) {
            self.refresh_edge_source_size(edge_id);
        }
    }

    fn edit_node_expression(
        &self,
        node_id: impl Into<NodeId>,
        range: impl Into<text::Range<text::Byte>>,
        inserted_str: impl Into<ImString>,
    ) {
        let node_id = node_id.into();
        let range = range.into();
        let inserted_str = inserted_str.into();
        if let Some(node) = self.nodes.get_cloned_ref(&node_id) {
            node.edit_expression(range, inserted_str);
        }
    }

    fn set_node_skip(&self, node_id: impl Into<NodeId>, skip: &bool) {
        let node_id = node_id.into();
        if let Some(node) = self.nodes.get_cloned_ref(&node_id) {
            node.set_skip_macro(*skip);
        }
    }

    fn set_node_freeze(&self, node_id: impl Into<NodeId>, freeze: &bool) {
        let node_id = node_id.into();
        if let Some(node) = self.nodes.get_cloned_ref(&node_id) {
            node.set_freeze_macro(*freeze);
        }
    }

    fn set_node_context_switch(&self, node_id: impl Into<NodeId>, context_switch: &Option<bool>) {
        let node_id = node_id.into();
        if let Some(node) = self.nodes.get_cloned_ref(&node_id) {
            node.set_context_switch(*context_switch);
        }
    }

    fn set_node_comment(&self, node_id: impl Into<NodeId>, comment: impl Into<node::Comment>) {
        let node_id = node_id.into();
        let comment = comment.into();
        if let Some(node) = self.nodes.get_cloned_ref(&node_id) {
            node.set_comment.emit(comment);
        }
    }

    fn is_connection(&self, edge_id: impl Into<EdgeId>) -> bool {
        let edge_id = edge_id.into();
        match self.edges.get_cloned_ref(&edge_id) {
            None => false,
            Some(e) => e.has_source() && e.has_target(),
        }
    }
}


// === Connect ===

impl GraphEditorModel {
    fn edge_source_node_id(&self, edge_id: EdgeId) -> Option<NodeId> {
        let edge = self.edges.get_cloned_ref(&edge_id)?;
        let endpoint = edge.source()?;
        Some(endpoint.node_id)
    }

    fn set_edge_source(&self, edge_id: EdgeId, target: impl Into<EdgeEndpoint>) {
        let target = target.into();
        if let Some(edge) = self.edges.get_cloned_ref(&edge_id) {
            if let Some(node) = self.nodes.get_cloned_ref(&target.node_id) {
                node.out_edges.insert(edge_id);
                edge.set_source(target);
                edge.view.frp.source_attached.emit(true);
                // FIXME: both lines require edge to refresh. Let's make it more efficient.
                self.refresh_edge_position(edge_id);
                self.refresh_edge_source_size(edge_id);
            }
        }
    }

    fn remove_edge_source(&self, edge_id: EdgeId) {
        if let Some(edge) = self.edges.get_cloned_ref(&edge_id) {
            if let Some(source) = edge.take_source() {
                if let Some(node) = self.nodes.get_cloned_ref(&source.node_id) {
                    node.out_edges.remove(&edge_id);
                    edge.view.frp.source_attached.emit(false);
                    let first_detached = self.edges.detached_source.is_empty();
                    self.edges.detached_source.insert(edge_id);
                    // FIXME: both lines require edge to refresh. Let's make it more efficient.
                    self.refresh_edge_position(edge_id);
                    self.refresh_edge_source_size(edge_id);
                    if first_detached {
                        self.frp.output.on_some_edges_sources_unset.emit(());
                    }
                }
            }
        }
    }

    fn set_edge_target(&self, edge_id: EdgeId, target: impl Into<EdgeEndpoint>) {
        let target = target.into();
        if let Some(edge) = self.edges.get_cloned_ref(&edge_id) {
            if let Some(node) = self.nodes.get_cloned_ref(&target.node_id) {
                node.in_edges.insert(edge_id);
                edge.set_target(target);

                self.edges.detached_target.remove(&edge_id);
                let all_attached = self.edges.detached_target.is_empty();
                if all_attached {
                    self.frp.output.on_all_edges_targets_set.emit(());
                }

                edge.view.frp.target_attached.emit(true);
                edge.view.frp.redraw.emit(());
                self.refresh_edge_position(edge_id);
            };
        }
    }

    fn remove_edge_target(&self, edge_id: EdgeId) {
        if let Some(edge) = self.edges.get_cloned_ref(&edge_id) {
            if let Some(target) = edge.take_target() {
                if let Some(node) = self.nodes.get_cloned_ref(&target.node_id) {
                    node.in_edges.remove(&edge_id);
                    let first_detached = self.edges.detached_target.is_empty();
                    self.edges.detached_target.insert(edge_id);
                    edge.view.frp.target_attached.emit(false);
                    self.refresh_edge_position(edge_id);
                    if first_detached {
                        self.frp.output.on_some_edges_targets_unset.emit(());
                    }
                };
            }
        }
    }

    fn take_edges_with_detached_targets(&self) -> HashSet<EdgeId> {
        let edges = self.edges.detached_target.mem_take();
        self.check_edge_attachment_status_and_emit_events();
        edges
    }

    fn take_edges_with_detached_sources(&self) -> HashSet<EdgeId> {
        let edges = self.edges.detached_source.mem_take();
        self.check_edge_attachment_status_and_emit_events();
        edges
    }

    fn edges_with_detached_targets(&self) -> HashSet<EdgeId> {
        self.edges.detached_target.raw.borrow().clone()
    }

    #[allow(missing_docs)] // FIXME[everyone] All pub functions should have docs.
    pub fn clear_all_detached_edges(&self) -> Vec<EdgeId> {
        let source_edges = self.edges.detached_source.mem_take();
        source_edges.iter().for_each(|edge| {
            self.edges.all.remove(edge);
        });
        let target_edges = self.edges.detached_target.mem_take();
        target_edges.iter().for_each(|edge| {
            self.edges.all.remove(edge);
        });
        self.check_edge_attachment_status_and_emit_events();
        source_edges.into_iter().chain(target_edges).collect()
    }

    fn check_edge_attachment_status_and_emit_events(&self) {
        let no_detached_sources = self.edges.detached_source.is_empty();
        let no_detached_targets = self.edges.detached_target.is_empty();
        if no_detached_targets {
            self.frp.output.on_all_edges_targets_set.emit(());
        }
        if no_detached_sources {
            self.frp.output.on_all_edges_sources_set.emit(());
        }
    }

    fn overlapping_edges(&self, target: &EdgeEndpoint) -> Vec<EdgeId> {
        let mut overlapping = vec![];
        if let Some(node) = self.nodes.get_cloned_ref(&target.node_id) {
            for edge_id in node.in_edges.raw.borrow().clone().into_iter() {
                if let Some(edge) = self.edges.get_cloned_ref(&edge_id) {
                    if let Some(edge_target) = edge.target() {
                        if crumbs_overlap(&edge_target.port, &target.port) {
                            overlapping.push(edge_id);
                        }
                    }
                }
            }
        }
        overlapping
    }

    fn set_edge_freeze<T: Into<EdgeId>>(&self, edge_id: T, is_frozen: bool) {
        let edge_id = edge_id.into();
        if let Some(edge) = self.edges.get_cloned_ref(&edge_id) {
            edge.view.frp.set_disabled.emit(is_frozen);
        }
    }
}


// === Position ===

impl GraphEditorModel {
    #[allow(missing_docs)] // FIXME[everyone] All pub functions should have docs.
    pub fn set_node_position(&self, node_id: impl Into<NodeId>, position: Vector2) {
        let node_id = node_id.into();
        if let Some(node) = self.nodes.get_cloned_ref(&node_id) {
            node.modify_position(|t| {
                t.x = position.x;
                t.y = position.y;
            });
            for edge_id in self.node_in_and_out_edges(node_id) {
                self.refresh_edge_position(edge_id);
            }
        }
    }

    #[profile(Debug)]
    fn set_node_expression_usage_type(
        &self,
        node_id: impl Into<NodeId>,
        ast_id: ast::Id,
        maybe_type: Option<Type>,
    ) {
        let node_id = node_id.into();
        if let Some(node) = self.nodes.get_cloned_ref(&node_id) {
            if node.view.model().output.whole_expr_id().contains(&ast_id) {
                // TODO[ao]: we must update root output port according to the whole expression type
                //     due to a bug in engine https://github.com/enso-org/enso/issues/1038.
                let crumbs = span_tree::Crumbs::default();
                node.view.model().output.set_expression_usage_type(crumbs, maybe_type.clone());
                let enso_type = maybe_type.as_ref().map(|tp| enso::Type::new(&tp.0));
                node.view.model().visualization.frp.set_vis_input_type(enso_type);
            }
            let crumbs = node.view.model().get_crumbs_by_id(ast_id);
            if let Some(crumbs) = crumbs {
                node.view.set_expression_usage_type.emit((crumbs, maybe_type));
            }
        }
    }

    fn update_node_widgets(&self, node_id: NodeId, updates: &WidgetUpdates) {
        if let Some(node) = self.nodes.get_cloned_ref(&node_id) {
            node.view.update_widgets.emit(updates.clone());
        }
    }

    fn disable_grid_snapping_for(&self, node_ids: &[NodeId]) {
        self.nodes.recompute_grid(node_ids.iter().cloned().collect());
    }

    #[allow(missing_docs)] // FIXME[everyone] All pub functions should have docs.
    pub fn node_position(&self, node_id: impl Into<NodeId>) -> Vector2<f32> {
        let node_id = node_id.into();
        self.nodes.get_cloned_ref(&node_id).map(|node| node.position().xy()).unwrap_or_default()
    }

    /// Return the bounding box of the node identified by `node_id`, or a default bounding box if
    /// the node was not found.
    pub fn node_bounding_box(&self, node_id: impl Into<NodeId>) -> selection::BoundingBox {
        let node_id = node_id.into();
        let node = self.nodes.get_cloned_ref(&node_id);
        node.map(|node| node.bounding_box.value()).unwrap_or_default()
    }

    #[allow(missing_docs)] // FIXME[everyone] All pub functions should have docs.
    pub fn node_pos_mod(&self, node_id: impl Into<NodeId>, pos_diff: Vector2) -> (NodeId, Vector2) {
        let node_id = node_id.into();
        let new_position = if let Some(node) = self.nodes.get_cloned_ref(&node_id) {
            node.position().xy() + pos_diff
        } else {
            default()
        };
        (node_id, new_position)
    }

    #[allow(missing_docs)] // FIXME[everyone] All pub functions should have docs.
    pub fn refresh_edge_position(&self, edge_id: EdgeId) {
        self.refresh_edge_source_position(edge_id);
        self.refresh_edge_target_position(edge_id);
    }

    #[allow(missing_docs)] // FIXME[everyone] All pub functions should have docs.
    pub fn refresh_edge_source_size(&self, edge_id: EdgeId) {
        if let Some(edge) = self.edges.get_cloned_ref(&edge_id) {
            if let Some(edge_source) = edge.source() {
                if let Some(node) = self.nodes.get_cloned_ref(&edge_source.node_id) {
                    edge.view.frp.source_width.emit(node.model().width());
                    edge.view.frp.source_height.emit(node.model().height());
                    edge.view.frp.redraw.emit(());
                }
            }
        };
    }

    #[allow(missing_docs)] // FIXME[everyone] All pub functions should have docs.
    pub fn refresh_edge_color(&self, edge_id: EdgeId, neutral_color: color::Lcha) {
        if let Some(edge) = self.edges.get_cloned_ref(&edge_id) {
            let color = self.edge_color(edge_id, neutral_color);
            edge.view.frp.set_color.emit(color);
        };
    }

    fn refresh_all_edge_colors(&self, neutral_color: color::Lcha) {
        for edge_id in self.edges.keys() {
            self.refresh_edge_color(edge_id, neutral_color);
        }
    }

    #[allow(missing_docs)] // FIXME[everyone] All pub functions should have docs.
    pub fn refresh_edge_source_position(&self, edge_id: EdgeId) {
        if let Some(edge) = self.edges.get_cloned_ref(&edge_id) {
            if let Some(edge_source) = edge.source() {
                if let Some(node) = self.nodes.get_cloned_ref(&edge_source.node_id) {
                    edge.modify_position(|p| {
                        p.x = node.position().x + node.model().width() / 2.0;
                        p.y = node.position().y;
                    });
                }
            }
        };
    }

    #[allow(missing_docs)] // FIXME[everyone] All pub functions should have docs.
    pub fn refresh_edge_target_position(&self, edge_id: EdgeId) {
        if let Some(edge) = self.edges.get_cloned_ref(&edge_id) {
            if let Some(edge_target) = edge.target() {
                if let Some(node) = self.nodes.get_cloned_ref(&edge_target.node_id) {
                    let offset =
                        node.model().input.port_offset(&edge_target.port).unwrap_or_default();
                    let pos = node.position().xy() + offset;
                    edge.view.frp.target_position.emit(pos);
                    edge.view.frp.redraw.emit(());
                }
            }
        };
    }

    fn map_node<T>(&self, id: NodeId, f: impl FnOnce(Node) -> T) -> Option<T> {
        self.nodes.get_cloned_ref(&id).map(f)
    }

    fn map_edge<T>(&self, id: EdgeId, f: impl FnOnce(Edge) -> T) -> Option<T> {
        self.edges.get_cloned_ref(&id).map(f)
    }

    fn with_node<T>(&self, id: NodeId, f: impl FnOnce(Node) -> T) -> Option<T> {
        let out = self.map_node(id, f);
        out.map_none(|| warn!("Trying to access nonexistent node '{id}'"))
    }

    fn with_edge<T>(&self, id: EdgeId, f: impl FnOnce(Edge) -> T) -> Option<T> {
        let out = self.map_edge(id, f);
        out.map_none(|| warn!("Trying to access nonexistent edge '{id}'"))
    }

    fn with_edge_map_source<T>(&self, id: EdgeId, f: impl FnOnce(EdgeEndpoint) -> T) -> Option<T> {
        self.with_edge(id, |edge| {
            let edge = edge.source.borrow().deref().clone();
            edge.map(f)
        })
        .flatten()
    }

    fn with_edge_map_target<T>(&self, id: EdgeId, f: impl FnOnce(EdgeEndpoint) -> T) -> Option<T> {
        self.with_edge(id, |edge| edge.target.borrow().clone().map(f)).flatten()
    }

    fn edge_source(&self, id: EdgeId) -> Option<EdgeEndpoint> {
        self.with_edge_map_source(id, |endpoint| endpoint)
    }

    fn edge_target(&self, id: EdgeId) -> Option<EdgeEndpoint> {
        self.with_edge_map_target(id, |endpoint| endpoint)
    }

    // FIXME[WD]: This implementation is slow. Node should allow for easy mapping between Crumbs
    //            and edges. Should be part of https://github.com/enso-org/ide/issues/822.
    fn with_input_edge_id<T>(
        &self,
        id: NodeId,
        crumbs: &span_tree::Crumbs,
        f: impl FnOnce(EdgeId) -> T,
    ) -> Option<T> {
        self.with_node(id, move |node| {
            let mut target_edge_id = None;
            for edge_id in node.in_edges.keys() {
                self.with_edge(edge_id, |edge| {
                    let ok = edge.target().map(|tgt| tgt.port == crumbs) == Some(true);
                    if ok {
                        target_edge_id = Some(edge_id)
                    }
                });
            }
            target_edge_id.map(f)
        })
        .flatten()
    }

    // FIXME[WD]: This implementation is slow. Node should allow for easy mapping between Crumbs
    //            and edges. Should be part of https://github.com/enso-org/ide/issues/822.
    fn with_output_edge_id<T>(
        &self,
        id: NodeId,
        crumbs: &span_tree::Crumbs,
        f: impl FnOnce(EdgeId) -> T,
    ) -> Option<T> {
        self.with_node(id, move |node| {
            let mut target_edge_id = None;
            for edge_id in node.out_edges.keys() {
                self.with_edge(edge_id, |edge| {
                    let ok = edge.target().map(|tgt| tgt.port == crumbs) == Some(true);
                    if ok {
                        target_edge_id = Some(edge_id)
                    }
                });
            }
            target_edge_id.map(f)
        })
        .flatten()
    }

    fn with_edge_source<T>(&self, id: EdgeId, f: impl FnOnce(EdgeEndpoint) -> T) -> Option<T> {
        self.with_edge(id, |edge| {
            let source = edge.source.borrow().deref().clone();
            source
                .map(f)
                .map_none(|| warn!("Trying to access nonexistent source of the edge {id}."))
        })
        .flatten()
    }

    fn with_edge_target<T>(&self, id: EdgeId, f: impl FnOnce(EdgeEndpoint) -> T) -> Option<T> {
        self.with_edge(id, |edge| {
            let target = edge.target.borrow().deref().clone();
            target
                .map(f)
                .map_none(|| warn!("Trying to access nonexistent target of the edge {id}."))
        })
        .flatten()
    }

    fn with_edge_map_source_node<T>(
        &self,
        edge_id: EdgeId,
        f: impl FnOnce(Node, span_tree::Crumbs) -> T,
    ) -> Option<T> {
        self.with_edge_map_source(edge_id, |t| self.map_node(t.node_id, |node| f(node, t.port)))
            .flatten()
    }

    fn with_edge_map_target_node<T>(
        &self,
        edge_id: EdgeId,
        f: impl FnOnce(Node, span_tree::Crumbs) -> T,
    ) -> Option<T> {
        self.with_edge_map_target(edge_id, |t| self.map_node(t.node_id, |node| f(node, t.port)))
            .flatten()
    }

    fn edge_source_type(&self, edge_id: EdgeId) -> Option<Type> {
        self.with_edge_map_source_node(edge_id, |n, c| n.model().output.port_type(&c)).flatten()
    }

    fn edge_target_type(&self, edge_id: EdgeId) -> Option<Type> {
        self.with_edge_map_target_node(edge_id, |n, c| n.model().input.port_type(&c)).flatten()
    }

    fn edge_hover_type(&self) -> Option<Type> {
        let hover_tgt = self.frp_public.output.hover_node_input.value();
        hover_tgt.and_then(|tgt| {
            self.with_node(tgt.node_id, |node| node.model().input.port_type(&tgt.port)).flatten()
        })
    }

    /// Return a color for the edge.
    ///
    /// In profiling mode, this is just a neutral gray.
    ///
    /// In normal mode, the algorithm works as follow:
    /// 1. We query the type of the currently hovered port, if any.
    /// 2. In case the previous point returns None, we query the edge target type, if any.
    /// 3. In case the previous point returns None, we query the edge source type, if any.
    /// 4. In case the previous point returns None, we use the generic type (gray color).
    ///
    /// This might need to be more sophisticated in the case of polymorphic types. For example,
    /// consider the edge source type to be `(a,Number)`, and target to be `(Text,a)`. These unify
    /// to `(Text,Number)`.
    fn edge_color(&self, edge_id: EdgeId, neutral_color: color::Lcha) -> color::Lcha {
        // FIXME : StyleWatch is unsuitable here, as it was designed as an internal tool for shape
        // system (#795)
        let styles = StyleWatch::new(&self.scene().style_sheet);
        match self.frp_public.output.view_mode.value() {
            view::Mode::Normal => {
                let edge_type = self
                    .edge_hover_type()
                    .or_else(|| self.edge_target_type(edge_id))
                    .or_else(|| self.edge_source_type(edge_id));
                let opt_color = edge_type.map(|t| type_coloring::compute(&t, &styles));
                opt_color.unwrap_or(neutral_color)
            }
            view::Mode::Profiling => neutral_color,
        }
    }

    fn first_detached_edge(&self) -> Option<EdgeId> {
        self.edges.detached_edges_iter().next()
    }

    fn first_detached_edge_source_type(&self) -> Option<Type> {
        self.first_detached_edge().and_then(|edge_id| self.edge_source_type(edge_id))
    }

    #[allow(dead_code)]
    fn first_detached_edge_target_type(&self) -> Option<Type> {
        self.first_detached_edge().and_then(|edge_id| self.edge_target_type(edge_id))
    }

    /// Return a color for the first detached edge.
    pub fn first_detached_edge_color(&self, neutral_color: color::Lcha) -> Option<color::Lcha> {
        self.first_detached_edge().map(|t| self.edge_color(t, neutral_color))
    }

    #[allow(missing_docs)] // FIXME[everyone] All pub functions should have docs.
    pub fn has_edges_with_detached_targets(&self, node_id: NodeId) -> bool {
        let mut found = false;
        self.with_node(node_id, |node| {
            for edge_id in node.out_edges.keys() {
                if self.with_edge(edge_id, |edge| edge.has_target()) == Some(false) {
                    found = true;
                    break;
                }
            }
        });
        found
    }

    /// Pan the camera to fully fit the `target_bbox` (expressed in scene coordinates) into a
    /// rectangular viewport between `screen_min_xy` and `screen_max_xy` (in screen coordinates).
    /// If `target_bbox` does not fully fit in the viewport, prefer showing the top-left corner of
    /// `target_bbox` than the opposite one.
    fn pan_camera(
        &self,
        target_bbox: selection::BoundingBox,
        screen_min_xy: Vector2,
        screen_max_xy: Vector2,
    ) {
        use ensogl::display::navigation::navigator::PanEvent;
        let scene = &self.app.display.default_scene;
        let screen_to_scene_xy = |pos: Vector2| {
            let vec3 = Vector3(pos.x, pos.y, 0.0);
            scene.screen_to_scene_coordinates(vec3).xy()
        };
        let scene_min_xy = screen_to_scene_xy(screen_min_xy);
        let scene_max_xy = screen_to_scene_xy(screen_max_xy);
        let viewport = selection::BoundingBox::from_corners(scene_min_xy, scene_max_xy);
        let pan_left = some_if_negative(target_bbox.left() - viewport.left());
        let pan_right = some_if_positive(target_bbox.right() - viewport.right());
        let pan_up = some_if_positive(target_bbox.top() - viewport.top());
        let pan_down = some_if_negative(target_bbox.bottom() - viewport.bottom());
        let pan_x = pan_left.or(pan_right).unwrap_or_default();
        let pan_y = pan_up.or(pan_down).unwrap_or_default();
        let pan_xy = Vector2(pan_x, pan_y);
        self.navigator.emit_pan_event(PanEvent::new(-pan_xy * scene.camera().zoom()));
    }

    fn pan_camera_to_node(&self, node_id: NodeId) {
        use theme::graph_editor::screen_margin_when_panning_camera_to_node as pan_margin;
        self.with_node(node_id, |node| {
            let camera = &self.app.display.default_scene.camera();
            let screen_size_halved = Vector2::from(camera.screen()) / 2.0;
            let styles = &self.styles_frp;
            let top_margin = styles.get_number(pan_margin::top).value();
            let bottom_margin = styles.get_number(pan_margin::bottom).value();
            let left_margin = styles.get_number(pan_margin::left).value();
            let right_margin = styles.get_number(pan_margin::right).value();
            let viewport_max_y = screen_size_halved.y - top_margin;
            let viewport_min_y = -screen_size_halved.y + bottom_margin;
            let viewport_min_x = -screen_size_halved.x + left_margin;
            let viewport_max_x = screen_size_halved.x - right_margin;
            let viewport_min_xy = Vector2(viewport_min_x, viewport_min_y);
            let viewport_max_xy = Vector2(viewport_max_x, viewport_max_y);
            let node_bbox = node.bounding_box.value();
            self.pan_camera(node_bbox, viewport_min_xy, viewport_max_xy)
        });
    }
}


// === Utilities ===

fn some_if_positive(x: f32) -> Option<f32> {
    (x > 0.0).as_some(x)
}

fn some_if_negative(x: f32) -> Option<f32> {
    (x < 0.0).as_some(x)
}


// === Display object ===

impl display::Object for GraphEditorModel {
    fn display_object(&self) -> &display::object::Instance {
        &self.display_object
    }
}



// ===================
// === GraphEditor ===
// ===================

#[derive(Debug, Clone, CloneRef)]
#[allow(missing_docs)] // FIXME[everyone] Public-facing API should be documented.
pub struct GraphEditor {
    pub model: GraphEditorModelWithNetwork,
    pub frp:   Frp,
}

impl GraphEditor {
    /// Graph editor nodes.
    pub fn nodes(&self) -> &Nodes {
        &self.model.nodes
    }

    /// Graph editor edges.
    pub fn edges(&self) -> &Edges {
        &self.model.edges
    }
}

impl Deref for GraphEditor {
    type Target = api::Public;
    fn deref(&self) -> &Self::Target {
        &self.frp.public
    }
}

impl application::View for GraphEditor {
    fn label() -> &'static str {
        "GraphEditor"
    }

    fn new(app: &Application) -> Self {
        new_graph_editor(app)
    }

    fn app(&self) -> &Application {
        &self.model.app
    }

    fn default_shortcuts() -> Vec<application::shortcut::Shortcut> {
        use shortcut::ActionType::*;
        [
            (Press, "!node_editing & !read_only", "tab", "start_node_creation"),
            (Press, "!node_editing & !read_only", "enter", "start_node_creation"),
            // === Drag ===
            (Press, "", "left-mouse-button", "node_press"),
            (Release, "", "left-mouse-button", "node_release"),
            (Press, "!node_editing & !read_only", "backspace", "remove_selected_nodes"),
            (Press, "!node_editing & !read_only", "delete", "remove_selected_nodes"),
            (Press, "has_detached_edge", "escape", "drop_dragged_edge"),
            (Press, "!read_only", "cmd g", "collapse_selected_nodes"),
            // === Visualization ===
            (Press, "!node_editing", "space", "press_visualization_visibility"),
            (DoublePress, "!node_editing", "space", "double_press_visualization_visibility"),
            (Release, "!node_editing", "space", "release_visualization_visibility"),
            (Press, "", "cmd i", "reload_visualization_registry"),
            (Press, "is_fs_visualization_displayed", "space", "close_fullscreen_visualization"),
            (Press, "", "cmd", "enable_quick_visualization_preview"),
            (Release, "", "cmd", "disable_quick_visualization_preview"),
            // === Selection ===
            (Press, "", "shift", "enable_node_multi_select"),
            (Press, "", "shift left-mouse-button", "enable_node_multi_select"),
            (Release, "", "shift", "disable_node_multi_select"),
            (Release, "", "shift left-mouse-button", "disable_node_multi_select"),
            (Press, "", "shift ctrl", "toggle_node_merge_select"),
            (Release, "", "shift ctrl", "toggle_node_merge_select"),
            (Press, "", "shift alt", "toggle_node_subtract_select"),
            (Release, "", "shift alt", "toggle_node_subtract_select"),
            (Press, "", "shift ctrl alt", "toggle_node_inverse_select"),
            (Release, "", "shift ctrl alt", "toggle_node_inverse_select"),
            // === Navigation ===
            (
                Press,
                "!is_fs_visualization_displayed",
                "ctrl space",
                "cycle_visualization_for_selected_node",
            ),
            (DoublePress, "!read_only", "left-mouse-button", "enter_hovered_node"),
            (DoublePress, "!read_only", "left-mouse-button", "start_node_creation_from_port"),
            (Press, "!read_only", "right-mouse-button", "start_node_creation_from_port"),
            (Press, "!node_editing & !read_only", "cmd enter", "enter_selected_node"),
            (Press, "!read_only", "alt enter", "exit_node"),
            // === Node Editing ===
            (Press, "!read_only", "cmd", "edit_mode_on"),
            (Release, "!read_only", "cmd", "edit_mode_off"),
            (Press, "!read_only", "cmd left-mouse-button", "edit_mode_on"),
            (Release, "!read_only", "cmd left-mouse-button", "edit_mode_off"),
            (Press, "node_editing & !read_only", "cmd enter", "stop_editing"),
            // === Profiling Mode ===
            (Press, "", "cmd p", "toggle_profiling_mode"),
            // === Debug ===
            (Press, "debug_mode", "ctrl d", "debug_set_test_visualization_data_for_selected_node"),
            (Press, "debug_mode", "ctrl shift enter", "debug_push_breadcrumb"),
            (Press, "debug_mode", "ctrl shift up", "debug_pop_breadcrumb"),
            (Press, "debug_mode", "ctrl n", "add_node_at_cursor"),
            // TODO(#5930): Temporary shortcut for testing different execution environments
            (Press, "", "cmd shift c", "toggle_execution_environment"),
        ]
        .iter()
        .map(|(a, b, c, d)| Self::self_shortcut_when(*a, *c, *d, *b))
        .collect()
    }
}

/// Return the toggle status of the given enable/disable/toggle inputs as a stream of booleans.
pub fn enable_disable_toggle(
    network: &frp::Network,
    enable: &frp::Any,
    disable: &frp::Any,
    toggle: &frp::Any,
) -> frp::Stream<bool> {
    // FIXME: the clone_refs bellow should not be needed.
    let enable = enable.clone_ref();
    let disable = disable.clone_ref();
    let toggle = toggle.clone_ref();
    frp::extend! { network
        out        <- any(...);
        on_toggle  <- toggle.map2(&out,|_,t| !t);
        on_enable  <- enable.constant(true);
        on_disable <- disable.constant(false);
        out        <+ on_toggle;
        out        <+ on_enable;
        out        <+ on_disable;
    }
    out.into()
}

#[allow(unused_parens)]
fn new_graph_editor(app: &Application) -> GraphEditor {
    let world = &app.display;
    let scene = &world.default_scene;
    let cursor = &app.cursor;
    let frp = Frp::new();
    let model = GraphEditorModelWithNetwork::new(app, cursor.clone_ref(), &frp);
    let network = frp.network();
    let nodes = &model.nodes;
    let edges = &model.edges;
    let inputs = &frp.private.input;
    let mouse = &scene.mouse.frp_deprecated;
    let touch = &model.touch_state;
    let vis_registry = &model.vis_registry;
    let out = &frp.private.output;
    let selection_controller = &model.selection_controller;



    // ======================
    // === Read-only mode ===
    // ======================

    frp::extend! { network
        out.read_only <+ inputs.set_read_only;
        model.breadcrumbs.set_read_only <+ inputs.set_read_only;

        // Drop the currently dragged edge if read-only mode is enabled.
        read_only_enabled <- inputs.set_read_only.on_true();
        inputs.drop_dragged_edge <+ read_only_enabled;
    }



    // ========================
    // === Scene Navigation ===
    // ========================

    frp::extend! { network
        no_vis_selected   <- out.some_visualisation_selected.on_false();
        some_vis_selected <- out.some_visualisation_selected.on_true();

        set_navigator_false  <- inputs.set_navigator_disabled.on_true();
        set_navigator_true   <- inputs.set_navigator_disabled.on_false();

        disable_navigator <- any_(&set_navigator_false,&some_vis_selected);
        enable_navigator  <- any_(&set_navigator_true,&no_vis_selected);

        model.navigator.frp.set_enabled <+ bool(&disable_navigator,&enable_navigator);

        out.navigator_active <+ model.navigator.frp.enabled;
    }



    // ===================
    // === Breadcrumbs ===
    // ===================

    frp::extend! { network

        // === Debugging ===

        eval_ inputs.debug_push_breadcrumb(model.breadcrumbs.debug_push_breadcrumb.emit(None));
        eval_ inputs.debug_pop_breadcrumb (model.breadcrumbs.debug_pop_breadcrumb.emit(()));
    }



    // =============================
    // === Node Level Navigation ===
    // =============================

    frp::extend! { network

        target_to_enter <- inputs.enter_hovered_node.map(f_!(scene.mouse.target.get()));

        // Go level up on background click.
        enter_on_background    <= target_to_enter.map(|target| target.is_background().as_some(()));
        out.node_exited <+ enter_on_background;

        // Go level down on node double click.
        enter_on_node <= target_to_enter.map(|target| target.is_symbol().as_some(()));
        output_port_is_hovered <- frp.output.hover_node_output.map(Option::is_some);
        enter_node <- enter_on_node.gate_not(&output_port_is_hovered);
        node_switch_to_enter    <- out.node_hovered.sample(&enter_node).unwrap();
        node_to_enter           <- node_switch_to_enter.map(|switch| switch.on().cloned()).unwrap();
        out.node_entered <+ node_to_enter;
    }



    // ============================
    // === Project Name Editing ===
    // ============================


    // === Start project name edit ===
    frp::extend! { network
        edit_mode     <- bool(&inputs.edit_mode_off,&inputs.edit_mode_on);
        eval edit_mode ((edit_mode_on) model.breadcrumbs.ide_text_edit_mode.emit(edit_mode_on));
    }


    // === Commit project name edit ===

    frp::extend! { network
        deactivate_breadcrumbs <- any3_(&touch.background.down,
                                        &out.node_editing_started,
                                        &out.node_entered);
        eval_ deactivate_breadcrumbs(model.breadcrumbs.outside_press());
    }



    // =========================
    // === User Interactions ===
    // =========================

    // === Mouse Cursor Transform ===
    frp::extend! { network
        cursor_pos_in_scene <- cursor.frp.screen_position.map(f!((position)
            scene.screen_to_scene_coordinates(*position).xy()
        ));
    }


    // === Selection Target Redirection ===

    frp::extend! { network
        let scene = model.scene();

        mouse_up_target <- mouse.up_primary.map(f_!(model.scene().mouse.target.get()));
        background_up   <= mouse_up_target.map(
            |t| (t == &display::scene::PointerTargetId::Background).as_some(())
        );

        eval_ scene.background.mouse_down_primary (touch.background.down.emit(()));
    }


    // === Mouse Interactions ===

    frp::extend! { network

        node_pointer_style <- any_mut::<cursor::Style>();

        let node_input_touch  = TouchNetwork::<EdgeEndpoint>::new(network,mouse);
        let node_output_touch = TouchNetwork::<EdgeEndpoint>::new(network,mouse);

        on_output_connect_drag_mode   <- node_output_touch.down.constant(true);
        on_output_connect_follow_mode <- node_output_touch.selected.constant(false);
        on_input_connect_drag_mode    <- node_input_touch.down.constant(true);
        on_input_connect_follow_mode  <- node_input_touch.selected.constant(false);

        on_connect_drag_mode   <- any(on_output_connect_drag_mode,on_input_connect_drag_mode);
        on_connect_follow_mode <- any(on_output_connect_follow_mode,on_input_connect_follow_mode);
        connect_drag_mode      <- any(on_connect_drag_mode,on_connect_follow_mode);

        on_detached_edge    <- any(&frp.private.output.on_some_edges_targets_unset,&frp.private.output.on_some_edges_sources_unset);
        has_detached_edge   <- bool(&out.on_all_edges_endpoints_set,&on_detached_edge);
        out.has_detached_edge <+ has_detached_edge;

        frp.press_node_input <+ node_input_touch.down;
        frp.press_node_output <+ node_output_touch.down;
    }


    // === Edge interactions  ===

    frp::extend! { network
    edge_mouse_down <- source::<EdgeId>();
    edge_over       <- source::<EdgeId>();
    edge_out        <- source::<EdgeId>();
    edge_hover      <- source::<Option<EdgeId>>();

    eval  edge_over((edge_id) edge_hover.emit(Some(*edge_id)));
    eval_ edge_out(edge_hover.emit(None));

    edge_over_pos <- map2(&cursor_pos_in_scene,&edge_hover,|pos, edge_id|
        edge_id.map(|id| (id, *pos))
    ).unwrap();

    // We do not want edge hover to occur for detached edges.
    set_edge_hover <- edge_over_pos.gate_not(&has_detached_edge);

    eval set_edge_hover ([model]((edge_id,pos)) {
         if let Some(edge) = model.edges.get_cloned_ref(edge_id){
            edge.frp.hover_position.emit(Some(*pos));
            edge.frp.redraw.emit(());
        }
    });

    remove_split <- any(&edge_out,&edge_mouse_down);
    eval remove_split ([model](edge_id) {
         if let Some(edge) = model.edges.get_cloned_ref(edge_id){
            edge.frp.hover_position.emit(None);
            edge.frp.redraw.emit(());
        }
    });
    edge_click <- map2(&edge_mouse_down,&cursor_pos_in_scene,|edge_id,pos|(*edge_id,*pos));
    valid_edge_disconnect_click <- edge_click.gate_not(&has_detached_edge).gate_not(&inputs.set_read_only);

    edge_is_source_click <- valid_edge_disconnect_click.map(f!([model]((edge_id,pos)) {
        if let Some(edge) = model.edges.get_cloned_ref(edge_id){
            edge.port_to_detach_for_position(*pos) == component::edge::PortType::OutputPort
        } else {
            false
        }
    }));

    edge_source_click <- valid_edge_disconnect_click.gate(&edge_is_source_click);
    edge_target_click <- valid_edge_disconnect_click.gate_not(&edge_is_source_click);

    on_edge_source_unset <= edge_source_click.map(f!(((id,_)) model.with_edge_source(*id,|t|(*id,t))));
    on_edge_target_unset <= edge_target_click.map(f!(((id,_)) model.with_edge_target(*id,|t|(*id,t))));
    out.on_edge_source_unset <+ on_edge_source_unset;
    out.on_edge_target_unset <+ on_edge_target_unset;
    }


    // === Edge creation  ===

    frp::extend! { network

    output_down <- node_output_touch.down.constant(());
    input_down  <- node_input_touch.down.constant(());

    has_detached_edge_on_output_down <- has_detached_edge.sample(&frp.output.hover_node_output);

    port_input_mouse_up  <- frp.output.hover_node_input.sample(&mouse.up_primary).unwrap();
    port_output_mouse_up <- frp.output.hover_node_output.sample(&mouse.up_primary).unwrap();

    attach_all_edge_inputs  <- any (port_input_mouse_up, inputs.press_node_input, inputs.set_detached_edge_targets);
    attach_all_edge_outputs <- any (port_output_mouse_up, inputs.press_node_output, inputs.set_detached_edge_sources);

    create_edge_from_output <- node_output_touch.down.gate_not(&has_detached_edge_on_output_down).gate_not(&inputs.set_read_only);
    create_edge_from_input  <- node_input_touch.down.map(|value| value.clone()).gate_not(&inputs.set_read_only);

    on_new_edge    <- any(&output_down,&input_down);
    let selection_mode = selection::get_mode(network,&frp);
    keep_selection <- selection_mode.map(|t| *t != selection::Mode::Normal);
    deselect_edges <- on_new_edge.gate_not(&keep_selection);
    eval_ deselect_edges ( model.clear_all_detached_edges() );

    new_output_edge <- create_edge_from_output.map(f_!([model,edge_mouse_down,edge_over,edge_out] {
        Some(model.new_edge_from_output(&edge_mouse_down,&edge_over,&edge_out))
    })).unwrap();
    new_input_edge <- create_edge_from_input.map(f!([model,edge_mouse_down,edge_over,edge_out]((target)){
        if model.is_node_connected_at_input(target.node_id,&target.port) {
            return None
        };
        Some(model.new_edge_from_input(&edge_mouse_down,&edge_over,&edge_out))
    })).unwrap();

    out.on_edge_add <+ new_output_edge;
    new_edge_source <- new_output_edge.map2(&node_output_touch.down, move |id,target| (*id,target.clone()));
    out.on_edge_source_set <+ new_edge_source;

    out.on_edge_add <+ new_input_edge;
    new_edge_target <- new_input_edge.map2(&node_input_touch.down, move |id,target| (*id,target.clone()));
    out.on_edge_target_set <+ new_edge_target;
    }


    // === Edge Connect ===

    frp::extend! { network

        // Clicking on background either drops dragged edge or aborts node editing.
        let background_selected = &touch.background.selected;
        was_edge_detached_when_background_selected  <- has_detached_edge.sample(background_selected);
        clicked_to_drop_edge  <- was_edge_detached_when_background_selected.on_true();
        clicked_to_abort_edit <- was_edge_detached_when_background_selected.on_false();

        out.on_edge_source_set <+ inputs.set_edge_source;
        out.on_edge_target_set <+ inputs.set_edge_target;

        let endpoints            = inputs.connect_nodes.clone_ref();
        edge                    <- endpoints . map(f_!(model.new_edge_from_output(&edge_mouse_down,&edge_over,&edge_out)));
        new_edge_source         <- endpoints . _0() . map2(&edge, |t,id| (*id,t.clone()));
        new_edge_target         <- endpoints . _1() . map2(&edge, |t,id| (*id,t.clone()));
        out.on_edge_add      <+ edge;
        out.on_edge_source_set <+ new_edge_source;
        out.on_edge_target_set <+ new_edge_target;

        detached_edges_without_targets <= attach_all_edge_inputs.map(f_!(model.take_edges_with_detached_targets()));
        detached_edges_without_sources <= attach_all_edge_outputs.map(f_!(model.take_edges_with_detached_sources()));

        new_edge_target <- detached_edges_without_targets.map2(&attach_all_edge_inputs, |id,t| (*id,t.clone()));
        out.on_edge_target_set <+ new_edge_target;
        new_edge_source <- detached_edges_without_sources.map2(&attach_all_edge_outputs, |id,t| (*id,t.clone()));
        out.on_edge_source_set <+ new_edge_source;

        on_new_edge_source <- new_edge_source.constant(());
        on_new_edge_target <- new_edge_target.constant(());

        overlapping_edges            <= out.on_edge_target_set._1().map(f!((t) model.overlapping_edges(t)));
        out.on_edge_drop_overlapping <+ overlapping_edges;

        drop_on_bg_up  <- background_up.gate(&connect_drag_mode);
        drop_edges     <- any (drop_on_bg_up,clicked_to_drop_edge);

        edge_dropped_to_create_node <= drop_edges.map(f_!(model.edges_with_detached_targets()));
        out.on_edge_drop_to_create_node <+ edge_dropped_to_create_node;

        remove_all_detached_edges <- any (drop_edges, inputs.drop_dragged_edge);
        edge_to_remove_without_targets <= remove_all_detached_edges.map(f_!(model.take_edges_with_detached_targets()));
        edge_to_remove_without_sources <= remove_all_detached_edges.map(f_!(model.take_edges_with_detached_sources()));
        edge_to_remove <- any(edge_to_remove_without_targets,edge_to_remove_without_sources);
        eval edge_to_remove ((id) model.remove_edge(id));
    }

    // === Adding Node ===

    frp::extend! { network
        node_added_with_button <- model.add_node_button.clicked.gate_not(&inputs.set_read_only);

        input_start_node_creation_from_port <- out.hover_node_output.sample(
            &inputs.start_node_creation_from_port);
        start_node_creation_from_port <- input_start_node_creation_from_port.filter_map(
            |v| v.clone());
        removed_edges_on_node_creation_from_port <= start_node_creation_from_port.map(f_!(
            model.model.clear_all_detached_edges()));
        out.on_edge_drop <+ removed_edges_on_node_creation_from_port;

        input_add_node_way <- inputs.add_node.constant(WayOfCreatingNode::AddNodeEvent);
        input_start_creation_way <- inputs.start_node_creation.map(f_!([scene]
            // Only start node creation if nothing is focused. This is to prevent
            // creating nodes when we are editing texts and press enter.
            scene.focused_instance().is_none().then_some(WayOfCreatingNode::StartCreationEvent)
        )).unwrap();

        start_creation_from_port_way <- start_node_creation_from_port.map(
            |endpoint| WayOfCreatingNode::StartCreationFromPortEvent{endpoint: endpoint.clone()});
        add_with_button_way <- node_added_with_button.constant(WayOfCreatingNode::ClickingButton);
        add_with_edge_drop_way <- edge_dropped_to_create_node.map(
            |&edge_id| WayOfCreatingNode::DroppingEdge{edge_id});
        add_node_way <- any5 (
            &input_add_node_way,
            &input_start_creation_way,
            &start_creation_from_port_way,
            &add_with_button_way,
            &add_with_edge_drop_way,
        );

        new_node <- add_node_way.map2(&cursor_pos_in_scene, f!([model,node_pointer_style,out](way, mouse_pos) {
            let ctx = NodeCreationContext {
                pointer_style  : &node_pointer_style,
                output_press   : &node_output_touch.down,
                input_press    : &node_input_touch.down,
                output         : &out,
            };
            model.create_node(&ctx, way, *mouse_pos)
        }));
        out.node_added <+ new_node.map(|&(id, src, should_edit)| (id, src, should_edit));
        node_to_edit_after_adding <- new_node.filter_map(|&(id,_,cond)| cond.as_some(id));
                eval new_node ([model](&(id, _, should_edit)) {
            if should_edit {
                if let Some(node) = model.nodes.get_cloned_ref(&id) {
                    node.show_preview();
                }
            }
        });
    }


    // === Node Editing ===

    frp::extend! { network
        node_in_edit_mode     <- out.node_being_edited.map(|n| n.is_some());
        edit_mode             <- bool(&inputs.edit_mode_off,&inputs.edit_mode_on);
        clicked_node <- touch.nodes.down.gate(&edit_mode);
        clicked_and_edited_nodes <- clicked_node.map2(&out.node_being_edited, |n, c| (*n, *c));
        let not_being_edited_already = |(clicked, edited): &(NodeId, Option<NodeId>)| {
            if let Some(edited) = edited { edited != clicked } else { true }
        };
        node_to_edit          <- clicked_and_edited_nodes.filter(not_being_edited_already)._0();
        edit_node             <- any(node_to_edit, node_to_edit_after_adding, inputs.edit_node);
        stop_edit_on_bg_click <- clicked_to_abort_edit.gate(&node_in_edit_mode);
        stop_edit             <- any(&stop_edit_on_bg_click,&inputs.stop_editing);
        edit_switch           <- edit_node.gate(&node_in_edit_mode);
        node_being_edited     <- out.node_being_edited.map(|n| n.unwrap_or_default());

        // The "finish" events must be emitted before "start", to properly cover the "switch" case.
        out.node_editing_finished <+ node_being_edited.sample(&stop_edit);
        out.node_editing_finished <+ node_being_edited.sample(&edit_switch);
        out.node_editing_started  <+ edit_node;

        out.node_being_edited <+ out.node_editing_started.map(|n| Some(*n));
        out.node_being_edited <+ out.node_editing_finished.constant(None);
        out.node_editing      <+ out.node_being_edited.map(|t|t.is_some());

        out.node_edit_mode       <+ edit_mode;
        out.nodes_labels_visible <+ out.node_edit_mode || node_in_edit_mode;

        eval out.node_editing_started ([model] (id) {
            let _profiler = profiler::start_debug!(profiler::APP_LIFETIME, "node_editing_started");
            if let Some(node) = model.nodes.get_cloned_ref(id) {
                node.model().input.set_editing(true);
            }
        });
        eval out.node_editing_finished ([model](id) {
            let _profiler = profiler::start_debug!(profiler::APP_LIFETIME, "node_editing_finished");
            if let Some(node) = model.nodes.get_cloned_ref(id) {
                node.model().input.set_editing(false);
            }
        });
    }


    // === Edited node growth/shrink animation ===

    component::node::growth_animation::initialize_edited_node_animator(&model, &frp, scene);


    // === Event Propagation ===

    // See the docs of `Node` to learn about how the graph - nodes event propagation works.
    frp::extend! { network
        _eval <- all_with(&out.node_hovered,&edit_mode,f!([model](tgt,e)
            if let Some(tgt) = tgt {
                model.with_node(tgt.value,|t| t.model().input.set_edit_ready_mode(*e && tgt.is_on()));
            }
        ));
        _eval <- all_with(&out.node_hovered,&out.some_edge_targets_unset,f!([model](tgt,ok)
            if let Some(tgt) = tgt {
                let node_id        = tgt.value;
                let edge_tp        = model.first_detached_edge_source_type();
                let is_edge_source = model.has_edges_with_detached_targets(node_id);
                let is_active      = *ok && !is_edge_source && tgt.is_on();
                model.with_node(node_id,|t| t.model().input.set_ports_active(is_active,edge_tp));
            }
        ));
    }


    // === Node Actions ===

    frp::extend! { network
        freeze_edges <= out.node_action_freeze.map (f!([model]((node_id,is_frozen)) {
            let edges = model.node_in_edges(node_id);
            edges.into_iter().map(|edge_id| (edge_id,*is_frozen)).collect_vec()
        }));

        eval freeze_edges (((edge_id,is_frozen)) model.set_edge_freeze(edge_id,*is_frozen) );
    }

    //
    // // === Disabling self-connections ===
    //
    // frp::extend! { network
    //     node_to_disable <= out.on_edge_only_target_not_set.map(f!((id)
    // model.with_edge_source(*id,|t|t.node_id)));     eval node_to_disable ((id)
    // model.with_node(*id,|node| node.model.input.set_ports_active(false,None)));
    //
    // }


    // === Remove Node ===
    frp::extend! { network
        all_nodes       <= inputs.remove_all_nodes      . map(f_!(model.all_nodes()));
        selected_nodes  <= inputs.remove_selected_nodes . map(f_!(model.nodes.all_selected()));
        nodes_to_remove <- any (all_nodes, selected_nodes);
        frp.public.input.remove_all_node_edges <+ nodes_to_remove;

        out.node_removed <+ nodes_to_remove;
    }


    // === Collapse Nodes ===
    frp::extend! { network
    // TODO [mwu] https://github.com/enso-org/ide/issues/760
    //   This is currently the provisional code to enable collapse nodes refactoring. While the APIs
    //   are as-intended, their behavior isn't. Please refer to the issue for details.
    let empty_id       = NodeId::default();
    let model_clone    = model.clone_ref();
    nodes_to_collapse <- inputs.collapse_selected_nodes . map(move |_|
        (model_clone.nodes.all_selected(),empty_id)
    );
    out.nodes_collapsed <+ nodes_to_collapse;
    }


    // === Set Node SKIP/FREEZE macros and context switch expression ===

    frp::extend! { network
        eval inputs.set_node_skip(((id, skip)) model.set_node_skip(id, skip));
        eval inputs.set_node_freeze(((id, freeze)) model.set_node_freeze(id, freeze));
        eval inputs.set_node_context_switch(((id, context_switch))
            model.set_node_context_switch(id, context_switch)
        );
    }


    // === Set Node Comment ===
    frp::extend! { network

    eval inputs.set_node_comment([model] ((id,comment)) model.set_node_comment(id,comment));
    }

    // === Set Node Error ===
    frp::extend! { network

    eval inputs.set_node_error_status([model]((node_id, error)) {
        if let Some(node) = model.nodes.get_cloned_ref(node_id) {
            node.set_error.emit(error)
        }
    });

    }


    // === Profiling ===

    frp::extend! { network

        eval inputs.set_node_profiling_status([model]((node_id,status)) {
            if let Some(node) = model.nodes.get_cloned_ref(node_id) {
                model.profiling_statuses.set(*node_id,*status);
                node.set_profiling_status(status);
            }
        });

    }



    // ==================
    // === Move Nodes ===
    // ==================
    frp::extend! { network

    mouse_pos <- mouse.position.map(|p| Vector2(p.x,p.y));

    // === Discovering drag targets ===

    let node_down      = touch.nodes.down.clone_ref();
    let node_is_down   = touch.nodes.is_down.clone_ref();
    node_in_edit_mode <- node_down.map2(&out.node_being_edited,|t,s| Some(*t) == *s);
    node_was_selected <- node_down.map(f!((id) model.nodes.selected.contains(id)));
    tgts_if_non_sel   <- node_down.map(|id|vec![*id]).gate_not(&node_was_selected);
    tgts_if_sel       <- node_down.map(f_!(model.nodes.selected.items())).gate(&node_was_selected);
    tgts_if_non_edit  <- any(tgts_if_non_sel,tgts_if_sel).gate_not(&node_in_edit_mode);
    tgts_if_edit      <- node_down.map(|_|default()).gate(&node_in_edit_mode);
    drag_tgts         <- any(tgts_if_non_edit,tgts_if_edit);
    any_drag_tgt      <- drag_tgts.map(|t|!t.is_empty());
    node_pos_on_down  <- node_down.map(f!((id) model.node_position(id)));
    mouse_pos_on_down <- mouse_pos.sample(&node_down);
    mouse_pos_diff    <- mouse_pos.map2(&mouse_pos_on_down,|t,s|t-s).gate(&node_is_down);
    node_pos_diff     <- mouse_pos_diff.map(f!([scene](t) t / scene.camera().zoom()));
    node_tgt_pos_rt   <- node_pos_diff.map2(&node_pos_on_down,|t,s|t+s);
    just_pressed      <- bool (&node_tgt_pos_rt,&node_pos_on_down);
    node_tgt_pos_rt   <- any  (&node_tgt_pos_rt,&node_pos_on_down);


    // === Snapping ===

    eval drag_tgts ((ids) model.disable_grid_snapping_for(ids));
    let node_tgt_pos_anim = DEPRECATED_Animation::<Vector2<f32>>::new(network);
    let x_snap_strength   = Easing::new(network);
    let y_snap_strength   = Easing::new(network);
    x_snap_strength.set_duration(300.0);
    y_snap_strength.set_duration(300.0);

    _eval <- node_tgt_pos_rt.map2(&just_pressed,
        f!([model,x_snap_strength,y_snap_strength,node_tgt_pos_anim](pos,just_pressed) {
            let snapped = model.nodes.check_grid_magnet(*pos);
            let x = snapped.x.unwrap_or(pos.x);
            let y = snapped.y.unwrap_or(pos.y);
            x_snap_strength.target(if snapped.x.is_none() { 0.0 } else { 1.0 });
            y_snap_strength.target(if snapped.y.is_none() { 0.0 } else { 1.0 });
            node_tgt_pos_anim.set_target_value(Vector2::new(x,y));
            if *just_pressed {
                node_tgt_pos_anim.set_target_value(*pos);
                x_snap_strength.skip();
                y_snap_strength.skip();
                node_tgt_pos_anim.skip();
            }
    }));

    node_tgt_pos <- all_with4
        ( &node_tgt_pos_rt
        , &node_tgt_pos_anim.value
        , &x_snap_strength.value
        , &y_snap_strength.value
        , |rt,snap,xw,yw| {
            let w     = Vector2(*xw,*yw);
            let w_inv = Vector2(1.0,1.0) - w;
            rt.component_mul(&w_inv) + snap.component_mul(&w)
        });


    // === Update All Target Nodes Positions ===

    main_tgt_pos_prev <- node_tgt_pos.previous();
    main_tgt_pos_diff <- node_tgt_pos.map2(&main_tgt_pos_prev,|t,s|t-s).gate_not(&just_pressed);
    drag_tgt          <= drag_tgts.sample(&main_tgt_pos_diff);
    tgt_new_pos       <- drag_tgt.map2(&main_tgt_pos_diff,f!((id,tx) model.node_pos_mod(id,*tx)));
    out.node_position_set <+ tgt_new_pos;


    // === Batch Update ===

    after_drag             <- touch.nodes.up.gate_not(&just_pressed);
    tgt_after_drag         <= drag_tgts.sample(&after_drag);
    tgt_after_drag_new_pos <- tgt_after_drag.map(f!([model](id)(*id,model.node_position(id))));
    out.node_position_set_batched <+ tgt_after_drag_new_pos;


    // === Mouse style ===

    node_down_on_drag   <- node_down.gate(&any_drag_tgt);
    cursor_on_drag_down <- node_down_on_drag.map(|_| cursor::Style::new_with_all_fields_default().press());
    cursor_on_drag_up   <- touch.nodes.up.map(|_| cursor::Style::default());
    pointer_on_drag     <- any (&cursor_on_drag_down,&cursor_on_drag_up);


    // === Set Node Position ===

    out.node_position_set         <+ inputs.set_node_position;
    out.node_position_set_batched <+ inputs.set_node_position;
    eval out.node_position_set (((id,pos)) model.set_node_position(id,*pos));

    }


    // === Set Expression Type ===
    frp::extend! { network

    node_to_refresh <- inputs.set_expression_usage_type.map(f!([model]((node_id,ast_id,maybe_type)) {
        model.set_node_expression_usage_type(*node_id,*ast_id,maybe_type.clone());
        *node_id
    }));
    edges_to_refresh <= node_to_refresh.map(f!([nodes](node_id)
         nodes.get_cloned_ref(node_id).map(|node| node.all_edges())
    )).unwrap();
    eval edges_to_refresh ((edge) model.refresh_edge_position(*edge));
    eval inputs.update_node_widgets(((node, updates)) model.update_node_widgets(*node, updates));
    }


    // === Move Edges ===

    frp::extend! { network

    detached_edge           <- any(&out.on_some_edges_targets_unset,&out.on_some_edges_sources_unset);
    update_edge             <- any(detached_edge,on_new_edge_source,on_new_edge_target);
    cursor_pos_on_update    <- cursor_pos_in_scene.sample(&update_edge);
    edge_refresh_cursor_pos <- any(cursor_pos_on_update,cursor_pos_in_scene);

    is_hovering_output <- out.hover_node_output.map(|target| target.is_some()).sampler();
    hover_node         <- out.hover_node_output.unwrap();

    edge_refresh_on_node_hover        <- all(edge_refresh_cursor_pos,hover_node).gate(&is_hovering_output);
    edge_refresh_cursor_pos_no_hover  <- edge_refresh_cursor_pos.gate_not(&is_hovering_output);
    edge_refresh_cursor_pos_on_hover  <- edge_refresh_on_node_hover._0();

    refresh_target      <- any(&edge_refresh_cursor_pos_on_hover,&edge_refresh_cursor_pos_no_hover);
    let refresh_source  = edge_refresh_cursor_pos_no_hover.clone_ref();
    snap_source_to_node <- edge_refresh_on_node_hover._1();

    eval refresh_target ([edges](position) {
       edges.detached_target.for_each(|id| {
            if let Some(edge) = edges.get_cloned_ref(id) {
                edge.view.frp.target_position.emit(position.xy());
                edge.view.frp.redraw.emit(());
            }
        });
    });

    eval refresh_source ([edges,model](position) {
        edges.detached_source.for_each(|edge_id| {
            if let Some(edge) = edges.get_cloned_ref(edge_id) {
                edge.view.frp.source_width.emit(cursor::DEFAULT_RADIUS);
                edge.view.frp.source_height.emit(cursor::DEFAULT_RADIUS);
                edge.view.frp.target_position.emit(-position.xy());
                edge.view.frp.redraw.emit(());
                edge.modify_position(|p| {
                    p.x = position.x;
                    p.y = position.y;
                });
                model.refresh_edge_position(*edge_id);
            }
        });
    });

    eval snap_source_to_node ([nodes,edges,model](target) {
        edges.detached_source.for_each(|edge_id| {
            if let Some(node) = nodes.get_cloned_ref(&target.node_id) {
                if let Some(edge) = edges.get_cloned_ref(edge_id) {
                    let node_width  = node.view.model().width();
                    let node_height = node.view.model().height();
                    let node_pos    = node.position();

                    edge.view.frp.source_width.emit(node_width);
                    edge.view.frp.source_height.emit(node_height);
                    edge.view.frp.target_position.emit(-node_pos.xy());
                    edge.view.frp.redraw.emit(());
                    edge.modify_position(|p| {
                        p.x = node_pos.x + node_width/2.0;
                        p.y = node_pos.y;
                    });
                    model.refresh_edge_position(*edge_id);
                }
            }
        });
    });

    }


    // === Vis Set ===
    frp::extend! { network

    def _update_vis_data = inputs.set_visualization.map(f!([nodes,vis_registry]((node_id,vis_path)) {
        match (&nodes.get_cloned_ref(node_id), vis_path) {
             (Some(node), Some(vis_path)) => {
                 let vis_definition = vis_registry.definition_from_path(vis_path);
                 node.model().visualization.frp.set_visualization.emit(vis_definition);
             },
             (Some(node), None) => node.model().visualization.frp.set_visualization.emit(None),
              _ => warn!("Failed to get node: {node_id:?}"),

        }
    }));
    }


    // === Vis Selection ===
    frp::extend! { network
        eval out.on_visualization_select ([model](switch) {
            if switch.is_on() {
                model.visualisations.selected.insert(switch.value);
            } else {
                model.visualisations.selected.remove(&switch.value);
            }
        });

        out.some_visualisation_selected <+  out.on_visualization_select.map(f_!([model] {
            !model.visualisations.selected.is_empty()
        }));
    };


    // === Vis Update Data ===

    frp::extend! { network
    eval inputs.set_visualization_data ([nodes]((node_id,data)) {
        if let Some(node) = nodes.get_cloned(node_id) {
            node.model().visualization.frp.set_data.emit(data);
        }
    });

    eval inputs.set_error_visualization_data ([nodes]((node_id,data)) {
        if let Some(node) = nodes.get_cloned(node_id) {
            node.model().error_visualization.send_data.emit(data);
        }
    });

    nodes_to_cycle <= inputs.cycle_visualization_for_selected_node.map(f_!(model.nodes.all_selected()));
    node_to_cycle  <- any(nodes_to_cycle,inputs.cycle_visualization);
    eval node_to_cycle ([model](node_id) {
        if let Some(node) = model.nodes.get_cloned_ref(node_id) {
            node.view.model().visualization.frp.cycle_visualization();
        }
    });


    // === Visualization toggle ===
    //
    // Algorithm:
    //     - Press key. If all selected nodes have enabled vis, disable them.
    //     - If not, enable vis on missing nodes.
    //     - Release key. If the time passed from key press was short, do nothing.
    //     - If it was long, disable vis which were disabled (preview mode).

    let viz_press_ev      = inputs.press_visualization_visibility.clone_ref();
    let viz_d_press_ev    = inputs.double_press_visualization_visibility.clone_ref();
    let viz_release_ev    = inputs.release_visualization_visibility.clone_ref();
    viz_pressed          <- bool(&viz_release_ev,&viz_press_ev);
    viz_was_pressed      <- viz_pressed.previous();
    viz_press            <- viz_press_ev.gate_not(&viz_was_pressed);
    viz_release          <- viz_release_ev.gate(&viz_was_pressed);
    viz_press_time       <- viz_press   . map(|_| {
            let time = web::window.performance_or_panic().now() as f32;
            let frame_counter = Rc::new(web::FrameCounter::start_counting());
            (time, Some(frame_counter))
        });
    viz_release_time     <- viz_release . map(|_| web::window.performance_or_panic().now() as f32);
    viz_preview_mode  <- viz_release_time.map2(&viz_press_time,|t1,(t0,counter)| {
        let diff = t1-t0;
        // We check the time between key down and key up. If the time is less than the threshold
        // then it was a key press and we do not want to enter preview mode. If it is longer then
        // it was a key hold and we want to enter preview mode.
        let long_enough = diff > VIZ_PREVIEW_MODE_TOGGLE_TIME_MS;
        // We also check the number of passed frames, since the time measure can be misleading, if
        // there were dropped frames. The visualisation might have just appeared while more than
        // the threshold time has passed.
        let enough_frames = if let Some(counter) = counter {
            let frames = counter.frames_since_start();
            frames > VIZ_PREVIEW_MODE_TOGGLE_FRAMES
        } else {
            false
        };
        long_enough && enough_frames
    });
    viz_preview_mode_end <- viz_release.gate(&viz_preview_mode).gate_not(&out.is_fs_visualization_displayed);
    viz_tgt_nodes        <- viz_press.gate_not(&out.is_fs_visualization_displayed).map(f_!(model.nodes.all_selected()));
    viz_tgt_nodes_off    <- viz_tgt_nodes.map(f!([model](node_ids) {
        node_ids.iter().cloned().filter(|node_id| {
            model.nodes.get_cloned_ref(node_id)
                .map(|node| !node.visualization_enabled.value())
                .unwrap_or_default()
        }).collect_vec()
    }));

    viz_tgt_nodes_all_on <- viz_tgt_nodes_off.map(|t| t.is_empty());
    viz_enable_by_press  <= viz_tgt_nodes.gate_not(&viz_tgt_nodes_all_on);
    viz_enable           <- any(viz_enable_by_press,inputs.enable_visualization);
    viz_disable_by_press <= viz_tgt_nodes.gate(&viz_tgt_nodes_all_on);
    viz_disable          <- any(viz_disable_by_press,inputs.disable_visualization);
    viz_preview_disable  <= viz_tgt_nodes_off.sample(&viz_preview_mode_end);
    viz_fullscreen_on    <= viz_d_press_ev.map(f_!(model.nodes.last_selected()));

    eval viz_enable          ((id) model.enable_visualization(id));
    eval viz_disable         ((id) model.disable_visualization(id));
    eval viz_preview_disable ((id) model.disable_visualization(id));
    eval viz_fullscreen_on   ((id) model.enable_visualization_fullscreen(id));

    viz_fs_to_close <- out.visualization_fullscreen.sample(&inputs.close_fullscreen_visualization);
    eval viz_fs_to_close ([model](vis) {
        if let Some(vis) = vis {
            model.disable_visualization_fullscreen(vis);
            model.enable_visualization(vis);
        }
    });

    out.visualization_fullscreen <+ viz_fullscreen_on.map(|id| Some(*id));
    out.visualization_fullscreen <+ inputs.close_fullscreen_visualization.constant(None);

    out.is_fs_visualization_displayed <+ out.visualization_fullscreen.map(Option::is_some);


    // === Register Visualization ===

    eval inputs.register_visualization ([vis_registry](handle) {
        if let Some(handle) = handle {
            vis_registry.add(handle);
        }
    });
    eval inputs.reset_visualization_registry ([vis_registry](()) {
        vis_registry.remove_all_visualizations();
        vis_registry.add_default_visualizations();
    });
    out.visualization_registry_reload_requested <+ inputs.reload_visualization_registry;


    // === Entering and Exiting Nodes ===

    node_to_enter           <= inputs.enter_selected_node.map(f_!(model.nodes.last_selected()));
    out.node_entered <+ node_to_enter;
    removed_edges_on_enter  <= out.node_entered.map(f_!(model.clear_all_detached_edges()));
    out.node_exited  <+ inputs.exit_node;
    removed_edges_on_exit   <= out.node_exited.map(f_!(model.clear_all_detached_edges()));
    out.on_edge_drop <+ any(removed_edges_on_enter,removed_edges_on_exit);



    // ================
    // === Node VCS ===
    // ================

    eval inputs.set_node_vcs_status(((node_id,status))
         model.with_node(*node_id, |node| node.set_vcs_status.emit(status))
     );



    // ==================
    // === Edge Binds ===
    // ==================

    // === Source / Target ===

    eval out.on_edge_source_set   (((id,tgt)) model.set_edge_source(*id,tgt));
    eval out.on_edge_target_set   (((id,tgt)) model.set_edge_target(*id,tgt));

    eval out.on_edge_target_set   (((id,tgt)) model.set_endpoint_connection_status(*id,tgt,true));
    eval out.on_edge_target_unset (((id,tgt)) model.set_endpoint_connection_status(*id,tgt,false));

    eval out.on_edge_source_unset (((id,_)) model.remove_edge_source(*id));
    eval out.on_edge_target_unset (((id,_)) model.remove_edge_target(*id));

    is_only_tgt_not_set <-
        out.on_edge_source_set.map(f!(((id,_)) model.with_edge_map_target(*id,|_|()).is_none()));
    out.on_edge_source_set_with_target_not_set <+ out.on_edge_source_set.gate(&is_only_tgt_not_set);
    out.on_edge_only_target_not_set <+ out.on_edge_source_set_with_target_not_set._0();
    out.on_edge_only_target_not_set <+ out.on_edge_target_unset._0();

    is_only_src_not_set <-
        out.on_edge_target_set.map(f!(((id,_)) model.with_edge_map_source(*id,|_|()).is_none()));
    out.on_edge_target_set_with_source_not_set <+ out.on_edge_target_set.gate(&is_only_src_not_set);
    out.on_edge_only_source_not_set <+ out.on_edge_target_set_with_source_not_set._0();
    out.on_edge_only_source_not_set <+ out.on_edge_source_unset._0();

    let neutral_color = model.styles_frp.get_color(theme::code::types::any::selection);
    eval out.on_edge_source_set ([model,neutral_color]((id, _))
        model.refresh_edge_color(*id,neutral_color.value().into()));
    eval out.on_edge_target_set ([model,neutral_color]((id, _))
        model.refresh_edge_color(*id,neutral_color.value().into()));
    eval out.on_edge_source_unset ([model,neutral_color]((id, _))
        model.refresh_edge_color(*id,neutral_color.value().into()));
    eval out.on_edge_target_unset ([model,neutral_color]((id, _))
        model.refresh_edge_color(*id,neutral_color.value().into()));
    eval neutral_color ((neutral_color) model.refresh_all_edge_colors(neutral_color.into()));

    edge_to_refresh_on_hover <= out.hover_node_input.map(f_!(model.edges_with_detached_targets()));
    eval edge_to_refresh_on_hover ([model,neutral_color](id)
        model.refresh_edge_color(*id,neutral_color.value().into()));


    some_edge_sources_unset   <- out.on_all_edges_sources_set ?? out.on_some_edges_sources_unset;
    some_edge_targets_unset   <- out.on_all_edges_targets_set ?? out.on_some_edges_targets_unset;
    some_edge_endpoints_unset <- out.some_edge_targets_unset  || out.some_edge_sources_unset;
    out.some_edge_sources_unset    <+ some_edge_sources_unset;
    out.some_edge_targets_unset    <+ some_edge_targets_unset;
    out.some_edge_endpoints_unset  <+ some_edge_endpoints_unset;
    out.on_all_edges_endpoints_set <+ out.some_edge_endpoints_unset.on_false();


    // === Endpoints ===

    edge_source_drop <= out.on_edge_drop.map(f!((id) model.edge_source(*id).map(|t|(*id,t))));
    edge_target_drop <= out.on_edge_drop.map(f!((id) model.edge_target(*id).map(|t|(*id,t))));

    edge_endpoint_set                 <- any(out.on_edge_source_set,out.on_edge_target_set)._0();
    both_endpoints_set                <- edge_endpoint_set.map(f!((id) model.is_connection(id)));
    new_edge_with_both_endpoints_set  <- edge_endpoint_set.gate(&both_endpoints_set);
    out.on_edge_endpoints_set  <+ new_edge_with_both_endpoints_set;
    out.on_edge_endpoint_set   <+ any(out.on_edge_source_set,out.on_edge_target_set);
    out.on_edge_endpoint_unset <+ any(out.on_edge_source_unset,out.on_edge_target_unset);
    out.on_edge_endpoint_unset <+ any(edge_source_drop,edge_target_drop);


    // === Drop ===

    eval out.on_edge_drop_overlapping ((id) model.remove_edge(id));
    eval out.on_edge_drop             ((id) model.remove_edge(id));



    // ===================
    // === Other Binds ===
    // ===================

    eval out.node_selected   ((id) model.nodes.select(id));
    eval out.node_deselected ((id) model.nodes.deselect(id));
    eval out.node_removed    ((id) model.remove_node(id));
    model.profiling_statuses.remove <+ out.node_removed;
    out.on_visualization_select <+ out.node_removed.map(|&id| Switch::Off(id));

    eval inputs.set_node_expression (((id, expr)) model.set_node_expression(id, expr));
    eval inputs.edit_node_expression (((id, range, ins)) model.edit_node_expression(id, range, ins));
    port_to_refresh <= inputs.set_node_expression.map(f!(((id, _))model.node_in_edges(id)));
    eval port_to_refresh ((id) model.set_edge_target_connection_status(*id,true));

    // === Remove implementation ===
    out.node_removed <+ inputs.remove_node;
    }


    // === Remove Edge ===
    frp::extend! { network

    rm_input_edges       <- any (inputs.remove_all_node_edges, inputs.remove_all_node_input_edges);
    rm_output_edges      <- any (inputs.remove_all_node_edges, inputs.remove_all_node_output_edges);
    input_edges_to_rm    <= rm_input_edges  . map(f!((node_id) model.node_in_edges(node_id)));
    output_edges_to_rm   <= rm_output_edges . map(f!((node_id) model.node_out_edges(node_id)));
    edges_to_rm          <- any (inputs.remove_edge, input_edges_to_rm, output_edges_to_rm);
    out.on_edge_drop <+ edges_to_rm;
    }



    // =====================
    // === Pointer Style ===
    // =====================

    frp::extend! { network

    cursor_style_edge_drag <- all_with(&out.some_edge_endpoints_unset,&out.view_mode,
        f!([model,neutral_color](some_edges_detached,_) {
            if *some_edges_detached {
                if let Some(color) = model.first_detached_edge_color(neutral_color.value().into()) {
                    cursor::Style::new_color(color).press()
                } else {
                    cursor::Style::new_color_no_animation(neutral_color.value().into()).press()
                }
            } else {
                default()
            }
        }));

    let breadcrumb_style = model.breadcrumbs.pointer_style.clone_ref();
    let selection_style  = selection_controller.cursor_style.clone_ref();

    pointer_style <- all
        [ pointer_on_drag
        , selection_style
        , node_pointer_style
        , cursor_style_edge_drag
        , breadcrumb_style
        ].fold();

    eval pointer_style ((style) cursor.frp.set_style.emit(style));

    }

    // ==============================
    // === Component Interactions ===
    // ==============================

    // === Nodes + Selection ===

    // Do not show quick actions on hover while doing an area selection.
    frp::extend! { network
        eval selection_controller.area_selection ((area_selection) nodes.show_quick_actions(!area_selection));
    }

    // === Visualisation + Selection ===

    // Do not allow area selection while we show a fullscreen visualisation.
    frp::extend! { network
        allow_area_selection <- out.is_fs_visualization_displayed.not();
        eval allow_area_selection ((area_selection)
            selection_controller.enable_area_selection.emit(area_selection)
        );
    }


    // ========================
    // === Focus management ===
    // ========================

    frp::extend! { network
        // Remove focus from any element when background is clicked.
        eval_ touch.background.down (model.display_object.blur_tree());
    }


    // ===============
    // === Tooltip ===
    // ===============

    frp::extend! { network

        model.tooltip.frp.set_style <+ app.frp.tooltip;

        quick_visualization_preview <- bool(&frp.disable_quick_visualization_preview,
                                            &frp.enable_quick_visualization_preview);
        eval quick_visualization_preview((value) model.nodes.set_quick_preview(*value));
    }



    // =====================
    // === Dropped Files ===
    // =====================

    use theme::graph_editor::default_y_gap_between_nodes as gap_path;
    let default_gap = model.styles_frp.get_number_or(gap_path, 0.0);
    let files_received = model.drop_manager.files_received().clone_ref();
    frp::extend! { network
        files_with_positions <- files_received.map2(&default_gap,
            move |drop_event_data,default_gap| {
                let files = &drop_event_data.files;
                let drop_posititon = drop_event_data.position;
                let single_offset = default_gap + node::HEIGHT;
                files.iter().enumerate().map(|(index,file)| {
                    let offset = Vector2(0.0, single_offset * index as f32);
                    (file.clone_ref(), drop_posititon + offset)
                }).collect_vec()
            }
        );
        file_dropped            <= files_with_positions;
        out.file_dropped <+ file_dropped;
    }



    // ==================
    // === View Modes ===
    // ==================

    let profiling_mode_transition = Animation::new(network);
    frp::extend! { network
        out.view_mode <+ frp.toggle_profiling_mode.map2(&frp.view_mode,|_,&mode| mode.switch());
        out.view_mode <+ model.profiling_button.view_mode;

        model.profiling_button.set_view_mode <+ out.view_mode.on_change();
        _eval <- all_with(&out.view_mode,&neutral_color,f!((_,neutral_color)
            model.refresh_all_edge_colors(neutral_color.into())));

        profiling_mode_transition.target <+ out.view_mode.map(|&mode| {
            match mode {
                view::Mode::Normal    => 0.0,
                view::Mode::Profiling => 1.0,
            }
        });
        eval profiling_mode_transition.value ((&v) scene.dom.layers.back.filter_grayscale(v));
    }



    // =========================
    // === Gap Between Nodes ===
    // =========================

    let style_sheet = &scene.style_sheet;
    let styles = StyleWatchFrp::new(style_sheet);
    let default_x_gap_path = ensogl_hardcoded_theme::graph_editor::default_x_gap_between_nodes;
    let default_y_gap_path = ensogl_hardcoded_theme::graph_editor::default_y_gap_between_nodes;
    let min_x_spacing_path = ensogl_hardcoded_theme::graph_editor::minimal_x_spacing_for_new_nodes;
    let default_x_gap = styles.get_number_or(default_x_gap_path, 0.0);
    let default_y_gap = styles.get_number_or(default_y_gap_path, 0.0);
    let min_x_spacing = styles.get_number_or(min_x_spacing_path, 0.0);
    frp::extend! { network
        frp.private.output.default_x_gap_between_nodes <+ default_x_gap;
        frp.private.output.default_y_gap_between_nodes <+ default_y_gap;
        frp.private.output.min_x_spacing_for_new_nodes <+ min_x_spacing;
    }
    frp.private.output.default_x_gap_between_nodes.emit(default_x_gap.value());
    frp.private.output.default_y_gap_between_nodes.emit(default_y_gap.value());
    frp.private.output.min_x_spacing_for_new_nodes.emit(min_x_spacing.value());


    // ================================
    // === Execution Mode Selection ===
    // ================================

    let execution_mode_selector = &model.execution_mode_selector;
    frp::extend! { network

        execution_mode_selector.set_available_execution_modes <+ frp.set_available_execution_modes;
        out.execution_mode <+ execution_mode_selector.selected_execution_mode;
        out.execution_mode_play_button_pressed <+ execution_mode_selector.play_press;

        // === Layout ===
        init <- source::<()>();
        size_update <- all(init,execution_mode_selector.size,inputs.space_for_window_buttons);
        eval size_update ([model]((_,size,gap_size)) {
            let y_offset = MACOS_TRAFFIC_LIGHTS_VERTICAL_CENTER;
            let traffic_light_width = traffic_lights_gap_width();

            let execution_mode_selector_x = gap_size.x + traffic_light_width;
            model.execution_mode_selector.set_x(execution_mode_selector_x);
            let breadcrumb_gap_width = execution_mode_selector_x + size.x + TOP_BAR_ITEM_MARGIN;
            model.breadcrumbs.gap_width(breadcrumb_gap_width);

            model.execution_mode_selector.set_y(y_offset + size.y / 2.0);
            model.breadcrumbs.set_y(y_offset + component::breadcrumbs::HEIGHT / 2.0);
        });
    }
    init.emit(());


    // ==================
    // === Debug Mode ===
    // ==================

    frp::extend! { network
        out.debug_mode <+ frp.set_debug_mode;

        limit_max_zoom <- frp.set_debug_mode.on_false();
        unlimit_max_zoom <- frp.set_debug_mode.on_true();
        eval_ limit_max_zoom (model.navigator.set_max_zoom(Some(MAX_ZOOM)));
        eval_ unlimit_max_zoom (model.navigator.set_max_zoom(None));
    }

    // Init defaults
    frp.edit_mode_off.emit(());
    frp.set_debug_mode.emit(false);

    GraphEditor { model, frp }
}



impl display::Object for GraphEditor {
    fn display_object(&self) -> &display::object::Instance {
        self.model.display_object()
    }
}



// =============================
// === Execution Environment ===
// =============================

// TODO(#5930): Move me once we synchronise the execution environment with the language server.
/// The execution environment which controls the global execution of functions with side effects.
///
/// For more information, see
/// https://github.com/enso-org/design/blob/main/epics/basic-libraries/write-action-control/design.md.
#[derive(Debug, Clone, CloneRef, Copy, Default)]
pub enum ExecutionEnvironment {
    /// Allows editing the graph, but the `Output` context is disabled, so it prevents accidental
    /// changes.
    #[default]
    Design,
    /// Unrestricted, live editing of data.
    Live,
}

impl ExecutionEnvironment {
    /// Returns whether the output context is enabled for this execution environment.
    pub fn output_context_enabled(&self) -> bool {
        match self {
            Self::Design => false,
            Self::Live => true,
        }
    }
}

impl Display for ExecutionEnvironment {
    fn fmt(&self, f: &mut fmt::Formatter) -> fmt::Result {
        let name = match self {
            Self::Design => "design",
            Self::Live => "live",
        };
        write!(f, "{name}")
    }
}



// =============
// === Tests ===
// =============

#[cfg(test)]
mod tests {
    use super::*;
    use application::test_utils::ApplicationExt;
    use ensogl::control::io::mouse::PrimaryButton;
    use ensogl::display::scene::test_utils::MouseExt;
    use node::test_utils::NodeModelExt;

    #[test]
    fn test_adding_node_by_internal_api() {
        let (_, graph_editor) = init();
        assert_eq!(graph_editor.nodes().len(), 0);
        graph_editor.add_node();
        assert_eq!(graph_editor.nodes().len(), 1);
        graph_editor.assert(Case { node_source: None, should_edit: false });
    }

    #[test]
    fn test_adding_node_by_shortcut() {
        test_adding_node(press_add_node_shortcut);
    }

    fn press_add_node_shortcut(editor: &GraphEditor) {
        editor.start_node_creation();
    }

    #[test]
    fn test_adding_node_by_adding_node_button() {
        test_adding_node(click_add_node_button);
    }

    fn click_add_node_button(editor: &GraphEditor) {
        let adding_node_button = &editor.model.add_node_button;
        adding_node_button.click();
    }

    fn test_adding_node(add_node: impl Fn(&GraphEditor)) {
        let (app, graph_editor) = init();
        assert_eq!(graph_editor.nodes().len(), 0);

        // Adding first node.
        let (node_1_id, node_1) = graph_editor.add_node_by(&add_node);
        graph_editor.assert(Case { node_source: None, should_edit: true });
        graph_editor.stop_editing();
        assert_eq!(graph_editor.nodes().len(), 1);

        // First node is created in the center of the screen.
        let node_1_pos = node_1.position();
        let screen_center = app.display.default_scene.screen_to_scene_coordinates(Vector3::zeros());
        assert_eq!(node_1_pos.xy(), screen_center.xy());

        // Adding second node with the first node selected.
        graph_editor.nodes().select(node_1_id);
        let (_, node_2) = graph_editor.add_node_by(&add_node);
        graph_editor.assert(Case { node_source: Some(node_1_id), should_edit: true });
        assert_eq!(graph_editor.nodes().len(), 2);

        // Second node is below the first and left-aligned to it.
        let node_2_pos = node_2.position();
        assert!(node_2_pos.y < node_1_pos.y);
        assert_eq!(node_2_pos.x, node_1_pos.x);
    }

    #[test]
    fn test_adding_node_by_dropping_edge() {
        let (app, graph_editor) = init();
        assert_eq!(graph_editor.nodes().len(), 0);
        // Adding a new node.
        let (node_1_id, node_1) = graph_editor.add_node_by_api();
        graph_editor.stop_editing();
        // Creating edge.
        let port = node_1.model().output_port_shape().expect("No output port.");
        port.events_deprecated.emit_mouse_down(PrimaryButton);
        port.events_deprecated.emit_mouse_up(PrimaryButton);
        assert_eq!(graph_editor.edges().len(), 1);
        // Dropping edge.
        let mouse = &app.display.default_scene.mouse;
        let click_pos = Vector2(300.0, 300.0);
        mouse.frp_deprecated.position.emit(click_pos);
        let click_on_background = |_: &GraphEditor| mouse.click_on_background();
        let (_, node_2) = graph_editor.add_node_by(&click_on_background);
        graph_editor.assert(Case { node_source: Some(node_1_id), should_edit: true });
        let node_pos = node_2.position();
        assert_eq!(node_pos.xy(), click_pos);
    }

    #[test]
    fn test_connecting_two_nodes() {
        let (_, ref graph_editor) = init();
        let edges = graph_editor.edges();
        assert!(graph_editor.nodes().is_empty());
        assert!(edges.is_empty());
        // Adding two nodes.
        let (node_id_1, node_1) = graph_editor.add_node_by_api();
        graph_editor.stop_editing();
        let (node_id_2, node_2) = graph_editor.add_node_by_api();
        graph_editor.stop_editing();
        // Creating edge.
        let port = node_1.model().output_port_shape().expect("No output port.");
        port.events_deprecated.emit_mouse_down(PrimaryButton);
        port.events_deprecated.emit_mouse_up(PrimaryButton);
        let edge_id = graph_editor.on_edge_add.value();
        let edge = edges.get_cloned_ref(&edge_id).expect("Edge was not added.");
        assert_eq!(edge.source().map(|e| e.node_id), Some(node_id_1));
        assert_eq!(edge.target().map(|e| e.node_id), None);
        assert_eq!(edges.len(), 1);
        // Connecting edge.
        // We need to enable ports. Normally it is done by hovering the node.
        node_2.model().input.frp.set_ports_active(true, None);
        let port = node_2.model().input_port_shape().expect("No input port.");
        port.hover.events_deprecated.emit_mouse_down(PrimaryButton);
        port.hover.events_deprecated.emit_mouse_up(PrimaryButton);
        assert_eq!(edge.source().map(|e| e.node_id), Some(node_id_1));
        assert_eq!(edge.target().map(|e| e.node_id), Some(node_id_2));
    }

    #[test]
    fn test_magnet_alignment_when_adding_node_by_shortcut() {
        test_magnet_alignment_when_adding_node(move_mouse_and_add_node_by_shortcut);
    }

    fn move_mouse_and_add_node_by_shortcut(
        scene: &Scene,
        editor: &GraphEditor,
        mouse_pos: Vector2,
    ) {
        scene.mouse.frp_deprecated.position.emit(mouse_pos);
        press_add_node_shortcut(editor);
    }

    #[test]
    fn test_magnet_alignment_when_adding_node_by_add_node_button() {
        test_magnet_alignment_when_adding_node(move_camera_and_click_add_node_button);
    }

    fn move_camera_and_click_add_node_button(
        scene: &Scene,
        editor: &GraphEditor,
        camera_pos: Vector2,
    ) {
        let camera = &scene.camera();
        camera.set_xy(camera_pos);
        camera.update(scene);
        click_add_node_button(editor);
    }

    fn test_magnet_alignment_when_adding_node(add_node_at: impl Fn(&Scene, &GraphEditor, Vector2)) {
        let (app, graph_editor) = init();
        let scene = &app.display.default_scene;
        let add_node_at = |editor: &GraphEditor, pos: Vector2| add_node_at(scene, editor, pos);

        // Create two nodes, with the 2nd one positioned below and far to the right from the 1st
        // one.
        let (_, node_1) = graph_editor.add_node_by_api_at_pos(Vector2(0.0, 0.0));
        let (_, node_2) = graph_editor.add_node_by_api_at_pos(Vector2(800.0, -100.0));

        // Create third node, placing it roughly below the 1st one and to the left of the 2nd one,
        // but slightly displaced from a position aligned to them both. Verify that the magnet
        // algorithm repositions the node such that it is aligned with existing nodes.
        let aligned_pos = Vector2(node_1.position().x, node_2.position().y);
        let displacement = Vector2(7.0, 8.0);
        test_node_added_with_displacement_gets_aligned(
            &graph_editor,
            aligned_pos,
            displacement,
            add_node_at,
        );

        // Create fourth node, placing it roughly to the right of the 1st node and above the 2nd
        // one, but slightly displaced from a position aligned to them both. Verify that the magnet
        // algorithm repositions the node such that it is aligned with existing nodes.
        let aligned_pos = Vector2(node_2.position().x, node_1.position().y);
        test_node_added_with_displacement_gets_aligned(
            &graph_editor,
            aligned_pos,
            displacement,
            add_node_at,
        );
    }

    fn test_node_added_with_displacement_gets_aligned(
        graph_editor: &GraphEditor,
        aligned_pos: Vector2,
        displacement: Vector2,
        add_node_at: impl Fn(&GraphEditor, Vector2),
    ) {
        enso_frp::microtasks::flush_microtasks();
        let unaligned_pos = aligned_pos + displacement;
        let add_node_unaligned = |editor: &GraphEditor| add_node_at(editor, unaligned_pos);
        let (_, node) = graph_editor.add_node_by(&add_node_unaligned);
        graph_editor.stop_editing();
        assert_eq!(node.position().xy(), aligned_pos);
    }

    #[test]
    fn test_magnet_alignment_when_no_space_for_node_added_with_add_node_button() {
        let (app, graph_editor) = init();
        let scene = &app.display.default_scene;

        // Create 1st node.
        let (node_1_id, node_1) = graph_editor.add_node_by_api();
        graph_editor.stop_editing();

        // Create 2nd node below the 1st one and move it slightly to the right.
        graph_editor.nodes().select(node_1_id);
        let (node_2_id, node_2) = graph_editor.add_node_by(&press_add_node_shortcut);
        node_2.update_x(|x| x + 16.0);

        // Create 3rd node below the 2nd one and move it slightly down and far to the right.
        graph_editor.nodes().select(node_2_id);
        let (_, node_3) = graph_editor.add_node_by(&press_add_node_shortcut);
        node_2.update_xy(|pos| pos + Vector2(800.0, -7.0));

        // Create 4th node by clicking (+) button when camera is roughly centered at the 1st node.
        let small_displacement = Vector2(8.0, 9.0);
        let pos_near_node_1 = node_1.position().xy() + small_displacement;
        let add_node = |editor: &GraphEditor| {
            move_camera_and_click_add_node_button(scene, editor, pos_near_node_1)
        };
        let (_, node_4) = graph_editor.add_node_by(&add_node);
        let aligned_pos = Vector2(node_1.position().x, node_3.position().y);
        assert_eq!(node_4.position().xy(), aligned_pos);
    }


    // === Test utilities ===

    /// An assertion case used when adding new nodes. See [`GraphEditor::assert`] below.
    struct Case {
        /// A source node of the added node.
        node_source: Option<NodeId>,
        /// Should we start the node editing immediately after adding it?
        should_edit: bool,
    }

    impl GraphEditor {
        fn add_node_by<F: Fn(&GraphEditor)>(&self, add_node: &F) -> (NodeId, Node) {
            add_node(self);
            let (node_id, ..) = self.node_added.value();
            let node = self.nodes().get_cloned_ref(&node_id).expect("Node was not added.");
            node.set_expression(node::Expression::new_plain("some_not_empty_expression"));
            (node_id, node)
        }

        fn add_node_by_api(&self) -> (NodeId, Node) {
            let add_node = |editor: &GraphEditor| editor.add_node();
            self.add_node_by(&add_node)
        }

        fn add_node_by_api_at_pos(&self, position: Vector2) -> (NodeId, Node) {
            let (node_id, node) = self.add_node_by_api();
            self.stop_editing();
            node.set_xy(position);
            (node_id, node)
        }

        fn assert(&self, case: Case) {
            let (added_node, node_source, should_edit) = self.node_added.value();
            let node_being_edited = self.node_being_edited.value();
            assert_eq!(
                should_edit, case.should_edit,
                "Node editing state does not match expected."
            );
            assert_eq!(should_edit, node_being_edited.is_some());
            if let Some(node_being_edited) = node_being_edited {
                assert_eq!(node_being_edited, added_node, "Edited node does not match added one.");
            }
            let node_source = node_source.map(|source| source.node);
            assert_eq!(node_source, case.node_source, "Source node does not match expected.");
        }
    }

    fn init() -> (Application, GraphEditor) {
        let app = Application::new("root");
        app.set_screen_size_for_tests();
        let graph_editor = new_graph_editor(&app);
        let mouse = &app.display.default_scene.mouse;
        mouse.frp_deprecated.position.emit(Vector2::zeros());
        (app, graph_editor)
    }
}<|MERGE_RESOLUTION|>--- conflicted
+++ resolved
@@ -1701,29 +1701,17 @@
                     visualization_shown.map2(&metadata,move |_,metadata| (node_id,metadata.clone()));
 
 
-                init <- source::<()>();
-                enabled_visualization_path <- init.all_with3(
-                    &node.visualization_enabled, &node.visualization_path,
-                    move |_init, is_enabled, path| (node_id, is_enabled.and_option(path.clone()))
-                );
-                output.enabled_visualization_path <+ enabled_visualization_path;
-
-
                 // === View Mode ===
 
                 node.set_view_mode <+ self.model.frp.output.view_mode;
 
 
-<<<<<<< HEAD
+                // === Read-only mode ===
+
+                node.set_read_only <+ self.model.frp.set_read_only;
+
+
                 // === Profiling ===
-=======
-            // === Read-only mode ===
-
-            node.set_read_only <+ self.model.frp.set_read_only;
-
-
-            // === Profiling ===
->>>>>>> f3873f97
 
                 let profiling_min_duration              = &self.model.profiling_statuses.min_duration;
                 node.set_profiling_min_global_duration <+ self.model.profiling_statuses.min_duration;
