//! NOTE
//! This file is under a heavy development. It contains commented lines of code and some code may
//! be of poor quality. Expect drastic changes.

// === Features ===
#![feature(associated_type_defaults)]
#![feature(drain_filter)]
#![feature(entry_insert)]
#![feature(fn_traits)]
#![feature(option_result_contains)]
#![feature(specialization)]
#![feature(trait_alias)]
#![feature(type_alias_impl_trait)]
#![feature(unboxed_closures)]
// === Standard Linter Configuration ===
#![deny(non_ascii_idents)]
#![warn(unsafe_code)]
#![allow(clippy::bool_to_int_with_if)]
#![allow(clippy::let_and_return)]
#![allow(incomplete_features)] // To be removed, see: https://github.com/enso-org/ide/issues/1559
#![warn(missing_copy_implementations)]
#![warn(missing_debug_implementations)]
#![warn(missing_docs)]
#![warn(trivial_casts)]
#![warn(trivial_numeric_casts)]
#![warn(unsafe_code)]
#![warn(unused_import_braces)]
#![warn(unused_qualifications)]
#![recursion_limit = "1024"]

#[warn(missing_docs)]
pub mod component;

pub mod automation;
pub mod builtin;
pub mod data;
pub mod new_node_position;
#[warn(missing_docs)]
pub mod profiling;
#[warn(missing_docs)]
pub mod view;

#[warn(missing_docs)]
mod selection;

use crate::application::command::FrpNetworkProvider;
use crate::component::node;
use crate::component::type_coloring;
use crate::component::visualization;
use crate::component::visualization::instance::PreprocessorConfiguration;
use crate::component::visualization::MockDataGenerator3D;
use crate::data::enso;
pub use crate::node::profiling::Status as NodeProfilingStatus;

use application::tooltip;
use enso_config::ARGS;
use enso_frp as frp;
use ensogl::application;
use ensogl::application::shortcut;
use ensogl::application::Application;
use ensogl::data::color;
use ensogl::display;
use ensogl::display::navigation::navigator::Navigator;
use ensogl::display::object::Id;
use ensogl::display::shape::StyleWatch;
use ensogl::display::shape::StyleWatchFrp;
use ensogl::display::Scene;
use ensogl::gui::cursor;
use ensogl::prelude::*;
use ensogl::system::web;
use ensogl::system::web::traits::*;
use ensogl::Animation;
use ensogl::DEPRECATED_Animation;
use ensogl::Easing;
use ensogl_component::text;
use ensogl_component::text::buffer::selection::Selection;
use ensogl_component::tooltip::Tooltip;
use ensogl_hardcoded_theme as theme;


// ===============
// === Prelude ===
// ===============

/// Commonly used utilities.
pub mod prelude {
    pub use ensogl::application::command::View;
    pub use ensogl::prelude::*;
}



// =================
// === Constants ===
// =================

const SNAP_DISTANCE_THRESHOLD: f32 = 10.0;
/// Time between key down and key up event to consider it a press and hold action as opposed to a
/// simple key press.
const VIZ_PREVIEW_MODE_TOGGLE_TIME_MS: f32 = 300.0;
/// Number of frames we expect to pass during the `VIZ_PREVIEW_MODE_TOGGLE_TIME_MS` interval.
/// Assumes 60fps. We use this value to check against dropped frames during the interval.
const VIZ_PREVIEW_MODE_TOGGLE_FRAMES: i32 =
    (VIZ_PREVIEW_MODE_TOGGLE_TIME_MS / 1000.0 * 60.0) as i32;
const MACOS_TRAFFIC_LIGHTS_CONTENT_WIDTH: f32 = 52.0;
const MACOS_TRAFFIC_LIGHTS_CONTENT_HEIGHT: f32 = 12.0;
/// Horizontal and vertical offset between traffic lights and window border
const MACOS_TRAFFIC_LIGHTS_SIDE_OFFSET: f32 = 13.0;
const MACOS_TRAFFIC_LIGHTS_VERTICAL_CENTER: f32 =
    -MACOS_TRAFFIC_LIGHTS_SIDE_OFFSET - MACOS_TRAFFIC_LIGHTS_CONTENT_HEIGHT / 2.0;
const MAX_ZOOM: f32 = 1.0;

fn traffic_lights_gap_width() -> f32 {
    let platform_str = ARGS.groups.startup.options.platform.value.as_str();
    let platform = web::platform::Platform::try_from(platform_str);
    let is_macos = platform.map(|p| p.is_macos()).ok() == Some(true);
    if is_macos && !ARGS.groups.window.options.frame.value {
        MACOS_TRAFFIC_LIGHTS_CONTENT_WIDTH + MACOS_TRAFFIC_LIGHTS_SIDE_OFFSET
    } else {
        0.0
    }
}



// =================
// === SharedVec ===
// =================

#[derive(CloneRef, Debug, Derivative)]
#[derivative(Default(bound = ""))]
#[derivative(Clone(bound = ""))]
#[allow(missing_docs)] // FIXME[everyone] Public-facing API should be documented.
pub struct SharedVec<T> {
    pub raw: Rc<RefCell<Vec<T>>>,
}

impl<T> SharedVec<T> {
    /// Constructor.
    pub fn new() -> Self {
        default()
    }

    /// Append an element to the back of a collection.
    pub fn push(&self, t: T) {
        self.raw.borrow_mut().push(t);
    }

    /// Remove the first instance of `item` from the vector if the item exists.
    pub fn remove_item(&self, t: &T)
    where T: PartialEq {
        self.raw.borrow_mut().remove_item(t);
    }

    /// Return `true` if the slice contains an element with the given value.
    pub fn contains(&self, t: &T) -> bool
    where T: PartialEq {
        self.raw.borrow().contains(t)
    }

    /// Return clone of the first element of the slice, or `None` if it is empty.
    pub fn first_cloned(&self) -> Option<T>
    where T: Clone {
        self.raw.borrow().first().cloned()
    }

    /// Return clone of the last element of the slice, or `None` if it is empty.
    pub fn last_cloned(&self) -> Option<T>
    where T: Clone {
        self.raw.borrow().last().cloned()
    }

    /// Replace the collection with the default value, and return the previous value.
    pub fn mem_take(&self) -> Vec<T> {
        mem::take(&mut self.raw.borrow_mut())
    }

    /// Return the number of items in the vector.
    pub fn len(&self) -> usize {
        self.raw.borrow().len()
    }

    /// Check if the container is empty.
    pub fn is_empty(&self) -> bool {
        self.raw.borrow().is_empty()
    }
}

impl<T: Clone> SharedVec<T> {
    /// Return a vector of all items stored in the collection in order.
    pub fn items(&self) -> Vec<T> {
        self.raw.borrow().clone()
    }
}



// =====================
// === SharedHashSet ===
// =====================

#[derive(Derivative, CloneRef)]
#[derivative(Debug(bound = "T:Eq+Hash+Debug, S:std::hash::BuildHasher"))]
#[allow(missing_docs)] // FIXME[everyone] Public-facing API should be documented.
pub struct SharedHashSet<T, S = std::collections::hash_map::RandomState> {
    pub raw: Rc<RefCell<HashSet<T, S>>>,
}

impl<T, S> Clone for SharedHashSet<T, S> {
    fn clone(&self) -> Self {
        let raw = self.raw.clone();
        Self { raw }
    }
}

impl<T, S> Default for SharedHashSet<T, S>
where
    T: Eq + Hash,
    S: Default + std::hash::BuildHasher,
{
    fn default() -> Self {
        let raw = default();
        Self { raw }
    }
}

impl<T, S> SharedHashSet<T, S>
where
    T: Eq + Hash,
    S: Default + std::hash::BuildHasher,
{
    #[allow(missing_docs)] // FIXME[everyone] All pub functions should have docs.
    pub fn new() -> Self {
        default()
    }

    #[allow(missing_docs)] // FIXME[everyone] All pub functions should have docs.
    pub fn mem_take(&self) -> HashSet<T, S> {
        mem::take(&mut *self.raw.borrow_mut())
    }
}

impl<T, S> SharedHashSet<T, S>
where
    T: Eq + Hash,
    S: std::hash::BuildHasher,
{
    #[allow(missing_docs)] // FIXME[everyone] All pub functions should have docs.
    pub fn insert(&self, t: T) -> bool {
        self.raw.borrow_mut().insert(t)
    }

    #[allow(missing_docs)] // FIXME[everyone] All pub functions should have docs.
    pub fn remove(&self, t: &T) -> bool {
        self.raw.borrow_mut().remove(t)
    }

    #[allow(missing_docs)] // FIXME[everyone] All pub functions should have docs.
    pub fn contains(&self, value: &T) -> bool {
        self.raw.borrow().contains(value)
    }
}

impl<T, S> SharedHashSet<T, S> {
    #[allow(missing_docs)] // FIXME[everyone] All pub functions should have docs.
    pub fn is_empty(&self) -> bool {
        self.raw.borrow().is_empty()
    }

    #[allow(missing_docs)] // FIXME[everyone] All pub functions should have docs.
    pub fn clear(&self) {
        self.raw.borrow_mut().clear()
    }

    #[allow(missing_docs)] // FIXME[everyone] All pub functions should have docs.
    pub fn for_each<F>(&self, f: F)
    where F: FnMut(&T) {
        self.raw.borrow_mut().iter().for_each(f)
    }

    #[allow(missing_docs)] // FIXME[everyone] All pub functions should have docs.
    pub fn replace_with(&self, t: HashSet<T, S>) {
        *self.raw.borrow_mut() = t;
    }

    #[allow(missing_docs)] // FIXME[everyone] All pub functions should have docs.
    pub fn keys(&self) -> Vec<T>
    where T: Clone {
        self.raw.borrow().iter().cloned().collect_vec()
    }
}



// =====================
// === SharedHashMap ===
// =====================

#[derive(Derivative, CloneRef)]
#[derivative(Debug(bound = "K:Eq+Hash+Debug, V:Debug, S:std::hash::BuildHasher"))]
#[allow(missing_docs)] // FIXME[everyone] Public-facing API should be documented.
pub struct SharedHashMap<K, V, S = std::collections::hash_map::RandomState> {
    pub raw: Rc<RefCell<HashMap<K, V, S>>>,
}

impl<K, V, S> Clone for SharedHashMap<K, V, S> {
    fn clone(&self) -> Self {
        let raw = self.raw.clone();
        Self { raw }
    }
}

impl<K, V, S> Default for SharedHashMap<K, V, S>
where
    K: Eq + Hash,
    S: Default + std::hash::BuildHasher,
{
    fn default() -> Self {
        let raw = default();
        Self { raw }
    }
}

impl<K, V, S> SharedHashMap<K, V, S>
where
    K: Eq + Hash,
    S: Default + std::hash::BuildHasher,
{
    #[allow(missing_docs)] // FIXME[everyone] All pub functions should have docs.
    pub fn new() -> Self {
        default()
    }

    #[allow(missing_docs)] // FIXME[everyone] All pub functions should have docs.
    pub fn mem_take(&self) -> HashMap<K, V, S> {
        mem::take(&mut *self.raw.borrow_mut())
    }
}

impl<K, V, S> SharedHashMap<K, V, S>
where
    K: Eq + Hash,
    S: std::hash::BuildHasher,
{
    #[allow(missing_docs)] // FIXME[everyone] All pub functions should have docs.
    pub fn insert(&self, k: K, v: V) -> Option<V> {
        self.raw.borrow_mut().insert(k, v)
    }

    #[allow(missing_docs)] // FIXME[everyone] All pub functions should have docs.
    pub fn get_copied(&self, k: &K) -> Option<V>
    where V: Copy {
        self.raw.borrow().get(k).copied()
    }

    #[allow(missing_docs)] // FIXME[everyone] All pub functions should have docs.
    pub fn get_cloned(&self, k: &K) -> Option<V>
    where V: Clone {
        self.raw.borrow().get(k).cloned()
    }

    #[allow(missing_docs)] // FIXME[everyone] All pub functions should have docs.
    pub fn get_cloned_ref(&self, k: &K) -> Option<V>
    where V: CloneRef {
        self.raw.borrow().get(k).map(|t| t.clone_ref())
    }

    #[allow(missing_docs)] // FIXME[everyone] All pub functions should have docs.
    pub fn remove(&self, k: &K) -> Option<V> {
        self.raw.borrow_mut().remove(k)
    }

    #[allow(missing_docs)] // FIXME[everyone] All pub functions should have docs.
    pub fn contains_key(&self, key: &K) -> bool {
        self.raw.borrow().contains_key(key)
    }
}

impl<K, V, S> SharedHashMap<K, V, S> {
    #[allow(missing_docs)] // FIXME[everyone] All pub functions should have docs.
    pub fn len(&self) -> usize {
        self.raw.borrow().len()
    }

    #[allow(missing_docs)] // FIXME[everyone] All pub functions should have docs.
    pub fn is_empty(&self) -> bool {
        self.raw.borrow().is_empty()
    }

    #[allow(missing_docs)] // FIXME[everyone] All pub functions should have docs.
    pub fn clear(&self) {
        self.raw.borrow_mut().clear()
    }

    #[allow(missing_docs)] // FIXME[everyone] All pub functions should have docs.
    pub fn for_each<F>(&self, f: F)
    where F: FnMut((&K, &V)) {
        self.raw.borrow_mut().iter().for_each(f)
    }

    #[allow(missing_docs)] // FIXME[everyone] All pub functions should have docs.
    pub fn keys(&self) -> Vec<K>
    where K: Clone {
        self.raw.borrow().keys().cloned().collect_vec()
    }

    /// Get the vector of map's keys and values.
    pub fn entries(&self) -> Vec<(K, V)>
    where
        K: Clone,
        V: CloneRef, {
        self.raw.borrow().iter().map(|(k, v)| (k.clone(), v.clone_ref())).collect_vec()
    }

    /// Get the vector of map's values.
    pub fn values(&self) -> Vec<V>
    where V: Clone {
        self.raw.borrow().values().cloned().collect_vec()
    }
}



// =================
// === FrpInputs ===
// =================

/// The information about data source hinted by node creation process. For example, when creating
/// node by dropping edge, the source port should be a source for newly created node.
///
/// This is information meant to be sent to searcher, which can, for example, auto- connect the
/// source to "this" port of new node.
#[derive(Clone, CloneRef, Copy, Debug, Default, Eq, PartialEq)]
pub struct NodeSource {
    #[allow(missing_docs)]
    pub node: NodeId,
}

ensogl::define_endpoints_2! {
    Input {
        // === General ===
        /// Cancel the operation being currently performed. Often mapped to the escape key.
        cancel(),


        // === Layout ===
        space_for_window_buttons (Vector2<f32>),


        // === Node Selection ===

        /// Node press event
        node_press(),
        /// Node press event
        node_release(),
        /// Enable nodes multi selection mode. It works like inverse mode for single node selection
        /// and like merge mode for multi node selection mode.
        enable_node_multi_select(),
        /// Disable nodes multi selection mode. It works like inverse mode for single node selection
        /// and like merge mode for multi node selection mode.
        disable_node_multi_select(),
        /// Toggle nodes multi selection mode. It works like inverse mode for single node selection
        /// and like merge mode for multi node selection mode.
        toggle_node_multi_select(),

        /// Enable nodes merge selection mode.
        enable_node_merge_select(),
        /// Disable nodes merge selection mode.
        disable_node_merge_select(),
        /// Toggles nodes merge selection mode.
        toggle_node_merge_select(),

        /// Enable nodes subtract selection mode.
        enable_node_subtract_select(),
        /// Disable nodes subtract selection mode.
        disable_node_subtract_select(),
        /// Toggle nodes subtract selection mode.
        toggle_node_subtract_select(),

        /// Enable nodes inverse selection mode.
        enable_node_inverse_select(),
        /// Disable nodes inverse selection mode.
        disable_node_inverse_select(),
        /// Toggle nodes inverse selection mode.
        toggle_node_inverse_select(),

        /// Set the node as selected. Ignores selection mode.
        // WARNING: not implemented
        select_node                  (NodeId),
        /// Set the node as deselected. Ignores selection mode.
        // WARNING: not implemented
        deselect_node                (NodeId),
        /// Set all nodes as selected. Ignores selection mode.
        select_all_nodes             (),


        // === Navigation ===

        /// Enter the last selected node.
        enter_selected_node(),
        /// Enter the node currently under the cursor.
        enter_hovered_node(),
        /// Steps out of the current node, popping the topmost stack frame from the crumb list.
        exit_node(),


        // === Node Editing ===

        /// Add a new node and place it in the origin of the workspace.
        add_node(),
        /// Start Node creation process.
        ///
        /// This event is the best to be emit in situations, when the user want to create node (in
        /// opposition to e.g. loading graph from file). It will create node and put it into edit
        /// mode. The node position may vary, depending on what is the best for the UX - for details
        /// see [`GraphEditorModel::create_node`] implementation.
        start_node_creation(),
        /// Start creation of a new Node connected to the port that is currently under the cursor.
        /// If the cursor is currently not over any node's port, this event will have no effect.
        ///
        /// The same as in the case of [`start_node_creation`], this event is intended to be
        /// emitted in situations when the user wants to interactively create a node via the UI (as
        /// opposed to e.g. when loading a graph from a file).
        start_node_creation_from_port(),




        /// Remove all selected nodes from the graph.
        remove_selected_nodes(),
        /// Remove all nodes from the graph.
        remove_all_nodes(),
        /// Enable mode in which the pressed node will be edited.
        edit_mode_on(),
        /// Disable mode in which the pressed node will be edited.
        edit_mode_off(),
        /// Stop node editing, whatever node is currently edited.
        stop_editing(),
        /// Collapse the selected nodes into a new node.
        collapse_selected_nodes(),
        /// Indicate whether this node had an error or not.
        set_node_error_status(NodeId,Option<node::error::Error>),
        /// Indicate whether this node has finished execution.
        set_node_profiling_status(NodeId,node::profiling::Status),


        // === Visualization ===

        /// Simulates a visualization open press event. In case the event will be shortly followed
        /// by `release_visualization_visibility`, the visualization will be shown permanently. In
        /// other case, it will be disabled as soon as the `release_visualization_visibility` is
        /// emitted.
        press_visualization_visibility(),
        /// Simulates a visualization open double press event. This event toggles the visualization
        /// fullscreen mode.
        double_press_visualization_visibility(),
        /// Simulates a visualization open release event. See `press_visualization_visibility` to
        /// learn more.
        release_visualization_visibility(),
        /// Cycle the visualization for the selected nodes.
        cycle_visualization_for_selected_node(),
        /// The visualization currently displayed as fullscreen is
        close_fullscreen_visualization(),


        // === Scene Navigation ===

        /// Stop the scene camera from moving around, locking the scene in place.
        /// Can be used, e.g., if there is a fullscreen visualisation active, or navigation should
        ///only work for a selected visualisation.
        set_navigator_disabled(bool),


        // === Modes ===

        toggle_profiling_mode(),


        // === Debug ===

        /// Enable or disable debug-only features.
        set_debug_mode(bool),

        /// Push a hardcoded breadcrumb without notifying the controller.
        debug_push_breadcrumb(),
        /// Pop a breadcrumb without notifying the controller.
        debug_pop_breadcrumb(),
        /// Set a test visualization data for the selected nodes. Useful for testing visualizations
        /// during their development.
        debug_set_test_visualization_data_for_selected_node(),


        // === VCS Status ===

        set_node_vcs_status     ((NodeId, Option<node::vcs::Status>)),


        set_detached_edge_targets    (EdgeEndpoint),
        set_detached_edge_sources    (EdgeEndpoint),
        set_edge_source              ((EdgeId, EdgeEndpoint)),
        set_edge_target              ((EdgeId, EdgeEndpoint)),
        unset_edge_source            (EdgeId),
        unset_edge_target            (EdgeId),
        connect_nodes                ((EdgeEndpoint,EdgeEndpoint)),
        deselect_all_nodes           (),
        press_node_input             (EdgeEndpoint),
        press_node_output            (EdgeEndpoint),
        remove_all_node_edges        (NodeId),
        remove_all_node_input_edges  (NodeId),
        remove_all_node_output_edges (NodeId),
        remove_edge                  (EdgeId),
        remove_node                  (NodeId),
        edit_node                    (NodeId),
        collapse_nodes               ((Vec<NodeId>,NodeId)),
        set_node_expression          ((NodeId,node::Expression)),
        edit_node_expression         ((NodeId, text::Range<text::Byte>, ImString)),
        set_node_skip                ((NodeId,bool)),
        set_node_freeze              ((NodeId,bool)),
        set_node_comment             ((NodeId,node::Comment)),
        set_node_position            ((NodeId,Vector2)),
        set_expression_usage_type    ((NodeId,ast::Id,Option<Type>)),
        update_node_widgets          ((NodeId,WidgetUpdates)),
        cycle_visualization          (NodeId),
        set_visualization            ((NodeId, Option<visualization::Path>)),
        register_visualization       (Option<visualization::Definition>),
        set_visualization_data       ((NodeId, visualization::Data)),
        set_error_visualization_data ((NodeId, visualization::Data)),
        enable_visualization         (NodeId),
        disable_visualization        (NodeId),

        /// Remove from visualization registry all non-default visualizations.
        reset_visualization_registry (),
        /// Reload visualization registry
        reload_visualization_registry(),
        /// Show visualisation previews on nodes without delay.
        enable_quick_visualization_preview(),
        /// Show visualisation previews on nodes with delay.
        disable_quick_visualization_preview(),

        /// Drop an edge that is being dragged.
        drop_dragged_edge            (),

    }

    Output {
        // === Debug Mode ===

        debug_mode                             (bool),

        // === Edge ===

        has_detached_edge                      (bool),
        on_edge_add                            (EdgeId),
        on_edge_drop                           (EdgeId),
        on_edge_drop_overlapping               (EdgeId),
        on_edge_drop_to_create_node            (EdgeId),
        on_edge_source_set                     ((EdgeId,EdgeEndpoint)),
        on_edge_source_set_with_target_not_set ((EdgeId,EdgeEndpoint)),
        on_edge_target_set_with_source_not_set ((EdgeId,EdgeEndpoint)),
        on_edge_target_set                     ((EdgeId,EdgeEndpoint)),
        on_edge_source_unset                   ((EdgeId,EdgeEndpoint)),
        on_edge_target_unset                   ((EdgeId,EdgeEndpoint)),

        /// Fires always when there is a new edge with source set but target not set. This could
        /// happen after the target was disconnected or the edge was created and its source was
        /// connected.
        on_edge_only_target_not_set (EdgeId),

        /// Fires always when there is a new edge with target set but source not set. This could
        /// happen after the source was disconnected or the edge was created and its target was
        /// connected.
        on_edge_only_source_not_set (EdgeId),

        on_edge_endpoint_unset      ((EdgeId,EdgeEndpoint)),
        on_edge_endpoint_set        ((EdgeId,EdgeEndpoint)),
        on_edge_endpoints_set       (EdgeId),
        on_some_edges_targets_unset (),
        on_some_edges_sources_unset (),
        on_all_edges_targets_set    (),
        on_all_edges_sources_set    (),
        on_all_edges_endpoints_set  (),
        some_edge_targets_unset     (bool),
        some_edge_sources_unset     (bool),
        some_edge_endpoints_unset   (bool),

        hover_node_input            (Option<EdgeEndpoint>),
        hover_node_output           (Option<EdgeEndpoint>),


        // === Other ===
        // FIXME: To be refactored

        node_added                (NodeId, Option<NodeSource>, bool),
        node_removed              (NodeId),
        nodes_collapsed           ((Vec<NodeId>, NodeId)),
        node_hovered              (Option<Switch<NodeId>>),
        node_selected             (NodeId),
        node_deselected           (NodeId),
        node_position_set         ((NodeId,Vector2)),
        node_position_set_batched ((NodeId,Vector2)),
        node_expression_set       ((NodeId,ImString)),
        node_expression_span_set  ((NodeId, span_tree::Crumbs, ImString)),
        node_expression_edited    ((NodeId,ImString,Vec<Selection<text::Byte>>)),
        node_comment_set          ((NodeId,String)),
        node_entered              (NodeId),
        node_exited               (),
        node_editing_started      (NodeId),
        node_editing_finished     (NodeId),
        node_action_freeze        ((NodeId, bool)),
        node_action_skip          ((NodeId, bool)),
        node_edit_mode            (bool),
        nodes_labels_visible      (bool),


        /// `None` value as a visualization path denotes a disabled visualization.
        enabled_visualization_path              (NodeId,Option<visualization::Path>),
        visualization_shown                     (NodeId,visualization::Metadata),
        visualization_hidden                    (NodeId),
        visualization_fullscreen                (Option<NodeId>),
        is_fs_visualization_displayed           (bool),
        visualization_preprocessor_changed      ((NodeId,PreprocessorConfiguration)),
        visualization_registry_reload_requested (),

        widgets_requested                       (NodeId, ast::Id, ast::Id),
        request_import                          (ImString),

        on_visualization_select     (Switch<NodeId>),
        some_visualisation_selected (bool),

        node_being_edited (Option<NodeId>),
        node_editing (bool),

        view_mode (view::Mode),

        navigator_active (bool),
        file_dropped     (ensogl_drop_manager::File,Vector2<f32>),

        default_x_gap_between_nodes (f32),
        default_y_gap_between_nodes (f32),
        min_x_spacing_for_new_nodes (f32),
    }
}

impl FrpNetworkProvider for GraphEditor {
    fn network(&self) -> &frp::Network {
        &self.model.network
    }
}



// ============
// === Node ===
// ============

#[derive(Clone, CloneRef, Debug, Deref)]
#[allow(missing_docs)] // FIXME[everyone] Public-facing API should be documented.
pub struct Node {
    #[deref]
    pub view:      component::Node,
    pub in_edges:  SharedHashSet<EdgeId>,
    pub out_edges: SharedHashSet<EdgeId>,
}

#[derive(Clone, CloneRef, Copy, Debug, Default, Eq, From, Hash, Into, PartialEq, Ord, PartialOrd)]
#[allow(missing_docs)] // FIXME[everyone] Public-facing API should be documented.
pub struct NodeId(pub Id);

impl Node {
    #[allow(missing_docs)] // FIXME[everyone] All pub functions should have docs.
    pub fn new(view: component::Node) -> Self {
        let in_edges = default();
        let out_edges = default();
        Self { view, in_edges, out_edges }
    }

    #[allow(missing_docs)] // FIXME[everyone] All pub functions should have docs.
    pub fn id(&self) -> NodeId {
        self.view.id().into()
    }

    /// Return all edges connected to this node. Ingoing and outgoing both.
    pub fn all_edges(self) -> Vec<EdgeId> {
        self.in_edges.keys().extended(self.out_edges.keys())
    }
}

impl display::Object for Node {
    fn display_object(&self) -> &display::object::Instance {
        self.view.display_object()
    }
}

impl Display for NodeId {
    fn fmt(&self, f: &mut fmt::Formatter<'_>) -> fmt::Result {
        Display::fmt(&self.0, f)
    }
}



// ============
// === Edge ===
// ============

#[derive(Clone, CloneRef, Debug, Deref)]
#[allow(missing_docs)] // FIXME[everyone] Public-facing API should be documented.
pub struct Edge {
    #[deref]
    pub view: component::Edge,
    source:   Rc<RefCell<Option<EdgeEndpoint>>>,
    target:   Rc<RefCell<Option<EdgeEndpoint>>>,
}

#[derive(Clone, CloneRef, Copy, Debug, Default, Eq, From, Hash, Into, PartialEq)]
#[allow(missing_docs)] // FIXME[everyone] Public-facing API should be documented.
pub struct EdgeId(pub Id);

impl Edge {
    #[allow(missing_docs)] // FIXME[everyone] All pub functions should have docs.
    pub fn new(view: component::Edge) -> Self {
        let source = default();
        let target = default();
        Self { view, source, target }
    }

    #[allow(missing_docs)] // FIXME[everyone] All pub functions should have docs.
    pub fn id(&self) -> EdgeId {
        self.view.id().into()
    }

    #[allow(missing_docs)] // FIXME[everyone] All pub functions should have docs.
    pub fn target(&self) -> Option<EdgeEndpoint> {
        self.target.borrow().as_ref().map(|t| t.clone_ref())
    }

    #[allow(missing_docs)] // FIXME[everyone] All pub functions should have docs.
    pub fn source(&self) -> Option<EdgeEndpoint> {
        self.source.borrow().as_ref().map(|t| t.clone_ref())
    }

    #[allow(missing_docs)] // FIXME[everyone] All pub functions should have docs.
    pub fn has_source(&self) -> bool {
        self.source.borrow().is_some()
    }

    #[allow(missing_docs)] // FIXME[everyone] All pub functions should have docs.
    pub fn has_target(&self) -> bool {
        self.target.borrow().is_some()
    }

    #[allow(missing_docs)] // FIXME[everyone] All pub functions should have docs.
    pub fn set_source(&self, source: EdgeEndpoint) {
        *self.source.borrow_mut() = Some(source)
    }

    #[allow(missing_docs)] // FIXME[everyone] All pub functions should have docs.
    pub fn set_target(&self, target: EdgeEndpoint) {
        *self.target.borrow_mut() = Some(target)
    }

    #[allow(missing_docs)] // FIXME[everyone] All pub functions should have docs.
    pub fn take_source(&self) -> Option<EdgeEndpoint> {
        mem::take(&mut *self.source.borrow_mut())
    }

    #[allow(missing_docs)] // FIXME[everyone] All pub functions should have docs.
    pub fn take_target(&self) -> Option<EdgeEndpoint> {
        mem::take(&mut *self.target.borrow_mut())
    }
}

impl display::Object for Edge {
    fn display_object(&self) -> &display::object::Instance {
        self.view.display_object()
    }
}

impl Display for EdgeId {
    fn fmt(&self, f: &mut fmt::Formatter<'_>) -> fmt::Result {
        Display::fmt(&self.0, f)
    }
}



// ============
// === Type ===
// ============

/// Typename information that may be associated with the given Port.
///
/// `None` means that type for the port is unknown.
#[derive(Clone, Debug, Default, Eq, Hash, PartialEq)]
pub struct Type(pub ImString);

impl Deref for Type {
    type Target = ImString;
    fn deref(&self) -> &Self::Target {
        &self.0
    }
}

impl Type {
    /// Check whether this is any type, the most generic type in Enso. The empty string is
    /// considered to be an empty type as well.
    pub fn is_any(&self) -> bool {
        self.as_str() == "Any" || self.is_empty()
    }

    /// If the type consists of a single identifier then we remove all module qualifiers:
    /// ```
    /// use ide_view_graph_editor::*;
    ///
    /// let input = Type::from("Foo.Bar.Baz.Vector".to_string());
    /// let expectation = Type::from("Vector".to_string());
    /// assert_eq!(input.abbreviate(), expectation);
    /// ```
    ///
    /// If the type contains multiple identifiers then we just abbreviate the first one:
    /// ```
    /// use ide_view_graph_editor::*;
    ///
    /// let input = Type::from("Foo.Bar.Baz.Vector Math.Number".to_string());
    /// let expectation = Type::from("Vector Math.Number".to_string());
    /// assert_eq!(input.abbreviate(), expectation);
    /// ```
    pub fn abbreviate(&self) -> Type {
        if let Some(up_to_whitespace) = self.split_whitespace().next() {
            if let Some(last_dot_index) = up_to_whitespace.rfind('.') {
                Type::from(self[last_dot_index + 1..].to_string())
            } else {
                // `self` contains no dot. We do not need to abbreaviate it.
                self.clone()
            }
        } else {
            // `self` was empty.
            Type::from("".to_string())
        }
    }
}

impl From<String> for Type {
    fn from(s: String) -> Self {
        Type(s.into())
    }
}

impl Display for Type {
    fn fmt(&self, f: &mut fmt::Formatter<'_>) -> fmt::Result {
        write!(f, "{}", self.0)
    }
}



// =============================
// === OptionalMethodPointer ===
// =============================

/// Information about target definition for node entering.
// TODO [mwu]
//  As currently there is no good place to wrap Rc into a newtype that can be easily depended on
//  both by `ide-view` and `ide` crates, we put this as-is. Refactoring should be considered in the
//  future, once code organization and emerging patterns are more clear.
#[derive(Clone, Debug, Deref, PartialEq, Eq)]
pub struct MethodPointer(pub Rc<engine_protocol::language_server::MethodPointer>);

impl From<engine_protocol::language_server::MethodPointer> for MethodPointer {
    fn from(method_pointer: engine_protocol::language_server::MethodPointer) -> Self {
        Self(Rc::new(method_pointer))
    }
}



// =================
// === LocalCall ===
// =================

/// A specific function call occurring within another function's definition body.
/// It's closely related to the `LocalCall` type defined in `Language Server` types, but uses the
/// new type `MethodPointer` defined in `GraphEditor`.
#[derive(Clone, Debug, Eq, PartialEq)]
pub struct LocalCall {
    /// An expression being a call to a method.
    pub call:       engine_protocol::language_server::ExpressionId,
    /// A pointer to the called method.
    pub definition: MethodPointer,
}



// ====================
// === EdgeEndpoint ===
// ====================

#[derive(Clone, CloneRef, Debug, Default, Eq, PartialEq)]
#[allow(missing_docs)] // FIXME[everyone] Public-facing API should be documented.
pub struct EdgeEndpoint {
    pub node_id: NodeId,
    pub port:    span_tree::Crumbs,
}

impl EdgeEndpoint {
    #[allow(missing_docs)] // FIXME[everyone] All pub functions should have docs.
    pub fn new(node_id: impl Into<NodeId>, port: span_tree::Crumbs) -> Self {
        let node_id = node_id.into();
        Self { node_id, port }
    }

    #[allow(missing_docs)] // FIXME[everyone] All pub functions should have docs.
    pub fn is_connected_to(&self, node_id: NodeId) -> bool {
        self.node_id == node_id
    }
}



// ============
// === Grid ===
// ============

/// Defines a snapping grid for nodes. The grid implementation is currently very simple. For each
/// node, the grid records its position and allows querying for positions close to the recorded
/// ones.
#[derive(Debug, Clone, Default)]
pub struct Grid {
    sorted_xs: Vec<f32>,
    sorted_ys: Vec<f32>,
}

impl Grid {
    /// Query the grid for a close position to the provided using the provided threshold distance.
    pub fn close_to(&self, position: Vector2<f32>, threshold: f32) -> Vector2<Option<f32>> {
        let x = Self::axis_close_to(&self.sorted_xs, position.x, threshold);
        let y = Self::axis_close_to(&self.sorted_ys, position.y, threshold);
        Vector2(x, y)
    }

    fn axis_close_to(axis: &[f32], pos: f32, threshold: f32) -> Option<f32> {
        match axis.binary_search_by(|t| t.partial_cmp(&pos).unwrap()) {
            Ok(ix) => Some(axis[ix]),
            Err(ix) => {
                let max = axis.len();
                let left_pos = if ix == 0 { None } else { Some(axis[ix - 1]) };
                let right_pos = if ix == max { None } else { Some(axis[ix]) };
                let left_dist = left_pos.map(|t| (pos - t).abs());
                let right_dist = right_pos.map(|t| (pos - t).abs());
                let left_check = left_dist.map(|t| t < threshold).unwrap_or_default();
                let right_check = right_dist.map(|t| t < threshold).unwrap_or_default();
                match (left_check, right_check) {
                    (false, false) => None,
                    (true, false) => left_pos,
                    (false, true) => right_pos,
                    (true, true) => {
                        let left_dist = left_dist.unwrap_or_default();
                        let right_dist = right_dist.unwrap_or_default();
                        if left_dist < right_dist {
                            left_pos
                        } else {
                            right_pos
                        }
                    }
                }
            }
        }
    }
}



// =====================
// === WidgetUpdates ===
// =====================

/// A structure describing a widget update batch for arguments of single function call.
#[derive(Debug, Default, Clone)]
pub struct WidgetUpdates {
    /// The function call expression ID.
    pub call_id: ast::Id,
    /// Update of a widget for each function argument.
    pub updates: Rc<Vec<WidgetUpdate>>,
}

/// A structure describing a widget update for specific argument of a function call.
#[derive(Debug)]
pub struct WidgetUpdate {
    /// The function argument name that this widget is for.
    pub argument_name: String,
    /// Widget metadata queried from the language server.
    pub meta:          Option<node::input::widget::Metadata>,
}



// =============
// === Nodes ===
// =============

#[derive(Debug, Clone, CloneRef, Default)]
#[allow(missing_docs)] // FIXME[everyone] Public-facing API should be documented.
pub struct Nodes {
    pub all:      SharedHashMap<NodeId, Node>,
    pub selected: SharedVec<NodeId>,
    pub grid:     Rc<RefCell<Grid>>,
}

impl Deref for Nodes {
    type Target = SharedHashMap<NodeId, Node>;
    fn deref(&self) -> &Self::Target {
        &self.all
    }
}

impl Nodes {
    /// Constructor.
    pub fn new() -> Self {
        default()
    }

    #[allow(missing_docs)] // FIXME[everyone] All pub functions should have docs.
    pub fn insert(&self, node_id: NodeId, node: Node) {
        self.all.insert(node_id, node);
        self.recompute_grid(default());
    }

    /// Calculate a Magnet Alignment grid used for nodes alignment.
    ///
    /// A grid consists of:
    ///  - Horizontal lines through each node's Y coordinate.
    ///  - Vertical lines through each node's X coordinate.
    ///
    ///  `blacklist` nodes are excluded from the calculation.
    fn recompute_grid(&self, blacklist: HashSet<NodeId>) {
        let mut sorted_xs = Vec::new();
        let mut sorted_ys = Vec::new();
        for (id, node) in &*self.all.raw.borrow() {
            if !blacklist.contains(id) {
                let position = node.position();
                sorted_xs.push(position.x);
                sorted_ys.push(position.y);
            }
        }
        sorted_xs.sort_unstable_by(|a, b| a.partial_cmp(b).unwrap());
        sorted_ys.sort_unstable_by(|a, b| a.partial_cmp(b).unwrap());
        *self.grid.borrow_mut() = Grid { sorted_xs, sorted_ys };
    }

    /// Same as [`check_grid_magnet_with_threshold`], but with default threshold.
    pub fn check_grid_magnet(&self, position: Vector2<f32>) -> Vector2<Option<f32>> {
        self.check_grid_magnet_with_threshold(position, SNAP_DISTANCE_THRESHOLD)
    }

    /// Return the nearest point in a Magnet Alignment grid. Returns `None` if the nearest point's
    /// coordinate is further than a `threshold`.
    ///
    /// See [`recompute_grid`] docs for grid description.
    pub fn check_grid_magnet_with_threshold(
        &self,
        position: Vector2<f32>,
        threshold: f32,
    ) -> Vector2<Option<f32>> {
        self.grid.borrow().close_to(position, threshold)
    }

    #[allow(missing_docs)] // FIXME[everyone] All pub functions should have docs.
    pub fn set_quick_preview(&self, quick: bool) {
        self.all.raw.borrow().values().for_each(|node| node.view.quick_preview_vis.emit(quick))
    }

    #[allow(missing_docs)] // FIXME[everyone] All pub functions should have docs.
    pub fn show_quick_actions(&self, quick: bool) {
        self.all
            .raw
            .borrow()
            .values()
            .for_each(|node| node.view.show_quick_action_bar_on_hover.emit(quick))
    }
}


// === Node Selection ===

impl Nodes {
    /// Mark node as selected and send FRP event to node about its selection status.
    pub fn select(&self, node_id: impl Into<NodeId>) {
        let node_id = node_id.into();
        if let Some(node) = self.get_cloned_ref(&node_id) {
            // Remove previous instances and add new selection at end of the list, indicating that
            // this node was selected last, superseding the previous selection.
            while self.selected.contains(&node_id) {
                self.selected.remove_item(&node_id)
            }
            self.selected.push(node_id);
            node.select.emit(());
        }
    }

    /// Mark node as deselected and send FRP event to node about its selection status.
    pub fn deselect(&self, node_id: impl Into<NodeId>) {
        let node_id = node_id.into();
        if let Some(node) = self.get_cloned_ref(&node_id) {
            self.selected.remove_item(&node_id);
            node.deselect.emit(());
        }
    }

    /// Mark all node as selected and send FRP events to nodes.
    pub fn select_all(&self) {
        for id in self.all.keys() {
            self.select(id);
        }
    }

    /// Return all nodes marked as selected.
    pub fn all_selected(&self) -> Vec<NodeId> {
        self.selected.items()
    }

    /// Return the node that was marked as selected last.
    pub fn last_selected(&self) -> Option<NodeId> {
        self.selected.last_cloned()
    }

    /// Return whether the given node is marked as selected.
    pub fn is_selected(&self, node: NodeId) -> bool {
        self.selected.contains(&node)
    }

    /// Call `deselect` for all nodes marked as selected.
    pub fn deselect_all(&self) {
        let selected = self.selected.raw.as_ref().clone();
        selected.into_inner().into_iter().for_each(|node_id| self.deselect(node_id))
    }
}



// =============
// === Edges ===
// =============

#[derive(Debug, Clone, CloneRef, Default)]
#[allow(missing_docs)] // FIXME[everyone] Public-facing API should be documented.
pub struct Edges {
    pub all:             SharedHashMap<EdgeId, Edge>,
    pub detached_source: SharedHashSet<EdgeId>,
    pub detached_target: SharedHashSet<EdgeId>,
}

impl Deref for Edges {
    type Target = SharedHashMap<EdgeId, Edge>;
    fn deref(&self) -> &Self::Target {
        &self.all
    }
}

impl Edges {
    /// Constructor.
    pub fn new() -> Self {
        default()
    }

    #[allow(missing_docs)] // FIXME[everyone] All pub functions should have docs.
    pub fn insert(&self, edge: Edge) {
        self.all.insert(edge.id(), edge);
    }

    #[allow(missing_docs)] // FIXME[everyone] All pub functions should have docs.
    pub fn detached_edges_iter(&self) -> impl Iterator<Item = EdgeId> {
        let detached_target = self.detached_target.raw.borrow();
        let detached_source = self.detached_source.raw.borrow();
        let mut detached = detached_target.iter().copied().collect_vec();
        let detached_source_iter = detached_source.iter().copied();
        detached.extend(detached_source_iter);
        detached.into_iter()
    }
}



#[derive(Debug, Clone, CloneRef, Default)]
struct Visualisations {
    /// This keeps track of the currently selected visualisation. There should only ever be one
    /// visualisations selected, however due to the way that the selection is determined, it can
    /// happen that while the FRP is resolved, temporarily, we have multiple visualisation in this
    /// set. This happens because the selection status is determined bottom up from each
    /// visualisation and the reported via FRP to the graph editor. That means if the status
    /// we might see the new selection status for a visualisation getting set before we see the
    /// previously selected visualisation report its deselection. If we ever have more than one
    /// visualisation in this set after the status updates have been resolved, that is a bug.
    selected: SharedHashSet<NodeId>,
}



#[derive(Debug, CloneRef, Derivative)]
#[derivative(Clone(bound = ""))]
#[allow(missing_docs)] // FIXME[everyone] Public-facing API should be documented.
pub struct TouchNetwork<T: frp::Data> {
    pub down:     frp::Source<T>,
    pub up:       frp::Stream<T>,
    pub is_down:  frp::Stream<bool>,
    pub selected: frp::Stream<T>,
}

impl<T: frp::Data> TouchNetwork<T> {
    #[allow(missing_docs)] // FIXME[everyone] All pub functions should have docs.
    pub fn new(network: &frp::Network, mouse: &frp::io::Mouse) -> Self {
        frp::extend! { network
            down          <- source::<T> ();
            is_down       <- bool(&mouse.up_primary,&down);
            was_down      <- is_down.previous();
            mouse_up      <- mouse.up_primary.gate(&was_down);
            pos_on_down   <- mouse.position.sample(&down);
            pos_on_up     <- mouse.position.sample(&mouse_up);
            should_select <- pos_on_up.map3(&pos_on_down,&mouse.distance,Self::check);
            up            <- down.sample(&mouse_up);
            selected      <- up.gate(&should_select);
        }
        Self { down, up, is_down, selected }
    }

    #[allow(clippy::trivially_copy_pass_by_ref)]
    fn check(end: &Vector2, start: &Vector2, diff: &f32) -> bool {
        (end - start).norm() <= diff * 2.0
    }
}

#[derive(Debug, Clone, CloneRef)]
#[allow(missing_docs)] // FIXME[everyone] Public-facing API should be documented.
pub struct TouchState {
    pub nodes:      TouchNetwork<NodeId>,
    pub background: TouchNetwork<()>,
}

impl TouchState {
    #[allow(missing_docs)] // FIXME[everyone] All pub functions should have docs.
    pub fn new(network: &frp::Network, mouse: &frp::io::Mouse) -> Self {
        let nodes = TouchNetwork::<NodeId>::new(network, mouse);
        let background = TouchNetwork::<()>::new(network, mouse);
        Self { nodes, background }
    }
}



#[allow(missing_docs)] // FIXME[everyone] All pub functions should have docs.
pub fn is_sub_crumb_of(src: &[span_tree::Crumb], tgt: &[span_tree::Crumb]) -> bool {
    if src.len() < tgt.len() {
        return false;
    }
    for (s, t) in src.iter().zip(tgt.iter()) {
        if s != t {
            return false;
        }
    }
    true
}

#[allow(missing_docs)] // FIXME[everyone] All pub functions should have docs.
pub fn crumbs_overlap(src: &[span_tree::Crumb], tgt: &[span_tree::Crumb]) -> bool {
    is_sub_crumb_of(src, tgt) || is_sub_crumb_of(tgt, src)
}



// ===================================
// === GraphEditorModelWithNetwork ===
// ===================================

#[derive(Debug, Clone, CloneRef)]
#[allow(missing_docs)] // FIXME[everyone] Public-facing API should be documented.
pub struct GraphEditorModelWithNetwork {
    pub model:   GraphEditorModel,
    pub network: frp::Network,
}

impl Deref for GraphEditorModelWithNetwork {
    type Target = GraphEditorModel;
    fn deref(&self) -> &Self::Target {
        &self.model
    }
}


impl GraphEditorModelWithNetwork {
    /// Constructor.
    pub fn new(app: &Application, cursor: cursor::Cursor, frp: &Frp) -> Self {
        let network = frp.network().clone_ref(); // FIXME make weak
        let model = GraphEditorModel::new(app, cursor, frp);
        Self { model, network }
    }

    fn is_node_connected_at_input(&self, node_id: NodeId, crumbs: &span_tree::Crumbs) -> bool {
        if let Some(node) = self.nodes.get_cloned(&node_id) {
            for in_edge_id in node.in_edges.raw.borrow().iter() {
                if let Some(edge) = self.edges.get_cloned(in_edge_id) {
                    if let Some(target) = edge.target() {
                        if target.node_id == node_id && target.port == crumbs {
                            return true;
                        }
                    }
                }
            }
        }
        false
    }

    /// Return a position of the node with provided id.
    pub fn get_node_position(&self, node_id: NodeId) -> Option<Vector3<f32>> {
        self.nodes.get_cloned_ref(&node_id).map(|node| node.position())
    }

    fn create_edge(
        &self,
        edge_click: &frp::Source<EdgeId>,
        edge_over: &frp::Source<EdgeId>,
        edge_out: &frp::Source<EdgeId>,
    ) -> EdgeId {
        let edge = Edge::new(component::Edge::new(&self.app));
        let edge_id = edge.id();
        self.add_child(&edge);
        self.edges.insert(edge.clone_ref());
        let network = &self.network;
        frp::extend! { network
            eval_ edge.view.frp.shape_events.mouse_down_primary (edge_click.emit(edge_id));
            eval_ edge.view.frp.shape_events.mouse_over (edge_over.emit(edge_id));
            eval_ edge.view.frp.shape_events.mouse_out (edge_out.emit(edge_id));
        }
        edge_id
    }

    fn new_edge_from_output(
        &self,
        edge_click: &frp::Source<EdgeId>,
        edge_over: &frp::Source<EdgeId>,
        edge_out: &frp::Source<EdgeId>,
    ) -> EdgeId {
        let edge_id = self.create_edge(edge_click, edge_over, edge_out);
        let first_detached = self.edges.detached_target.is_empty();
        self.edges.detached_target.insert(edge_id);
        if first_detached {
            self.frp.private.output.on_some_edges_targets_unset.emit(());
        }
        edge_id
    }

    fn new_edge_from_input(
        &self,
        edge_click: &frp::Source<EdgeId>,
        edge_over: &frp::Source<EdgeId>,
        edge_out: &frp::Source<EdgeId>,
    ) -> EdgeId {
        let edge_id = self.create_edge(edge_click, edge_over, edge_out);
        let first_detached = self.edges.detached_source.is_empty();
        self.edges.detached_source.insert(edge_id);
        if first_detached {
            self.frp.private.output.on_some_edges_sources_unset.emit(());
        }
        edge_id
    }
}


// === Node Creation ===

/// Describes the way used to request creation of a new node.
#[derive(Clone, Debug)]
#[allow(missing_docs)]
pub enum WayOfCreatingNode {
    /// "add_node" FRP event was emitted.
    AddNodeEvent,
    /// "start_node_creation" FRP event was emitted.
    StartCreationEvent,
    /// "start_node_creation_from_port" FRP event was emitted.
    StartCreationFromPortEvent { endpoint: EdgeEndpoint },
    /// add_node_button was clicked.
    ClickingButton,
    /// The edge was dropped on the stage.
    DroppingEdge { edge_id: EdgeId },
}

impl Default for WayOfCreatingNode {
    fn default() -> Self {
        Self::AddNodeEvent
    }
}

/// Context data required to create a new node.
#[derive(Debug)]
struct NodeCreationContext<'a> {
    pointer_style: &'a frp::Any<cursor::Style>,
    output_press:  &'a frp::Source<EdgeEndpoint>,
    input_press:   &'a frp::Source<EdgeEndpoint>,
    output:        &'a api::private::Output,
}

impl GraphEditorModelWithNetwork {
    #[profile(Objective)]
    fn create_node(
        &self,
        ctx: &NodeCreationContext,
        way: &WayOfCreatingNode,
        mouse_position: Vector2,
    ) -> (NodeId, Option<NodeSource>, bool) {
        let position = new_node_position::new_node_position(self, way, mouse_position);
        let node = self.new_node(ctx);
        node.set_xy(position);
        let should_edit = !matches!(way, WayOfCreatingNode::AddNodeEvent);
        if should_edit {
            node.view.set_expression(node::Expression::default());
        }
        let source = self.data_source_for_new_node(way);
        (node.id(), source, should_edit)
    }

    fn data_source_for_new_node(&self, way: &WayOfCreatingNode) -> Option<NodeSource> {
        use WayOfCreatingNode::*;
        let source_node = match way {
            AddNodeEvent => None,
            StartCreationEvent | ClickingButton => self.nodes.selected.first_cloned(),
            DroppingEdge { edge_id } => self.edge_source_node_id(*edge_id),
            StartCreationFromPortEvent { endpoint } => Some(endpoint.node_id),
        };
        source_node.map(|node| NodeSource { node })
    }

    #[profile(Debug)]
    fn new_node(&self, ctx: &NodeCreationContext) -> Node {
        let view = component::Node::new(&self.app, self.vis_registry.clone_ref());
        let node = Node::new(view);
        let node_model = node.model();
        let node_network = &node.frp().network();
        let node_id = node.id();
        self.add_child(&node);

        let touch = &self.touch_state;
        let model = &self.model;
        let NodeCreationContext { pointer_style, output_press, input_press, output } = ctx;

        frp::new_bridge_network! { [self.network, node_network] graph_node_bridge
            eval_ node.background_press(touch.nodes.down.emit(node_id));

            hovered <- node.output.hover.map (move |t| Some(Switch::new(node_id,*t)));
            output.node_hovered <+ hovered;

            eval node.comment ([model](comment)
                model.frp.private.output.node_comment_set.emit((node_id,comment.clone()))
            );

            node.set_output_expression_visibility <+ self.frp.nodes_labels_visible;

            pointer_style <+ node_model.input.frp.pointer_style;

            eval node_model.output.frp.on_port_press ([output_press](crumbs){
                let target = EdgeEndpoint::new(node_id,crumbs.clone());
                output_press.emit(target);
            });

            eval node_model.input.frp.on_port_press ([input_press](crumbs)
                let target = EdgeEndpoint::new(node_id,crumbs.clone());
                input_press.emit(target);
            );

            eval node_model.input.frp.on_port_hover ([model](t) {
                let crumbs = t.on();
                let target = crumbs.map(|c| EdgeEndpoint::new(node_id,c.clone()));
                model.frp.private.output.hover_node_input.emit(target);
            });

            eval node_model.output.frp.on_port_hover ([model](hover) {
               let output = hover.on().map(|crumbs| EdgeEndpoint::new(node_id,crumbs.clone()));
               model.frp.private.output.hover_node_output.emit(output);
            });

            let neutral_color = model.styles_frp.get_color(theme::code::types::any::selection);

            _eval <- all_with(&node_model.input.frp.on_port_type_change,&neutral_color,
                f!(((crumbs,_),neutral_color)
                    model.with_input_edge_id(node_id,crumbs,|id|
                        model.refresh_edge_color(id,neutral_color.into())
                    )
                ));

            _eval <- all_with(&node_model.input.frp.on_port_type_change,&neutral_color,
                f!(((crumbs,_),neutral_color)
                    model.with_output_edge_id(node_id,crumbs,|id|
                        model.refresh_edge_color(id,neutral_color.into())
                    )
                ));

            eval node.expression((t) model.frp.private.output.node_expression_set.emit((node_id,t.into())));

            eval node.expression_span([model]((crumbs,code)) {
                let args = (node_id, crumbs.clone(), code.clone());
                model.frp.private.output.node_expression_span_set.emit(args)
            });

            eval node.requested_widgets([model]((call_id, target_id)) {
                let args = (node_id, *call_id, *target_id);
                model.frp.private.output.widgets_requested.emit(args)
            });

<<<<<<< HEAD
            let node_expression_edit = node.model().input.expression_edit.clone_ref();
            model.frp.private.output.node_expression_edited <+ node_expression_edit.map(
                move |(expr, selection)| (node_id, expr.clone_ref(), selection.clone())
            );
=======
            model.frp.private.output.request_import <+ node.request_import;
>>>>>>> abb0b447


            // === Actions ===

            eval node.view.freeze ((is_frozen) {
                model.frp.private.output.node_action_freeze.emit((node_id,*is_frozen));
            });

            let set_node_disabled = &node.set_disabled;
            eval node.view.skip ([set_node_disabled,model](is_skipped) {
                model.frp.private.output.node_action_skip.emit((node_id,*is_skipped));
                set_node_disabled.emit(is_skipped);
            });


            // === Visualizations ===

            visualization_shown  <- node.visualization_visible.gate(&node.visualization_visible);
            visualization_hidden <- node.visualization_visible.gate_not(&node.visualization_visible);

            let vis_is_selected = node_model.visualization.frp.is_selected.clone_ref();

            selected    <- vis_is_selected.on_true();
            deselected  <- vis_is_selected.on_false();
            output.on_visualization_select <+ selected.constant(Switch::On(node_id));
            output.on_visualization_select <+ deselected.constant(Switch::Off(node_id));

            preprocessor_changed <-
                node_model.visualization.frp.preprocessor.map(move |preprocessor| {
                    (node_id,preprocessor.clone())
                });
            output.visualization_preprocessor_changed <+ preprocessor_changed.gate(&node.visualization_visible);


            metadata <- any(...);
            metadata <+ node_model.visualization.frp.preprocessor.map(visualization::Metadata::new);

            // Ensure the graph editor knows about internal changes to the visualisation. If the
            // visualisation changes that should indicate that the old one has been disabled and a
            // new one has been enabled.
            // TODO: Create a better API for updating the controller about visualisation changes
            // (see #896)
            output.visualization_hidden <+ visualization_hidden.constant(node_id);
            output.visualization_shown  <+
                visualization_shown.map2(&metadata,move |_,metadata| (node_id,metadata.clone()));


            init <- source::<()>();
            enabled_visualization_path <- init.all_with3(
                &node.visualization_enabled, &node.visualization_path,
                move |_init, is_enabled, path| (node_id, is_enabled.and_option(path.clone()))
            );
            output.enabled_visualization_path <+ enabled_visualization_path;


            // === View Mode ===

            node.set_view_mode <+ self.model.frp.view_mode;


            // === Profiling ===

            let profiling_min_duration              = &self.model.profiling_statuses.min_duration;
            node.set_profiling_min_global_duration <+ self.model.profiling_statuses.min_duration;
            node.set_profiling_min_global_duration(profiling_min_duration.value());
            let profiling_max_duration              = &self.model.profiling_statuses.max_duration;
            node.set_profiling_max_global_duration <+ self.model.profiling_statuses.max_duration;
            node.set_profiling_max_global_duration(profiling_max_duration.value());
        }


        // === Panning camera to created node ===

        // Node position and bounding box are not available immediately after the node is created,
        // but only after the Node's display object is updated. Therefore, in order to pan the
        // camera to the bounding box of a newly created node, we need to wait until:
        //  1. the position of the newly created node becomes updated, and then
        //  2. the bounding box of the node becomes updated.
        // When the sequence is detected, and if the node is being edited, we pan the camera to it.
        // Regardless whether the node is being edited, we drop the network, as we don't want to
        // pan the camera for any later updates of the bounding box.
        let pan_network = frp::Network::new("network_for_camera_pan_to_new_node");
        let pan_network_container = RefCell::new(Some(pan_network.clone()));
        frp::new_bridge_network! { [self.network, node_network, pan_network] graph_node_pan_bridge
            pos_updated <- node.output.position.constant(true);
            bbox_updated_after_pos_updated <- node.output.bounding_box.gate(&pos_updated);
            let node_being_edited = &self.frp.node_being_edited;
            _eval <- bbox_updated_after_pos_updated.map2(node_being_edited, f!([model](_, node) {
                pan_network_container.replace(None);
                if *node == Some(node_id) {
                    model.pan_camera_to_node(node_id);
                }
            }));
        }

        node.set_view_mode(self.model.frp.view_mode.value());
        let initial_metadata = visualization::Metadata {
            preprocessor: node_model.visualization.frp.preprocessor.value(),
        };
        metadata.emit(initial_metadata);
        init.emit(());
        self.nodes.insert(node_id, node.clone_ref());
        node
    }
}



// ========================
// === GraphEditorModel ===
// ========================

#[derive(Debug, Clone, CloneRef)]
#[allow(missing_docs)] // FIXME[everyone] Public-facing API should be documented.
pub struct GraphEditorModel {
    pub display_object:   display::object::Instance,
    pub app:              Application,
    pub breadcrumbs:      component::Breadcrumbs,
    pub cursor:           cursor::Cursor,
    pub nodes:            Nodes,
    pub edges:            Edges,
    pub vis_registry:     visualization::Registry,
    pub drop_manager:     ensogl_drop_manager::Manager,
    pub navigator:        Navigator,
    pub add_node_button:  Rc<component::add_node_button::AddNodeButton>,
    tooltip:              Tooltip,
    touch_state:          TouchState,
    visualisations:       Visualisations,
    frp:                  Frp,
    profiling_statuses:   profiling::Statuses,
    profiling_button:     component::profiling::Button,
    styles_frp:           StyleWatchFrp,
    selection_controller: selection::Controller,
}


// === Public ===

impl GraphEditorModel {
    #[allow(missing_docs)] // FIXME[everyone] All pub functions should have docs.
    pub fn new(app: &Application, cursor: cursor::Cursor, frp: &Frp) -> Self {
        let network = frp.network();
        let scene = &app.display.default_scene;
        let display_object = display::object::Instance::new();
        let nodes = Nodes::new();
        let edges = Edges::new();
        let vis_registry = visualization::Registry::with_default_visualizations();
        let visualisations = default();
        let touch_state = TouchState::new(network, &scene.mouse.frp);
        let breadcrumbs = component::Breadcrumbs::new(app.clone_ref());
        let app = app.clone_ref();
        let frp = frp.clone_ref();
        let navigator = Navigator::new(scene, &scene.camera());
        let tooltip = Tooltip::new(&app);
        let profiling_statuses = profiling::Statuses::new();
        let profiling_button = component::profiling::Button::new(&app);
        let add_node_button = Rc::new(component::add_node_button::AddNodeButton::new(&app));
        let drop_manager =
            ensogl_drop_manager::Manager::new(&scene.dom.root.clone_ref().into(), scene);
        let styles_frp = StyleWatchFrp::new(&scene.style_sheet);
        let selection_controller =
            selection::Controller::new(&frp, &app.cursor, &scene.mouse.frp, &touch_state, &nodes);

        Self {
            display_object,
            app,
            breadcrumbs,
            cursor,
            nodes,
            edges,
            vis_registry,
            drop_manager,
            tooltip,
            touch_state,
            visualisations,
            frp,
            navigator,
            profiling_statuses,
            profiling_button,
            add_node_button,
            styles_frp,
            selection_controller,
        }
        .init()
    }

    fn init(self) -> Self {
        self.add_child(&self.breadcrumbs);
        let x_offset = MACOS_TRAFFIC_LIGHTS_SIDE_OFFSET;
        let y_offset = MACOS_TRAFFIC_LIGHTS_VERTICAL_CENTER + component::breadcrumbs::HEIGHT / 2.0;
        self.breadcrumbs.set_x(x_offset);
        self.breadcrumbs.set_y(y_offset);
        self.breadcrumbs.gap_width(traffic_lights_gap_width());
        self.scene().add_child(&self.tooltip);
        self.add_child(&self.profiling_button);
        self.add_child(&*self.add_node_button);
        self
    }

    #[allow(missing_docs)] // FIXME[everyone] All pub functions should have docs.
    pub fn all_nodes(&self) -> Vec<NodeId> {
        self.nodes.all.keys()
    }

    fn scene(&self) -> &Scene {
        &self.app.display.default_scene
    }
}


// === Add node ===
impl GraphEditorModel {
    /// Create a new node and return a unique identifier.
    pub fn add_node(&self) -> NodeId {
        self.frp.add_node.emit(());
        let (node_id, _, _) = self.frp.node_added.value();
        node_id
    }

    /// Create a new node and place it at a free place below `above` node.
    pub fn add_node_below(&self, above: NodeId) -> NodeId {
        let pos = new_node_position::under(self, above);
        self.add_node_at(pos)
    }

    /// Create a new node and place it at `pos`.
    pub fn add_node_at(&self, pos: Vector2) -> NodeId {
        let node_id = self.add_node();
        self.frp.set_node_position((node_id, pos));
        node_id
    }
}


// === Remove ===

impl GraphEditorModel {
    fn remove_edge<E: Into<EdgeId>>(&self, edge_id: E) {
        let edge_id = edge_id.into();
        if let Some(edge) = self.edges.remove(&edge_id) {
            if let Some(source) = edge.take_source() {
                if let Some(source_node) = self.nodes.get_cloned_ref(&source.node_id) {
                    source_node.out_edges.remove(&edge_id);
                }
            }

            if let Some(target) = edge.take_target() {
                self.set_input_connected(&target, None, false); // FIXME None
                if let Some(target_node) = self.nodes.get_cloned_ref(&target.node_id) {
                    target_node.in_edges.remove(&edge_id);
                }
            }
        }
    }

    fn set_input_connected(&self, target: &EdgeEndpoint, tp: Option<Type>, status: bool) {
        if let Some(node) = self.nodes.get_cloned(&target.node_id) {
            node.view.set_input_connected(&target.port, tp, status);
        }
    }

    fn set_edge_target_connection_status(&self, edge_id: EdgeId, status: bool) {
        self.with_edge_target(edge_id, |tgt| {
            self.set_endpoint_connection_status(edge_id, &tgt, status)
        });
    }

    fn set_endpoint_connection_status(&self, edge_id: EdgeId, target: &EdgeEndpoint, status: bool) {
        let tp = self.edge_source_type(edge_id);
        self.set_input_connected(target, tp, status);
    }

    fn enable_visualization(&self, node_id: impl Into<NodeId>) {
        let node_id = node_id.into();
        if let Some(node) = self.nodes.get_cloned_ref(&node_id) {
            node.enable_visualization();
        }
    }

    fn disable_visualization(&self, node_id: impl Into<NodeId>) {
        let node_id = node_id.into();
        if let Some(node) = self.nodes.get_cloned_ref(&node_id) {
            node.disable_visualization();
        }
    }

    fn enable_visualization_fullscreen(&self, node_id: impl Into<NodeId>) {
        let node_id = node_id.into();
        if let Some(node) = self.nodes.get_cloned_ref(&node_id) {
            node.model().visualization.frp.enable_fullscreen.emit(());
        }
    }

    fn disable_visualization_fullscreen(&self, node_id: impl Into<NodeId>) {
        let node_id = node_id.into();
        if let Some(node) = self.nodes.get_cloned_ref(&node_id) {
            node.model().visualization.frp.disable_fullscreen.emit(());
        }
    }

    /// Get the visualization on the node, if it is enabled.
    pub fn enabled_visualization(
        &self,
        node_id: impl Into<NodeId>,
    ) -> Option<visualization::Metadata> {
        let node = self.nodes.all.get_cloned_ref(&node_id.into())?;
        let frp = &node.model().visualization.frp;
        frp.visible.value().then(|| visualization::Metadata::new(&frp.preprocessor.value()))
    }

    /// Warning! This function does not remove connected edges. It needs to be handled by the
    /// implementation.
    fn remove_node(&self, node_id: impl Into<NodeId>) {
        let node_id = node_id.into();
        self.nodes.remove(&node_id);
        self.nodes.selected.remove_item(&node_id);
        self.frp.private.output.on_visualization_select.emit(Switch::Off(node_id));
    }

    fn node_in_edges(&self, node_id: impl Into<NodeId>) -> Vec<EdgeId> {
        let node_id = node_id.into();
        self.nodes.get_cloned_ref(&node_id).map(|node| node.in_edges.keys()).unwrap_or_default()
    }

    fn node_out_edges(&self, node_id: impl Into<NodeId>) -> Vec<EdgeId> {
        let node_id = node_id.into();
        self.nodes.get_cloned_ref(&node_id).map(|node| node.out_edges.keys()).unwrap_or_default()
    }

    fn node_in_and_out_edges(&self, node_id: impl Into<NodeId>) -> Vec<EdgeId> {
        let node_id = node_id.into();
        let mut edges = self.node_in_edges(node_id);
        edges.extend(&self.node_out_edges(node_id));
        edges
    }

    #[profile(Detail)]
    fn set_node_expression(&self, node_id: impl Into<NodeId>, expr: impl Into<node::Expression>) {
        let node_id = node_id.into();
        let expr = expr.into();
        if let Some(node) = self.nodes.get_cloned_ref(&node_id) {
            node.set_expression.emit(expr);
        }
        for edge_id in self.node_out_edges(node_id) {
            self.refresh_edge_source_size(edge_id);
        }
    }

    fn edit_node_expression(
        &self,
        node_id: impl Into<NodeId>,
        range: impl Into<text::Range<text::Byte>>,
        inserted_str: impl Into<ImString>,
    ) {
        let node_id = node_id.into();
        let range = range.into();
        let inserted_str = inserted_str.into();
        if let Some(node) = self.nodes.get_cloned_ref(&node_id) {
            node.edit_expression(range, inserted_str);
        }
    }

    fn set_node_skip(&self, node_id: impl Into<NodeId>, skip: &bool) {
        let node_id = node_id.into();
        if let Some(node) = self.nodes.get_cloned_ref(&node_id) {
            node.set_skip_macro(*skip);
        }
    }

    fn set_node_freeze(&self, node_id: impl Into<NodeId>, freeze: &bool) {
        let node_id = node_id.into();
        if let Some(node) = self.nodes.get_cloned_ref(&node_id) {
            node.set_freeze_macro(*freeze);
        }
    }

    fn set_node_comment(&self, node_id: impl Into<NodeId>, comment: impl Into<node::Comment>) {
        let node_id = node_id.into();
        let comment = comment.into();
        if let Some(node) = self.nodes.get_cloned_ref(&node_id) {
            node.set_comment.emit(comment);
        }
    }

    fn is_connection(&self, edge_id: impl Into<EdgeId>) -> bool {
        let edge_id = edge_id.into();
        match self.edges.get_cloned_ref(&edge_id) {
            None => false,
            Some(e) => e.has_source() && e.has_target(),
        }
    }
}


// === Connect ===

impl GraphEditorModel {
    fn edge_source_node_id(&self, edge_id: EdgeId) -> Option<NodeId> {
        let edge = self.edges.get_cloned_ref(&edge_id)?;
        let endpoint = edge.source()?;
        Some(endpoint.node_id)
    }

    fn set_edge_source(&self, edge_id: EdgeId, target: impl Into<EdgeEndpoint>) {
        let target = target.into();
        if let Some(edge) = self.edges.get_cloned_ref(&edge_id) {
            if let Some(node) = self.nodes.get_cloned_ref(&target.node_id) {
                node.out_edges.insert(edge_id);
                edge.set_source(target);
                edge.view.frp.source_attached.emit(true);
                // FIXME: both lines require edge to refresh. Let's make it more efficient.
                self.refresh_edge_position(edge_id);
                self.refresh_edge_source_size(edge_id);
            }
        }
    }

    fn remove_edge_source(&self, edge_id: EdgeId) {
        if let Some(edge) = self.edges.get_cloned_ref(&edge_id) {
            if let Some(source) = edge.take_source() {
                if let Some(node) = self.nodes.get_cloned_ref(&source.node_id) {
                    node.out_edges.remove(&edge_id);
                    edge.view.frp.source_attached.emit(false);
                    let first_detached = self.edges.detached_source.is_empty();
                    self.edges.detached_source.insert(edge_id);
                    // FIXME: both lines require edge to refresh. Let's make it more efficient.
                    self.refresh_edge_position(edge_id);
                    self.refresh_edge_source_size(edge_id);
                    if first_detached {
                        self.frp.private.output.on_some_edges_sources_unset.emit(());
                    }
                }
            }
        }
    }

    fn set_edge_target(&self, edge_id: EdgeId, target: impl Into<EdgeEndpoint>) {
        let target = target.into();
        if let Some(edge) = self.edges.get_cloned_ref(&edge_id) {
            if let Some(node) = self.nodes.get_cloned_ref(&target.node_id) {
                node.in_edges.insert(edge_id);
                edge.set_target(target);

                self.edges.detached_target.remove(&edge_id);
                let all_attached = self.edges.detached_target.is_empty();
                if all_attached {
                    self.frp.private.output.on_all_edges_targets_set.emit(());
                }

                edge.view.frp.target_attached.emit(true);
                edge.view.frp.redraw.emit(());
                self.refresh_edge_position(edge_id);
            };
        }
    }

    fn remove_edge_target(&self, edge_id: EdgeId) {
        if let Some(edge) = self.edges.get_cloned_ref(&edge_id) {
            if let Some(target) = edge.take_target() {
                if let Some(node) = self.nodes.get_cloned_ref(&target.node_id) {
                    node.in_edges.remove(&edge_id);
                    let first_detached = self.edges.detached_target.is_empty();
                    self.edges.detached_target.insert(edge_id);
                    edge.view.frp.target_attached.emit(false);
                    self.refresh_edge_position(edge_id);
                    if first_detached {
                        self.frp.private.output.on_some_edges_targets_unset.emit(());
                    }
                };
            }
        }
    }

    fn take_edges_with_detached_targets(&self) -> HashSet<EdgeId> {
        let edges = self.edges.detached_target.mem_take();
        self.check_edge_attachment_status_and_emit_events();
        edges
    }

    fn take_edges_with_detached_sources(&self) -> HashSet<EdgeId> {
        let edges = self.edges.detached_source.mem_take();
        self.check_edge_attachment_status_and_emit_events();
        edges
    }

    fn edges_with_detached_targets(&self) -> HashSet<EdgeId> {
        self.edges.detached_target.raw.borrow().clone()
    }

    #[allow(missing_docs)] // FIXME[everyone] All pub functions should have docs.
    pub fn clear_all_detached_edges(&self) -> Vec<EdgeId> {
        let source_edges = self.edges.detached_source.mem_take();
        source_edges.iter().for_each(|edge| {
            self.edges.all.remove(edge);
        });
        let target_edges = self.edges.detached_target.mem_take();
        target_edges.iter().for_each(|edge| {
            self.edges.all.remove(edge);
        });
        self.check_edge_attachment_status_and_emit_events();
        source_edges.into_iter().chain(target_edges).collect()
    }

    fn check_edge_attachment_status_and_emit_events(&self) {
        let no_detached_sources = self.edges.detached_source.is_empty();
        let no_detached_targets = self.edges.detached_target.is_empty();
        if no_detached_targets {
            self.frp.private.output.on_all_edges_targets_set.emit(());
        }
        if no_detached_sources {
            self.frp.private.output.on_all_edges_sources_set.emit(());
        }
    }

    fn overlapping_edges(&self, target: &EdgeEndpoint) -> Vec<EdgeId> {
        let mut overlapping = vec![];
        if let Some(node) = self.nodes.get_cloned_ref(&target.node_id) {
            for edge_id in node.in_edges.raw.borrow().clone().into_iter() {
                if let Some(edge) = self.edges.get_cloned_ref(&edge_id) {
                    if let Some(edge_target) = edge.target() {
                        if crumbs_overlap(&edge_target.port, &target.port) {
                            overlapping.push(edge_id);
                        }
                    }
                }
            }
        }
        overlapping
    }

    fn set_edge_freeze<T: Into<EdgeId>>(&self, edge_id: T, is_frozen: bool) {
        let edge_id = edge_id.into();
        if let Some(edge) = self.edges.get_cloned_ref(&edge_id) {
            edge.view.frp.set_disabled.emit(is_frozen);
        }
    }
}


// === Position ===

impl GraphEditorModel {
    #[allow(missing_docs)] // FIXME[everyone] All pub functions should have docs.
    pub fn set_node_position(&self, node_id: impl Into<NodeId>, position: Vector2) {
        let node_id = node_id.into();
        if let Some(node) = self.nodes.get_cloned_ref(&node_id) {
            node.modify_position(|t| {
                t.x = position.x;
                t.y = position.y;
            });
            for edge_id in self.node_in_and_out_edges(node_id) {
                self.refresh_edge_position(edge_id);
            }
        }
    }

    #[profile(Debug)]
    fn set_node_expression_usage_type(
        &self,
        node_id: impl Into<NodeId>,
        ast_id: ast::Id,
        maybe_type: Option<Type>,
    ) {
        let node_id = node_id.into();
        if let Some(node) = self.nodes.get_cloned_ref(&node_id) {
            if node.view.model().output.whole_expr_id().contains(&ast_id) {
                // TODO[ao]: we must update root output port according to the whole expression type
                //     due to a bug in engine https://github.com/enso-org/enso/issues/1038.
                let crumbs = span_tree::Crumbs::default();
                node.view.model().output.set_expression_usage_type(crumbs, maybe_type.clone());
                let enso_type = maybe_type.as_ref().map(|tp| enso::Type::new(&tp.0));
                node.view.model().visualization.frp.set_vis_input_type(enso_type);
            }
            let crumbs = node.view.model().get_crumbs_by_id(ast_id);
            if let Some(crumbs) = crumbs {
                node.view.set_expression_usage_type.emit((crumbs, maybe_type));
            }
        }
    }

    fn update_node_widgets(&self, node_id: NodeId, updates: &WidgetUpdates) {
        if let Some(node) = self.nodes.get_cloned_ref(&node_id) {
            node.view.update_widgets.emit(updates.clone());
        }
    }

    fn disable_grid_snapping_for(&self, node_ids: &[NodeId]) {
        self.nodes.recompute_grid(node_ids.iter().cloned().collect());
    }

    #[allow(missing_docs)] // FIXME[everyone] All pub functions should have docs.
    pub fn node_position(&self, node_id: impl Into<NodeId>) -> Vector2<f32> {
        let node_id = node_id.into();
        self.nodes.get_cloned_ref(&node_id).map(|node| node.position().xy()).unwrap_or_default()
    }

    /// Return the bounding box of the node identified by `node_id`, or a default bounding box if
    /// the node was not found.
    pub fn node_bounding_box(&self, node_id: impl Into<NodeId>) -> selection::BoundingBox {
        let node_id = node_id.into();
        let node = self.nodes.get_cloned_ref(&node_id);
        node.map(|node| node.bounding_box.value()).unwrap_or_default()
    }

    #[allow(missing_docs)] // FIXME[everyone] All pub functions should have docs.
    pub fn node_pos_mod(&self, node_id: impl Into<NodeId>, pos_diff: Vector2) -> (NodeId, Vector2) {
        let node_id = node_id.into();
        let new_position = if let Some(node) = self.nodes.get_cloned_ref(&node_id) {
            node.position().xy() + pos_diff
        } else {
            default()
        };
        (node_id, new_position)
    }

    #[allow(missing_docs)] // FIXME[everyone] All pub functions should have docs.
    pub fn refresh_edge_position(&self, edge_id: EdgeId) {
        self.refresh_edge_source_position(edge_id);
        self.refresh_edge_target_position(edge_id);
    }

    #[allow(missing_docs)] // FIXME[everyone] All pub functions should have docs.
    pub fn refresh_edge_source_size(&self, edge_id: EdgeId) {
        if let Some(edge) = self.edges.get_cloned_ref(&edge_id) {
            if let Some(edge_source) = edge.source() {
                if let Some(node) = self.nodes.get_cloned_ref(&edge_source.node_id) {
                    edge.view.frp.source_width.emit(node.model().width());
                    edge.view.frp.source_height.emit(node.model().height());
                    edge.view.frp.redraw.emit(());
                }
            }
        };
    }

    #[allow(missing_docs)] // FIXME[everyone] All pub functions should have docs.
    pub fn refresh_edge_color(&self, edge_id: EdgeId, neutral_color: color::Lcha) {
        if let Some(edge) = self.edges.get_cloned_ref(&edge_id) {
            let color = self.edge_color(edge_id, neutral_color);
            edge.view.frp.set_color.emit(color);
        };
    }

    fn refresh_all_edge_colors(&self, neutral_color: color::Lcha) {
        for edge_id in self.edges.keys() {
            self.refresh_edge_color(edge_id, neutral_color);
        }
    }

    #[allow(missing_docs)] // FIXME[everyone] All pub functions should have docs.
    pub fn refresh_edge_source_position(&self, edge_id: EdgeId) {
        if let Some(edge) = self.edges.get_cloned_ref(&edge_id) {
            if let Some(edge_source) = edge.source() {
                if let Some(node) = self.nodes.get_cloned_ref(&edge_source.node_id) {
                    edge.modify_position(|p| {
                        p.x = node.position().x + node.model().width() / 2.0;
                        p.y = node.position().y;
                    });
                }
            }
        };
    }

    #[allow(missing_docs)] // FIXME[everyone] All pub functions should have docs.
    pub fn refresh_edge_target_position(&self, edge_id: EdgeId) {
        if let Some(edge) = self.edges.get_cloned_ref(&edge_id) {
            if let Some(edge_target) = edge.target() {
                if let Some(node) = self.nodes.get_cloned_ref(&edge_target.node_id) {
                    let offset =
                        node.model().input.port_offset(&edge_target.port).unwrap_or_default();
                    let pos = node.position().xy() + offset;
                    edge.view.frp.target_position.emit(pos);
                    edge.view.frp.redraw.emit(());
                }
            }
        };
    }

    fn map_node<T>(&self, id: NodeId, f: impl FnOnce(Node) -> T) -> Option<T> {
        self.nodes.get_cloned_ref(&id).map(f)
    }

    fn map_edge<T>(&self, id: EdgeId, f: impl FnOnce(Edge) -> T) -> Option<T> {
        self.edges.get_cloned_ref(&id).map(f)
    }

    fn with_node<T>(&self, id: NodeId, f: impl FnOnce(Node) -> T) -> Option<T> {
        let out = self.map_node(id, f);
        out.map_none(|| warn!("Trying to access nonexistent node '{id}'"))
    }

    fn with_edge<T>(&self, id: EdgeId, f: impl FnOnce(Edge) -> T) -> Option<T> {
        let out = self.map_edge(id, f);
        out.map_none(|| warn!("Trying to access nonexistent edge '{id}'"))
    }

    fn with_edge_map_source<T>(&self, id: EdgeId, f: impl FnOnce(EdgeEndpoint) -> T) -> Option<T> {
        self.with_edge(id, |edge| {
            let edge = edge.source.borrow().deref().clone();
            edge.map(f)
        })
        .flatten()
    }

    fn with_edge_map_target<T>(&self, id: EdgeId, f: impl FnOnce(EdgeEndpoint) -> T) -> Option<T> {
        self.with_edge(id, |edge| edge.target.borrow().clone().map(f)).flatten()
    }

    fn edge_source(&self, id: EdgeId) -> Option<EdgeEndpoint> {
        self.with_edge_map_source(id, |endpoint| endpoint)
    }

    fn edge_target(&self, id: EdgeId) -> Option<EdgeEndpoint> {
        self.with_edge_map_target(id, |endpoint| endpoint)
    }

    // FIXME[WD]: This implementation is slow. Node should allow for easy mapping between Crumbs
    //            and edges. Should be part of https://github.com/enso-org/ide/issues/822.
    fn with_input_edge_id<T>(
        &self,
        id: NodeId,
        crumbs: &span_tree::Crumbs,
        f: impl FnOnce(EdgeId) -> T,
    ) -> Option<T> {
        self.with_node(id, move |node| {
            let mut target_edge_id = None;
            for edge_id in node.in_edges.keys() {
                self.with_edge(edge_id, |edge| {
                    let ok = edge.target().map(|tgt| tgt.port == crumbs) == Some(true);
                    if ok {
                        target_edge_id = Some(edge_id)
                    }
                });
            }
            target_edge_id.map(f)
        })
        .flatten()
    }

    // FIXME[WD]: This implementation is slow. Node should allow for easy mapping between Crumbs
    //            and edges. Should be part of https://github.com/enso-org/ide/issues/822.
    fn with_output_edge_id<T>(
        &self,
        id: NodeId,
        crumbs: &span_tree::Crumbs,
        f: impl FnOnce(EdgeId) -> T,
    ) -> Option<T> {
        self.with_node(id, move |node| {
            let mut target_edge_id = None;
            for edge_id in node.out_edges.keys() {
                self.with_edge(edge_id, |edge| {
                    let ok = edge.target().map(|tgt| tgt.port == crumbs) == Some(true);
                    if ok {
                        target_edge_id = Some(edge_id)
                    }
                });
            }
            target_edge_id.map(f)
        })
        .flatten()
    }

    fn with_edge_source<T>(&self, id: EdgeId, f: impl FnOnce(EdgeEndpoint) -> T) -> Option<T> {
        self.with_edge(id, |edge| {
            let source = edge.source.borrow().deref().clone();
            source
                .map(f)
                .map_none(|| warn!("Trying to access nonexistent source of the edge {id}."))
        })
        .flatten()
    }

    fn with_edge_target<T>(&self, id: EdgeId, f: impl FnOnce(EdgeEndpoint) -> T) -> Option<T> {
        self.with_edge(id, |edge| {
            let target = edge.target.borrow().deref().clone();
            target
                .map(f)
                .map_none(|| warn!("Trying to access nonexistent target of the edge {id}."))
        })
        .flatten()
    }

    fn with_edge_map_source_node<T>(
        &self,
        edge_id: EdgeId,
        f: impl FnOnce(Node, span_tree::Crumbs) -> T,
    ) -> Option<T> {
        self.with_edge_map_source(edge_id, |t| self.map_node(t.node_id, |node| f(node, t.port)))
            .flatten()
    }

    fn with_edge_map_target_node<T>(
        &self,
        edge_id: EdgeId,
        f: impl FnOnce(Node, span_tree::Crumbs) -> T,
    ) -> Option<T> {
        self.with_edge_map_target(edge_id, |t| self.map_node(t.node_id, |node| f(node, t.port)))
            .flatten()
    }

    fn edge_source_type(&self, edge_id: EdgeId) -> Option<Type> {
        self.with_edge_map_source_node(edge_id, |n, c| n.model().output.port_type(&c)).flatten()
    }

    fn edge_target_type(&self, edge_id: EdgeId) -> Option<Type> {
        self.with_edge_map_target_node(edge_id, |n, c| n.model().input.port_type(&c)).flatten()
    }

    fn edge_hover_type(&self) -> Option<Type> {
        let hover_tgt = self.frp.hover_node_input.value();
        hover_tgt.and_then(|tgt| {
            self.with_node(tgt.node_id, |node| node.model().input.port_type(&tgt.port)).flatten()
        })
    }

    /// Return a color for the edge.
    ///
    /// In profiling mode, this is just a neutral gray.
    ///
    /// In normal mode, the algorithm works as follow:
    /// 1. We query the type of the currently hovered port, if any.
    /// 2. In case the previous point returns None, we query the edge target type, if any.
    /// 3. In case the previous point returns None, we query the edge source type, if any.
    /// 4. In case the previous point returns None, we use the generic type (gray color).
    ///
    /// This might need to be more sophisticated in the case of polymorphic types. For example,
    /// consider the edge source type to be `(a,Number)`, and target to be `(Text,a)`. These unify
    /// to `(Text,Number)`.
    fn edge_color(&self, edge_id: EdgeId, neutral_color: color::Lcha) -> color::Lcha {
        // FIXME : StyleWatch is unsuitable here, as it was designed as an internal tool for shape
        // system (#795)
        let styles = StyleWatch::new(&self.scene().style_sheet);
        match self.frp.view_mode.value() {
            view::Mode::Normal => {
                let edge_type = self
                    .edge_hover_type()
                    .or_else(|| self.edge_target_type(edge_id))
                    .or_else(|| self.edge_source_type(edge_id));
                let opt_color = edge_type.map(|t| type_coloring::compute(&t, &styles));
                opt_color.unwrap_or(neutral_color)
            }
            view::Mode::Profiling => neutral_color,
        }
    }

    fn first_detached_edge(&self) -> Option<EdgeId> {
        self.edges.detached_edges_iter().next()
    }

    fn first_detached_edge_source_type(&self) -> Option<Type> {
        self.first_detached_edge().and_then(|edge_id| self.edge_source_type(edge_id))
    }

    #[allow(dead_code)]
    fn first_detached_edge_target_type(&self) -> Option<Type> {
        self.first_detached_edge().and_then(|edge_id| self.edge_target_type(edge_id))
    }

    /// Return a color for the first detached edge.
    pub fn first_detached_edge_color(&self, neutral_color: color::Lcha) -> Option<color::Lcha> {
        self.first_detached_edge().map(|t| self.edge_color(t, neutral_color))
    }

    #[allow(missing_docs)] // FIXME[everyone] All pub functions should have docs.
    pub fn has_edges_with_detached_targets(&self, node_id: NodeId) -> bool {
        let mut found = false;
        self.with_node(node_id, |node| {
            for edge_id in node.out_edges.keys() {
                if self.with_edge(edge_id, |edge| edge.has_target()) == Some(false) {
                    found = true;
                    break;
                }
            }
        });
        found
    }

    /// Pan the camera to fully fit the `target_bbox` (expressed in scene coordinates) into a
    /// rectangular viewport between `screen_min_xy` and `screen_max_xy` (in screen coordinates).
    /// If `target_bbox` does not fully fit in the viewport, prefer showing the top-left corner of
    /// `target_bbox` than the opposite one.
    fn pan_camera(
        &self,
        target_bbox: selection::BoundingBox,
        screen_min_xy: Vector2,
        screen_max_xy: Vector2,
    ) {
        use ensogl::display::navigation::navigator::PanEvent;
        let scene = &self.app.display.default_scene;
        let screen_to_scene_xy = |pos: Vector2| {
            let vec3 = Vector3(pos.x, pos.y, 0.0);
            scene.screen_to_scene_coordinates(vec3).xy()
        };
        let scene_min_xy = screen_to_scene_xy(screen_min_xy);
        let scene_max_xy = screen_to_scene_xy(screen_max_xy);
        let viewport = selection::BoundingBox::from_corners(scene_min_xy, scene_max_xy);
        let pan_left = some_if_negative(target_bbox.left() - viewport.left());
        let pan_right = some_if_positive(target_bbox.right() - viewport.right());
        let pan_up = some_if_positive(target_bbox.top() - viewport.top());
        let pan_down = some_if_negative(target_bbox.bottom() - viewport.bottom());
        let pan_x = pan_left.or(pan_right).unwrap_or_default();
        let pan_y = pan_up.or(pan_down).unwrap_or_default();
        let pan_xy = Vector2(pan_x, pan_y);
        self.navigator.emit_pan_event(PanEvent::new(-pan_xy * scene.camera().zoom()));
    }

    fn pan_camera_to_node(&self, node_id: NodeId) {
        use theme::graph_editor::screen_margin_when_panning_camera_to_node as pan_margin;
        self.with_node(node_id, |node| {
            let camera = &self.app.display.default_scene.camera();
            let screen_size_halved = Vector2::from(camera.screen()) / 2.0;
            let styles = &self.styles_frp;
            let top_margin = styles.get_number(pan_margin::top).value();
            let bottom_margin = styles.get_number(pan_margin::bottom).value();
            let left_margin = styles.get_number(pan_margin::left).value();
            let right_margin = styles.get_number(pan_margin::right).value();
            let viewport_max_y = screen_size_halved.y - top_margin;
            let viewport_min_y = -screen_size_halved.y + bottom_margin;
            let viewport_min_x = -screen_size_halved.x + left_margin;
            let viewport_max_x = screen_size_halved.x - right_margin;
            let viewport_min_xy = Vector2(viewport_min_x, viewport_min_y);
            let viewport_max_xy = Vector2(viewport_max_x, viewport_max_y);
            let node_bbox = node.bounding_box.value();
            self.pan_camera(node_bbox, viewport_min_xy, viewport_max_xy)
        });
    }
}


// === Utilities ===

fn some_if_positive(x: f32) -> Option<f32> {
    (x > 0.0).as_some(x)
}

fn some_if_negative(x: f32) -> Option<f32> {
    (x < 0.0).as_some(x)
}


// === Display object ===

impl display::Object for GraphEditorModel {
    fn display_object(&self) -> &display::object::Instance {
        &self.display_object
    }
}



// ===================
// === GraphEditor ===
// ===================

#[derive(Debug, Clone, CloneRef)]
#[allow(missing_docs)] // FIXME[everyone] Public-facing API should be documented.
pub struct GraphEditor {
    pub model: GraphEditorModelWithNetwork,
    pub frp:   Frp,
}

impl GraphEditor {
    /// Graph editor nodes.
    pub fn nodes(&self) -> &Nodes {
        &self.model.nodes
    }

    /// Graph editor edges.
    pub fn edges(&self) -> &Edges {
        &self.model.edges
    }
}

impl Deref for GraphEditor {
    type Target = api::Public;
    fn deref(&self) -> &Self::Target {
        &self.frp.public
    }
}

impl application::View for GraphEditor {
    fn label() -> &'static str {
        "GraphEditor"
    }

    fn new(app: &Application) -> Self {
        new_graph_editor(app)
    }

    fn app(&self) -> &Application {
        &self.model.app
    }

    fn default_shortcuts() -> Vec<application::shortcut::Shortcut> {
        use shortcut::ActionType::*;
        [
            (Press, "!node_editing", "tab", "start_node_creation"),
            (Press, "!node_editing", "enter", "start_node_creation"),
            // === Drag ===
            (Press, "", "left-mouse-button", "node_press"),
            (Release, "", "left-mouse-button", "node_release"),
            (Press, "!node_editing", "backspace", "remove_selected_nodes"),
            (Press, "!node_editing", "delete", "remove_selected_nodes"),
            (Press, "has_detached_edge", "escape", "drop_dragged_edge"),
            (Press, "", "cmd g", "collapse_selected_nodes"),
            // === Visualization ===
            (Press, "!node_editing", "space", "press_visualization_visibility"),
            (DoublePress, "!node_editing", "space", "double_press_visualization_visibility"),
            (Release, "!node_editing", "space", "release_visualization_visibility"),
            (Press, "", "cmd i", "reload_visualization_registry"),
            (Press, "is_fs_visualization_displayed", "space", "close_fullscreen_visualization"),
            (Press, "", "cmd", "enable_quick_visualization_preview"),
            (Release, "", "cmd", "disable_quick_visualization_preview"),
            // === Selection ===
            (Press, "", "shift", "enable_node_multi_select"),
            (Press, "", "shift left-mouse-button", "enable_node_multi_select"),
            (Release, "", "shift", "disable_node_multi_select"),
            (Release, "", "shift left-mouse-button", "disable_node_multi_select"),
            (Press, "", "shift ctrl", "toggle_node_merge_select"),
            (Release, "", "shift ctrl", "toggle_node_merge_select"),
            (Press, "", "shift alt", "toggle_node_subtract_select"),
            (Release, "", "shift alt", "toggle_node_subtract_select"),
            (Press, "", "shift ctrl alt", "toggle_node_inverse_select"),
            (Release, "", "shift ctrl alt", "toggle_node_inverse_select"),
            // === Navigation ===
            (
                Press,
                "!is_fs_visualization_displayed",
                "ctrl space",
                "cycle_visualization_for_selected_node",
            ),
            (DoublePress, "", "left-mouse-button", "enter_hovered_node"),
            (DoublePress, "", "left-mouse-button", "start_node_creation_from_port"),
            (Press, "", "right-mouse-button", "start_node_creation_from_port"),
            (Press, "!node_editing", "cmd enter", "enter_selected_node"),
            (Press, "", "alt enter", "exit_node"),
            // === Node Editing ===
            (Press, "", "cmd", "edit_mode_on"),
            (Release, "", "cmd", "edit_mode_off"),
            (Press, "", "cmd left-mouse-button", "edit_mode_on"),
            (Release, "", "cmd left-mouse-button", "edit_mode_off"),
            (Press, "node_editing", "cmd enter", "stop_editing"),
            // === Profiling Mode ===
            (Press, "", "cmd p", "toggle_profiling_mode"),
            // === Debug ===
            (Press, "debug_mode", "ctrl d", "debug_set_test_visualization_data_for_selected_node"),
            (Press, "debug_mode", "ctrl shift enter", "debug_push_breadcrumb"),
            (Press, "debug_mode", "ctrl shift up", "debug_pop_breadcrumb"),
            (Press, "debug_mode", "ctrl n", "add_node_at_cursor"),
        ]
        .iter()
        .map(|(a, b, c, d)| Self::self_shortcut_when(*a, *c, *d, *b))
        .collect()
    }
}

/// Return the toggle status of the given enable/disable/toggle inputs as a stream of booleans.
pub fn enable_disable_toggle(
    network: &frp::Network,
    enable: &frp::Any,
    disable: &frp::Any,
    toggle: &frp::Any,
) -> frp::Stream<bool> {
    // FIXME: the clone_refs bellow should not be needed.
    let enable = enable.clone_ref();
    let disable = disable.clone_ref();
    let toggle = toggle.clone_ref();
    frp::extend! { network
        out        <- any(...);
        on_toggle  <- toggle.map2(&out,|_,t| !t);
        on_enable  <- enable.constant(true);
        on_disable <- disable.constant(false);
        out        <+ on_toggle;
        out        <+ on_enable;
        out        <+ on_disable;
    }
    out.into()
}

#[allow(unused_parens)]
fn new_graph_editor(app: &Application) -> GraphEditor {
    let world = &app.display;
    let scene = &world.default_scene;
    let cursor = &app.cursor;
    let frp = Frp::new();
    let model = GraphEditorModelWithNetwork::new(app, cursor.clone_ref(), &frp);
    let network = frp.network();
    let nodes = &model.nodes;
    let edges = &model.edges;
    let inputs = &model.frp;
    let mouse = &scene.mouse.frp;
    let touch = &model.touch_state;
    let vis_registry = &model.vis_registry;
    let out = &frp.private.output;
    let selection_controller = &model.selection_controller;

    // FIXME : StyleWatch is unsuitable here, as it was designed as an internal tool for shape
    // system (#795)
    let styles = StyleWatch::new(&scene.style_sheet);



    // ========================
    // === Scene Navigation ===
    // ========================

    frp::extend! { network
        no_vis_selected   <- out.some_visualisation_selected.on_false();
        some_vis_selected <- out.some_visualisation_selected.on_true();

        set_navigator_false  <- inputs.set_navigator_disabled.on_true();
        set_navigator_true   <- inputs.set_navigator_disabled.on_false();

        disable_navigator <- any_(&set_navigator_false,&some_vis_selected);
        enable_navigator  <- any_(&set_navigator_true,&no_vis_selected);

        model.navigator.frp.set_enabled <+ bool(&disable_navigator,&enable_navigator);

        out.navigator_active <+ model.navigator.frp.enabled;
    }



    // ===================
    // === Breadcrumbs ===
    // ===================

    frp::extend! { network
        // === Layout ===
        eval inputs.space_for_window_buttons([model](size) {
            // The breadcrumbs apply their own spacing next to the gap, so we need to omit padding.
            let width         = size.x;
            let path          = theme::application::window_control_buttons::padding::right;
            let right_padding = styles.get_number(path);
            model.breadcrumbs.gap_width.emit(width - right_padding)
        });


        // === Debugging ===
        eval_ inputs.debug_push_breadcrumb(model.breadcrumbs.debug_push_breadcrumb.emit(None));
        eval_ inputs.debug_pop_breadcrumb (model.breadcrumbs.debug_pop_breadcrumb.emit(()));
    }



    // =============================
    // === Node Level Navigation ===
    // =============================

    frp::extend! { network

        target_to_enter <- inputs.enter_hovered_node.map(f_!(scene.mouse.target.get()));

        // Go level up on background click.
        enter_on_background    <= target_to_enter.map(|target| target.is_background().as_some(()));
        out.node_exited <+ enter_on_background;

        // Go level down on node double click.
        enter_on_node <= target_to_enter.map(|target| target.is_symbol().as_some(()));
        output_port_is_hovered <- inputs.hover_node_output.map(Option::is_some);
        enter_node <- enter_on_node.gate_not(&output_port_is_hovered);
        node_switch_to_enter    <- out.node_hovered.sample(&enter_node).unwrap();
        node_to_enter           <- node_switch_to_enter.map(|switch| switch.on().cloned()).unwrap();
        out.node_entered <+ node_to_enter;
    }



    // ============================
    // === Project Name Editing ===
    // ============================


    // === Start project name edit ===
    frp::extend! { network
        edit_mode     <- bool(&inputs.edit_mode_off,&inputs.edit_mode_on);
        eval edit_mode ((edit_mode_on) model.breadcrumbs.ide_text_edit_mode.emit(edit_mode_on));
    }


    // === Commit project name edit ===

    frp::extend! { network
        deactivate_breadcrumbs <- any3_(&touch.background.down,
                                        &out.node_editing_started,
                                        &out.node_entered);
        eval_ deactivate_breadcrumbs(model.breadcrumbs.outside_press());
    }



    // =========================
    // === User Interactions ===
    // =========================

    // === Mouse Cursor Transform ===
    frp::extend! { network
        cursor_pos_in_scene <- cursor.frp.screen_position.map(f!((position)
            scene.screen_to_scene_coordinates(*position).xy()
        ));
    }


    // === Selection Target Redirection ===

    frp::extend! { network
        let scene = model.scene();

        mouse_up_target <- mouse.up_primary.map(f_!(model.scene().mouse.target.get()));
        background_up   <= mouse_up_target.map(
            |t| (t == &display::scene::PointerTargetId::Background).as_some(())
        );

        eval_ scene.background.mouse_down_primary (touch.background.down.emit(()));
    }


    // === Mouse Interactions ===

    frp::extend! { network

        node_pointer_style <- any_mut::<cursor::Style>();

        let node_input_touch  = TouchNetwork::<EdgeEndpoint>::new(network,mouse);
        let node_output_touch = TouchNetwork::<EdgeEndpoint>::new(network,mouse);

        on_output_connect_drag_mode   <- node_output_touch.down.constant(true);
        on_output_connect_follow_mode <- node_output_touch.selected.constant(false);
        on_input_connect_drag_mode    <- node_input_touch.down.constant(true);
        on_input_connect_follow_mode  <- node_input_touch.selected.constant(false);

        on_connect_drag_mode   <- any(on_output_connect_drag_mode,on_input_connect_drag_mode);
        on_connect_follow_mode <- any(on_output_connect_follow_mode,on_input_connect_follow_mode);
        connect_drag_mode      <- any(on_connect_drag_mode,on_connect_follow_mode);

        on_detached_edge    <- any(&inputs.on_some_edges_targets_unset,&inputs.on_some_edges_sources_unset);
        has_detached_edge   <- bool(&out.on_all_edges_endpoints_set,&on_detached_edge);
        out.has_detached_edge <+ has_detached_edge;

        eval node_input_touch.down ((target)   model.frp.press_node_input.emit(target));
        eval node_output_touch.down ((target)  model.frp.press_node_output.emit(target));
    }


    // === Edge interactions  ===

    frp::extend! { network
    edge_mouse_down <- source::<EdgeId>();
    edge_over       <- source::<EdgeId>();
    edge_out        <- source::<EdgeId>();
    edge_hover      <- source::<Option<EdgeId>>();

    eval  edge_over((edge_id) edge_hover.emit(Some(*edge_id)));
    eval_ edge_out(edge_hover.emit(None));

    edge_over_pos <- map2(&cursor_pos_in_scene,&edge_hover,|pos, edge_id|
        edge_id.map(|id| (id, *pos))
    ).unwrap();

    // We do not want edge hover to occur for detached edges.
    set_edge_hover <- edge_over_pos.gate_not(&has_detached_edge);

    eval set_edge_hover ([model]((edge_id,pos)) {
         if let Some(edge) = model.edges.get_cloned_ref(edge_id){
            edge.frp.hover_position.emit(Some(*pos));
            edge.frp.redraw.emit(());
        }
    });

    remove_split <- any(&edge_out,&edge_mouse_down);
    eval remove_split ([model](edge_id) {
         if let Some(edge) = model.edges.get_cloned_ref(edge_id){
            edge.frp.hover_position.emit(None);
            edge.frp.redraw.emit(());
        }
    });
    edge_click <- map2(&edge_mouse_down,&cursor_pos_in_scene,|edge_id,pos|(*edge_id,*pos));
    valid_edge_disconnect_click <- edge_click.gate_not(&has_detached_edge);

    edge_is_source_click <- valid_edge_disconnect_click.map(f!([model]((edge_id,pos)) {
        if let Some(edge) = model.edges.get_cloned_ref(edge_id){
            edge.port_to_detach_for_position(*pos) == component::edge::PortType::OutputPort
        } else {
            false
        }
    }));

    edge_source_click <- valid_edge_disconnect_click.gate(&edge_is_source_click);
    edge_target_click <- valid_edge_disconnect_click.gate_not(&edge_is_source_click);

    on_edge_source_unset <= edge_source_click.map(f!(((id,_)) model.with_edge_source(*id,|t|(*id,t))));
    on_edge_target_unset <= edge_target_click.map(f!(((id,_)) model.with_edge_target(*id,|t|(*id,t))));
    out.on_edge_source_unset <+ on_edge_source_unset;
    out.on_edge_target_unset <+ on_edge_target_unset;
    }


    // === Edge creation  ===

    frp::extend! { network

    output_down <- node_output_touch.down.constant(());
    input_down  <- node_input_touch.down.constant(());

    has_detached_edge_on_output_down <- has_detached_edge.sample(&inputs.hover_node_output);

    port_input_mouse_up  <- inputs.hover_node_input.sample(&mouse.up_primary).unwrap();
    port_output_mouse_up <- inputs.hover_node_output.sample(&mouse.up_primary).unwrap();

    attach_all_edge_inputs  <- any (port_input_mouse_up, inputs.press_node_input, inputs.set_detached_edge_targets);
    attach_all_edge_outputs <- any (port_output_mouse_up, inputs.press_node_output, inputs.set_detached_edge_sources);

    create_edge_from_output <- node_output_touch.down.gate_not(&has_detached_edge_on_output_down);
    create_edge_from_input  <- node_input_touch.down.map(|value| value.clone());

    on_new_edge    <- any(&output_down,&input_down);
    let selection_mode = selection::get_mode(network,inputs);
    keep_selection <- selection_mode.map(|t| *t != selection::Mode::Normal);
    deselect_edges <- on_new_edge.gate_not(&keep_selection);
    eval_ deselect_edges ( model.clear_all_detached_edges() );

    new_output_edge <- create_edge_from_output.map(f_!([model,edge_mouse_down,edge_over,edge_out] {
        Some(model.new_edge_from_output(&edge_mouse_down,&edge_over,&edge_out))
    })).unwrap();
    new_input_edge <- create_edge_from_input.map(f!([model,edge_mouse_down,edge_over,edge_out]((target)){
        if model.is_node_connected_at_input(target.node_id,&target.port) {
            return None
        };
        Some(model.new_edge_from_input(&edge_mouse_down,&edge_over,&edge_out))
    })).unwrap();

    out.on_edge_add <+ new_output_edge;
    new_edge_source <- new_output_edge.map2(&node_output_touch.down, move |id,target| (*id,target.clone()));
    out.on_edge_source_set <+ new_edge_source;

    out.on_edge_add <+ new_input_edge;
    new_edge_target <- new_input_edge.map2(&node_input_touch.down, move |id,target| (*id,target.clone()));
    out.on_edge_target_set <+ new_edge_target;
    }


    // === Edge Connect ===

    frp::extend! { network

        // Clicking on background either drops dragged edge or aborts node editing.
        let background_selected = &touch.background.selected;
        was_edge_detached_when_background_selected  <- has_detached_edge.sample(background_selected);
        clicked_to_drop_edge  <- was_edge_detached_when_background_selected.on_true();
        clicked_to_abort_edit <- was_edge_detached_when_background_selected.on_false();

        out.on_edge_source_set <+ inputs.set_edge_source;
        out.on_edge_target_set <+ inputs.set_edge_target;

        let endpoints            = inputs.connect_nodes.clone_ref();
        edge                    <- endpoints . map(f_!(model.new_edge_from_output(&edge_mouse_down,&edge_over,&edge_out)));
        new_edge_source         <- endpoints . _0() . map2(&edge, |t,id| (*id,t.clone()));
        new_edge_target         <- endpoints . _1() . map2(&edge, |t,id| (*id,t.clone()));
        out.on_edge_add      <+ edge;
        out.on_edge_source_set <+ new_edge_source;
        out.on_edge_target_set <+ new_edge_target;

        detached_edges_without_targets <= attach_all_edge_inputs.map(f_!(model.take_edges_with_detached_targets()));
        detached_edges_without_sources <= attach_all_edge_outputs.map(f_!(model.take_edges_with_detached_sources()));

        new_edge_target <- detached_edges_without_targets.map2(&attach_all_edge_inputs, |id,t| (*id,t.clone()));
        out.on_edge_target_set <+ new_edge_target;
        new_edge_source <- detached_edges_without_sources.map2(&attach_all_edge_outputs, |id,t| (*id,t.clone()));
        out.on_edge_source_set <+ new_edge_source;

        on_new_edge_source <- new_edge_source.constant(());
        on_new_edge_target <- new_edge_target.constant(());

        overlapping_edges            <= out.on_edge_target_set._1().map(f!((t) model.overlapping_edges(t)));
        out.on_edge_drop_overlapping <+ overlapping_edges;

        drop_on_bg_up  <- background_up.gate(&connect_drag_mode);
        drop_edges     <- any (drop_on_bg_up,clicked_to_drop_edge);

        edge_dropped_to_create_node <= drop_edges.map(f_!(model.edges_with_detached_targets()));
        out.on_edge_drop_to_create_node <+ edge_dropped_to_create_node;

        remove_all_detached_edges <- any (drop_edges, inputs.drop_dragged_edge);
        edge_to_remove_without_targets <= remove_all_detached_edges.map(f_!(model.take_edges_with_detached_targets()));
        edge_to_remove_without_sources <= remove_all_detached_edges.map(f_!(model.take_edges_with_detached_sources()));
        edge_to_remove <- any(edge_to_remove_without_targets,edge_to_remove_without_sources);
        eval edge_to_remove ((id) model.remove_edge(id));
    }

    // === Adding Node ===

    frp::extend! { network
        let node_added_with_button = model.add_node_button.clicked.clone_ref();

        input_start_node_creation_from_port <- inputs.hover_node_output.sample(
            &inputs.start_node_creation_from_port);
        start_node_creation_from_port <- input_start_node_creation_from_port.filter_map(
            |v| v.clone());
        removed_edges_on_node_creation_from_port <= start_node_creation_from_port.map(f_!(
            model.model.clear_all_detached_edges()));
        out.on_edge_drop <+ removed_edges_on_node_creation_from_port;

        input_add_node_way <- inputs.add_node.constant(WayOfCreatingNode::AddNodeEvent);
        input_start_creation_way <- inputs.start_node_creation.map(f_!([scene]
            // Only start node creation if nothing is focused. This is to prevent
            // creating nodes when we are editing texts and press enter.
            scene.focused_instance().is_none().then_some(WayOfCreatingNode::StartCreationEvent)
        )).unwrap();

        start_creation_from_port_way <- start_node_creation_from_port.map(
            |endpoint| WayOfCreatingNode::StartCreationFromPortEvent{endpoint: endpoint.clone()});
        add_with_button_way <- node_added_with_button.constant(WayOfCreatingNode::ClickingButton);
        add_with_edge_drop_way <- edge_dropped_to_create_node.map(
            |&edge_id| WayOfCreatingNode::DroppingEdge{edge_id});
        add_node_way <- any5 (
            &input_add_node_way,
            &input_start_creation_way,
            &start_creation_from_port_way,
            &add_with_button_way,
            &add_with_edge_drop_way,
        );

        new_node <- add_node_way.map2(&cursor_pos_in_scene, f!([model,node_pointer_style,out](way, mouse_pos) {
            let ctx = NodeCreationContext {
                pointer_style  : &node_pointer_style,
                output_press   : &node_output_touch.down,
                input_press    : &node_input_touch.down,
                output         : &out,
            };
            model.create_node(&ctx, way, *mouse_pos)
        }));
        out.node_added <+ new_node.map(|&(id, src, should_edit)| (id, src, should_edit));
        node_to_edit_after_adding <- new_node.filter_map(|&(id,_,cond)| cond.as_some(id));
                eval new_node ([model](&(id, _, should_edit)) {
            if should_edit {
                if let Some(node) = model.nodes.get_cloned_ref(&id) {
                    node.show_preview();
                }
            }
        });
    }


    // === Node Editing ===

    frp::extend! { network
        node_in_edit_mode     <- out.node_being_edited.map(|n| n.is_some());
        edit_mode             <- bool(&inputs.edit_mode_off,&inputs.edit_mode_on);
        clicked_node <- touch.nodes.down.gate(&edit_mode);
        clicked_and_edited_nodes <- clicked_node.map2(&out.node_being_edited, |n, c| (*n, *c));
        let not_being_edited_already = |(clicked, edited): &(NodeId, Option<NodeId>)| {
            if let Some(edited) = edited { edited != clicked } else { true }
        };
        node_to_edit          <- clicked_and_edited_nodes.filter(not_being_edited_already)._0();
        edit_node             <- any(node_to_edit, node_to_edit_after_adding, inputs.edit_node);
        stop_edit_on_bg_click <- clicked_to_abort_edit.gate(&node_in_edit_mode);
        stop_edit             <- any(&stop_edit_on_bg_click,&inputs.stop_editing);
        edit_switch           <- edit_node.gate(&node_in_edit_mode);
        node_being_edited     <- out.node_being_edited.map(|n| n.unwrap_or_default());

        // The "finish" events must be emitted before "start", to properly cover the "switch" case.
        out.node_editing_finished <+ node_being_edited.sample(&stop_edit);
        out.node_editing_finished <+ node_being_edited.sample(&edit_switch);
        out.node_editing_started  <+ edit_node;

        out.node_being_edited <+ out.node_editing_started.map(|n| Some(*n));
        out.node_being_edited <+ out.node_editing_finished.constant(None);
        out.node_editing      <+ out.node_being_edited.map(|t|t.is_some());

        out.node_edit_mode       <+ edit_mode;
        out.nodes_labels_visible <+ out.node_edit_mode || node_in_edit_mode;

        eval out.node_editing_started ([model] (id) {
            let _profiler = profiler::start_debug!(profiler::APP_LIFETIME, "node_editing_started");
            if let Some(node) = model.nodes.get_cloned_ref(id) {
                node.model().input.set_editing(true);
            }
        });
        eval out.node_editing_finished ([model](id) {
            let _profiler = profiler::start_debug!(profiler::APP_LIFETIME, "node_editing_finished");
            if let Some(node) = model.nodes.get_cloned_ref(id) {
                node.model().input.set_editing(false);
            }
        });
    }


    // === Edited node growth/shrink animation ===

    component::node::growth_animation::initialize_edited_node_animator(&model, &frp, scene);


    // === Event Propagation ===

    // See the docs of `Node` to learn about how the graph - nodes event propagation works.
    frp::extend! { network
        _eval <- all_with(&out.node_hovered,&edit_mode,f!([model](tgt,e)
            if let Some(tgt) = tgt {
                model.with_node(tgt.value,|t| t.model().input.set_edit_ready_mode(*e && tgt.is_on()));
            }
        ));
        _eval <- all_with(&out.node_hovered,&out.some_edge_targets_unset,f!([model](tgt,ok)
            if let Some(tgt) = tgt {
                let node_id        = tgt.value;
                let edge_tp        = model.first_detached_edge_source_type();
                let is_edge_source = model.has_edges_with_detached_targets(node_id);
                let is_active      = *ok && !is_edge_source && tgt.is_on();
                model.with_node(node_id,|t| t.model().input.set_ports_active(is_active,edge_tp));
            }
        ));
    }


    // === Node Actions ===

    frp::extend! { network
        freeze_edges <= out.node_action_freeze.map (f!([model]((node_id,is_frozen)) {
            let edges = model.node_in_edges(node_id);
            edges.into_iter().map(|edge_id| (edge_id,*is_frozen)).collect_vec()
        }));

        eval freeze_edges (((edge_id,is_frozen)) model.set_edge_freeze(edge_id,*is_frozen) );
    }

    //
    // // === Disabling self-connections ===
    //
    // frp::extend! { network
    //     node_to_disable <= out.on_edge_only_target_not_set.map(f!((id)
    // model.with_edge_source(*id,|t|t.node_id)));     eval node_to_disable ((id)
    // model.with_node(*id,|node| node.model.input.set_ports_active(false,None)));
    //
    // }


    // === Remove Node ===
    frp::extend! { network

    all_nodes       <= inputs.remove_all_nodes      . map(f_!(model.all_nodes()));
    selected_nodes  <= inputs.remove_selected_nodes . map(f_!(model.nodes.all_selected()));
    nodes_to_remove <- any (all_nodes, selected_nodes);
    eval nodes_to_remove ((node_id) inputs.remove_all_node_edges.emit(node_id));

    out.node_removed <+ nodes_to_remove;
    }


    // === Collapse Nodes ===
    frp::extend! { network
    // TODO [mwu] https://github.com/enso-org/ide/issues/760
    //   This is currently the provisional code to enable collapse nodes refactoring. While the APIs
    //   are as-intended, their behavior isn't. Please refer to the issue for details.
    let empty_id       = NodeId::default();
    let model_clone    = model.clone_ref();
    nodes_to_collapse <- inputs.collapse_selected_nodes . map(move |_|
        (model_clone.nodes.all_selected(),empty_id)
    );
    out.nodes_collapsed <+ nodes_to_collapse;
    }


    // === Set Node SKIP and FREEZE macros ===

    frp::extend! { network
        eval inputs.set_node_skip(((id, skip)) model.set_node_skip(id, skip));
        eval inputs.set_node_freeze(((id, freeze)) model.set_node_freeze(id, freeze));
    }


    // === Set Node Comment ===
    frp::extend! { network

    eval inputs.set_node_comment([model] ((id,comment)) model.set_node_comment(id,comment));
    }

    // === Set Node Error ===
    frp::extend! { network

    eval inputs.set_node_error_status([model]((node_id, error)) {
        if let Some(node) = model.nodes.get_cloned_ref(node_id) {
            node.set_error.emit(error)
        }
    });

    }


    // === Profiling ===

    frp::extend! { network

        eval inputs.set_node_profiling_status([model]((node_id,status)) {
            if let Some(node) = model.nodes.get_cloned_ref(node_id) {
                model.profiling_statuses.set(*node_id,*status);
                node.set_profiling_status(status);
            }
        });

    }



    // ==================
    // === Move Nodes ===
    // ==================
    frp::extend! { network

    mouse_pos <- mouse.position.map(|p| Vector2(p.x,p.y));

    // === Discovering drag targets ===

    let node_down      = touch.nodes.down.clone_ref();
    let node_is_down   = touch.nodes.is_down.clone_ref();
    node_in_edit_mode <- node_down.map2(&out.node_being_edited,|t,s| Some(*t) == *s);
    node_was_selected <- node_down.map(f!((id) model.nodes.selected.contains(id)));
    tgts_if_non_sel   <- node_down.map(|id|vec![*id]).gate_not(&node_was_selected);
    tgts_if_sel       <- node_down.map(f_!(model.nodes.selected.items())).gate(&node_was_selected);
    tgts_if_non_edit  <- any(tgts_if_non_sel,tgts_if_sel).gate_not(&node_in_edit_mode);
    tgts_if_edit      <- node_down.map(|_|default()).gate(&node_in_edit_mode);
    drag_tgts         <- any(tgts_if_non_edit,tgts_if_edit);
    any_drag_tgt      <- drag_tgts.map(|t|!t.is_empty());
    node_pos_on_down  <- node_down.map(f!((id) model.node_position(id)));
    mouse_pos_on_down <- mouse_pos.sample(&node_down);
    mouse_pos_diff    <- mouse_pos.map2(&mouse_pos_on_down,|t,s|t-s).gate(&node_is_down);
    node_pos_diff     <- mouse_pos_diff.map(f!([scene](t) t / scene.camera().zoom()));
    node_tgt_pos_rt   <- node_pos_diff.map2(&node_pos_on_down,|t,s|t+s);
    just_pressed      <- bool (&node_tgt_pos_rt,&node_pos_on_down);
    node_tgt_pos_rt   <- any  (&node_tgt_pos_rt,&node_pos_on_down);


    // === Snapping ===

    eval drag_tgts ((ids) model.disable_grid_snapping_for(ids));
    let node_tgt_pos_anim = DEPRECATED_Animation::<Vector2<f32>>::new(network);
    let x_snap_strength   = Easing::new(network);
    let y_snap_strength   = Easing::new(network);
    x_snap_strength.set_duration(300.0);
    y_snap_strength.set_duration(300.0);

    _eval <- node_tgt_pos_rt.map2(&just_pressed,
        f!([model,x_snap_strength,y_snap_strength,node_tgt_pos_anim](pos,just_pressed) {
            let snapped = model.nodes.check_grid_magnet(*pos);
            let x = snapped.x.unwrap_or(pos.x);
            let y = snapped.y.unwrap_or(pos.y);
            x_snap_strength.target(if snapped.x.is_none() { 0.0 } else { 1.0 });
            y_snap_strength.target(if snapped.y.is_none() { 0.0 } else { 1.0 });
            node_tgt_pos_anim.set_target_value(Vector2::new(x,y));
            if *just_pressed {
                node_tgt_pos_anim.set_target_value(*pos);
                x_snap_strength.skip();
                y_snap_strength.skip();
                node_tgt_pos_anim.skip();
            }
    }));

    node_tgt_pos <- all_with4
        ( &node_tgt_pos_rt
        , &node_tgt_pos_anim.value
        , &x_snap_strength.value
        , &y_snap_strength.value
        , |rt,snap,xw,yw| {
            let w     = Vector2(*xw,*yw);
            let w_inv = Vector2(1.0,1.0) - w;
            rt.component_mul(&w_inv) + snap.component_mul(&w)
        });


    // === Update All Target Nodes Positions ===

    main_tgt_pos_prev <- node_tgt_pos.previous();
    main_tgt_pos_diff <- node_tgt_pos.map2(&main_tgt_pos_prev,|t,s|t-s).gate_not(&just_pressed);
    drag_tgt          <= drag_tgts.sample(&main_tgt_pos_diff);
    tgt_new_pos       <- drag_tgt.map2(&main_tgt_pos_diff,f!((id,tx) model.node_pos_mod(id,*tx)));
    out.node_position_set <+ tgt_new_pos;


    // === Batch Update ===

    after_drag             <- touch.nodes.up.gate_not(&just_pressed);
    tgt_after_drag         <= drag_tgts.sample(&after_drag);
    tgt_after_drag_new_pos <- tgt_after_drag.map(f!([model](id)(*id,model.node_position(id))));
    out.node_position_set_batched <+ tgt_after_drag_new_pos;


    // === Mouse style ===

    node_down_on_drag   <- node_down.gate(&any_drag_tgt);
    cursor_on_drag_down <- node_down_on_drag.map(|_| cursor::Style::new_with_all_fields_default().press());
    cursor_on_drag_up   <- touch.nodes.up.map(|_| cursor::Style::default());
    pointer_on_drag     <- any (&cursor_on_drag_down,&cursor_on_drag_up);


    // === Set Node Position ===

    out.node_position_set         <+ inputs.set_node_position;
    out.node_position_set_batched <+ inputs.set_node_position;
    eval out.node_position_set (((id,pos)) model.set_node_position(id,*pos));

    }


    // === Set Expression Type ===
    frp::extend! { network

    node_to_refresh <- inputs.set_expression_usage_type.map(f!([model]((node_id,ast_id,maybe_type)) {
        model.set_node_expression_usage_type(*node_id,*ast_id,maybe_type.clone());
        *node_id
    }));
    edges_to_refresh <= node_to_refresh.map(f!([nodes](node_id)
         nodes.get_cloned_ref(node_id).map(|node| node.all_edges())
    )).unwrap();
    eval edges_to_refresh ((edge) model.refresh_edge_position(*edge));
    eval inputs.update_node_widgets(((node, updates)) model.update_node_widgets(*node, updates));
    }


    // === Move Edges ===

    frp::extend! { network

    detached_edge           <- any(&inputs.on_some_edges_targets_unset,&inputs.on_some_edges_sources_unset);
    update_edge             <- any(detached_edge,on_new_edge_source,on_new_edge_target);
    cursor_pos_on_update    <- cursor_pos_in_scene.sample(&update_edge);
    edge_refresh_cursor_pos <- any(cursor_pos_on_update,cursor_pos_in_scene);

    is_hovering_output <- inputs.hover_node_output.map(|target| target.is_some()).sampler();
    hover_node         <- inputs.hover_node_output.unwrap();

    edge_refresh_on_node_hover        <- all(edge_refresh_cursor_pos,hover_node).gate(&is_hovering_output);
    edge_refresh_cursor_pos_no_hover  <- edge_refresh_cursor_pos.gate_not(&is_hovering_output);
    edge_refresh_cursor_pos_on_hover  <- edge_refresh_on_node_hover._0();

    refresh_target      <- any(&edge_refresh_cursor_pos_on_hover,&edge_refresh_cursor_pos_no_hover);
    let refresh_source  = edge_refresh_cursor_pos_no_hover.clone_ref();
    snap_source_to_node <- edge_refresh_on_node_hover._1();

    eval refresh_target ([edges](position) {
       edges.detached_target.for_each(|id| {
            if let Some(edge) = edges.get_cloned_ref(id) {
                edge.view.frp.target_position.emit(position.xy());
                edge.view.frp.redraw.emit(());
            }
        });
    });

    eval refresh_source ([edges,model](position) {
        edges.detached_source.for_each(|edge_id| {
            if let Some(edge) = edges.get_cloned_ref(edge_id) {
                edge.view.frp.source_width.emit(cursor::DEFAULT_RADIUS);
                edge.view.frp.source_height.emit(cursor::DEFAULT_RADIUS);
                edge.view.frp.target_position.emit(-position.xy());
                edge.view.frp.redraw.emit(());
                edge.modify_position(|p| {
                    p.x = position.x;
                    p.y = position.y;
                });
                model.refresh_edge_position(*edge_id);
            }
        });
    });

    eval snap_source_to_node ([nodes,edges,model](target) {
        edges.detached_source.for_each(|edge_id| {
            if let Some(node) = nodes.get_cloned_ref(&target.node_id) {
                if let Some(edge) = edges.get_cloned_ref(edge_id) {
                    let node_width  = node.view.model().width();
                    let node_height = node.view.model().height();
                    let node_pos    = node.position();

                    edge.view.frp.source_width.emit(node_width);
                    edge.view.frp.source_height.emit(node_height);
                    edge.view.frp.target_position.emit(-node_pos.xy());
                    edge.view.frp.redraw.emit(());
                    edge.modify_position(|p| {
                        p.x = node_pos.x + node_width/2.0;
                        p.y = node_pos.y;
                    });
                    model.refresh_edge_position(*edge_id);
                }
            }
        });
    });

    }


    // === Vis Set ===
    frp::extend! { network

    def _update_vis_data = inputs.set_visualization.map(f!([nodes,vis_registry]((node_id,vis_path)) {
        match (&nodes.get_cloned_ref(node_id), vis_path) {
             (Some(node), Some(vis_path)) => {
                 let vis_definition = vis_registry.definition_from_path(vis_path);
                 node.model().visualization.frp.set_visualization.emit(vis_definition);
             },
             (Some(node), None) => node.model().visualization.frp.set_visualization.emit(None),
              _ => warn!("Failed to get node: {node_id:?}"),

        }
    }));
    }


    // === Vis Selection ===
    frp::extend! { network
        eval out.on_visualization_select ([model](switch) {
            if switch.is_on() {
                model.visualisations.selected.insert(switch.value);
            } else {
                model.visualisations.selected.remove(&switch.value);
            }
        });

        out.some_visualisation_selected <+  out.on_visualization_select.map(f_!([model] {
            !model.visualisations.selected.is_empty()
        }));
    };


    // === Vis Update Data ===

    frp::extend! { network
    // TODO remove this once real data is available.
    let sample_data_generator = MockDataGenerator3D::default();
    def _set_dumy_data = inputs.debug_set_test_visualization_data_for_selected_node.map(f!([nodes,inputs](_) {
        for node_id in &*nodes.selected.raw.borrow() {
            let data    = Rc::new(sample_data_generator.generate_data()); // FIXME: why rc?
            let content = serde_json::to_value(data).unwrap();
            let data    = visualization::Data::from(content);
            inputs.set_visualization_data.emit((*node_id,data));
        }
    }));

    eval inputs.set_visualization_data ([nodes]((node_id,data)) {
        if let Some(node) = nodes.get_cloned(node_id) {
            node.model().visualization.frp.set_data.emit(data);
        }
    });

    eval inputs.set_error_visualization_data ([nodes]((node_id,data)) {
        if let Some(node) = nodes.get_cloned(node_id) {
            node.model().error_visualization.send_data.emit(data);
        }
    });

    nodes_to_cycle <= inputs.cycle_visualization_for_selected_node.map(f_!(model.nodes.all_selected()));
    node_to_cycle  <- any(nodes_to_cycle,inputs.cycle_visualization);
    eval node_to_cycle ([model](node_id) {
        if let Some(node) = model.nodes.get_cloned_ref(node_id) {
            node.view.model().visualization.frp.cycle_visualization();
        }
    });


    // === Visualization toggle ===
    //
    // Algorithm:
    //     - Press key. If all selected nodes have enabled vis, disable them.
    //     - If not, enable vis on missing nodes.
    //     - Release key. If the time passed from key press was short, do nothing.
    //     - If it was long, disable vis which were disabled (preview mode).

    let viz_press_ev      = inputs.press_visualization_visibility.clone_ref();
    let viz_d_press_ev    = inputs.double_press_visualization_visibility.clone_ref();
    let viz_release_ev    = inputs.release_visualization_visibility.clone_ref();
    viz_pressed          <- bool(&viz_release_ev,&viz_press_ev);
    viz_was_pressed      <- viz_pressed.previous();
    viz_press            <- viz_press_ev.gate_not(&viz_was_pressed);
    viz_release          <- viz_release_ev.gate(&viz_was_pressed);
    viz_press_time       <- viz_press   . map(|_| {
            let time = web::window.performance_or_panic().now() as f32;
            let frame_counter = Rc::new(web::FrameCounter::start_counting());
            (time, Some(frame_counter))
        });
    viz_release_time     <- viz_release . map(|_| web::window.performance_or_panic().now() as f32);
    viz_preview_mode  <- viz_release_time.map2(&viz_press_time,|t1,(t0,counter)| {
        let diff = t1-t0;
        // We check the time between key down and key up. If the time is less than the threshold
        // then it was a key press and we do not want to enter preview mode. If it is longer then
        // it was a key hold and we want to enter preview mode.
        let long_enough = diff > VIZ_PREVIEW_MODE_TOGGLE_TIME_MS;
        // We also check the number of passed frames, since the time measure can be misleading, if
        // there were dropped frames. The visualisation might have just appeared while more than
        // the threshold time has passed.
        let enough_frames = if let Some(counter) = counter {
            let frames = counter.frames_since_start();
            frames > VIZ_PREVIEW_MODE_TOGGLE_FRAMES
        } else {
            false
        };
        long_enough && enough_frames
    });
    viz_preview_mode_end <- viz_release.gate(&viz_preview_mode).gate_not(&out.is_fs_visualization_displayed);
    viz_tgt_nodes        <- viz_press.gate_not(&out.is_fs_visualization_displayed).map(f_!(model.nodes.all_selected()));
    viz_tgt_nodes_off    <- viz_tgt_nodes.map(f!([model](node_ids) {
        node_ids.iter().cloned().filter(|node_id| {
            model.nodes.get_cloned_ref(node_id)
                .map(|node| !node.visualization_enabled.value())
                .unwrap_or_default()
        }).collect_vec()
    }));

    viz_tgt_nodes_all_on <- viz_tgt_nodes_off.map(|t| t.is_empty());
    viz_enable_by_press  <= viz_tgt_nodes.gate_not(&viz_tgt_nodes_all_on);
    viz_enable           <- any(viz_enable_by_press,inputs.enable_visualization);
    viz_disable_by_press <= viz_tgt_nodes.gate(&viz_tgt_nodes_all_on);
    viz_disable          <- any(viz_disable_by_press,inputs.disable_visualization);
    viz_preview_disable  <= viz_tgt_nodes_off.sample(&viz_preview_mode_end);
    viz_fullscreen_on    <= viz_d_press_ev.map(f_!(model.nodes.last_selected()));

    eval viz_enable          ((id) model.enable_visualization(id));
    eval viz_disable         ((id) model.disable_visualization(id));
    eval viz_preview_disable ((id) model.disable_visualization(id));
    eval viz_fullscreen_on   ((id) model.enable_visualization_fullscreen(id));

    viz_fs_to_close <- out.visualization_fullscreen.sample(&inputs.close_fullscreen_visualization);
    eval viz_fs_to_close ([model](vis) {
        if let Some(vis) = vis {
            model.disable_visualization_fullscreen(vis);
            model.enable_visualization(vis);
        }
    });

    out.visualization_fullscreen <+ viz_fullscreen_on.map(|id| Some(*id));
    out.visualization_fullscreen <+ inputs.close_fullscreen_visualization.constant(None);

    out.is_fs_visualization_displayed <+ out.visualization_fullscreen.map(Option::is_some);


    // === Register Visualization ===

    eval inputs.register_visualization ([vis_registry](handle) {
        if let Some(handle) = handle {
            vis_registry.add(handle);
        }
    });
    eval inputs.reset_visualization_registry ([vis_registry](()) {
        vis_registry.remove_all_visualizations();
        vis_registry.add_default_visualizations();
    });
    out.visualization_registry_reload_requested <+ inputs.reload_visualization_registry;


    // === Entering and Exiting Nodes ===

    node_to_enter           <= inputs.enter_selected_node.map(f_!(model.nodes.last_selected()));
    out.node_entered <+ node_to_enter;
    removed_edges_on_enter  <= out.node_entered.map(f_!(model.model.clear_all_detached_edges()));
    out.node_exited  <+ inputs.exit_node;
    removed_edges_on_exit   <= out.node_exited.map(f_!(model.model.clear_all_detached_edges()));
    out.on_edge_drop <+ any(removed_edges_on_enter,removed_edges_on_exit);



    // ================
    // === Node VCS ===
    // ================

    eval inputs.set_node_vcs_status(((node_id,status))
         model.with_node(*node_id, |node| node.set_vcs_status.emit(status))
     );



    // ==================
    // === Edge Binds ===
    // ==================

    // === Source / Target ===

    eval out.on_edge_source_set   (((id,tgt)) model.set_edge_source(*id,tgt));
    eval out.on_edge_target_set   (((id,tgt)) model.set_edge_target(*id,tgt));

    eval out.on_edge_target_set   (((id,tgt)) model.set_endpoint_connection_status(*id,tgt,true));
    eval out.on_edge_target_unset (((id,tgt)) model.set_endpoint_connection_status(*id,tgt,false));

    eval out.on_edge_source_unset (((id,_)) model.remove_edge_source(*id));
    eval out.on_edge_target_unset (((id,_)) model.remove_edge_target(*id));

    is_only_tgt_not_set <-
        out.on_edge_source_set.map(f!(((id,_)) model.with_edge_map_target(*id,|_|()).is_none()));
    out.on_edge_source_set_with_target_not_set <+ out.on_edge_source_set.gate(&is_only_tgt_not_set);
    out.on_edge_only_target_not_set <+ out.on_edge_source_set_with_target_not_set._0();
    out.on_edge_only_target_not_set <+ out.on_edge_target_unset._0();

    is_only_src_not_set <-
        out.on_edge_target_set.map(f!(((id,_)) model.with_edge_map_source(*id,|_|()).is_none()));
    out.on_edge_target_set_with_source_not_set <+ out.on_edge_target_set.gate(&is_only_src_not_set);
    out.on_edge_only_source_not_set <+ out.on_edge_target_set_with_source_not_set._0();
    out.on_edge_only_source_not_set <+ out.on_edge_source_unset._0();

    let neutral_color = model.model.styles_frp.get_color(theme::code::types::any::selection);
    eval out.on_edge_source_set ([model,neutral_color]((id, _))
        model.refresh_edge_color(*id,neutral_color.value().into()));
    eval out.on_edge_target_set ([model,neutral_color]((id, _))
        model.refresh_edge_color(*id,neutral_color.value().into()));
    eval out.on_edge_source_unset ([model,neutral_color]((id, _))
        model.refresh_edge_color(*id,neutral_color.value().into()));
    eval out.on_edge_target_unset ([model,neutral_color]((id, _))
        model.refresh_edge_color(*id,neutral_color.value().into()));
    eval neutral_color ((neutral_color) model.refresh_all_edge_colors(neutral_color.into()));

    edge_to_refresh_on_hover <= out.hover_node_input.map(f_!(model.edges_with_detached_targets()));
    eval edge_to_refresh_on_hover ([model,neutral_color](id)
        model.refresh_edge_color(*id,neutral_color.value().into()));


    some_edge_sources_unset   <- out.on_all_edges_sources_set ?? out.on_some_edges_sources_unset;
    some_edge_targets_unset   <- out.on_all_edges_targets_set ?? out.on_some_edges_targets_unset;
    some_edge_endpoints_unset <- out.some_edge_targets_unset  || out.some_edge_sources_unset;
    out.some_edge_sources_unset    <+ some_edge_sources_unset;
    out.some_edge_targets_unset    <+ some_edge_targets_unset;
    out.some_edge_endpoints_unset  <+ some_edge_endpoints_unset;
    out.on_all_edges_endpoints_set <+ out.some_edge_endpoints_unset.on_false();


    // === Endpoints ===

    edge_source_drop <= out.on_edge_drop.map(f!((id) model.edge_source(*id).map(|t|(*id,t))));
    edge_target_drop <= out.on_edge_drop.map(f!((id) model.edge_target(*id).map(|t|(*id,t))));

    edge_endpoint_set                 <- any(out.on_edge_source_set,out.on_edge_target_set)._0();
    both_endpoints_set                <- edge_endpoint_set.map(f!((id) model.is_connection(id)));
    new_edge_with_both_endpoints_set  <- edge_endpoint_set.gate(&both_endpoints_set);
    out.on_edge_endpoints_set  <+ new_edge_with_both_endpoints_set;
    out.on_edge_endpoint_set   <+ any(out.on_edge_source_set,out.on_edge_target_set);
    out.on_edge_endpoint_unset <+ any(out.on_edge_source_unset,out.on_edge_target_unset);
    out.on_edge_endpoint_unset <+ any(edge_source_drop,edge_target_drop);


    // === Drop ===

    eval out.on_edge_drop_overlapping ((id) model.remove_edge(id));
    eval out.on_edge_drop             ((id) model.remove_edge(id));



    // ===================
    // === Other Binds ===
    // ===================

    eval out.node_selected   ((id) model.nodes.select(id));
    eval out.node_deselected ((id) model.nodes.deselect(id));
    eval out.node_removed    ((id) model.remove_node(id));
    model.profiling_statuses.remove <+ out.node_removed;
    out.on_visualization_select <+ out.node_removed.map(|&id| Switch::Off(id));

    eval inputs.set_node_expression (((id, expr)) model.set_node_expression(id, expr));
    eval inputs.edit_node_expression (((id, range, ins)) model.edit_node_expression(id, range, ins));
    port_to_refresh <= inputs.set_node_expression.map(f!(((id, _))model.node_in_edges(id)));
    eval port_to_refresh ((id) model.set_edge_target_connection_status(*id,true));

    // === Remove implementation ===
    out.node_removed <+ inputs.remove_node;
    }


    // === Remove Edge ===
    frp::extend! { network

    rm_input_edges       <- any (inputs.remove_all_node_edges, inputs.remove_all_node_input_edges);
    rm_output_edges      <- any (inputs.remove_all_node_edges, inputs.remove_all_node_output_edges);
    input_edges_to_rm    <= rm_input_edges  . map(f!((node_id) model.node_in_edges(node_id)));
    output_edges_to_rm   <= rm_output_edges . map(f!((node_id) model.node_out_edges(node_id)));
    edges_to_rm          <- any (inputs.remove_edge, input_edges_to_rm, output_edges_to_rm);
    out.on_edge_drop <+ edges_to_rm;
    }



    // =====================
    // === Pointer Style ===
    // =====================

    frp::extend! { network

    cursor_style_edge_drag <- all_with(&out.some_edge_endpoints_unset,&out.view_mode,
        f!([model,neutral_color](some_edges_detached,_) {
            if *some_edges_detached {
                if let Some(color) = model.first_detached_edge_color(neutral_color.value().into()) {
                    cursor::Style::new_color(color).press()
                } else {
                    cursor::Style::new_color_no_animation(neutral_color.value().into()).press()
                }
            } else {
                default()
            }
        }));

    let breadcrumb_style = model.breadcrumbs.pointer_style.clone_ref();
    let selection_style  = selection_controller.cursor_style.clone_ref();

    pointer_style <- all
        [ pointer_on_drag
        , selection_style
        , node_pointer_style
        , cursor_style_edge_drag
        , breadcrumb_style
        ].fold();

    eval pointer_style ((style) cursor.frp.set_style.emit(style));

    }

    // ==============================
    // === Component Interactions ===
    // ==============================

    // === Nodes + Selection ===

    // Do not show quick actions on hover while doing an area selection.
    frp::extend! { network
        eval selection_controller.area_selection ((area_selection) nodes.show_quick_actions(!area_selection));
    }

    // === Visualisation + Selection ===

    // Do not allow area selection while we show a fullscreen visualisation.
    frp::extend! { network
        allow_area_selection <- out.is_fs_visualization_displayed.not();
        eval allow_area_selection ((area_selection)
            selection_controller.enable_area_selection.emit(area_selection)
        );
    }


    // ========================
    // === Focus management ===
    // ========================

    frp::extend! { network
        // Remove focus from any element when background is clicked.
        eval_ touch.background.down (model.display_object.blur_tree());
    }


    // ===============
    // === Tooltip ===
    // ===============

    frp::extend! { network

        model.tooltip.frp.set_style <+ app.frp.tooltip;

        quick_visualization_preview <- bool(&frp.disable_quick_visualization_preview,
                                            &frp.enable_quick_visualization_preview);
        eval quick_visualization_preview((value) model.nodes.set_quick_preview(*value));
    }



    // =====================
    // === Dropped Files ===
    // =====================

    use theme::graph_editor::default_y_gap_between_nodes as gap_path;
    let default_gap = model.styles_frp.get_number_or(gap_path, 0.0);
    let files_received = model.drop_manager.files_received().clone_ref();
    frp::extend! { network
        files_with_positions <- files_received.map2(&default_gap,
            move |drop_event_data,default_gap| {
                let files = &drop_event_data.files;
                let drop_posititon = drop_event_data.position;
                let single_offset = default_gap + node::HEIGHT;
                files.iter().enumerate().map(|(index,file)| {
                    let offset = Vector2(0.0, single_offset * index as f32);
                    (file.clone_ref(), drop_posititon + offset)
                }).collect_vec()
            }
        );
        file_dropped            <= files_with_positions;
        out.file_dropped <+ file_dropped;
    }



    // ==================
    // === View Modes ===
    // ==================

    let profiling_mode_transition = Animation::new(network);
    frp::extend! { network
        out.view_mode <+ frp.toggle_profiling_mode.map2(&frp.view_mode,|_,&mode| mode.switch());
        out.view_mode <+ model.profiling_button.view_mode;

        model.profiling_button.set_view_mode <+ out.view_mode.on_change();
        _eval <- all_with(&out.view_mode,&neutral_color,f!((_,neutral_color)
            model.refresh_all_edge_colors(neutral_color.into())));

        profiling_mode_transition.target <+ out.view_mode.map(|&mode| {
            match mode {
                view::Mode::Normal    => 0.0,
                view::Mode::Profiling => 1.0,
            }
        });
        eval profiling_mode_transition.value ((&v) scene.dom.layers.back.filter_grayscale(v));
    }



    // =========================
    // === Gap Between Nodes ===
    // =========================

    let style_sheet = &scene.style_sheet;
    let styles = StyleWatchFrp::new(style_sheet);
    let default_x_gap_path = ensogl_hardcoded_theme::graph_editor::default_x_gap_between_nodes;
    let default_y_gap_path = ensogl_hardcoded_theme::graph_editor::default_y_gap_between_nodes;
    let min_x_spacing_path = ensogl_hardcoded_theme::graph_editor::minimal_x_spacing_for_new_nodes;
    let default_x_gap = styles.get_number_or(default_x_gap_path, 0.0);
    let default_y_gap = styles.get_number_or(default_y_gap_path, 0.0);
    let min_x_spacing = styles.get_number_or(min_x_spacing_path, 0.0);
    frp::extend! { network
        frp.private.output.default_x_gap_between_nodes <+ default_x_gap;
        frp.private.output.default_y_gap_between_nodes <+ default_y_gap;
        frp.private.output.min_x_spacing_for_new_nodes <+ min_x_spacing;
    }
    frp.private.output.default_x_gap_between_nodes.emit(default_x_gap.value());
    frp.private.output.default_y_gap_between_nodes.emit(default_y_gap.value());
    frp.private.output.min_x_spacing_for_new_nodes.emit(min_x_spacing.value());



    // ==================
    // === Debug Mode ===
    // ==================

    frp::extend! { network
        out.debug_mode <+ frp.set_debug_mode;

        limit_max_zoom <- frp.set_debug_mode.on_false();
        unlimit_max_zoom <- frp.set_debug_mode.on_true();
        eval_ limit_max_zoom (model.navigator.set_max_zoom(Some(MAX_ZOOM)));
        eval_ unlimit_max_zoom (model.navigator.set_max_zoom(None));
    }

    // Init defaults
    frp.edit_mode_off.emit(());
    frp.set_debug_mode.emit(false);

    GraphEditor { model, frp }
}



impl display::Object for GraphEditor {
    fn display_object(&self) -> &display::object::Instance {
        self.model.display_object()
    }
}



// =============
// === Tests ===
// =============

#[cfg(test)]
mod tests {
    use super::*;
    use application::test_utils::ApplicationExt;
    use ensogl::control::io::mouse::PrimaryButton;
    use ensogl::display::scene::test_utils::MouseExt;
    use node::test_utils::NodeModelExt;

    #[test]
    fn test_adding_node_by_internal_api() {
        let (_, graph_editor) = init();
        assert_eq!(graph_editor.nodes().len(), 0);
        graph_editor.add_node();
        assert_eq!(graph_editor.nodes().len(), 1);
        graph_editor.assert(Case { node_source: None, should_edit: false });
    }

    #[test]
    fn test_adding_node_by_shortcut() {
        test_adding_node(press_add_node_shortcut);
    }

    fn press_add_node_shortcut(editor: &GraphEditor) {
        editor.start_node_creation();
    }

    #[test]
    fn test_adding_node_by_adding_node_button() {
        test_adding_node(click_add_node_button);
    }

    fn click_add_node_button(editor: &GraphEditor) {
        let adding_node_button = &editor.model.add_node_button;
        adding_node_button.click();
    }

    fn test_adding_node(add_node: impl Fn(&GraphEditor)) {
        let (app, graph_editor) = init();
        assert_eq!(graph_editor.nodes().len(), 0);

        // Adding first node.
        let (node_1_id, node_1) = graph_editor.add_node_by(&add_node);
        graph_editor.assert(Case { node_source: None, should_edit: true });
        graph_editor.stop_editing();
        assert_eq!(graph_editor.nodes().len(), 1);

        // First node is created in the center of the screen.
        let node_1_pos = node_1.position();
        let screen_center = app.display.default_scene.screen_to_scene_coordinates(Vector3::zeros());
        assert_eq!(node_1_pos.xy(), screen_center.xy());

        // Adding second node with the first node selected.
        graph_editor.nodes().select(node_1_id);
        let (_, node_2) = graph_editor.add_node_by(&add_node);
        graph_editor.assert(Case { node_source: Some(node_1_id), should_edit: true });
        assert_eq!(graph_editor.nodes().len(), 2);

        // Second node is below the first and left-aligned to it.
        let node_2_pos = node_2.position();
        assert!(node_2_pos.y < node_1_pos.y);
        assert_eq!(node_2_pos.x, node_1_pos.x);
    }

    #[test]
    fn test_adding_node_by_dropping_edge() {
        let (app, graph_editor) = init();
        assert_eq!(graph_editor.nodes().len(), 0);
        // Adding a new node.
        let (node_1_id, node_1) = graph_editor.add_node_by_api();
        graph_editor.stop_editing();
        // Creating edge.
        let port = node_1.model().output_port_shape().expect("No output port.");
        port.events.emit_mouse_down(PrimaryButton);
        port.events.emit_mouse_up(PrimaryButton);
        assert_eq!(graph_editor.edges().len(), 1);
        // Dropping edge.
        let mouse = &app.display.default_scene.mouse;
        let click_pos = Vector2(300.0, 300.0);
        mouse.frp.position.emit(click_pos);
        let click_on_background = |_: &GraphEditor| mouse.click_on_background();
        let (_, node_2) = graph_editor.add_node_by(&click_on_background);
        graph_editor.assert(Case { node_source: Some(node_1_id), should_edit: true });
        let node_pos = node_2.position();
        assert_eq!(node_pos.xy(), click_pos);
    }

    #[test]
    fn test_connecting_two_nodes() {
        let (_, ref graph_editor) = init();
        let edges = graph_editor.edges();
        assert!(graph_editor.nodes().is_empty());
        assert!(edges.is_empty());
        // Adding two nodes.
        let (node_id_1, node_1) = graph_editor.add_node_by_api();
        graph_editor.stop_editing();
        let (node_id_2, node_2) = graph_editor.add_node_by_api();
        graph_editor.stop_editing();
        // Creating edge.
        let port = node_1.model().output_port_shape().expect("No output port.");
        port.events.emit_mouse_down(PrimaryButton);
        port.events.emit_mouse_up(PrimaryButton);
        let edge_id = graph_editor.on_edge_add.value();
        let edge = edges.get_cloned_ref(&edge_id).expect("Edge was not added.");
        assert_eq!(edge.source().map(|e| e.node_id), Some(node_id_1));
        assert_eq!(edge.target().map(|e| e.node_id), None);
        assert_eq!(edges.len(), 1);
        // Connecting edge.
        // We need to enable ports. Normally it is done by hovering the node.
        node_2.model().input.frp.set_ports_active(true, None);
        let port = node_2.model().input_port_shape().expect("No input port.");
        port.hover.events.emit_mouse_down(PrimaryButton);
        port.hover.events.emit_mouse_up(PrimaryButton);
        assert_eq!(edge.source().map(|e| e.node_id), Some(node_id_1));
        assert_eq!(edge.target().map(|e| e.node_id), Some(node_id_2));
    }

    #[test]
    fn test_magnet_alignment_when_adding_node_by_shortcut() {
        test_magnet_alignment_when_adding_node(move_mouse_and_add_node_by_shortcut);
    }

    fn move_mouse_and_add_node_by_shortcut(
        scene: &Scene,
        editor: &GraphEditor,
        mouse_pos: Vector2,
    ) {
        scene.mouse.frp.position.emit(mouse_pos);
        press_add_node_shortcut(editor);
    }

    #[test]
    fn test_magnet_alignment_when_adding_node_by_add_node_button() {
        test_magnet_alignment_when_adding_node(move_camera_and_click_add_node_button);
    }

    fn move_camera_and_click_add_node_button(
        scene: &Scene,
        editor: &GraphEditor,
        camera_pos: Vector2,
    ) {
        let camera = &scene.camera();
        camera.set_xy(camera_pos);
        camera.update(scene);
        click_add_node_button(editor);
    }

    fn test_magnet_alignment_when_adding_node(add_node_at: impl Fn(&Scene, &GraphEditor, Vector2)) {
        let (app, graph_editor) = init();
        let scene = &app.display.default_scene;
        let add_node_at = |editor: &GraphEditor, pos: Vector2| add_node_at(scene, editor, pos);

        // Create two nodes, with the 2nd one positioned below and far to the right from the 1st
        // one.
        let (_, node_1) = graph_editor.add_node_by_api_at_pos(Vector2(0.0, 0.0));
        let (_, node_2) = graph_editor.add_node_by_api_at_pos(Vector2(800.0, -100.0));

        // Create third node, placing it roughly below the 1st one and to the left of the 2nd one,
        // but slightly displaced from a position aligned to them both. Verify that the magnet
        // algorithm repositions the node such that it is aligned with existing nodes.
        let aligned_pos = Vector2(node_1.position().x, node_2.position().y);
        let displacement = Vector2(7.0, 8.0);
        test_node_added_with_displacement_gets_aligned(
            &graph_editor,
            aligned_pos,
            displacement,
            add_node_at,
        );

        // Create fourth node, placing it roughly to the right of the 1st node and above the 2nd
        // one, but slightly displaced from a position aligned to them both. Verify that the magnet
        // algorithm repositions the node such that it is aligned with existing nodes.
        let aligned_pos = Vector2(node_2.position().x, node_1.position().y);
        test_node_added_with_displacement_gets_aligned(
            &graph_editor,
            aligned_pos,
            displacement,
            add_node_at,
        );
    }

    fn test_node_added_with_displacement_gets_aligned(
        graph_editor: &GraphEditor,
        aligned_pos: Vector2,
        displacement: Vector2,
        add_node_at: impl Fn(&GraphEditor, Vector2),
    ) {
        let unaligned_pos = aligned_pos + displacement;
        let add_node_unaligned = |editor: &GraphEditor| add_node_at(editor, unaligned_pos);
        let (_, node) = graph_editor.add_node_by(&add_node_unaligned);
        graph_editor.stop_editing();
        assert_eq!(node.position().xy(), aligned_pos);
    }

    #[test]
    fn test_magnet_alignment_when_no_space_for_node_added_with_add_node_button() {
        let (app, graph_editor) = init();
        let scene = &app.display.default_scene;

        // Create 1st node.
        let (node_1_id, node_1) = graph_editor.add_node_by_api();
        graph_editor.stop_editing();

        // Create 2nd node below the 1st one and move it slightly to the right.
        graph_editor.nodes().select(node_1_id);
        let (node_2_id, node_2) = graph_editor.add_node_by(&press_add_node_shortcut);
        node_2.update_x(|x| x + 16.0);

        // Create 3rd node below the 2nd one and move it slightly down and far to the right.
        graph_editor.nodes().select(node_2_id);
        let (_, node_3) = graph_editor.add_node_by(&press_add_node_shortcut);
        node_2.update_xy(|pos| pos + Vector2(800.0, -7.0));

        // Create 4th node by clicking (+) button when camera is roughly centered at the 1st node.
        let small_displacement = Vector2(8.0, 9.0);
        let pos_near_node_1 = node_1.position().xy() + small_displacement;
        let add_node = |editor: &GraphEditor| {
            move_camera_and_click_add_node_button(scene, editor, pos_near_node_1)
        };
        let (_, node_4) = graph_editor.add_node_by(&add_node);
        let aligned_pos = Vector2(node_1.position().x, node_3.position().y);
        assert_eq!(node_4.position().xy(), aligned_pos);
    }


    // === Test utilities ===

    /// An assertion case used when adding new nodes. See [`GraphEditor::assert`] below.
    struct Case {
        /// A source node of the added node.
        node_source: Option<NodeId>,
        /// Should we start the node editing immediately after adding it?
        should_edit: bool,
    }

    impl GraphEditor {
        fn add_node_by<F: Fn(&GraphEditor)>(&self, add_node: &F) -> (NodeId, Node) {
            add_node(self);
            let (node_id, ..) = self.node_added.value();
            let node = self.nodes().get_cloned_ref(&node_id).expect("Node was not added.");
            node.set_expression(node::Expression::new_plain("some_not_empty_expression"));
            (node_id, node)
        }

        fn add_node_by_api(&self) -> (NodeId, Node) {
            let add_node = |editor: &GraphEditor| editor.add_node();
            self.add_node_by(&add_node)
        }

        fn add_node_by_api_at_pos(&self, position: Vector2) -> (NodeId, Node) {
            let (node_id, node) = self.add_node_by_api();
            self.stop_editing();
            node.set_xy(position);
            (node_id, node)
        }

        fn assert(&self, case: Case) {
            let (added_node, node_source, should_edit) = self.node_added.value();
            let node_being_edited = self.node_being_edited.value();
            assert_eq!(
                should_edit, case.should_edit,
                "Node editing state does not match expected."
            );
            assert_eq!(should_edit, node_being_edited.is_some());
            if let Some(node_being_edited) = node_being_edited {
                assert_eq!(node_being_edited, added_node, "Edited node does not match added one.");
            }
            let node_source = node_source.map(|source| source.node);
            assert_eq!(node_source, case.node_source, "Source node does not match expected.");
        }
    }

    fn init() -> (Application, GraphEditor) {
        let app = Application::new("root");
        app.set_screen_size_for_tests();
        let graph_editor = new_graph_editor(&app);
        let mouse = &app.display.default_scene.mouse;
        mouse.frp.position.emit(Vector2::zeros());
        (app, graph_editor)
    }
}<|MERGE_RESOLUTION|>--- conflicted
+++ resolved
@@ -1603,14 +1603,11 @@
                 model.frp.private.output.widgets_requested.emit(args)
             });
 
-<<<<<<< HEAD
             let node_expression_edit = node.model().input.expression_edit.clone_ref();
             model.frp.private.output.node_expression_edited <+ node_expression_edit.map(
                 move |(expr, selection)| (node_id, expr.clone_ref(), selection.clone())
             );
-=======
             model.frp.private.output.request_import <+ node.request_import;
->>>>>>> abb0b447
 
 
             // === Actions ===
