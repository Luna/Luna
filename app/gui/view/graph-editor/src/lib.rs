--- conflicted
+++ resolved
@@ -1430,7 +1430,6 @@
         node_id
     }
 
-<<<<<<< HEAD
     /// Move node to the `edited_node` scene layer, so that it is rendered by the separate camera.
     pub fn move_node_to_edited_node_layer(&self, node_id: NodeId) {
         if let Some(node) = self.nodes.get_cloned(&node_id) {
@@ -1445,8 +1444,6 @@
         }
     }
 
-=======
->>>>>>> 31be7c8b
     fn is_node_connected_at_input(&self, node_id: NodeId, crumbs: &span_tree::Crumbs) -> bool {
         if let Some(node) = self.nodes.get_cloned(&node_id) {
             for in_edge_id in node.in_edges.raw.borrow().iter() {
@@ -2614,7 +2611,7 @@
         });
     }
 
-<<<<<<< HEAD
+
     // === Edited node growth/shrink animation ===
 
     let searcher_cam = model.app.display.default_scene.layers.node_searcher.camera();
@@ -2667,8 +2664,6 @@
         });
     }
 
-=======
->>>>>>> 31be7c8b
 
     // === Edge interactions  ===
 
@@ -2767,7 +2762,6 @@
     out.source.on_edge_add <+ new_input_edge;
     new_edge_target <- new_input_edge.map2(&node_input_touch.down, move |id,target| (*id,target.clone()));
     out.source.on_edge_target_set <+ new_edge_target;
-<<<<<<< HEAD
 
 
 
@@ -2775,15 +2769,6 @@
     // === Node Creation  ===
     // ======================
 
-=======
-
-
-
-    // ======================
-    // === Node Creation  ===
-    // ======================
-
->>>>>>> 31be7c8b
     let add_node_at_cursor = inputs.add_node_at_cursor.clone_ref();
     add_node <- any (inputs.add_node,add_node_at_cursor);
     new_node <- add_node.map(f_!([model,node_pointer_style,node_tooltip,out] {
@@ -2829,20 +2814,13 @@
             let edges = model.node_in_edges(node_id);
             edges.into_iter().map(|edge_id| (edge_id,*is_frozen)).collect_vec()
         }));
-<<<<<<< HEAD
-=======
 
         eval freeze_edges (((edge_id,is_frozen)) model.set_edge_freeze(edge_id,*is_frozen) );
     }
->>>>>>> 31be7c8b
-
-        eval freeze_edges (((edge_id,is_frozen)) model.set_edge_freeze(edge_id,*is_frozen) );
-    }
 
     // === Edge Connect ===
 
     frp::extend! { network
-<<<<<<< HEAD
 
     out.source.on_edge_source_set <+ inputs.set_edge_source;
     out.source.on_edge_target_set <+ inputs.set_edge_target;
@@ -2880,47 +2858,6 @@
     edge_to_remove_without_sources <= remove_all_detached_edges.map(f_!(model.take_edges_with_detached_sources()));
     edge_to_remove <- any(edge_to_remove_without_targets,edge_to_remove_without_sources);
     eval edge_to_remove ((id) model.remove_edge(id));
-
-=======
-
-    out.source.on_edge_source_set <+ inputs.set_edge_source;
-    out.source.on_edge_target_set <+ inputs.set_edge_target;
-
-    let endpoints            = inputs.connect_nodes.clone_ref();
-    edge                    <- endpoints . map(f_!(model.new_edge_from_output(&edge_mouse_down,&edge_over,&edge_out)));
-    new_edge_source         <- endpoints . _0() . map2(&edge, |t,id| (*id,t.clone()));
-    new_edge_target         <- endpoints . _1() . map2(&edge, |t,id| (*id,t.clone()));
-    out.source.on_edge_add      <+ edge;
-    out.source.on_edge_source_set <+ new_edge_source;
-    out.source.on_edge_target_set <+ new_edge_target;
-
-    detached_edges_without_targets <= attach_all_edge_inputs.map(f_!(model.take_edges_with_detached_targets()));
-    detached_edges_without_sources <= attach_all_edge_outputs.map(f_!(model.take_edges_with_detached_sources()));
-
-    new_edge_target <- detached_edges_without_targets.map2(&attach_all_edge_inputs, |id,t| (*id,t.clone()));
-    out.source.on_edge_target_set <+ new_edge_target;
-    new_edge_source <- detached_edges_without_sources.map2(&attach_all_edge_outputs, |id,t| (*id,t.clone()));
-    out.source.on_edge_source_set <+ new_edge_source;
-
-    on_new_edge_source <- new_edge_source.constant(());
-    on_new_edge_target <- new_edge_target.constant(());
-
-    overlapping_edges       <= out.on_edge_target_set._1().map(f!((t) model.overlapping_edges(t)));
-    out.source.on_edge_drop <+ overlapping_edges;
-
-    drop_on_bg_up  <- background_up.gate(&connect_drag_mode);
-    drop_edges     <- any (drop_on_bg_up,clicked_to_drop_edge);
-
-    edge_dropped_to_create_node <= drop_edges.map(f_!(model.edges_with_detached_targets()));
-    out.source.on_edge_drop_to_create_node <+ edge_dropped_to_create_node;
-
-    remove_all_detached_edges <- any (drop_edges, inputs.drop_dragged_edge);
-    edge_to_remove_without_targets <= remove_all_detached_edges.map(f_!(model.take_edges_with_detached_targets()));
-    edge_to_remove_without_sources <= remove_all_detached_edges.map(f_!(model.take_edges_with_detached_sources()));
-    edge_to_remove <- any(edge_to_remove_without_targets,edge_to_remove_without_sources);
-    eval edge_to_remove ((id) model.remove_edge(id));
-
->>>>>>> 31be7c8b
     }
 
     //
