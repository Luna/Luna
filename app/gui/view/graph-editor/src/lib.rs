//! NOTE
//! This file is under a heavy development. It contains commented lines of code and some code may
//! be of poor quality. Expect drastic changes.

// === Features ===
#![feature(associated_type_defaults)]
#![feature(drain_filter)]
#![feature(entry_insert)]
#![feature(fn_traits)]
#![feature(option_result_contains)]
#![feature(specialization)]
#![feature(trait_alias)]
#![feature(type_alias_impl_trait)]
#![feature(unboxed_closures)]
// === Standard Linter Configuration ===
#![deny(non_ascii_idents)]
#![warn(unsafe_code)]
#![allow(clippy::bool_to_int_with_if)]
#![allow(clippy::let_and_return)]
#![allow(incomplete_features)] // To be removed, see: https://github.com/enso-org/ide/issues/1559
#![warn(missing_copy_implementations)]
#![warn(missing_debug_implementations)]
#![warn(missing_docs)]
#![warn(trivial_casts)]
#![warn(trivial_numeric_casts)]
#![warn(unsafe_code)]
#![warn(unused_import_braces)]
#![warn(unused_qualifications)]
#![recursion_limit = "1024"]

#[warn(missing_docs)]
pub mod component;

pub mod automation;
pub mod builtin;
pub mod data;
pub mod new_node_position;
#[warn(missing_docs)]
pub mod profiling;
#[warn(missing_docs)]
pub mod view;

#[warn(missing_docs)]
mod selection;

use crate::application::command::FrpNetworkProvider;
use crate::component::node;
use crate::component::type_coloring;
use crate::component::visualization;
use crate::component::visualization::instance::PreprocessorConfiguration;
use crate::component::visualization::MockDataGenerator3D;
use crate::data::enso;
pub use crate::node::profiling::Status as NodeProfilingStatus;

use application::tooltip;
use enso_config::ARGS;
use enso_frp as frp;
use ensogl::application;
use ensogl::application::shortcut;
use ensogl::application::Application;
use ensogl::data::color;
use ensogl::display;
use ensogl::display::navigation::navigator::Navigator;
use ensogl::display::object::Id;
use ensogl::display::shape::StyleWatch;
use ensogl::display::shape::StyleWatchFrp;
use ensogl::display::Scene;
use ensogl::gui::cursor;
use ensogl::prelude::*;
use ensogl::system::web;
use ensogl::system::web::traits::*;
use ensogl::Animation;
use ensogl::DEPRECATED_Animation;
use ensogl::Easing;
use ensogl_component::text;
use ensogl_component::text::buffer::selection::Selection;
use ensogl_component::tooltip::Tooltip;
use ensogl_hardcoded_theme as theme;
use ide_view_execution_mode_selector as execution_mode_selector;


// ===============
// === Prelude ===
// ===============

/// Commonly used utilities.
pub mod prelude {
    pub use ensogl::application::command::View;
    pub use ensogl::prelude::*;
}



// =================
// === Constants ===
// =================

const SNAP_DISTANCE_THRESHOLD: f32 = 10.0;
/// Time between key down and key up event to consider it a press and hold action as opposed to a
/// simple key press.
const VIZ_PREVIEW_MODE_TOGGLE_TIME_MS: f32 = 300.0;
/// Number of frames we expect to pass during the `VIZ_PREVIEW_MODE_TOGGLE_TIME_MS` interval.
/// Assumes 60fps. We use this value to check against dropped frames during the interval.
const VIZ_PREVIEW_MODE_TOGGLE_FRAMES: i32 =
    (VIZ_PREVIEW_MODE_TOGGLE_TIME_MS / 1000.0 * 60.0) as i32;
const MACOS_TRAFFIC_LIGHTS_CONTENT_WIDTH: f32 = 52.0;
const MACOS_TRAFFIC_LIGHTS_CONTENT_HEIGHT: f32 = 12.0;
/// Horizontal and vertical offset between traffic lights and window border
const MACOS_TRAFFIC_LIGHTS_SIDE_OFFSET: f32 = 13.0;
const MACOS_TRAFFIC_LIGHTS_VERTICAL_CENTER: f32 =
    -MACOS_TRAFFIC_LIGHTS_SIDE_OFFSET - MACOS_TRAFFIC_LIGHTS_CONTENT_HEIGHT / 2.0;
const MAX_ZOOM: f32 = 1.0;
/// Space between items in the top bar.
const TOP_BAR_ITEM_MARGIN: f32 = 10.0;

fn traffic_lights_gap_width() -> f32 {
    let platform_str = ARGS.groups.startup.options.platform.value.as_str();
    let platform = web::platform::Platform::try_from(platform_str);
    let is_macos = platform.map(|p| p.is_macos()).ok() == Some(true);
    if is_macos && !ARGS.groups.window.options.frame.value {
        MACOS_TRAFFIC_LIGHTS_CONTENT_WIDTH + MACOS_TRAFFIC_LIGHTS_SIDE_OFFSET
    } else {
        TOP_BAR_ITEM_MARGIN
    }
}


// =================
// === SharedVec ===
// =================

#[derive(CloneRef, Debug, Derivative)]
#[derivative(Default(bound = ""))]
#[derivative(Clone(bound = ""))]
#[allow(missing_docs)] // FIXME[everyone] Public-facing API should be documented.
pub struct SharedVec<T> {
    pub raw: Rc<RefCell<Vec<T>>>,
}

impl<T> SharedVec<T> {
    /// Constructor.
    pub fn new() -> Self {
        default()
    }

    /// Append an element to the back of a collection.
    pub fn push(&self, t: T) {
        self.raw.borrow_mut().push(t);
    }

    /// Remove the first instance of `item` from the vector if the item exists.
    pub fn remove_item(&self, t: &T)
    where T: PartialEq {
        self.raw.borrow_mut().remove_item(t);
    }

    /// Return `true` if the slice contains an element with the given value.
    pub fn contains(&self, t: &T) -> bool
    where T: PartialEq {
        self.raw.borrow().contains(t)
    }

    /// Return clone of the first element of the slice, or `None` if it is empty.
    pub fn first_cloned(&self) -> Option<T>
    where T: Clone {
        self.raw.borrow().first().cloned()
    }

    /// Return clone of the last element of the slice, or `None` if it is empty.
    pub fn last_cloned(&self) -> Option<T>
    where T: Clone {
        self.raw.borrow().last().cloned()
    }

    /// Replace the collection with the default value, and return the previous value.
    pub fn mem_take(&self) -> Vec<T> {
        mem::take(&mut self.raw.borrow_mut())
    }

    /// Return the number of items in the vector.
    pub fn len(&self) -> usize {
        self.raw.borrow().len()
    }

    /// Check if the container is empty.
    pub fn is_empty(&self) -> bool {
        self.raw.borrow().is_empty()
    }
}

impl<T: Clone> SharedVec<T> {
    /// Return a vector of all items stored in the collection in order.
    pub fn items(&self) -> Vec<T> {
        self.raw.borrow().clone()
    }
}



// =====================
// === SharedHashSet ===
// =====================

#[derive(Derivative, CloneRef)]
#[derivative(Debug(bound = "T:Eq+Hash+Debug, S:std::hash::BuildHasher"))]
#[allow(missing_docs)] // FIXME[everyone] Public-facing API should be documented.
pub struct SharedHashSet<T, S = std::collections::hash_map::RandomState> {
    pub raw: Rc<RefCell<HashSet<T, S>>>,
}

impl<T, S> Clone for SharedHashSet<T, S> {
    fn clone(&self) -> Self {
        let raw = self.raw.clone();
        Self { raw }
    }
}

impl<T, S> Default for SharedHashSet<T, S>
where
    T: Eq + Hash,
    S: Default + std::hash::BuildHasher,
{
    fn default() -> Self {
        let raw = default();
        Self { raw }
    }
}

impl<T, S> SharedHashSet<T, S>
where
    T: Eq + Hash,
    S: Default + std::hash::BuildHasher,
{
    #[allow(missing_docs)] // FIXME[everyone] All pub functions should have docs.
    pub fn new() -> Self {
        default()
    }

    #[allow(missing_docs)] // FIXME[everyone] All pub functions should have docs.
    pub fn mem_take(&self) -> HashSet<T, S> {
        mem::take(&mut *self.raw.borrow_mut())
    }
}

impl<T, S> SharedHashSet<T, S>
where
    T: Eq + Hash,
    S: std::hash::BuildHasher,
{
    #[allow(missing_docs)] // FIXME[everyone] All pub functions should have docs.
    pub fn insert(&self, t: T) -> bool {
        self.raw.borrow_mut().insert(t)
    }

    #[allow(missing_docs)] // FIXME[everyone] All pub functions should have docs.
    pub fn remove(&self, t: &T) -> bool {
        self.raw.borrow_mut().remove(t)
    }

    #[allow(missing_docs)] // FIXME[everyone] All pub functions should have docs.
    pub fn contains(&self, value: &T) -> bool {
        self.raw.borrow().contains(value)
    }
}

impl<T, S> SharedHashSet<T, S> {
    #[allow(missing_docs)] // FIXME[everyone] All pub functions should have docs.
    pub fn is_empty(&self) -> bool {
        self.raw.borrow().is_empty()
    }

    #[allow(missing_docs)] // FIXME[everyone] All pub functions should have docs.
    pub fn clear(&self) {
        self.raw.borrow_mut().clear()
    }

    #[allow(missing_docs)] // FIXME[everyone] All pub functions should have docs.
    pub fn for_each<F>(&self, f: F)
    where F: FnMut(&T) {
        self.raw.borrow_mut().iter().for_each(f)
    }

    #[allow(missing_docs)] // FIXME[everyone] All pub functions should have docs.
    pub fn replace_with(&self, t: HashSet<T, S>) {
        *self.raw.borrow_mut() = t;
    }

    #[allow(missing_docs)] // FIXME[everyone] All pub functions should have docs.
    pub fn keys(&self) -> Vec<T>
    where T: Clone {
        self.raw.borrow().iter().cloned().collect_vec()
    }
}



// =====================
// === SharedHashMap ===
// =====================

#[derive(Derivative, CloneRef)]
#[derivative(Debug(bound = "K:Eq+Hash+Debug, V:Debug, S:std::hash::BuildHasher"))]
#[allow(missing_docs)] // FIXME[everyone] Public-facing API should be documented.
pub struct SharedHashMap<K, V, S = std::collections::hash_map::RandomState> {
    pub raw: Rc<RefCell<HashMap<K, V, S>>>,
}

impl<K, V, S> Clone for SharedHashMap<K, V, S> {
    fn clone(&self) -> Self {
        let raw = self.raw.clone();
        Self { raw }
    }
}

impl<K, V, S> Default for SharedHashMap<K, V, S>
where
    K: Eq + Hash,
    S: Default + std::hash::BuildHasher,
{
    fn default() -> Self {
        let raw = default();
        Self { raw }
    }
}

impl<K, V, S> SharedHashMap<K, V, S>
where
    K: Eq + Hash,
    S: Default + std::hash::BuildHasher,
{
    #[allow(missing_docs)] // FIXME[everyone] All pub functions should have docs.
    pub fn new() -> Self {
        default()
    }

    #[allow(missing_docs)] // FIXME[everyone] All pub functions should have docs.
    pub fn mem_take(&self) -> HashMap<K, V, S> {
        mem::take(&mut *self.raw.borrow_mut())
    }
}

impl<K, V, S> SharedHashMap<K, V, S>
where
    K: Eq + Hash,
    S: std::hash::BuildHasher,
{
    #[allow(missing_docs)] // FIXME[everyone] All pub functions should have docs.
    pub fn insert(&self, k: K, v: V) -> Option<V> {
        self.raw.borrow_mut().insert(k, v)
    }

    #[allow(missing_docs)] // FIXME[everyone] All pub functions should have docs.
    pub fn get_copied(&self, k: &K) -> Option<V>
    where V: Copy {
        self.raw.borrow().get(k).copied()
    }

    #[allow(missing_docs)] // FIXME[everyone] All pub functions should have docs.
    pub fn get_cloned(&self, k: &K) -> Option<V>
    where V: Clone {
        self.raw.borrow().get(k).cloned()
    }

    #[allow(missing_docs)] // FIXME[everyone] All pub functions should have docs.
    pub fn get_cloned_ref(&self, k: &K) -> Option<V>
    where V: CloneRef {
        self.raw.borrow().get(k).map(|t| t.clone_ref())
    }

    #[allow(missing_docs)] // FIXME[everyone] All pub functions should have docs.
    pub fn remove(&self, k: &K) -> Option<V> {
        self.raw.borrow_mut().remove(k)
    }

    #[allow(missing_docs)] // FIXME[everyone] All pub functions should have docs.
    pub fn contains_key(&self, key: &K) -> bool {
        self.raw.borrow().contains_key(key)
    }
}

impl<K, V, S> SharedHashMap<K, V, S> {
    #[allow(missing_docs)] // FIXME[everyone] All pub functions should have docs.
    pub fn len(&self) -> usize {
        self.raw.borrow().len()
    }

    #[allow(missing_docs)] // FIXME[everyone] All pub functions should have docs.
    pub fn is_empty(&self) -> bool {
        self.raw.borrow().is_empty()
    }

    #[allow(missing_docs)] // FIXME[everyone] All pub functions should have docs.
    pub fn clear(&self) {
        self.raw.borrow_mut().clear()
    }

    #[allow(missing_docs)] // FIXME[everyone] All pub functions should have docs.
    pub fn for_each<F>(&self, f: F)
    where F: FnMut((&K, &V)) {
        self.raw.borrow_mut().iter().for_each(f)
    }

    #[allow(missing_docs)] // FIXME[everyone] All pub functions should have docs.
    pub fn keys(&self) -> Vec<K>
    where K: Clone {
        self.raw.borrow().keys().cloned().collect_vec()
    }

    /// Get the vector of map's keys and values.
    pub fn entries(&self) -> Vec<(K, V)>
    where
        K: Clone,
        V: CloneRef, {
        self.raw.borrow().iter().map(|(k, v)| (k.clone(), v.clone_ref())).collect_vec()
    }

    /// Get the vector of map's values.
    pub fn values(&self) -> Vec<V>
    where V: Clone {
        self.raw.borrow().values().cloned().collect_vec()
    }
}



// =================
// === FrpInputs ===
// =================

/// The information about data source hinted by node creation process. For example, when creating
/// node by dropping edge, the source port should be a source for newly created node.
///
/// This is information meant to be sent to searcher, which can, for example, auto- connect the
/// source to "this" port of new node.
#[derive(Clone, CloneRef, Copy, Debug, Default, Eq, PartialEq)]
pub struct NodeSource {
    #[allow(missing_docs)]
    pub node: NodeId,
}

ensogl::define_endpoints_2! {
    Input {
        // === General ===
        /// Cancel the operation being currently performed. Often mapped to the escape key.
        cancel(),


        // === Layout ===
        space_for_window_buttons (Vector2<f32>),


        // === Read-only mode ===

        set_read_only(bool),


        // === Node Selection ===

        /// Node press event
        node_press(),
        /// Node press event
        node_release(),
        /// Enable nodes multi selection mode. It works like inverse mode for single node selection
        /// and like merge mode for multi node selection mode.
        enable_node_multi_select(),
        /// Disable nodes multi selection mode. It works like inverse mode for single node selection
        /// and like merge mode for multi node selection mode.
        disable_node_multi_select(),
        /// Toggle nodes multi selection mode. It works like inverse mode for single node selection
        /// and like merge mode for multi node selection mode.
        toggle_node_multi_select(),

        /// Enable nodes merge selection mode.
        enable_node_merge_select(),
        /// Disable nodes merge selection mode.
        disable_node_merge_select(),
        /// Toggles nodes merge selection mode.
        toggle_node_merge_select(),

        /// Enable nodes subtract selection mode.
        enable_node_subtract_select(),
        /// Disable nodes subtract selection mode.
        disable_node_subtract_select(),
        /// Toggle nodes subtract selection mode.
        toggle_node_subtract_select(),

        /// Enable nodes inverse selection mode.
        enable_node_inverse_select(),
        /// Disable nodes inverse selection mode.
        disable_node_inverse_select(),
        /// Toggle nodes inverse selection mode.
        toggle_node_inverse_select(),

        /// Set the node as selected. Ignores selection mode.
        // WARNING: not implemented
        select_node                  (NodeId),
        /// Set the node as deselected. Ignores selection mode.
        // WARNING: not implemented
        deselect_node                (NodeId),
        /// Set all nodes as selected. Ignores selection mode.
        select_all_nodes             (),


        // === Navigation ===

        /// Enter the last selected node.
        enter_selected_node(),
        /// Enter the node currently under the cursor.
        enter_hovered_node(),
        /// Steps out of the current node, popping the topmost stack frame from the crumb list.
        exit_node(),


        // === Node Editing ===

        /// Add a new node and place it in the origin of the workspace.
        add_node(),
        /// Start Node creation process.
        ///
        /// This event is the best to be emit in situations, when the user want to create node (in
        /// opposition to e.g. loading graph from file). It will create node and put it into edit
        /// mode. The node position may vary, depending on what is the best for the UX - for details
        /// see [`GraphEditorModel::create_node`] implementation.
        start_node_creation(),
        /// Start creation of a new Node connected to the port that is currently under the cursor.
        /// If the cursor is currently not over any node's port, this event will have no effect.
        ///
        /// The same as in the case of [`start_node_creation`], this event is intended to be
        /// emitted in situations when the user wants to interactively create a node via the UI (as
        /// opposed to e.g. when loading a graph from a file).
        start_node_creation_from_port(),




        /// Remove all selected nodes from the graph.
        remove_selected_nodes(),
        /// Remove all nodes from the graph.
        remove_all_nodes(),
        /// Enable mode in which the pressed node will be edited.
        edit_mode_on(),
        /// Disable mode in which the pressed node will be edited.
        edit_mode_off(),
        /// Stop node editing, whatever node is currently edited.
        stop_editing(),
        /// Collapse the selected nodes into a new node.
        collapse_selected_nodes(),
        /// Indicate whether this node had an error or not.
        set_node_error_status(NodeId,Option<node::error::Error>),
        /// Indicate whether this node has finished execution.
        set_node_profiling_status(NodeId,node::profiling::Status),


        // === Visualization ===

        /// Simulates a visualization open press event. In case the event will be shortly followed
        /// by `release_visualization_visibility`, the visualization will be shown permanently. In
        /// other case, it will be disabled as soon as the `release_visualization_visibility` is
        /// emitted.
        press_visualization_visibility(),
        /// Simulates a visualization open double press event. This event toggles the visualization
        /// fullscreen mode.
        double_press_visualization_visibility(),
        /// Simulates a visualization open release event. See `press_visualization_visibility` to
        /// learn more.
        release_visualization_visibility(),
        /// Cycle the visualization for the selected nodes.
        cycle_visualization_for_selected_node(),
        /// The visualization currently displayed as fullscreen is
        close_fullscreen_visualization(),


        // === Scene Navigation ===

        /// Stop the scene camera from moving around, locking the scene in place.
        /// Can be used, e.g., if there is a fullscreen visualisation active, or navigation should
        ///only work for a selected visualisation.
        set_navigator_disabled(bool),


        // === Modes ===

        toggle_profiling_mode(),


        // === Execution Environment ===

        set_execution_environment(ExecutionEnvironment),
        // TODO(#5930): Temporary shortcut for testing different execution environments
        toggle_execution_environment(),


        // === Debug ===

        /// Enable or disable debug-only features.
        set_debug_mode(bool),

        /// Push a hardcoded breadcrumb without notifying the controller.
        debug_push_breadcrumb(),
        /// Pop a breadcrumb without notifying the controller.
        debug_pop_breadcrumb(),
        /// Set a test visualization data for the selected nodes. Useful for testing visualizations
        /// during their development.
        debug_set_test_visualization_data_for_selected_node(),


        // === VCS Status ===

        set_node_vcs_status     ((NodeId, Option<node::vcs::Status>)),


        set_detached_edge_targets    (EdgeEndpoint),
        set_detached_edge_sources    (EdgeEndpoint),
        set_edge_source              ((EdgeId, EdgeEndpoint)),
        set_edge_target              ((EdgeId, EdgeEndpoint)),
        unset_edge_source            (EdgeId),
        unset_edge_target            (EdgeId),
        connect_nodes                ((EdgeEndpoint,EdgeEndpoint)),
        deselect_all_nodes           (),
        press_node_input             (EdgeEndpoint),
        press_node_output            (EdgeEndpoint),
        remove_all_node_edges        (NodeId),
        remove_all_node_input_edges  (NodeId),
        remove_all_node_output_edges (NodeId),
        remove_edge                  (EdgeId),
        remove_node                  (NodeId),
        edit_node                    (NodeId),
        collapse_nodes               ((Vec<NodeId>,NodeId)),
        set_node_expression          ((NodeId,node::Expression)),
        edit_node_expression         ((NodeId, text::Range<text::Byte>, ImString)),
        set_node_skip                ((NodeId,bool)),
        set_node_freeze              ((NodeId,bool)),
        /// Set whether the output context is explicitly enabled for a node: `Some(true/false)` for
        /// enabled/disabled; `None` for no context switch expression.
        set_node_context_switch      ((NodeId, Option<bool>)),
        set_node_comment             ((NodeId,node::Comment)),
        set_node_position            ((NodeId,Vector2)),
        set_expression_usage_type    ((NodeId,ast::Id,Option<Type>)),
        update_node_widgets          ((NodeId,WidgetUpdates)),
        cycle_visualization          (NodeId),
        set_visualization            ((NodeId, Option<visualization::Path>)),
        register_visualization       (Option<visualization::Definition>),
        set_visualization_data       ((NodeId, visualization::Data)),
        set_error_visualization_data ((NodeId, visualization::Data)),
        enable_visualization         (NodeId),
        disable_visualization        (NodeId),

        /// Remove from visualization registry all non-default visualizations.
        reset_visualization_registry (),
        /// Reload visualization registry
        reload_visualization_registry(),
        /// Show visualisation previews on nodes without delay.
        enable_quick_visualization_preview(),
        /// Show visualisation previews on nodes with delay.
        disable_quick_visualization_preview(),

        /// Drop an edge that is being dragged.
        drop_dragged_edge            (),

        /// Set the execution modes available to the graph.
        set_available_execution_modes          (Rc<Vec<execution_mode_selector::ExecutionMode>>),

    }

    Output {
        // === Debug Mode ===

        debug_mode                             (bool),


        // === Read-only mode ===

        read_only                              (bool),

        // === Edge ===

        has_detached_edge                      (bool),
        on_edge_add                            (EdgeId),
        on_edge_drop                           (EdgeId),
        on_edge_drop_overlapping               (EdgeId),
        on_edge_drop_to_create_node            (EdgeId),
        on_edge_source_set                     ((EdgeId,EdgeEndpoint)),
        on_edge_source_set_with_target_not_set ((EdgeId,EdgeEndpoint)),
        on_edge_target_set_with_source_not_set ((EdgeId,EdgeEndpoint)),
        on_edge_target_set                     ((EdgeId,EdgeEndpoint)),
        on_edge_source_unset                   ((EdgeId,EdgeEndpoint)),
        on_edge_target_unset                   ((EdgeId,EdgeEndpoint)),

        /// Fires always when there is a new edge with source set but target not set. This could
        /// happen after the target was disconnected or the edge was created and its source was
        /// connected.
        on_edge_only_target_not_set (EdgeId),

        /// Fires always when there is a new edge with target set but source not set. This could
        /// happen after the source was disconnected or the edge was created and its target was
        /// connected.
        on_edge_only_source_not_set (EdgeId),

        on_edge_endpoint_unset      ((EdgeId,EdgeEndpoint)),
        on_edge_endpoint_set        ((EdgeId,EdgeEndpoint)),
        on_edge_endpoints_set       (EdgeId),
        on_some_edges_targets_unset (),
        on_some_edges_sources_unset (),
        on_all_edges_targets_set    (),
        on_all_edges_sources_set    (),
        on_all_edges_endpoints_set  (),
        some_edge_targets_unset     (bool),
        some_edge_sources_unset     (bool),
        some_edge_endpoints_unset   (bool),

        hover_node_input            (Option<EdgeEndpoint>),
        hover_node_output           (Option<EdgeEndpoint>),


        // === Other ===
        // FIXME: To be refactored

        node_added                 (NodeId, Option<NodeSource>, bool),
        node_removed               (NodeId),
        nodes_collapsed            ((Vec<NodeId>, NodeId)),
        node_hovered               (Option<Switch<NodeId>>),
        node_selected              (NodeId),
        node_deselected            (NodeId),
        node_position_set          ((NodeId,Vector2)),
        node_position_set_batched  ((NodeId,Vector2)),
        node_expression_set        ((NodeId,ImString)),
        node_expression_span_set   ((NodeId, span_tree::Crumbs, ImString)),
        node_expression_edited     ((NodeId,ImString,Vec<Selection<text::Byte>>)),
        node_comment_set           ((NodeId,String)),
        node_entered               (NodeId),
        node_exited                (),
        node_editing_started       (NodeId),
        node_editing_finished      (NodeId),
        node_action_context_switch ((NodeId, bool)),
        node_action_freeze         ((NodeId, bool)),
        node_action_skip           ((NodeId, bool)),
        node_edit_mode             (bool),
        nodes_labels_visible       (bool),


        /// `None` value as a visualization path denotes a disabled visualization.
        enabled_visualization_path              (NodeId,Option<visualization::Path>),
        visualization_shown                     (NodeId,visualization::Metadata),
        visualization_hidden                    (NodeId),
        visualization_fullscreen                (Option<NodeId>),
        is_fs_visualization_displayed           (bool),
        visualization_preprocessor_changed      ((NodeId,PreprocessorConfiguration)),
        visualization_registry_reload_requested (),

        widgets_requested                       (NodeId, ast::Id, ast::Id),
        request_import                          (ImString),

        on_visualization_select     (Switch<NodeId>),
        some_visualisation_selected (bool),

        node_being_edited (Option<NodeId>),
        node_editing (bool),

        view_mode (view::Mode),

        navigator_active (bool),
        file_dropped     (ensogl_drop_manager::File,Vector2<f32>),

        default_x_gap_between_nodes (f32),
        default_y_gap_between_nodes (f32),
        min_x_spacing_for_new_nodes (f32),

        /// The selected execution mode.
        execution_mode (execution_mode_selector::ExecutionMode),
        /// A press of the execution mode selector play button.
        execution_mode_play_button_pressed (),
    }
}

impl FrpNetworkProvider for GraphEditor {
    fn network(&self) -> &frp::Network {
        &self.model.network
    }
}



// ============
// === Node ===
// ============

#[derive(Clone, CloneRef, Debug, Deref)]
#[allow(missing_docs)] // FIXME[everyone] Public-facing API should be documented.
pub struct Node {
    #[deref]
    pub view:      component::Node,
    pub in_edges:  SharedHashSet<EdgeId>,
    pub out_edges: SharedHashSet<EdgeId>,
}

#[derive(Clone, CloneRef, Copy, Debug, Default, Eq, From, Hash, Into, PartialEq, Ord, PartialOrd)]
#[allow(missing_docs)] // FIXME[everyone] Public-facing API should be documented.
pub struct NodeId(pub Id);

impl Node {
    #[allow(missing_docs)] // FIXME[everyone] All pub functions should have docs.
    pub fn new(view: component::Node) -> Self {
        let in_edges = default();
        let out_edges = default();
        Self { view, in_edges, out_edges }
    }

    #[allow(missing_docs)] // FIXME[everyone] All pub functions should have docs.
    pub fn id(&self) -> NodeId {
        self.view.id().into()
    }

    /// Return all edges connected to this node. Ingoing and outgoing both.
    pub fn all_edges(self) -> Vec<EdgeId> {
        self.in_edges.keys().extended(self.out_edges.keys())
    }
}

impl display::Object for Node {
    fn display_object(&self) -> &display::object::Instance {
        self.view.display_object()
    }
}

impl Display for NodeId {
    fn fmt(&self, f: &mut fmt::Formatter<'_>) -> fmt::Result {
        Display::fmt(&self.0, f)
    }
}



// ============
// === Edge ===
// ============

#[derive(Clone, CloneRef, Debug, Deref)]
#[allow(missing_docs)] // FIXME[everyone] Public-facing API should be documented.
pub struct Edge {
    #[deref]
    pub view: component::Edge,
    source:   Rc<RefCell<Option<EdgeEndpoint>>>,
    target:   Rc<RefCell<Option<EdgeEndpoint>>>,
}

#[derive(Clone, CloneRef, Copy, Debug, Default, Eq, From, Hash, Into, PartialEq)]
#[allow(missing_docs)] // FIXME[everyone] Public-facing API should be documented.
pub struct EdgeId(pub Id);

impl Edge {
    #[allow(missing_docs)] // FIXME[everyone] All pub functions should have docs.
    pub fn new(view: component::Edge) -> Self {
        let source = default();
        let target = default();
        Self { view, source, target }
    }

    #[allow(missing_docs)] // FIXME[everyone] All pub functions should have docs.
    pub fn id(&self) -> EdgeId {
        self.view.id().into()
    }

    #[allow(missing_docs)] // FIXME[everyone] All pub functions should have docs.
    pub fn target(&self) -> Option<EdgeEndpoint> {
        self.target.borrow().as_ref().map(|t| t.clone_ref())
    }

    #[allow(missing_docs)] // FIXME[everyone] All pub functions should have docs.
    pub fn source(&self) -> Option<EdgeEndpoint> {
        self.source.borrow().as_ref().map(|t| t.clone_ref())
    }

    #[allow(missing_docs)] // FIXME[everyone] All pub functions should have docs.
    pub fn has_source(&self) -> bool {
        self.source.borrow().is_some()
    }

    #[allow(missing_docs)] // FIXME[everyone] All pub functions should have docs.
    pub fn has_target(&self) -> bool {
        self.target.borrow().is_some()
    }

    #[allow(missing_docs)] // FIXME[everyone] All pub functions should have docs.
    pub fn set_source(&self, source: EdgeEndpoint) {
        *self.source.borrow_mut() = Some(source)
    }

    #[allow(missing_docs)] // FIXME[everyone] All pub functions should have docs.
    pub fn set_target(&self, target: EdgeEndpoint) {
        *self.target.borrow_mut() = Some(target)
    }

    #[allow(missing_docs)] // FIXME[everyone] All pub functions should have docs.
    pub fn take_source(&self) -> Option<EdgeEndpoint> {
        mem::take(&mut *self.source.borrow_mut())
    }

    #[allow(missing_docs)] // FIXME[everyone] All pub functions should have docs.
    pub fn take_target(&self) -> Option<EdgeEndpoint> {
        mem::take(&mut *self.target.borrow_mut())
    }
}

impl display::Object for Edge {
    fn display_object(&self) -> &display::object::Instance {
        self.view.display_object()
    }
}

impl Display for EdgeId {
    fn fmt(&self, f: &mut fmt::Formatter<'_>) -> fmt::Result {
        Display::fmt(&self.0, f)
    }
}



// ============
// === Type ===
// ============

/// Typename information that may be associated with the given Port.
///
/// `None` means that type for the port is unknown.
#[derive(Clone, Debug, Default, Eq, Hash, PartialEq)]
pub struct Type(pub ImString);

impl Deref for Type {
    type Target = ImString;
    fn deref(&self) -> &Self::Target {
        &self.0
    }
}

impl Type {
    /// Check whether this is any type, the most generic type in Enso. The empty string is
    /// considered to be an empty type as well.
    pub fn is_any(&self) -> bool {
        self.as_str() == "Any" || self.is_empty()
    }

    /// If the type consists of a single identifier then we remove all module qualifiers:
    /// ```
    /// use ide_view_graph_editor::*;
    ///
    /// let input = Type::from("Foo.Bar.Baz.Vector".to_string());
    /// let expectation = Type::from("Vector".to_string());
    /// assert_eq!(input.abbreviate(), expectation);
    /// ```
    ///
    /// If the type contains multiple identifiers then we just abbreviate the first one:
    /// ```
    /// use ide_view_graph_editor::*;
    ///
    /// let input = Type::from("Foo.Bar.Baz.Vector Math.Number".to_string());
    /// let expectation = Type::from("Vector Math.Number".to_string());
    /// assert_eq!(input.abbreviate(), expectation);
    /// ```
    pub fn abbreviate(&self) -> Type {
        if let Some(up_to_whitespace) = self.split_whitespace().next() {
            if let Some(last_dot_index) = up_to_whitespace.rfind('.') {
                Type::from(self[last_dot_index + 1..].to_string())
            } else {
                // `self` contains no dot. We do not need to abbreaviate it.
                self.clone()
            }
        } else {
            // `self` was empty.
            Type::from("".to_string())
        }
    }
}

impl From<String> for Type {
    fn from(s: String) -> Self {
        Type(s.into())
    }
}

impl Display for Type {
    fn fmt(&self, f: &mut fmt::Formatter<'_>) -> fmt::Result {
        write!(f, "{}", self.0)
    }
}



// =============================
// === OptionalMethodPointer ===
// =============================

/// Information about target definition for node entering.
// TODO [mwu]
//  As currently there is no good place to wrap Rc into a newtype that can be easily depended on
//  both by `ide-view` and `ide` crates, we put this as-is. Refactoring should be considered in the
//  future, once code organization and emerging patterns are more clear.
#[derive(Clone, Debug, Deref, PartialEq, Eq)]
pub struct MethodPointer(pub Rc<engine_protocol::language_server::MethodPointer>);

impl From<engine_protocol::language_server::MethodPointer> for MethodPointer {
    fn from(method_pointer: engine_protocol::language_server::MethodPointer) -> Self {
        Self(Rc::new(method_pointer))
    }
}



// =================
// === LocalCall ===
// =================

/// A specific function call occurring within another function's definition body.
/// It's closely related to the `LocalCall` type defined in `Language Server` types, but uses the
/// new type `MethodPointer` defined in `GraphEditor`.
#[derive(Clone, Debug, Eq, PartialEq)]
pub struct LocalCall {
    /// An expression being a call to a method.
    pub call:       engine_protocol::language_server::ExpressionId,
    /// A pointer to the called method.
    pub definition: MethodPointer,
}



// ====================
// === EdgeEndpoint ===
// ====================

#[derive(Clone, CloneRef, Debug, Default, Eq, PartialEq)]
#[allow(missing_docs)] // FIXME[everyone] Public-facing API should be documented.
pub struct EdgeEndpoint {
    pub node_id: NodeId,
    pub port:    span_tree::Crumbs,
}

impl EdgeEndpoint {
    #[allow(missing_docs)] // FIXME[everyone] All pub functions should have docs.
    pub fn new(node_id: impl Into<NodeId>, port: span_tree::Crumbs) -> Self {
        let node_id = node_id.into();
        Self { node_id, port }
    }

    #[allow(missing_docs)] // FIXME[everyone] All pub functions should have docs.
    pub fn is_connected_to(&self, node_id: NodeId) -> bool {
        self.node_id == node_id
    }
}



// ============
// === Grid ===
// ============

/// Defines a snapping grid for nodes. The grid implementation is currently very simple. For each
/// node, the grid records its position and allows querying for positions close to the recorded
/// ones.
#[derive(Debug, Clone, Default)]
pub struct Grid {
    sorted_xs: Vec<f32>,
    sorted_ys: Vec<f32>,
}

impl Grid {
    /// Query the grid for a close position to the provided using the provided threshold distance.
    pub fn close_to(&self, position: Vector2<f32>, threshold: f32) -> Vector2<Option<f32>> {
        let x = Self::axis_close_to(&self.sorted_xs, position.x, threshold);
        let y = Self::axis_close_to(&self.sorted_ys, position.y, threshold);
        Vector2(x, y)
    }

    fn axis_close_to(axis: &[f32], pos: f32, threshold: f32) -> Option<f32> {
        match axis.binary_search_by(|t| t.partial_cmp(&pos).unwrap()) {
            Ok(ix) => Some(axis[ix]),
            Err(ix) => {
                let max = axis.len();
                let left_pos = if ix == 0 { None } else { Some(axis[ix - 1]) };
                let right_pos = if ix == max { None } else { Some(axis[ix]) };
                let left_dist = left_pos.map(|t| (pos - t).abs());
                let right_dist = right_pos.map(|t| (pos - t).abs());
                let left_check = left_dist.map(|t| t < threshold).unwrap_or_default();
                let right_check = right_dist.map(|t| t < threshold).unwrap_or_default();
                match (left_check, right_check) {
                    (false, false) => None,
                    (true, false) => left_pos,
                    (false, true) => right_pos,
                    (true, true) => {
                        let left_dist = left_dist.unwrap_or_default();
                        let right_dist = right_dist.unwrap_or_default();
                        if left_dist < right_dist {
                            left_pos
                        } else {
                            right_pos
                        }
                    }
                }
            }
        }
    }
}



// =====================
// === WidgetUpdates ===
// =====================

/// A structure describing a widget update batch for arguments of single function call.
#[derive(Debug, Default, Clone)]
pub struct WidgetUpdates {
    /// The function call expression ID.
    pub call_id: ast::Id,
    /// Update of a widget for each function argument.
    pub updates: Rc<Vec<WidgetUpdate>>,
}

/// A structure describing a widget update for specific argument of a function call.
#[derive(Debug)]
pub struct WidgetUpdate {
    /// The function argument name that this widget is for.
    pub argument_name: String,
    /// Widget metadata queried from the language server.
    pub meta:          Option<node::input::widget::Metadata>,
}



// =============
// === Nodes ===
// =============

#[derive(Debug, Clone, CloneRef, Default)]
#[allow(missing_docs)] // FIXME[everyone] Public-facing API should be documented.
pub struct Nodes {
    pub all:      SharedHashMap<NodeId, Node>,
    pub selected: SharedVec<NodeId>,
    pub grid:     Rc<RefCell<Grid>>,
}

impl Deref for Nodes {
    type Target = SharedHashMap<NodeId, Node>;
    fn deref(&self) -> &Self::Target {
        &self.all
    }
}

impl Nodes {
    /// Constructor.
    pub fn new() -> Self {
        default()
    }

    #[allow(missing_docs)] // FIXME[everyone] All pub functions should have docs.
    pub fn insert(&self, node_id: NodeId, node: Node) {
        self.all.insert(node_id, node);
        self.recompute_grid(default());
    }

    /// Calculate a Magnet Alignment grid used for nodes alignment.
    ///
    /// A grid consists of:
    ///  - Horizontal lines through each node's Y coordinate.
    ///  - Vertical lines through each node's X coordinate.
    ///
    ///  `blacklist` nodes are excluded from the calculation.
    fn recompute_grid(&self, blacklist: HashSet<NodeId>) {
        let mut sorted_xs = Vec::new();
        let mut sorted_ys = Vec::new();
        for (id, node) in &*self.all.raw.borrow() {
            if !blacklist.contains(id) {
                let position = node.position();
                sorted_xs.push(position.x);
                sorted_ys.push(position.y);
            }
        }
        sorted_xs.sort_unstable_by(|a, b| a.partial_cmp(b).unwrap());
        sorted_ys.sort_unstable_by(|a, b| a.partial_cmp(b).unwrap());
        *self.grid.borrow_mut() = Grid { sorted_xs, sorted_ys };
    }

    /// Same as [`check_grid_magnet_with_threshold`], but with default threshold.
    pub fn check_grid_magnet(&self, position: Vector2<f32>) -> Vector2<Option<f32>> {
        self.check_grid_magnet_with_threshold(position, SNAP_DISTANCE_THRESHOLD)
    }

    /// Return the nearest point in a Magnet Alignment grid. Returns `None` if the nearest point's
    /// coordinate is further than a `threshold`.
    ///
    /// See [`recompute_grid`] docs for grid description.
    pub fn check_grid_magnet_with_threshold(
        &self,
        position: Vector2<f32>,
        threshold: f32,
    ) -> Vector2<Option<f32>> {
        self.grid.borrow().close_to(position, threshold)
    }

    #[allow(missing_docs)] // FIXME[everyone] All pub functions should have docs.
    pub fn set_quick_preview(&self, quick: bool) {
        self.all.raw.borrow().values().for_each(|node| node.view.quick_preview_vis.emit(quick))
    }

    #[allow(missing_docs)] // FIXME[everyone] All pub functions should have docs.
    pub fn show_quick_actions(&self, quick: bool) {
        self.all
            .raw
            .borrow()
            .values()
            .for_each(|node| node.view.show_quick_action_bar_on_hover.emit(quick))
    }
}


// === Node Selection ===

impl Nodes {
    /// Mark node as selected and send FRP event to node about its selection status.
    pub fn select(&self, node_id: impl Into<NodeId>) {
        let node_id = node_id.into();
        if let Some(node) = self.get_cloned_ref(&node_id) {
            // Remove previous instances and add new selection at end of the list, indicating that
            // this node was selected last, superseding the previous selection.
            while self.selected.contains(&node_id) {
                self.selected.remove_item(&node_id)
            }
            self.selected.push(node_id);
            node.select.emit(());
        }
    }

    /// Mark node as deselected and send FRP event to node about its selection status.
    pub fn deselect(&self, node_id: impl Into<NodeId>) {
        let node_id = node_id.into();
        if let Some(node) = self.get_cloned_ref(&node_id) {
            self.selected.remove_item(&node_id);
            node.deselect.emit(());
        }
    }

    /// Mark all node as selected and send FRP events to nodes.
    pub fn select_all(&self) {
        for id in self.all.keys() {
            self.select(id);
        }
    }

    /// Return all nodes marked as selected.
    pub fn all_selected(&self) -> Vec<NodeId> {
        self.selected.items()
    }

    /// Return the node that was marked as selected last.
    pub fn last_selected(&self) -> Option<NodeId> {
        self.selected.last_cloned()
    }

    /// Return whether the given node is marked as selected.
    pub fn is_selected(&self, node: NodeId) -> bool {
        self.selected.contains(&node)
    }

    /// Call `deselect` for all nodes marked as selected.
    pub fn deselect_all(&self) {
        let selected = self.selected.raw.as_ref().clone();
        selected.into_inner().into_iter().for_each(|node_id| self.deselect(node_id))
    }
}



// =============
// === Edges ===
// =============

#[derive(Debug, Clone, CloneRef, Default)]
#[allow(missing_docs)] // FIXME[everyone] Public-facing API should be documented.
pub struct Edges {
    pub all:             SharedHashMap<EdgeId, Edge>,
    pub detached_source: SharedHashSet<EdgeId>,
    pub detached_target: SharedHashSet<EdgeId>,
}

impl Deref for Edges {
    type Target = SharedHashMap<EdgeId, Edge>;
    fn deref(&self) -> &Self::Target {
        &self.all
    }
}

impl Edges {
    /// Constructor.
    pub fn new() -> Self {
        default()
    }

    #[allow(missing_docs)] // FIXME[everyone] All pub functions should have docs.
    pub fn insert(&self, edge: Edge) {
        self.all.insert(edge.id(), edge);
    }

    #[allow(missing_docs)] // FIXME[everyone] All pub functions should have docs.
    pub fn detached_edges_iter(&self) -> impl Iterator<Item = EdgeId> {
        let detached_target = self.detached_target.raw.borrow();
        let detached_source = self.detached_source.raw.borrow();
        let mut detached = detached_target.iter().copied().collect_vec();
        let detached_source_iter = detached_source.iter().copied();
        detached.extend(detached_source_iter);
        detached.into_iter()
    }
}



#[derive(Debug, Clone, CloneRef, Default)]
struct Visualisations {
    /// This keeps track of the currently selected visualisation. There should only ever be one
    /// visualisations selected, however due to the way that the selection is determined, it can
    /// happen that while the FRP is resolved, temporarily, we have multiple visualisation in this
    /// set. This happens because the selection status is determined bottom up from each
    /// visualisation and the reported via FRP to the graph editor. That means if the status
    /// we might see the new selection status for a visualisation getting set before we see the
    /// previously selected visualisation report its deselection. If we ever have more than one
    /// visualisation in this set after the status updates have been resolved, that is a bug.
    selected: SharedHashSet<NodeId>,
}



#[derive(Debug, CloneRef, Derivative)]
#[derivative(Clone(bound = ""))]
#[allow(missing_docs)] // FIXME[everyone] Public-facing API should be documented.
pub struct TouchNetwork<T: frp::Data> {
    pub down:     frp::Source<T>,
    pub up:       frp::Stream<T>,
    pub is_down:  frp::Stream<bool>,
    pub selected: frp::Stream<T>,
}

impl<T: frp::Data> TouchNetwork<T> {
    #[allow(missing_docs)] // FIXME[everyone] All pub functions should have docs.
    pub fn new(network: &frp::Network, mouse: &frp::io::Mouse_DEPRECATED) -> Self {
        frp::extend! { network
            down          <- source::<T> ();
            is_down       <- bool(&mouse.up_primary,&down);
            was_down      <- is_down.previous();
            mouse_up      <- mouse.up_primary.gate(&was_down);
            pos_on_down   <- mouse.position.sample(&down);
            pos_on_up     <- mouse.position.sample(&mouse_up);
            should_select <- pos_on_up.map3(&pos_on_down,&mouse.distance,Self::check);
            up            <- down.sample(&mouse_up);
            selected      <- up.gate(&should_select);
        }
        Self { down, up, is_down, selected }
    }

    #[allow(clippy::trivially_copy_pass_by_ref)]
    fn check(end: &Vector2, start: &Vector2, diff: &f32) -> bool {
        (end - start).norm() <= diff * 2.0
    }
}

#[derive(Debug, Clone, CloneRef)]
#[allow(missing_docs)] // FIXME[everyone] Public-facing API should be documented.
pub struct TouchState {
    pub nodes:      TouchNetwork<NodeId>,
    pub background: TouchNetwork<()>,
}

impl TouchState {
    #[allow(missing_docs)] // FIXME[everyone] All pub functions should have docs.
    pub fn new(network: &frp::Network, mouse: &frp::io::Mouse_DEPRECATED) -> Self {
        let nodes = TouchNetwork::<NodeId>::new(network, mouse);
        let background = TouchNetwork::<()>::new(network, mouse);
        Self { nodes, background }
    }
}



#[allow(missing_docs)] // FIXME[everyone] All pub functions should have docs.
pub fn is_sub_crumb_of(src: &[span_tree::Crumb], tgt: &[span_tree::Crumb]) -> bool {
    if src.len() < tgt.len() {
        return false;
    }
    for (s, t) in src.iter().zip(tgt.iter()) {
        if s != t {
            return false;
        }
    }
    true
}

#[allow(missing_docs)] // FIXME[everyone] All pub functions should have docs.
pub fn crumbs_overlap(src: &[span_tree::Crumb], tgt: &[span_tree::Crumb]) -> bool {
    is_sub_crumb_of(src, tgt) || is_sub_crumb_of(tgt, src)
}



// ===================================
// === GraphEditorModelWithNetwork ===
// ===================================

#[derive(Debug, Clone, CloneRef)]
#[allow(missing_docs)] // FIXME[everyone] Public-facing API should be documented.
pub struct GraphEditorModelWithNetwork {
    pub model:   GraphEditorModel,
    pub network: frp::Network,
}

impl Deref for GraphEditorModelWithNetwork {
    type Target = GraphEditorModel;
    fn deref(&self) -> &Self::Target {
        &self.model
    }
}


impl GraphEditorModelWithNetwork {
    /// Constructor.
    pub fn new(app: &Application, cursor: cursor::Cursor, frp: &Frp) -> Self {
        let network = frp.network().clone_ref(); // FIXME make weak
        let model = GraphEditorModel::new(app, cursor, frp);
        Self { model, network }
    }

    fn is_node_connected_at_input(&self, node_id: NodeId, crumbs: &span_tree::Crumbs) -> bool {
        if let Some(node) = self.nodes.get_cloned(&node_id) {
            for in_edge_id in node.in_edges.raw.borrow().iter() {
                if let Some(edge) = self.edges.get_cloned(in_edge_id) {
                    if let Some(target) = edge.target() {
                        if target.node_id == node_id && target.port == crumbs {
                            return true;
                        }
                    }
                }
            }
        }
        false
    }

    /// Return a position of the node with provided id.
    pub fn get_node_position(&self, node_id: NodeId) -> Option<Vector3<f32>> {
        self.nodes.get_cloned_ref(&node_id).map(|node| node.position())
    }

    fn create_edge(
        &self,
        edge_click: &frp::Source<EdgeId>,
        edge_over: &frp::Source<EdgeId>,
        edge_out: &frp::Source<EdgeId>,
    ) -> EdgeId {
        let edge = Edge::new(component::Edge::new(&self.app));
        let edge_id = edge.id();
        self.add_child(&edge);
        self.edges.insert(edge.clone_ref());
        let network = &self.network;
        frp::extend! { network
            eval_ edge.view.frp.shape_events.mouse_down_primary (edge_click.emit(edge_id));
            eval_ edge.view.frp.shape_events.mouse_over (edge_over.emit(edge_id));
            eval_ edge.view.frp.shape_events.mouse_out (edge_out.emit(edge_id));
        }
        edge_id
    }

    fn new_edge_from_output(
        &self,
        edge_click: &frp::Source<EdgeId>,
        edge_over: &frp::Source<EdgeId>,
        edge_out: &frp::Source<EdgeId>,
    ) -> EdgeId {
        let edge_id = self.create_edge(edge_click, edge_over, edge_out);
        let first_detached = self.edges.detached_target.is_empty();
        self.edges.detached_target.insert(edge_id);
        if first_detached {
            self.frp.private.output.on_some_edges_targets_unset.emit(());
        }
        edge_id
    }

    fn new_edge_from_input(
        &self,
        edge_click: &frp::Source<EdgeId>,
        edge_over: &frp::Source<EdgeId>,
        edge_out: &frp::Source<EdgeId>,
    ) -> EdgeId {
        let edge_id = self.create_edge(edge_click, edge_over, edge_out);
        let first_detached = self.edges.detached_source.is_empty();
        self.edges.detached_source.insert(edge_id);
        if first_detached {
            self.frp.private.output.on_some_edges_sources_unset.emit(());
        }
        edge_id
    }
}


// === Node Creation ===

/// Describes the way used to request creation of a new node.
#[derive(Clone, Debug)]
#[allow(missing_docs)]
pub enum WayOfCreatingNode {
    /// "add_node" FRP event was emitted.
    AddNodeEvent,
    /// "start_node_creation" FRP event was emitted.
    StartCreationEvent,
    /// "start_node_creation_from_port" FRP event was emitted.
    StartCreationFromPortEvent { endpoint: EdgeEndpoint },
    /// add_node_button was clicked.
    ClickingButton,
    /// The edge was dropped on the stage.
    DroppingEdge { edge_id: EdgeId },
}

impl Default for WayOfCreatingNode {
    fn default() -> Self {
        Self::AddNodeEvent
    }
}

/// Context data required to create a new node.
#[derive(Debug)]
struct NodeCreationContext<'a> {
    pointer_style: &'a frp::Any<cursor::Style>,
    output_press:  &'a frp::Source<EdgeEndpoint>,
    input_press:   &'a frp::Source<EdgeEndpoint>,
    output:        &'a api::private::Output,
}

impl GraphEditorModelWithNetwork {
    #[profile(Objective)]
    fn create_node(
        &self,
        ctx: &NodeCreationContext,
        way: &WayOfCreatingNode,
        mouse_position: Vector2,
    ) -> (NodeId, Option<NodeSource>, bool) {
        let position = new_node_position::new_node_position(self, way, mouse_position);
        let node = self.new_node(ctx);
        node.set_xy(position);
        let should_edit = !matches!(way, WayOfCreatingNode::AddNodeEvent);
        if should_edit {
            node.view.set_expression(node::Expression::default());
        }
        let source = self.data_source_for_new_node(way);
        (node.id(), source, should_edit)
    }

    fn data_source_for_new_node(&self, way: &WayOfCreatingNode) -> Option<NodeSource> {
        use WayOfCreatingNode::*;
        let source_node = match way {
            AddNodeEvent => None,
            StartCreationEvent | ClickingButton => self.nodes.selected.first_cloned(),
            DroppingEdge { edge_id } => self.edge_source_node_id(*edge_id),
            StartCreationFromPortEvent { endpoint } => Some(endpoint.node_id),
        };
        source_node.map(|node| NodeSource { node })
    }

    #[profile(Debug)]
    fn new_node(&self, ctx: &NodeCreationContext) -> Node {
        let view = component::Node::new(&self.app, self.vis_registry.clone_ref());
        let node = Node::new(view);
        let node_model = node.model();
        let node_network = &node.frp().network();
        let node_id = node.id();
        self.add_child(&node);

        let touch = &self.touch_state;
        let model = &self.model;
        let NodeCreationContext { pointer_style, output_press, input_press, output } = ctx;

        frp::new_bridge_network! { [self.network, node_network] graph_node_bridge
            eval_ node.background_press(touch.nodes.down.emit(node_id));

            hovered <- node.output.hover.map (move |t| Some(Switch::new(node_id,*t)));
            output.node_hovered <+ hovered;

            eval node.comment ([model](comment)
                model.frp.private.output.node_comment_set.emit((node_id,comment.clone()))
            );

            node.set_output_expression_visibility <+ self.frp.nodes_labels_visible;

            pointer_style <+ node_model.input.frp.pointer_style;

            eval node_model.output.frp.on_port_press ([output_press](crumbs){
                let target = EdgeEndpoint::new(node_id,crumbs.clone());
                output_press.emit(target);
            });

            eval node_model.input.frp.on_port_press ([input_press](crumbs)
                let target = EdgeEndpoint::new(node_id,crumbs.clone());
                input_press.emit(target);
            );

            eval node_model.input.frp.on_port_hover ([model](t) {
                let crumbs = t.on();
                let target = crumbs.map(|c| EdgeEndpoint::new(node_id,c.clone()));
                model.frp.private.output.hover_node_input.emit(target);
            });

            eval node_model.output.frp.on_port_hover ([model](hover) {
               let output = hover.on().map(|crumbs| EdgeEndpoint::new(node_id,crumbs.clone()));
               model.frp.private.output.hover_node_output.emit(output);
            });

            let neutral_color = model.styles_frp.get_color(theme::code::types::any::selection);

            _eval <- all_with(&node_model.input.frp.on_port_type_change,&neutral_color,
                f!(((crumbs,_),neutral_color)
                    model.with_input_edge_id(node_id,crumbs,|id|
                        model.refresh_edge_color(id,neutral_color.into())
                    )
                ));

            _eval <- all_with(&node_model.input.frp.on_port_type_change,&neutral_color,
                f!(((crumbs,_),neutral_color)
                    model.with_output_edge_id(node_id,crumbs,|id|
                        model.refresh_edge_color(id,neutral_color.into())
                    )
                ));

            let is_editing = &node_model.input.frp.editing;
            expression_change_temporary <- node.on_expression_modified.gate(is_editing);
            expression_change_permanent <- node.on_expression_modified.gate_not(is_editing);

            temporary_expression <- expression_change_temporary.map2(
                &node_model.input.set_expression,
                move |(crumbs, code), expr| expr.code_with_replaced_span(crumbs, code)
            );
            eval temporary_expression([model] (code) {
                model.frp.private.output.node_expression_set.emit((node_id, code));
            });
            eval expression_change_permanent([model]((crumbs,code)) {
                let args = (node_id, crumbs.clone(), code.clone());
                model.frp.private.output.node_expression_span_set.emit(args)
            });

            eval node.requested_widgets([model]((call_id, target_id)) {
                let args = (node_id, *call_id, *target_id);
                model.frp.private.output.widgets_requested.emit(args)
            });

            let node_expression_edit = node.model().input.expression_edit.clone_ref();
            model.frp.private.output.node_expression_edited <+ node_expression_edit.map(
                move |(expr, selection)| (node_id, expr.clone_ref(), selection.clone())
            );
            model.frp.private.output.request_import <+ node.request_import;


            // === Actions ===

            model.frp.private.output.node_action_context_switch <+ node.view.context_switch.map(
                f!([] (active) (node_id, *active))
            );

            eval node.view.freeze ((is_frozen) {
                model.frp.private.output.node_action_freeze.emit((node_id,*is_frozen));
            });

            let set_node_disabled = &node.set_disabled;
            eval node.view.skip ([set_node_disabled,model](is_skipped) {
                model.frp.private.output.node_action_skip.emit((node_id,*is_skipped));
                set_node_disabled.emit(is_skipped);
            });


            // === Visualizations ===

            visualization_shown  <- node.visualization_visible.gate(&node.visualization_visible);
            visualization_hidden <- node.visualization_visible.gate_not(&node.visualization_visible);

            let vis_is_selected = node_model.visualization.frp.is_selected.clone_ref();

            selected    <- vis_is_selected.on_true();
            deselected  <- vis_is_selected.on_false();
            output.on_visualization_select <+ selected.constant(Switch::On(node_id));
            output.on_visualization_select <+ deselected.constant(Switch::Off(node_id));

            preprocessor_changed <-
                node_model.visualization.frp.preprocessor.map(move |preprocessor| {
                    (node_id,preprocessor.clone())
                });
            output.visualization_preprocessor_changed <+ preprocessor_changed.gate(&node.visualization_visible);


            metadata <- any(...);
            metadata <+ node_model.visualization.frp.preprocessor.map(visualization::Metadata::new);

            // Ensure the graph editor knows about internal changes to the visualisation. If the
            // visualisation changes that should indicate that the old one has been disabled and a
            // new one has been enabled.
            // TODO: Create a better API for updating the controller about visualisation changes
            // (see #896)
            output.visualization_hidden <+ visualization_hidden.constant(node_id);
            output.visualization_shown  <+
                visualization_shown.map2(&metadata,move |_,metadata| (node_id,metadata.clone()));


            init <- source::<()>();
            enabled_visualization_path <- init.all_with3(
                &node.visualization_enabled, &node.visualization_path,
                move |_init, is_enabled, path| (node_id, is_enabled.and_option(path.clone()))
            );
            output.enabled_visualization_path <+ enabled_visualization_path;


            // === View Mode ===

            node.set_view_mode <+ self.model.frp.view_mode;


            // === Read-only mode ===

            node.set_read_only <+ self.model.frp.set_read_only;


            // === Profiling ===

            let profiling_min_duration              = &self.model.profiling_statuses.min_duration;
            node.set_profiling_min_global_duration <+ self.model.profiling_statuses.min_duration;
            node.set_profiling_min_global_duration(profiling_min_duration.value());
            let profiling_max_duration              = &self.model.profiling_statuses.max_duration;
            node.set_profiling_max_global_duration <+ self.model.profiling_statuses.max_duration;
            node.set_profiling_max_global_duration(profiling_max_duration.value());


            // === Execution Environment ===

            node.set_execution_environment <+ self.model.frp.set_execution_environment;
        }


        // === Panning camera to created node ===

        // Node position and bounding box are not available immediately after the node is created,
        // but only after the Node's display object is updated. Therefore, in order to pan the
        // camera to the bounding box of a newly created node, we need to wait until:
        //  1. the position of the newly created node becomes updated, and then
        //  2. the bounding box of the node becomes updated.
        // When the sequence is detected, and if the node is being edited, we pan the camera to it.
        // Regardless whether the node is being edited, we drop the network, as we don't want to
        // pan the camera for any later updates of the bounding box.
        let pan_network = frp::Network::new("network_for_camera_pan_to_new_node");
        let pan_network_container = RefCell::new(Some(pan_network.clone()));
        frp::new_bridge_network! { [self.network, node_network, pan_network] graph_node_pan_bridge
            pos_updated <- node.output.position.constant(true);
            bbox_updated_after_pos_updated <- node.output.bounding_box.gate(&pos_updated);
            let node_being_edited = &self.frp.node_being_edited;
            _eval <- bbox_updated_after_pos_updated.map2(node_being_edited, f!([model](_, node) {
                pan_network_container.replace(None);
                if *node == Some(node_id) {
                    model.pan_camera_to_node(node_id);
                }
            }));
        }

        node.set_view_mode(self.model.frp.view_mode.value());
        let initial_metadata = visualization::Metadata {
            preprocessor: node_model.visualization.frp.preprocessor.value(),
        };
        metadata.emit(initial_metadata);
        init.emit(());
        self.nodes.insert(node_id, node.clone_ref());
        node
    }
}



// ========================
// === GraphEditorModel ===
// ========================

#[derive(Debug, Clone, CloneRef)]
#[allow(missing_docs)] // FIXME[everyone] Public-facing API should be documented.
pub struct GraphEditorModel {
    pub display_object:      display::object::Instance,
    pub app:                 Application,
    pub breadcrumbs:         component::Breadcrumbs,
    pub cursor:              cursor::Cursor,
    pub nodes:               Nodes,
    pub edges:               Edges,
    pub vis_registry:        visualization::Registry,
    pub drop_manager:        ensogl_drop_manager::Manager,
    pub navigator:           Navigator,
    pub add_node_button:     Rc<component::add_node_button::AddNodeButton>,
    tooltip:                 Tooltip,
    touch_state:             TouchState,
    visualisations:          Visualisations,
    frp:                     Frp,
    profiling_statuses:      profiling::Statuses,
    profiling_button:        component::profiling::Button,
    styles_frp:              StyleWatchFrp,
    selection_controller:    selection::Controller,
    execution_mode_selector: execution_mode_selector::ExecutionModeSelector,
}


// === Public ===

impl GraphEditorModel {
    #[allow(missing_docs)] // FIXME[everyone] All pub functions should have docs.
    pub fn new(app: &Application, cursor: cursor::Cursor, frp: &Frp) -> Self {
        let network = frp.network();
        let scene = &app.display.default_scene;
        let display_object = display::object::Instance::new();
        let nodes = Nodes::new();
        let edges = Edges::new();
        let vis_registry = visualization::Registry::with_default_visualizations();
        let visualisations = default();
        let touch_state = TouchState::new(network, &scene.mouse.frp_deprecated);
        let breadcrumbs = component::Breadcrumbs::new(app.clone_ref());
        let execution_mode_selector = execution_mode_selector::ExecutionModeSelector::new(app);

        let app = app.clone_ref();
        let frp = frp.clone_ref();
        let navigator = Navigator::new(scene, &scene.camera());
        let tooltip = Tooltip::new(&app);
        let profiling_statuses = profiling::Statuses::new();
        let profiling_button = component::profiling::Button::new(&app);
        let add_node_button = Rc::new(component::add_node_button::AddNodeButton::new(&app));
        let drop_manager =
            ensogl_drop_manager::Manager::new(&scene.dom.root.clone_ref().into(), scene);
        let styles_frp = StyleWatchFrp::new(&scene.style_sheet);
        let selection_controller = selection::Controller::new(
            &frp,
            &app.cursor,
            &scene.mouse.frp_deprecated,
            &touch_state,
            &nodes,
        );

        Self {
            display_object,
            app,
            breadcrumbs,
            cursor,
            nodes,
            edges,
            vis_registry,
            drop_manager,
            tooltip,
            touch_state,
            visualisations,
            frp,
            navigator,
            profiling_statuses,
            profiling_button,
            add_node_button,
            styles_frp,
            selection_controller,
            execution_mode_selector,
        }
        .init()
    }

    fn init(self) -> Self {
        let x_offset = MACOS_TRAFFIC_LIGHTS_SIDE_OFFSET;

        self.add_child(&self.execution_mode_selector);

        self.add_child(&self.breadcrumbs);
        self.breadcrumbs.set_x(x_offset);

        self.scene().add_child(&self.tooltip);
        self.add_child(&self.profiling_button);
        self.add_child(&*self.add_node_button);
        self
    }

    #[allow(missing_docs)] // FIXME[everyone] All pub functions should have docs.
    pub fn all_nodes(&self) -> Vec<NodeId> {
        self.nodes.all.keys()
    }

    fn scene(&self) -> &Scene {
        &self.app.display.default_scene
    }
}


// === Add node ===
impl GraphEditorModel {
    /// Create a new node and return a unique identifier.
    pub fn add_node(&self) -> NodeId {
        self.frp.add_node.emit(());
        let (node_id, _, _) = self.frp.node_added.value();
        node_id
    }

    /// Create a new node and place it at a free place below `above` node.
    pub fn add_node_below(&self, above: NodeId) -> NodeId {
        let pos = new_node_position::under(self, above);
        self.add_node_at(pos)
    }

    /// Create a new node and place it at `pos`.
    pub fn add_node_at(&self, pos: Vector2) -> NodeId {
        let node_id = self.add_node();
        self.frp.set_node_position((node_id, pos));
        node_id
    }
}


// === Remove ===

impl GraphEditorModel {
    fn remove_edge<E: Into<EdgeId>>(&self, edge_id: E) {
        let edge_id = edge_id.into();
        if let Some(edge) = self.edges.remove(&edge_id) {
            if let Some(source) = edge.take_source() {
                if let Some(source_node) = self.nodes.get_cloned_ref(&source.node_id) {
                    source_node.out_edges.remove(&edge_id);
                }
            }

            if let Some(target) = edge.take_target() {
                self.set_input_connected(&target, None, false); // FIXME None
                if let Some(target_node) = self.nodes.get_cloned_ref(&target.node_id) {
                    target_node.in_edges.remove(&edge_id);
                }
            }
        }
    }

    fn set_input_connected(&self, target: &EdgeEndpoint, tp: Option<Type>, status: bool) {
        if let Some(node) = self.nodes.get_cloned(&target.node_id) {
            node.view.set_input_connected(&target.port, tp, status);
        }
    }

    fn set_edge_target_connection_status(&self, edge_id: EdgeId, status: bool) {
        self.with_edge_target(edge_id, |tgt| {
            self.set_endpoint_connection_status(edge_id, &tgt, status)
        });
    }

    fn set_endpoint_connection_status(&self, edge_id: EdgeId, target: &EdgeEndpoint, status: bool) {
        let tp = self.edge_source_type(edge_id);
        self.set_input_connected(target, tp, status);
    }

    fn enable_visualization(&self, node_id: impl Into<NodeId>) {
        let node_id = node_id.into();
        if let Some(node) = self.nodes.get_cloned_ref(&node_id) {
            node.enable_visualization();
        }
    }

    fn disable_visualization(&self, node_id: impl Into<NodeId>) {
        let node_id = node_id.into();
        if let Some(node) = self.nodes.get_cloned_ref(&node_id) {
            node.disable_visualization();
        }
    }

    fn enable_visualization_fullscreen(&self, node_id: impl Into<NodeId>) {
        let node_id = node_id.into();
        if let Some(node) = self.nodes.get_cloned_ref(&node_id) {
            node.model().visualization.frp.enable_fullscreen.emit(());
        }
    }

    fn disable_visualization_fullscreen(&self, node_id: impl Into<NodeId>) {
        let node_id = node_id.into();
        if let Some(node) = self.nodes.get_cloned_ref(&node_id) {
            node.model().visualization.frp.disable_fullscreen.emit(());
        }
    }

    /// Get the visualization on the node, if it is enabled.
    pub fn enabled_visualization(
        &self,
        node_id: impl Into<NodeId>,
    ) -> Option<visualization::Metadata> {
        let node = self.nodes.all.get_cloned_ref(&node_id.into())?;
        let frp = &node.model().visualization.frp;
        frp.visible.value().then(|| visualization::Metadata::new(&frp.preprocessor.value()))
    }

    /// Warning! This function does not remove connected edges. It needs to be handled by the
    /// implementation.
    fn remove_node(&self, node_id: impl Into<NodeId>) {
        let node_id = node_id.into();
        self.nodes.remove(&node_id);
        self.nodes.selected.remove_item(&node_id);
        self.frp.private.output.on_visualization_select.emit(Switch::Off(node_id));
    }

    fn node_in_edges(&self, node_id: impl Into<NodeId>) -> Vec<EdgeId> {
        let node_id = node_id.into();
        self.nodes.get_cloned_ref(&node_id).map(|node| node.in_edges.keys()).unwrap_or_default()
    }

    fn node_out_edges(&self, node_id: impl Into<NodeId>) -> Vec<EdgeId> {
        let node_id = node_id.into();
        self.nodes.get_cloned_ref(&node_id).map(|node| node.out_edges.keys()).unwrap_or_default()
    }

    fn node_in_and_out_edges(&self, node_id: impl Into<NodeId>) -> Vec<EdgeId> {
        let node_id = node_id.into();
        let mut edges = self.node_in_edges(node_id);
        edges.extend(&self.node_out_edges(node_id));
        edges
    }

    #[profile(Detail)]
    fn set_node_expression(&self, node_id: impl Into<NodeId>, expr: impl Into<node::Expression>) {
        let node_id = node_id.into();
        let expr = expr.into();
        if let Some(node) = self.nodes.get_cloned_ref(&node_id) {
            node.set_expression.emit(expr);
        }
        for edge_id in self.node_out_edges(node_id) {
            self.refresh_edge_source_size(edge_id);
        }
    }

    fn edit_node_expression(
        &self,
        node_id: impl Into<NodeId>,
        range: impl Into<text::Range<text::Byte>>,
        inserted_str: impl Into<ImString>,
    ) {
        let node_id = node_id.into();
        let range = range.into();
        let inserted_str = inserted_str.into();
        if let Some(node) = self.nodes.get_cloned_ref(&node_id) {
            node.edit_expression(range, inserted_str);
        }
    }

    fn set_node_skip(&self, node_id: impl Into<NodeId>, skip: &bool) {
        let node_id = node_id.into();
        if let Some(node) = self.nodes.get_cloned_ref(&node_id) {
            node.set_skip_macro(*skip);
        }
    }

    fn set_node_freeze(&self, node_id: impl Into<NodeId>, freeze: &bool) {
        let node_id = node_id.into();
        if let Some(node) = self.nodes.get_cloned_ref(&node_id) {
            node.set_freeze_macro(*freeze);
        }
    }

    fn set_node_context_switch(&self, node_id: impl Into<NodeId>, context_switch: &Option<bool>) {
        let node_id = node_id.into();
        if let Some(node) = self.nodes.get_cloned_ref(&node_id) {
            node.set_context_switch(*context_switch);
        }
    }

    fn set_node_comment(&self, node_id: impl Into<NodeId>, comment: impl Into<node::Comment>) {
        let node_id = node_id.into();
        let comment = comment.into();
        if let Some(node) = self.nodes.get_cloned_ref(&node_id) {
            node.set_comment.emit(comment);
        }
    }

    fn is_connection(&self, edge_id: impl Into<EdgeId>) -> bool {
        let edge_id = edge_id.into();
        match self.edges.get_cloned_ref(&edge_id) {
            None => false,
            Some(e) => e.has_source() && e.has_target(),
        }
    }
}


// === Connect ===

impl GraphEditorModel {
    fn edge_source_node_id(&self, edge_id: EdgeId) -> Option<NodeId> {
        let edge = self.edges.get_cloned_ref(&edge_id)?;
        let endpoint = edge.source()?;
        Some(endpoint.node_id)
    }

    fn set_edge_source(&self, edge_id: EdgeId, target: impl Into<EdgeEndpoint>) {
        let target = target.into();
        if let Some(edge) = self.edges.get_cloned_ref(&edge_id) {
            if let Some(node) = self.nodes.get_cloned_ref(&target.node_id) {
                node.out_edges.insert(edge_id);
                edge.set_source(target);
                edge.view.frp.source_attached.emit(true);
                // FIXME: both lines require edge to refresh. Let's make it more efficient.
                self.refresh_edge_position(edge_id);
                self.refresh_edge_source_size(edge_id);
            }
        }
    }

    fn remove_edge_source(&self, edge_id: EdgeId) {
        if let Some(edge) = self.edges.get_cloned_ref(&edge_id) {
            if let Some(source) = edge.take_source() {
                if let Some(node) = self.nodes.get_cloned_ref(&source.node_id) {
                    node.out_edges.remove(&edge_id);
                    edge.view.frp.source_attached.emit(false);
                    let first_detached = self.edges.detached_source.is_empty();
                    self.edges.detached_source.insert(edge_id);
                    // FIXME: both lines require edge to refresh. Let's make it more efficient.
                    self.refresh_edge_position(edge_id);
                    self.refresh_edge_source_size(edge_id);
                    if first_detached {
                        self.frp.private.output.on_some_edges_sources_unset.emit(());
                    }
                }
            }
        }
    }

    fn set_edge_target(&self, edge_id: EdgeId, target: impl Into<EdgeEndpoint>) {
        let target = target.into();
        if let Some(edge) = self.edges.get_cloned_ref(&edge_id) {
            if let Some(node) = self.nodes.get_cloned_ref(&target.node_id) {
                node.in_edges.insert(edge_id);
                edge.set_target(target);

                self.edges.detached_target.remove(&edge_id);
                let all_attached = self.edges.detached_target.is_empty();
                if all_attached {
                    self.frp.private.output.on_all_edges_targets_set.emit(());
                }

                edge.view.frp.target_attached.emit(true);
                edge.view.frp.redraw.emit(());
                self.refresh_edge_position(edge_id);
            };
        }
    }

    fn remove_edge_target(&self, edge_id: EdgeId) {
        if let Some(edge) = self.edges.get_cloned_ref(&edge_id) {
            if let Some(target) = edge.take_target() {
                if let Some(node) = self.nodes.get_cloned_ref(&target.node_id) {
                    node.in_edges.remove(&edge_id);
                    let first_detached = self.edges.detached_target.is_empty();
                    self.edges.detached_target.insert(edge_id);
                    edge.view.frp.target_attached.emit(false);
                    self.refresh_edge_position(edge_id);
                    if first_detached {
                        self.frp.private.output.on_some_edges_targets_unset.emit(());
                    }
                };
            }
        }
    }

    fn take_edges_with_detached_targets(&self) -> HashSet<EdgeId> {
        let edges = self.edges.detached_target.mem_take();
        self.check_edge_attachment_status_and_emit_events();
        edges
    }

    fn take_edges_with_detached_sources(&self) -> HashSet<EdgeId> {
        let edges = self.edges.detached_source.mem_take();
        self.check_edge_attachment_status_and_emit_events();
        edges
    }

    fn edges_with_detached_targets(&self) -> HashSet<EdgeId> {
        self.edges.detached_target.raw.borrow().clone()
    }

    #[allow(missing_docs)] // FIXME[everyone] All pub functions should have docs.
    pub fn clear_all_detached_edges(&self) -> Vec<EdgeId> {
        let source_edges = self.edges.detached_source.mem_take();
        source_edges.iter().for_each(|edge| {
            self.edges.all.remove(edge);
        });
        let target_edges = self.edges.detached_target.mem_take();
        target_edges.iter().for_each(|edge| {
            self.edges.all.remove(edge);
        });
        self.check_edge_attachment_status_and_emit_events();
        source_edges.into_iter().chain(target_edges).collect()
    }

    fn check_edge_attachment_status_and_emit_events(&self) {
        let no_detached_sources = self.edges.detached_source.is_empty();
        let no_detached_targets = self.edges.detached_target.is_empty();
        if no_detached_targets {
            self.frp.private.output.on_all_edges_targets_set.emit(());
        }
        if no_detached_sources {
            self.frp.private.output.on_all_edges_sources_set.emit(());
        }
    }

    fn overlapping_edges(&self, target: &EdgeEndpoint) -> Vec<EdgeId> {
        let mut overlapping = vec![];
        if let Some(node) = self.nodes.get_cloned_ref(&target.node_id) {
            for edge_id in node.in_edges.raw.borrow().clone().into_iter() {
                if let Some(edge) = self.edges.get_cloned_ref(&edge_id) {
                    if let Some(edge_target) = edge.target() {
                        if crumbs_overlap(&edge_target.port, &target.port) {
                            overlapping.push(edge_id);
                        }
                    }
                }
            }
        }
        overlapping
    }

    fn set_edge_freeze<T: Into<EdgeId>>(&self, edge_id: T, is_frozen: bool) {
        let edge_id = edge_id.into();
        if let Some(edge) = self.edges.get_cloned_ref(&edge_id) {
            edge.view.frp.set_disabled.emit(is_frozen);
        }
    }
}


// === Position ===

impl GraphEditorModel {
    #[allow(missing_docs)] // FIXME[everyone] All pub functions should have docs.
    pub fn set_node_position(&self, node_id: impl Into<NodeId>, position: Vector2) {
        let node_id = node_id.into();
        if let Some(node) = self.nodes.get_cloned_ref(&node_id) {
            node.modify_position(|t| {
                t.x = position.x;
                t.y = position.y;
            });
            for edge_id in self.node_in_and_out_edges(node_id) {
                self.refresh_edge_position(edge_id);
            }
        }
    }

    #[profile(Debug)]
    fn set_node_expression_usage_type(
        &self,
        node_id: impl Into<NodeId>,
        ast_id: ast::Id,
        maybe_type: Option<Type>,
    ) {
        let node_id = node_id.into();
        if let Some(node) = self.nodes.get_cloned_ref(&node_id) {
            if node.view.model().output.whole_expr_id().contains(&ast_id) {
                // TODO[ao]: we must update root output port according to the whole expression type
                //     due to a bug in engine https://github.com/enso-org/enso/issues/1038.
                let crumbs = span_tree::Crumbs::default();
                node.view.model().output.set_expression_usage_type(crumbs, maybe_type.clone());
                let enso_type = maybe_type.as_ref().map(|tp| enso::Type::new(&tp.0));
                node.view.model().visualization.frp.set_vis_input_type(enso_type);
            }
            let crumbs = node.view.model().get_crumbs_by_id(ast_id);
            if let Some(crumbs) = crumbs {
                node.view.set_expression_usage_type.emit((crumbs, maybe_type));
            }
        }
    }

    fn update_node_widgets(&self, node_id: NodeId, updates: &WidgetUpdates) {
        if let Some(node) = self.nodes.get_cloned_ref(&node_id) {
            node.view.update_widgets.emit(updates.clone());
        }
    }

    fn disable_grid_snapping_for(&self, node_ids: &[NodeId]) {
        self.nodes.recompute_grid(node_ids.iter().cloned().collect());
    }

    #[allow(missing_docs)] // FIXME[everyone] All pub functions should have docs.
    pub fn node_position(&self, node_id: impl Into<NodeId>) -> Vector2<f32> {
        let node_id = node_id.into();
        self.nodes.get_cloned_ref(&node_id).map(|node| node.position().xy()).unwrap_or_default()
    }

    /// Return the bounding box of the node identified by `node_id`, or a default bounding box if
    /// the node was not found.
    pub fn node_bounding_box(&self, node_id: impl Into<NodeId>) -> selection::BoundingBox {
        let node_id = node_id.into();
        let node = self.nodes.get_cloned_ref(&node_id);
        node.map(|node| node.bounding_box.value()).unwrap_or_default()
    }

    #[allow(missing_docs)] // FIXME[everyone] All pub functions should have docs.
    pub fn node_pos_mod(&self, node_id: impl Into<NodeId>, pos_diff: Vector2) -> (NodeId, Vector2) {
        let node_id = node_id.into();
        let new_position = if let Some(node) = self.nodes.get_cloned_ref(&node_id) {
            node.position().xy() + pos_diff
        } else {
            default()
        };
        (node_id, new_position)
    }

    #[allow(missing_docs)] // FIXME[everyone] All pub functions should have docs.
    pub fn refresh_edge_position(&self, edge_id: EdgeId) {
        self.refresh_edge_source_position(edge_id);
        self.refresh_edge_target_position(edge_id);
    }

    #[allow(missing_docs)] // FIXME[everyone] All pub functions should have docs.
    pub fn refresh_edge_source_size(&self, edge_id: EdgeId) {
        if let Some(edge) = self.edges.get_cloned_ref(&edge_id) {
            if let Some(edge_source) = edge.source() {
                if let Some(node) = self.nodes.get_cloned_ref(&edge_source.node_id) {
                    edge.view.frp.source_width.emit(node.model().width());
                    edge.view.frp.source_height.emit(node.model().height());
                    edge.view.frp.redraw.emit(());
                }
            }
        };
    }

    #[allow(missing_docs)] // FIXME[everyone] All pub functions should have docs.
    pub fn refresh_edge_color(&self, edge_id: EdgeId, neutral_color: color::Lcha) {
        if let Some(edge) = self.edges.get_cloned_ref(&edge_id) {
            let color = self.edge_color(edge_id, neutral_color);
            edge.view.frp.set_color.emit(color);
        };
    }

    fn refresh_all_edge_colors(&self, neutral_color: color::Lcha) {
        for edge_id in self.edges.keys() {
            self.refresh_edge_color(edge_id, neutral_color);
        }
    }

    #[allow(missing_docs)] // FIXME[everyone] All pub functions should have docs.
    pub fn refresh_edge_source_position(&self, edge_id: EdgeId) {
        if let Some(edge) = self.edges.get_cloned_ref(&edge_id) {
            if let Some(edge_source) = edge.source() {
                if let Some(node) = self.nodes.get_cloned_ref(&edge_source.node_id) {
                    edge.modify_position(|p| {
                        p.x = node.position().x + node.model().width() / 2.0;
                        p.y = node.position().y;
                    });
                }
            }
        };
    }

    #[allow(missing_docs)] // FIXME[everyone] All pub functions should have docs.
    pub fn refresh_edge_target_position(&self, edge_id: EdgeId) {
        if let Some(edge) = self.edges.get_cloned_ref(&edge_id) {
            if let Some(edge_target) = edge.target() {
                if let Some(node) = self.nodes.get_cloned_ref(&edge_target.node_id) {
                    let offset =
                        node.model().input.port_offset(&edge_target.port).unwrap_or_default();
                    let pos = node.position().xy() + offset;
                    edge.view.frp.target_position.emit(pos);
                    edge.view.frp.redraw.emit(());
                }
            }
        };
    }

    fn map_node<T>(&self, id: NodeId, f: impl FnOnce(Node) -> T) -> Option<T> {
        self.nodes.get_cloned_ref(&id).map(f)
    }

    fn map_edge<T>(&self, id: EdgeId, f: impl FnOnce(Edge) -> T) -> Option<T> {
        self.edges.get_cloned_ref(&id).map(f)
    }

    fn with_node<T>(&self, id: NodeId, f: impl FnOnce(Node) -> T) -> Option<T> {
        let out = self.map_node(id, f);
        out.map_none(|| warn!("Trying to access nonexistent node '{id}'"))
    }

    fn with_edge<T>(&self, id: EdgeId, f: impl FnOnce(Edge) -> T) -> Option<T> {
        let out = self.map_edge(id, f);
        out.map_none(|| warn!("Trying to access nonexistent edge '{id}'"))
    }

    fn with_edge_map_source<T>(&self, id: EdgeId, f: impl FnOnce(EdgeEndpoint) -> T) -> Option<T> {
        self.with_edge(id, |edge| {
            let edge = edge.source.borrow().deref().clone();
            edge.map(f)
        })
        .flatten()
    }

    fn with_edge_map_target<T>(&self, id: EdgeId, f: impl FnOnce(EdgeEndpoint) -> T) -> Option<T> {
        self.with_edge(id, |edge| edge.target.borrow().clone().map(f)).flatten()
    }

    fn edge_source(&self, id: EdgeId) -> Option<EdgeEndpoint> {
        self.with_edge_map_source(id, |endpoint| endpoint)
    }

    fn edge_target(&self, id: EdgeId) -> Option<EdgeEndpoint> {
        self.with_edge_map_target(id, |endpoint| endpoint)
    }

    // FIXME[WD]: This implementation is slow. Node should allow for easy mapping between Crumbs
    //            and edges. Should be part of https://github.com/enso-org/ide/issues/822.
    fn with_input_edge_id<T>(
        &self,
        id: NodeId,
        crumbs: &span_tree::Crumbs,
        f: impl FnOnce(EdgeId) -> T,
    ) -> Option<T> {
        self.with_node(id, move |node| {
            let mut target_edge_id = None;
            for edge_id in node.in_edges.keys() {
                self.with_edge(edge_id, |edge| {
                    let ok = edge.target().map(|tgt| tgt.port == crumbs) == Some(true);
                    if ok {
                        target_edge_id = Some(edge_id)
                    }
                });
            }
            target_edge_id.map(f)
        })
        .flatten()
    }

    // FIXME[WD]: This implementation is slow. Node should allow for easy mapping between Crumbs
    //            and edges. Should be part of https://github.com/enso-org/ide/issues/822.
    fn with_output_edge_id<T>(
        &self,
        id: NodeId,
        crumbs: &span_tree::Crumbs,
        f: impl FnOnce(EdgeId) -> T,
    ) -> Option<T> {
        self.with_node(id, move |node| {
            let mut target_edge_id = None;
            for edge_id in node.out_edges.keys() {
                self.with_edge(edge_id, |edge| {
                    let ok = edge.target().map(|tgt| tgt.port == crumbs) == Some(true);
                    if ok {
                        target_edge_id = Some(edge_id)
                    }
                });
            }
            target_edge_id.map(f)
        })
        .flatten()
    }

    fn with_edge_source<T>(&self, id: EdgeId, f: impl FnOnce(EdgeEndpoint) -> T) -> Option<T> {
        self.with_edge(id, |edge| {
            let source = edge.source.borrow().deref().clone();
            source
                .map(f)
                .map_none(|| warn!("Trying to access nonexistent source of the edge {id}."))
        })
        .flatten()
    }

    fn with_edge_target<T>(&self, id: EdgeId, f: impl FnOnce(EdgeEndpoint) -> T) -> Option<T> {
        self.with_edge(id, |edge| {
            let target = edge.target.borrow().deref().clone();
            target
                .map(f)
                .map_none(|| warn!("Trying to access nonexistent target of the edge {id}."))
        })
        .flatten()
    }

    fn with_edge_map_source_node<T>(
        &self,
        edge_id: EdgeId,
        f: impl FnOnce(Node, span_tree::Crumbs) -> T,
    ) -> Option<T> {
        self.with_edge_map_source(edge_id, |t| self.map_node(t.node_id, |node| f(node, t.port)))
            .flatten()
    }

    fn with_edge_map_target_node<T>(
        &self,
        edge_id: EdgeId,
        f: impl FnOnce(Node, span_tree::Crumbs) -> T,
    ) -> Option<T> {
        self.with_edge_map_target(edge_id, |t| self.map_node(t.node_id, |node| f(node, t.port)))
            .flatten()
    }

    fn edge_source_type(&self, edge_id: EdgeId) -> Option<Type> {
        self.with_edge_map_source_node(edge_id, |n, c| n.model().output.port_type(&c)).flatten()
    }

    fn edge_target_type(&self, edge_id: EdgeId) -> Option<Type> {
        self.with_edge_map_target_node(edge_id, |n, c| n.model().input.port_type(&c)).flatten()
    }

    fn edge_hover_type(&self) -> Option<Type> {
        let hover_tgt = self.frp.hover_node_input.value();
        hover_tgt.and_then(|tgt| {
            self.with_node(tgt.node_id, |node| node.model().input.port_type(&tgt.port)).flatten()
        })
    }

    /// Return a color for the edge.
    ///
    /// In profiling mode, this is just a neutral gray.
    ///
    /// In normal mode, the algorithm works as follow:
    /// 1. We query the type of the currently hovered port, if any.
    /// 2. In case the previous point returns None, we query the edge target type, if any.
    /// 3. In case the previous point returns None, we query the edge source type, if any.
    /// 4. In case the previous point returns None, we use the generic type (gray color).
    ///
    /// This might need to be more sophisticated in the case of polymorphic types. For example,
    /// consider the edge source type to be `(a,Number)`, and target to be `(Text,a)`. These unify
    /// to `(Text,Number)`.
    fn edge_color(&self, edge_id: EdgeId, neutral_color: color::Lcha) -> color::Lcha {
        // FIXME : StyleWatch is unsuitable here, as it was designed as an internal tool for shape
        // system (#795)
        let styles = StyleWatch::new(&self.scene().style_sheet);
        match self.frp.view_mode.value() {
            view::Mode::Normal => {
                let edge_type = self
                    .edge_hover_type()
                    .or_else(|| self.edge_target_type(edge_id))
                    .or_else(|| self.edge_source_type(edge_id));
                let opt_color = edge_type.map(|t| type_coloring::compute(&t, &styles));
                opt_color.unwrap_or(neutral_color)
            }
            view::Mode::Profiling => neutral_color,
        }
    }

    fn first_detached_edge(&self) -> Option<EdgeId> {
        self.edges.detached_edges_iter().next()
    }

    fn first_detached_edge_source_type(&self) -> Option<Type> {
        self.first_detached_edge().and_then(|edge_id| self.edge_source_type(edge_id))
    }

    #[allow(dead_code)]
    fn first_detached_edge_target_type(&self) -> Option<Type> {
        self.first_detached_edge().and_then(|edge_id| self.edge_target_type(edge_id))
    }

    /// Return a color for the first detached edge.
    pub fn first_detached_edge_color(&self, neutral_color: color::Lcha) -> Option<color::Lcha> {
        self.first_detached_edge().map(|t| self.edge_color(t, neutral_color))
    }

    #[allow(missing_docs)] // FIXME[everyone] All pub functions should have docs.
    pub fn has_edges_with_detached_targets(&self, node_id: NodeId) -> bool {
        let mut found = false;
        self.with_node(node_id, |node| {
            for edge_id in node.out_edges.keys() {
                if self.with_edge(edge_id, |edge| edge.has_target()) == Some(false) {
                    found = true;
                    break;
                }
            }
        });
        found
    }

    /// Pan the camera to fully fit the `target_bbox` (expressed in scene coordinates) into a
    /// rectangular viewport between `screen_min_xy` and `screen_max_xy` (in screen coordinates).
    /// If `target_bbox` does not fully fit in the viewport, prefer showing the top-left corner of
    /// `target_bbox` than the opposite one.
    fn pan_camera(
        &self,
        target_bbox: selection::BoundingBox,
        screen_min_xy: Vector2,
        screen_max_xy: Vector2,
    ) {
        use ensogl::display::navigation::navigator::PanEvent;
        let scene = &self.app.display.default_scene;
        let screen_to_scene_xy = |pos: Vector2| {
            let vec3 = Vector3(pos.x, pos.y, 0.0);
            scene.screen_to_scene_coordinates(vec3).xy()
        };
        let scene_min_xy = screen_to_scene_xy(screen_min_xy);
        let scene_max_xy = screen_to_scene_xy(screen_max_xy);
        let viewport = selection::BoundingBox::from_corners(scene_min_xy, scene_max_xy);
        let pan_left = some_if_negative(target_bbox.left() - viewport.left());
        let pan_right = some_if_positive(target_bbox.right() - viewport.right());
        let pan_up = some_if_positive(target_bbox.top() - viewport.top());
        let pan_down = some_if_negative(target_bbox.bottom() - viewport.bottom());
        let pan_x = pan_left.or(pan_right).unwrap_or_default();
        let pan_y = pan_up.or(pan_down).unwrap_or_default();
        let pan_xy = Vector2(pan_x, pan_y);
        self.navigator.emit_pan_event(PanEvent::new(-pan_xy * scene.camera().zoom()));
    }

    fn pan_camera_to_node(&self, node_id: NodeId) {
        use theme::graph_editor::screen_margin_when_panning_camera_to_node as pan_margin;
        self.with_node(node_id, |node| {
            let camera = &self.app.display.default_scene.camera();
            let screen_size_halved = Vector2::from(camera.screen()) / 2.0;
            let styles = &self.styles_frp;
            let top_margin = styles.get_number(pan_margin::top).value();
            let bottom_margin = styles.get_number(pan_margin::bottom).value();
            let left_margin = styles.get_number(pan_margin::left).value();
            let right_margin = styles.get_number(pan_margin::right).value();
            let viewport_max_y = screen_size_halved.y - top_margin;
            let viewport_min_y = -screen_size_halved.y + bottom_margin;
            let viewport_min_x = -screen_size_halved.x + left_margin;
            let viewport_max_x = screen_size_halved.x - right_margin;
            let viewport_min_xy = Vector2(viewport_min_x, viewport_min_y);
            let viewport_max_xy = Vector2(viewport_max_x, viewport_max_y);
            let node_bbox = node.bounding_box.value();
            self.pan_camera(node_bbox, viewport_min_xy, viewport_max_xy)
        });
    }
}


// === Utilities ===

fn some_if_positive(x: f32) -> Option<f32> {
    (x > 0.0).as_some(x)
}

fn some_if_negative(x: f32) -> Option<f32> {
    (x < 0.0).as_some(x)
}


// === Display object ===

impl display::Object for GraphEditorModel {
    fn display_object(&self) -> &display::object::Instance {
        &self.display_object
    }
}



// ===================
// === GraphEditor ===
// ===================

#[derive(Debug, Clone, CloneRef)]
#[allow(missing_docs)] // FIXME[everyone] Public-facing API should be documented.
pub struct GraphEditor {
    pub model: GraphEditorModelWithNetwork,
    pub frp:   Frp,
}

impl GraphEditor {
    /// Graph editor nodes.
    pub fn nodes(&self) -> &Nodes {
        &self.model.nodes
    }

    /// Graph editor edges.
    pub fn edges(&self) -> &Edges {
        &self.model.edges
    }
}

impl Deref for GraphEditor {
    type Target = api::Public;
    fn deref(&self) -> &Self::Target {
        &self.frp.public
    }
}

impl application::View for GraphEditor {
    fn label() -> &'static str {
        "GraphEditor"
    }

    fn new(app: &Application) -> Self {
        new_graph_editor(app)
    }

    fn app(&self) -> &Application {
        &self.model.app
    }

    fn default_shortcuts() -> Vec<application::shortcut::Shortcut> {
        use shortcut::ActionType::*;
        [
            (Press, "!node_editing & !read_only", "tab", "start_node_creation"),
            (Press, "!node_editing & !read_only", "enter", "start_node_creation"),
            // === Drag ===
            (Press, "", "left-mouse-button", "node_press"),
            (Release, "", "left-mouse-button", "node_release"),
            (Press, "!node_editing & !read_only", "backspace", "remove_selected_nodes"),
            (Press, "!node_editing & !read_only", "delete", "remove_selected_nodes"),
            (Press, "has_detached_edge", "escape", "drop_dragged_edge"),
            (Press, "!read_only", "cmd g", "collapse_selected_nodes"),
            // === Visualization ===
            (Press, "!node_editing", "space", "press_visualization_visibility"),
            (DoublePress, "!node_editing", "space", "double_press_visualization_visibility"),
            (Release, "!node_editing", "space", "release_visualization_visibility"),
            (Press, "", "cmd i", "reload_visualization_registry"),
            (Press, "is_fs_visualization_displayed", "space", "close_fullscreen_visualization"),
            (Press, "", "cmd", "enable_quick_visualization_preview"),
            (Release, "", "cmd", "disable_quick_visualization_preview"),
            // === Selection ===
            (Press, "", "shift", "enable_node_multi_select"),
            (Press, "", "shift left-mouse-button", "enable_node_multi_select"),
            (Release, "", "shift", "disable_node_multi_select"),
            (Release, "", "shift left-mouse-button", "disable_node_multi_select"),
            (Press, "", "shift ctrl", "toggle_node_merge_select"),
            (Release, "", "shift ctrl", "toggle_node_merge_select"),
            (Press, "", "shift alt", "toggle_node_subtract_select"),
            (Release, "", "shift alt", "toggle_node_subtract_select"),
            (Press, "", "shift ctrl alt", "toggle_node_inverse_select"),
            (Release, "", "shift ctrl alt", "toggle_node_inverse_select"),
            // === Navigation ===
            (
                Press,
                "!is_fs_visualization_displayed",
                "ctrl space",
                "cycle_visualization_for_selected_node",
            ),
            (DoublePress, "!read_only", "left-mouse-button", "enter_hovered_node"),
            (DoublePress, "!read_only", "left-mouse-button", "start_node_creation_from_port"),
            (Press, "!read_only", "right-mouse-button", "start_node_creation_from_port"),
            (Press, "!node_editing & !read_only", "cmd enter", "enter_selected_node"),
            (Press, "!read_only", "alt enter", "exit_node"),
            // === Node Editing ===
            (Press, "!read_only", "cmd", "edit_mode_on"),
            (Release, "!read_only", "cmd", "edit_mode_off"),
            (Press, "!read_only", "cmd left-mouse-button", "edit_mode_on"),
            (Release, "!read_only", "cmd left-mouse-button", "edit_mode_off"),
            (Press, "node_editing & !read_only", "cmd enter", "stop_editing"),
            // === Profiling Mode ===
            (Press, "", "cmd p", "toggle_profiling_mode"),
            // === Debug ===
            (Press, "debug_mode", "ctrl d", "debug_set_test_visualization_data_for_selected_node"),
            (Press, "debug_mode", "ctrl shift enter", "debug_push_breadcrumb"),
            (Press, "debug_mode", "ctrl shift up", "debug_pop_breadcrumb"),
            (Press, "debug_mode", "ctrl n", "add_node_at_cursor"),
            // TODO(#5930): Temporary shortcut for testing different execution environments
            (Press, "", "cmd shift c", "toggle_execution_environment"),
        ]
        .iter()
        .map(|(a, b, c, d)| Self::self_shortcut_when(*a, *c, *d, *b))
        .collect()
    }
}

/// Return the toggle status of the given enable/disable/toggle inputs as a stream of booleans.
pub fn enable_disable_toggle(
    network: &frp::Network,
    enable: &frp::Any,
    disable: &frp::Any,
    toggle: &frp::Any,
) -> frp::Stream<bool> {
    // FIXME: the clone_refs bellow should not be needed.
    let enable = enable.clone_ref();
    let disable = disable.clone_ref();
    let toggle = toggle.clone_ref();
    frp::extend! { network
        out        <- any(...);
        on_toggle  <- toggle.map2(&out,|_,t| !t);
        on_enable  <- enable.constant(true);
        on_disable <- disable.constant(false);
        out        <+ on_toggle;
        out        <+ on_enable;
        out        <+ on_disable;
    }
    out.into()
}

#[allow(unused_parens)]
fn new_graph_editor(app: &Application) -> GraphEditor {
    let world = &app.display;
    let scene = &world.default_scene;
    let cursor = &app.cursor;
    let frp = Frp::new();
    let model = GraphEditorModelWithNetwork::new(app, cursor.clone_ref(), &frp);
    let network = frp.network();
    let nodes = &model.nodes;
    let edges = &model.edges;
    let inputs = &model.frp;
    let mouse = &scene.mouse.frp_deprecated;
    let touch = &model.touch_state;
    let vis_registry = &model.vis_registry;
    let out = &frp.private.output;
    let selection_controller = &model.selection_controller;

<<<<<<< HEAD
    // FIXME : StyleWatch is unsuitable here, as it was designed as an internal tool for shape
    // system (#795)
    let styles = StyleWatch::new(&scene.style_sheet);



    // ======================
    // === Read-only mode ===
    // ======================

    frp::extend! { network
        out.read_only <+ inputs.set_read_only;
        model.breadcrumbs.set_read_only <+ inputs.set_read_only;

        // Drop the currently dragged edge if read-only mode is enabled.
        read_only_enabled <- inputs.set_read_only.on_true();
        inputs.drop_dragged_edge <+ read_only_enabled;
    }



=======
>>>>>>> 27be4320
    // ========================
    // === Scene Navigation ===
    // ========================

    frp::extend! { network
        no_vis_selected   <- out.some_visualisation_selected.on_false();
        some_vis_selected <- out.some_visualisation_selected.on_true();

        set_navigator_false  <- inputs.set_navigator_disabled.on_true();
        set_navigator_true   <- inputs.set_navigator_disabled.on_false();

        disable_navigator <- any_(&set_navigator_false,&some_vis_selected);
        enable_navigator  <- any_(&set_navigator_true,&no_vis_selected);

        model.navigator.frp.set_enabled <+ bool(&disable_navigator,&enable_navigator);

        out.navigator_active <+ model.navigator.frp.enabled;
    }



    // ===================
    // === Breadcrumbs ===
    // ===================

    frp::extend! { network

        // === Debugging ===

        eval_ inputs.debug_push_breadcrumb(model.breadcrumbs.debug_push_breadcrumb.emit(None));
        eval_ inputs.debug_pop_breadcrumb (model.breadcrumbs.debug_pop_breadcrumb.emit(()));
    }



    // =============================
    // === Node Level Navigation ===
    // =============================

    frp::extend! { network

        target_to_enter <- inputs.enter_hovered_node.map(f_!(scene.mouse.target.get()));

        // Go level up on background click.
        enter_on_background    <= target_to_enter.map(|target| target.is_background().as_some(()));
        out.node_exited <+ enter_on_background;

        // Go level down on node double click.
        enter_on_node <= target_to_enter.map(|target| target.is_symbol().as_some(()));
        output_port_is_hovered <- inputs.hover_node_output.map(Option::is_some);
        enter_node <- enter_on_node.gate_not(&output_port_is_hovered);
        node_switch_to_enter    <- out.node_hovered.sample(&enter_node).unwrap();
        node_to_enter           <- node_switch_to_enter.map(|switch| switch.on().cloned()).unwrap();
        out.node_entered <+ node_to_enter;
    }



    // ============================
    // === Project Name Editing ===
    // ============================


    // === Start project name edit ===
    frp::extend! { network
        edit_mode     <- bool(&inputs.edit_mode_off,&inputs.edit_mode_on);
        eval edit_mode ((edit_mode_on) model.breadcrumbs.ide_text_edit_mode.emit(edit_mode_on));
    }


    // === Commit project name edit ===

    frp::extend! { network
        deactivate_breadcrumbs <- any3_(&touch.background.down,
                                        &out.node_editing_started,
                                        &out.node_entered);
        eval_ deactivate_breadcrumbs(model.breadcrumbs.outside_press());
    }



    // =========================
    // === User Interactions ===
    // =========================

    // === Mouse Cursor Transform ===
    frp::extend! { network
        cursor_pos_in_scene <- cursor.frp.screen_position.map(f!((position)
            scene.screen_to_scene_coordinates(*position).xy()
        ));
    }


    // === Selection Target Redirection ===

    frp::extend! { network
        let scene = model.scene();

        mouse_up_target <- mouse.up_primary.map(f_!(model.scene().mouse.target.get()));
        background_up   <= mouse_up_target.map(
            |t| (t == &display::scene::PointerTargetId::Background).as_some(())
        );

        eval_ scene.background.mouse_down_primary (touch.background.down.emit(()));
    }


    // === Mouse Interactions ===

    frp::extend! { network

        node_pointer_style <- any_mut::<cursor::Style>();

        let node_input_touch  = TouchNetwork::<EdgeEndpoint>::new(network,mouse);
        let node_output_touch = TouchNetwork::<EdgeEndpoint>::new(network,mouse);

        on_output_connect_drag_mode   <- node_output_touch.down.constant(true);
        on_output_connect_follow_mode <- node_output_touch.selected.constant(false);
        on_input_connect_drag_mode    <- node_input_touch.down.constant(true);
        on_input_connect_follow_mode  <- node_input_touch.selected.constant(false);

        on_connect_drag_mode   <- any(on_output_connect_drag_mode,on_input_connect_drag_mode);
        on_connect_follow_mode <- any(on_output_connect_follow_mode,on_input_connect_follow_mode);
        connect_drag_mode      <- any(on_connect_drag_mode,on_connect_follow_mode);

        on_detached_edge    <- any(&inputs.on_some_edges_targets_unset,&inputs.on_some_edges_sources_unset);
        has_detached_edge   <- bool(&out.on_all_edges_endpoints_set,&on_detached_edge);
        out.has_detached_edge <+ has_detached_edge;

        eval node_input_touch.down ((target)   model.frp.press_node_input.emit(target));
        eval node_output_touch.down ((target)  model.frp.press_node_output.emit(target));
    }


    // === Edge interactions  ===

    frp::extend! { network
    edge_mouse_down <- source::<EdgeId>();
    edge_over       <- source::<EdgeId>();
    edge_out        <- source::<EdgeId>();
    edge_hover      <- source::<Option<EdgeId>>();

    eval  edge_over((edge_id) edge_hover.emit(Some(*edge_id)));
    eval_ edge_out(edge_hover.emit(None));

    edge_over_pos <- map2(&cursor_pos_in_scene,&edge_hover,|pos, edge_id|
        edge_id.map(|id| (id, *pos))
    ).unwrap();

    // We do not want edge hover to occur for detached edges.
    set_edge_hover <- edge_over_pos.gate_not(&has_detached_edge);

    eval set_edge_hover ([model]((edge_id,pos)) {
         if let Some(edge) = model.edges.get_cloned_ref(edge_id){
            edge.frp.hover_position.emit(Some(*pos));
            edge.frp.redraw.emit(());
        }
    });

    remove_split <- any(&edge_out,&edge_mouse_down);
    eval remove_split ([model](edge_id) {
         if let Some(edge) = model.edges.get_cloned_ref(edge_id){
            edge.frp.hover_position.emit(None);
            edge.frp.redraw.emit(());
        }
    });
    edge_click <- map2(&edge_mouse_down,&cursor_pos_in_scene,|edge_id,pos|(*edge_id,*pos));
    valid_edge_disconnect_click <- edge_click.gate_not(&has_detached_edge).gate_not(&inputs.set_read_only);

    edge_is_source_click <- valid_edge_disconnect_click.map(f!([model]((edge_id,pos)) {
        if let Some(edge) = model.edges.get_cloned_ref(edge_id){
            edge.port_to_detach_for_position(*pos) == component::edge::PortType::OutputPort
        } else {
            false
        }
    }));

    edge_source_click <- valid_edge_disconnect_click.gate(&edge_is_source_click);
    edge_target_click <- valid_edge_disconnect_click.gate_not(&edge_is_source_click);

    on_edge_source_unset <= edge_source_click.map(f!(((id,_)) model.with_edge_source(*id,|t|(*id,t))));
    on_edge_target_unset <= edge_target_click.map(f!(((id,_)) model.with_edge_target(*id,|t|(*id,t))));
    out.on_edge_source_unset <+ on_edge_source_unset;
    out.on_edge_target_unset <+ on_edge_target_unset;
    }


    // === Edge creation  ===

    frp::extend! { network

    output_down <- node_output_touch.down.constant(());
    input_down  <- node_input_touch.down.constant(());

    has_detached_edge_on_output_down <- has_detached_edge.sample(&inputs.hover_node_output);

    port_input_mouse_up  <- inputs.hover_node_input.sample(&mouse.up_primary).unwrap();
    port_output_mouse_up <- inputs.hover_node_output.sample(&mouse.up_primary).unwrap();

    attach_all_edge_inputs  <- any (port_input_mouse_up, inputs.press_node_input, inputs.set_detached_edge_targets);
    attach_all_edge_outputs <- any (port_output_mouse_up, inputs.press_node_output, inputs.set_detached_edge_sources);

    create_edge_from_output <- node_output_touch.down.gate_not(&has_detached_edge_on_output_down).gate_not(&inputs.set_read_only);
    create_edge_from_input  <- node_input_touch.down.map(|value| value.clone()).gate_not(&inputs.set_read_only);

    on_new_edge    <- any(&output_down,&input_down);
    let selection_mode = selection::get_mode(network,inputs);
    keep_selection <- selection_mode.map(|t| *t != selection::Mode::Normal);
    deselect_edges <- on_new_edge.gate_not(&keep_selection);
    eval_ deselect_edges ( model.clear_all_detached_edges() );

    new_output_edge <- create_edge_from_output.map(f_!([model,edge_mouse_down,edge_over,edge_out] {
        Some(model.new_edge_from_output(&edge_mouse_down,&edge_over,&edge_out))
    })).unwrap();
    new_input_edge <- create_edge_from_input.map(f!([model,edge_mouse_down,edge_over,edge_out]((target)){
        if model.is_node_connected_at_input(target.node_id,&target.port) {
            return None
        };
        Some(model.new_edge_from_input(&edge_mouse_down,&edge_over,&edge_out))
    })).unwrap();

    out.on_edge_add <+ new_output_edge;
    new_edge_source <- new_output_edge.map2(&node_output_touch.down, move |id,target| (*id,target.clone()));
    out.on_edge_source_set <+ new_edge_source;

    out.on_edge_add <+ new_input_edge;
    new_edge_target <- new_input_edge.map2(&node_input_touch.down, move |id,target| (*id,target.clone()));
    out.on_edge_target_set <+ new_edge_target;
    }


    // === Edge Connect ===

    frp::extend! { network

        // Clicking on background either drops dragged edge or aborts node editing.
        let background_selected = &touch.background.selected;
        was_edge_detached_when_background_selected  <- has_detached_edge.sample(background_selected);
        clicked_to_drop_edge  <- was_edge_detached_when_background_selected.on_true();
        clicked_to_abort_edit <- was_edge_detached_when_background_selected.on_false();

        out.on_edge_source_set <+ inputs.set_edge_source;
        out.on_edge_target_set <+ inputs.set_edge_target;

        let endpoints            = inputs.connect_nodes.clone_ref();
        edge                    <- endpoints . map(f_!(model.new_edge_from_output(&edge_mouse_down,&edge_over,&edge_out)));
        new_edge_source         <- endpoints . _0() . map2(&edge, |t,id| (*id,t.clone()));
        new_edge_target         <- endpoints . _1() . map2(&edge, |t,id| (*id,t.clone()));
        out.on_edge_add      <+ edge;
        out.on_edge_source_set <+ new_edge_source;
        out.on_edge_target_set <+ new_edge_target;

        detached_edges_without_targets <= attach_all_edge_inputs.map(f_!(model.take_edges_with_detached_targets()));
        detached_edges_without_sources <= attach_all_edge_outputs.map(f_!(model.take_edges_with_detached_sources()));

        new_edge_target <- detached_edges_without_targets.map2(&attach_all_edge_inputs, |id,t| (*id,t.clone()));
        out.on_edge_target_set <+ new_edge_target;
        new_edge_source <- detached_edges_without_sources.map2(&attach_all_edge_outputs, |id,t| (*id,t.clone()));
        out.on_edge_source_set <+ new_edge_source;

        on_new_edge_source <- new_edge_source.constant(());
        on_new_edge_target <- new_edge_target.constant(());

        overlapping_edges            <= out.on_edge_target_set._1().map(f!((t) model.overlapping_edges(t)));
        out.on_edge_drop_overlapping <+ overlapping_edges;

        drop_on_bg_up  <- background_up.gate(&connect_drag_mode);
        drop_edges     <- any (drop_on_bg_up,clicked_to_drop_edge);

        edge_dropped_to_create_node <= drop_edges.map(f_!(model.edges_with_detached_targets()));
        out.on_edge_drop_to_create_node <+ edge_dropped_to_create_node;

        remove_all_detached_edges <- any (drop_edges, inputs.drop_dragged_edge);
        edge_to_remove_without_targets <= remove_all_detached_edges.map(f_!(model.take_edges_with_detached_targets()));
        edge_to_remove_without_sources <= remove_all_detached_edges.map(f_!(model.take_edges_with_detached_sources()));
        edge_to_remove <- any(edge_to_remove_without_targets,edge_to_remove_without_sources);
        eval edge_to_remove ((id) model.remove_edge(id));
    }

    // === Adding Node ===

    frp::extend! { network
        node_added_with_button <- model.add_node_button.clicked.gate_not(&inputs.set_read_only);

        input_start_node_creation_from_port <- inputs.hover_node_output.sample(
            &inputs.start_node_creation_from_port);
        start_node_creation_from_port <- input_start_node_creation_from_port.filter_map(
            |v| v.clone());
        removed_edges_on_node_creation_from_port <= start_node_creation_from_port.map(f_!(
            model.model.clear_all_detached_edges()));
        out.on_edge_drop <+ removed_edges_on_node_creation_from_port;

        input_add_node_way <- inputs.add_node.constant(WayOfCreatingNode::AddNodeEvent);
        input_start_creation_way <- inputs.start_node_creation.map(f_!([scene]
            // Only start node creation if nothing is focused. This is to prevent
            // creating nodes when we are editing texts and press enter.
            scene.focused_instance().is_none().then_some(WayOfCreatingNode::StartCreationEvent)
        )).unwrap();

        start_creation_from_port_way <- start_node_creation_from_port.map(
            |endpoint| WayOfCreatingNode::StartCreationFromPortEvent{endpoint: endpoint.clone()});
        add_with_button_way <- node_added_with_button.constant(WayOfCreatingNode::ClickingButton);
        add_with_edge_drop_way <- edge_dropped_to_create_node.map(
            |&edge_id| WayOfCreatingNode::DroppingEdge{edge_id});
        add_node_way <- any5 (
            &input_add_node_way,
            &input_start_creation_way,
            &start_creation_from_port_way,
            &add_with_button_way,
            &add_with_edge_drop_way,
        );

        new_node <- add_node_way.map2(&cursor_pos_in_scene, f!([model,node_pointer_style,out](way, mouse_pos) {
            let ctx = NodeCreationContext {
                pointer_style  : &node_pointer_style,
                output_press   : &node_output_touch.down,
                input_press    : &node_input_touch.down,
                output         : &out,
            };
            model.create_node(&ctx, way, *mouse_pos)
        }));
        out.node_added <+ new_node.map(|&(id, src, should_edit)| (id, src, should_edit));
        node_to_edit_after_adding <- new_node.filter_map(|&(id,_,cond)| cond.as_some(id));
                eval new_node ([model](&(id, _, should_edit)) {
            if should_edit {
                if let Some(node) = model.nodes.get_cloned_ref(&id) {
                    node.show_preview();
                }
            }
        });
    }


    // === Node Editing ===

    frp::extend! { network
        node_in_edit_mode     <- out.node_being_edited.map(|n| n.is_some());
        edit_mode             <- bool(&inputs.edit_mode_off,&inputs.edit_mode_on);
        clicked_node <- touch.nodes.down.gate(&edit_mode);
        clicked_and_edited_nodes <- clicked_node.map2(&out.node_being_edited, |n, c| (*n, *c));
        let not_being_edited_already = |(clicked, edited): &(NodeId, Option<NodeId>)| {
            if let Some(edited) = edited { edited != clicked } else { true }
        };
        node_to_edit          <- clicked_and_edited_nodes.filter(not_being_edited_already)._0();
        edit_node             <- any(node_to_edit, node_to_edit_after_adding, inputs.edit_node);
        stop_edit_on_bg_click <- clicked_to_abort_edit.gate(&node_in_edit_mode);
        stop_edit             <- any(&stop_edit_on_bg_click,&inputs.stop_editing);
        edit_switch           <- edit_node.gate(&node_in_edit_mode);
        node_being_edited     <- out.node_being_edited.map(|n| n.unwrap_or_default());

        // The "finish" events must be emitted before "start", to properly cover the "switch" case.
        out.node_editing_finished <+ node_being_edited.sample(&stop_edit);
        out.node_editing_finished <+ node_being_edited.sample(&edit_switch);
        out.node_editing_started  <+ edit_node;

        out.node_being_edited <+ out.node_editing_started.map(|n| Some(*n));
        out.node_being_edited <+ out.node_editing_finished.constant(None);
        out.node_editing      <+ out.node_being_edited.map(|t|t.is_some());

        out.node_edit_mode       <+ edit_mode;
        out.nodes_labels_visible <+ out.node_edit_mode || node_in_edit_mode;

        eval out.node_editing_started ([model] (id) {
            let _profiler = profiler::start_debug!(profiler::APP_LIFETIME, "node_editing_started");
            if let Some(node) = model.nodes.get_cloned_ref(id) {
                node.model().input.set_editing(true);
            }
        });
        eval out.node_editing_finished ([model](id) {
            let _profiler = profiler::start_debug!(profiler::APP_LIFETIME, "node_editing_finished");
            if let Some(node) = model.nodes.get_cloned_ref(id) {
                node.model().input.set_editing(false);
            }
        });
    }


    // === Edited node growth/shrink animation ===

    component::node::growth_animation::initialize_edited_node_animator(&model, &frp, scene);


    // === Event Propagation ===

    // See the docs of `Node` to learn about how the graph - nodes event propagation works.
    frp::extend! { network
        _eval <- all_with(&out.node_hovered,&edit_mode,f!([model](tgt,e)
            if let Some(tgt) = tgt {
                model.with_node(tgt.value,|t| t.model().input.set_edit_ready_mode(*e && tgt.is_on()));
            }
        ));
        _eval <- all_with(&out.node_hovered,&out.some_edge_targets_unset,f!([model](tgt,ok)
            if let Some(tgt) = tgt {
                let node_id        = tgt.value;
                let edge_tp        = model.first_detached_edge_source_type();
                let is_edge_source = model.has_edges_with_detached_targets(node_id);
                let is_active      = *ok && !is_edge_source && tgt.is_on();
                model.with_node(node_id,|t| t.model().input.set_ports_active(is_active,edge_tp));
            }
        ));
    }


    // === Node Actions ===

    frp::extend! { network
        freeze_edges <= out.node_action_freeze.map (f!([model]((node_id,is_frozen)) {
            let edges = model.node_in_edges(node_id);
            edges.into_iter().map(|edge_id| (edge_id,*is_frozen)).collect_vec()
        }));

        eval freeze_edges (((edge_id,is_frozen)) model.set_edge_freeze(edge_id,*is_frozen) );
    }

    //
    // // === Disabling self-connections ===
    //
    // frp::extend! { network
    //     node_to_disable <= out.on_edge_only_target_not_set.map(f!((id)
    // model.with_edge_source(*id,|t|t.node_id)));     eval node_to_disable ((id)
    // model.with_node(*id,|node| node.model.input.set_ports_active(false,None)));
    //
    // }


    // === Remove Node ===
    frp::extend! { network

    all_nodes       <= inputs.remove_all_nodes      . map(f_!(model.all_nodes()));
    selected_nodes  <= inputs.remove_selected_nodes . map(f_!(model.nodes.all_selected()));
    nodes_to_remove <- any (all_nodes, selected_nodes);
    eval nodes_to_remove ((node_id) inputs.remove_all_node_edges.emit(node_id));

    out.node_removed <+ nodes_to_remove;
    }


    // === Collapse Nodes ===
    frp::extend! { network
    // TODO [mwu] https://github.com/enso-org/ide/issues/760
    //   This is currently the provisional code to enable collapse nodes refactoring. While the APIs
    //   are as-intended, their behavior isn't. Please refer to the issue for details.
    let empty_id       = NodeId::default();
    let model_clone    = model.clone_ref();
    nodes_to_collapse <- inputs.collapse_selected_nodes . map(move |_|
        (model_clone.nodes.all_selected(),empty_id)
    );
    out.nodes_collapsed <+ nodes_to_collapse;
    }


    // === Set Node SKIP/FREEZE macros and context switch expression ===

    frp::extend! { network
        eval inputs.set_node_skip(((id, skip)) model.set_node_skip(id, skip));
        eval inputs.set_node_freeze(((id, freeze)) model.set_node_freeze(id, freeze));
        eval inputs.set_node_context_switch(((id, context_switch))
            model.set_node_context_switch(id, context_switch)
        );
    }


    // === Set Node Comment ===
    frp::extend! { network

    eval inputs.set_node_comment([model] ((id,comment)) model.set_node_comment(id,comment));
    }

    // === Set Node Error ===
    frp::extend! { network

    eval inputs.set_node_error_status([model]((node_id, error)) {
        if let Some(node) = model.nodes.get_cloned_ref(node_id) {
            node.set_error.emit(error)
        }
    });

    }


    // === Profiling ===

    frp::extend! { network

        eval inputs.set_node_profiling_status([model]((node_id,status)) {
            if let Some(node) = model.nodes.get_cloned_ref(node_id) {
                model.profiling_statuses.set(*node_id,*status);
                node.set_profiling_status(status);
            }
        });

    }



    // ==================
    // === Move Nodes ===
    // ==================
    frp::extend! { network

    mouse_pos <- mouse.position.map(|p| Vector2(p.x,p.y));

    // === Discovering drag targets ===

    let node_down      = touch.nodes.down.clone_ref();
    let node_is_down   = touch.nodes.is_down.clone_ref();
    node_in_edit_mode <- node_down.map2(&out.node_being_edited,|t,s| Some(*t) == *s);
    node_was_selected <- node_down.map(f!((id) model.nodes.selected.contains(id)));
    tgts_if_non_sel   <- node_down.map(|id|vec![*id]).gate_not(&node_was_selected);
    tgts_if_sel       <- node_down.map(f_!(model.nodes.selected.items())).gate(&node_was_selected);
    tgts_if_non_edit  <- any(tgts_if_non_sel,tgts_if_sel).gate_not(&node_in_edit_mode);
    tgts_if_edit      <- node_down.map(|_|default()).gate(&node_in_edit_mode);
    drag_tgts         <- any(tgts_if_non_edit,tgts_if_edit);
    any_drag_tgt      <- drag_tgts.map(|t|!t.is_empty());
    node_pos_on_down  <- node_down.map(f!((id) model.node_position(id)));
    mouse_pos_on_down <- mouse_pos.sample(&node_down);
    mouse_pos_diff    <- mouse_pos.map2(&mouse_pos_on_down,|t,s|t-s).gate(&node_is_down);
    node_pos_diff     <- mouse_pos_diff.map(f!([scene](t) t / scene.camera().zoom()));
    node_tgt_pos_rt   <- node_pos_diff.map2(&node_pos_on_down,|t,s|t+s);
    just_pressed      <- bool (&node_tgt_pos_rt,&node_pos_on_down);
    node_tgt_pos_rt   <- any  (&node_tgt_pos_rt,&node_pos_on_down);


    // === Snapping ===

    eval drag_tgts ((ids) model.disable_grid_snapping_for(ids));
    let node_tgt_pos_anim = DEPRECATED_Animation::<Vector2<f32>>::new(network);
    let x_snap_strength   = Easing::new(network);
    let y_snap_strength   = Easing::new(network);
    x_snap_strength.set_duration(300.0);
    y_snap_strength.set_duration(300.0);

    _eval <- node_tgt_pos_rt.map2(&just_pressed,
        f!([model,x_snap_strength,y_snap_strength,node_tgt_pos_anim](pos,just_pressed) {
            let snapped = model.nodes.check_grid_magnet(*pos);
            let x = snapped.x.unwrap_or(pos.x);
            let y = snapped.y.unwrap_or(pos.y);
            x_snap_strength.target(if snapped.x.is_none() { 0.0 } else { 1.0 });
            y_snap_strength.target(if snapped.y.is_none() { 0.0 } else { 1.0 });
            node_tgt_pos_anim.set_target_value(Vector2::new(x,y));
            if *just_pressed {
                node_tgt_pos_anim.set_target_value(*pos);
                x_snap_strength.skip();
                y_snap_strength.skip();
                node_tgt_pos_anim.skip();
            }
    }));

    node_tgt_pos <- all_with4
        ( &node_tgt_pos_rt
        , &node_tgt_pos_anim.value
        , &x_snap_strength.value
        , &y_snap_strength.value
        , |rt,snap,xw,yw| {
            let w     = Vector2(*xw,*yw);
            let w_inv = Vector2(1.0,1.0) - w;
            rt.component_mul(&w_inv) + snap.component_mul(&w)
        });


    // === Update All Target Nodes Positions ===

    main_tgt_pos_prev <- node_tgt_pos.previous();
    main_tgt_pos_diff <- node_tgt_pos.map2(&main_tgt_pos_prev,|t,s|t-s).gate_not(&just_pressed);
    drag_tgt          <= drag_tgts.sample(&main_tgt_pos_diff);
    tgt_new_pos       <- drag_tgt.map2(&main_tgt_pos_diff,f!((id,tx) model.node_pos_mod(id,*tx)));
    out.node_position_set <+ tgt_new_pos;


    // === Batch Update ===

    after_drag             <- touch.nodes.up.gate_not(&just_pressed);
    tgt_after_drag         <= drag_tgts.sample(&after_drag);
    tgt_after_drag_new_pos <- tgt_after_drag.map(f!([model](id)(*id,model.node_position(id))));
    out.node_position_set_batched <+ tgt_after_drag_new_pos;


    // === Mouse style ===

    node_down_on_drag   <- node_down.gate(&any_drag_tgt);
    cursor_on_drag_down <- node_down_on_drag.map(|_| cursor::Style::new_with_all_fields_default().press());
    cursor_on_drag_up   <- touch.nodes.up.map(|_| cursor::Style::default());
    pointer_on_drag     <- any (&cursor_on_drag_down,&cursor_on_drag_up);


    // === Set Node Position ===

    out.node_position_set         <+ inputs.set_node_position;
    out.node_position_set_batched <+ inputs.set_node_position;
    eval out.node_position_set (((id,pos)) model.set_node_position(id,*pos));

    }


    // === Set Expression Type ===
    frp::extend! { network

    node_to_refresh <- inputs.set_expression_usage_type.map(f!([model]((node_id,ast_id,maybe_type)) {
        model.set_node_expression_usage_type(*node_id,*ast_id,maybe_type.clone());
        *node_id
    }));
    edges_to_refresh <= node_to_refresh.map(f!([nodes](node_id)
         nodes.get_cloned_ref(node_id).map(|node| node.all_edges())
    )).unwrap();
    eval edges_to_refresh ((edge) model.refresh_edge_position(*edge));
    eval inputs.update_node_widgets(((node, updates)) model.update_node_widgets(*node, updates));
    }


    // === Move Edges ===

    frp::extend! { network

    detached_edge           <- any(&inputs.on_some_edges_targets_unset,&inputs.on_some_edges_sources_unset);
    update_edge             <- any(detached_edge,on_new_edge_source,on_new_edge_target);
    cursor_pos_on_update    <- cursor_pos_in_scene.sample(&update_edge);
    edge_refresh_cursor_pos <- any(cursor_pos_on_update,cursor_pos_in_scene);

    is_hovering_output <- inputs.hover_node_output.map(|target| target.is_some()).sampler();
    hover_node         <- inputs.hover_node_output.unwrap();

    edge_refresh_on_node_hover        <- all(edge_refresh_cursor_pos,hover_node).gate(&is_hovering_output);
    edge_refresh_cursor_pos_no_hover  <- edge_refresh_cursor_pos.gate_not(&is_hovering_output);
    edge_refresh_cursor_pos_on_hover  <- edge_refresh_on_node_hover._0();

    refresh_target      <- any(&edge_refresh_cursor_pos_on_hover,&edge_refresh_cursor_pos_no_hover);
    let refresh_source  = edge_refresh_cursor_pos_no_hover.clone_ref();
    snap_source_to_node <- edge_refresh_on_node_hover._1();

    eval refresh_target ([edges](position) {
       edges.detached_target.for_each(|id| {
            if let Some(edge) = edges.get_cloned_ref(id) {
                edge.view.frp.target_position.emit(position.xy());
                edge.view.frp.redraw.emit(());
            }
        });
    });

    eval refresh_source ([edges,model](position) {
        edges.detached_source.for_each(|edge_id| {
            if let Some(edge) = edges.get_cloned_ref(edge_id) {
                edge.view.frp.source_width.emit(cursor::DEFAULT_RADIUS);
                edge.view.frp.source_height.emit(cursor::DEFAULT_RADIUS);
                edge.view.frp.target_position.emit(-position.xy());
                edge.view.frp.redraw.emit(());
                edge.modify_position(|p| {
                    p.x = position.x;
                    p.y = position.y;
                });
                model.refresh_edge_position(*edge_id);
            }
        });
    });

    eval snap_source_to_node ([nodes,edges,model](target) {
        edges.detached_source.for_each(|edge_id| {
            if let Some(node) = nodes.get_cloned_ref(&target.node_id) {
                if let Some(edge) = edges.get_cloned_ref(edge_id) {
                    let node_width  = node.view.model().width();
                    let node_height = node.view.model().height();
                    let node_pos    = node.position();

                    edge.view.frp.source_width.emit(node_width);
                    edge.view.frp.source_height.emit(node_height);
                    edge.view.frp.target_position.emit(-node_pos.xy());
                    edge.view.frp.redraw.emit(());
                    edge.modify_position(|p| {
                        p.x = node_pos.x + node_width/2.0;
                        p.y = node_pos.y;
                    });
                    model.refresh_edge_position(*edge_id);
                }
            }
        });
    });

    }


    // === Vis Set ===
    frp::extend! { network

    def _update_vis_data = inputs.set_visualization.map(f!([nodes,vis_registry]((node_id,vis_path)) {
        match (&nodes.get_cloned_ref(node_id), vis_path) {
             (Some(node), Some(vis_path)) => {
                 let vis_definition = vis_registry.definition_from_path(vis_path);
                 node.model().visualization.frp.set_visualization.emit(vis_definition);
             },
             (Some(node), None) => node.model().visualization.frp.set_visualization.emit(None),
              _ => warn!("Failed to get node: {node_id:?}"),

        }
    }));
    }


    // === Vis Selection ===
    frp::extend! { network
        eval out.on_visualization_select ([model](switch) {
            if switch.is_on() {
                model.visualisations.selected.insert(switch.value);
            } else {
                model.visualisations.selected.remove(&switch.value);
            }
        });

        out.some_visualisation_selected <+  out.on_visualization_select.map(f_!([model] {
            !model.visualisations.selected.is_empty()
        }));
    };


    // === Vis Update Data ===

    frp::extend! { network
    // TODO remove this once real data is available.
    let sample_data_generator = MockDataGenerator3D::default();
    def _set_dumy_data = inputs.debug_set_test_visualization_data_for_selected_node.map(f!([nodes,inputs](_) {
        for node_id in &*nodes.selected.raw.borrow() {
            let data    = Rc::new(sample_data_generator.generate_data()); // FIXME: why rc?
            let content = serde_json::to_value(data).unwrap();
            let data    = visualization::Data::from(content);
            inputs.set_visualization_data.emit((*node_id,data));
        }
    }));

    eval inputs.set_visualization_data ([nodes]((node_id,data)) {
        if let Some(node) = nodes.get_cloned(node_id) {
            node.model().visualization.frp.set_data.emit(data);
        }
    });

    eval inputs.set_error_visualization_data ([nodes]((node_id,data)) {
        if let Some(node) = nodes.get_cloned(node_id) {
            node.model().error_visualization.send_data.emit(data);
        }
    });

    nodes_to_cycle <= inputs.cycle_visualization_for_selected_node.map(f_!(model.nodes.all_selected()));
    node_to_cycle  <- any(nodes_to_cycle,inputs.cycle_visualization);
    eval node_to_cycle ([model](node_id) {
        if let Some(node) = model.nodes.get_cloned_ref(node_id) {
            node.view.model().visualization.frp.cycle_visualization();
        }
    });


    // === Visualization toggle ===
    //
    // Algorithm:
    //     - Press key. If all selected nodes have enabled vis, disable them.
    //     - If not, enable vis on missing nodes.
    //     - Release key. If the time passed from key press was short, do nothing.
    //     - If it was long, disable vis which were disabled (preview mode).

    let viz_press_ev      = inputs.press_visualization_visibility.clone_ref();
    let viz_d_press_ev    = inputs.double_press_visualization_visibility.clone_ref();
    let viz_release_ev    = inputs.release_visualization_visibility.clone_ref();
    viz_pressed          <- bool(&viz_release_ev,&viz_press_ev);
    viz_was_pressed      <- viz_pressed.previous();
    viz_press            <- viz_press_ev.gate_not(&viz_was_pressed);
    viz_release          <- viz_release_ev.gate(&viz_was_pressed);
    viz_press_time       <- viz_press   . map(|_| {
            let time = web::window.performance_or_panic().now() as f32;
            let frame_counter = Rc::new(web::FrameCounter::start_counting());
            (time, Some(frame_counter))
        });
    viz_release_time     <- viz_release . map(|_| web::window.performance_or_panic().now() as f32);
    viz_preview_mode  <- viz_release_time.map2(&viz_press_time,|t1,(t0,counter)| {
        let diff = t1-t0;
        // We check the time between key down and key up. If the time is less than the threshold
        // then it was a key press and we do not want to enter preview mode. If it is longer then
        // it was a key hold and we want to enter preview mode.
        let long_enough = diff > VIZ_PREVIEW_MODE_TOGGLE_TIME_MS;
        // We also check the number of passed frames, since the time measure can be misleading, if
        // there were dropped frames. The visualisation might have just appeared while more than
        // the threshold time has passed.
        let enough_frames = if let Some(counter) = counter {
            let frames = counter.frames_since_start();
            frames > VIZ_PREVIEW_MODE_TOGGLE_FRAMES
        } else {
            false
        };
        long_enough && enough_frames
    });
    viz_preview_mode_end <- viz_release.gate(&viz_preview_mode).gate_not(&out.is_fs_visualization_displayed);
    viz_tgt_nodes        <- viz_press.gate_not(&out.is_fs_visualization_displayed).map(f_!(model.nodes.all_selected()));
    viz_tgt_nodes_off    <- viz_tgt_nodes.map(f!([model](node_ids) {
        node_ids.iter().cloned().filter(|node_id| {
            model.nodes.get_cloned_ref(node_id)
                .map(|node| !node.visualization_enabled.value())
                .unwrap_or_default()
        }).collect_vec()
    }));

    viz_tgt_nodes_all_on <- viz_tgt_nodes_off.map(|t| t.is_empty());
    viz_enable_by_press  <= viz_tgt_nodes.gate_not(&viz_tgt_nodes_all_on);
    viz_enable           <- any(viz_enable_by_press,inputs.enable_visualization);
    viz_disable_by_press <= viz_tgt_nodes.gate(&viz_tgt_nodes_all_on);
    viz_disable          <- any(viz_disable_by_press,inputs.disable_visualization);
    viz_preview_disable  <= viz_tgt_nodes_off.sample(&viz_preview_mode_end);
    viz_fullscreen_on    <= viz_d_press_ev.map(f_!(model.nodes.last_selected()));

    eval viz_enable          ((id) model.enable_visualization(id));
    eval viz_disable         ((id) model.disable_visualization(id));
    eval viz_preview_disable ((id) model.disable_visualization(id));
    eval viz_fullscreen_on   ((id) model.enable_visualization_fullscreen(id));

    viz_fs_to_close <- out.visualization_fullscreen.sample(&inputs.close_fullscreen_visualization);
    eval viz_fs_to_close ([model](vis) {
        if let Some(vis) = vis {
            model.disable_visualization_fullscreen(vis);
            model.enable_visualization(vis);
        }
    });

    out.visualization_fullscreen <+ viz_fullscreen_on.map(|id| Some(*id));
    out.visualization_fullscreen <+ inputs.close_fullscreen_visualization.constant(None);

    out.is_fs_visualization_displayed <+ out.visualization_fullscreen.map(Option::is_some);


    // === Register Visualization ===

    eval inputs.register_visualization ([vis_registry](handle) {
        if let Some(handle) = handle {
            vis_registry.add(handle);
        }
    });
    eval inputs.reset_visualization_registry ([vis_registry](()) {
        vis_registry.remove_all_visualizations();
        vis_registry.add_default_visualizations();
    });
    out.visualization_registry_reload_requested <+ inputs.reload_visualization_registry;


    // === Entering and Exiting Nodes ===

    node_to_enter           <= inputs.enter_selected_node.map(f_!(model.nodes.last_selected()));
    out.node_entered <+ node_to_enter;
    removed_edges_on_enter  <= out.node_entered.map(f_!(model.model.clear_all_detached_edges()));
    out.node_exited  <+ inputs.exit_node;
    removed_edges_on_exit   <= out.node_exited.map(f_!(model.model.clear_all_detached_edges()));
    out.on_edge_drop <+ any(removed_edges_on_enter,removed_edges_on_exit);



    // ================
    // === Node VCS ===
    // ================

    eval inputs.set_node_vcs_status(((node_id,status))
         model.with_node(*node_id, |node| node.set_vcs_status.emit(status))
     );



    // ==================
    // === Edge Binds ===
    // ==================

    // === Source / Target ===

    eval out.on_edge_source_set   (((id,tgt)) model.set_edge_source(*id,tgt));
    eval out.on_edge_target_set   (((id,tgt)) model.set_edge_target(*id,tgt));

    eval out.on_edge_target_set   (((id,tgt)) model.set_endpoint_connection_status(*id,tgt,true));
    eval out.on_edge_target_unset (((id,tgt)) model.set_endpoint_connection_status(*id,tgt,false));

    eval out.on_edge_source_unset (((id,_)) model.remove_edge_source(*id));
    eval out.on_edge_target_unset (((id,_)) model.remove_edge_target(*id));

    is_only_tgt_not_set <-
        out.on_edge_source_set.map(f!(((id,_)) model.with_edge_map_target(*id,|_|()).is_none()));
    out.on_edge_source_set_with_target_not_set <+ out.on_edge_source_set.gate(&is_only_tgt_not_set);
    out.on_edge_only_target_not_set <+ out.on_edge_source_set_with_target_not_set._0();
    out.on_edge_only_target_not_set <+ out.on_edge_target_unset._0();

    is_only_src_not_set <-
        out.on_edge_target_set.map(f!(((id,_)) model.with_edge_map_source(*id,|_|()).is_none()));
    out.on_edge_target_set_with_source_not_set <+ out.on_edge_target_set.gate(&is_only_src_not_set);
    out.on_edge_only_source_not_set <+ out.on_edge_target_set_with_source_not_set._0();
    out.on_edge_only_source_not_set <+ out.on_edge_source_unset._0();

    let neutral_color = model.model.styles_frp.get_color(theme::code::types::any::selection);
    eval out.on_edge_source_set ([model,neutral_color]((id, _))
        model.refresh_edge_color(*id,neutral_color.value().into()));
    eval out.on_edge_target_set ([model,neutral_color]((id, _))
        model.refresh_edge_color(*id,neutral_color.value().into()));
    eval out.on_edge_source_unset ([model,neutral_color]((id, _))
        model.refresh_edge_color(*id,neutral_color.value().into()));
    eval out.on_edge_target_unset ([model,neutral_color]((id, _))
        model.refresh_edge_color(*id,neutral_color.value().into()));
    eval neutral_color ((neutral_color) model.refresh_all_edge_colors(neutral_color.into()));

    edge_to_refresh_on_hover <= out.hover_node_input.map(f_!(model.edges_with_detached_targets()));
    eval edge_to_refresh_on_hover ([model,neutral_color](id)
        model.refresh_edge_color(*id,neutral_color.value().into()));


    some_edge_sources_unset   <- out.on_all_edges_sources_set ?? out.on_some_edges_sources_unset;
    some_edge_targets_unset   <- out.on_all_edges_targets_set ?? out.on_some_edges_targets_unset;
    some_edge_endpoints_unset <- out.some_edge_targets_unset  || out.some_edge_sources_unset;
    out.some_edge_sources_unset    <+ some_edge_sources_unset;
    out.some_edge_targets_unset    <+ some_edge_targets_unset;
    out.some_edge_endpoints_unset  <+ some_edge_endpoints_unset;
    out.on_all_edges_endpoints_set <+ out.some_edge_endpoints_unset.on_false();


    // === Endpoints ===

    edge_source_drop <= out.on_edge_drop.map(f!((id) model.edge_source(*id).map(|t|(*id,t))));
    edge_target_drop <= out.on_edge_drop.map(f!((id) model.edge_target(*id).map(|t|(*id,t))));

    edge_endpoint_set                 <- any(out.on_edge_source_set,out.on_edge_target_set)._0();
    both_endpoints_set                <- edge_endpoint_set.map(f!((id) model.is_connection(id)));
    new_edge_with_both_endpoints_set  <- edge_endpoint_set.gate(&both_endpoints_set);
    out.on_edge_endpoints_set  <+ new_edge_with_both_endpoints_set;
    out.on_edge_endpoint_set   <+ any(out.on_edge_source_set,out.on_edge_target_set);
    out.on_edge_endpoint_unset <+ any(out.on_edge_source_unset,out.on_edge_target_unset);
    out.on_edge_endpoint_unset <+ any(edge_source_drop,edge_target_drop);


    // === Drop ===

    eval out.on_edge_drop_overlapping ((id) model.remove_edge(id));
    eval out.on_edge_drop             ((id) model.remove_edge(id));



    // ===================
    // === Other Binds ===
    // ===================

    eval out.node_selected   ((id) model.nodes.select(id));
    eval out.node_deselected ((id) model.nodes.deselect(id));
    eval out.node_removed    ((id) model.remove_node(id));
    model.profiling_statuses.remove <+ out.node_removed;
    out.on_visualization_select <+ out.node_removed.map(|&id| Switch::Off(id));

    eval inputs.set_node_expression (((id, expr)) model.set_node_expression(id, expr));
    eval inputs.edit_node_expression (((id, range, ins)) model.edit_node_expression(id, range, ins));
    port_to_refresh <= inputs.set_node_expression.map(f!(((id, _))model.node_in_edges(id)));
    eval port_to_refresh ((id) model.set_edge_target_connection_status(*id,true));

    // === Remove implementation ===
    out.node_removed <+ inputs.remove_node;
    }


    // === Remove Edge ===
    frp::extend! { network

    rm_input_edges       <- any (inputs.remove_all_node_edges, inputs.remove_all_node_input_edges);
    rm_output_edges      <- any (inputs.remove_all_node_edges, inputs.remove_all_node_output_edges);
    input_edges_to_rm    <= rm_input_edges  . map(f!((node_id) model.node_in_edges(node_id)));
    output_edges_to_rm   <= rm_output_edges . map(f!((node_id) model.node_out_edges(node_id)));
    edges_to_rm          <- any (inputs.remove_edge, input_edges_to_rm, output_edges_to_rm);
    out.on_edge_drop <+ edges_to_rm;
    }



    // =====================
    // === Pointer Style ===
    // =====================

    frp::extend! { network

    cursor_style_edge_drag <- all_with(&out.some_edge_endpoints_unset,&out.view_mode,
        f!([model,neutral_color](some_edges_detached,_) {
            if *some_edges_detached {
                if let Some(color) = model.first_detached_edge_color(neutral_color.value().into()) {
                    cursor::Style::new_color(color).press()
                } else {
                    cursor::Style::new_color_no_animation(neutral_color.value().into()).press()
                }
            } else {
                default()
            }
        }));

    let breadcrumb_style = model.breadcrumbs.pointer_style.clone_ref();
    let selection_style  = selection_controller.cursor_style.clone_ref();

    pointer_style <- all
        [ pointer_on_drag
        , selection_style
        , node_pointer_style
        , cursor_style_edge_drag
        , breadcrumb_style
        ].fold();

    eval pointer_style ((style) cursor.frp.set_style.emit(style));

    }

    // ==============================
    // === Component Interactions ===
    // ==============================

    // === Nodes + Selection ===

    // Do not show quick actions on hover while doing an area selection.
    frp::extend! { network
        eval selection_controller.area_selection ((area_selection) nodes.show_quick_actions(!area_selection));
    }

    // === Visualisation + Selection ===

    // Do not allow area selection while we show a fullscreen visualisation.
    frp::extend! { network
        allow_area_selection <- out.is_fs_visualization_displayed.not();
        eval allow_area_selection ((area_selection)
            selection_controller.enable_area_selection.emit(area_selection)
        );
    }


    // ========================
    // === Focus management ===
    // ========================

    frp::extend! { network
        // Remove focus from any element when background is clicked.
        eval_ touch.background.down (model.display_object.blur_tree());
    }


    // ===============
    // === Tooltip ===
    // ===============

    frp::extend! { network

        model.tooltip.frp.set_style <+ app.frp.tooltip;

        quick_visualization_preview <- bool(&frp.disable_quick_visualization_preview,
                                            &frp.enable_quick_visualization_preview);
        eval quick_visualization_preview((value) model.nodes.set_quick_preview(*value));
    }



    // =====================
    // === Dropped Files ===
    // =====================

    use theme::graph_editor::default_y_gap_between_nodes as gap_path;
    let default_gap = model.styles_frp.get_number_or(gap_path, 0.0);
    let files_received = model.drop_manager.files_received().clone_ref();
    frp::extend! { network
        files_with_positions <- files_received.map2(&default_gap,
            move |drop_event_data,default_gap| {
                let files = &drop_event_data.files;
                let drop_posititon = drop_event_data.position;
                let single_offset = default_gap + node::HEIGHT;
                files.iter().enumerate().map(|(index,file)| {
                    let offset = Vector2(0.0, single_offset * index as f32);
                    (file.clone_ref(), drop_posititon + offset)
                }).collect_vec()
            }
        );
        file_dropped            <= files_with_positions;
        out.file_dropped <+ file_dropped;
    }



    // ==================
    // === View Modes ===
    // ==================

    let profiling_mode_transition = Animation::new(network);
    frp::extend! { network
        out.view_mode <+ frp.toggle_profiling_mode.map2(&frp.view_mode,|_,&mode| mode.switch());
        out.view_mode <+ model.profiling_button.view_mode;

        model.profiling_button.set_view_mode <+ out.view_mode.on_change();
        _eval <- all_with(&out.view_mode,&neutral_color,f!((_,neutral_color)
            model.refresh_all_edge_colors(neutral_color.into())));

        profiling_mode_transition.target <+ out.view_mode.map(|&mode| {
            match mode {
                view::Mode::Normal    => 0.0,
                view::Mode::Profiling => 1.0,
            }
        });
        eval profiling_mode_transition.value ((&v) scene.dom.layers.back.filter_grayscale(v));
    }



    // =========================
    // === Gap Between Nodes ===
    // =========================

    let style_sheet = &scene.style_sheet;
    let styles = StyleWatchFrp::new(style_sheet);
    let default_x_gap_path = ensogl_hardcoded_theme::graph_editor::default_x_gap_between_nodes;
    let default_y_gap_path = ensogl_hardcoded_theme::graph_editor::default_y_gap_between_nodes;
    let min_x_spacing_path = ensogl_hardcoded_theme::graph_editor::minimal_x_spacing_for_new_nodes;
    let default_x_gap = styles.get_number_or(default_x_gap_path, 0.0);
    let default_y_gap = styles.get_number_or(default_y_gap_path, 0.0);
    let min_x_spacing = styles.get_number_or(min_x_spacing_path, 0.0);
    frp::extend! { network
        frp.private.output.default_x_gap_between_nodes <+ default_x_gap;
        frp.private.output.default_y_gap_between_nodes <+ default_y_gap;
        frp.private.output.min_x_spacing_for_new_nodes <+ min_x_spacing;
    }
    frp.private.output.default_x_gap_between_nodes.emit(default_x_gap.value());
    frp.private.output.default_y_gap_between_nodes.emit(default_y_gap.value());
    frp.private.output.min_x_spacing_for_new_nodes.emit(min_x_spacing.value());


    // ================================
    // === Execution Mode Selection ===
    // ================================

    let execution_mode_selector = &model.execution_mode_selector;
    frp::extend! { network

        execution_mode_selector.set_available_execution_modes <+ frp.set_available_execution_modes;
        out.execution_mode <+ execution_mode_selector.selected_execution_mode;
        out.execution_mode_play_button_pressed <+ execution_mode_selector.play_press;

        // === Layout ===
        init <- source::<()>();
        size_update <- all(init,execution_mode_selector.size,inputs.space_for_window_buttons);
        eval size_update ([model]((_,size,gap_size)) {
            let y_offset = MACOS_TRAFFIC_LIGHTS_VERTICAL_CENTER;
            let traffic_light_width = traffic_lights_gap_width();

            let execution_mode_selector_x = gap_size.x + traffic_light_width;
            model.execution_mode_selector.set_x(execution_mode_selector_x);
            let breadcrumb_gap_width = execution_mode_selector_x + size.x + TOP_BAR_ITEM_MARGIN;
            model.breadcrumbs.gap_width(breadcrumb_gap_width);

            model.execution_mode_selector.set_y(y_offset + size.y / 2.0);
            model.breadcrumbs.set_y(y_offset + component::breadcrumbs::HEIGHT / 2.0);
        });
    }
    init.emit(());


    // ==================
    // === Debug Mode ===
    // ==================

    frp::extend! { network
        out.debug_mode <+ frp.set_debug_mode;

        limit_max_zoom <- frp.set_debug_mode.on_false();
        unlimit_max_zoom <- frp.set_debug_mode.on_true();
        eval_ limit_max_zoom (model.navigator.set_max_zoom(Some(MAX_ZOOM)));
        eval_ unlimit_max_zoom (model.navigator.set_max_zoom(None));
    }

    // Init defaults
    frp.edit_mode_off.emit(());
    frp.set_debug_mode.emit(false);

    GraphEditor { model, frp }
}



impl display::Object for GraphEditor {
    fn display_object(&self) -> &display::object::Instance {
        self.model.display_object()
    }
}



// =============================
// === Execution Environment ===
// =============================

// TODO(#5930): Move me once we synchronise the execution environment with the language server.
/// The execution environment which controls the global execution of functions with side effects.
///
/// For more information, see
/// https://github.com/enso-org/design/blob/main/epics/basic-libraries/write-action-control/design.md.
#[derive(Debug, Clone, CloneRef, Copy, Default)]
pub enum ExecutionEnvironment {
    /// Allows editing the graph, but the `Output` context is disabled, so it prevents accidental
    /// changes.
    #[default]
    Design,
    /// Unrestricted, live editing of data.
    Live,
}

impl ExecutionEnvironment {
    /// Returns whether the output context is enabled for this execution environment.
    pub fn output_context_enabled(&self) -> bool {
        match self {
            Self::Design => false,
            Self::Live => true,
        }
    }
}

impl Display for ExecutionEnvironment {
    fn fmt(&self, f: &mut fmt::Formatter) -> fmt::Result {
        let name = match self {
            Self::Design => "design",
            Self::Live => "live",
        };
        write!(f, "{name}")
    }
}



// =============
// === Tests ===
// =============

#[cfg(test)]
mod tests {
    use super::*;
    use application::test_utils::ApplicationExt;
    use ensogl::control::io::mouse::PrimaryButton;
    use ensogl::display::scene::test_utils::MouseExt;
    use node::test_utils::NodeModelExt;

    #[test]
    fn test_adding_node_by_internal_api() {
        let (_, graph_editor) = init();
        assert_eq!(graph_editor.nodes().len(), 0);
        graph_editor.add_node();
        assert_eq!(graph_editor.nodes().len(), 1);
        graph_editor.assert(Case { node_source: None, should_edit: false });
    }

    #[test]
    fn test_adding_node_by_shortcut() {
        test_adding_node(press_add_node_shortcut);
    }

    fn press_add_node_shortcut(editor: &GraphEditor) {
        editor.start_node_creation();
    }

    #[test]
    fn test_adding_node_by_adding_node_button() {
        test_adding_node(click_add_node_button);
    }

    fn click_add_node_button(editor: &GraphEditor) {
        let adding_node_button = &editor.model.add_node_button;
        adding_node_button.click();
    }

    fn test_adding_node(add_node: impl Fn(&GraphEditor)) {
        let (app, graph_editor) = init();
        assert_eq!(graph_editor.nodes().len(), 0);

        // Adding first node.
        let (node_1_id, node_1) = graph_editor.add_node_by(&add_node);
        graph_editor.assert(Case { node_source: None, should_edit: true });
        graph_editor.stop_editing();
        assert_eq!(graph_editor.nodes().len(), 1);

        // First node is created in the center of the screen.
        let node_1_pos = node_1.position();
        let screen_center = app.display.default_scene.screen_to_scene_coordinates(Vector3::zeros());
        assert_eq!(node_1_pos.xy(), screen_center.xy());

        // Adding second node with the first node selected.
        graph_editor.nodes().select(node_1_id);
        let (_, node_2) = graph_editor.add_node_by(&add_node);
        graph_editor.assert(Case { node_source: Some(node_1_id), should_edit: true });
        assert_eq!(graph_editor.nodes().len(), 2);

        // Second node is below the first and left-aligned to it.
        let node_2_pos = node_2.position();
        assert!(node_2_pos.y < node_1_pos.y);
        assert_eq!(node_2_pos.x, node_1_pos.x);
    }

    #[test]
    fn test_adding_node_by_dropping_edge() {
        let (app, graph_editor) = init();
        assert_eq!(graph_editor.nodes().len(), 0);
        // Adding a new node.
        let (node_1_id, node_1) = graph_editor.add_node_by_api();
        graph_editor.stop_editing();
        // Creating edge.
        let port = node_1.model().output_port_shape().expect("No output port.");
        port.events_deprecated.emit_mouse_down(PrimaryButton);
        port.events_deprecated.emit_mouse_up(PrimaryButton);
        assert_eq!(graph_editor.edges().len(), 1);
        // Dropping edge.
        let mouse = &app.display.default_scene.mouse;
        let click_pos = Vector2(300.0, 300.0);
        mouse.frp_deprecated.position.emit(click_pos);
        let click_on_background = |_: &GraphEditor| mouse.click_on_background();
        let (_, node_2) = graph_editor.add_node_by(&click_on_background);
        graph_editor.assert(Case { node_source: Some(node_1_id), should_edit: true });
        let node_pos = node_2.position();
        assert_eq!(node_pos.xy(), click_pos);
    }

    #[test]
    fn test_connecting_two_nodes() {
        let (_, ref graph_editor) = init();
        let edges = graph_editor.edges();
        assert!(graph_editor.nodes().is_empty());
        assert!(edges.is_empty());
        // Adding two nodes.
        let (node_id_1, node_1) = graph_editor.add_node_by_api();
        graph_editor.stop_editing();
        let (node_id_2, node_2) = graph_editor.add_node_by_api();
        graph_editor.stop_editing();
        // Creating edge.
        let port = node_1.model().output_port_shape().expect("No output port.");
        port.events_deprecated.emit_mouse_down(PrimaryButton);
        port.events_deprecated.emit_mouse_up(PrimaryButton);
        let edge_id = graph_editor.on_edge_add.value();
        let edge = edges.get_cloned_ref(&edge_id).expect("Edge was not added.");
        assert_eq!(edge.source().map(|e| e.node_id), Some(node_id_1));
        assert_eq!(edge.target().map(|e| e.node_id), None);
        assert_eq!(edges.len(), 1);
        // Connecting edge.
        // We need to enable ports. Normally it is done by hovering the node.
        node_2.model().input.frp.set_ports_active(true, None);
        let port = node_2.model().input_port_shape().expect("No input port.");
        port.hover.events_deprecated.emit_mouse_down(PrimaryButton);
        port.hover.events_deprecated.emit_mouse_up(PrimaryButton);
        assert_eq!(edge.source().map(|e| e.node_id), Some(node_id_1));
        assert_eq!(edge.target().map(|e| e.node_id), Some(node_id_2));
    }

    #[test]
    fn test_magnet_alignment_when_adding_node_by_shortcut() {
        test_magnet_alignment_when_adding_node(move_mouse_and_add_node_by_shortcut);
    }

    fn move_mouse_and_add_node_by_shortcut(
        scene: &Scene,
        editor: &GraphEditor,
        mouse_pos: Vector2,
    ) {
        scene.mouse.frp_deprecated.position.emit(mouse_pos);
        press_add_node_shortcut(editor);
    }

    #[test]
    fn test_magnet_alignment_when_adding_node_by_add_node_button() {
        test_magnet_alignment_when_adding_node(move_camera_and_click_add_node_button);
    }

    fn move_camera_and_click_add_node_button(
        scene: &Scene,
        editor: &GraphEditor,
        camera_pos: Vector2,
    ) {
        let camera = &scene.camera();
        camera.set_xy(camera_pos);
        camera.update(scene);
        click_add_node_button(editor);
    }

    fn test_magnet_alignment_when_adding_node(add_node_at: impl Fn(&Scene, &GraphEditor, Vector2)) {
        let (app, graph_editor) = init();
        let scene = &app.display.default_scene;
        let add_node_at = |editor: &GraphEditor, pos: Vector2| add_node_at(scene, editor, pos);

        // Create two nodes, with the 2nd one positioned below and far to the right from the 1st
        // one.
        let (_, node_1) = graph_editor.add_node_by_api_at_pos(Vector2(0.0, 0.0));
        let (_, node_2) = graph_editor.add_node_by_api_at_pos(Vector2(800.0, -100.0));

        // Create third node, placing it roughly below the 1st one and to the left of the 2nd one,
        // but slightly displaced from a position aligned to them both. Verify that the magnet
        // algorithm repositions the node such that it is aligned with existing nodes.
        let aligned_pos = Vector2(node_1.position().x, node_2.position().y);
        let displacement = Vector2(7.0, 8.0);
        test_node_added_with_displacement_gets_aligned(
            &graph_editor,
            aligned_pos,
            displacement,
            add_node_at,
        );

        // Create fourth node, placing it roughly to the right of the 1st node and above the 2nd
        // one, but slightly displaced from a position aligned to them both. Verify that the magnet
        // algorithm repositions the node such that it is aligned with existing nodes.
        let aligned_pos = Vector2(node_2.position().x, node_1.position().y);
        test_node_added_with_displacement_gets_aligned(
            &graph_editor,
            aligned_pos,
            displacement,
            add_node_at,
        );
    }

    fn test_node_added_with_displacement_gets_aligned(
        graph_editor: &GraphEditor,
        aligned_pos: Vector2,
        displacement: Vector2,
        add_node_at: impl Fn(&GraphEditor, Vector2),
    ) {
        enso_frp::microtasks::flush_microtasks();
        let unaligned_pos = aligned_pos + displacement;
        let add_node_unaligned = |editor: &GraphEditor| add_node_at(editor, unaligned_pos);
        let (_, node) = graph_editor.add_node_by(&add_node_unaligned);
        graph_editor.stop_editing();
        assert_eq!(node.position().xy(), aligned_pos);
    }

    #[test]
    fn test_magnet_alignment_when_no_space_for_node_added_with_add_node_button() {
        let (app, graph_editor) = init();
        let scene = &app.display.default_scene;

        // Create 1st node.
        let (node_1_id, node_1) = graph_editor.add_node_by_api();
        graph_editor.stop_editing();

        // Create 2nd node below the 1st one and move it slightly to the right.
        graph_editor.nodes().select(node_1_id);
        let (node_2_id, node_2) = graph_editor.add_node_by(&press_add_node_shortcut);
        node_2.update_x(|x| x + 16.0);

        // Create 3rd node below the 2nd one and move it slightly down and far to the right.
        graph_editor.nodes().select(node_2_id);
        let (_, node_3) = graph_editor.add_node_by(&press_add_node_shortcut);
        node_2.update_xy(|pos| pos + Vector2(800.0, -7.0));

        // Create 4th node by clicking (+) button when camera is roughly centered at the 1st node.
        let small_displacement = Vector2(8.0, 9.0);
        let pos_near_node_1 = node_1.position().xy() + small_displacement;
        let add_node = |editor: &GraphEditor| {
            move_camera_and_click_add_node_button(scene, editor, pos_near_node_1)
        };
        let (_, node_4) = graph_editor.add_node_by(&add_node);
        let aligned_pos = Vector2(node_1.position().x, node_3.position().y);
        assert_eq!(node_4.position().xy(), aligned_pos);
    }


    // === Test utilities ===

    /// An assertion case used when adding new nodes. See [`GraphEditor::assert`] below.
    struct Case {
        /// A source node of the added node.
        node_source: Option<NodeId>,
        /// Should we start the node editing immediately after adding it?
        should_edit: bool,
    }

    impl GraphEditor {
        fn add_node_by<F: Fn(&GraphEditor)>(&self, add_node: &F) -> (NodeId, Node) {
            add_node(self);
            let (node_id, ..) = self.node_added.value();
            let node = self.nodes().get_cloned_ref(&node_id).expect("Node was not added.");
            node.set_expression(node::Expression::new_plain("some_not_empty_expression"));
            (node_id, node)
        }

        fn add_node_by_api(&self) -> (NodeId, Node) {
            let add_node = |editor: &GraphEditor| editor.add_node();
            self.add_node_by(&add_node)
        }

        fn add_node_by_api_at_pos(&self, position: Vector2) -> (NodeId, Node) {
            let (node_id, node) = self.add_node_by_api();
            self.stop_editing();
            node.set_xy(position);
            (node_id, node)
        }

        fn assert(&self, case: Case) {
            let (added_node, node_source, should_edit) = self.node_added.value();
            let node_being_edited = self.node_being_edited.value();
            assert_eq!(
                should_edit, case.should_edit,
                "Node editing state does not match expected."
            );
            assert_eq!(should_edit, node_being_edited.is_some());
            if let Some(node_being_edited) = node_being_edited {
                assert_eq!(node_being_edited, added_node, "Edited node does not match added one.");
            }
            let node_source = node_source.map(|source| source.node);
            assert_eq!(node_source, case.node_source, "Source node does not match expected.");
        }
    }

    fn init() -> (Application, GraphEditor) {
        let app = Application::new("root");
        app.set_screen_size_for_tests();
        let graph_editor = new_graph_editor(&app);
        let mouse = &app.display.default_scene.mouse;
        mouse.frp_deprecated.position.emit(Vector2::zeros());
        (app, graph_editor)
    }
}<|MERGE_RESOLUTION|>--- conflicted
+++ resolved
@@ -2776,11 +2776,6 @@
     let out = &frp.private.output;
     let selection_controller = &model.selection_controller;
 
-<<<<<<< HEAD
-    // FIXME : StyleWatch is unsuitable here, as it was designed as an internal tool for shape
-    // system (#795)
-    let styles = StyleWatch::new(&scene.style_sheet);
-
 
 
     // ======================
@@ -2798,8 +2793,6 @@
 
 
 
-=======
->>>>>>> 27be4320
     // ========================
     // === Scene Navigation ===
     // ========================
