--- conflicted
+++ resolved
@@ -392,19 +392,18 @@
         self.raw.borrow().keys().cloned().collect_vec()
     }
 
-<<<<<<< HEAD
     /// Get the vector of map's keys and values.
     pub fn entries(&self) -> Vec<(K, V)>
     where
         K: Clone,
         V: CloneRef, {
         self.raw.borrow().iter().map(|(k, v)| (k.clone(), v.clone_ref())).collect_vec()
-=======
+    }
+
     /// Get the vector of map's values.
     pub fn values(&self) -> Vec<V>
     where V: Clone {
         self.raw.borrow().values().cloned().collect_vec()
->>>>>>> b8a5e22e
     }
 }
 
@@ -1402,10 +1401,6 @@
 
 /// Describes the way used to request creation of a new node.
 #[derive(Clone, Debug)]
-<<<<<<< HEAD
-#[allow(missing_docs)]
-=======
->>>>>>> b8a5e22e
 pub enum WayOfCreatingNode {
     /// "add_node" FRP event was emitted.
     AddNodeEvent,
@@ -1444,19 +1439,13 @@
         way: &WayOfCreatingNode,
         mouse_position: Vector2,
     ) -> (NodeId, Option<NodeSource>, bool) {
-<<<<<<< HEAD
         let position = new_node_position::new_node_position(self, way, mouse_position);
-=======
-        let selection = self.nodes.selected.first_cloned();
-        let position = new_node_position::new_node_position(self, way, selection, mouse_position);
->>>>>>> b8a5e22e
         let node = self.new_node(ctx);
         node.set_position_xy(position);
         let should_edit = !matches!(way, WayOfCreatingNode::AddNodeEvent);
         if should_edit {
             node.view.set_expression(node::Expression::default());
         }
-<<<<<<< HEAD
         let source = self.data_source_for_new_node(way);
         (node.id(), source, should_edit)
     }
@@ -1466,21 +1455,6 @@
         let source_node = match way {
             AddNodeEvent => None,
             StartCreationEvent | ClickingButton => self.nodes.selected.first_cloned(),
-=======
-        let source = self.data_source_for_new_node(way, selection);
-        (node.id(), source, should_edit)
-    }
-
-    fn data_source_for_new_node(
-        &self,
-        way: &WayOfCreatingNode,
-        selection: Option<NodeId>,
-    ) -> Option<NodeSource> {
-        use WayOfCreatingNode::*;
-        let source_node = match way {
-            AddNodeEvent => None,
-            StartCreationEvent | ClickingButton => selection,
->>>>>>> b8a5e22e
             DroppingEdge { edge_id } => self.edge_source_node_id(*edge_id),
             StartCreationFromPortEvent { endpoint } => Some(endpoint.node_id),
         };
