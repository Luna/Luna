--- conflicted
+++ resolved
@@ -50,13 +50,9 @@
 
     constructor(data) {
         super(data)
-<<<<<<< HEAD
-        this.setPreprocessor('Standard.Visualization.Scatter_Plot', 'process_to_json_text')
-=======
         this.bounds = null
         this.limit = DEFAULT_LIMIT
         this.updatePreprocessor()
->>>>>>> 8c504bd4
         this.dataPoints = []
         this.axis = {
             x: { scale: LINEAR_SCALE },
