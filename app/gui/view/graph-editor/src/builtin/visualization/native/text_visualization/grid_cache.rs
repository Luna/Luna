--- conflicted
+++ resolved
@@ -121,11 +121,6 @@
                 self.cached_grid_pos,
                 self.cached_grid_size
             );
-<<<<<<< HEAD
-            if offset > self.cached_grid_size / 4 {
-                let old_grid_pos: HashSet<_> = self.iter_full_grid().collect();
-                self.cached_grid_pos += offset * 2;
-=======
             let is_large_offset =
                 offset.iter().zip(self.cached_grid_size.iter()).any(|(a, b)| a.abs() > b / 4);
             warn!(
@@ -140,7 +135,6 @@
             if is_large_offset {
                 let old_grid_pos: HashSet<_> = self.iter_full_grid().collect();
                 self.cached_grid_pos += offset;
->>>>>>> 7be079ef
                 let new_grid: HashSet<_> = self.iter_full_grid().collect();
                 let to_remove = old_grid_pos.difference(&new_grid);
                 for pos in to_remove {
