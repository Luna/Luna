--- conflicted
+++ resolved
@@ -773,13 +773,8 @@
 
             // === Action Bar ===
 
-<<<<<<< HEAD
-            let visualization_enabled = action_bar.action_visibility.clone_ref();
-            out.skip <+ action_bar.action_skip;
-=======
             let visualization_button_state = action_bar.action_visibility.clone_ref();
             out.skip   <+ action_bar.action_skip;
->>>>>>> 146b8a56
             out.freeze <+ action_bar.action_freeze;
             show_action_bar <- out.hover  && input.show_quick_action_bar_on_hover;
             eval show_action_bar ((t) action_bar.set_visibility(t));
