//! Definition of the Node component.

// WARNING! UNDER HEAVY DEVELOPMENT. EXPECT DRASTIC CHANGES.

use crate::prelude::*;
use ensogl::display::shape::*;
use ensogl::display::traits::*;

use crate::component::node::profiling::ProfilingLabel;
use crate::component::visualization;
use crate::selection::BoundingBox;
use crate::tooltip;
use crate::view;
use crate::Type;

use super::edge;
use enso_frp as frp;
use enso_frp;
use ensogl::animation::delayed::DelayedAnimation;
use ensogl::application::Application;
use ensogl::data::color;
use ensogl::display;
use ensogl::display::scene::Layer;
use ensogl::Animation;
use ensogl_component::shadow;
use ensogl_component::text;
use ensogl_component::text::Text;
use ensogl_hardcoded_theme as theme;
use ensogl_hardcoded_theme;
use std::f32::EPSILON;


// ==============
// === Export ===
// ==============

#[deny(missing_docs)]
pub mod action_bar;
#[warn(missing_docs)]
pub mod error;
pub mod expression;
pub mod growth_animation;
pub mod input;
pub mod output;
#[warn(missing_docs)]
pub mod profiling;
#[deny(missing_docs)]
pub mod vcs;

pub use error::Error;
pub use expression::Expression;



// =================
// === Constants ===
// =================

#[allow(missing_docs)] // FIXME[everyone] Public-facing API should be documented.
pub const ACTION_BAR_WIDTH: f32 = 180.0;
#[allow(missing_docs)] // FIXME[everyone] Public-facing API should be documented.
pub const ACTION_BAR_HEIGHT: f32 = 15.0;
#[allow(missing_docs)] // FIXME[everyone] Public-facing API should be documented.
pub const CORNER_RADIUS: f32 = 14.0;
#[allow(missing_docs)] // FIXME[everyone] Public-facing API should be documented.
pub const HEIGHT: f32 = 28.0;
#[allow(missing_docs)] // FIXME[everyone] Public-facing API should be documented.
pub const PADDING: f32 = 40.0;
#[allow(missing_docs)] // FIXME[everyone] Public-facing API should be documented.
pub const RADIUS: f32 = 14.0;

/// Space between the documentation comment and the node.
pub const COMMENT_MARGIN: f32 = 10.0;

const INFINITE: f32 = 99999.0;
const ERROR_VISUALIZATION_SIZE: (f32, f32) = visualization::container::DEFAULT_SIZE;

const VISUALIZATION_OFFSET_Y: f32 = -120.0;

const ENABLE_VIS_PREVIEW: bool = false;
const VIS_PREVIEW_ONSET_MS: f32 = 4000.0;
const ERROR_PREVIEW_ONSET_MS: f32 = 0000.0;
/// A type of unresolved methods. We filter them out, because we don't want to treat them as types
/// for ports and edges coloring (due to bad UX otherwise).
const UNRESOLVED_SYMBOL_TYPE: &str = "Builtins.Main.Unresolved_Symbol";



// ===============
// === Comment ===
// ===============

/// String with documentation comment text for this node.
///
/// This is just a plain string, as this is what text area expects and node just redirects this
/// value,
pub type Comment = String;



// =============
// === Shape ===
// =============

/// Node background definition.
pub mod background {
    use super::*;

    ensogl::define_shape_system! {
        (style:Style, bg_color:Vector4) {
            let bg_color = Var::<color::Rgba>::from(bg_color);
            let width    = Var::<Pixels>::from("input_size.x");
            let height   = Var::<Pixels>::from("input_size.y");
            let width    = width  - PADDING.px() * 2.0;
            let height   = height - PADDING.px() * 2.0;
            let radius   = RADIUS.px();
            let shape    = Rect((&width,&height)).corners_radius(&radius);
            let shape    = shape.fill(bg_color);
            shape.into()
        }
    }
}

/// Node backdrop. Contains shadow and selection.
pub mod backdrop {
    use super::*;

    ensogl::define_shape_system! {
        (style:Style, selection:f32) {

            let width  = Var::<Pixels>::from("input_size.x");
            let height = Var::<Pixels>::from("input_size.y");
            let width  = width  - PADDING.px() * 2.0;
            let height = height - PADDING.px() * 2.0;

            // === Shadow ===

            let shadow_radius = &height / 2.0;
            let shadow_base   = Rect((&width,&height)).corners_radius(shadow_radius);
            let shadow        = shadow::from_shape(shadow_base.into(),style);


            // === Selection ===

            let sel_color  = style.get_color(ensogl_hardcoded_theme::graph_editor::node::selection);
            let sel_size   = style.get_number(ensogl_hardcoded_theme::graph_editor::node::selection::size);
            let sel_offset = style.get_number(ensogl_hardcoded_theme::graph_editor::node::selection::offset);

            let sel_width   = &width  - 2.px() + &sel_offset.px() * 2.0 * &selection;
            let sel_height  = &height - 2.px() + &sel_offset.px() * 2.0 * &selection;
            let sel_radius  = &sel_height / 2.0;
            let select      = Rect((&sel_width,&sel_height)).corners_radius(&sel_radius);

            let sel2_width  = &width  - 2.px() + &(sel_size + sel_offset).px() * 2.0 * &selection;
            let sel2_height = &height - 2.px() + &(sel_size + sel_offset).px() * 2.0 * &selection;
            let sel2_radius = &sel2_height / 2.0;
            let select2     = Rect((&sel2_width,&sel2_height)).corners_radius(&sel2_radius);

            let select = select2 - select;
            let select = select.fill(sel_color);


             // === Error Pattern  Alternative ===
             // TODO: Remove once the error indicator design is finalised.
             // let repeat      =  Var::<Vector2<Pixels>>::from((10.px(), 10.px()));
             // let error_width =  Var::<Pixels>::from(5.px());
             //
             // let stripe_red   = Rect((error_width, 99999.px()));
             // let pattern = stripe_red.repeat(repeat).rotate(45.0.radians());
             // let mask    = Rect((&width,&height)).corners_radius(&radius);
             // let pattern1 = mask.intersection(pattern).fill(color::Rgba::red());

             // let out =  select + shadow + shape + pattern1;

            // === Final Shape ===

            let out = select + shadow;
            out.into()
        }
    }
}

#[allow(missing_docs)] // FIXME[everyone] Public-facing API should be documented.
pub mod drag_area {
    use super::*;

    ensogl::define_shape_system! {
        (style:Style) {
            let width  : Var<Pixels> = "input_size.x".into();
            let height : Var<Pixels> = "input_size.y".into();
            let width  = width  - PADDING.px() * 2.0;
            let height = height - PADDING.px() * 2.0;
            let radius = 14.px();
            let shape  = Rect((&width,&height)).corners_radius(radius);
            let shape  = shape.fill(color::Rgba::new(0.0,0.0,0.0,0.000_001));

            let out = shape;
            out.into()
        }
    }
}



// =======================
// === Error Indicator ===
// =======================

#[allow(missing_docs)] // FIXME[everyone] Public-facing API should be documented.
pub mod error_shape {
    use super::*;

    ensogl::define_shape_system! {
        (style:Style,color_rgba:Vector4<f32>) {
            use ensogl_hardcoded_theme::graph_editor::node as node_theme;

            let width  = Var::<Pixels>::from("input_size.x");
            let height = Var::<Pixels>::from("input_size.y");
            let zoom   = Var::<f32>::from("1.0/zoom()");
            let width  = width  - PADDING.px() * 2.0;
            let height = height - PADDING.px() * 2.0;
            let radius = RADIUS.px();

            let error_width         = style.get_number(node_theme::error::width).px();
            let repeat_x            = style.get_number(node_theme::error::repeat_x).px();
            let repeat_y            = style.get_number(node_theme::error::repeat_y).px();
            let stripe_width        = style.get_number(node_theme::error::stripe_width);
            let stripe_angle        = style.get_number(node_theme::error::stripe_angle);
            let repeat              = Var::<Vector2<Pixels>>::from((repeat_x,repeat_y));
            let stripe_width        = Var::<Pixels>::from(zoom * stripe_width);
            let stripe_red          = Rect((&stripe_width,INFINITE.px()));
            let stripe_angle_rad    = stripe_angle.radians();
            let pattern             = stripe_red.repeat(repeat).rotate(stripe_angle_rad);
            let mask                = Rect((&width,&height)).corners_radius(&radius);
            let mask                = mask.grow(error_width);
            let pattern             = mask.intersection(pattern).fill(color_rgba);

            pattern.into()
        }
    }
}



// ==============
// === Crumbs ===
// ==============

#[derive(Clone, Copy, Debug)]
#[allow(missing_docs)] // FIXME[everyone] Public-facing API should be documented.
pub enum Endpoint {
    Input,
    Output,
}

#[derive(Clone, Debug)]
#[allow(missing_docs)] // FIXME[everyone] Public-facing API should be documented.
pub struct Crumbs {
    pub endpoint: Endpoint,
    pub crumbs:   span_tree::Crumbs,
}

impl Crumbs {
    #[allow(missing_docs)] // FIXME[everyone] All pub functions should have docs.
    pub fn input(crumbs: span_tree::Crumbs) -> Self {
        let endpoint = Endpoint::Input;
        Self { endpoint, crumbs }
    }

    #[allow(missing_docs)] // FIXME[everyone] All pub functions should have docs.
    pub fn output(crumbs: span_tree::Crumbs) -> Self {
        let endpoint = Endpoint::Output;
        Self { endpoint, crumbs }
    }
}

impl Default for Crumbs {
    fn default() -> Self {
        Self::output(default())
    }
}



// ============
// === Node ===
// ============

ensogl::define_endpoints_2! {
    Input {
        select                (),
        deselect              (),
        enable_visualization  (),
        disable_visualization (),
        set_visualization     (Option<visualization::Definition>),
        set_disabled          (bool),
        set_input_connected   (span_tree::Crumbs,Option<Type>,bool),
        set_expression        (Expression),
        set_comment           (Comment),
        set_error             (Option<Error>),
        /// Set the expression USAGE type. This is not the definition type, which can be set with
        /// `set_expression` instead. In case the usage type is set to None, ports still may be
        /// colored if the definition type was present.
        set_expression_usage_type         (Crumbs,Option<Type>),
        set_output_expression_visibility  (bool),
        set_vcs_status                    (Option<vcs::Status>),
        /// Indicate whether preview visualisations should be delayed or immediate.
        quick_preview_vis                 (bool),
        set_view_mode                     (view::Mode),
        set_profiling_min_global_duration (f32),
        set_profiling_max_global_duration (f32),
        set_profiling_status              (profiling::Status),
        /// Indicate whether on hover the quick action icons should appear.
        show_quick_action_bar_on_hover    (bool)
    }
    Output {
        /// Press event. Emitted when user clicks on non-active part of the node, like its
        /// background. In edit mode, the whole node area is considered non-active.
        background_press         (),
        expression               (Text),
        comment                  (Comment),
        skip                     (bool),
        freeze                   (bool),
        hover                    (bool),
        error                    (Option<Error>),
        /// Whether visualization was permanently enabled (e.g. by pressing the button).
        visualization_enabled    (bool),
        /// Visualization can be visible even when it is not enabled, e.g. when showing preview.
        visualization_visible    (bool),
        visualization_path       (Option<visualization::Path>),
        expression_label_visible (bool),
        tooltip                  (tooltip::Style),
        bounding_box             (BoundingBox)
    }
}

/// The visual node representation.
///
/// ## Origin
/// Please note that the origin of the node is on its left side, centered vertically. This decision
/// was made to both optimise performance and make the origin point more meaningful. When editing
/// the node, its width changes, while its left border remains still. When expanding the node, its
/// height changes, while its top remains at the same place. Thus, while editing or expanding the
/// node, there is no need to update its position. Moreover, the chosen origin point is more natural
/// than origin placed in other possible places, including the upper-left corner of its bounding
/// box. The `x` symbolises the origin on the following drawing:
///
/// ```text
///   ╭─────────────────╮
///  x│                 │
///   ╰─────────────────╯
/// ```
///
/// ## FRP Event Architecture.
/// Nodes FRP architecture is designed for efficiency. Event with millions nodes on the stage, only
/// small amount of events will be passed around on user action. This is not always simple, and it
/// required a careful, well thought architecture.
///
/// Take for example the `edit_mode` event. It is emitted when user presses the `cmd` button. The
/// following requirements should be hold:
///
/// 1. If the mouse is not over a node, nothing happens.
/// 2. If the mouse traverses over the node with `cmd` being hold, the mouse cursor should change to
///    text cursor to indicate that editing of the expression is possible.
/// 3. If the mouse was over the node when pressing `cmd`, the mouse cursor should change to text
///    cursor as well.
///
/// The points 1 and 2 are pretty easy to be done. We can discover mouse hover from inside of the
/// node and react in the right way. The point 3 is tricky. There are several possible solutions
/// out there:
///
/// A. After pressing / releasing `cmd` we should send an event to every node on the stage to
///    indicate that the "edit mode" is on. This is a simple solution, but also very inefficient
///    with a lot of nodes on the stage.
///
/// B. We could pass a special FRP output to node constructor, like
///    `is_edit_mode_on:frp::Sampler<bool>`, which could be sampled by the node whenever the mouse
///    hovers it. This will solve the requirement 2, but will not work with requirement 3.
///
/// C. We could discover inside of node when mouse hovers it (either the drag area, or ports, or
///    anything else that we consider part of the node), and emit it as an output event. Then we
///    can capture the event in the graph editor and tag it with the node id. Having the information
///    in place, we can send events to the currently hovered node whenever we need, directly from
///    the graph editor. This solves all issues in a very efficient and elegant way, but is somehow
///    complex logically (the events are emitted from node to graph, then processed there and
///    emitted back to the right node).
///
/// Currently, the solution "C" (most optimal) is implemented here.
#[derive(Clone, CloneRef, Debug)]
#[allow(missing_docs)]
pub struct Node {
    pub model: Rc<NodeModel>,
    pub frp:   Frp,
}

impl AsRef<Node> for Node {
    fn as_ref(&self) -> &Self {
        self
    }
}

impl Deref for Node {
    type Target = Frp;
    fn deref(&self) -> &Self::Target {
        &self.frp
    }
}

/// Internal data of `Node`
#[derive(Clone, CloneRef, Debug)]
#[allow(missing_docs)]
pub struct NodeModel {
    pub app:                 Application,
    pub display_object:      display::object::Instance,
    pub logger:              Logger,
    pub backdrop:            backdrop::View,
    pub background:          background::View,
    pub drag_area:           drag_area::View,
    pub error_indicator:     error_shape::View,
    pub profiling_label:     ProfilingLabel,
    pub input:               input::Area,
    pub output:              output::Area,
    pub visualization:       visualization::Container,
    pub error_visualization: error::Container,
    pub action_bar:          action_bar::ActionBar,
    pub vcs_indicator:       vcs::StatusIndicator,
    pub style:               StyleWatchFrp,
    pub comment:             text::Area,
}

impl NodeModel {
    /// Constructor.
    pub fn new(app: &Application, registry: visualization::Registry) -> Self {
        ensogl::shapes_order_dependencies! {
            app.display.default_scene => {
                //TODO[ao] The two lines below should not be needed - the ordering should be
                //    transitive. But removing them causes a visual glitches described in
                //    https://github.com/enso-org/ide/issues/1624
                //    The matter should be further investigated.
                edge::back::corner        -> backdrop;
                edge::back::line          -> backdrop;
                edge::back::corner        -> error_shape;
                edge::back::line          -> error_shape;
                error_shape               -> backdrop;
                backdrop                  -> output::port::single_port;
                backdrop                  -> output::port::multi_port;
                output::port::single_port -> background;
                output::port::multi_port  -> background;
                background                -> drag_area;
                drag_area                 -> edge::front::corner;
                drag_area                 -> edge::front::line;
                edge::front::corner       -> input::port::hover;
                edge::front::line         -> input::port::hover;
                input::port::hover        -> input::port::viz;
            }
        }

        let scene = &app.display.default_scene;
        let logger = Logger::new("node");

        let main_logger = Logger::new_sub(&logger, "main_area");
        let drag_logger = Logger::new_sub(&logger, "drag_area");
        let error_indicator_logger = Logger::new_sub(&logger, "error_indicator");

        let error_indicator = error_shape::View::new(&error_indicator_logger);
        let profiling_label = ProfilingLabel::new(app);
        let backdrop = backdrop::View::new(&main_logger);
        let background = background::View::new(&main_logger);
        let drag_area = drag_area::View::new(&drag_logger);
        let vcs_indicator = vcs::StatusIndicator::new(app);
        let display_object = display::object::Instance::new(&logger);

        display_object.add_child(&profiling_label);
        display_object.add_child(&drag_area);
        display_object.add_child(&backdrop);
        display_object.add_child(&background);
        display_object.add_child(&vcs_indicator);

        // Disable shadows to allow interaction with the output port.
        let shape_system = scene
            .layers
            .main
            .shape_system_registry
            .shape_system(scene, PhantomData::<backdrop::DynamicShape>);
        shape_system.shape_system.set_pointer_events(false);

        let input = input::Area::new(&logger, app);
        let visualization = visualization::Container::new(&logger, app, registry);

        display_object.add_child(&visualization);
        display_object.add_child(&input);

        let error_visualization = error::Container::new(scene);
        let (x, y) = ERROR_VISUALIZATION_SIZE;
        error_visualization.set_size.emit(Vector2(x, y));

        let action_bar = action_bar::ActionBar::new(&logger, app);
        display_object.add_child(&action_bar);
        scene.layers.above_nodes.add_exclusive(&action_bar);

        let output = output::Area::new(&logger, app);
        display_object.add_child(&output);

        let style = StyleWatchFrp::new(&app.display.default_scene.style_sheet);

        let comment = text::Area::new(app);
        display_object.add_child(&comment);

        let app = app.clone_ref();
        Self {
            app,
            display_object,
            logger,
            backdrop,
            background,
            drag_area,
            error_indicator,
            profiling_label,
            input,
            output,
            visualization,
            error_visualization,
            action_bar,
            vcs_indicator,
            style,
            comment,
        }
        .init()
    }

    #[allow(missing_docs)] // FIXME[everyone] All pub functions should have docs.
    pub fn get_crumbs_by_id(&self, id: ast::Id) -> Option<Crumbs> {
        let input_crumbs = self.input.get_crumbs_by_id(id).map(Crumbs::input);
        input_crumbs.or_else(|| self.output.get_crumbs_by_id(id).map(Crumbs::output))
    }

    fn init(self) -> Self {
        self.set_expression(Expression::new_plain("empty"));
        self
    }

    fn set_layers(&self, layer: &Layer, text_layer: &Layer, action_bar_layer: &Layer) {
        layer.add_exclusive(&self.display_object);
        action_bar_layer.add_exclusive(&self.action_bar);
        self.output.set_label_layer(text_layer);
        self.input.set_label_layer(text_layer);
        self.profiling_label.set_label_layer(text_layer);
        self.comment.add_to_scene_layer(text_layer);
    }

    /// Move all sub-components to `edited_node` layer.
    ///
    /// A simple [`Layer::add_exclusive`] wouldn't work because text rendering in ensogl uses a
    /// separate layer management API.
    ///
    /// `action_bar` is moved to the `edited_node` layer as well, though normally it lives on a
    /// separate `above_nodes` layer, unlike every other node component.
    pub fn move_to_edited_node_layer(&self) {
        let scene = &self.app.display.default_scene;
        let layer = &scene.layers.edited_node;
        let text_layer = &scene.layers.edited_node_text;
        let action_bar_layer = &scene.layers.edited_node;
        self.set_layers(layer, text_layer, action_bar_layer);
    }

    /// Move all sub-components to `main` layer.
    ///
    /// A simple [`Layer::add_exclusive`] wouldn't work because text rendering in ensogl uses a
    /// separate layer management API.
    ///
    /// `action_bar` is handled separately, as it uses `above_nodes` scene layer unlike any other
    /// node component.
    pub fn move_to_main_layer(&self) {
        let scene = &self.app.display.default_scene;
        let layer = &scene.layers.main;
        let text_layer = &scene.layers.label;
        let action_bar_layer = &scene.layers.above_nodes;
        self.set_layers(layer, text_layer, action_bar_layer);
    }

    #[allow(missing_docs)] // FIXME[everyone] All pub functions should have docs.
    pub fn width(&self) -> f32 {
        self.input.width.value()
    }

    #[allow(missing_docs)] // FIXME[everyone] All pub functions should have docs.
    pub fn height(&self) -> f32 {
        HEIGHT
    }

    fn set_expression(&self, expr: impl Into<Expression>) {
        let expr = expr.into();
        self.output.set_expression(&expr);
        self.input.set_expression(&expr);
    }

    fn set_expression_usage_type(&self, crumbs: &Crumbs, tp: &Option<Type>) {
        match crumbs.endpoint {
            Endpoint::Input => self.input.set_expression_usage_type(&crumbs.crumbs, tp),
            Endpoint::Output => self.output.set_expression_usage_type(&crumbs.crumbs, tp),
        }
    }

    fn set_width(&self, width: f32) -> Vector2 {
        let height = self.height();
        let size = Vector2(width, height);
        let padded_size = size + Vector2(PADDING, PADDING) * 2.0;
        self.backdrop.size.set(padded_size);
        self.background.size.set(padded_size);
        self.drag_area.size.set(padded_size);
        self.error_indicator.size.set(padded_size);
        self.vcs_indicator.set_size(padded_size);
        let x_offset_to_node_center = x_offset_to_node_center(width);
        self.backdrop.set_position_x(x_offset_to_node_center);
        self.background.set_position_x(x_offset_to_node_center);
        self.drag_area.set_position_x(x_offset_to_node_center);
        self.error_indicator.set_position_x(x_offset_to_node_center);
        self.vcs_indicator.set_position_x(x_offset_to_node_center);

        let action_bar_width = ACTION_BAR_WIDTH;
        self.action_bar.mod_position(|t| {
            t.x = x_offset_to_node_center + width / 2.0 + CORNER_RADIUS + action_bar_width / 2.0;
        });
        self.action_bar.frp.set_size(Vector2::new(action_bar_width, ACTION_BAR_HEIGHT));

        let visualization_offset = visualization_offset(width);
        self.error_visualization.set_position_xy(visualization_offset);
        self.visualization.set_position_xy(visualization_offset);

        size
    }

    #[allow(missing_docs)] // FIXME[everyone] All pub functions should have docs.
    pub fn visualization(&self) -> &visualization::Container {
        &self.visualization
    }

    fn set_error(&self, error: Option<&Error>) {
        if let Some(error) = error {
            self.error_visualization.display_kind(*error.kind);
            if let Some(error_data) = error.visualization_data() {
                self.error_visualization.set_data(&error_data);
            }
            self.display_object.add_child(&self.error_visualization);
        } else {
            self.error_visualization.unset_parent();
        }
    }

    fn set_error_color(&self, color: &color::Lcha) {
        self.error_indicator.color_rgba.set(color::Rgba::from(color).into());
        if color.alpha < EPSILON {
            self.error_indicator.unset_parent();
        } else {
            self.display_object.add_child(&self.error_indicator);
        }
    }
}

impl Node {
    #[allow(missing_docs)] // FIXME[everyone] All pub functions should have docs.
    pub fn new(app: &Application, registry: visualization::Registry) -> Self {
        let frp = Frp::new();
        let network = &frp.private.network;
        let out = &frp.private.output;
        let input = &frp.private.input;
        let model = Rc::new(NodeModel::new(app, registry));
        let selection = Animation::<f32>::new(network);

        // TODO[ao] The comment color should be animated, but this is currently slow. Will be fixed
        //      in https://github.com/enso-org/ide/issues/1031
        // let comment_color    = color::Animation::new(network);
        let error_color_anim = color::Animation::new(network);
        let style = StyleWatch::new(&app.display.default_scene.style_sheet);
        let style_frp = &model.style;
        let action_bar = &model.action_bar.frp;
        // Hook up the display object position updates to the node's FRP. Required to calculate the
        // bounding box.
        frp::extend! { network
            position <- source::<Vector2>();
        }
        model.display_object.set_on_updated(f!((p) position.emit(p.position().xy())));

        frp::extend! { network

            // === Hover ===
            // The hover discovery of a node is an interesting process. First, we discover whether
            // ths user hovers the drag area. The input port manager merges this information with
            // port hover events and outputs the final hover event for any part inside of the node.

            let drag_area           = &model.drag_area.events;
            drag_area_hover        <- bool(&drag_area.mouse_out,&drag_area.mouse_over);
            model.input.set_hover  <+ drag_area_hover;
            model.output.set_hover <+ model.input.body_hover;
            out.hover       <+ model.output.body_hover;


            // === Background Press ===

            out.background_press <+ model.drag_area.events.mouse_down.constant(());
            out.background_press <+ model.input.on_background_press;


            // === Selection ===

            deselect_target  <- input.deselect.constant(0.0);
            select_target    <- input.select.constant(1.0);
            selection.target <+ any(&deselect_target,&select_target);
            eval selection.value ((t) model.backdrop.selection.set(*t));


            // === Expression ===

            let unresolved_symbol_type = Some(Type(ImString::new(UNRESOLVED_SYMBOL_TYPE)));
            filtered_usage_type <- input.set_expression_usage_type.filter(
                move |(_,tp)| *tp != unresolved_symbol_type
            );
            eval filtered_usage_type (((a,b)) model.set_expression_usage_type(a,b));
            eval input.set_expression  ((a)     model.set_expression(a));
            out.expression                  <+ model.input.frp.expression;
            model.input.set_connected              <+ input.set_input_connected;
            model.input.set_disabled               <+ input.set_disabled;
            model.output.set_expression_visibility <+ input.set_output_expression_visibility;


            // === Comment ===

            let comment_base_color = style_frp.get_color(theme::graph_editor::node::text);
            // comment_color.target <+ all_with(
            comment_color <- all_with(
                &comment_base_color, &model.output.expression_label_visibility,
                |&base_color,&expression_visible| {
                    let mut color = color::Lcha::from(base_color);
                    color.mod_alpha(|alpha| {
                        // Comment is hidden when output expression (i.e. node name) is visible.
                        if expression_visible { *alpha = 0.0 }
                    });
                    color
            });
            eval comment_color ((value) model.comment.set_color_all(color::Rgba::from(value)));

            eval model.comment.width ([model](width)
                model.comment.set_position_x(-*width - COMMENT_MARGIN));
            eval model.comment.height ([model](height)
                model.comment.set_position_y(*height / 2.0));
            model.comment.set_content <+ input.set_comment;
            out.comment        <+ model.comment.content.map(|text| text.to_string());


            // === Size ===

            new_size <- model.input.frp.width.map(f!((w) model.set_width(*w)));
            eval new_size ((t) model.output.frp.set_size.emit(t));


            // === Action Bar ===

            let visualization_enabled = action_bar.action_visibility.clone_ref();
            out.skip   <+ action_bar.action_skip;
            out.freeze <+ action_bar.action_freeze;
            show_action_bar   <- out.hover  && input.show_quick_action_bar_on_hover;
            eval show_action_bar ((t) action_bar.set_visibility(t));
            eval input.show_quick_action_bar_on_hover((value) action_bar.show_on_hover(value));


            // === View Mode ===

            model.input.set_view_mode           <+ input.set_view_mode;
            model.output.set_view_mode          <+ input.set_view_mode;
            model.profiling_label.set_view_mode <+ input.set_view_mode;
            model.vcs_indicator.set_visibility  <+ input.set_view_mode.map(|&mode| {
                !matches!(mode,view::Mode::Profiling {..})
            });
        }


        // === Visualizations & Errors ===

        let hover_onset_delay = DelayedAnimation::new(network);
        hover_onset_delay.set_delay(VIS_PREVIEW_ONSET_MS);
        hover_onset_delay.set_duration(0.0);

        frp::extend! { network

            out.error <+ input.set_error;
            is_error_set <- input.set_error.map(|err| err.is_some());
            no_error_set <- not(&is_error_set);
            error_color_anim.target <+ all_with(&input.set_error,&input.set_view_mode,
                f!([style](error,&mode)
                    let error_color = Self::error_color(error,&style);
                    match mode {
                        view::Mode::Normal    => error_color,
                        view::Mode::Profiling => error_color.to_grayscale(),
                    }
                ));

            eval input.set_visualization ((t) model.visualization.frp.set_visualization.emit(t));
            visualization_enabled_frp <- bool(&input.disable_visualization,&input.enable_visualization);
            eval visualization_enabled_frp ((enabled)
                model.action_bar.set_action_visibility_state(enabled)
            );

            // Show preview visualisation after some delay, depending on whether we show an error
            // or are in quick preview mode. Also, omit the preview if we don't have an
            // expression.
            has_tooltip    <- model.output.frp.tooltip.map(|tt| tt.has_content());
            has_expression <- input.set_expression.map(|expr| *expr != Expression::default());

            preview_show_delay <- all(&input.quick_preview_vis,&is_error_set);
            preview_show_delay <- preview_show_delay.map(|(quick_preview,is_error)| {
                match(is_error,quick_preview) {
                    (true,_)      => ERROR_PREVIEW_ONSET_MS,
                    (false,false) => if ENABLE_VIS_PREVIEW {VIS_PREVIEW_ONSET_MS} else {f32::MAX},
                    (false,true)  => 0.0
                }
            });
            hover_onset_delay.set_delay <+ preview_show_delay;
            hide_tooltip                <- preview_show_delay.map(|&delay| delay <= EPSILON);

            outout_hover            <- model.output.on_port_hover.map(|s| s.is_on());
            hover_onset_delay.start <+ outout_hover.on_true();
            hover_onset_delay.reset <+ outout_hover.on_false();
            preview_visible         <- bool(&hover_onset_delay.on_reset,&hover_onset_delay.on_end);
            preview_visible         <- preview_visible && has_expression;
            preview_visible         <- preview_visible.on_change();

            visualization_visible            <- visualization_enabled || preview_visible;
            visualization_visible            <- visualization_visible && no_error_set;
            visualization_visible_on_change  <- visualization_visible.on_change();
            out.visualization_visible <+ visualization_visible_on_change;
            out.visualization_enabled <+ visualization_enabled;
            eval visualization_visible_on_change ((is_visible)
                model.visualization.frp.set_visibility(is_visible)
            );
            init <- source::<()>();
            out.visualization_path <+ model.visualization.frp.visualisation.all_with(&init,|def_opt,_| {
                def_opt.as_ref().map(|def| def.signature.path.clone_ref())
            });

            // Ensure the preview is visible above all other elements, but the normal visualisation
            // is below nodes.
            layer_on_hover     <- preview_visible.on_false().map(|_| visualization::Layer::Default);
            layer_on_not_hover <- preview_visible.on_true().map(|_| visualization::Layer::Front);
            layer              <- any(layer_on_hover,layer_on_not_hover);
            model.visualization.frp.set_layer <+ layer;

            update_error <- all(input.set_error,preview_visible);
            eval update_error([model]((error,visible)){
                if *visible {
                     model.set_error(error.as_ref());
                } else {
                     model.set_error(None);
                }
            });

            eval error_color_anim.value ((value) model.set_error_color(value));

        }

        // === Profiling Indicator ===

        frp::extend! { network
            model.profiling_label.set_min_global_duration
                <+ input.set_profiling_min_global_duration;
            model.profiling_label.set_max_global_duration
                <+ input.set_profiling_max_global_duration;
            model.profiling_label.set_status <+ input.set_profiling_status;
            model.input.set_profiling_status <+ input.set_profiling_status;
        }

        let bg_color_anim = color::Animation::new(network);

        frp::extend! { network

            // === Color Handling ===

            let bgg = style_frp.get_color(ensogl_hardcoded_theme::graph_editor::node::background);
            let profiling_theme = profiling::Theme::from_styles(style_frp,network);

            profiling_color <- all_with5
                (&input.set_profiling_status,&input.set_profiling_min_global_duration,
                &input.set_profiling_max_global_duration,&profiling_theme,&bgg,
                |&status,&min,&max,&theme,&bgg| {
                    if status.is_finished() {
                        status.display_color(min,max,theme).with_alpha(1.0)
                    } else {
                        color::Lcha::from(bgg)
                    }
                });

            bg_color_anim.target <+ all_with3(&bgg,&input.set_view_mode,&profiling_color,
                |bgg,&mode,&profiling_color| {
                    match mode {
                        view::Mode::Normal    => color::Lcha::from(*bgg),
                        view::Mode::Profiling => profiling_color,
                    }
                });

            // FIXME [WD]: Uncomment when implementing disabled icon.
            // bg_color <- frp.set_disabled.map(f!([model,style](disabled) {
            //     model.input.frp.set_disabled(*disabled);
            //     let bg_color_path = ensogl_hardcoded_theme::graph_editor::node::background;
            //     if *disabled { style.get_color_dim(bg_color_path) }
            //     else         { style.get_color(bg_color_path) }
            // }));
            // bg_color_anim.target <+ bg_color;
            // eval bg_color_anim.value ((c)
            //     model.background.bg_color.set(color::Rgba::from(c).into())
            // );

            eval bg_color_anim.value ((c)
                model.background.bg_color.set(color::Rgba::from(c).into()));


            // === Tooltip ===

            // Hide tooltip if we show the preview vis.
            out.tooltip <+ preview_visible.on_true().constant(tooltip::Style::unset_label());
            // Propagate output tooltip. Only if it is not hidden, or to disable it.
            block_tooltip      <- hide_tooltip && has_tooltip;
            out.tooltip <+ model.output.frp.tooltip.gate_not(&block_tooltip);


            // === Type Labels ===

            model.output.set_type_label_visibility
                <+ visualization_visible.not().and(&no_error_set);


            // === Bounding Box ===

            let visualization_size = &model.visualization.frp.size;
            // Visualization can be enabled and not visible when the node has an error.
            visualization_enabled_and_visible <- visualization_enabled && visualization_visible;
            bbox_input <- all4(
                &position,&new_size,&visualization_enabled_and_visible,visualization_size);
            out.bounding_box <+ bbox_input.map(|(a,b,c,d)| bounding_box(*a,*b,*c,*d));


            // === VCS Handling ===

            model.vcs_indicator.frp.set_status <+ input.set_vcs_status;
        }

        // Init defaults.
        init.emit(());
        model.error_visualization.set_layer(visualization::Layer::Front);
        frp.set_error.emit(None);
        frp.set_disabled.emit(false);
        frp.show_quick_action_bar_on_hover.emit(true);

        Self { model, frp }
    }

    fn error_color(error: &Option<Error>, style: &StyleWatch) -> color::Lcha {
        use ensogl_hardcoded_theme::graph_editor::node::error as error_theme;

        if let Some(error) = error {
            let path = match *error.kind {
                error::Kind::Panic => error_theme::panic,
                error::Kind::Dataflow => error_theme::dataflow,
            };
            style.get_color(path).into()
        } else {
            color::Lcha::transparent()
        }
    }
}

impl display::Object for Node {
    fn display_object(&self) -> &display::object::Instance {
        &self.model.display_object
    }
}


// === Positioning ===

fn x_offset_to_node_center(node_width: f32) -> f32 {
    node_width / 2.0
}

/// Calculate a position where to render the [`visualization::Container`] of a node, relative to
/// the node's origin.
fn visualization_offset(node_width: f32) -> Vector2 {
    Vector2(x_offset_to_node_center(node_width), VISUALIZATION_OFFSET_Y)
}

fn bounding_box(
    node_position: Vector2,
    node_size: Vector2,
    visualization_enabled_and_visible: bool,
    visualization_size: Vector2,
) -> BoundingBox {
    let x_offset_to_node_center = x_offset_to_node_center(node_size.x);
    let node_bbox_pos = node_position + Vector2(x_offset_to_node_center, 0.0) - node_size / 2.0;
    let node_bbox = BoundingBox::from_position_and_size(node_bbox_pos, node_size);
    if visualization_enabled_and_visible {
        let visualization_offset = visualization_offset(node_size.x);
        let visualization_pos = node_position + visualization_offset;
        let visualization_bbox_pos = visualization_pos - visualization_size / 2.0;
        let visualization_bbox =
            BoundingBox::from_position_and_size(visualization_bbox_pos, visualization_size);
        node_bbox.concat_ref(visualization_bbox)
    } else {
        node_bbox
    }
<<<<<<< HEAD
=======
}



// ==================
// === Test Utils ===
// ==================

/// Test-specific API.
pub mod test_utils {
    use super::*;

    /// Addional [`NodeModel`] API for tests.
    pub trait NodeModelExt {
        /// Return the `SinglePortView` of the first output port of the node.
        ///
        /// Returns `None`:
        /// 1. If there are no output ports.
        /// 2. If the port does not have a `PortShapeView`. Some port models does not initialize
        ///    the `PortShapeView`, see [`output::port::Model::init_shape`].
        /// 3. If the output port is [`MultiPortView`].
        fn output_port_shape(&self) -> Option<output::port::SinglePortView>;

        /// Return the `Shape` of the first input port of the node.
        ///
        /// Returns `None`:
        /// 1. If there are no input ports.
        /// 2. If the port does not have a `Shape`. Some port models does not initialize the
        ///    `Shape`, see [`input::port::Model::init_shape`].
        fn input_port_shape(&self) -> Option<input::port::Shape>;
    }

    impl NodeModelExt for NodeModel {
        fn output_port_shape(&self) -> Option<output::port::SinglePortView> {
            let ports = self.output.model.ports();
            let port = ports.first()?;
            let shape = port.shape.as_ref()?;
            use output::port::PortShapeView::Single;
            match shape {
                Single(shape) => Some(shape.clone_ref()),
                _ => None,
            }
        }

        fn input_port_shape(&self) -> Option<input::port::Shape> {
            let ports = self.input.model.ports();
            let port = ports.first()?;
            port.shape.as_ref().map(CloneRef::clone_ref)
        }
    }
>>>>>>> b8a5e22e
}<|MERGE_RESOLUTION|>--- conflicted
+++ resolved
@@ -1005,8 +1005,6 @@
     } else {
         node_bbox
     }
-<<<<<<< HEAD
-=======
 }
 
 
@@ -1057,5 +1055,4 @@
             port.shape.as_ref().map(CloneRef::clone_ref)
         }
     }
->>>>>>> b8a5e22e
 }