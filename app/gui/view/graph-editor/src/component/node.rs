//! Definition of the Node component.

// WARNING! UNDER HEAVY DEVELOPMENT. EXPECT DRASTIC CHANGES.

use crate::prelude::*;
use ensogl::display::shape::*;
use ensogl::display::traits::*;

use crate::component::node::profiling::ProfilingLabel;
use crate::component::visualization;
use crate::selection::BoundingBox;
use crate::tooltip;
use crate::view;
use crate::Type;

use super::edge;
use enso_frp as frp;
use enso_frp;
use ensogl::animation::delayed::DelayedAnimation;
use ensogl::application::Application;
use ensogl::data::color;
use ensogl::display;
use ensogl::display::scene::Layer;
use ensogl::Animation;
use ensogl_component::shadow;
use ensogl_component::text;
use ensogl_component::text::Text;
use ensogl_hardcoded_theme as theme;
use ensogl_hardcoded_theme;
use std::f32::EPSILON;


// ==============
// === Export ===
// ==============

#[deny(missing_docs)]
pub mod action_bar;
#[warn(missing_docs)]
pub mod error;
pub mod expression;
pub mod growth_animation;
pub mod input;
pub mod output;
#[warn(missing_docs)]
pub mod profiling;
#[deny(missing_docs)]
pub mod vcs;

pub use error::Error;
pub use expression::Expression;



// =================
// === Constants ===
// =================

#[allow(missing_docs)] // FIXME[everyone] Public-facing API should be documented.
pub const ACTION_BAR_WIDTH: f32 = 180.0;
#[allow(missing_docs)] // FIXME[everyone] Public-facing API should be documented.
pub const ACTION_BAR_HEIGHT: f32 = 15.0;
#[allow(missing_docs)] // FIXME[everyone] Public-facing API should be documented.
pub const CORNER_RADIUS: f32 = 14.0;
#[allow(missing_docs)] // FIXME[everyone] Public-facing API should be documented.
pub const HEIGHT: f32 = 28.0;
#[allow(missing_docs)] // FIXME[everyone] Public-facing API should be documented.
pub const PADDING: f32 = 40.0;
#[allow(missing_docs)] // FIXME[everyone] Public-facing API should be documented.
pub const RADIUS: f32 = 14.0;

/// Space between the documentation comment and the node.
pub const COMMENT_MARGIN: f32 = 10.0;

const INFINITE: f32 = 99999.0;
const ERROR_VISUALIZATION_SIZE: (f32, f32) = visualization::container::DEFAULT_SIZE;

const VISUALIZATION_OFFSET_Y: f32 = -120.0;

const ENABLE_VIS_PREVIEW: bool = false;
const VIS_PREVIEW_ONSET_MS: f32 = 4000.0;
const ERROR_PREVIEW_ONSET_MS: f32 = 0000.0;
/// A type of unresolved methods. We filter them out, because we don't want to treat them as types
/// for ports and edges coloring (due to bad UX otherwise).
const UNRESOLVED_SYMBOL_TYPE: &str = "Builtins.Main.Unresolved_Symbol";



// ===============
// === Comment ===
// ===============

/// String with documentation comment text for this node.
///
/// This is just a plain string, as this is what text area expects and node just redirects this
/// value,
pub type Comment = String;



// =============
// === Shape ===
// =============

/// Node background definition.
pub mod background {
    use super::*;

    ensogl::define_shape_system! {
        (style:Style, bg_color:Vector4) {
            let bg_color = Var::<color::Rgba>::from(bg_color);
            let width    = Var::<Pixels>::from("input_size.x");
            let height   = Var::<Pixels>::from("input_size.y");
            let width    = width  - PADDING.px() * 2.0;
            let height   = height - PADDING.px() * 2.0;
            let radius   = RADIUS.px();
            let shape    = Rect((&width,&height)).corners_radius(&radius);
            let shape    = shape.fill(bg_color);
            shape.into()
        }
    }
}

/// Node backdrop. Contains shadow and selection.
pub mod backdrop {
    use super::*;

    ensogl::define_shape_system! {
        (style:Style, selection:f32) {

            let width  = Var::<Pixels>::from("input_size.x");
            let height = Var::<Pixels>::from("input_size.y");
            let width  = width  - PADDING.px() * 2.0;
            let height = height - PADDING.px() * 2.0;

            // === Shadow ===

            let shadow_radius = &height / 2.0;
            let shadow_base   = Rect((&width,&height)).corners_radius(shadow_radius);
            let shadow        = shadow::from_shape(shadow_base.into(),style);


            // === Selection ===

            let sel_color  = style.get_color(ensogl_hardcoded_theme::graph_editor::node::selection);
            let sel_size   = style.get_number(ensogl_hardcoded_theme::graph_editor::node::selection::size);
            let sel_offset = style.get_number(ensogl_hardcoded_theme::graph_editor::node::selection::offset);

            let sel_width   = &width  - 2.px() + &sel_offset.px() * 2.0 * &selection;
            let sel_height  = &height - 2.px() + &sel_offset.px() * 2.0 * &selection;
            let sel_radius  = &sel_height / 2.0;
            let select      = Rect((&sel_width,&sel_height)).corners_radius(&sel_radius);

            let sel2_width  = &width  - 2.px() + &(sel_size + sel_offset).px() * 2.0 * &selection;
            let sel2_height = &height - 2.px() + &(sel_size + sel_offset).px() * 2.0 * &selection;
            let sel2_radius = &sel2_height / 2.0;
            let select2     = Rect((&sel2_width,&sel2_height)).corners_radius(&sel2_radius);

            let select = select2 - select;
            let select = select.fill(sel_color);


             // === Error Pattern  Alternative ===
             // TODO: Remove once the error indicator design is finalised.
             // let repeat      =  Var::<Vector2<Pixels>>::from((10.px(), 10.px()));
             // let error_width =  Var::<Pixels>::from(5.px());
             //
             // let stripe_red   = Rect((error_width, 99999.px()));
             // let pattern = stripe_red.repeat(repeat).rotate(45.0.radians());
             // let mask    = Rect((&width,&height)).corners_radius(&radius);
             // let pattern1 = mask.intersection(pattern).fill(color::Rgba::red());

             // let out =  select + shadow + shape + pattern1;

            // === Final Shape ===

            let out = select + shadow;
            out.into()
        }
    }
}

#[allow(missing_docs)] // FIXME[everyone] Public-facing API should be documented.
pub mod drag_area {
    use super::*;

    ensogl::define_shape_system! {
        (style:Style) {
            let width  : Var<Pixels> = "input_size.x".into();
            let height : Var<Pixels> = "input_size.y".into();
            let width  = width  - PADDING.px() * 2.0;
            let height = height - PADDING.px() * 2.0;
            let radius = 14.px();
            let shape  = Rect((&width,&height)).corners_radius(radius);
            let shape  = shape.fill(color::Rgba::new(0.0,0.0,0.0,0.000_001));

            let out = shape;
            out.into()
        }
    }
}



// =======================
// === Error Indicator ===
// =======================

#[allow(missing_docs)] // FIXME[everyone] Public-facing API should be documented.
pub mod error_shape {
    use super::*;

    ensogl::define_shape_system! {
        (style:Style,color_rgba:Vector4<f32>) {
            use ensogl_hardcoded_theme::graph_editor::node as node_theme;

            let width  = Var::<Pixels>::from("input_size.x");
            let height = Var::<Pixels>::from("input_size.y");
            let zoom   = Var::<f32>::from("1.0/zoom()");
            let width  = width  - PADDING.px() * 2.0;
            let height = height - PADDING.px() * 2.0;
            let radius = RADIUS.px();

            let error_width         = style.get_number(node_theme::error::width).px();
            let repeat_x            = style.get_number(node_theme::error::repeat_x).px();
            let repeat_y            = style.get_number(node_theme::error::repeat_y).px();
            let stripe_width        = style.get_number(node_theme::error::stripe_width);
            let stripe_angle        = style.get_number(node_theme::error::stripe_angle);
            let repeat              = Var::<Vector2<Pixels>>::from((repeat_x,repeat_y));
            let stripe_width        = Var::<Pixels>::from(zoom * stripe_width);
            let stripe_red          = Rect((&stripe_width,INFINITE.px()));
            let stripe_angle_rad    = stripe_angle.radians();
            let pattern             = stripe_red.repeat(repeat).rotate(stripe_angle_rad);
            let mask                = Rect((&width,&height)).corners_radius(&radius);
            let mask                = mask.grow(error_width);
            let pattern             = mask.intersection(pattern).fill(color_rgba);

            pattern.into()
        }
    }
}



// ==============
// === Crumbs ===
// ==============

#[derive(Clone, Copy, Debug)]
#[allow(missing_docs)] // FIXME[everyone] Public-facing API should be documented.
pub enum Endpoint {
    Input,
    Output,
}

#[derive(Clone, Debug)]
#[allow(missing_docs)] // FIXME[everyone] Public-facing API should be documented.
pub struct Crumbs {
    pub endpoint: Endpoint,
    pub crumbs:   span_tree::Crumbs,
}

impl Crumbs {
    #[allow(missing_docs)] // FIXME[everyone] All pub functions should have docs.
    pub fn input(crumbs: span_tree::Crumbs) -> Self {
        let endpoint = Endpoint::Input;
        Self { endpoint, crumbs }
    }

    #[allow(missing_docs)] // FIXME[everyone] All pub functions should have docs.
    pub fn output(crumbs: span_tree::Crumbs) -> Self {
        let endpoint = Endpoint::Output;
        Self { endpoint, crumbs }
    }
}

impl Default for Crumbs {
    fn default() -> Self {
        Self::output(default())
    }
}



// ============
// === Node ===
// ============

ensogl::define_endpoints_2! {
    Input {
        select                (),
        deselect              (),
        enable_visualization  (),
        disable_visualization (),
        set_visualization     (Option<visualization::Definition>),
        set_disabled          (bool),
        set_input_connected   (span_tree::Crumbs,Option<Type>,bool),
        set_expression        (Expression),
        set_comment           (Comment),
        set_error             (Option<Error>),
        /// Set the expression USAGE type. This is not the definition type, which can be set with
        /// `set_expression` instead. In case the usage type is set to None, ports still may be
        /// colored if the definition type was present.
        set_expression_usage_type         (Crumbs,Option<Type>),
        set_output_expression_visibility  (bool),
        set_vcs_status                    (Option<vcs::Status>),
        /// Indicate whether preview visualisations should be delayed or immediate.
        quick_preview_vis                 (bool),
        set_view_mode                     (view::Mode),
        set_profiling_min_global_duration (f32),
        set_profiling_max_global_duration (f32),
        set_profiling_status              (profiling::Status),
        /// Indicate whether on hover the quick action icons should appear.
        show_quick_action_bar_on_hover    (bool)
    }
    Output {
        /// Press event. Emitted when user clicks on non-active part of the node, like its
        /// background. In edit mode, the whole node area is considered non-active.
        background_press         (),
        expression               (Text),
        comment                  (Comment),
        skip                     (bool),
        freeze                   (bool),
        hover                    (bool),
        error                    (Option<Error>),
        /// Whether visualization was permanently enabled (e.g. by pressing the button).
        visualization_enabled    (bool),
        /// Visualization can be visible even when it is not enabled, e.g. when showing preview.
        visualization_visible    (bool),
        visualization_path       (Option<visualization::Path>),
        expression_label_visible (bool),
        tooltip                  (tooltip::Style),
        bounding_box             (BoundingBox)
    }
}

/// The visual node representation.
///
/// ## Origin
/// Please note that the origin of the node is on its left side, centered vertically. This decision
/// was made to both optimise performance and make the origin point more meaningful. When editing
/// the node, its width changes, while its left border remains still. When expanding the node, its
/// height changes, while its top remains at the same place. Thus, while editing or expanding the
/// node, there is no need to update its position. Moreover, the chosen origin point is more natural
/// than origin placed in other possible places, including the upper-left corner of its bounding
/// box. The `x` symbolises the origin on the following drawing:
///
/// ```text
///   ╭─────────────────╮
///  x│                 │
///   ╰─────────────────╯
/// ```
///
/// ## FRP Event Architecture.
/// Nodes FRP architecture is designed for efficiency. Event with millions nodes on the stage, only
/// small amount of events will be passed around on user action. This is not always simple, and it
/// required a careful, well thought architecture.
///
/// Take for example the `edit_mode` event. It is emitted when user presses the `cmd` button. The
/// following requirements should be hold:
///
/// 1. If the mouse is not over a node, nothing happens.
/// 2. If the mouse traverses over the node with `cmd` being hold, the mouse cursor should change to
///    text cursor to indicate that editing of the expression is possible.
/// 3. If the mouse was over the node when pressing `cmd`, the mouse cursor should change to text
///    cursor as well.
///
/// The points 1 and 2 are pretty easy to be done. We can discover mouse hover from inside of the
/// node and react in the right way. The point 3 is tricky. There are several possible solutions
/// out there:
///
/// A. After pressing / releasing `cmd` we should send an event to every node on the stage to
///    indicate that the "edit mode" is on. This is a simple solution, but also very inefficient
///    with a lot of nodes on the stage.
///
/// B. We could pass a special FRP output to node constructor, like
///    `is_edit_mode_on:frp::Sampler<bool>`, which could be sampled by the node whenever the mouse
///    hovers it. This will solve the requirement 2, but will not work with requirement 3.
///
/// C. We could discover inside of node when mouse hovers it (either the drag area, or ports, or
///    anything else that we consider part of the node), and emit it as an output event. Then we
///    can capture the event in the graph editor and tag it with the node id. Having the information
///    in place, we can send events to the currently hovered node whenever we need, directly from
///    the graph editor. This solves all issues in a very efficient and elegant way, but is somehow
///    complex logically (the events are emitted from node to graph, then processed there and
///    emitted back to the right node).
///
/// Currently, the solution "C" (most optimal) is implemented here.
#[derive(Clone, CloneRef, Debug)]
#[allow(missing_docs)]
pub struct Node {
    pub model: Rc<NodeModel>,
    pub frp:   Frp,
}

impl AsRef<Node> for Node {
    fn as_ref(&self) -> &Self {
        self
    }
}

impl Deref for Node {
    type Target = Frp;
    fn deref(&self) -> &Self::Target {
        &self.frp
    }
}

/// Internal data of `Node`
#[derive(Clone, CloneRef, Debug)]
#[allow(missing_docs)]
pub struct NodeModel {
    pub app:                 Application,
    pub display_object:      display::object::Instance,
    pub logger:              Logger,
    pub backdrop:            backdrop::View,
    pub background:          background::View,
    pub drag_area:           drag_area::View,
    pub error_indicator:     error_shape::View,
    pub profiling_label:     ProfilingLabel,
    pub input:               input::Area,
    pub output:              output::Area,
    pub visualization:       visualization::Container,
    pub error_visualization: error::Container,
    pub action_bar:          action_bar::ActionBar,
    pub vcs_indicator:       vcs::StatusIndicator,
    pub style:               StyleWatchFrp,
    pub comment:             text::Area,
}

impl NodeModel {
    /// Constructor.
    pub fn new(app: &Application, registry: visualization::Registry) -> Self {
        ensogl::shapes_order_dependencies! {
            app.display.default_scene => {
                //TODO[ao] The two lines below should not be needed - the ordering should be
                //    transitive. But removing them causes a visual glitches described in
                //    https://github.com/enso-org/ide/issues/1624
                //    The matter should be further investigated.
                edge::back::corner        -> backdrop;
                edge::back::line          -> backdrop;
                edge::back::corner        -> error_shape;
                edge::back::line          -> error_shape;
                error_shape               -> backdrop;
                backdrop                  -> output::port::single_port;
                backdrop                  -> output::port::multi_port;
                output::port::single_port -> background;
                output::port::multi_port  -> background;
                background                -> drag_area;
                drag_area                 -> edge::front::corner;
                drag_area                 -> edge::front::line;
                edge::front::corner       -> input::port::hover;
                edge::front::line         -> input::port::hover;
                input::port::hover        -> input::port::viz;
            }
        }

        let scene = &app.display.default_scene;
        let logger = Logger::new("node");

        let main_logger = Logger::new_sub(&logger, "main_area");
        let drag_logger = Logger::new_sub(&logger, "drag_area");
        let error_indicator_logger = Logger::new_sub(&logger, "error_indicator");

        let error_indicator = error_shape::View::new(&error_indicator_logger);
        let profiling_label = ProfilingLabel::new(app);
        let backdrop = backdrop::View::new(&main_logger);
        let background = background::View::new(&main_logger);
        let drag_area = drag_area::View::new(&drag_logger);
        let vcs_indicator = vcs::StatusIndicator::new(app);
        let display_object = display::object::Instance::new(&logger);

        display_object.add_child(&profiling_label);
        display_object.add_child(&drag_area);
        display_object.add_child(&backdrop);
        display_object.add_child(&background);
        display_object.add_child(&vcs_indicator);

        // Disable shadows to allow interaction with the output port.
        let shape_system = scene
            .layers
            .main
            .shape_system_registry
            .shape_system(scene, PhantomData::<backdrop::DynamicShape>);
        shape_system.shape_system.set_pointer_events(false);

        let input = input::Area::new(&logger, app);
        let visualization = visualization::Container::new(&logger, app, registry);

        display_object.add_child(&visualization);
        display_object.add_child(&input);

        let error_visualization = error::Container::new(scene);
        let (x, y) = ERROR_VISUALIZATION_SIZE;
        error_visualization.set_size.emit(Vector2(x, y));

        let action_bar = action_bar::ActionBar::new(&logger, app);
        display_object.add_child(&action_bar);
        scene.layers.above_nodes.add_exclusive(&action_bar);

        let output = output::Area::new(&logger, app);
        display_object.add_child(&output);

        let style = StyleWatchFrp::new(&app.display.default_scene.style_sheet);

        let comment = text::Area::new(app);
        display_object.add_child(&comment);

        let app = app.clone_ref();
        Self {
            app,
            display_object,
            logger,
            backdrop,
            background,
            drag_area,
            error_indicator,
            profiling_label,
            input,
            output,
            visualization,
            error_visualization,
            action_bar,
            vcs_indicator,
            style,
            comment,
        }
        .init()
    }

    #[allow(missing_docs)] // FIXME[everyone] All pub functions should have docs.
    pub fn get_crumbs_by_id(&self, id: ast::Id) -> Option<Crumbs> {
        let input_crumbs = self.input.get_crumbs_by_id(id).map(Crumbs::input);
        input_crumbs.or_else(|| self.output.get_crumbs_by_id(id).map(Crumbs::output))
    }

    fn init(self) -> Self {
        self.set_expression(Expression::new_plain("empty"));
        self
    }

    fn set_layers(&self, layer: &Layer, text_layer: &Layer, action_bar_layer: &Layer) {
        layer.add_exclusive(&self.display_object);
        action_bar_layer.add_exclusive(&self.action_bar);
        self.output.set_label_layer(text_layer);
        self.input.set_label_layer(text_layer);
        self.profiling_label.set_label_layer(text_layer);
        self.comment.add_to_scene_layer(text_layer);
    }

    /// Move all sub-components to `edited_node` layer.
    ///
    /// A simple [`Layer::add_exclusive`] wouldn't work because text rendering in ensogl uses a
    /// separate layer management API.
    ///
    /// `action_bar` is moved to the `edited_node` layer as well, though normally it lives on a
    /// separate `above_nodes` layer, unlike every other node component.
    pub fn move_to_edited_node_layer(&self) {
        let scene = &self.app.display.default_scene;
        let layer = &scene.layers.edited_node;
        let text_layer = &scene.layers.edited_node_text;
        let action_bar_layer = &scene.layers.edited_node;
        self.set_layers(layer, text_layer, action_bar_layer);
    }

    /// Move all sub-components to `main` layer.
    ///
    /// A simple [`Layer::add_exclusive`] wouldn't work because text rendering in ensogl uses a
    /// separate layer management API.
    ///
    /// `action_bar` is handled separately, as it uses `above_nodes` scene layer unlike any other
    /// node component.
    pub fn move_to_main_layer(&self) {
        let scene = &self.app.display.default_scene;
        let layer = &scene.layers.main;
        let text_layer = &scene.layers.label;
        let action_bar_layer = &scene.layers.above_nodes;
        self.set_layers(layer, text_layer, action_bar_layer);
    }

    #[allow(missing_docs)] // FIXME[everyone] All pub functions should have docs.
    pub fn width(&self) -> f32 {
        self.input.width.value()
    }

    #[allow(missing_docs)] // FIXME[everyone] All pub functions should have docs.
    pub fn height(&self) -> f32 {
        HEIGHT
    }

    fn set_expression(&self, expr: impl Into<Expression>) {
        let expr = expr.into();
        self.output.set_expression(&expr);
        self.input.set_expression(&expr);
    }

    fn set_expression_usage_type(&self, crumbs: &Crumbs, tp: &Option<Type>) {
        match crumbs.endpoint {
            Endpoint::Input => self.input.set_expression_usage_type(&crumbs.crumbs, tp),
            Endpoint::Output => self.output.set_expression_usage_type(&crumbs.crumbs, tp),
        }
    }

    fn set_width(&self, width: f32) -> Vector2 {
        let height = self.height();
        let size = Vector2(width, height);
        let padded_size = size + Vector2(PADDING, PADDING) * 2.0;
        self.backdrop.size.set(padded_size);
        self.background.size.set(padded_size);
        self.drag_area.size.set(padded_size);
        self.error_indicator.size.set(padded_size);
        self.vcs_indicator.set_size(padded_size);
        self.backdrop.mod_position(|t| t.x = width / 2.0);
        self.background.mod_position(|t| t.x = width / 2.0);
        self.drag_area.mod_position(|t| t.x = width / 2.0);
        self.error_indicator.set_position_x(width / 2.0);
        self.vcs_indicator.set_position_x(width / 2.0);

        let action_bar_width = ACTION_BAR_WIDTH;
        self.action_bar.mod_position(|t| {
            t.x = width + CORNER_RADIUS + action_bar_width / 2.0;
        });
        self.action_bar.frp.set_size(Vector2::new(action_bar_width, ACTION_BAR_HEIGHT));

        let visualization_pos = Vector2(width / 2.0, VISUALIZATION_OFFSET_Y);
        self.error_visualization.set_position_xy(visualization_pos);
        self.visualization.set_position_xy(visualization_pos);

        size
    }

    #[allow(missing_docs)] // FIXME[everyone] All pub functions should have docs.
    pub fn visualization(&self) -> &visualization::Container {
        &self.visualization
    }

    fn set_error(&self, error: Option<&Error>) {
        if let Some(error) = error {
            self.error_visualization.display_kind(*error.kind);
            if let Some(error_data) = error.visualization_data() {
                self.error_visualization.set_data(&error_data);
            }
            self.display_object.add_child(&self.error_visualization);
        } else {
            self.error_visualization.unset_parent();
        }
    }

    fn set_error_color(&self, color: &color::Lcha) {
        self.error_indicator.color_rgba.set(color::Rgba::from(color).into());
        if color.alpha < EPSILON {
            self.error_indicator.unset_parent();
        } else {
            self.display_object.add_child(&self.error_indicator);
        }
    }
}

impl Node {
    #[allow(missing_docs)] // FIXME[everyone] All pub functions should have docs.
    pub fn new(app: &Application, registry: visualization::Registry) -> Self {
        let frp = Frp::new();
        let network = &frp.private.network;
        let out = &frp.private.output;
        let input = &frp.private.input;
        let model = Rc::new(NodeModel::new(app, registry));
        let selection = Animation::<f32>::new(network);

        // TODO[ao] The comment color should be animated, but this is currently slow. Will be fixed
        //      in https://github.com/enso-org/ide/issues/1031
        // let comment_color    = color::Animation::new(network);
        let error_color_anim = color::Animation::new(network);
        let style = StyleWatch::new(&app.display.default_scene.style_sheet);
        let style_frp = &model.style;
        let action_bar = &model.action_bar.frp;
        // Hook up the display object position updates to the node's FRP. Required to calculate the
        // bounding box.
        frp::extend! { network
            position <- source::<Vector2>();
        }
        model.display_object.set_on_updated(f!((p) position.emit(p.position().xy())));

        frp::extend! { network

            // === Hover ===
            // The hover discovery of a node is an interesting process. First, we discover whether
            // ths user hovers the drag area. The input port manager merges this information with
            // port hover events and outputs the final hover event for any part inside of the node.

            let drag_area           = &model.drag_area.events;
            drag_area_hover        <- bool(&drag_area.mouse_out,&drag_area.mouse_over);
            model.input.set_hover  <+ drag_area_hover;
            model.output.set_hover <+ model.input.body_hover;
            out.hover       <+ model.output.body_hover;


            // === Background Press ===

<<<<<<< HEAD
            out.source.background_press <+ model.drag_area.events.mouse_down.constant(());
            out.source.background_press <+ model.input.on_background_press;
=======
            out.background_press <+ model.drag_area.events.mouse_down;
            out.background_press <+ model.input.on_background_press;
>>>>>>> bec7a58a


            // === Selection ===

            deselect_target  <- input.deselect.constant(0.0);
            select_target    <- input.select.constant(1.0);
            selection.target <+ any(&deselect_target,&select_target);
            eval selection.value ((t) model.backdrop.selection.set(*t));


            // === Expression ===

            let unresolved_symbol_type = Some(Type(ImString::new(UNRESOLVED_SYMBOL_TYPE)));
            filtered_usage_type <- input.set_expression_usage_type.filter(
                move |(_,tp)| *tp != unresolved_symbol_type
            );
            eval filtered_usage_type (((a,b)) model.set_expression_usage_type(a,b));
            eval input.set_expression  ((a)     model.set_expression(a));
            out.expression                  <+ model.input.frp.expression;
            model.input.set_connected              <+ input.set_input_connected;
            model.input.set_disabled               <+ input.set_disabled;
            model.output.set_expression_visibility <+ input.set_output_expression_visibility;


            // === Comment ===

            let comment_base_color = style_frp.get_color(theme::graph_editor::node::text);
            // comment_color.target <+ all_with(
            comment_color <- all_with(
                &comment_base_color, &model.output.expression_label_visibility,
                |&base_color,&expression_visible| {
                    let mut color = color::Lcha::from(base_color);
                    color.mod_alpha(|alpha| {
                        // Comment is hidden when output expression (i.e. node name) is visible.
                        if expression_visible { *alpha = 0.0 }
                    });
                    color
            });
            eval comment_color ((value) model.comment.set_color_all(color::Rgba::from(value)));

            eval model.comment.width ([model](width)
                model.comment.set_position_x(-*width - COMMENT_MARGIN));
            eval model.comment.height ([model](height)
                model.comment.set_position_y(*height / 2.0));
            model.comment.set_content <+ input.set_comment;
            out.comment        <+ model.comment.content.map(|text| text.to_string());


            // === Size ===

            new_size <- model.input.frp.width.map(f!((w) model.set_width(*w)));
            eval new_size ((t) model.output.frp.set_size.emit(t));


            // === Bounding Box ===
            bounding_box_input <- all2(&new_size,&position);
            out.bounding_box <+ bounding_box_input.map(|(size,position)| {
                let position = position - Vector2::new(0.0,size.y / 2.0);
                BoundingBox::from_position_and_size(position,*size)
            });


            // === Action Bar ===

            let visualization_enabled = action_bar.action_visibility.clone_ref();
            out.skip   <+ action_bar.action_skip;
            out.freeze <+ action_bar.action_freeze;
            show_action_bar   <- out.hover  && input.show_quick_action_bar_on_hover;
            eval show_action_bar ((t) action_bar.set_visibility(t));
            eval input.show_quick_action_bar_on_hover((value) action_bar.show_on_hover(value));


            // === View Mode ===

            model.input.set_view_mode           <+ input.set_view_mode;
            model.output.set_view_mode          <+ input.set_view_mode;
            model.profiling_label.set_view_mode <+ input.set_view_mode;
            model.vcs_indicator.set_visibility  <+ input.set_view_mode.map(|&mode| {
                !matches!(mode,view::Mode::Profiling {..})
            });
        }


        // === Visualizations & Errors ===

        let hover_onset_delay = DelayedAnimation::new(network);
        hover_onset_delay.set_delay(VIS_PREVIEW_ONSET_MS);
        hover_onset_delay.set_duration(0.0);

        frp::extend! { network

            out.error <+ input.set_error;
            is_error_set <- input.set_error.map(|err| err.is_some());
            no_error_set <- not(&is_error_set);
            error_color_anim.target <+ all_with(&input.set_error,&input.set_view_mode,
                f!([style](error,&mode)
                    let error_color = Self::error_color(error,&style);
                    match mode {
                        view::Mode::Normal    => error_color,
                        view::Mode::Profiling => error_color.to_grayscale(),
                    }
                ));

            eval input.set_visualization ((t) model.visualization.frp.set_visualization.emit(t));
            visualization_enabled_frp <- bool(&input.disable_visualization,&input.enable_visualization);
            eval visualization_enabled_frp ((enabled)
                model.action_bar.set_action_visibility_state(enabled)
            );

            // Show preview visualisation after some delay, depending on whether we show an error
            // or are in quick preview mode. Also, omit the preview if we don't have an
            // expression.
            has_tooltip    <- model.output.frp.tooltip.map(|tt| tt.has_content());
            has_expression <- input.set_expression.map(|expr| *expr != Expression::default());

            preview_show_delay <- all(&input.quick_preview_vis,&is_error_set);
            preview_show_delay <- preview_show_delay.map(|(quick_preview,is_error)| {
                match(is_error,quick_preview) {
                    (true,_)      => ERROR_PREVIEW_ONSET_MS,
                    (false,false) => if ENABLE_VIS_PREVIEW {VIS_PREVIEW_ONSET_MS} else {f32::MAX},
                    (false,true)  => 0.0
                }
            });
            hover_onset_delay.set_delay <+ preview_show_delay;
            hide_tooltip                <- preview_show_delay.map(|&delay| delay <= EPSILON);

            outout_hover            <- model.output.on_port_hover.map(|s| s.is_on());
            hover_onset_delay.start <+ outout_hover.on_true();
            hover_onset_delay.reset <+ outout_hover.on_false();
            preview_visible         <- bool(&hover_onset_delay.on_reset,&hover_onset_delay.on_end);
            preview_visible         <- preview_visible && has_expression;
            preview_visible         <- preview_visible.on_change();

            visualization_visible            <- visualization_enabled || preview_visible;
            visualization_visible            <- visualization_visible && no_error_set;
            visualization_visible_on_change  <- visualization_visible.on_change();
            out.visualization_visible <+ visualization_visible_on_change;
            out.visualization_enabled <+ visualization_enabled;
            eval visualization_visible_on_change ((is_visible)
                model.visualization.frp.set_visibility(is_visible)
            );
            init <- source::<()>();
            out.visualization_path <+ model.visualization.frp.visualisation.all_with(&init,|def_opt,_| {
                def_opt.as_ref().map(|def| def.signature.path.clone_ref())
            });

            // Ensure the preview is visible above all other elements, but the normal visualisation
            // is below nodes.
            layer_on_hover     <- preview_visible.on_false().map(|_| visualization::Layer::Default);
            layer_on_not_hover <- preview_visible.on_true().map(|_| visualization::Layer::Front);
            layer              <- any(layer_on_hover,layer_on_not_hover);
            model.visualization.frp.set_layer <+ layer;

            update_error <- all(input.set_error,preview_visible);
            eval update_error([model]((error,visible)){
                if *visible {
                     model.set_error(error.as_ref());
                } else {
                     model.set_error(None);
                }
            });

            eval error_color_anim.value ((value) model.set_error_color(value));

        }

        // === Profiling Indicator ===

        frp::extend! { network
            model.profiling_label.set_min_global_duration
                <+ input.set_profiling_min_global_duration;
            model.profiling_label.set_max_global_duration
                <+ input.set_profiling_max_global_duration;
            model.profiling_label.set_status <+ input.set_profiling_status;
            model.input.set_profiling_status <+ input.set_profiling_status;
        }

        let bg_color_anim = color::Animation::new(network);

        frp::extend! { network

            // === Color Handling ===

            let bgg = style_frp.get_color(ensogl_hardcoded_theme::graph_editor::node::background);
            let profiling_theme = profiling::Theme::from_styles(style_frp,network);

            profiling_color <- all_with5
                (&input.set_profiling_status,&input.set_profiling_min_global_duration,
                &input.set_profiling_max_global_duration,&profiling_theme,&bgg,
                |&status,&min,&max,&theme,&bgg| {
                    if status.is_finished() {
                        status.display_color(min,max,theme).with_alpha(1.0)
                    } else {
                        color::Lcha::from(bgg)
                    }
                });

            bg_color_anim.target <+ all_with3(&bgg,&input.set_view_mode,&profiling_color,
                |bgg,&mode,&profiling_color| {
                    match mode {
                        view::Mode::Normal    => color::Lcha::from(*bgg),
                        view::Mode::Profiling => profiling_color,
                    }
                });

            // FIXME [WD]: Uncomment when implementing disabled icon.
            // bg_color <- frp.set_disabled.map(f!([model,style](disabled) {
            //     model.input.frp.set_disabled(*disabled);
            //     let bg_color_path = ensogl_hardcoded_theme::graph_editor::node::background;
            //     if *disabled { style.get_color_dim(bg_color_path) }
            //     else         { style.get_color(bg_color_path) }
            // }));
            // bg_color_anim.target <+ bg_color;
            // eval bg_color_anim.value ((c)
            //     model.background.bg_color.set(color::Rgba::from(c).into())
            // );

            eval bg_color_anim.value ((c)
                model.background.bg_color.set(color::Rgba::from(c).into()));


            // === Tooltip ===

            // Hide tooltip if we show the preview vis.
            out.tooltip <+ preview_visible.on_true().constant(tooltip::Style::unset_label());
            // Propagate output tooltip. Only if it is not hidden, or to disable it.
            block_tooltip      <- hide_tooltip && has_tooltip;
            out.tooltip <+ model.output.frp.tooltip.gate_not(&block_tooltip);


            // === Type Labels ===

            model.output.set_type_label_visibility
                <+ visualization_visible.not().and(&no_error_set);


            // === VCS Handling ===

            model.vcs_indicator.frp.set_status <+ input.set_vcs_status;
        }

        // Init defaults.
        init.emit(());
        model.error_visualization.set_layer(visualization::Layer::Front);
        frp.set_error.emit(None);
        frp.set_disabled.emit(false);
        frp.show_quick_action_bar_on_hover.emit(true);

        Self { model, frp }
    }

    fn error_color(error: &Option<Error>, style: &StyleWatch) -> color::Lcha {
        use ensogl_hardcoded_theme::graph_editor::node::error as error_theme;

        if let Some(error) = error {
            let path = match *error.kind {
                error::Kind::Panic => error_theme::panic,
                error::Kind::Dataflow => error_theme::dataflow,
            };
            style.get_color(path).into()
        } else {
            color::Lcha::transparent()
        }
    }
}

impl display::Object for Node {
    fn display_object(&self) -> &display::object::Instance {
        &self.model.display_object
    }
}<|MERGE_RESOLUTION|>--- conflicted
+++ resolved
@@ -696,13 +696,8 @@
 
             // === Background Press ===
 
-<<<<<<< HEAD
-            out.source.background_press <+ model.drag_area.events.mouse_down.constant(());
-            out.source.background_press <+ model.input.on_background_press;
-=======
-            out.background_press <+ model.drag_area.events.mouse_down;
+            out.background_press <+ model.drag_area.events.mouse_down.constant(());
             out.background_press <+ model.input.on_background_press;
->>>>>>> bec7a58a
 
 
             // === Selection ===
