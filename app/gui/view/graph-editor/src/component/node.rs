--- conflicted
+++ resolved
@@ -753,17 +753,6 @@
             eval new_size ((t) model.output.frp.set_size.emit(t));
 
 
-<<<<<<< HEAD
-=======
-            // === Bounding Box ===
-            bounding_box_input <- all2(&new_size,&position);
-            out.bounding_box <+ bounding_box_input.map(|(size,position)| {
-                let position = position - Vector2::new(0.0,size.y / 2.0);
-                BoundingBox::from_position_and_size(position,*size)
-            });
-
-
->>>>>>> 546c3332
             // === Action Bar ===
 
             let visualization_enabled = action_bar.action_visibility.clone_ref();
@@ -945,7 +934,7 @@
             visualization_enabled_and_visible <- visualization_enabled && visualization_visible;
             bbox_input <- all4(
                 &position,&new_size,&visualization_enabled_and_visible,visualization_size);
-            out.source.bounding_box <+ bbox_input.map(|(a,b,c,d)| bounding_box(*a,*b,*c,*d));
+            out.bounding_box <+ bbox_input.map(|(a,b,c,d)| bounding_box(*a,*b,*c,*d));
 
 
             // === VCS Handling ===
