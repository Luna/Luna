//! Definition of the Node component.

// WARNING! UNDER HEAVY DEVELOPMENT. EXPECT DRASTIC CHANGES.

#[deny(missing_docs)]
pub mod action_bar;
#[warn(missing_docs)]
pub mod error;
pub mod expression;
pub mod input;
pub mod output;
#[warn(missing_docs)]
pub mod profiling;
#[deny(missing_docs)]
pub mod vcs;

pub use error::Error;
pub use expression::Expression;

use crate::prelude::*;

use crate::component::node::profiling::ProfilingLabel;
use crate::component::visualization;
use crate::tooltip;
use crate::view;
use crate::Type;

use enso_frp as frp;
use enso_frp;
use ensogl::animation::delayed::DelayedAnimation;
use ensogl::application::Application;
use ensogl::data::color;
use ensogl::display;
use ensogl::display::shape::*;
use ensogl::display::traits::*;
use ensogl::Animation;
use ensogl_component::shadow;
use ensogl_component::text;
use ensogl_component::text::Text;
use ensogl_hardcoded_theme as theme;
use ensogl_hardcoded_theme;
use std::f32::EPSILON;

use super::edge;
use crate::selection::BoundingBox;



// =================
// === Constants ===
// =================

#[allow(missing_docs)] // FIXME[everyone] Public-facing API should be documented
pub const ACTION_BAR_WIDTH: f32 = 180.0;
#[allow(missing_docs)] // FIXME[everyone] Public-facing API should be documented
pub const ACTION_BAR_HEIGHT: f32 = 15.0;
#[allow(missing_docs)] // FIXME[everyone] Public-facing API should be documented
pub const CORNER_RADIUS: f32 = 14.0;
#[allow(missing_docs)] // FIXME[everyone] Public-facing API should be documented
pub const HEIGHT: f32 = 28.0;
#[allow(missing_docs)] // FIXME[everyone] Public-facing API should be documented
pub const PADDING: f32 = 40.0;
#[allow(missing_docs)] // FIXME[everyone] Public-facing API should be documented
pub const RADIUS: f32 = 14.0;

/// Space between the documentation comment and the node.
pub const COMMENT_MARGIN: f32 = 10.0;

const INFINITE: f32 = 99999.0;
const ERROR_VISUALIZATION_SIZE: (f32, f32) = visualization::container::DEFAULT_SIZE;

const VISUALIZATION_OFFSET_Y: f32 = -120.0;

const ENABLE_VIS_PREVIEW: bool = false;
const VIS_PREVIEW_ONSET_MS: f32 = 4000.0;
const ERROR_PREVIEW_ONSET_MS: f32 = 0000.0;
/// A type of unresolved methods. We filter them out, because we don't want to treat them as types
/// for ports and edges coloring (due to bad UX otherwise).
const UNRESOLVED_SYMBOL_TYPE: &str = "Builtins.Main.Unresolved_Symbol";



// ===============
// === Comment ===
// ===============

/// String with documentation comment text for this node.
///
/// This is just a plain string, as this is what text area expects and node just redirects this
/// value,
pub type Comment = String;



// =============
// === Shape ===
// =============

/// Node background definition.
pub mod background {
    use super::*;

    ensogl::define_shape_system! {
        (style:Style, bg_color:Vector4) {
            let bg_color = Var::<color::Rgba>::from(bg_color);
            let width    = Var::<Pixels>::from("input_size.x");
            let height   = Var::<Pixels>::from("input_size.y");
            let width    = width  - PADDING.px() * 2.0;
            let height   = height - PADDING.px() * 2.0;
            let radius   = RADIUS.px();
            let shape    = Rect((&width,&height)).corners_radius(&radius);
            let shape    = shape.fill(bg_color);
            shape.into()
        }
    }
}

/// Node backdrop. Contains shadow and selection.
pub mod backdrop {
    use super::*;

    ensogl::define_shape_system! {
        (style:Style, selection:f32) {

            let width  = Var::<Pixels>::from("input_size.x");
            let height = Var::<Pixels>::from("input_size.y");
            let width  = width  - PADDING.px() * 2.0;
            let height = height - PADDING.px() * 2.0;

            // === Shadow ===

            let shadow_radius = &height / 2.0;
            let shadow_base   = Rect((&width,&height)).corners_radius(shadow_radius);
            let shadow        = shadow::from_shape(shadow_base.into(),style);


            // === Selection ===

            let sel_color  = style.get_color(ensogl_hardcoded_theme::graph_editor::node::selection);
            let sel_size   = style.get_number(ensogl_hardcoded_theme::graph_editor::node::selection::size);
            let sel_offset = style.get_number(ensogl_hardcoded_theme::graph_editor::node::selection::offset);

            let sel_width   = &width  - 2.px() + &sel_offset.px() * 2.0 * &selection;
            let sel_height  = &height - 2.px() + &sel_offset.px() * 2.0 * &selection;
            let sel_radius  = &sel_height / 2.0;
            let select      = Rect((&sel_width,&sel_height)).corners_radius(&sel_radius);

            let sel2_width  = &width  - 2.px() + &(sel_size + sel_offset).px() * 2.0 * &selection;
            let sel2_height = &height - 2.px() + &(sel_size + sel_offset).px() * 2.0 * &selection;
            let sel2_radius = &sel2_height / 2.0;
            let select2     = Rect((&sel2_width,&sel2_height)).corners_radius(&sel2_radius);

            let select = select2 - select;
            let select = select.fill(sel_color);


             // === Error Pattern  Alternative ===
             // TODO: Remove once the error indicator design is finalised.
             // let repeat      =  Var::<Vector2<Pixels>>::from((10.px(), 10.px()));
             // let error_width =  Var::<Pixels>::from(5.px());
             //
             // let stripe_red   = Rect((error_width, 99999.px()));
             // let pattern = stripe_red.repeat(repeat).rotate(45.0.radians());
             // let mask    = Rect((&width,&height)).corners_radius(&radius);
             // let pattern1 = mask.intersection(pattern).fill(color::Rgba::red());

             // let out =  select + shadow + shape + pattern1;

            // === Final Shape ===

            let out = select + shadow;
            out.into()
        }
    }
}

#[allow(missing_docs)] // FIXME[everyone] Public-facing API should be documented
pub mod drag_area {
    use super::*;

    ensogl::define_shape_system! {
        (style:Style) {
            let width  : Var<Pixels> = "input_size.x".into();
            let height : Var<Pixels> = "input_size.y".into();
            let width  = width  - PADDING.px() * 2.0;
            let height = height - PADDING.px() * 2.0;
            let radius = 14.px();
            let shape  = Rect((&width,&height)).corners_radius(radius);
            let shape  = shape.fill(color::Rgba::new(0.0,0.0,0.0,0.000_001));

            let out = shape;
            out.into()
        }
    }
}



// =======================
// === Error Indicator ===
// =======================

#[allow(missing_docs)] // FIXME[everyone] Public-facing API should be documented
pub mod error_shape {
    use super::*;

    ensogl::define_shape_system! {
        (style:Style,color_rgba:Vector4<f32>) {
            use ensogl_hardcoded_theme::graph_editor::node as node_theme;

            let width  = Var::<Pixels>::from("input_size.x");
            let height = Var::<Pixels>::from("input_size.y");
            let zoom   = Var::<f32>::from("1.0/zoom()");
            let width  = width  - PADDING.px() * 2.0;
            let height = height - PADDING.px() * 2.0;
            let radius = RADIUS.px();

            let error_width         = style.get_number(node_theme::error::width).px();
            let repeat_x            = style.get_number(node_theme::error::repeat_x).px();
            let repeat_y            = style.get_number(node_theme::error::repeat_y).px();
            let stripe_width        = style.get_number(node_theme::error::stripe_width);
            let stripe_angle        = style.get_number(node_theme::error::stripe_angle);
            let repeat              = Var::<Vector2<Pixels>>::from((repeat_x,repeat_y));
            let stripe_width        = Var::<Pixels>::from(zoom * stripe_width);
            let stripe_red          = Rect((&stripe_width,INFINITE.px()));
            let stripe_angle_rad    = stripe_angle.radians();
            let pattern             = stripe_red.repeat(repeat).rotate(stripe_angle_rad);
            let mask                = Rect((&width,&height)).corners_radius(&radius);
            let mask                = mask.grow(error_width);
            let pattern             = mask.intersection(pattern).fill(color_rgba);

            pattern.into()
        }
    }
}



// ==============
// === Crumbs ===
// ==============

#[derive(Clone, Copy, Debug)]
#[allow(missing_docs)] // FIXME[everyone] Public-facing API should be documented
pub enum Endpoint {
    Input,
    Output,
}

#[derive(Clone, Debug)]
#[allow(missing_docs)] // FIXME[everyone] Public-facing API should be documented
pub struct Crumbs {
    pub endpoint: Endpoint,
    pub crumbs:   span_tree::Crumbs,
}

impl Crumbs {
    #[allow(missing_docs)] // FIXME[everyone] All pub functions should have docs, always.
    pub fn input(crumbs: span_tree::Crumbs) -> Self {
        let endpoint = Endpoint::Input;
        Self { endpoint, crumbs }
    }

    #[allow(missing_docs)] // FIXME[everyone] All pub functions should have docs, always.
    pub fn output(crumbs: span_tree::Crumbs) -> Self {
        let endpoint = Endpoint::Output;
        Self { endpoint, crumbs }
    }
}

impl Default for Crumbs {
    fn default() -> Self {
        Self::output(default())
    }
}



// ============
// === Node ===
// ============

ensogl::define_endpoints! {
    Input {
        select                (),
        deselect              (),
        enable_visualization  (),
        disable_visualization (),
        set_visualization     (Option<visualization::Definition>),
        set_disabled          (bool),
        set_input_connected   (span_tree::Crumbs,Option<Type>,bool),
        set_expression        (Expression),
        set_comment           (Comment),
        set_error             (Option<Error>),
        /// Set the expression USAGE type. This is not the definition type, which can be set with
        /// `set_expression` instead. In case the usage type is set to None, ports still may be
        /// colored if the definition type was present.
        set_expression_usage_type         (Crumbs,Option<Type>),
        set_output_expression_visibility  (bool),
        set_vcs_status                    (Option<vcs::Status>),
        /// Indicate whether preview visualisations should be delayed or immediate.
        quick_preview_vis                 (bool),
        set_view_mode                     (view::Mode),
        set_profiling_min_global_duration (f32),
        set_profiling_max_global_duration (f32),
        set_profiling_status              (profiling::Status),
        /// Indicate whether on hover the quick action icons should appear.
        show_quick_action_bar_on_hover    (bool)
    }
    Output {
        /// Press event. Emitted when user clicks on non-active part of the node, like its
        /// background. In edit mode, the whole node area is considered non-active.
        background_press         (),
        expression               (Text),
        comment                  (Comment),
        skip                     (bool),
        freeze                   (bool),
        hover                    (bool),
        error                    (Option<Error>),
        /// Whether visualization was permanently enabled (e.g. by pressing the button).
        visualization_enabled    (bool),
        /// Visualization can be visible even when it is not enabled, e.g. when showing preview.
        visualization_visible    (bool),
        visualization_path       (Option<visualization::Path>),
        expression_label_visible (bool),
        tooltip                  (tooltip::Style),
        bounding_box             (BoundingBox)
    }
}

/// The visual node representation.
///
/// ## Origin
/// Please note that the origin of the node is on its left side, centered vertically. This decision
/// was made to both optimise performance and make the origin point more meaningful. When editing
/// the node, its width changes, while its left border remains still. When expanding the node, its
/// height changes, while its top remains at the same place. Thus, while editing or expanding the
/// node, there is no need to update its position. Moreover, the chosen origin point is more natural
/// than origin placed in other possible places, including the upper-left corner of its bounding
/// box. The `x` symbolises the origin on the following drawing:
///
/// ```text
///   ╭─────────────────╮
///  x│                 │
///   ╰─────────────────╯
/// ```
///
/// ## FRP Event Architecture.
/// Nodes FRP architecture is designed for efficiency. Event with millions nodes on the stage, only
/// small amount of events will be passed around on user action. This is not always simple, and it
/// required a careful, well thought architecture.
///
/// Take for example the `edit_mode` event. It is emitted when user presses the `cmd` button. The
/// following requirements should be hold:
///
/// 1. If the mouse is not over a node, nothing happens.
/// 2. If the mouse traverses over the node with `cmd` being hold, the mouse cursor should change to
///    text cursor to indicate that editing of the expression is possible.
/// 3. If the mouse was over the node when pressing `cmd`, the mouse cursor should change to text
///    cursor as well.
///
/// The points 1 and 2 are pretty easy to be done. We can discover mouse hover from inside of the
/// node and react in the right way. The point 3 is tricky. There are several possible solutions
/// out there:
///
/// A. After pressing / releasing `cmd` we should send an event to every node on the stage to
///    indicate that the "edit mode" is on. This is a simple solution, but also very inefficient
///    with a lot of nodes on the stage.
///
/// B. We could pass a special FRP output to node constructor, like
///    `is_edit_mode_on:frp::Sampler<bool>`, which could be sampled by the node whenever the mouse
///    hovers it. This will solve the requirement 2, but will not work with requirement 3.
///
/// C. We could discover inside of node when mouse hovers it (either the drag area, or ports, or
///    anything else that we consider part of the node), and emit it as an output event. Then we
///    can capture the event in the graph editor and tag it with the node id. Having the information
///    in place, we can send events to the currently hovered node whenever we need, directly from
///    the graph editor. This solves all issues in a very efficient and elegant way, but is somehow
///    complex logically (the events are emitted from node to graph, then processed there and
///    emitted back to the right node).
///
/// Currently, the solution "C" (most optimal) is implemented here.
#[derive(Clone, CloneRef, Debug)]
#[allow(missing_docs)]
pub struct Node {
    pub model: Rc<NodeModel>,
    pub frp:   Frp,
}

impl AsRef<Node> for Node {
    fn as_ref(&self) -> &Self {
        self
    }
}

impl Deref for Node {
    type Target = Frp;
    fn deref(&self) -> &Self::Target {
        &self.frp
    }
}

/// Internal data of `Node`
#[derive(Clone, CloneRef, Debug)]
#[allow(missing_docs)]
pub struct NodeModel {
    pub app:                 Application,
    pub display_object:      display::object::Instance,
    pub logger:              Logger,
    pub backdrop:            backdrop::View,
    pub background:          background::View,
    pub drag_area:           drag_area::View,
    pub error_indicator:     error_shape::View,
    pub profiling_label:     ProfilingLabel,
    pub input:               input::Area,
    pub output:              output::Area,
    pub visualization:       visualization::Container,
    pub error_visualization: error::Container,
    pub action_bar:          action_bar::ActionBar,
    pub vcs_indicator:       vcs::StatusIndicator,
    pub style:               StyleWatchFrp,
    pub comment:             text::Area,
}

impl NodeModel {
    /// Constructor.
    pub fn new(app: &Application, registry: visualization::Registry) -> Self {
        ensogl::shapes_order_dependencies! {
            app.display.scene() => {
                //TODO[ao] The two lines below should not be needed - the ordering should be
                //    transitive. But removing them causes a visual glitches described in
                //    https://github.com/enso-org/ide/issues/1624
                //    The matter should be further investigated.
                edge::back::corner        -> backdrop;
                edge::back::line          -> backdrop;
                edge::back::corner        -> error_shape;
                edge::back::line          -> error_shape;
                error_shape               -> backdrop;
                backdrop                  -> output::port::single_port;
                backdrop                  -> output::port::multi_port;
                output::port::single_port -> background;
                output::port::multi_port  -> background;
                background                -> drag_area;
                drag_area                 -> edge::front::corner;
                drag_area                 -> edge::front::line;
                edge::front::corner       -> input::port::hover;
                edge::front::line         -> input::port::hover;
                input::port::hover        -> input::port::viz;
            }
        }

        let scene = app.display.scene();
        let logger = Logger::new("node");

        let main_logger = Logger::new_sub(&logger, "main_area");
        let drag_logger = Logger::new_sub(&logger, "drag_area");
        let error_indicator_logger = Logger::new_sub(&logger, "error_indicator");

        let error_indicator = error_shape::View::new(&error_indicator_logger);
        let profiling_label = ProfilingLabel::new(app);
        let backdrop = backdrop::View::new(&main_logger);
        let background = background::View::new(&main_logger);
        let drag_area = drag_area::View::new(&drag_logger);
        let vcs_indicator = vcs::StatusIndicator::new(app);
        let display_object = display::object::Instance::new(&logger);

        display_object.add_child(&profiling_label);
        display_object.add_child(&drag_area);
        display_object.add_child(&backdrop);
        display_object.add_child(&background);
        display_object.add_child(&vcs_indicator);

        // Disable shadows to allow interaction with the output port.
        let shape_system = scene
            .layers
            .main
            .shape_system_registry
            .shape_system(scene, PhantomData::<backdrop::DynamicShape>);
        shape_system.shape_system.set_pointer_events(false);

        let input = input::Area::new(&logger, app);
        let visualization = visualization::Container::new(&logger, app, registry);

        display_object.add_child(&visualization);
        display_object.add_child(&input);

        let error_visualization = error::Container::new(scene);
        let (x, y) = ERROR_VISUALIZATION_SIZE;
        error_visualization.set_size.emit(Vector2(x, y));

        let action_bar = action_bar::ActionBar::new(&logger, app);
        display_object.add_child(&action_bar);
        scene.layers.above_nodes.add_exclusive(&action_bar);

        let output = output::Area::new(&logger, app);
        display_object.add_child(&output);

        let style = StyleWatchFrp::new(&app.display.scene().style_sheet);

        let comment = text::Area::new(app);
        display_object.add_child(&comment);

        let app = app.clone_ref();
        Self {
            app,
            display_object,
            logger,
            backdrop,
            background,
            drag_area,
            error_indicator,
            profiling_label,
            input,
            output,
            visualization,
            error_visualization,
            action_bar,
            vcs_indicator,
            style,
            comment,
        }
        .init()
    }

    #[allow(missing_docs)] // FIXME[everyone] All pub functions should have docs, always.
    pub fn get_crumbs_by_id(&self, id: ast::Id) -> Option<Crumbs> {
        let input_crumbs = self.input.get_crumbs_by_id(id).map(Crumbs::input);
        input_crumbs.or_else(|| self.output.get_crumbs_by_id(id).map(Crumbs::output))
    }

    fn init(self) -> Self {
        self.set_expression(Expression::new_plain("empty"));
        self
    }

    #[allow(missing_docs)] // FIXME[everyone] All pub functions should have docs, always.
    pub fn width(&self) -> f32 {
        self.input.width.value()
    }

    #[allow(missing_docs)] // FIXME[everyone] All pub functions should have docs, always.
    pub fn height(&self) -> f32 {
        HEIGHT
    }

    fn set_expression(&self, expr: impl Into<Expression>) {
        let expr = expr.into();
        self.output.set_expression(&expr);
        self.input.set_expression(&expr);
    }

    fn set_expression_usage_type(&self, crumbs: &Crumbs, tp: &Option<Type>) {
        match crumbs.endpoint {
            Endpoint::Input => self.input.set_expression_usage_type(&crumbs.crumbs, tp),
            Endpoint::Output => self.output.set_expression_usage_type(&crumbs.crumbs, tp),
        }
    }

    fn set_width(&self, width: f32) -> Vector2 {
        let height = self.height();
        let size = Vector2(width, height);
        let padded_size = size + Vector2(PADDING, PADDING) * 2.0;
        self.backdrop.size.set(padded_size);
        self.background.size.set(padded_size);
        self.drag_area.size.set(padded_size);
        self.error_indicator.size.set(padded_size);
        self.vcs_indicator.set_size(padded_size);
        self.backdrop.mod_position(|t| t.x = width / 2.0);
        self.background.mod_position(|t| t.x = width / 2.0);
        self.drag_area.mod_position(|t| t.x = width / 2.0);
        self.error_indicator.set_position_x(width / 2.0);
        self.vcs_indicator.set_position_x(width / 2.0);

        let action_bar_width = ACTION_BAR_WIDTH;
        self.action_bar.mod_position(|t| {
            t.x = width + CORNER_RADIUS + action_bar_width / 2.0;
        });
        self.action_bar.frp.set_size(Vector2::new(action_bar_width, ACTION_BAR_HEIGHT));

        let visualization_pos = NodeModel::position_of_visualization_relative_to_position_of_node_of_given_size(size);
        self.error_visualization.set_position_xy(visualization_pos);
        self.visualization.set_position_xy(visualization_pos);

        size
    }

<<<<<<< HEAD
    fn position_of_visualization_relative_to_position_of_node_of_given_size(node_size: Vector2) -> Vector2 {
        Vector2(node_size.x / 2.0, VISUALIZATION_OFFSET_Y)
    }

=======
    #[allow(missing_docs)] // FIXME[everyone] All pub functions should have docs, always.
>>>>>>> fb68f187
    pub fn visualization(&self) -> &visualization::Container {
        &self.visualization
    }

    fn set_error(&self, error: Option<&Error>) {
        if let Some(error) = error {
            self.error_visualization.display_kind(*error.kind);
            if let Some(error_data) = error.visualization_data() {
                self.error_visualization.set_data(&error_data);
            }
            self.display_object.add_child(&self.error_visualization);
        } else {
            self.error_visualization.unset_parent();
        }
    }

    fn set_error_color(&self, color: &color::Lcha) {
        self.error_indicator.color_rgba.set(color::Rgba::from(color).into());
        if color.alpha < EPSILON {
            self.error_indicator.unset_parent();
        } else {
            self.display_object.add_child(&self.error_indicator);
        }
    }
}

impl Node {
    #[allow(missing_docs)] // FIXME[everyone] All pub functions should have docs, always.
    pub fn new(app: &Application, registry: visualization::Registry) -> Self {
        let frp = Frp::new();
        let network = &frp.network;
        let out = &frp.output;
        let model = Rc::new(NodeModel::new(app, registry));
        let selection = Animation::<f32>::new(network);

        // TODO[ao] The comment color should be animated, but this is currently slow. Will be fixed
        //      in https://github.com/enso-org/ide/issues/1031
        // let comment_color    = color::Animation::new(network);
        let error_color_anim = color::Animation::new(network);
        let style = StyleWatch::new(&app.display.scene().style_sheet);
        let style_frp = &model.style;
        let action_bar = &model.action_bar.frp;
        // Hook up the display object position updates to the node's FRP. Required to calculate the
        // bounding box.
        frp::extend! { network
            position <- source::<Vector2>();
        }
        model.display_object.set_on_updated(f!((p) position.emit(p.position().xy())));

        frp::extend! { network

            // === Hover ===
            // The hover discovery of a node is an interesting process. First, we discover whether
            // ths user hovers the drag area. The input port manager merges this information with
            // port hover events and outputs the final hover event for any part inside of the node.

            let drag_area           = &model.drag_area.events;
            drag_area_hover        <- bool(&drag_area.mouse_out,&drag_area.mouse_over);
            model.input.set_hover  <+ drag_area_hover;
            model.output.set_hover <+ model.input.body_hover;
            out.source.hover       <+ model.output.body_hover;


            // === Background Press ===

            out.source.background_press <+ model.drag_area.events.mouse_down;
            out.source.background_press <+ model.input.on_background_press;


            // === Selection ===

            deselect_target  <- frp.deselect.constant(0.0);
            select_target    <- frp.select.constant(1.0);
            selection.target <+ any(&deselect_target,&select_target);
            eval selection.value ((t) model.backdrop.selection.set(*t));


            // === Expression ===

            let unresolved_symbol_type = Some(Type(ImString::new(UNRESOLVED_SYMBOL_TYPE)));
            filtered_usage_type <- frp.set_expression_usage_type.filter(
                move |(_,tp)| *tp != unresolved_symbol_type
            );
            eval filtered_usage_type (((a,b)) model.set_expression_usage_type(a,b));
            eval frp.set_expression  ((a)     model.set_expression(a));
            out.source.expression                  <+ model.input.frp.expression;
            model.input.set_connected              <+ frp.set_input_connected;
            model.input.set_disabled               <+ frp.set_disabled;
            model.output.set_expression_visibility <+ frp.set_output_expression_visibility;


            // === Comment ===

            let comment_base_color = style_frp.get_color(theme::graph_editor::node::text);
            // comment_color.target <+ all_with(
            comment_color <- all_with(
                &comment_base_color, &model.output.expression_label_visibility,
                |&base_color,&expression_visible| {
                    let mut color = color::Lcha::from(base_color);
                    color.mod_alpha(|alpha| {
                        // Comment is hidden when output expression (i.e. node name) is visible.
                        if expression_visible { *alpha = 0.0 }
                    });
                    color
            });
            eval comment_color ((value) model.comment.set_color_all(color::Rgba::from(value)));

            eval model.comment.width ([model](width)
                model.comment.set_position_x(-*width - COMMENT_MARGIN));
            eval model.comment.height ([model](height)
                model.comment.set_position_y(*height / 2.0));
            model.comment.set_content <+ frp.set_comment;
            out.source.comment        <+ model.comment.content.map(|text| text.to_string());


            // === Size ===

            new_size <- model.input.frp.width.map(f!((w) model.set_width(*w)));
            eval new_size ((t) model.output.frp.set_size.emit(t));


            // === Action Bar ===

            let visualization_enabled = action_bar.action_visibility.clone_ref();
            out.source.skip   <+ action_bar.action_skip;
            out.source.freeze <+ action_bar.action_freeze;
            show_action_bar   <- out.hover  && frp.show_quick_action_bar_on_hover;
            eval show_action_bar ((t) action_bar.set_visibility(t));
            eval frp.show_quick_action_bar_on_hover((value) action_bar.show_on_hover(value));


            // === View Mode ===

            model.input.set_view_mode           <+ frp.set_view_mode;
            model.output.set_view_mode          <+ frp.set_view_mode;
            model.profiling_label.set_view_mode <+ frp.set_view_mode;
            model.vcs_indicator.set_visibility  <+ frp.set_view_mode.map(|&mode| {
                !matches!(mode,view::Mode::Profiling {..})
            });
        }


        // === Visualizations & Errors ===

        let hover_onset_delay = DelayedAnimation::new(network);
        hover_onset_delay.set_delay(VIS_PREVIEW_ONSET_MS);
        hover_onset_delay.set_duration(0.0);

        frp::extend! { network

            frp.source.error <+ frp.set_error;
            is_error_set <- frp.error.map(|err| err.is_some());
            no_error_set <- not(&is_error_set);
            error_color_anim.target <+ all_with(&frp.error,&frp.set_view_mode,
                f!([style](error,&mode)
                    let error_color = Self::error_color(error,&style);
                    match mode {
                        view::Mode::Normal    => error_color,
                        view::Mode::Profiling => error_color.to_grayscale(),
                    }
                ));

            eval frp.set_visualization ((t) model.visualization.frp.set_visualization.emit(t));
            visualization_enabled_frp <- bool(&frp.disable_visualization,&frp.enable_visualization);
            eval visualization_enabled_frp ((enabled)
                model.action_bar.set_action_visibility_state(enabled)
            );

            // Show preview visualisation after some delay, depending on whether we show an error
            // or are in quick preview mode. Also, omit the preview if we don't have an
            // expression.
            has_tooltip    <- model.output.frp.tooltip.map(|tt| tt.has_content());
            has_expression <- frp.set_expression.map(|expr| *expr != Expression::default());

            preview_show_delay <- all(&frp.quick_preview_vis,&is_error_set);
            preview_show_delay <- preview_show_delay.map(|(quick_preview,is_error)| {
                match(is_error,quick_preview) {
                    (true,_)      => ERROR_PREVIEW_ONSET_MS,
                    (false,false) => if ENABLE_VIS_PREVIEW {VIS_PREVIEW_ONSET_MS} else {f32::MAX},
                    (false,true)  => 0.0
                }
            });
            hover_onset_delay.set_delay <+ preview_show_delay;
            hide_tooltip                <- preview_show_delay.map(|&delay| delay <= EPSILON);

            outout_hover            <- model.output.on_port_hover.map(|s| s.is_on());
            hover_onset_delay.start <+ outout_hover.on_true();
            hover_onset_delay.reset <+ outout_hover.on_false();
            preview_visible         <- bool(&hover_onset_delay.on_reset,&hover_onset_delay.on_end);
            preview_visible         <- preview_visible && has_expression;
            preview_visible         <- preview_visible.on_change();

            visualization_visible            <- visualization_enabled || preview_visible;
            visualization_visible            <- visualization_visible && no_error_set;
            visualization_visible_on_change  <- visualization_visible.on_change();
            frp.source.visualization_visible <+ visualization_visible_on_change;
            frp.source.visualization_enabled <+ visualization_enabled;
            eval visualization_visible_on_change ((is_visible)
                model.visualization.frp.set_visibility(is_visible)
            );
            init <- source::<()>();
            frp.source.visualization_path <+ model.visualization.frp.visualisation.all_with(&init,|def_opt,_| {
                def_opt.as_ref().map(|def| def.signature.path.clone_ref())
            });

            // Ensure the preview is visible above all other elements, but the normal visualisation
            // is below nodes.
            layer_on_hover     <- preview_visible.on_false().map(|_| visualization::Layer::Default);
            layer_on_not_hover <- preview_visible.on_true().map(|_| visualization::Layer::Front);
            layer              <- any(layer_on_hover,layer_on_not_hover);
            model.visualization.frp.set_layer <+ layer;

            update_error <- all(frp.set_error,preview_visible);
            eval update_error([model]((error,visible)){
                if *visible {
                     model.set_error(error.as_ref());
                } else {
                     model.set_error(None);
                }
            });

            eval error_color_anim.value ((value) model.set_error_color(value));

        }

        // === Profiling Indicator ===

        frp::extend! { network
            model.profiling_label.set_min_global_duration
                <+ frp.set_profiling_min_global_duration;
            model.profiling_label.set_max_global_duration
                <+ frp.set_profiling_max_global_duration;
            model.profiling_label.set_status <+ frp.set_profiling_status;
            model.input.set_profiling_status <+ frp.set_profiling_status;
        }

        let bg_color_anim = color::Animation::new(network);

        frp::extend! { network

            // === Color Handling ===

            let bgg = style_frp.get_color(ensogl_hardcoded_theme::graph_editor::node::background);
            let profiling_theme = profiling::Theme::from_styles(style_frp,network);

            profiling_color <- all_with5
                (&frp.set_profiling_status,&frp.set_profiling_min_global_duration,
                &frp.set_profiling_max_global_duration,&profiling_theme,&bgg,
                |&status,&min,&max,&theme,&bgg| {
                    if status.is_finished() {
                        status.display_color(min,max,theme).with_alpha(1.0)
                    } else {
                        color::Lcha::from(bgg)
                    }
                });

            bg_color_anim.target <+ all_with3(&bgg,&frp.set_view_mode,&profiling_color,
                |bgg,&mode,&profiling_color| {
                    match mode {
                        view::Mode::Normal    => color::Lcha::from(*bgg),
                        view::Mode::Profiling => profiling_color,
                    }
                });

            // FIXME [WD]: Uncomment when implementing disabled icon.
            // bg_color <- frp.set_disabled.map(f!([model,style](disabled) {
            //     model.input.frp.set_disabled(*disabled);
            //     let bg_color_path = ensogl_hardcoded_theme::graph_editor::node::background;
            //     if *disabled { style.get_color_dim(bg_color_path) }
            //     else         { style.get_color(bg_color_path) }
            // }));
            // bg_color_anim.target <+ bg_color;
            // eval bg_color_anim.value ((c)
            //     model.background.bg_color.set(color::Rgba::from(c).into())
            // );

            eval bg_color_anim.value ((c)
                model.background.bg_color.set(color::Rgba::from(c).into()));


            // === Tooltip ===

            // Hide tooltip if we show the preview vis.
            frp.source.tooltip <+ preview_visible.on_true().constant(tooltip::Style::unset_label());
            // Propagate output tooltip. Only if it is not hidden, or to disable it.
            block_tooltip      <- hide_tooltip && has_tooltip;
            frp.source.tooltip <+ model.output.frp.tooltip.gate_not(&block_tooltip);


            // === Type Labels ===

            model.output.set_type_label_visibility
                <+ visualization_visible.not().and(&no_error_set);


            // === Bounding Box ===

            let visualization_size             = &model.visualization.frp.size;
            visualization_enabled_and_visible <- visualization_enabled && visualization_visible;
            bounding_box_input <- all4(&new_size,&position,&visualization_enabled_and_visible,visualization_size);
            out.source.bounding_box <+ bounding_box_input.map(
                |(node_size,node_position,visualization_enabled_and_visible,visualization_size)| {
                    let bounding_box_position = node_position - Vector2::new(0.0, node_size.y / 2.0);
                    let mut bb = BoundingBox::from_position_and_size(bounding_box_position, *node_size);
                    if *visualization_enabled_and_visible {
                        let pos_of_visualization_relative_to_pos_of_node = NodeModel::position_of_visualization_relative_to_position_of_node_of_given_size(*node_size);
                        let absolute_pos_of_visualization = node_position + pos_of_visualization_relative_to_pos_of_node;
                        let absolute_pos_of_visualization_bounding_box = absolute_pos_of_visualization - visualization_size / 2.0;
                        let visualization_bounding_box = BoundingBox::from_position_and_size(absolute_pos_of_visualization_bounding_box, *visualization_size);
                        DEBUG!("MCDBG: vis enabled, v.size=" visualization_size;? " n.pos=" node_position;? " n.size=" node_size;? " v.bbox=" visualization_bounding_box;?);
                        bb.grow_to_include(&visualization_bounding_box);
                    }
                    bb
                });


            // === VCS Handling ===

            model.vcs_indicator.frp.set_status <+ frp.set_vcs_status;
        }

        // Init defaults.
        init.emit(());
        model.error_visualization.set_layer(visualization::Layer::Front);
        frp.set_error.emit(None);
        frp.set_disabled.emit(false);
        frp.show_quick_action_bar_on_hover.emit(true);

        Self { model, frp }
    }

    fn error_color(error: &Option<Error>, style: &StyleWatch) -> color::Lcha {
        use ensogl_hardcoded_theme::graph_editor::node::error as error_theme;

        if let Some(error) = error {
            let path = match *error.kind {
                error::Kind::Panic => error_theme::panic,
                error::Kind::Dataflow => error_theme::dataflow,
            };
            style.get_color(path).into()
        } else {
            color::Lcha::transparent()
        }
    }
}

impl display::Object for Node {
    fn display_object(&self) -> &display::object::Instance {
        &self.model.display_object
    }
}<|MERGE_RESOLUTION|>--- conflicted
+++ resolved
@@ -584,14 +584,11 @@
         size
     }
 
-<<<<<<< HEAD
     fn position_of_visualization_relative_to_position_of_node_of_given_size(node_size: Vector2) -> Vector2 {
         Vector2(node_size.x / 2.0, VISUALIZATION_OFFSET_Y)
     }
 
-=======
     #[allow(missing_docs)] // FIXME[everyone] All pub functions should have docs, always.
->>>>>>> fb68f187
     pub fn visualization(&self) -> &visualization::Container {
         &self.visualization
     }
