--- conflicted
+++ resolved
@@ -48,13 +48,9 @@
     + breadcrumb::VERTICAL_MARGIN
     + VERTICAL_MARGIN;
 
-<<<<<<< HEAD
-=======
-// This should be as large as the shadow around the background.
-const MAGIC_SHADOW_MARGIN: f32 = 25.0;
 /// Text offset to make the text appear more centered.
 const TEXT_Y_OFFSET: f32 = 2.0;
->>>>>>> 117fab4f
+
 
 
 // ========================
@@ -177,13 +173,10 @@
         let background: Rectangle = default();
         let gap_width = default();
 
-<<<<<<< HEAD
         let style = StyleWatchFrp::new(&app.display.default_scene.style_sheet);
         use ensogl_hardcoded_theme::graph_editor::breadcrumbs;
         background.set_style(breadcrumbs::background::HERE, &style);
 
-=======
->>>>>>> 117fab4f
         scene.layers.panel_background.add(&background);
 
         Self {
