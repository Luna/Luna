--- conflicted
+++ resolved
@@ -9,18 +9,11 @@
 // === Layer ===
 // =============
 
-<<<<<<< HEAD
-/// Indicates where the visualisation should be displayed.
+/// Indicates where the visualization should be displayed.
 #[derive(Clone, Copy, Debug, Eq, PartialEq, Default)]
 pub enum Layer {
-    /// Display the visualisation as part of the scene.
+    /// Display the visualization as part of the scene.
     #[default]
-=======
-/// Indicates where the visualization should be displayed.
-#[derive(Clone, Copy, Debug, Eq, PartialEq)]
-pub enum Layer {
-    /// Display the visualization as part of the scene.
->>>>>>> b243a5f5
     Default,
     /// Display the visualization over the scene.
     Front,
