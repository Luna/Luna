--- conflicted
+++ resolved
@@ -69,30 +69,6 @@
 // === Shape ===
 // =============
 
-<<<<<<< HEAD
-=======
-/// Container overlay shape definition. Used to capture events over the visualization within the
-/// container.
-pub mod overlay {
-    use super::*;
-
-    ensogl::shape! {
-        alignment = center;
-        (style: Style, radius: f32, roundness: f32, selection: f32) {
-            let width         = Var::<Pixels>::from("input_size.x");
-            let height        = Var::<Pixels>::from("input_size.y");
-            let radius        = 1.px() * &radius;
-            let corner_radius = &radius * &roundness;
-            let color_overlay = color::Rgba::new(1.0,0.0,0.0,0.000_000_1);
-            let overlay       = Rect((&width,&height)).corners_radius(corner_radius);
-            let overlay       = overlay.fill(color_overlay);
-            let out           = overlay;
-            out.into()
-        }
-    }
-}
-
->>>>>>> ebee8700
 /// Container's background, including selection.
 // TODO[ao] : Currently it does not contain the real background, which is rendered in HTML instead.
 //        This should be fixed in https://github.com/enso-org/ide/issues/526
