--- conflicted
+++ resolved
@@ -6,10 +6,6 @@
 use crate::application::tooltip;
 use crate::application::tooltip::Placement;
 use crate::component::node;
-<<<<<<< HEAD
-=======
-use crate::component::type_coloring;
->>>>>>> 2fb5c371
 use crate::Type;
 
 use enso_frp as frp;
@@ -18,19 +14,7 @@
 use ensogl::control::io::mouse;
 use ensogl::data::color;
 use ensogl::display;
-<<<<<<< HEAD
 use ensogl::display::shape::Rectangle;
-=======
-use ensogl::display::shape::primitive::def::class::ShapeOps;
-use ensogl::display::shape::AnyShape;
-use ensogl::display::shape::Circle;
-use ensogl::display::shape::HalfPlane;
-use ensogl::display::shape::PixelDistance;
-use ensogl::display::shape::Pixels;
-use ensogl::display::shape::Rect;
-use ensogl::display::shape::StyleWatch;
-use ensogl::display::shape::Var;
->>>>>>> 2fb5c371
 use ensogl::gui::text;
 use ensogl::Animation;
 
@@ -53,7 +37,7 @@
 const TOOLTIP_LOCATION: Placement = Placement::Bottom;
 
 // We have currently implemented two possible ways to display the output types of ports on hover:
-// as a tooltip next to the mouse coursor or as a label that is fixed right next to the port itself.
+// as a tooltip next to the mouse cursor or as a label that is fixed right next to the port itself.
 // Right now, there is no final decision, which one we will keep. Therefore, we have the following
 // two constants which can be used to turn those methods on or off.
 const SHOW_TYPE_AS_TOOLTIP: bool = false;
@@ -97,212 +81,13 @@
 
 impl ShapeView {
     #[profile(Debug)]
-<<<<<<< HEAD
     fn new(app: &Application, number_of_ports: usize, port_index: usize) -> Self {
         let root = display::object::Instance::new_named("Output port shape");
         let main = Rectangle();
-=======
-    fn new(
-        canvas_width: &Var<Pixels>,
-        canvas_height: &Var<Pixels>,
-        size_multiplier: &Var<f32>,
-    ) -> Self {
-        // === Generic Info ===
-
-        let inner_width = canvas_width - HOVER_AREA_PADDING.px() * 2.0;
-        let inner_height = canvas_height - HOVER_AREA_PADDING.px() * 2.0;
-        let inner_radius = node::RADIUS.px();
-        let top_mask = HalfPlane();
-
-
-        // === Main Shape ===
-
-        let shrink = 1.px() - 1.px() * size_multiplier;
-        let port_area_size = PORT_SIZE.px() * size_multiplier;
-        let port_area_width = &inner_width + (&port_area_size - &shrink) * 2.0;
-        let port_area_height = &inner_height + (&port_area_size - &shrink) * 2.0;
-        let outer_radius = &inner_radius + &port_area_size;
-        let shape = Rect((&port_area_width, &port_area_height));
-        let shape = shape.corners_radius(outer_radius);
-        let shape = shape - &top_mask;
-        let corner_radius = &port_area_size / 2.0;
-        let corner_offset = &port_area_width / 2.0 - &corner_radius;
-        let corner = Circle(&corner_radius);
-        let left_corner = corner.translate_x(-&corner_offset);
-        let right_corner = corner.translate_x(&corner_offset);
-        let shape = (shape + left_corner + right_corner).into();
-
-
-        // === Hover Area ===
-
-        let hover_radius = &inner_radius + &HOVER_AREA_PADDING.px();
-        let hover = Rect((canvas_width, canvas_height)).corners_radius(hover_radius);
-        let hover = (hover - &top_mask).into();
-
-        AllPortsShape { inner_radius, inner_width, shape, hover }
-    }
-}
-
-/// The length of the port shape's inner border. (the part that touches the node)
-///
-/// # Arguments
-///
-/// * `corner_radius` - The inner radius of the port shape's corner segments. (the round parts)
-/// * `width`         - The inner width of the port shape. (also the width of the node)
-fn shape_border_length<T>(corner_radius: T, width: T) -> T
-where T: Clone + Mul<f32, Output = T> + Sub<Output = T> + Add<Output = T> {
-    let corner_segment_length = corner_segment_length(corner_radius.clone());
-    let center_segment_length = center_segment_length(corner_radius, width);
-    center_segment_length + corner_segment_length * 2.0
-}
-
-/// The length of the border on the inside of a single corner segment. (the round part at the end of
-/// the node)
-///
-/// # Arguments
-///
-///  * `corner_radius` - The inner radius of the corner segment.
-fn corner_segment_length<T>(corner_radius: T) -> T
-where T: Mul<f32, Output = T> {
-    let corner_circumference = corner_radius * 2.0 * PI;
-    corner_circumference * 0.25
-}
-
-/// The length of the center segment of a port shape. (the straight part in the center of the shape)
-///
-/// # Arguments
-///
-/// * `corner_radius` - The inner radius of the port shape's corner segments. (the round parts)
-/// * `width`         - The inner width of the port shape. (also the width of the node)
-fn center_segment_length<T>(corner_radius: T, width: T) -> T
-where T: Mul<f32, Output = T> + Sub<Output = T> {
-    width - corner_radius * 2.0
-}
-
-
-
-// ======================
-// === SinglePortView ===
-// ======================
-
-pub use single_port::View as SinglePortView;
-
-/// A single port shape implementation. In contrast to `MultiPortView`, this produces a much faster
-/// shader code.
-pub mod single_port {
-    use super::*;
-    use ensogl::display::shape::*;
-
-    ensogl::shape! {
-        below = [compound::rectangle::shape];
-        alignment = center;
-        (style:Style, size_multiplier:f32, opacity:f32, color_rgb:Vector3<f32>) {
-            let overall_width  = Var::<Pixels>::from("input_size.x");
-            let overall_height = Var::<Pixels>::from("input_size.y");
-            let ports          = AllPortsShape::new(&overall_width,&overall_height,&size_multiplier);
-            let color          = Var::<color::Rgba>::from("srgba(input_color_rgb,input_opacity)");
-            let shape          = ports.shape.fill(color);
-            let hover          = ports.hover.fill(INVISIBLE_HOVER_COLOR);
-            (shape + hover).into()
-        }
-    }
-}
-
-
-
-// =====================
-// === MultiPortView ===
-// =====================
-
-use ensogl::animation::animation::delayed::DelayedAnimation;
-use ensogl::application::Application;
-pub use multi_port::View as MultiPortView;
-use std::f32::consts::PI;
-
-/// Implements the shape for a segment of the OutputPort with multiple output ports.
-pub mod multi_port {
-    use super::*;
-    use ensogl::display::shape::*;
-
-    /// Compute the angle perpendicular to the shape border.
-    fn compute_border_perpendicular_angle(
-        shape_border_length: &Var<f32>,
-        corner_segment_length: &Var<f32>,
-        position: &Var<f32>,
-    ) -> Var<f32> {
-        // Here we use a trick to use a pseudo-boolean float that is either 0 or 1 to multiply a
-        // value that should be returned, iff it's case is true. That way we can add return values
-        // of different "branches" of which exactly one will be non-zero.
-
-        // Transform position to be centered in the shape.
-        // The `distance`s here describe the distance along the shape border, so not straight line
-        // x coordinate, but the length of the path along the shape.
-        let center_distance = position - shape_border_length / 2.0;
-        let center_distance_absolute = center_distance.abs();
-        let center_distance_sign = center_distance.signum();
-
-        let end = shape_border_length / 2.0;
-        let center_segment_end = &end - corner_segment_length;
-        let default_rotation = Var::<f32>::from(90.0_f32.to_radians());
-
-        // Case 1: The center segment, always zero, so not needed, due to clamping.
-        // Case 2: The right circle segment.
-        let relative_position =
-            (center_distance_absolute - center_segment_end) / corner_segment_length;
-        let relative_position = relative_position.clamp(0.0.into(), 1.0.into());
-        let corner_base_rotation = (-90.0_f32).to_radians();
-        let corner_rotation_delta = relative_position * corner_base_rotation;
-
-        corner_rotation_delta * center_distance_sign + default_rotation
-    }
->>>>>>> 2fb5c371
 
         let type_label = app.new_view::<text::Text>();
         type_label.set_y(-LABEL_OFFSET);
 
-<<<<<<< HEAD
-=======
-    /// Compute the crop plane at the location of the given port index. Also takes into account an
-    /// `position_offset` that is given as an offset along the shape boundary.
-    ///
-    /// The crop plane is a `BottomHalfPlane` that is perpendicular to the border of the shape and
-    /// can be used to crop the shape at the specified port index.
-    fn compute_crop_plane(
-        index: &Var<f32>,
-        port_num: &Var<f32>,
-        width: &Var<f32>,
-        corner_radius: &Var<f32>,
-        position_offset: &Var<f32>,
-    ) -> AnyShape {
-        let corner_segment_length = corner_segment_length(corner_radius.clone());
-        let center_segment_length = center_segment_length(corner_radius.clone(), width.clone());
-        let shape_border_length = shape_border_length(corner_radius.clone(), width.clone());
-
-        let position_relative = index / port_num;
-        let crop_segment_pos = &position_relative * &shape_border_length + position_offset;
-
-        let crop_plane_pos_relative = calculate_crop_plane_position_relative_to_center_segment(
-            &shape_border_length,
-            &corner_segment_length,
-            &crop_segment_pos,
-        );
-        let crop_plane_pos = crop_plane_pos_relative * &center_segment_length;
-        let crop_plane_pos = crop_plane_pos + corner_radius;
-
-        let plane_rotation_angle = compute_border_perpendicular_angle(
-            &shape_border_length,
-            &corner_segment_length,
-            &crop_segment_pos,
-        );
-        let plane_shape_offset = Var::<Pixels>::from(&crop_plane_pos - width * 0.5);
-
-        let crop_shape = BottomHalfPlane();
-        let crop_shape = crop_shape.rotate(plane_rotation_angle);
-        let crop_shape = crop_shape.translate_x(plane_shape_offset);
-
-        crop_shape.into()
-    }
->>>>>>> 2fb5c371
 
         // depending on the position of port, keep either the bottom left, bottom right, both or
         // neither corners of the main shape.
@@ -459,10 +244,7 @@
         set_usage_type            (Option<Type>),
         set_type_label_visibility (bool),
         set_size                  (Vector2),
-<<<<<<< HEAD
         set_color                 (color::Lcha),
-=======
->>>>>>> 2fb5c371
     }
 
     Output {
@@ -491,10 +273,6 @@
     /// Constructor for a single output port model.
     pub fn new(
         app: &Application,
-<<<<<<< HEAD
-=======
-        styles: &StyleWatch,
->>>>>>> 2fb5c371
         port_index: usize,
         port_count: usize,
         index: ByteDiff,
@@ -503,7 +281,6 @@
         let port_count = max(port_count, 1);
         let shape = ShapeView::new(app, port_count, port_index);
 
-<<<<<<< HEAD
         let frp = Frp::new();
         let mut this = Self { frp, shape: Rc::new(shape), index, length };
         this.init_frp();
@@ -513,14 +290,6 @@
     fn init_frp(&mut self) {
         let frp = &self.frp;
         let shape = &self.shape;
-=======
-        self.init_frp(&shape, &type_label, styles);
-        (display_object, self.frp.as_ref().unwrap().clone_ref())
-    }
-
-    fn init_frp(&mut self, shape: &PortShapeView, type_label: &text::Text, styles: &StyleWatch) {
-        let frp = Frp::new();
->>>>>>> 2fb5c371
         let network = &frp.network;
         let color = color::Animation::new(network);
         let type_label_opacity = Animation::<f32>::new(network);
@@ -533,7 +302,6 @@
 
             // === Mouse Event Handling ===
 
-<<<<<<< HEAD
             let mouse_down = shape.hover.on_event::<mouse::Down>();
             let mouse_out = shape.hover.on_event::<mouse::Out>();
             let mouse_over = shape.hover.on_event::<mouse::Over>();
@@ -544,24 +312,6 @@
             frp.source.on_press <+ mouse_down_primary.constant(());
 
 
-=======
-            let mouse_down = shape.on_event::<mouse::Down>();
-            let mouse_enter = shape.on_event::<mouse::Enter>();
-            let mouse_leave = shape.on_event::<mouse::Leave>();
-            mouse_down_primary <- mouse_down.filter(mouse::is_primary);
-
-            frp.source.on_hover <+ bool(&mouse_leave, &mouse_enter);
-            frp.source.on_press <+ mouse_down_primary.constant(());
-
-
-            // === Opacity ===
-
-            opacity.target <+ mouse_enter.constant(PORT_OPACITY_HOVERED);
-            opacity.target <+ mouse_leave.constant(PORT_OPACITY_NOT_HOVERED);
-            eval opacity.value ((t) shape.set_opacity(*t));
-
-
->>>>>>> 2fb5c371
             // === Size ===
 
             frp.source.size <+ frp.set_size;
@@ -574,14 +324,9 @@
                 |usage_tp,def_tp| usage_tp.clone().or_else(|| def_tp.clone())
             );
 
-<<<<<<< HEAD
             is_hovered <- all(is_hovered, init)._0();
             color_opacity <- is_hovered.switch_constant(PORT_OPACITY_NOT_HOVERED, PORT_OPACITY_HOVERED);
             color.target <+ frp.set_color.all_with(&color_opacity, |c, a| c.multiply_alpha(*a));
-=======
-            color.target <+ frp.tp.map(f!([styles](t)
-                type_coloring::compute_for_selection(t.as_ref(),&styles)));
->>>>>>> 2fb5c371
             eval color.value ((t) shape.set_color(t.into()));
 
             full_type_timer.start <+ frp.on_hover.on_true();
@@ -593,11 +338,8 @@
                 })
             });
         }
-<<<<<<< HEAD
         init.emit(());
         shape.set_size_multiplier(0.0);
-=======
->>>>>>> 2fb5c371
 
         if SHOW_TYPE_AS_LABEL {
             frp::extend! { network
