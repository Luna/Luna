//! Definition of single choice widget.

use super::prelude::*;
use crate::prelude::*;

use crate::component::node;
use crate::component::node::input::widget::label;

use ensogl::display::object::event;
use ensogl::display::shape::SimpleTriangle;
use ensogl_component::button::prelude::INVISIBLE_HOVER_COLOR;
use ensogl_component::drop_down::Dropdown;



/// =============
/// === Style ===
/// =============

#[derive(Clone, Debug, Default, PartialEq, FromTheme)]
#[base_path = "theme::widget::single_choice"]
struct Style {
    triangle_base:      color::Lcha,
    triangle_connected: color::Lcha,
    triangle_size:      Vector2,
    triangle_offset:    Vector2,
    /// Offset between the top of the dropdown list and the bottom left corner of the widget.
    dropdown_offset:    Vector2,
    /// Maximum allowed size of the dropdown list. If the list needs to be longer or wider than
    /// allowed by these values, it will receive a scroll bar.
    dropdown_max_size:  Vector2,
    dropdown_tint:      color::Lcha,
}



// ====================
// === SingleChoice ===
// ====================

/// SingleChoice widget configuration options.
#[derive(Debug, Clone, PartialEq)]
pub struct Config {
    /// Default label to display when no value is selected. Will use argument name if not provided.
    pub label:     Option<ImString>,
    /// Entries that should be displayed by the widget, as proposed by language server. This
    /// list is not exhaustive. The widget implementation might present additional
    /// options or allow arbitrary user input.
    pub choices:   Rc<Vec<Choice>>,
    /// Optional widget configurations for arguments for method or constructor applications within
    /// choices' expressions. This list is always ordered by `choice_index`.
    ///
    /// Note: The list of arguments could in theory be a part of a `Choice` struct, but doing so
    /// would add a requirement that all widget `Configuration`s would need to implement `Eq` trait
    /// and in effect could not use `f32` values. Additionally, the actual dropdown component
    /// doesn't require the arguments to be present in its entries, so having to clone them would
    /// be a waste. By separating the argument configurations and the choices into separate lists,
    /// we can avoid both of these issues.
    pub arguments: Vec<ChoiceArgConfig>,
}

/// An optional configuration override for an argument nested within a given dropdown choice. Only
/// applies to the arguments of an application directly nested within the choice's expression. That
/// includes method calls, standalone functions or constructors.
#[derive(Debug, Clone, PartialEq)]
pub struct ChoiceArgConfig {
    /// The index of an associated choice in [`Config.choices`] vector.
    pub choice_index:  usize,
    /// The name of the function argument for which the configuration is specified.
    pub name:          ImString,
    /// The widget configuration to apply for the argument node (or placeholder) matching the
    /// specified name.
    pub configuration: Configuration,
}

ensogl::define_endpoints_2! {
    Input {
        set_entries    (Rc<Vec<Choice>>),
        selected_entry  (Option<Choice>),
        current_crumbs (span_tree::Crumbs),
        is_connected   (bool),
    }
}

/// A widget for selecting a single value from a list of available options. The options can be
/// provided as a static list of strings from argument `tag_values`, or as a dynamic expression.
#[derive(Debug, display::Object)]
#[allow(dead_code)]
pub struct Widget {
    config_frp:       Frp,
    display_object:   object::Instance,
    hover_area:       Rectangle,
    content_wrapper:  object::Instance,
    dropdown_wrapper: object::Instance,
    triangle_wrapper: object::Instance,
    dropdown:         Rc<RefCell<LazyDropdown>>,
    triangle:         SimpleTriangle,
}

impl SpanWidget for Widget {
    type Config = Config;

    fn match_node(ctx: &ConfigContext) -> Score {
        let tags = ctx.span_node.kind.tag_values().unwrap_or_default();
        let has_tags = !tags.is_empty();
        has_tags.then_val_or_default(Score::Perfect)
    }

    fn default_config(ctx: &ConfigContext) -> Configuration<Self::Config> {
        let kind = &ctx.span_node.kind;
        let label = kind.argument_name().map(Into::into);
        let tags = kind.tag_values().unwrap_or_default();
        let choices = Rc::new(tags.iter().map(Choice::from).collect());
        let default_config = Config { label, choices, arguments: default() };
        Configuration::always(default_config)
    }

<<<<<<< HEAD
    fn root_object(&self) -> &object::Instance {
        &self.display_object
    }

=======
>>>>>>> e4357f88
    fn new(_: &Config, ctx: &ConfigContext) -> Self {
        let app = ctx.app();
        //  ╭─display_object────────────────────╮
        //  │╭─content_wrapper─────────────────╮│
        //  ││                                 ││
        //  ││                                 ││
        //  │╰─────────────────────────────────╯│
        //  ├╌╌╌╌╌╌╌╌╌╌╌╌╌╌╌╌╌╌╌╌╌╌╌╌╌╌╌╌╌╌╌╌╌╌╌┤
        //  │ size=0        ◎ triangle_wrapper  │
        //  │ ◎ dropdown_wrapper                │
        //  ╰───────────────────────────────────╯

        let display_object = object::Instance::new_named("widget::SingleChoice");
        let hover_area = Rectangle();
        hover_area
            .set_color(INVISIBLE_HOVER_COLOR)
            .allow_grow_x()
            .set_alignment_center()
            .set_margin_xy((0.0, -node::HEIGHT / 2.0))
            .set_size_y(node::HEIGHT);
        display_object.add_child(&hover_area);
        let triangle_wrapper = display_object.new_child();
        let triangle = SimpleTriangle();
        triangle_wrapper.add_child(&triangle);
        let dropdown_wrapper = display_object.new_child();
        let content_wrapper = display_object.new_child();

        content_wrapper
            .use_auto_layout()
            .set_children_alignment_left_center()
            .justify_content_center_y();

        triangle_wrapper.set_size((0.0, 0.0)).set_alignment_center_bottom();
        dropdown_wrapper.set_size((0.0, 0.0)).allow_grow_x().set_alignment_left_bottom();

        let config_frp = Frp::new();
        let dropdown = LazyDropdown::new(app, &config_frp.network);
        let dropdown = Rc::new(RefCell::new(dropdown));

        Self {
            config_frp,
            display_object,
            hover_area,
            content_wrapper,
            triangle_wrapper,
            dropdown_wrapper,
            dropdown,
            triangle,
        }
        .init(ctx)
    }

    fn configure(&mut self, config: &Config, mut ctx: ConfigContext) {
        let input = &self.config_frp.public.input;
        ctx.layers.hover.add(&self.hover_area);

        let has_value = !ctx.span_node.is_insertion_point();
        let current_value = has_value.then(|| ctx.span_expression());
        let (entry_idx, selected_entry) =
            entry_for_current_value(&config.choices[..], current_value).unzip();

        input.current_crumbs(ctx.span_node.crumbs.clone());
        input.set_entries(config.choices.clone());
        input.selected_entry(selected_entry);
        input.is_connected(ctx.info.subtree_connection.is_some());

        if !config.arguments.is_empty() && let Some(index) = entry_idx.filter(|i| *i < usize::MAX) {
            let start = config.arguments.partition_point(|arg| arg.choice_index < index);
            let end = config.arguments.partition_point(|arg| arg.choice_index <= index);
            let choice_args = &config.arguments[start..end];
            if !choice_args.is_empty() && let Some(call_id) = find_call_id(&ctx.span_node) {
                for arg in choice_args {
                    let key = OverrideKey { call_id, argument_name: arg.name.clone() };
                    ctx.builder.set_local_override(key, arg.configuration.clone())
                }
            }
        }

        if has_value {
            ctx.modify_extension::<label::Extension>(|ext| ext.bold = true);
        }

        let child = ctx.builder.child_widget(ctx.span_node, ctx.info.nesting_level);
        self.content_wrapper.replace_children(&[child.root_object]);
    }
}

/// Find an unambiguous single node with attached application within a given subtree and return its
/// AST ID. It represents the call ID that can have its arguments's configuration overridden
/// depending on currently selected dropdown choice.
///
/// Currently handled cases:
/// - `foo` - where `foo` is a resolved application with potential placeholders arguments.
/// - `foo bar` - the node itself is an application with specified arguments.
/// - `(<any previous case>)` - the node is a group with an singular child with an unambiguous
///   application.
fn find_call_id(node: &span_tree::Node) -> Option<ast::Id> {
    if node.application.is_some() {
        node.ast_id.or(node.extended_ast_id)
    } else if let Some(ast::TreeType::Group) = &node.tree_type
           && let [a, b, c] = &node.children[..] && a.is_token() && c.is_token()
    {
        find_call_id(&b.node)
    } else {
        None
    }
}

impl Widget {
    fn init(self, ctx: &ConfigContext) -> Self {
        let style = ctx.cached_style::<Style>(&self.config_frp.network);
        let is_open = self.init_dropdown_focus(ctx, &style);
        self.init_dropdown_values(ctx, is_open);
        self.init_triangle(ctx, &style);
        self
    }

    fn init_dropdown_focus(
        &self,
        ctx: &ConfigContext,
        style: &frp::Stream<Style>,
    ) -> frp::Stream<bool> {
        let widgets_frp = ctx.frp();
        let focus_receiver = &self.dropdown_wrapper;
        let focus_in = focus_receiver.on_event::<event::FocusIn>();
        let focus_out = focus_receiver.on_event::<event::FocusOut>();
        let network = &self.config_frp.network;
        let dropdown = &self.dropdown;
        let dropdown_frp = &self.dropdown.borrow();
        let dropdown_wrapper = &self.dropdown_wrapper;
        frp::extend! { network
            _eval <- focus_in.map2(style, f!([dropdown, dropdown_wrapper, style] (_, style_value) {
                dropdown.borrow_mut().lazy_init(&dropdown_wrapper, &style, style_value);
            }));
            readonly_set <- widgets_frp.set_read_only.on_true();
            do_open <- focus_in.gate_not(&widgets_frp.set_read_only);
            do_close <- any_(focus_out, readonly_set);
            is_open <- bool(&do_close, &do_open);
            dropdown_frp.set_open <+ is_open.on_change();
            dropdown_frp.set_color <+ all_with(style, &widgets_frp.node_base_color,
                |style, color| style.dropdown_tint.over(*color)
            );

            // Close the dropdown after a short delay after selection. Because the dropdown
            // value application triggers operations that can introduce a few dropped frames,
            // we want to delay the dropdown closing animation after that is handled.
            // Otherwise the animation finishes within single frame, which looks bad.
            let close_after_selection_timer = frp::io::timer::Timeout::new(network);
            close_after_selection_timer.restart <+ dropdown_frp.user_select_action.constant(1);
            eval_ close_after_selection_timer.on_expired(focus_receiver.blur());

        }
        is_open
    }


    fn init_dropdown_values(&self, ctx: &ConfigContext, is_open: frp::Stream<bool>) {
        let network = &self.config_frp.network;
        let dropdown_frp = &self.dropdown.borrow();
        let config_frp = &self.config_frp;
        let widgets_frp = ctx.frp();

        frp::extend! { network
            selected_entry <- config_frp.selected_entry.buffered_gate(&is_open).on_change();
            all_entries <- config_frp.set_entries.buffered_gate(&is_open).on_change();
            dropdown_frp.set_all_entries <+ all_entries.map(|e| e.deref().clone());
            dropdown_frp.set_selected_entries <+ selected_entry.map(|e| e.iter().cloned().collect());

            dropdown_entry <- dropdown_frp.selected_entries
                .map(|e: &HashSet<Choice>| e.iter().next().cloned());

            // Emit the output value only after actual user action. This prevents the
            // dropdown from emitting its initial value when it is opened, which can
            // represent slightly different version of code than actually written.
            submitted_entry <- dropdown_entry.sample(&dropdown_frp.user_select_action);
            dropdown_out_value <- submitted_entry.map(|e| e.as_ref().map(Choice::value));
            dropdown_out_import <- submitted_entry.map(|e| e.as_ref().and_then(Choice::required_import));

            widgets_frp.request_import <+ dropdown_out_import.unwrap();
            widgets_frp.value_changed <+ dropdown_out_value.map2(&config_frp.current_crumbs,
                move |t: &Option<ImString>, crumbs: &span_tree::Crumbs| (crumbs.clone(), t.clone())
            );
        }
    }

    fn init_triangle(&self, ctx: &ConfigContext, style: &frp::Stream<Style>) {
        let network = &self.config_frp.network;
        let config_frp = &self.config_frp;
        let widgets_frp = ctx.frp();
        let display_object = &self.display_object;
        let triangle = &self.triangle;
        let focus_receiver = &self.dropdown_wrapper;

        frp::extend! { network
            let id = ctx.info.identity;
            parent_port_hovered <- widgets_frp.hovered_port_children.map(move |h| h.contains(&id));
            is_connected <- config_frp.is_connected || parent_port_hovered;
            eval *style([triangle] (style) {
                let size = style.triangle_size;
                triangle.set_xy(style.triangle_offset - Vector2(size.x * 0.5, -size.y));
                triangle.set_base_and_altitude(size.x, -size.y);
            });

            let mouse_down = display_object.on_event::<mouse::Down>();
            let mouse_dropdown_down = focus_receiver.on_event::<mouse::Down>();
            let mouse_enter = display_object.on_event::<mouse::Enter>();
            let mouse_leave = display_object.on_event::<mouse::Leave>();

            mouse_dropdown_down_delayed <- mouse_dropdown_down.debounce();
            handling_dropdown_down <- bool(&mouse_dropdown_down_delayed, &mouse_dropdown_down);
            mouse_down <- mouse_down.gate(&widgets_frp.allow_interaction);
            clicked <- mouse_down.filter(mouse::is_primary);
            eval clicked([] (event) event.stop_propagation());
            clicked <- clicked.gate_not(&handling_dropdown_down);

            is_hovered <- bool(&mouse_leave, &mouse_enter).and(&widgets_frp.allow_interaction);

            let triangle_color = color::Animation::new(network);
            triangle_color.target <+ is_connected.all_with3(style, &is_hovered,
                |connected, s, hovered| {
                let color = if *connected { s.triangle_connected } else { s.triangle_base };
                color.multiply_alpha(if *hovered { 1.0 } else { 0.0 })
            }).on_change();
            eval triangle_color.value((color) triangle.set_color(color.into()););

            set_focused <- clicked.map(f!([focus_receiver](_) !focus_receiver.is_focused()));
            eval set_focused([focus_receiver](focus) match focus {
                true => focus_receiver.focus(),
                false => focus_receiver.blur(),
            });
        }
    }
}

fn entry_for_current_value(
    all_entries: &[Choice],
    current_value: Option<&str>,
) -> Option<(usize, Choice)> {
    let current_value = current_value?;
    let found_entry =
        all_entries.iter().enumerate().find(|(_, entry)| entry.value == current_value);
    let with_partial_match = found_entry.or_else(|| {
        // Handle parentheses in current value. Entries with parenthesized expressions will match if
        // they start with the same expression as the current value. That way it is still matched
        // once extra arguments are added to the nested function call.
        current_value.starts_with('(').and_option_from(|| {
            let current_value = current_value.trim_start_matches('(').trim_end_matches(')');
            all_entries.iter().enumerate().find(|(_, entry)| {
                let trimmed_value = entry.value.trim_start_matches('(').trim_end_matches(')');
                current_value.starts_with(trimmed_value)
            })
        })
    });

    let with_fallback = with_partial_match
        .map(|(index, entry)| (index, entry.clone()))
        .unwrap_or_else(|| (usize::MAX, Choice::from_value(current_value.into())));
    Some(with_fallback)
}

// ====================
// === LazyDropdown ===
// ====================

/// A wrapper for dropdown that can be initialized lazily, with all required FRP endpoints to drive
/// it as if was just an ordinary view. Before calling `lazy_init` for the first time, the overhead
/// is minimal, as the actual dropdown view is not created.
#[derive(Debug)]
struct LazyDropdown {
    // Required for lazy initialization
    app: ensogl::application::Application,
    set_all_entries: frp::Any<Vec<Choice>>,
    set_selected_entries: frp::Any<HashSet<Choice>>,
    set_open: frp::Any<bool>,
    set_color: frp::Any<color::Lcha>,
    sampled_set_all_entries: frp::Sampler<Vec<Choice>>,
    sampled_set_selected_entries: frp::Sampler<HashSet<Choice>>,
    sampled_set_open: frp::Sampler<bool>,
    sampled_set_color: frp::Sampler<color::Lcha>,
    selected_entries: frp::Any<HashSet<Choice>>,
    user_select_action: frp::Any<()>,
    network: frp::Network,
    dropdown: Option<Dropdown<Choice>>,
}

impl LazyDropdown {
    fn new(app: &ensogl::application::Application, network: &frp::Network) -> Self {
        frp::extend! { network
            set_all_entries <- any(...);
            set_selected_entries <- any(...);
            set_open <- any(...);
            set_color <- any(...);
            selected_entries <- any(...);
            user_select_action <- any(...);
            sampled_set_all_entries <- set_all_entries.sampler();
            sampled_set_selected_entries <- set_selected_entries.sampler();
            sampled_set_open <- set_open.sampler();
            sampled_set_color <- set_color.sampler();
        }

        Self {
            app: app.clone_ref(),
            set_all_entries,
            set_selected_entries,
            set_open,
            set_color,
            selected_entries,
            user_select_action,
            sampled_set_all_entries,
            sampled_set_selected_entries,
            sampled_set_open,
            sampled_set_color,
            dropdown: None,
            network: frp::Network::new("LazyDropdown"),
        }
    }

    /// Perform initialization that actually creates the dropdown. Should be done only once there is
    /// a request to open the dropdown.
    fn lazy_init(
        &mut self,
        parent: &object::Instance,
        style: &frp::Stream<Style>,
        current_style: &Style,
    ) {
        if self.dropdown.is_some() {
            return;
        }

        let dropdown = self.dropdown.insert(self.app.new_view::<Dropdown<Choice>>());
        parent.add_child(dropdown);
        self.app.display.default_scene.layers.above_nodes.add(&*dropdown);
        let network = &self.network;

        frp::extend! { network
            dropdown.set_all_entries <+ self.sampled_set_all_entries;
            dropdown.set_selected_entries <+ self.sampled_set_selected_entries;
            dropdown.set_open <+ self.sampled_set_open;
            dropdown.set_color <+ self.sampled_set_color;
            self.selected_entries <+ dropdown.selected_entries;
            self.user_select_action <+ dropdown.user_select_action;
            eval* style([dropdown] (style) {
                dropdown.set_xy(style.dropdown_offset);
                dropdown.set_max_open_size(style.dropdown_max_size);
            });
            eval_ parent.on_transformed([dropdown, parent] {
                dropdown.set_min_open_width(parent.computed_size().x())
            });
        }

        dropdown.set_xy(current_style.dropdown_offset);
        dropdown.set_max_open_size(current_style.dropdown_max_size);
        dropdown.set_min_open_width(parent.computed_size().x());
        dropdown.allow_deselect_all(true);
        dropdown.set_all_entries(self.sampled_set_all_entries.value());
        dropdown.set_selected_entries(self.sampled_set_selected_entries.value());
        dropdown.set_open(self.sampled_set_open.value());
        dropdown.set_color(self.sampled_set_color.value());
    }
}<|MERGE_RESOLUTION|>--- conflicted
+++ resolved
@@ -115,13 +115,6 @@
         Configuration::always(default_config)
     }
 
-<<<<<<< HEAD
-    fn root_object(&self) -> &object::Instance {
-        &self.display_object
-    }
-
-=======
->>>>>>> e4357f88
     fn new(_: &Config, ctx: &ConfigContext) -> Self {
         let app = ctx.app();
         //  ╭─display_object────────────────────╮
