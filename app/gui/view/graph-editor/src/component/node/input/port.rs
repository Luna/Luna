--- conflicted
+++ resolved
@@ -53,27 +53,14 @@
 #[derive(Debug, display::Object)]
 pub struct Port {
     /// Drop source must be kept at the top of the struct, so it will be dropped first.
-<<<<<<< HEAD
     _on_cleanup: frp::DropSource,
     port_id:     frp::Source<PortId>,
+    #[display_object]
     port_root:   display::object::Instance,
     widget_root: display::object::Instance,
     widget:      DynWidget,
     port_shape:  Rectangle,
     hover_shape: Rectangle,
-=======
-    _on_cleanup:   frp::DropSource,
-    port_id:       frp::Source<PortId>,
-    #[display_object]
-    port_root:     display::object::Instance,
-    widget_root:   display::object::Instance,
-    widget:        DynWidget,
-    port_shape:    PortShape,
-    hover_shape:   HoverShape,
-    /// Last set tree depth of the port. Allows skipping layout update when the depth has not
-    /// changed during reconfiguration.
-    current_depth: usize,
->>>>>>> e4357f88
 }
 
 impl Port {
@@ -81,17 +68,10 @@
     /// display object, and its layout size will be used to determine the port's size.
     pub fn new(widget: DynWidget, ctx: &ConfigContext) -> Self {
         let port_root = display::object::Instance::new_named("Port");
-<<<<<<< HEAD
-        let widget_root = widget.root_object().clone_ref();
+        let widget_root = widget.display_object().clone_ref();
         let port_shape = Rectangle();
         let hover_shape = Rectangle();
         port_shape.set_pointer_events(false).set_corner_radius_max();
-=======
-        let widget_root = widget.display_object().clone_ref();
-        let port_shape = PortShape::new();
-        let hover_shape = HoverShape::new();
-        port_shape.set_corner_radius_max().set_pointer_events(false);
->>>>>>> e4357f88
         hover_shape.set_pointer_events(true).set_color(shape::INVISIBLE_HOVER_COLOR);
         ctx.layers.hover.add(&hover_shape);
 
@@ -243,18 +223,9 @@
     pub fn hover_shape(&self) -> &Rectangle {
         &self.hover_shape
     }
-<<<<<<< HEAD
 
     /// Get the port's visual shape.
     pub fn visual_shape(&self) -> &Rectangle {
         &self.port_shape
     }
-}
-
-impl display::Object for Port {
-    fn display_object(&self) -> &display::object::Instance {
-        self.port_root.display_object()
-    }
-=======
->>>>>>> e4357f88
 }