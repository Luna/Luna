//! Definition of the node input port component.

use crate::prelude::*;
use enso_text::index::*;
use ensogl::display::shape::*;
use ensogl::display::traits::*;

use crate::component::type_coloring;
use crate::node;
use crate::node::input::widget;
use crate::node::input::widget::OverrideKey;
use crate::node::profiling;
use crate::view;
use crate::CallWidgetsConfig;
use crate::Type;

use enso_frp as frp;
use enso_frp;
use ensogl::application::Application;
use ensogl::data::color;
use ensogl::display;
use ensogl::display::world::with_context;
use ensogl::gui::cursor;
use ensogl::Animation;
use ensogl_component::text;
use ensogl_component::text::buffer::selection::Selection;
use ensogl_component::text::FromInContextSnapped;
use ensogl_hardcoded_theme as theme;



// =================
// === Constants ===
// =================

/// An offset from the port area position to the text position.
pub const TEXT_OFFSET: f32 = 10.0;

/// Total height of the node input area.
pub const NODE_HEIGHT: f32 = 18.0;

/// Text size used for input area text.
pub const TEXT_SIZE: f32 = 12.0;



// ================
// === SpanTree ===
// ================

pub use span_tree::Crumb;
pub use span_tree::Crumbs;
pub use span_tree::SpanTree;



// ==================
// === Expression ===
// ==================

/// Specialized version of `node::Expression`.
#[derive(Clone, Default)]
#[allow(missing_docs)]
pub struct Expression {
    pub code:      ImString,
    pub span_tree: SpanTree,
}

impl Deref for Expression {
    type Target = SpanTree;
    fn deref(&self) -> &Self::Target {
        &self.span_tree
    }
}

impl DerefMut for Expression {
    fn deref_mut(&mut self) -> &mut Self::Target {
        &mut self.span_tree
    }
}

impl Debug for Expression {
    fn fmt(&self, f: &mut fmt::Formatter<'_>) -> fmt::Result {
        write!(f, "Expression({})", self.code)
    }
}


// === Pretty printing debug adapter ===

/// Debug adapter used for pretty-printing the `Expression` span tree. Can be used to print the
/// expression with detailed span-tree information. This printer is normally too verbose to be
/// a default `Debug` implementation of `Expression`, so it is hidden behind a separate adapter
/// and can be chosen by calling `expression.tree_pretty_printer()`.
pub struct ExpressionTreePrettyPrint<'a> {
    expression: &'a Expression,
}

impl<'a> Debug for ExpressionTreePrettyPrint<'a> {
    fn fmt(&self, f: &mut std::fmt::Formatter<'_>) -> fmt::Result {
        let printed = self.expression.span_tree.debug_print(&self.expression.code);
        f.write_str(&printed)
    }
}

impl Expression {
    /// Wrap the expression into a pretty-printing adapter that implements `Debug` and prints
    /// detailed span-tree information. See [`SpanTree::debug_print`] method for more details.
    ///
    /// Note that this printer emits multi-line output. In order for those lines to be properly
    /// aligned, it should be always printed on a new line.
    pub fn tree_pretty_printer(&self) -> ExpressionTreePrettyPrint<'_> {
        ExpressionTreePrettyPrint { expression: self }
    }
}


// === Conversions ===

impl From<node::Expression> for Expression {
    #[profile(Debug)]
    fn from(t: node::Expression) -> Self {
        Self { code: t.code, span_tree: t.input_span_tree }
    }
}



// =============
// === Model ===
// =============

/// Internal model of the port area.
#[derive(Debug)]
pub struct Model {
<<<<<<< HEAD
    app: Application,
    display_object: display::object::Instance,
=======
    display_object:  display::object::Instance,
>>>>>>> 7c6ddf4b
    edit_mode_label: text::Text,
    label_layer: RefCell<display::scene::layer::WeakLayer>,
    edit_mode_label_displayed: Cell<bool>,
    expression: RefCell<Expression>,
    styles: StyleWatch,
    styles_frp: StyleWatchFrp,
    widget_tree: widget::Tree,
}

#[derive(Debug, Clone, Hash, PartialEq, Eq)]
struct WidgetBind {
    call_id:       ast::Id,
    argument_name: String,
}

impl Model {
    /// Constructor.
    #[profile(Debug)]
    pub fn new(app: &Application) -> Self {
        let display_object = display::object::Instance::new_named("input");

        let edit_mode_label = app.new_view::<text::Text>();
        let label_layer = RefCell::new(app.display.default_scene.layers.label.downgrade());
        let edit_mode_label_displayed = default();
        let expression = default();
        let styles = StyleWatch::new(&app.display.default_scene.style_sheet);
        let styles_frp = StyleWatchFrp::new(&app.display.default_scene.style_sheet);
<<<<<<< HEAD
        let widget_tree = widget::Tree::new(&app);
        display_object.add_child(&edit_mode_label);
        with_context(|ctx| ctx.layers.widget.add(&widget_tree));
        Self {
            app,
            display_object,
            edit_mode_label,
            edit_mode_label_displayed,
            label_layer,
            expression,
            styles,
            styles_frp,
            widget_tree,
        }
        .init()
=======
        let widget_tree = widget::Tree::new(app);
        with_context(|ctx| ctx.layers.widget.add(&widget_tree));
        Self { display_object, edit_mode_label, expression, styles, styles_frp, widget_tree }
            .init(app)
>>>>>>> 7c6ddf4b
    }

    /// React to edit mode change. Shows and hides appropriate child views according to current
    /// mode. Sets cursor position when entering edit mode.
    pub fn set_edit_mode(&self, edit_mode_active: bool) {
        if edit_mode_active {
            let expression = self.expression.borrow();
            self.edit_mode_label.set_content(expression.code.clone());
            self.display_object.remove_child(&self.widget_tree);
            self.show_edit_mode_label();
            self.edit_mode_label.set_cursor_at_mouse_position();
        } else {
            self.hide_edit_mode_label();
            self.display_object.add_child(&self.widget_tree);
            self.edit_mode_label.set_content("");
        }
        self.edit_mode_label.deprecated_set_focus(edit_mode_active);
    }

    /// A workaround to fix the cursor position calculation when clicking into the node.
    ///
    /// Using standard [`ObjectOps::add_child`] and [`ObjectOps::remove_child`] for
    /// [`edit_mode_label`] does not allow setting the cursor position in the same frame after
    /// showing the label, as the position of the display object is not updated yet. To fix this,
    /// we hide the label by using the `DETACHED` layer so that its position is always kept up to
    /// date. To show the label, one can use [`Self::show_edit_mode_label`]. (which will move it
    /// back to the correct scene layer)
    fn hide_edit_mode_label(&self) {
        self.edit_mode_label_displayed.set(false);
        self.app.display.default_scene.layers.DETACHED.add(&self.edit_mode_label);
    }

    /// Show the edit mode label by placing it in the correct layer.
    /// See [`Self::hide_edit_mode_label`].
    fn show_edit_mode_label(&self) {
        if let Some(layer) = self.label_layer.borrow().upgrade() {
            self.edit_mode_label_displayed.set(true);
            self.edit_mode_label.add_to_scene_layer(&layer);
        } else {
            error!("Cannot show edit mode label, the layer is missing.");
        }
    }

    #[profile(Debug)]
<<<<<<< HEAD
    fn init(self) -> Self {
=======
    fn init(self, app: &Application) -> Self {
        // TODO: Depth sorting of labels to in front of the mouse pointer. Temporary solution.
        //   It needs to be more flexible once we have proper depth management.
        //   See https://www.pivotaltracker.com/story/show/183567632.
        let scene = &app.display.default_scene;
        self.set_label_layer(&scene.layers.label);

>>>>>>> 7c6ddf4b
        let text_color = self.styles.get_color(theme::graph_editor::node::text);

        self.edit_mode_label.set_single_line_mode(true);

        app.commands.set_command_enabled(&self.edit_mode_label, "cursor_move_up", false);
        app.commands.set_command_enabled(&self.edit_mode_label, "cursor_move_down", false);
        app.commands.set_command_enabled(
            &self.edit_mode_label,
            "add_cursor_at_mouse_position",
            false,
        );
        self.edit_mode_label.set_property_default(text_color);
        self.edit_mode_label.set_property_default(text::Size(TEXT_SIZE));
        self.edit_mode_label.remove_all_cursors();

        let widgets_origin = Vector2(0.0, -NODE_HEIGHT / 2.0);
        let label_origin = Vector2(TEXT_OFFSET, TEXT_SIZE / 2.0);
        self.widget_tree.set_xy(widgets_origin);
        self.edit_mode_label.set_xy(label_origin);
        self.set_edit_mode(false);
        self.hide_edit_mode_label();

        self
    }

    fn set_label_layer(&self, layer: &display::scene::Layer) {
        *self.label_layer.borrow_mut() = layer.downgrade();
        // Currently, we never sets label layer when it's already displayed, but - as
        // `set_label_layer` is a public method of this component - we're taking extra measures.
        // See [`Self::show_edit_mode_label`] and [`Self::hide_edit_mode_label`].
        if self.edit_mode_label_displayed.get() {
            self.show_edit_mode_label();
        }
    }

    fn set_connected(&self, crumbs: &Crumbs, status: Option<color::Lcha>) {
        self.widget_tree.set_connected(crumbs, status);
    }

    fn set_expression_usage_type(&self, id: ast::Id, usage_type: Option<Type>) {
        self.widget_tree.set_usage_type(id, usage_type);
    }

    fn body_hover_pointer_style(&self, hovered: &bool) -> cursor::Style {
        hovered.then(cursor::Style::cursor).unwrap_or_default()
    }

    fn port_hover_pointer_style(&self, hovered: &Switch<Crumbs>) -> Option<cursor::Style> {
        let crumbs = hovered.on()?;
        let expr = self.expression.borrow();
        let port = expr.span_tree.get_node(crumbs).ok()?;
        let display_object = self.widget_tree.get_port_display_object(&port)?;
        let tp = port.tp().map(|t| t.into());
        let color = tp.as_ref().map(|tp| type_coloring::compute(tp, &self.styles));
        let pad_x = node::input::port::PORT_PADDING_X * 2.0;
        let min_y = node::input::port::BASE_PORT_HEIGHT;
        let computed_size = display_object.computed_size();
        let size = Vector2(computed_size.x + pad_x, computed_size.y.max(min_y));
        let radius = size.y / 2.0;
        Some(cursor::Style::new_highlight(display_object, size, radius, color))
    }

    /// Configure widgets associated with single Enso call expression, overriding default widgets
    /// generated from span tree. The provided widget configuration is merged with configurations
    /// already present in the widget tree. Setting a widget configuration to `None` will remove
    /// an override, and a default widget will be used.
    fn apply_widget_configuration(&self, config: &CallWidgetsConfig) {
        let CallWidgetsConfig { call_id, definitions } = config;
        for definition in definitions.iter() {
            let argument_name = definition.argument_name.clone().into();
            let override_key = OverrideKey { call_id: *call_id, argument_name };
            self.widget_tree.set_config_override(override_key, definition.config.clone());
        }
    }

    /// If the widget tree was marked as dirty since its last update, rebuild it.
    fn rebuild_widget_tree_if_dirty(&self) {
        let expr = self.expression.borrow();
        self.widget_tree.rebuild_tree_if_dirty(&expr.span_tree, &expr.code, &self.styles);
    }

    /// Scan node expressions for all known method calls, for which the language server can provide
    /// widget configuration overrides. Emit a request for each such detected call, allowing the
    /// controller to request the overrides and provide them.
    ///
    /// See also: [`controller::graph::widget`] module of `enso-gui` crate.
    #[profile(Debug)]
    fn request_widget_config_overrides(&self, expression: &Expression, area_frp: &FrpEndpoints) {
        let call_info = CallInfoMap::scan_expression(&expression.span_tree);
        for (call_id, info) in call_info.iter() {
            if let Some(target_id) = info.target_id {
                area_frp.source.requested_widgets.emit((*call_id, target_id));
            }
        }
    }

    /// Set a displayed expression, updating the input ports. `is_editing` indicates whether the
    /// expression is being edited by the user.
    #[profile(Debug)]
    fn set_expression(&self, new_expression: impl Into<node::Expression>, area_frp: &FrpEndpoints) {
        let new_expression = Expression::from(new_expression.into());
        debug!("Set expression: \n{:?}", new_expression.tree_pretty_printer());

        self.widget_tree.rebuild_tree(
            &new_expression.span_tree,
            &new_expression.code,
            &self.styles,
        );

        self.request_widget_config_overrides(&new_expression, area_frp);
        *self.expression.borrow_mut() = new_expression;
    }

    /// Get hover shapes for all input ports of a node. Mainly used in tests to manually dispatch
    /// mouse events.
    pub fn port_hover_shapes(&self) -> Vec<super::port::HoverShape> {
        self.widget_tree.port_hover_shapes()
    }
}



// ===========
// === FRP ===
// ===========

ensogl::define_endpoints! {
    Input {
        /// Set the node expression.
        set_expression (node::Expression),

        /// Edit the node expression: if the node is currently edited, the given range will be
        /// replaced with the string, and the text cursor will be placed after the inserted string.
        ///
        /// If the node is **not** edited, nothing changes.
        edit_expression (text::Range<Byte>, ImString),

        /// Set the mode in which the cursor will indicate that editing of the node is possible.
        set_edit_ready_mode (bool),

        /// Enable or disable node editing.
        set_editing (bool),

        /// Set or unset hover over the node. Port area is unable to determine hover by itself, as
        /// the hover may sometimes happen on the node background and the area still needs to be
        /// notified about it, for example in order to display the right cursor style in edit ready
        /// mode.
        set_hover (bool),

        /// Disable the node (aka "skip mode").
        set_disabled (bool),

        /// Set read-only mode for input ports.
        set_read_only (bool),

        /// Set the connection status of the port indicated by the breadcrumbs. For connected ports,
        /// contains the color of connected edge.
        set_connected (Crumbs, Option<color::Lcha>),

        /// Update widget configuration for widgets already present in this input area.
        update_widgets   (CallWidgetsConfig),

        /// Enable / disable port hovering. The optional type indicates the type of the active edge
        /// if any. It is used to highlight ports if they are missing type information or if their
        /// types are polymorphic.
        set_ports_active (bool,Option<Type>),

        set_view_mode        (view::Mode),
        set_profiling_status (profiling::Status),

        /// Set the expression USAGE type. This is not the definition type, which can be set with
        /// `set_expression` instead. In case the usage type is set to None, ports still may be
        /// colored if the definition type was present.
        set_expression_usage_type (ast::Id,Option<Type>),
    }

    Output {
        pointer_style       (cursor::Style),
        width               (f32),
        /// Changes done when nodes is in edit mode.
        expression_edit     (ImString, Vec<Selection<Byte>>),

        editing             (bool),
        ports_visible       (bool),
        body_hover          (bool),
        on_port_press       (Crumbs),
        on_port_hover       (Switch<Crumbs>),
        on_port_code_update (Crumbs,ImString),
        view_mode           (view::Mode),
        /// A set of widgets attached to a method requests their definitions to be queried from an
        /// external source. The tuple contains the ID of the call expression the widget is attached
        /// to, and the ID of that call's target expression (`self` or first argument).
        requested_widgets    (ast::Id, ast::Id),
        request_import       (ImString),
        /// A connected port within the node has been moved. Some edges might need to be updated.
        input_edges_need_refresh (),
    }
}



// ============
// === Area ===
// ============

/// Input ports area.
///
/// ## Origin
/// Please note that the origin of the node is on its left side, centered vertically. To learn more
/// about this design decision, please read the docs for the [`node::Node`].
#[derive(Clone, Deref, CloneRef, Debug)]
pub struct Area {
    #[allow(missing_docs)]
    #[deref]
    pub frp:          Frp,
    pub(crate) model: Rc<Model>,
}

impl display::Object for Area {
    fn display_object(&self) -> &display::object::Instance {
        &self.model.display_object
    }
}

impl Area {
    /// Constructor.
    #[profile(Debug)]
    pub fn new(app: &Application) -> Self {
        let model = Rc::new(Model::new(app));
        let frp = Frp::new();
        let network = &frp.network;
        let selection_color = Animation::new(network);

        frp::extend! { network
            init <- source::<()>();
            set_editing <- all(frp.set_editing, init)._0();

            // === Body Hover ===
            // This is meant to be on top of FRP network. Read more about `Node` docs to
            // learn more about the architecture and the importance of the hover
            // functionality.
            frp.output.source.on_port_hover <+ model.widget_tree.on_port_hover;
            frp.output.source.on_port_press <+ model.widget_tree.on_port_press;
            port_hover <- frp.on_port_hover.map(|t| t.is_on());
            frp.output.source.body_hover <+ frp.set_hover || port_hover;


            // === Cursor setup ===

            eval set_editing((is_editing) model.set_edit_mode(*is_editing));


            // === Show / Hide Phantom Ports ===

            let ports_active = &frp.set_ports_active;
            edit_or_ready <- frp.set_edit_ready_mode || set_editing;
            reacts_to_hover <- all_with(&edit_or_ready, ports_active, |e, (a, _)| *e && !a);
            port_vis <- all_with(&set_editing, ports_active, |e, (a, _)| !e && *a);
            frp.output.source.ports_visible <+ port_vis;
            frp.output.source.editing <+ set_editing;
            model.widget_tree.set_ports_visible <+ frp.ports_visible;
            model.widget_tree.set_edit_ready_mode <+ frp.set_edit_ready_mode;
            refresh_edges <- model.widget_tree.connected_port_updated.debounce();
            frp.output.source.input_edges_need_refresh <+ refresh_edges;

            // === Label Hover ===

            label_hovered <- reacts_to_hover && frp.output.body_hover;
            model.edit_mode_label.set_hover <+ label_hovered && set_editing;
            hovered_body_pointer <- label_hovered.map(f!((t) model.body_hover_pointer_style(t)));

            // === Port Hover ===

            hovered_port_pointer <- model.widget_tree.on_port_hover.map(
                f!((t) model.port_hover_pointer_style(t).unwrap_or_default())
            );
            pointer_style <- all[
                hovered_body_pointer,
                model.widget_tree.pointer_style,
                hovered_port_pointer
            ].fold();
            frp.output.source.pointer_style <+ pointer_style;

            // === Properties ===
            let widget_tree_object = model.widget_tree.display_object();
            widget_tree_width <- widget_tree_object.on_resized.map(|size| size.x());
            edit_label_width <- all(model.edit_mode_label.width, init)._0();
            padded_edit_label_width <- edit_label_width.map(|t| t + 2.0 * TEXT_OFFSET);
            frp.output.source.width <+ set_editing.switch(
                &widget_tree_width,
                &padded_edit_label_width
            );

            // === Expression ===

            let frp_endpoints = &frp.output;
            eval frp.set_expression([frp_endpoints, model](expr) model.set_expression(expr, &frp_endpoints));
            legit_edit <- frp.input.edit_expression.gate(&set_editing);
            model.edit_mode_label.select <+ legit_edit.map(|(range, _)| (range.start.into(), range.end.into()));
            model.edit_mode_label.insert <+ legit_edit._1();
            expression_edited <- model.edit_mode_label.content.gate(&set_editing);
            selections_edited <- model.edit_mode_label.selections.gate(&set_editing);
            frp.output.source.expression_edit <+ selections_edited.gate(&set_editing).map2(
                &model.edit_mode_label.content,
                f!([model](selection, full_content) {
                    let full_content = full_content.into();
                    let to_byte = |loc| text::Byte::from_in_context_snapped(&model.edit_mode_label, loc);
                    let selections = selection.iter().map(|sel| sel.map(to_byte)).collect_vec();
                    (full_content, selections)
                })
            );
            frp.output.source.on_port_code_update <+ expression_edited.map(|e| {
                // Treat edit mode update as a code modification at the span tree root.
                (default(), e.into())
            });

            widget_code_update <- model.widget_tree.value_changed.map(|(crumbs, value)| {
                let expression = value.clone().unwrap_or_default();
                (crumbs.clone(), expression)
            });

            frp.output.source.on_port_code_update <+ widget_code_update;
            frp.output.source.request_import <+ model.widget_tree.request_import;

            // === Widgets ===

            eval frp.update_widgets((a) model.apply_widget_configuration(a));
            eval frp.set_connected(((crumbs,status)) model.set_connected(crumbs,*status));
            eval frp.set_expression_usage_type(((id,tp)) model.set_expression_usage_type(*id,tp.clone()));
            eval frp.set_disabled ((disabled) model.widget_tree.set_disabled(*disabled));
            eval_ model.widget_tree.rebuild_required(model.rebuild_widget_tree_if_dirty());

            // === View Mode ===

            frp.output.source.view_mode <+ frp.set_view_mode;

            in_profiling_mode <- frp.view_mode.map(|m| m.is_profiling());
            finished          <- frp.set_profiling_status.map(|s| s.is_finished());
            profiled          <- in_profiling_mode && finished;

            model.widget_tree.set_read_only <+ frp.set_read_only;
            model.widget_tree.set_view_mode <+ frp.set_view_mode;
            model.widget_tree.set_profiling_status <+ frp.set_profiling_status;

            use theme::code::syntax;
            let std_selection_color      = model.styles_frp.get_color(syntax::selection);
            let profiled_selection_color = model.styles_frp.get_color(syntax::profiling::selection);
            selection_color_rgba <- profiled.switch(&std_selection_color,&profiled_selection_color);

            selection_color.target          <+ selection_color_rgba.map(|c| color::Lcha::from(c));
            model.edit_mode_label.set_selection_color <+ selection_color.value.map(|c| color::Lch::from(c));
        }

        init.emit(());

        Self { frp, model }
    }

    /// An offset from node position to a specific port.
    pub fn port_offset(&self, crumbs: &[Crumb]) -> Vector2<f32> {
        let expr = self.model.expression.borrow();
        let port = expr
            .get_node(crumbs)
            .ok()
            .and_then(|node| self.model.widget_tree.get_port_display_object(&node));
        let initial_position = Vector2(TEXT_OFFSET, NODE_HEIGHT / 2.0);
        port.map_or(initial_position, |port| {
            let pos = port.global_position();
            let node_pos = self.model.display_object.global_position();
            let size = port.computed_size();
            pos.xy() - node_pos.xy() + size * 0.5
        })
    }

    /// A type of the specified port.
    pub fn port_type(&self, crumbs: &Crumbs) -> Option<Type> {
        let expression = self.model.expression.borrow();
        expression.span_tree.get_node(crumbs).ok().and_then(|t| t.tp().map(|t| t.into()))
    }

    /// Set a scene layer for text rendering.
    pub fn set_label_layer(&self, layer: &display::scene::Layer) {
        self.model.set_label_layer(layer);
    }
}



// ===================
// === CallInfoMap ===
// ===================

#[derive(Debug, Deref)]
struct CallInfoMap {
    /// The map from node's call_id to call information.
    call_info: HashMap<ast::Id, CallInfo>,
}

/// Information about the call expression, which are derived from the span tree.
#[derive(Debug, Default)]
struct CallInfo {
    /// The AST ID associated with `self` argument span of the call expression.
    target_id: Option<ast::Id>,
}

impl CallInfoMap {
    fn scan_expression(expression: &SpanTree) -> Self {
        let mut call_info: HashMap<ast::Id, CallInfo> = HashMap::new();
        expression.root_ref().dfs(|node| {
            if let Some(call_id) = node.kind.call_id() {
                let mut entry = call_info.entry(call_id).or_default();
                if entry.target_id.is_none() || node.kind.is_this() {
                    entry.target_id = node.ast_id;
                }
            }
        });

        Self { call_info }
    }
}<|MERGE_RESOLUTION|>--- conflicted
+++ resolved
@@ -133,19 +133,14 @@
 /// Internal model of the port area.
 #[derive(Debug)]
 pub struct Model {
-<<<<<<< HEAD
-    app: Application,
-    display_object: display::object::Instance,
-=======
-    display_object:  display::object::Instance,
->>>>>>> 7c6ddf4b
-    edit_mode_label: text::Text,
-    label_layer: RefCell<display::scene::layer::WeakLayer>,
+    display_object:            display::object::Instance,
+    edit_mode_label:           text::Text,
+    label_layer:               RefCell<display::scene::layer::WeakLayer>,
     edit_mode_label_displayed: Cell<bool>,
-    expression: RefCell<Expression>,
-    styles: StyleWatch,
-    styles_frp: StyleWatchFrp,
-    widget_tree: widget::Tree,
+    expression:                RefCell<Expression>,
+    styles:                    StyleWatch,
+    styles_frp:                StyleWatchFrp,
+    widget_tree:               widget::Tree,
 }
 
 #[derive(Debug, Clone, Hash, PartialEq, Eq)]
@@ -166,12 +161,10 @@
         let expression = default();
         let styles = StyleWatch::new(&app.display.default_scene.style_sheet);
         let styles_frp = StyleWatchFrp::new(&app.display.default_scene.style_sheet);
-<<<<<<< HEAD
-        let widget_tree = widget::Tree::new(&app);
         display_object.add_child(&edit_mode_label);
+        let widget_tree = widget::Tree::new(app);
         with_context(|ctx| ctx.layers.widget.add(&widget_tree));
         Self {
-            app,
             display_object,
             edit_mode_label,
             edit_mode_label_displayed,
@@ -181,13 +174,7 @@
             styles_frp,
             widget_tree,
         }
-        .init()
-=======
-        let widget_tree = widget::Tree::new(app);
-        with_context(|ctx| ctx.layers.widget.add(&widget_tree));
-        Self { display_object, edit_mode_label, expression, styles, styles_frp, widget_tree }
-            .init(app)
->>>>>>> 7c6ddf4b
+        .init(app)
     }
 
     /// React to edit mode change. Shows and hides appropriate child views according to current
@@ -217,7 +204,7 @@
     /// back to the correct scene layer)
     fn hide_edit_mode_label(&self) {
         self.edit_mode_label_displayed.set(false);
-        self.app.display.default_scene.layers.DETACHED.add(&self.edit_mode_label);
+        scene().layers.DETACHED.add(&self.edit_mode_label);
     }
 
     /// Show the edit mode label by placing it in the correct layer.
@@ -232,17 +219,7 @@
     }
 
     #[profile(Debug)]
-<<<<<<< HEAD
-    fn init(self) -> Self {
-=======
     fn init(self, app: &Application) -> Self {
-        // TODO: Depth sorting of labels to in front of the mouse pointer. Temporary solution.
-        //   It needs to be more flexible once we have proper depth management.
-        //   See https://www.pivotaltracker.com/story/show/183567632.
-        let scene = &app.display.default_scene;
-        self.set_label_layer(&scene.layers.label);
-
->>>>>>> 7c6ddf4b
         let text_color = self.styles.get_color(theme::graph_editor::node::text);
 
         self.edit_mode_label.set_single_line_mode(true);
