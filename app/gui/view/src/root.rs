//! Root View of the IDE.
//!
//! The main entry point to the IDE which can display either Welcome Screen or Project View.
//! Initially displays Welcome Screen. Lazily initializes Project View on `switch_view_to_project`
//! call.

use ensogl::prelude::*;

use enso_frp as frp;
use ensogl::application;
use ensogl::application::Application;
use ensogl::display;
use ensogl::display::shape::StyleWatchFrp;
use std::rc::Rc;



// =============
// === Model ===
// =============

/// Two possible states of Root View.
#[derive(Clone, Debug, PartialEq)]
enum State {
    /// Displaying Welcome Screen.
    WelcomeScreen,
    /// Displaying Project View with some opened project.
    OpenedProject,
}

/// Root View model. Stores both Welcome Screen and Project views and handles their
/// visibility.
#[derive(Clone, CloneRef, Debug)]
pub struct Model {
    // Required for creating project view dynamically
    app:            Application,
    display_object: display::object::Instance,
    state:          Rc<CloneCell<State>>,
    status_bar:     crate::status_bar::View,
    welcome_view:   crate::welcome_screen::View,
    project_view:   Rc<CloneCell<Option<crate::project::View>>>,
}

impl Model {
<<<<<<< HEAD
    /// Constuctor.
    pub fn new(app: &Application) -> Self {
=======
    /// Constructor.
    pub fn new(app: &Application, frp: &Frp) -> Self {
>>>>>>> af039383
        let app = app.clone_ref();
        let display_object = display::object::Instance::new();
        let state = Rc::new(CloneCell::new(State::WelcomeScreen));
        let status_bar = crate::status_bar::View::new(&app);
        display_object.add_child(&status_bar);
        let welcome_view = app.new_view::<crate::welcome_screen::View>();
        let project_view = Rc::new(CloneCell::new(None));
        display_object.add_child(&welcome_view);

        Self { app, display_object, state, status_bar, welcome_view, project_view }
    }

    /// Switch displayed view from Project View to Welcome Screen. Project View will not be
    /// deallocated.
    pub fn switch_view_to_welcome_screen(&self) {
        self.state.set(State::WelcomeScreen);
        if let Some(project_view) = self.project_view.get() {
            self.display_object.remove_child(&project_view);
        }
        self.display_object.add_child(&self.welcome_view);
    }

    /// Switch displayed view from Welcome Screen to Project View. Will initialize Project View if
    /// it wasn't initialized before.
    pub fn switch_view_to_project(&self) {
        self.state.set(State::OpenedProject);
        self.display_object.remove_child(&self.welcome_view);
        self.display_object.add_child(&self.get_or_init_project_view());
    }

    /// Perform lazy initialization of the underlaying Project View.
    pub fn get_or_init_project_view(&self) -> crate::project::View {
        self.init_project_view();
        self.project_view.get().expect("Project view initialization failed.")
    }

    fn init_project_view(&self) {
        if self.project_view.get().is_none() {
            let view = self.app.new_view::<crate::project::View>();
            let network = &view.network;
            let status_bar = &self.status_bar;
            let display_object = &self.display_object;
            frp::extend! { network
                fs_vis_shown <- view.fullscreen_visualization_shown.on_true();
                fs_vis_hidden <- view.fullscreen_visualization_shown.on_false();
                eval fs_vis_shown ((_) status_bar.unset_parent());
                eval fs_vis_hidden ([display_object, status_bar](_) display_object.add_child(&status_bar));
            }
            self.project_view.set(Some(view));
        }
    }
}



// ===========
// === FRP ===
// ===========

ensogl::define_endpoints! {
    Input {
        /// Switch displayed view to Project View. Lazily intializes Project View.
        switch_view_to_project(),
        /// Switch displayed view to Welcome Screen.
        switch_view_to_welcome_screen(),
    }
    Output {
    }
}



// ============
// === View ===
// ============

/// Root View of the IDE. Displays either Welcome Screen or Project View.
#[derive(Clone, CloneRef, Debug)]
#[allow(missing_docs)]
pub struct View {
    model:   Model,
    pub frp: Frp,
}

impl Deref for View {
    type Target = Frp;
    fn deref(&self) -> &Self::Target {
        &self.frp
    }
}

impl View {
    /// Constuctor.
    pub fn new(app: &Application) -> Self {
        let model = Model::new(app);
        let frp = Frp::new();
        let network = &frp.network;
        let style = StyleWatchFrp::new(&app.display.default_scene.style_sheet);
        let offset_y = style.get_number(ensogl_hardcoded_theme::application::status_bar::offset_y);

        frp::extend! { network
            init <- source::<()>();

            eval_ frp.switch_view_to_project(model.switch_view_to_project());
            eval_ frp.switch_view_to_welcome_screen(model.switch_view_to_welcome_screen());
            offset_y <- all(&init,&offset_y)._1();
            eval offset_y ((offset_y) model.status_bar.set_y(*offset_y));

            model.status_bar.add_event <+ app.frp.show_notification.map(|message| {
                message.into()
            });
        }
        init.emit(());
        Self { model, frp }
    }

    /// Status Bar view from Project View.
    pub fn status_bar(&self) -> &crate::status_bar::View {
        &self.model.status_bar
    }

    /// Lazily initializes Project View.
    pub fn project(&self) -> crate::project::View {
        self.model.get_or_init_project_view()
    }

    /// Welcome View.
    pub fn welcome_screen(&self) -> &crate::welcome_screen::View {
        &self.model.welcome_view
    }
}

impl display::Object for View {
    fn display_object(&self) -> &display::object::Instance {
        &self.model.display_object
    }
}

impl FrpNetworkProvider for View {
    fn network(&self) -> &frp::Network {
        &self.frp.network
    }
}

impl application::View for View {
    fn label() -> &'static str {
        "RootView"
    }

    fn new(app: &Application) -> Self {
        Self::new(app)
    }
}<|MERGE_RESOLUTION|>--- conflicted
+++ resolved
@@ -42,13 +42,7 @@
 }
 
 impl Model {
-<<<<<<< HEAD
-    /// Constuctor.
     pub fn new(app: &Application) -> Self {
-=======
-    /// Constructor.
-    pub fn new(app: &Application, frp: &Frp) -> Self {
->>>>>>> af039383
         let app = app.clone_ref();
         let display_object = display::object::Instance::new();
         let state = Rc::new(CloneCell::new(State::WelcomeScreen));
