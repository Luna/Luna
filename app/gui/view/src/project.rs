--- conflicted
+++ resolved
@@ -528,25 +528,16 @@
 
             node_editing_finished <- graph.node_editing_finished.gate(&frp.is_searcher_opened);
             committed_in_searcher <-
-                grid.expression_accepted.map2(&last_searcher, |&entry, &s| (s.input, Some(entry)));
+                grid.expression_accepted.map2(&last_searcher, |&entry, &s| (s.input, entry));
             aborted_in_searcher <- frp.close_searcher.map2(&last_searcher, |(), &s| s.input);
             frp.source.editing_committed <+ committed_in_searcher;
             frp.source.editing_committed <+ node_editing_finished.map(|id| (*id,None));
             frp.source.editing_aborted <+ aborted_in_searcher;
 
-<<<<<<< HEAD
             // Should be done before we update `searcher` and `adding_new_node` outputs.
             adding_committed <- committed_in_searcher.gate(&frp.adding_new_node);
             graph.deselect_all_nodes <+ adding_committed.constant(());
             graph.select_node <+ adding_committed._0();
-=======
-        let grid = &model.searcher.model().list.model().grid;
-        frp::extend! { network
-            committed_in_browser <- grid.expression_accepted.map2(&last_searcher, |&entry, &s| (s.input, entry));
-            frp.source.editing_committed <+ committed_in_browser;
-            frp.source.editing_committed <+ finished_with_searcher.map(|id| (*id,None));
-        }
->>>>>>> bc6b9bcf
 
             node_editing_finished_event <- node_editing_finished.constant(());
             committed_in_searcher_event <- committed_in_searcher.constant(());
