--- conflicted
+++ resolved
@@ -184,11 +184,8 @@
         display_object.add_child(&code_editor);
         display_object.add_child(&searcher);
         display_object.add_child(&debug_mode_popup);
-<<<<<<< HEAD
+        display_object.add_child(&popup);
         display_object.add_child(&dashboard_button);
-=======
-        display_object.add_child(&popup);
->>>>>>> 7119811e
         display_object.remove_child(&searcher);
 
         let app = app.clone_ref();
