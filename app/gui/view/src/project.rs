--- conflicted
+++ resolved
@@ -374,14 +374,8 @@
             .init_graph_editor_frp()
             .init_code_editor_frp()
             .init_searcher_position_frp(scene)
-<<<<<<< HEAD
-            .init_searcher_input_changes_frp()
+            .init_searcher_input_handling()
             .init_opening_default_searcher_frp()
-            .init_closing_searcher_frp()
-=======
-            .init_searcher_input_handling()
-            .init_opening_searcher_frp()
->>>>>>> 56688ec1
             .init_open_projects_dialog_frp(scene)
             .init_style_toggle_frp()
             .init_fullscreen_visualization_frp()
@@ -560,17 +554,14 @@
 
         frp::extend! { network
 
-<<<<<<< HEAD
+            last_searcher <- frp.searcher.filter_map(|&s| s);
             ai_searcher_active <- frp.searcher_type.map(|t| *t == SearcherType::AiCompletion);
             committed_in_ai_searcher <- frp.accept_searcher_input.gate(&ai_searcher_active);
             committed_in_ai_searcher <- committed_in_ai_searcher.map2(&last_searcher, |_, &s| (s.input, None));
             frp.source.editing_committed <+ committed_in_ai_searcher;
 
             node_editing_finished <- graph.node_editing_finished.gate(&frp.is_searcher_opened);
-=======
-            last_searcher <- frp.searcher.filter_map(|&s| s);
             // The searcher will be closed due to accepting the input (e.g., pressing enter).
->>>>>>> 56688ec1
             committed_in_searcher <-
                 grid.expression_accepted.map2(&last_searcher, |&entry, &s| (s.input, entry));
 
