//! Example scene showing a grid view with Component Group Entries.

#![recursion_limit = "512"]
// === Features ===
#![allow(incomplete_features)]
#![feature(negative_impls)]
#![feature(associated_type_defaults)]
#![feature(cell_update)]
#![feature(const_type_id)]
#![feature(drain_filter)]
#![feature(entry_insert)]
#![feature(fn_traits)]
#![feature(marker_trait_attr)]
#![feature(specialization)]
#![feature(trait_alias)]
#![feature(type_alias_impl_trait)]
#![feature(unboxed_closures)]
#![feature(trace_macros)]
#![feature(const_trait_impl)]
#![feature(slice_as_chunks)]
// === Standard Linter Configuration ===
#![deny(non_ascii_idents)]
#![warn(unsafe_code)]
#![allow(clippy::bool_to_int_with_if)]
#![allow(clippy::let_and_return)]
// === Non-Standard Linter Configuration ===
#![allow(clippy::option_map_unit_fn)]
#![allow(clippy::precedence)]
#![allow(dead_code)]
#![deny(unconditional_recursion)]
#![warn(missing_copy_implementations)]
#![warn(missing_debug_implementations)]
#![warn(missing_docs)]
#![warn(trivial_casts)]
#![warn(trivial_numeric_casts)]
#![warn(unused_import_braces)]
#![warn(unused_qualifications)]

use ensogl_core::prelude::*;

use ensogl_core::application::Application;
use ensogl_core::display;
use ensogl_core::display::navigation::navigator::Navigator;
use ensogl_core::display::object::ObjectOps;
use ensogl_core::frp;
use ensogl_text as text;
<<<<<<< HEAD
use ensogl_tooltip::Tooltip;
=======
use ide_view_component_list_panel::breadcrumbs::Breadcrumb;
use ide_view_component_list_panel::breadcrumbs::Breadcrumbs;
>>>>>>> 14afa9a8
use ide_view_component_list_panel::grid;
use ide_view_component_list_panel::grid::entry::icon;



// ====================
// === Mock Entries ===
// ====================

const PREPARED_ITEMS: &[(&str, icon::Id, grid::GroupId)] = &[
    // ("long sample entry with text overflowing the width", icon::Id::Star),
    ("Data.read", icon::Id::DataInput, 0),
    ("Data.fetch", icon::Id::DataframeClean, 0),
    ("Query.google", icon::Id::DataScience, 0),
    ("Query.chat_gpt", icon::Id::DataScience, 0),
    ("number", icon::Id::NumberInput, 1),
    ("text", icon::Id::TextInput, 1),
    ("Table.new", icon::Id::TableEdit, 1),
    ("Array.new", icon::Id::TableEdit, 1),
    ("Date.current", icon::Id::DateAndTime, 2),
    ("Date.current_time", icon::Id::DateAndTime, 2),
    ("Table.count_rows", icon::Id::TableEdit, 2),
];

const fn make_group(group_id: grid::GroupId) -> grid::content::Group {
    grid::content::Group { id: group_id, color: None }
}

#[allow(dead_code)]
const GROUP_COUNT: usize = 3;


fn content_info() -> grid::content::Info {
    grid::content::Info {
        entry_count: 100,
        groups:      (0..GROUP_COUNT).map(make_group).collect(),
        is_filtered: false,
    }
}

const GROUP_NAMES: &[&str] = &[
    "Input / Output",
    "Preparation",
    "Join",
    "Text",
    "Date and Time",
    "Transform",
    "Machine Learning",
];

fn get_entry_model(entry: grid::EntryId) -> Option<(grid::EntryId, grid::EntryModel)> {
    let (caption, icon, group) = PREPARED_ITEMS[entry % PREPARED_ITEMS.len()];
    let opt_group = (entry < PREPARED_ITEMS.len()).as_some(group);
    let highlighted =
        if entry == 4 { vec![text::Range::new(text::Byte(2), text::Byte(4))] } else { vec![] };
    let model = grid::EntryModel {
        caption: caption.into(),
        highlighted: Rc::new(highlighted),
        icon,
        can_be_entered: false,
        group: opt_group,
    };
    Some((entry, model))
}

fn snap_to_pixel_offset(size: Vector2, scene_shape: &display::scene::Shape) -> Vector2 {
    let device_size = scene_shape.device_pixels();
    let origin_left_top_pos = Vector2(device_size.width, device_size.height) / 2.0;
    let origin_snapped = Vector2(origin_left_top_pos.x.floor(), origin_left_top_pos.y.floor());
    let origin_offset = origin_snapped - origin_left_top_pos;
    let panel_left_top_pos = (size * scene_shape.pixel_ratio) / 2.0;
    let panel_snapped = Vector2(panel_left_top_pos.x.floor(), panel_left_top_pos.y.floor());
    let panel_offset = panel_snapped - panel_left_top_pos;
    origin_offset - panel_offset
}



// ===================
// === Entry Point ===
// ===================

/// The example entry point.
#[entry_point]
#[allow(dead_code)]
pub fn main() {
    ensogl_text_msdf::run_once_initialized(|| {
        let app = Application::new("root");
        let tooltip = Tooltip::new(&app);

        let world = &app.display;
        let scene = &world.default_scene;
        let navigator = Navigator::new(scene, &scene.layers.node_searcher.camera());
        let panel = app.new_view::<ide_view_component_list_panel::View>();
        scene.layers.node_searcher.add(&panel);
        panel.show();

        let breadcrumbs = app.new_view::<Breadcrumbs>();
        breadcrumbs.set_y(400.0);
        breadcrumbs.frp().set_size(Vector2(500.0, 100.0));
        breadcrumbs.set_entries_from((
            vec![
                Breadcrumb::from("home"),
                Breadcrumb::from("data"),
                Breadcrumb::new_with_icon("read", icon::Id::DataInput),
            ],
            0,
        ));
        breadcrumbs.set_base_layer(&app.display.default_scene.layers.node_searcher);


        let network = frp::Network::new("new_component_list_panel_view");
        // TODO[ao] should be done by panel itself.
        let grid = &panel.model().grid;
        frp::extend! { network
            init <- source_();
            grid.model_for_entry <+ grid.model_for_entry_needed.filter_map(|&id| get_entry_model(id));
            size <- all_with(&init, &panel.size, |(), panel_size| *panel_size);
            snap <- all_with(&size, &scene.frp.shape, |sz, sh| snap_to_pixel_offset(*sz, sh));
            eval snap((snap) panel.set_xy(*snap));


            // === Disable navigator on hover ===

            navigator.frp.set_enabled <+ panel.is_hovered.not();


            // === Tooltip ===

            tooltip.frp.set_style <+ app.frp.tooltip;
        }
        init.emit(());

        grid.reset(content_info());
        scene.add_child(&panel);
<<<<<<< HEAD
        scene.add_child(&tooltip);
=======
        scene.add_child(&breadcrumbs);
>>>>>>> 14afa9a8
        panel.show();
        mem::forget(app);
        mem::forget(tooltip);
        mem::forget(panel);
        mem::forget(breadcrumbs);
        mem::forget(network);
        mem::forget(navigator);
    })
}<|MERGE_RESOLUTION|>--- conflicted
+++ resolved
@@ -44,14 +44,11 @@
 use ensogl_core::display::object::ObjectOps;
 use ensogl_core::frp;
 use ensogl_text as text;
-<<<<<<< HEAD
 use ensogl_tooltip::Tooltip;
-=======
-use ide_view_component_list_panel::breadcrumbs::Breadcrumb;
-use ide_view_component_list_panel::breadcrumbs::Breadcrumbs;
->>>>>>> 14afa9a8
 use ide_view_component_list_panel::grid;
 use ide_view_component_list_panel::grid::entry::icon;
+use ide_view_documentation::breadcrumbs::Breadcrumb;
+use ide_view_documentation::breadcrumbs::Breadcrumbs;
 
 
 
@@ -185,11 +182,8 @@
 
         grid.reset(content_info());
         scene.add_child(&panel);
-<<<<<<< HEAD
         scene.add_child(&tooltip);
-=======
         scene.add_child(&breadcrumbs);
->>>>>>> 14afa9a8
         panel.show();
         mem::forget(app);
         mem::forget(tooltip);
