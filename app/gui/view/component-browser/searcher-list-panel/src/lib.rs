--- conflicted
+++ resolved
@@ -459,17 +459,13 @@
         display_object.add_child(&section_navigator);
         layers.navigator.add_exclusive(&section_navigator);
 
-<<<<<<< HEAD
-        let selection = selection_box::View::new();
-=======
         let breadcrumbs = app.new_view::<breadcrumbs::Breadcrumbs>();
         breadcrumbs.set_base_layer(&layers.navigator);
         display_object.add_child(&breadcrumbs);
         breadcrumbs.show_ellipsis(true);
         breadcrumbs.set_entries(vec![breadcrumbs::Breadcrumb::new("All")]);
 
-        let selection = selection_box::View::new(&app.logger);
->>>>>>> 146b8a56
+        let selection = selection_box::View::new();
         scroll_area.add_child(&selection);
         layers.selection_mask.add_exclusive(&selection);
 
