--- conflicted
+++ resolved
@@ -217,12 +217,7 @@
 #[derive(Debug)]
 struct CurrentIcon {
     display_object: display::object::Instance,
-<<<<<<< HEAD
     color:          color::Lcha,
-=======
-    vivid_color:    color::Lcha,
-    dull_color:     color::Lcha,
->>>>>>> 14012a75
     shape:          Option<icon::Any>,
     id:             Option<icon::Id>,
 }
@@ -231,12 +226,7 @@
     fn default() -> Self {
         Self {
             display_object: display::object::Instance::new(),
-<<<<<<< HEAD
             color:          default(),
-=======
-            vivid_color:    default(),
-            dull_color:     default(),
->>>>>>> 14012a75
             shape:          default(),
             id:             default(),
         }
@@ -249,12 +239,7 @@
             self.id = new_icon;
             if let Some(icon_id) = new_icon {
                 let shape = icon_id.create_shape(Vector2(icon::SIZE, icon::SIZE));
-<<<<<<< HEAD
                 shape.color.set(color::Rgba::from(self.color).into());
-=======
-                shape.set_vivid_color(color::Rgba::from(self.vivid_color).into());
-                shape.set_dull_color(color::Rgba::from(self.dull_color).into());
->>>>>>> 14012a75
                 self.display_object.add_child(&shape);
                 self.shape = Some(shape);
             } else {
@@ -263,24 +248,10 @@
         }
     }
 
-<<<<<<< HEAD
     fn set_color(&mut self, color: color::Lcha) {
         self.color = color;
         if let Some(shape) = &self.shape {
             shape.color.set(color::Rgba::from(color).into());
-=======
-    fn set_vivid_color(&mut self, color: color::Lcha) {
-        self.vivid_color = color;
-        if let Some(shape) = &self.shape {
-            shape.set_vivid_color(color::Rgba::from(color).into());
-        }
-    }
-
-    fn set_dull_color(&mut self, color: color::Lcha) {
-        self.dull_color = color;
-        if let Some(shape) = &self.shape {
-            shape.set_dull_color(color::Rgba::from(color).into());
->>>>>>> 14012a75
         }
     }
 }
@@ -490,12 +461,7 @@
             let colors = Colors::from_main_color(network, &data.style, &color, &color_intensities, &is_dimmed);
             eval colors.background ((c) data.background.color.set(color::Rgba::from(c).into()));
             data.label.set_property_default <+ colors.text.ref_into_some();
-<<<<<<< HEAD
             eval colors.icon ((c) data.icon.borrow_mut().set_color(*c));
-=======
-            eval colors.icon_strong ((c) data.icon.borrow_mut().set_vivid_color(*c));
-            eval colors.icon_weak ((c) data.icon.borrow_mut().set_dull_color(*c));
->>>>>>> 14012a75
             out.hover_highlight_color <+ colors.hover_highlight;
             // We want to animate only when params changed (the different section is highlighted).
             // Other case, where entry receives new model with new section means it is reused
