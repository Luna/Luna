--- conflicted
+++ resolved
@@ -329,13 +329,8 @@
         let icon_y = local_scope_offset;
         self.icon.borrow().set_xy(Vector2(icon_x, icon_y));
         let text_x = Self::text_x_position(kind, style, grid_style);
-<<<<<<< HEAD
         let text_y = style.text_y_offset + local_scope_offset;
-        self.label.set_position_xy(Vector2(text_x, text_y));
-=======
-        let text_y = style.text_size / 2.0 + local_scope_offset;
         self.label.set_xy(Vector2(text_x, text_y));
->>>>>>> 336bbf50
     }
 
     fn contour(kind: Kind, grid_style: &GridStyle, entry_size: Vector2) -> Contour {
