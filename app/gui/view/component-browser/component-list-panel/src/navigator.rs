--- conflicted
+++ resolved
@@ -33,275 +33,4 @@
     pub highlight_size:           f32,
     #[theme_path = "theme::highlight::corners_radius"]
     pub highlight_corners_radius: f32,
-<<<<<<< HEAD
 }
-
-impl From<Style> for entry::Params {
-    fn from(style: Style) -> Self {
-        Self {
-            hover_color:              style.hover_color.into(),
-            selection_color:          style.highlight_color.into(),
-            selection_size:           style.highlight_size,
-            selection_corners_radius: style.highlight_corners_radius,
-        }
-    }
-}
-
-/// Colors of the buttons of the section navigator.
-/// Each of the section buttons can have a different "active" color, but they all share the same
-/// "inactive" color. "active" color is used when the button is highlighted, and the "inactive" is
-/// used as default.
-#[derive(Debug, Clone, Copy, Default, FromTheme)]
-#[base_path = "theme::buttons"]
-#[allow(missing_docs)]
-pub struct Colors {
-    pub inactive:    color::Rgba,
-    #[theme_path = "theme::buttons::active::popular"]
-    pub popular:     color::Rgba,
-    #[theme_path = "theme::buttons::active::local_scope"]
-    pub local_scope: color::Rgba,
-    #[theme_path = "theme::buttons::active::submodules"]
-    pub submodules:  color::Rgba,
-}
-
-impl Colors {
-    fn get(&self, section: SectionId) -> color::Rgba {
-        match section {
-            SectionId::Popular => self.popular,
-            SectionId::LocalScope => self.local_scope,
-            SectionId::Namespace(_) => self.submodules,
-        }
-    }
-}
-
-/// Convert [`SectionId`] to the displayed icon id.
-fn section_id_to_icon_id(section: SectionId) -> icon::Id {
-    match section {
-        SectionId::Popular => icon::Id::Star,
-        SectionId::LocalScope => icon::Id::LocalScope,
-        SectionId::Namespace(_) => icon::Id::SubModules,
-    }
-}
-
-
-
-// ============================================================
-// === Conversions Between SectionId and Grid View Location ===
-// ============================================================
-
-/// Convert [`SectionId`] to location on [`Navigator::bottom_buttons`].
-fn section_id_to_grid_loc(id: SectionId, sections_count: usize) -> (Row, Col) {
-    const COLUMN: Col = 0;
-    let namespace_section_offset = sections_count - MIN_BOTTOM_BUTTONS_COUNT;
-    match id {
-        SectionId::Popular => (namespace_section_offset, COLUMN),
-        SectionId::LocalScope => (namespace_section_offset + 1, COLUMN),
-        SectionId::Namespace(n) if n < namespace_section_offset =>
-            (namespace_section_offset - n - 1, COLUMN),
-        SectionId::Namespace(_) => (namespace_section_offset, COLUMN),
-    }
-}
-
-/// Convert the location on [`Navigator::bottom_buttons`] to [`SectionId`]. Prints error on invalid
-/// index and returns the id of topmost section.
-fn loc_to_section_id(&(row, _): &(Row, Col), sections_count: usize) -> SectionId {
-    let namespace_section_offset = sections_count - MIN_BOTTOM_BUTTONS_COUNT;
-    match row {
-        n if n == namespace_section_offset => SectionId::Popular,
-        n if n == namespace_section_offset + 1 => SectionId::LocalScope,
-        n if n < namespace_section_offset => SectionId::Namespace(namespace_section_offset - n - 1),
-        _ => {
-            error!("Tried to create SectionId from too high Navigator List row ({}).", row);
-            SectionId::Popular
-        }
-    }
-}
-
-
-
-// =============================
-// === Bottom Buttons Layout ===
-// =============================
-
-fn get_bottom_buttons_entries_size(style: &AllStyles) -> Vector2<f32> {
-    let size = style.navigator.button_size;
-    Vector2(size, size)
-}
-
-fn get_bottom_buttons_entries_params(style: &AllStyles) -> entry::Params {
-    entry::Params::from(style.navigator)
-}
-
-fn get_bottom_buttons_viewport((buttons_count, style): &(usize, AllStyles)) -> grid::Viewport {
-    let size = style.navigator.button_size;
-    let bottom = -size * (*buttons_count as f32);
-    grid::Viewport { top: 0.0, bottom, left: 0.0, right: size }
-}
-
-fn get_bottom_buttons_pos((buttons_count, style): &(usize, AllStyles)) -> Vector2<f32> {
-    let size = style.navigator.button_size;
-    let width = style.navigator.width;
-    let height = style.grid.height + style.panel.menu_height;
-    let padding = style.navigator.bottom_padding;
-    let buttons_height = size * (*buttons_count as f32);
-    let bottom = (-height / 2.0).floor();
-    let left = -style.grid.width / 2.0 - width / 2.0;
-    let x_pos = left + (width / 2.0).floor() - size / 2.0;
-    let y_pos = bottom + buttons_height + padding;
-    Vector2(x_pos, y_pos)
-}
-
-
-
-// =================
-// === Navigator ===
-// =================
-
-/// A section navigator bar. Contains two sets of buttons placed on the left of the Searcher List
-/// Panel.
-///
-/// The first set on top of the bar contains "Libraries" and "Marketplace" buttons. The second
-/// set on the bottom contains section navigation buttons used to quickly scroll to a specific
-/// section.
-#[derive(Debug, Clone, CloneRef, display::Object)]
-pub struct Navigator {
-    display_object: display::object::Instance,
-    network: frp::Network,
-    bottom_buttons: Grid,
-    top_buttons: Grid,
-    tooltip: Tooltip,
-    pub set_namespace_section_count: frp::Any<usize>,
-    pub style: frp::Any<AllStyles>,
-    pub select_section: frp::Any<Option<SectionId>>,
-    pub chosen_section: frp::Stream<Option<SectionId>>,
-}
-
-impl Navigator {
-    pub fn new(app: &Application) -> Self {
-        let display_object = display::object::Instance::new();
-        let top_buttons = Grid::new(app);
-        let bottom_buttons = Grid::new(app);
-        display_object.add_child(&top_buttons);
-        display_object.add_child(&bottom_buttons);
-        let tooltip = Tooltip::new(app);
-        app.display.default_scene.add_child(&tooltip);
-
-        let network = frp::Network::new("ComponentBrowser.Navigator");
-        let style_frp = StyleWatchFrp::new(&app.display.default_scene.style_sheet);
-        let colors = Colors::from_theme(&network, &style_frp);
-        let tooltip_hide_timer = DelayedAnimation::new(&network);
-        tooltip_hide_timer.set_delay(MARKETPLACE_TOOLTIP_HIDE_DELAY_MS);
-        tooltip_hide_timer.set_duration(0.0);
-        frp::extend! { network
-            style <- any(...);
-            set_namespace_section_count <- any(...);
-            section_count <- set_namespace_section_count.map(
-                |&n: &usize| n + MIN_BOTTOM_BUTTONS_COUNT
-            );
-            section_count <- section_count.on_change();
-            bottom_buttons_shape <- section_count.map(|n| (*n, 1));
-            bottom_buttons_params <- all2(&section_count, &style);
-            bottom_buttons_viewport <- bottom_buttons_params.map(get_bottom_buttons_viewport);
-            bottom_buttons_pos <- bottom_buttons_params.map(get_bottom_buttons_pos);
-            bottom_buttons.set_entries_params <+ style.map(get_bottom_buttons_entries_params);
-            bottom_buttons.set_entries_size <+ style.map(get_bottom_buttons_entries_size);
-            bottom_buttons.reset_entries <+ bottom_buttons_shape;
-            bottom_buttons.set_viewport <+ bottom_buttons_viewport;
-            eval bottom_buttons_pos ((pos) bottom_buttons.set_xy(*pos));
-
-            select_section <- any(...);
-            user_selected_section <- all2(&select_section, &section_count);
-            user_selected_section <- user_selected_section.map(
-                |(s, max): &(Option<SectionId>, _)| s.map(|s| section_id_to_grid_loc(s, *max))
-            );
-            bottom_buttons.select_entry <+ user_selected_section;
-            selected_button_and_section <- all(&bottom_buttons.entry_selected, &user_selected_section);
-            different_section_chosen <- selected_button_and_section.filter(|(e, u)| *e != *u)._0();
-            chosen_section <- all2(&different_section_chosen, &section_count);
-            chosen_section <- chosen_section.map(
-                |(loc, max)| loc.as_ref().map(|loc| loc_to_section_id(loc, *max))
-            );
-
-            model <- bottom_buttons.model_for_entry_needed.map3(&colors.update, &section_count, f!([]
-                ((row, col), colors, section_count) {
-                    let section_id = loc_to_section_id(&(*row, *col), *section_count);
-                    let icon_id = section_id_to_icon_id(section_id);
-                    let active_colors = colors.get(section_id).into();
-                    let inactive_colors = colors.inactive.into();
-                    let model = entry::Model::new(icon_id, active_colors, inactive_colors);
-                    (*row, *col, model)
-                }
-            ));
-            bottom_buttons.model_for_entry <+ model;
-
-            model <- top_buttons.model_for_entry_needed.map2(&colors.update, f!([]
-                ((row, col), colors) {
-                    let icon_id = TOP_BUTTONS.get(*row).cloned().unwrap_or_default();
-                    let model = entry::Model::new(icon_id, colors.inactive.into(), colors.inactive.into());
-                    (*row, *col, model)
-                }
-            ));
-            top_buttons.model_for_entry <+ model;
-
-            // === Show tooltip when hovering the Marketplace button
-
-            let idx_of_marketplace_btn = |loc: &Option<(Row, Col)>| matches!(loc, Some((row, _)) if *row == MARKETPLACE_BUTTON_INDEX);
-            marketplace_button_hovered <- top_buttons.entry_hovered.map(idx_of_marketplace_btn);
-            marketplace_button_hovered <- marketplace_button_hovered.on_change();
-            tooltip_hide_timer.start <+ marketplace_button_hovered.on_true();
-            tooltip_hide_timer.reset <+ marketplace_button_hovered.on_false();
-            tooltip_not_hidden <- bool(&tooltip_hide_timer.on_end, &tooltip_hide_timer.on_reset);
-            showing_tooltip <- marketplace_button_hovered && tooltip_not_hidden;
-            tooltip.frp.set_style <+ showing_tooltip.map(|showing| if *showing {
-                    let style = tooltip::Style::set_label(MARKETPLACE_TOOLTIP_TEXT.into());
-                    style.with_placement(MARKETPLACE_TOOLTIP_PLACEMENT)
-                } else {
-                    tooltip::Style::unset_label()
-                }
-            );
-        }
-        colors.init.emit(());
-        tooltip_hide_timer.reset();
-        top_buttons.reset_entries(TOP_BUTTONS_COUNT, 1);
-        set_namespace_section_count.emit(0);
-
-        Self {
-            display_object,
-            top_buttons,
-            bottom_buttons,
-            tooltip,
-            network,
-            set_namespace_section_count,
-            style,
-            select_section,
-            chosen_section,
-        }
-    }
-
-    pub(crate) fn update_layout(&self, style: &AllStyles) {
-        let size = style.navigator.button_size;
-        let top_buttons_height = size * TOP_BUTTONS_COUNT as f32;
-        self.top_buttons.set_entries_size(Vector2(size, size));
-        let (top, left, right) = (0.0, 0.0, size);
-        let viewport = grid::Viewport { top, bottom: -top_buttons_height, left, right };
-        self.top_buttons.set_viewport(viewport);
-        let disabled_params = entry::Params {
-            hover_color:              color::Lcha::transparent(),
-            selection_color:          color::Lcha::transparent(),
-            selection_size:           0.0,
-            selection_corners_radius: 0.0,
-        };
-        self.top_buttons.set_entries_params(disabled_params);
-
-        let width = style.navigator.width;
-        let height = style.grid.height + style.panel.menu_height;
-        let top = height / 2.0;
-        let left = -style.grid.width / 2.0 - width / 2.0;
-        let top_padding = style.navigator.top_padding;
-        let x_pos = left + (width / 2.0).floor() - size / 2.0;
-        let top_buttons_y = top - top_padding;
-        self.top_buttons.set_xy(Vector2(x_pos, top_buttons_y));
-    }
-=======
->>>>>>> 3e3b8236
-}