--- conflicted
+++ resolved
@@ -17,65 +17,28 @@
 use ensogl_derive_theme::FromTheme;
 use ensogl_grid_view as grid;
 use ensogl_hardcoded_theme::application::component_browser::component_list_panel as list_panel_theme;
-<<<<<<< HEAD
 use grid::Col;
 use grid::Row;
-=======
-use ensogl_list_view as list_view;
-use ensogl_list_view::entry::AnyModelProvider;
-use ensogl_shadow as shadow;
 use ensogl_tooltip::Tooltip;
->>>>>>> f8a4e2a9
 use ide_view_component_list_panel_grid::entry::icon;
 use ide_view_component_list_panel_grid::SectionId;
 use list_panel_theme::navigator as theme;
 
-<<<<<<< HEAD
 type Grid = grid::selectable::GridView<icon::View>;
-=======
+
 
 
 // =================
 // === Constants ===
 // =================
 
+const MARKETPLACE_BUTTON_INDEX: usize = 1;
 const MARKETPLACE_TOOLTIP_TEXT: &str = "Marketplace will be available soon.";
 const MARKETPLACE_TOOLTIP_HIDE_DELAY_MS: f32 = 3000.0;
 const MARKETPLACE_TOOLTIP_PLACEMENT: tooltip::Placement = tooltip::Placement::Bottom;
 const TOP_BUTTONS: [icon::Id; 2] = [icon::Id::Libraries, icon::Id::Marketplace];
-const MARKETPLACE_BUTTON_INDEX: usize = 1;
-const BOTTOM_BUTTONS: [icon::Id; 3] = [icon::Id::SubModules, icon::Id::Star, icon::Id::LocalScope];
-
-
-
-// ==============
-// === Shadow ===
-// ==============
-
-/// A shadow between the navigator bar and the main part of the Searcher List Panel.
-///
-/// We should have this shape embedded into the background shape, but we use a separate object
-/// because of https://www.pivotaltracker.com/story/show/182593513.
-pub mod navigator_shadow {
-    use super::*;
-
-    ensogl_core::define_shape_system! {
-        above = [crate::background];
-        below = [list_view::overlay, list_view::selection];
-        pointer_events = false;
-        (style:Style) {
-            let grid_height = style.get_number(list_panel_theme::grid::height);
-            let menu_height = style.get_number(list_panel_theme::menu_height);
-            let navigator_width = style.get_number(theme::width);
-            let height = grid_height + menu_height;
-            let width = navigator_width;
-            let base_shape = Rect((width.px(), height.px() * 2.0)).translate_x(width.px());
-            shadow::from_shape(base_shape.into(), style)
-        }
-    }
-}
->>>>>>> f8a4e2a9
-
+const TOP_BUTTONS_COUNT: usize = TOP_BUTTONS.len();
+const BOTTOM_BUTTONS_COUNT: usize = 3;
 
 
 // =============
@@ -192,22 +155,12 @@
 pub struct Navigator {
     display_object:     display::object::Instance,
     network:            frp::Network,
-<<<<<<< HEAD
     bottom_buttons:     Grid,
     top_buttons:        Grid,
-=======
-    bottom_buttons:     list_view::ListView<icon::Entry>,
-    top_buttons:        list_view::ListView<icon::Entry>,
     tooltip:            Tooltip,
->>>>>>> f8a4e2a9
     pub select_section: frp::Any<Option<SectionId>>,
     pub chosen_section: frp::Stream<Option<SectionId>>,
 }
-
-<<<<<<< HEAD
-const TOP_BUTTONS: [icon::Id; 2] = [icon::Id::Libraries, icon::Id::Marketplace];
-const TOP_BUTTONS_COUNT: usize = TOP_BUTTONS.len();
-const BOTTOM_BUTTONS_COUNT: usize = 3;
 
 impl Navigator {
     pub fn new(app: &Application) -> Self {
@@ -216,42 +169,21 @@
         let bottom_buttons = Grid::new(app);
         display_object.add_child(&top_buttons);
         display_object.add_child(&bottom_buttons);
+        let tooltip = Tooltip::new(app);
+        app.display.default_scene.add_child(&tooltip);
+        // Top buttons are disabled until https://www.pivotaltracker.com/story/show/182613789.
 
         let network = frp::Network::new("ComponentBrowser.Navigator");
         let style_frp = StyleWatchFrp::new(&app.display.default_scene.style_sheet);
         let colors = Colors::from_theme(&network, &style_frp);
-=======
-impl Navigator {
-    pub fn new(app: &Application) -> Self {
-        let display_object = display::object::Instance::new();
-        let top_buttons = app.new_view::<list_view::ListView<icon::Entry>>();
-        let bottom_buttons = app.new_view::<list_view::ListView<icon::Entry>>();
-        let tooltip = Tooltip::new(app);
-        top_buttons.set_style_prefix(list_panel_theme::navigator::list_view::HERE.str);
-        bottom_buttons.set_style_prefix(list_panel_theme::navigator::list_view::HERE.str);
-        top_buttons.show_background_shadow(false);
-        bottom_buttons.show_background_shadow(false);
-        bottom_buttons.disable_selecting_entries_with_mouse();
-        display_object.add_child(&top_buttons);
-        display_object.add_child(&bottom_buttons);
-        app.display.default_scene.add_child(&tooltip);
-        top_buttons.hide_selection();
-
-        top_buttons.set_entries(AnyModelProvider::new(TOP_BUTTONS.to_vec()));
-        bottom_buttons.set_entries(AnyModelProvider::new(BOTTOM_BUTTONS.to_vec()));
-        bottom_buttons.select_entry(Some(section_id_to_list_index(SectionId::Popular)));
-
-        let network = frp::Network::new("ComponentBrowser.Navigator");
         let tooltip_hide_timer = DelayedAnimation::new(&network);
         tooltip_hide_timer.set_delay(MARKETPLACE_TOOLTIP_HIDE_DELAY_MS);
         tooltip_hide_timer.set_duration(0.0);
->>>>>>> f8a4e2a9
         frp::extend! { network
             select_section <- any(...);
             bottom_buttons.select_entry <+
                 select_section.map(|&s:&Option<SectionId>| s.map(section_id_to_grid_loc));
             chosen_section <-
-<<<<<<< HEAD
                 bottom_buttons.entry_selected.map(|loc| loc.as_ref().map(loc_to_section_id));
 
             model <- bottom_buttons.model_for_entry_needed.map2(&colors.update, f!([]
@@ -275,14 +207,6 @@
                 }
             ));
             top_buttons.model_for_entry <+ model;
-        }
-        colors.init.emit(());
-
-        bottom_buttons.reset_entries(BOTTOM_BUTTONS_COUNT, 1);
-        top_buttons.reset_entries(TOP_BUTTONS_COUNT, 1);
-=======
-                bottom_buttons.chosen_entry.map(|&id| id.as_ref().map(index_to_section_id));
-
 
             // === Show tooltip when hovering the Marketplace button
 
@@ -302,8 +226,10 @@
                 }
             );
         }
+        colors.init.emit(());
         tooltip_hide_timer.reset();
->>>>>>> f8a4e2a9
+        bottom_buttons.reset_entries(BOTTOM_BUTTONS_COUNT, 1);
+        top_buttons.reset_entries(TOP_BUTTONS_COUNT, 1);
 
         Self {
             display_object,
