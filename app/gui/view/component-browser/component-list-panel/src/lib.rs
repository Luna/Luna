//! This module defines the [Component Browser Panel](View), sub-content of the Component Browser,
//! that shows the available components grouped by categories, with navigator and breadcrumbs.
//!
//! To learn more about the Component Browser and its components, see the [Component Browser Design
//! Document](https://github.com/enso-org/design/blob/e6cffec2dd6d16688164f04a4ef0d9dff998c3e7/epics/component-browser/design.md).

#![recursion_limit = "4096"]
// === Features ===
#![allow(incomplete_features)]
#![feature(negative_impls)]
#![feature(associated_type_defaults)]
#![feature(cell_update)]
#![feature(const_type_id)]
#![feature(drain_filter)]
#![feature(entry_insert)]
#![feature(fn_traits)]
#![feature(marker_trait_attr)]
#![feature(specialization)]
#![feature(trait_alias)]
#![feature(type_alias_impl_trait)]
#![feature(unboxed_closures)]
#![feature(trace_macros)]
#![feature(const_trait_impl)]
#![feature(slice_as_chunks)]
#![feature(option_result_contains)]
#![feature(int_roundings)]
#![feature(array_methods)]
// === Standard Linter Configuration ===
#![deny(non_ascii_idents)]
#![warn(unsafe_code)]
#![allow(clippy::bool_to_int_with_if)]
#![allow(clippy::let_and_return)]
// === Non-Standard Linter Configuration ===
#![allow(clippy::option_map_unit_fn)]
#![allow(clippy::precedence)]
#![allow(dead_code)]
#![deny(unconditional_recursion)]
#![warn(missing_copy_implementations)]
#![warn(missing_debug_implementations)]
#![warn(missing_docs)]
#![warn(trivial_casts)]
#![warn(trivial_numeric_casts)]
#![warn(unused_import_braces)]
#![warn(unused_qualifications)]

use crate::prelude::*;
use ensogl_core::display::shape::*;

use crate::button_panel::View as ButtonPanel;

use enso_frp as frp;
use ensogl_core::application::frp::API;
use ensogl_core::application::Application;
use ensogl_core::control::io::mouse;
use ensogl_core::data::bounding_box::BoundingBox;
use ensogl_core::data::color;
use ensogl_core::define_endpoints_2;
use ensogl_core::display;
use ensogl_core::display::object::ObjectOps;
use ensogl_core::display::shape::compound::rectangle::Rectangle;
use ensogl_core::display::shape::StyleWatchFrp;
use ensogl_core::display::style::FromTheme;
use ensogl_grid_view as grid_view;
use ensogl_gui_component::component;
use ensogl_hardcoded_theme::application::component_browser::component_list_panel as theme;
use theme::button_panel as button_panel_theme;



// ==============
// === Export ===
// ==============

mod button_panel;

pub use ensogl_core::prelude;
<<<<<<< HEAD
=======
pub use ensogl_icons::icon;
pub use ide_view_component_list_panel_breadcrumbs as breadcrumbs;
>>>>>>> e5a20ee1
pub use ide_view_component_list_panel_grid as grid;



// ==============
// === Shapes ===
// ==============

// === Layout Constants ===

/// Extra space around shape to allow for shadows.
const SHADOW_PADDING: f32 = 25.0;
const INFINITE: f32 = 999999.0;


// === Style ===

/// The style values for the Component List Panel.
#[allow(missing_docs)]
#[derive(Copy, Clone, Debug, Default, FromTheme)]
#[base_path = "theme"]
pub struct Style {
    pub width: f32,
    pub height: f32,
    pub background_color: color::Rgba,
    pub corners_radius: f32,
    pub padding_bottom: f32,
    #[theme_path = "button_panel_theme::margin_bottom"]
    pub button_panel_margin_bottom: f32,
}

/// The combined style values for Component List Panel and its content.
#[allow(missing_docs)]
#[derive(Clone, Copy, Debug, Default)]
pub struct AllStyles {
    pub panel: Style,
    pub grid:  grid::Style,
}

impl AllStyles {
    fn size(&self) -> Vector2 {
        Vector2(self.panel.width, self.panel.height)
    }

<<<<<<< HEAD
    fn grid_size(&self) -> Vector2 {
        Vector2(self.grid.width, self.grid.height)
=======
// ========================
// === Shape Definition ===
// ========================


// === Background ===

#[allow(missing_docs)]
pub mod background {
    use super::*;

    ensogl_core::shape! {
        below = [
            grid::entry::background,
            ensogl_icons::icon::any,
            grid_view::entry::overlay,
            grid_view::selectable::highlight::shape
        ];
        alignment = center;
        (style:Style,bg_color:Vector4) {
            let alpha = Var::<f32>::from(format!("({bg_color}.w)"));
            let bg_color = &Var::<color::Rgba>::from(bg_color.clone());

            let grid_padding = style.get_number(theme::grid::padding);
            let grid_width = style.get_number(theme::grid::width);
            let grid_height = style.get_number(theme::grid::height);
            let corners_radius = style.get_number(theme::corners_radius);
            let menu_divider_color = style.get_color(theme::menu_divider_color);
            let navigator_divider_color = style.get_color(theme::navigator_divider_color);
            let menu_divider_width = grid_width - grid_padding * 2.0;
            let menu_divider_height = style.get_number(theme::menu_divider_height);
            let navigator_divider_width = style.get_number(theme::navigator_divider_width);
            let menu_height = style.get_number(theme::menu_height);
            let navigator_width = style.get_number(theme::navigator::width);

            let width = grid_width + navigator_width;
            let height = grid_height + menu_height;

            let menu_divider_x_pos = navigator_width / 2.0;
            let menu_divider_y_pos = height / 2.0 - menu_height + menu_divider_height;
            let navigator_divider_x = -width / 2.0 + navigator_width - navigator_divider_width / 2.0;
            let navigator_divider_y = 0.0;

            let menu_divider = Rect((menu_divider_width.px(),menu_divider_height.px()));
            let menu_divider = menu_divider.fill(menu_divider_color);
            let menu_divider = menu_divider.translate_x(menu_divider_x_pos.px());
            let menu_divider = menu_divider.translate_y(menu_divider_y_pos.px());

            let navigator_divider = Rect((navigator_divider_width.px(), height.px()));
            let navigator_divider = navigator_divider.fill(navigator_divider_color);
            let navigator_divider = navigator_divider.translate_x(navigator_divider_x.px());
            let navigator_divider = navigator_divider.translate_y(navigator_divider_y.px());

            let base_shape = Rect((width.px(), height.px()));
            let base_shape = base_shape.corners_radius(corners_radius.px());
            let background = base_shape.fill(bg_color);
            let shadow     = shadow::from_shape_with_alpha(base_shape.into(),&alpha,style);

            (shadow + background + menu_divider + navigator_divider).into()
        }
>>>>>>> e5a20ee1
    }
}



// =============
// === Model ===
// =============

/// The Model of Select Component.
#[allow(missing_docs)]
#[derive(Clone, CloneRef, Debug, display::Object)]
pub struct Model {
    display_object:   display::object::Instance,
    /// This display object moves the origin of the grid to the bottom left corner, to support
    /// auto-layout system.
    grid_adapter:     display::object::Instance,
    background:       Rectangle,
    #[focus_receiver]
    pub grid:         grid::View,
    pub button_panel: ButtonPanel,
}

impl Model {
    fn new(app: &Application) -> Self {
        let scene = &app.display.default_scene;
        let display_object = display::object::Instance::new();
        let grid_adapter = display::object::Instance::new();

        let background = Rectangle::new();
        display_object.add_child(&background);
        background
            .use_auto_layout()
            .set_column_flow()
            .set_children_alignment_center()
            .justify_content_center();

        let grid = app.new_view::<grid::View>();
        background.add_child(&grid_adapter);
        grid_adapter.add_child(&grid);

        let button_panel = ButtonPanel::new(app);
        background.add_child(&button_panel);

        shapes_order_dependencies! {
            scene => {
                grid_view::selectable::highlight::shape -> ensogl_icons::icon::any;
            }
        }

        Self { display_object, background, grid, grid_adapter, button_panel }
    }

<<<<<<< HEAD
    /// Access to FRP of the buttons.
    pub fn buttons(&self) -> &button_panel::Frp {
        &self.button_panel
=======
    fn set_initial_breadcrumbs(&self) {
        let breadcrumb = breadcrumbs::Breadcrumb::new_without_icon(INITIAL_SECTION_NAME);
        self.breadcrumbs.set_entries_from((vec![breadcrumb], 0));
        self.breadcrumbs.show_ellipsis(true);
>>>>>>> e5a20ee1
    }

    fn update_style(&self, style: &AllStyles) {
        self.grid_adapter.set_size(style.grid_size());
        self.grid.set_y(style.grid_size().y);
        let style = &style.panel;
        self.background.set_color(style.background_color);
        self.background.set_size(Vector2(style.width, style.height));
        self.background.set_corner_radius(style.corners_radius);
        self.background.set_padding_bottom(style.padding_bottom);
        self.button_panel.set_margin_bottom(style.button_panel_margin_bottom);
    }

    // We need to know if the mouse is over the panel, but cannot do it via a shape, as
    // sub-components still need to receive all of the mouse events, too.
    //
    // The `pos` is mouse position in Component List Panel space (the origin is in the middle of
    // the panel).
    fn is_hovered(&self, pos: Vector2, style: &AllStyles) -> bool {
        let size = style.size();
        let viewport = BoundingBox::from_center_and_size(size / 2.0, size);
        viewport.contains(pos)
    }
}

impl component::Model for Model {
    fn label() -> &'static str {
        "ComponentBrowserPanel"
    }

    fn new(app: &Application) -> Self {
        Self::new(app)
    }
}



// ===========
// === FRP ===
// ===========

define_endpoints_2! {
    Input{
        /// The component browser is displayed on screen.
        show(),
        /// The component browser is hidden from screen.
        hide(),
    }
    Output{
        size(Vector2),
        is_hovered(bool),
    }
}

impl component::Frp<Model> for Frp {
    fn init(
        network: &frp::Network,
        frp_api: &<Self as API>::Private,
        app: &Application,
        model: &Model,
        style: &StyleWatchFrp,
    ) {
        let scene = &app.display.default_scene;
        let input = &frp_api.input;
        let output = &frp_api.output;

        frp::extend! { network
            // === Style ===

            let panel_style = Style::from_theme(network, style);
            let grid_style = grid::Style::from_theme(network, style);
            style <- all_with(&panel_style, &grid_style, |&panel, &grid| AllStyles {panel, grid});
            eval style ((style) model.update_style(style));
            output.size <+ style.map(|style| style.size());

            model.grid.set_top_margin <+ all_with(&model.button_panel.height, &style, |buttons_h, style| {
                (buttons_h - (style.panel.height - style.grid.height - style.panel.padding_bottom)).max(0.0)
            });


            // === Hover & Focus ===

            is_visible <- bool(&input.hide, &input.show);
            is_hovered <- app.cursor.frp.screen_position.map2(&style, f!([model,scene](pos, style) {
                let pos = scene.screen_to_object_space(&model, pos.xy());
                model.is_hovered(pos, style)
            })).gate(&is_visible).on_change();
            output.is_hovered <+ is_hovered;

            let mouse_down = model.on_event::<mouse::Down>();
            eval_ mouse_down (model.focus());
            eval_ input.show (model.focus());
            eval_ input.hide (model.blur());

        }
    }
}

/// A sub-content of the Component Browser, that shows the available Component List Sections.
/// Each Component List Section contains named tiles called Component List Groups. To learn more
/// see the [Component Browser Design Document](https://github.com/enso-org/design/blob/e6cffec2dd6d16688164f04a4ef0d9dff998c3e7/epics/component-browser/design.md).
pub type View = component::ComponentView<Model, Frp>;<|MERGE_RESOLUTION|>--- conflicted
+++ resolved
@@ -74,11 +74,7 @@
 mod button_panel;
 
 pub use ensogl_core::prelude;
-<<<<<<< HEAD
-=======
 pub use ensogl_icons::icon;
-pub use ide_view_component_list_panel_breadcrumbs as breadcrumbs;
->>>>>>> e5a20ee1
 pub use ide_view_component_list_panel_grid as grid;
 
 
@@ -123,71 +119,8 @@
         Vector2(self.panel.width, self.panel.height)
     }
 
-<<<<<<< HEAD
     fn grid_size(&self) -> Vector2 {
         Vector2(self.grid.width, self.grid.height)
-=======
-// ========================
-// === Shape Definition ===
-// ========================
-
-
-// === Background ===
-
-#[allow(missing_docs)]
-pub mod background {
-    use super::*;
-
-    ensogl_core::shape! {
-        below = [
-            grid::entry::background,
-            ensogl_icons::icon::any,
-            grid_view::entry::overlay,
-            grid_view::selectable::highlight::shape
-        ];
-        alignment = center;
-        (style:Style,bg_color:Vector4) {
-            let alpha = Var::<f32>::from(format!("({bg_color}.w)"));
-            let bg_color = &Var::<color::Rgba>::from(bg_color.clone());
-
-            let grid_padding = style.get_number(theme::grid::padding);
-            let grid_width = style.get_number(theme::grid::width);
-            let grid_height = style.get_number(theme::grid::height);
-            let corners_radius = style.get_number(theme::corners_radius);
-            let menu_divider_color = style.get_color(theme::menu_divider_color);
-            let navigator_divider_color = style.get_color(theme::navigator_divider_color);
-            let menu_divider_width = grid_width - grid_padding * 2.0;
-            let menu_divider_height = style.get_number(theme::menu_divider_height);
-            let navigator_divider_width = style.get_number(theme::navigator_divider_width);
-            let menu_height = style.get_number(theme::menu_height);
-            let navigator_width = style.get_number(theme::navigator::width);
-
-            let width = grid_width + navigator_width;
-            let height = grid_height + menu_height;
-
-            let menu_divider_x_pos = navigator_width / 2.0;
-            let menu_divider_y_pos = height / 2.0 - menu_height + menu_divider_height;
-            let navigator_divider_x = -width / 2.0 + navigator_width - navigator_divider_width / 2.0;
-            let navigator_divider_y = 0.0;
-
-            let menu_divider = Rect((menu_divider_width.px(),menu_divider_height.px()));
-            let menu_divider = menu_divider.fill(menu_divider_color);
-            let menu_divider = menu_divider.translate_x(menu_divider_x_pos.px());
-            let menu_divider = menu_divider.translate_y(menu_divider_y_pos.px());
-
-            let navigator_divider = Rect((navigator_divider_width.px(), height.px()));
-            let navigator_divider = navigator_divider.fill(navigator_divider_color);
-            let navigator_divider = navigator_divider.translate_x(navigator_divider_x.px());
-            let navigator_divider = navigator_divider.translate_y(navigator_divider_y.px());
-
-            let base_shape = Rect((width.px(), height.px()));
-            let base_shape = base_shape.corners_radius(corners_radius.px());
-            let background = base_shape.fill(bg_color);
-            let shadow     = shadow::from_shape_with_alpha(base_shape.into(),&alpha,style);
-
-            (shadow + background + menu_divider + navigator_divider).into()
-        }
->>>>>>> e5a20ee1
     }
 }
 
@@ -241,16 +174,9 @@
         Self { display_object, background, grid, grid_adapter, button_panel }
     }
 
-<<<<<<< HEAD
     /// Access to FRP of the buttons.
     pub fn buttons(&self) -> &button_panel::Frp {
         &self.button_panel
-=======
-    fn set_initial_breadcrumbs(&self) {
-        let breadcrumb = breadcrumbs::Breadcrumb::new_without_icon(INITIAL_SECTION_NAME);
-        self.breadcrumbs.set_entries_from((vec![breadcrumb], 0));
-        self.breadcrumbs.show_ellipsis(true);
->>>>>>> e5a20ee1
     }
 
     fn update_style(&self, style: &AllStyles) {
