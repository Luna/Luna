//! This module defines a widget for displaying a list of entries of a component group and the name
//! of the component group.
//!
//! The widget is defined by the [`View`].
//!
//! To learn more about component groups, see the [Component Browser Design
//! Document](https://github.com/enso-org/design/blob/e6cffec2dd6d16688164f04a4ef0d9dff998c3e7/epics/component-browser/design.md).
//!
//! # Header and its Shadow
//!
//! To simulate scrolling of the component group entries we move the header of the component group
//! down while moving the whole component group up (see [`Frp::set_header_pos`]). When the header
//! is moved down the shadow appears below it. The shadow changes its intensity smoothly before
//! the header reaches the [`HEADER_SHADOW_PEAK`] distance from the top of the component group.
//! After that the shadow is unchanged. Near the bottom of the component group we gradually reduce
//! the size of the shadow so that it will never be rendered outside the component group
//! boundaries. See `Header Backgound` section in the [`Model::resize`] method.

#![recursion_limit = "512"]
// === Standard Linter Configuration ===
#![deny(non_ascii_idents)]
#![warn(unsafe_code)]
// === Non-Standard Linter Configuration ===
#![warn(missing_copy_implementations)]
#![warn(missing_debug_implementations)]
#![warn(missing_docs)]
#![warn(trivial_casts)]
#![warn(trivial_numeric_casts)]
#![warn(unused_import_braces)]
#![warn(unused_qualifications)]

use ensogl_core::application::traits::*;
use ensogl_core::display::shape::*;
use ensogl_core::prelude::*;

use enso_frp as frp;
use ensogl_core::application::shortcut::Shortcut;
use ensogl_core::application::Application;
use ensogl_core::data::color;
use ensogl_core::display;
use ensogl_core::display::camera::Camera2d;
use ensogl_core::display::scene::layer;
use ensogl_gui_component::component;
use ensogl_hardcoded_theme::application::component_browser::component_group as theme;
use ensogl_list_view as list_view;
use ensogl_shadow as shadow;
use ensogl_text as text;


// ==============
// === Export ===
// ==============

pub mod entry;
pub mod wide;

<<<<<<< HEAD


// =================
// === Constants ===
// =================

/// The distance (in pixels) from the top border of the component group at which
/// the header shadow reaches its maximum intensity.
///
/// When the header is on top of the component group (default position) the shadow is invisible.
/// Once the header moves down (see [`Frp::set_header_pos`]) we start to linearly increase the
/// intensity of the shadow until it reaches its maximum at [`HEADER_SHADOW_PEAK`] distance from
/// the top. The intensity does not change all the way down from there, but the shadow is clipped at
/// the bottom of the component group so that it will never escape the borders of the group and
/// will not cover any neighboring elements of the scene. (see [`Model::resize`] method)
const HEADER_SHADOW_PEAK: f32 = list_view::entry::HEIGHT / 2.0;



// ==============
// === Export ===
// ==============

pub mod entry;
=======
>>>>>>> fd3c3166
pub use entry::View as Entry;



// ==========================
// === Shapes Definitions ===
// ==========================


// === Background ===

/// The background of the [`View`].
pub mod background {
    use super::*;

    ensogl_core::define_shape_system! {
        below = [list_view::background];
        (style:Style, color:Vector4) {
            let color = Var::<color::Rgba>::from(color);
            Plane().fill(color).into()
        }
    }
}


// === Header Background ===

/// The background of the header. It consists of a rectangle that matches the [`background`] in
/// color and a shadow underneath it.
pub mod header_background {
    use super::*;

    ensogl_core::define_shape_system! {
        above = [background, list_view::background];
        (style:Style, color:Vector4, height: f32, shadow_height_multiplier: f32) {
            let color = Var::<color::Rgba>::from(color);
            let width: Var<Pixels> = "input_size.x".into();
            let height: Var<Pixels> = height.into();
            let bg = Rect((width.clone(), height.clone())).fill(color);
            // We use wider and shorter rect for the shadow because of the visual artifacts that
            // will appear otherwise:
            // 1. Rounded corners of the shadow are visible if the rect is too narrow. By widening
            //    it we keep the shadow sharp and flat for the whole width of the header.
            // 2. Visual glitching similar to z-fighting occurs on the border of the elements
            //    when the shadow rect has the exact same size as the background. We shrink the
            //    height by 1 pixel to avoid it.
            let shadow_rect = Rect((width * 2.0, height - 1.0.px()));
            let mut shadow_parameters = shadow::parameters_from_style_path(style, theme::header::shadow);
            shadow_parameters.size = shadow_parameters.size * shadow_height_multiplier;
            let shadow = shadow::from_shape_with_parameters(shadow_rect.into(), shadow_parameters);
            (shadow + bg).into()
        }
    }
}


// === Header Overlay ===

/// The transparent overlay over Component Group View Header, used for capturing mouse events.
pub mod header_overlay {
    use super::*;

    use ensogl_core::display::shape::constants::HOVER_COLOR;

    ensogl_core::define_shape_system! {
        above = [background];
        () {
            let bg_color = HOVER_COLOR;
            Plane().fill(bg_color).into()
        }
    }
}



// =======================
// === Header Geometry ===
// =======================

#[derive(Debug, Copy, Clone, Default)]
struct HeaderGeometry {
    height:         f32,
    padding_left:   f32,
    padding_right:  f32,
    padding_bottom: f32,
    shadow_size:    f32,
}

impl HeaderGeometry {
    fn from_style(style: &StyleWatchFrp, network: &frp::Network) -> frp::Sampler<Self> {
        let height = style.get_number(theme::header::height);
        let padding_left = style.get_number(theme::header::padding::left);
        let padding_right = style.get_number(theme::header::padding::right);
        let padding_bottom = style.get_number(theme::header::padding::bottom);
        let shadow_size = style.get_number(theme::header::shadow::size);

        frp::extend! { network
            init <- source_();
            theme <- all_with6(&init,&height,&padding_left,&padding_right,&padding_bottom,&shadow_size,
                |_,&height,&padding_left,&padding_right,&padding_bottom,&shadow_size|
                    Self{height,padding_left,padding_right,padding_bottom,shadow_size}
            );
            theme_sampler <- theme.sampler();
        }
        init.emit(());
        theme_sampler
    }
}



// ===========
// === FRP ===
// ===========

ensogl_core::define_endpoints_2! {
    Input {
        /// Accept the currently selected suggestion. Should be bound to "Suggestion Acceptance Key"
        /// described in
        /// [Component Browser Design Doc](https://github.com/enso-org/design/blob/main/epics/component-browser/design.md#key-binding-dictionary)
        accept_suggestion(),
        set_header(String),
        set_entries(list_view::entry::AnyModelProvider<Entry>),
        set_color(color::Rgba),
        set_dimmed(bool),
        set_width(f32),
        /// Sets the y-position of the header from the top of the component group.
        ///
        /// It can't move past the top and bottom borders of the component group.
        ///
        /// We use it to simulate entries scrolling with a fixed-position header. Though in fact we
        /// move the header down while moving the whole component group up.
        set_header_pos(f32),
    }
    Output {
        selected_entry(Option<entry::Id>),
        suggestion_accepted(entry::Id),
        expression_accepted(entry::Id),
        is_header_selected(bool),
        header_accepted(),
        selection_size(Vector2<f32>),
        selection_position_target(Vector2<f32>),
        size(Vector2<f32>)
    }
}

impl component::Frp<Model> for Frp {
    fn init(api: &Self::Private, app: &Application, model: &Model, style: &StyleWatchFrp) {
        let network = &api.network;
        let mouse_position = app.display.default_scene.mouse.frp.position.clone_ref();
        let input = &api.input;
        let out = &api.output;
        let header_text_font = style.get_text(theme::header::text::font);
        let header_text_size = style.get_number(theme::header::text::size);


        // === Geometry ===

        frp::extend! { network
            let header_geometry = HeaderGeometry::from_style(style, network);
            height <- all_with(&input.set_entries, &header_geometry, |entries, header_geom| {
                entries.entry_count() as f32 * list_view::entry::HEIGHT + header_geom.height
            });
            out.size <+ all_with(&input.set_width, &height, |w, h| Vector2(*w, *h));
            size_and_header_geometry <- all3(&out.size, &header_geometry, &input.set_header_pos);
            eval size_and_header_geometry(((size, hdr_geom, hdr_pos))
                model.resize(*size, *hdr_geom, *hdr_pos)
            );


            // === Show/hide shadow ===

            shadow <- input.set_header_pos.map(|p| (*p / HEADER_SHADOW_PEAK).min(1.0));
            eval shadow((v) model.header_background.shadow_height_multiplier.set(*v));
        }


        // === Colors ===

        fn mix(colors: &(color::Rgba, color::Rgba), coefficient: &f32) -> color::Rgba {
            color::mix(colors.0, colors.1, *coefficient)
        }
        let app_bg_color = style.get_color(ensogl_hardcoded_theme::application::background);
        let header_intensity = style.get_number(theme::header::text::color_intensity);
        let bg_intensity = style.get_number(theme::background_color_intensity);
        let dimmed_intensity = style.get_number(theme::dimmed_color_intensity);
        let entry_text_color = style.get_color(theme::entries::text::color);
        frp::extend! { network
            init <- source_();
            one <- init.constant(1.0);
            intensity <- input.set_dimmed.switch(&one, &dimmed_intensity);
            app_bg_color <- all(&app_bg_color, &init)._0();
            app_bg_and_input_color <- all(&app_bg_color, &input.set_color);
            main_color <- app_bg_and_input_color.all_with(&intensity, mix);
            app_bg_and_main_color <- all(&app_bg_color, &main_color);
            header_color <- app_bg_and_main_color.all_with(&header_intensity, mix);
            bg_color <- app_bg_and_main_color.all_with(&bg_intensity, mix);
            app_bg_and_entry_text_color <- all(&app_bg_color, &entry_text_color);
            entry_color_with_intensity <- app_bg_and_entry_text_color.all_with(&intensity, mix);
            entry_color_sampler <- entry_color_with_intensity.sampler();
        }
        let params = entry::Params { color: entry_color_sampler };
        model.entries.set_entry_params_and_recreate_entries(params);


        // === Header ===

        frp::extend! { network
            header_text_font <- all(&header_text_font, &init)._0();
            model.header.set_font <+ header_text_font;
            header_text_size <- all(&header_text_size, &init)._0();
            model.header.set_default_text_size <+ header_text_size.map(|v| text::Size(*v));
            _set_header <- input.set_header.map2(&size_and_header_geometry, f!(
                (text, (size, hdr_geom, _)) {
                    model.header_text.replace(text.clone());
                    model.update_header_width(*size, *hdr_geom);
                })
            );
            model.header.set_default_color <+ header_color;
            eval bg_color((c) model.background.color.set(c.into()));
            eval bg_color((c) model.header_background.color.set(c.into()));
        }


        // === Suggestion Acceptance ===

        frp::extend! { network
            accepted_entry <- model.entries.selected_entry.sample(&input.accept_suggestion);
            out.suggestion_accepted <+ accepted_entry.filter_map(|e| *e);
            header_accepted_by_frp <- input.accept_suggestion.gate(&out.is_header_selected);
            header_accepted_by_mouse <- model.header_overlay.events.mouse_down.constant(());
            header_accepted <- any(header_accepted_by_frp, header_accepted_by_mouse);
            out.header_accepted <+ header_accepted;
            out.expression_accepted <+ model.entries.chosen_entry.filter_map(|e| *e);
        }


        // === Entries ===

        frp::extend! { network
            model.entries.set_entries <+ input.set_entries;
            out.selected_entry <+ model.entries.selected_entry;
        }


        // === Selection ===

        let overlay_events = &model.header_overlay.events;
        frp::extend! { network
            let moved_out_above = model.entries.tried_to_move_out_above.clone_ref();
            is_mouse_over <- bool(&overlay_events.mouse_out, &overlay_events.mouse_over);
            mouse_moved <- mouse_position.on_change().constant(());
            mouse_moved_over_header <- mouse_moved.gate(&is_mouse_over);

            select_header <- any(moved_out_above, mouse_moved_over_header, out.header_accepted);
            deselect_header <- model.entries.selected_entry.filter_map(|entry| *entry);
            out.is_header_selected <+ bool(&deselect_header, &select_header);
            model.entries.select_entry <+ select_header.constant(None);

            out.selection_position_target <+ all_with4(
                &out.is_header_selected,
                &out.size,
                &header_geometry,
                &model.entries.selection_position_target,
                f!((h_sel, size, h, esp) model.selection_position(*h_sel, *size, *h, *esp))
            );
        }

        init.emit(());
    }

    fn default_shortcuts() -> Vec<Shortcut> {
        use ensogl_core::application::shortcut::ActionType::*;
        (&[(Press, "tab", "accept_suggestion")])
            .iter()
            .map(|(a, b, c)| View::self_shortcut(*a, *b, *c))
            .collect()
    }
}



// ==============
// === Layers ===
// ==============

/// A set of scene layers shared by every component group.
///
/// A component group consists of a several shapes with a strict rendering order. The order of the
/// fields of this struct represents the rendering order of layers, with `background` being the
/// bottom-most and `header_text` being the top-most.
#[derive(Debug, Clone, CloneRef)]
pub struct Layers {
    background:  layer::Layer,
    text:        layer::Layer,
    header:      layer::Layer,
    header_text: layer::Layer,
}

impl Layers {
    /// Constructor.
    ///
    /// A `camera` will be used to render all layers. Layers will be attached to a `parent_layer` as
    /// sublayers.
    pub fn new(logger: &Logger, camera: &Camera2d, parent_layer: &layer::Layer) -> Self {
        let background = layer::Layer::new_with_cam(logger.clone_ref(), camera);
        let text = layer::Layer::new_with_cam(logger.clone_ref(), camera);
        let header = layer::Layer::new_with_cam(logger.clone_ref(), camera);
        let header_text = layer::Layer::new_with_cam(logger.clone_ref(), camera);

        background.add_sublayer(&text);
        background.add_sublayer(&header);
        header.add_sublayer(&header_text);

        parent_layer.add_sublayer(&background);

        Self { background, header, text, header_text }
    }
}


// =============
// === Model ===
// =============

/// The Model of the [`View`] component.
#[derive(Clone, CloneRef, Debug)]
pub struct Model {
    display_object:    display::object::Instance,
    header:            text::Area,
    header_background: header_background::View,
    header_text:       Rc<RefCell<String>>,
    header_overlay:    header_overlay::View,
    background:        background::View,
    entries:           list_view::ListView<Entry>,
}

impl display::Object for Model {
    fn display_object(&self) -> &display::object::Instance {
        &self.display_object
    }
}

impl component::Model for Model {
    fn label() -> &'static str {
        "ComponentGroup"
    }

    fn new(app: &Application, logger: &Logger) -> Self {
        let header_text = default();
        let display_object = display::object::Instance::new(&logger);
        let header_overlay = header_overlay::View::new(&logger);
        let background = background::View::new(&logger);
        let header_background = header_background::View::new(&logger);
        let header = text::Area::new(app);
        let entries = app.new_view::<list_view::ListView<Entry>>();
        entries.set_style_prefix(entry::STYLE_PATH);
        entries.set_background_color(HOVER_COLOR);
        entries.show_background_shadow(false);
        entries.set_background_corners_radius(0.0);
        entries.hide_selection();
        display_object.add_child(&background);
        display_object.add_child(&header_background);
        display_object.add_child(&header);
        display_object.add_child(&header_overlay);
        display_object.add_child(&entries);

        Model {
            display_object,
            header_overlay,
            header,
            header_text,
            background,
            header_background,
            entries,
        }
    }
}

impl Model {
    /// Assign a set of layers to render the component group in. Must be called after constructing
    /// the [`View`].
    pub fn set_layers(&self, layers: &Layers) {
        layers.background.add_exclusive(&self.background);
        layers.header_text.add_exclusive(&self.header_overlay);
        layers.background.add_exclusive(&self.entries);
        self.entries.set_label_layer(&layers.text);
        layers.header.add_exclusive(&self.header_background);
        self.header.add_to_scene_layer(&layers.header_text);
    }

    fn resize(&self, size: Vector2, header_geometry: HeaderGeometry, header_pos: f32) {
        // === Background ===

        self.background.size.set(size);


        // === Header Text ===

        let header_padding_left = header_geometry.padding_left;
        let header_text_x = -size.x / 2.0 + header_padding_left;
        let header_text_height = self.header.height.value();
        let header_padding_bottom = header_geometry.padding_bottom;
        let header_height = header_geometry.height;
        let half_header_height = header_height / 2.0;
        let header_center_y = size.y / 2.0 - half_header_height;
        let header_center_y = header_center_y - header_pos;
        let header_center_y = header_center_y.max(-size.y / 2.0 + half_header_height);
        let header_center_y = header_center_y.min(size.y / 2.0 - half_header_height);
        let header_bottom_y = header_center_y - half_header_height;
        let header_text_y = header_bottom_y + header_text_height + header_padding_bottom;
        self.header.set_position_xy(Vector2(header_text_x, header_text_y));
        self.update_header_width(size, header_geometry);


        // === Header Background ===

        self.header_background.height.set(header_height);
        let shadow_size = header_geometry.shadow_size;
        let distance_to_bottom = (-size.y / 2.0 - header_bottom_y).abs();
        // We need to render both the header background and the shadow below it, so we add
        // `shadow_size` and `header_height` to calculate the final `size` of the
        // `header_background` shape. We use `shadow_size * 2.0`, because the shadow extends by
        // `shadow_size` in each direction around the base shape, not only down. We cap the
        // `shadow_size` by the distance to the bottom of the component group so that the shadow is
        // not visible outside the component group background.
        let shadow_size = shadow_size.min(distance_to_bottom);
        let header_background_height = header_height + shadow_size * 2.0;
        self.header_background.size.set(Vector2(size.x, header_background_height));
        self.header_background.set_position_y(header_center_y);


        // === Header Overlay ===

        self.header_overlay.set_position_y(header_center_y);
        self.header_overlay.size.set(Vector2(size.x, header_height));


        // === Entries ===

        self.entries.resize(size - Vector2(0.0, header_height));
        self.entries.set_position_y(-header_height / 2.0);
    }

    fn update_header_width(&self, size: Vector2, header_geometry: HeaderGeometry) {
        let header_padding_left = header_geometry.padding_left;
        let header_padding_right = header_geometry.padding_right;
        let max_text_width = size.x - header_padding_left - header_padding_right;
        self.header.set_content_truncated(self.header_text.borrow().clone(), max_text_width);
    }

    fn selection_position(
        &self,
        is_header_selected: bool,
        size: Vector2,
        header_geometry: HeaderGeometry,
        entries_selection_position: Vector2,
    ) -> Vector2 {
        if is_header_selected {
            Vector2(0.0, size.y / 2.0 - header_geometry.height / 2.0)
        } else {
            self.entries.position().xy() + entries_selection_position
        }
    }
}



// ============
// === View ===
// ============

/// A widget for displaying the entries and name of a Component Group.
///
/// The widget is rendered as a header label, a list of entries below it, and a colored background.
/// It does not display the selection widget - because the selection jump between various Component
/// Groups, the parent (Component List Panel) should own the selection widget; the Component Group
/// View provides the information where the widget should be placed when it's focused.
///
/// To learn more about Component Groups, see the [Component Browser Design
/// Document](https://github.com/enso-org/design/blob/e6cffec2dd6d16688164f04a4ef0d9dff998c3e7/epics/component-browser/design.md).
pub type View = component::ComponentView<Model, Frp>;



// =============
// === Tests ===
// =============

#[cfg(test)]
mod tests {
    use super::*;
    use enso_frp::future::EventOutputExt;
    use ensogl_core::control::io::mouse;
    use ensogl_list_view::entry::AnyModelProvider;

    macro_rules! expect_entry_selected {
        ($cgv:ident, $id:expr$(, $argv:tt)?) => {
            assert_eq!($cgv.selected_entry.value(), Some($id)$(, $argv)?);
            assert!(!$cgv.is_header_selected.value()$(, $argv)?);
        };
    }

    macro_rules! expect_header_selected {
        ($cgv:ident$(, $argv:tt)?) => {
            assert_eq!($cgv.selected_entry.value(), None$(, $argv)?);
            assert!($cgv.is_header_selected.value()$(, $argv)?);
        };
    }

    struct Test {
        app: Application,
        cgv: View,
    }

    impl Test {
        fn set_up() -> Self {
            let app = Application::new("root");
            ensogl_hardcoded_theme::builtin::light::register(&app);
            ensogl_hardcoded_theme::builtin::light::enable(&app);
            let cgv = View::new(&app);
            cgv.set_width(100.0);
            let entries = AnyModelProvider::<Entry>::new(vec!["Entry 1", "Entry 2", "Entry 3"]);
            cgv.set_entries(entries);
            Test { app, cgv }
        }

        fn move_mouse_over_header(&self) {
            let pos_over_header = Vector2(0.0, self.cgv.size.value().y / 2.0 - 10.0);
            let mouse_move = Vector2(5.0, 0.0);
            self.cgv.model().header_overlay.events.mouse_over.emit(());
            self.app.display.default_scene.mouse.frp.position.emit(pos_over_header);
            self.app.display.default_scene.mouse.frp.position.emit(pos_over_header + mouse_move);
        }
    }

    #[test]
    fn navigating_entries_with_keyboard() {
        let Test { app: _, cgv } = Test::set_up();
        cgv.model().entries.move_selection_down();
        expect_entry_selected!(cgv, 0);
        cgv.model().entries.move_selection_down();
        expect_entry_selected!(cgv, 1);
        cgv.model().entries.move_selection_up();
        expect_entry_selected!(cgv, 0);
        cgv.model().entries.move_selection_up();
        expect_header_selected!(cgv);
        cgv.model().entries.move_selection_up();
        expect_header_selected!(cgv);
        cgv.model().entries.move_selection_down();
        expect_entry_selected!(cgv, 0);
    }

    #[test]
    fn navigating_entries_with_keyboard_after_hovering_header() {
        let test = Test::set_up();
        let cgv = &test.cgv;
        cgv.model().entries.move_selection_down();
        expect_entry_selected!(cgv, 0);
        test.move_mouse_over_header();
        expect_header_selected!(cgv);
        cgv.model().entries.move_selection_down();
        expect_entry_selected!(cgv, 0);
        cgv.model().entries.move_selection_down();
        expect_entry_selected!(cgv, 1);
        test.move_mouse_over_header();
        expect_header_selected!(cgv);
        cgv.model().entries.move_selection_down();
        expect_entry_selected!(cgv, 0);
    }

    #[test]
    fn accepting_header() {
        let Test { app: _, cgv } = Test::set_up();
        cgv.model().entries.move_selection_down();
        expect_entry_selected!(cgv, 0);
        let expected_header_accepted = cgv.header_accepted.next_event();
        cgv.model().header_overlay.events.mouse_down.emit(mouse::Button::Button0);
        expected_header_accepted.expect();
        expect_header_selected!(cgv);

        let expected_header_accepted = cgv.header_accepted.next_event();
        cgv.accept_suggestion();
        expected_header_accepted.expect();
        expect_header_selected!(cgv);

        // When header is not selected, we should not be able to accept it with keyboard
        let expected_header_accepted = cgv.header_accepted.next_event();
        cgv.model().entries.select_entry(0);
        expect_entry_selected!(cgv, 0);
        cgv.accept_suggestion();
        expected_header_accepted.expect_not();
    }
}<|MERGE_RESOLUTION|>--- conflicted
+++ resolved
@@ -54,7 +54,8 @@
 pub mod entry;
 pub mod wide;
 
-<<<<<<< HEAD
+pub use entry::View as Entry;
+
 
 
 // =================
@@ -71,17 +72,6 @@
 /// the bottom of the component group so that it will never escape the borders of the group and
 /// will not cover any neighboring elements of the scene. (see [`Model::resize`] method)
 const HEADER_SHADOW_PEAK: f32 = list_view::entry::HEIGHT / 2.0;
-
-
-
-// ==============
-// === Export ===
-// ==============
-
-pub mod entry;
-=======
->>>>>>> fd3c3166
-pub use entry::View as Entry;
 
 
 
