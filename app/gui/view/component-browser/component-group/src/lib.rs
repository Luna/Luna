//! This module defines a widget for displaying a list of entries of a component group and the name
//! of the component group.
//!
//! The widget is defined by the [`View`].
//!
//! To learn more about component groups, see the [Component Browser Design
//! Document](https://github.com/enso-org/design/blob/e6cffec2dd6d16688164f04a4ef0d9dff998c3e7/epics/component-browser/design.md).
//!
//! # Header and its shadow
//!
//! To simulate scrolling of the component group entries we move the header of the component group
//! down while moving the whole component group up (see [`Frp::set_header_pos`]). When the header
//! is moved down the shadow appears below it. The shadow changes its intensity smoothly before
//! the header reaches the [`HEADER_SHADOW_PEAK`] distance from the top of the component group.
//! After that the shadow is unchanged. When the header approaches the bottom of the component group
//! we gradually reduce the size of the shadow so that it will never be rendered outside the
//! component group boundaries. See `Header Backgound` section in the [`Model::resize`] method.

#![recursion_limit = "1024"]
// === Features ===
#![feature(option_result_contains)]
// === Standard Linter Configuration ===
#![deny(non_ascii_idents)]
#![warn(unsafe_code)]
// === Non-Standard Linter Configuration ===
#![warn(missing_copy_implementations)]
#![warn(missing_debug_implementations)]
#![warn(missing_docs)]
#![warn(trivial_casts)]
#![warn(trivial_numeric_casts)]
#![warn(unused_import_braces)]
#![warn(unused_qualifications)]

use crate::prelude::*;
use ensogl::application::traits::*;

use crate::display::scene::layer;

use enso_frp as frp;
use ensogl::application::shortcut::Shortcut;
use ensogl::application::Application;
use ensogl::data::color;
use ensogl::data::text;
use ensogl::display;
use ensogl::display::camera::Camera2d;
use ensogl::Animation;
use ensogl_gui_component::component;
use ensogl_hardcoded_theme::application::component_browser::component_group as theme;
use ensogl_list_view as list_view;
use ensogl_shadow as shadow;


// ==============
// === Export ===
// ==============

pub mod entry;
pub mod icon;
pub mod set;
pub mod wide;

pub use entry::View as Entry;



/// A module containing common imports.
pub mod prelude {
    pub use ensogl::application::traits::*;
    pub use ensogl::display::shape::*;
    pub use ensogl::prelude::*;
}

// =================
// === Constants ===
// =================

/// The distance (in pixels) from the top border of the component group at which
/// the header shadow reaches its maximum intensity.
///
/// When the header is on top of the component group (default position) the shadow is invisible.
/// Once the header moves down (see [`Frp::set_header_pos`]) we start to linearly increase the
/// intensity of the shadow until it reaches its maximum at [`HEADER_SHADOW_PEAK`] distance from
/// the top. The intensity does not change all the way down from there, but the shadow is clipped at
/// the bottom of the component group so that it will never escape the borders of the group and
/// will not cover any neighboring elements of the scene. (see [`Model::resize`] method)
const HEADER_SHADOW_PEAK: f32 = list_view::entry::HEIGHT / 2.0;



// ==========================
// === Shapes Definitions ===
// ==========================


// === Background ===

/// The background of the [`View`].
pub mod background {
    use super::*;

    ensogl::define_shape_system! {
        below = [list_view::background];
        pointer_events = false;
        (style:Style, color:Vector4) {
            let color = Var::<color::Rgba>::from(color);
            Plane().fill(color).into()
        }
    }
}

pub mod selected_background {
    use super::*;

    ensogl::define_shape_system! {
        below = [list_view::background];
        pointer_events = false;
        (style:Style, color:Vector4) {
            let color = Var::<color::Rgba>::from(color);
            Plane().fill(color).into()
        }
    }
}

// === Header Background ===

/// The background of the header. It consists of a rectangle that matches the [`background`] in
/// color and a shadow underneath it.
pub mod header_background {
    use super::*;

    ensogl::define_shape_system! {
        above = [background, list_view::background];
        pointer_events = false;
<<<<<<< HEAD
        (style:Style, color:Vector4, height: f32, shadow_height_multiplier: f32) {
            let color = Var::<color::Rgba>::from(color);
            let width: Var<Pixels> = "input_size.x".into();
            let height: Var<Pixels> = height.into();
            let bg = Rect((width.clone(), height.clone())).fill(color);
            // We use wider and shorter rect for the shadow because of the visual artifacts that
            // will appear otherwise:
            // 1. Rounded corners of the shadow are visible if the rect is too narrow. By widening
            //    it we keep the shadow sharp and flat for the whole width of the header.
            // 2. Visual glitching similar to z-fighting occurs on the border of the elements
            //    when the shadow rect has the exact same size as the background. We shrink the
            //    height by 1 pixel to avoid it.
            let shadow_rect = Rect((width * 2.0, height - 1.0.px()));
            let mut shadow_parameters = shadow::parameters_from_style_path(style, theme::header::shadow);
            shadow_parameters.size = shadow_parameters.size * shadow_height_multiplier;
            let shadow = shadow::from_shape_with_parameters(shadow_rect.into(), shadow_parameters);
            (shadow + bg).into()
        }
    }
}

pub mod selected_header_background {
    use super::*;

    ensogl::define_shape_system! {
        above = [background, list_view::background];
        pointer_events = false;
=======
>>>>>>> ba461ec3
        (style:Style, color:Vector4, height: f32, shadow_height_multiplier: f32) {
            let color = Var::<color::Rgba>::from(color);
            let width: Var<Pixels> = "input_size.x".into();
            let height: Var<Pixels> = height.into();
            let bg = Rect((width.clone(), height.clone())).fill(color);
            // We use wider and shorter rect for the shadow because of the visual artifacts that
            // will appear otherwise:
            // 1. Rounded corners of the shadow are visible if the rect is too narrow. By widening
            //    it we keep the shadow sharp and flat for the whole width of the header.
            // 2. Visual glitching similar to z-fighting occurs on the border of the elements
            //    when the shadow rect has the exact same size as the background. We shrink the
            //    height by 1 pixel to avoid it.
            let shadow_rect = Rect((width * 2.0, height - 1.0.px()));
            let mut shadow_parameters = shadow::parameters_from_style_path(style, theme::header::shadow);
            shadow_parameters.size = shadow_parameters.size * shadow_height_multiplier;
            let shadow = shadow::from_shape_with_parameters(shadow_rect.into(), shadow_parameters);
            (shadow + bg).into()
        }
    }
}


// === Header Overlay ===

/// The transparent overlay over Component Group View Header, used for capturing mouse events.
pub mod header_overlay {
    use super::*;

    use ensogl::display::shape::constants::HOVER_COLOR;

    ensogl::define_shape_system! {
        above = [background];
        () {
            let bg_color = HOVER_COLOR;
            Plane().fill(color::Rgba(1.0, 0.0, 0.0, 0.5)).into()
        }
    }
}



// =======================
// === Header Geometry ===
// =======================

#[derive(Debug, Copy, Clone, Default)]
struct HeaderGeometry {
    height:         f32,
    padding_left:   f32,
    padding_right:  f32,
    padding_bottom: f32,
    shadow_size:    f32,
}

impl HeaderGeometry {
    fn from_style(style: &StyleWatchFrp, network: &frp::Network) -> frp::Sampler<Self> {
        let height = style.get_number(theme::header::height);
        let padding_left = style.get_number(theme::header::padding::left);
        let padding_right = style.get_number(theme::header::padding::right);
        let padding_bottom = style.get_number(theme::header::padding::bottom);
        let shadow_size = style.get_number(theme::header::shadow::size);

        frp::extend! { network
            init <- source_();
            theme <- all_with6(&init,&height,&padding_left,&padding_right,&padding_bottom,&shadow_size,
                |_,&height,&padding_left,&padding_right,&padding_bottom,&shadow_size|
                    Self{height,padding_left,padding_right,padding_bottom,shadow_size}
            );
            theme_sampler <- theme.sampler();
        }
        init.emit(());
        theme_sampler
    }
}



// ==============
// === Colors ===
// ==============

/// Colors used in the Component Group View.
///
/// This structure, used in both [`ide_component_group::View`] and
/// [`ide_component_group::wide::View`] can be created from single "main color" input. Each of
/// these colors will be computed by mixing "main color" with application background - for details,
/// see [`Colors::from_main_color`].
#[allow(missing_docs)]
#[derive(Clone, CloneRef, Debug)]
pub struct Colors {
    // Note: The FRP nodes below must be samplers, otherwise their values set during initialization
    // (by emitting `init` event in `Colors::from_main_color) will be lost - the FRP system does
    // not keep value of nodes if they are not connected to anything, and those nodes won't be
    // before returning from `from_main_color`.
    pub icon_strong: frp::Sampler<color::Rgba>,
    pub icon_weak:   frp::Sampler<color::Rgba>,
    pub header_text: frp::Sampler<color::Rgba>,
    pub entry_text:  frp::Sampler<color::Rgba>,
    pub background:  frp::Sampler<color::Rgba>,
}

impl Colors {
    /// Constructs [`Colors`] structure, where each variant is based on the "main" `color`
    /// parameter.
    pub fn from_main_color(
        network: &frp::Network,
        style: &StyleWatchFrp,
        color: &frp::Stream<color::Rgba>,
        is_dimmed: &frp::Stream<bool>,
    ) -> Self {
        fn mix((c1, c2): &(color::Rgba, color::Rgba), coefficient: &f32) -> color::Rgba {
            color::mix(*c1, *c2, *coefficient)
        }
        let app_bg = style.get_color(ensogl_hardcoded_theme::application::background);
        let header_intensity = style.get_number(theme::header::text::color_intensity);
        let bg_intensity = style.get_number(theme::background_color_intensity);
        let dimmed_intensity = style.get_number(theme::dimmed_color_intensity);
        let icon_weak_intensity = style.get_number(theme::entry_list::icon::weak_color_intensity);
        let entry_text_ = style.get_color(theme::entry_list::text::color);
        let intensity = Animation::new(network);
        frp::extend! { network
            init <- source_();
            one <- init.constant(1.0);
            let is_dimmed = is_dimmed.clone_ref();
            intensity.target <+ is_dimmed.switch(&one, &dimmed_intensity);
            app_bg <- all(&app_bg, &init)._0();
            app_bg_and_input <- all(&app_bg, color);
            main <- app_bg_and_input.all_with(&intensity.value, mix);
            app_bg_and_main <- all(&app_bg, &main);
            header_text <- app_bg_and_main.all_with(&header_intensity, mix).sampler();
            bg <- app_bg_and_main.all_with(&bg_intensity, mix).sampler();
            app_bg_and_entry_text <- all(&app_bg, &entry_text_);
            entry_text <- app_bg_and_entry_text.all_with(&intensity.value, mix).sampler();
            icon_weak <- app_bg_and_main.all_with(&icon_weak_intensity, mix).sampler();
            icon_strong <- main.sampler();
        }
        init.emit(());
        Self { icon_weak, icon_strong, header_text, entry_text, background: bg }
    }
}


// ===========
// === FRP ===
// ===========

ensogl::define_endpoints_2! {
    Input {
        /// Accept the currently selected suggestion. Should be bound to "Suggestion Acceptance Key"
        /// described in
        /// [Component Browser Design Doc](https://github.com/enso-org/design/blob/main/epics/component-browser/design.md#key-binding-dictionary)
        accept_suggestion(),
        set_header(String),
        set_entries(list_view::entry::AnyModelProvider<Entry>),
        set_color(color::Rgba),
        set_dimmed(bool),
        set_width(f32),
        /// Sets the y-position of the header from the top of the component group.
        ///
        /// It can't move past the top and bottom borders of the component group.
        ///
        /// We use it to simulate entries scrolling with a fixed-position header. Though in fact we
        /// move the header down while moving the whole component group up.
        set_header_pos(f32),
    }
    Output {
        is_mouse_over(bool),
        selected_entry(Option<entry::Id>),
        suggestion_accepted(entry::Id),
        expression_accepted(entry::Id),
        is_header_selected(bool),
        header_accepted(),
        selection_size(Vector2<f32>),
        selection_position_target(Vector2<f32>),
        size(Vector2<f32>)
    }
}

impl component::Frp<Model> for Frp {
    fn init(api: &Self::Private, app: &Application, model: &Model, style: &StyleWatchFrp) {
        let network = &api.network;
        let mouse_position = app.display.default_scene.mouse.frp.position.clone_ref();
        let input = &api.input;
        let out = &api.output;
        let header_text_font = style.get_text(theme::header::text::font);
        let header_text_size = style.get_number(theme::header::text::size);
        let entry_list_padding = style.get_number(theme::entry_list::padding);


        // === Geometry ===

        frp::extend! { network
            let header_geometry = HeaderGeometry::from_style(style, network);
            height <- all_with3(&input.set_entries, &header_geometry, &entry_list_padding,
                |entries, header_geom, padding| {
                    let entries_height = entries.entry_count() as f32 * list_view::entry::HEIGHT;
                    entries_height + header_geom.height + padding
                }
            );
            out.size <+ all_with(&input.set_width, &height, |w, h| Vector2(*w, *h));
            size_and_header_geometry <- all3(&out.size, &header_geometry, &input.set_header_pos);
            size_and_header_geom_and_padding <- all(&size_and_header_geometry, &entry_list_padding);
            eval size_and_header_geom_and_padding((((size, hdr_geom, hdr_pos), padding))
                model.resize(*size, *hdr_geom, *hdr_pos, *padding)
            );


            // === Show/hide shadow ===

            shadow <- input.set_header_pos.map(|p| (*p / HEADER_SHADOW_PEAK).min(1.0));
            eval shadow((v) model.header_background.shadow_height_multiplier.set(*v));
        }


        // === Colors ===
        let colors = Colors::from_main_color(network, style, &input.set_color, &input.set_dimmed);
        let params = entry::Params { colors: colors.clone_ref() };
        model.entries.set_entry_params_and_recreate_entries(params);


        // === Header ===

        frp::extend! { network
<<<<<<< HEAD
            model.entries.disallow_selecting_entries_above <+ input.set_header_pos;
=======
            model.entries.disallow_selecting_entries_above <+ input.set_header_pos.map(|p| *p + 7.0);
>>>>>>> ba461ec3
            init <- source_();
            header_text_font <- all(&header_text_font, &init)._0();
            model.header.set_font <+ header_text_font;
            header_text_size <- all(&header_text_size, &init)._0();
            model.header.set_default_text_size <+ header_text_size.map(|v| text::Size(*v));
            _set_header <- input.set_header.map2(&size_and_header_geometry, f!(
                (text, (size, hdr_geom, _)) {
                    model.header_text.replace(text.clone());
                    model.update_header_width(*size, *hdr_geom);
                })
            );
            model.header.set_default_color <+ colors.header_text;
            eval colors.background((c) model.background.color.set(c.into()));
            eval colors.background((c) model.header_background.color.set(c.into()));
        }


        // === Suggestion Acceptance ===

        frp::extend! { network
            accepted_entry <- model.entries.selected_entry.sample(&input.accept_suggestion);
            out.suggestion_accepted <+ accepted_entry.filter_map(|e| *e);
            header_accepted_by_frp <- input.accept_suggestion.gate(&out.is_header_selected);
            header_accepted_by_mouse <- model.header_overlay.events.mouse_down.constant(());
            header_accepted <- any(header_accepted_by_frp, header_accepted_by_mouse);
            out.header_accepted <+ header_accepted;
            out.expression_accepted <+ model.entries.chosen_entry.filter_map(|e| *e);
        }


<<<<<<< HEAD
        // === Entries ===

        frp::extend! { network
            model.entries.set_entries <+ input.set_entries;
            model.selected_entries.set_entries <+ input.set_entries;
            out.selected_entry <+ model.entries.selected_entry;
            eval model.entries.visible_entries([model](range) {
                if model.entries.selected_entry.value().map_or(false, |e| e <= range.start) {
                    model.entries.select_entry(range.start + 1);
                }
            });
        }


=======
>>>>>>> ba461ec3
        // === Selection ===

        let overlay_events = &model.header_overlay.events;
        frp::extend! { network
            model.entries.focus <+ input.focus;
            model.entries.defocus <+ input.defocus;
            model.entries.set_focus <+ input.set_focus;

            let moved_out_above = model.entries.tried_to_move_out_above.clone_ref();
            is_mouse_over_header <- bool(&overlay_events.mouse_out, &overlay_events.mouse_over);
            mouse_moved <- mouse_position.on_change().constant(());
<<<<<<< HEAD
            mouse_moved_over_header <- mouse_moved.gate(&is_mouse_over);
            mouse_moved_beyond_header <- mouse_moved.gate_not(&is_mouse_over);

            select_header <- any(moved_out_above, mouse_moved_over_header, out.header_accepted);
            out.is_header_selected <+ bool(&mouse_moved_beyond_header, &select_header).on_change();
            trace out.is_header_selected;
=======
            is_entry_selected <- model.entries.selected_entry.on_change().map(|e| e.is_some());
            some_entry_selected <- is_entry_selected.on_true();
            mouse_moved_over_header <- mouse_moved.gate(&is_mouse_over_header);

            select_header <- any(moved_out_above, mouse_moved_over_header, out.header_accepted);
            out.is_header_selected <+ bool(&some_entry_selected, &select_header).on_change();
>>>>>>> ba461ec3
            model.entries.select_entry <+ select_header.constant(None);

            out.selection_position_target <+ all_with4(
                &out.is_header_selected,
                &out.size,
                &model.entries.selection_position_target,
                &input.set_header_pos,
                f!((h_sel, size, esp, h_pos) model.selection_position(*h_sel, *size, *esp, *h_pos))
            );
        }

        
        // === Mouse hovering ===

        frp::extend! { network
            out.is_mouse_over <+ model.entries.is_mouse_over.or(&is_mouse_over_header);
        }


        // === Entries ===

        frp::extend! { network
            model.entries.set_entries <+ input.set_entries;
            out.selected_entry <+ model.entries.selected_entry;
            out.selected_entry <+ out.is_header_selected.on_true().constant(None);
        }

        init.emit(());
    }

    fn default_shortcuts() -> Vec<Shortcut> {
        use ensogl::application::shortcut::ActionType::*;
        (&[(Press, "tab", "accept_suggestion")])
            .iter()
            .map(|(a, b, c)| View::self_shortcut(*a, *b, *c))
            .collect()
    }
}



// ==============
// === Layers ===
// ==============

/// A set of scene layers shared by every component group.
///
/// A component group consists of a several shapes with a strict rendering order. The order of the
/// fields of this struct represents the rendering order of layers, with `background` being the
/// bottom-most and `header_text` being the top-most.
#[derive(Debug, Clone, CloneRef)]
pub struct Layers {
    normal:   LayersInner,
    selected: LayersInner,
}

impl Layers {
    /// Constructor.
    pub fn new(
        logger: &Logger,
        normal_parent_layer: &layer::Layer,
        selected_parent_layer: &layer::Layer,
    ) -> Self {
        let normal = LayersInner::new(logger, normal_parent_layer);
        let selected = LayersInner::new(logger, selected_parent_layer);

        Self { normal, selected }
    }
}

#[derive(Debug, Clone, CloneRef)]
struct LayersInner {
    background:  layer::Layer,
    text:        layer::Layer,
    header:      layer::Layer,
    header_text: layer::Layer,
}

impl LayersInner {
    /// Constructor.
    ///
    /// Layers will be attached to a `parent_layer` as
    /// sublayers. TODO: say about camera.
    pub fn new(logger: &Logger, parent_layer: &layer::Layer) -> Self {
        let camera = parent_layer.camera();
        let background = layer::Layer::new_with_cam(logger.clone_ref(), &camera);
        let text = layer::Layer::new_with_cam(logger.clone_ref(), &camera);
        let header = layer::Layer::new_with_cam(logger.clone_ref(), &camera);
        let header_text = layer::Layer::new_with_cam(logger.clone_ref(), &camera);

        background.add_sublayer(&text);
        background.add_sublayer(&header);
        header.add_sublayer(&header_text);

        parent_layer.add_sublayer(&background);

        Self { background, header, text, header_text }
    }
}


// =============
// === Model ===
// =============

/// The Model of the [`View`] component.
#[derive(Clone, CloneRef, Debug)]
pub struct Model {
    display_object:             display::object::Instance,
    header:                     text::Area,
    selected_header:            text::Area,
    header_background:          header_background::View,
    selected_header_background: selected_header_background::View,
    header_text:                Rc<RefCell<String>>,
    header_overlay:             header_overlay::View,
    background:                 background::View,
    selected_background:        selected_background::View,
    selected_entries:           list_view::ListView<Entry>,
    entries:                    list_view::ListView<Entry>,
}

impl display::Object for Model {
    fn display_object(&self) -> &display::object::Instance {
        &self.display_object
    }
}

impl component::Model for Model {
    fn label() -> &'static str {
        "ComponentGroup"
    }

    fn new(app: &Application, logger: &Logger) -> Self {
        let header_text = default();
        let display_object = display::object::Instance::new(&logger);
        let header_overlay = header_overlay::View::new(&logger);
        let background = background::View::new(&logger);
        let selected_background = selected_background::View::new(&logger);
        let selected_color = color::Rgba(0.8, 0.7, 0.6, 1.0);
        selected_background.color.set(selected_color.into());
        let header_background = header_background::View::new(&logger);
        let selected_header_background = selected_header_background::View::new(&logger);
        selected_header_background.color.set(selected_color.into());
        let header = text::Area::new(app);
        let selected_header = text::Area::new(app);
        let entries = app.new_view::<list_view::ListView<Entry>>();
        let selected_entries = app.new_view::<list_view::ListView<Entry>>();
        entries.set_style_prefix(entry::STYLE_PATH);
        entries.set_background_color(HOVER_COLOR);
        entries.show_background_shadow(false);
        entries.set_background_corners_radius(0.0);
        entries.hide_selection();
        selected_entries.set_style_prefix(entry::STYLE_PATH);
        selected_entries.set_background_color(color::Rgba::transparent());
        selected_entries.show_background_shadow(false);
        selected_entries.set_background_corners_radius(0.0);
        selected_entries.hide_selection();
        display_object.add_child(&background);
        display_object.add_child(&selected_background);
        display_object.add_child(&header_background);
        display_object.add_child(&selected_header_background);
        display_object.add_child(&header);
        display_object.add_child(&selected_header);
        display_object.add_child(&header_overlay);
        display_object.add_child(&entries);
        display_object.add_child(&selected_entries);

        Model {
            display_object,
            header_overlay,
            header,
            selected_header,
            header_text,
            background,
            selected_background,
            header_background,
            selected_header_background,
            entries,
            selected_entries,
        }
    }
}

impl Model {
    /// Assign a set of layers to render the component group in. Must be called after constructing
    /// the [`View`].
    pub fn set_layers(&self, layers: &Layers) {
        // normal:
        layers.normal.background.add_exclusive(&self.background);
        layers.normal.header_text.add_exclusive(&self.header_overlay);
        layers.normal.background.add_exclusive(&self.entries);
        self.entries.set_label_layer(&layers.normal.text);
        layers.normal.header.add_exclusive(&self.header_background);
        self.header.add_to_scene_layer(&layers.normal.header_text);
        // selected:
        layers.selected.background.add_exclusive(&self.selected_background);
        layers.selected.background.add_exclusive(&self.selected_entries);
        self.selected_entries.set_label_layer(&layers.selected.text);
        layers.selected.header.add_exclusive(&self.selected_header_background);
        self.selected_header.add_to_scene_layer(&layers.selected.header_text);
    }

    /// Test whether the `point` (object-space coordinates) is inside the component group shape.
    pub fn is_inside(&self, point: Vector2<f32>) -> bool {
        let size = self.background.size.get();
        is_point_inside(point, size)
    }

    fn resize(
        &self,
        size: Vector2,
        header_geometry: HeaderGeometry,
        header_pos: f32,
        entry_list_padding: f32,
    ) {
        // === Background ===

        self.background.size.set(size);
        self.selected_background.size.set(size);


        // === Header Text ===

        let header_padding_left = header_geometry.padding_left;
        let header_text_x = -size.x / 2.0 + header_padding_left;
        let header_text_height = self.header.height.value();
        let header_padding_bottom = header_geometry.padding_bottom;
        let header_height = header_geometry.height;
        let half_header_height = header_height / 2.0;
        let header_center_y = size.y / 2.0 - half_header_height;
        let header_center_y = header_center_y - header_pos;
        let header_center_y = header_center_y.max(-size.y / 2.0 + half_header_height);
        let header_center_y = header_center_y.min(size.y / 2.0 - half_header_height);
        let header_bottom_y = header_center_y - half_header_height;
        let header_text_y = header_bottom_y + header_text_height + header_padding_bottom;
        self.header.set_position_xy(Vector2(header_text_x, header_text_y));
        self.selected_header.set_position_xy(Vector2(header_text_x, header_text_y));
        self.update_header_width(size, header_geometry);


        // === Header Background ===

        self.header_background.height.set(header_height);
        self.selected_header_background.height.set(header_height);
        let shadow_size = header_geometry.shadow_size;
        let distance_to_bottom = (-size.y / 2.0 - header_bottom_y).abs();
        // We need to render both the header background and the shadow below it, so we add
        // `shadow_size` and `header_height` to calculate the final `size` of the
        // `header_background` shape. We use `shadow_size * 2.0`, because the shadow extends by
        // `shadow_size` in each direction around the base shape, not only down. We cap the
        // `shadow_size` by the distance to the bottom of the component group so that the shadow is
        // not visible outside the component group background.
        let shadow_size = shadow_size.min(distance_to_bottom);
        let header_background_height = header_height + shadow_size * 2.0;
        self.header_background.size.set(Vector2(size.x, header_background_height));
        self.header_background.set_position_y(header_center_y);
        self.selected_header_background.size.set(Vector2(size.x, header_background_height));
        self.selected_header_background.set_position_y(header_center_y);


        // === Header Overlay ===

        self.header_overlay.set_position_y(header_center_y);
        self.header_overlay.size.set(Vector2(size.x, header_height));


        // === Entries ===

        self.entries.resize(size - Vector2(0.0, header_height - entry_list_padding));
        self.entries.set_position_y(-header_height / 2.0 + entry_list_padding / 2.0);
        self.selected_entries.resize(size - Vector2(0.0, header_height - entry_list_padding));
        self.selected_entries.set_position_y(-header_height / 2.0 + entry_list_padding / 2.0);
    }

    fn update_header_width(&self, size: Vector2, header_geometry: HeaderGeometry) {
        let header_padding_left = header_geometry.padding_left;
        let header_padding_right = header_geometry.padding_right;
        let max_text_width = size.x - header_padding_left - header_padding_right;
        self.header.set_content_truncated(self.header_text.borrow().clone(), max_text_width);
        self.selected_header
            .set_content_truncated(self.header_text.borrow().clone(), max_text_width);
    }

    fn selection_position(
        &self,
        is_header_selected: bool,
        size: Vector2,
        entries_selection_position: Vector2,
        header_pos: f32,
    ) -> Vector2 {
        if is_header_selected {
            Vector2(0.0, size.y / 2.0 - list_view::entry::HEIGHT / 2.0 - header_pos)
        } else {
            let sel_y = entries_selection_position.y.min(size.y / 2.0 - list_view::entry::HEIGHT - header_pos);
            let selection_pos = self.entries.position().xy() + Vector2(entries_selection_position.x, sel_y);
            selection_pos
        }
    }
}



// ============
// === View ===
// ============

/// A widget for displaying the entries and name of a Component Group.
///
/// The widget is rendered as a header label, a list of entries below it, and a colored background.
/// It does not display the selection widget - because the selection jump between various Component
/// Groups, the parent (Component List Panel) should own the selection widget; the Component Group
/// View provides the information where the widget should be placed when it's focused.
///
/// To learn more about Component Groups, see the [Component Browser Design
/// Document](https://github.com/enso-org/design/blob/e6cffec2dd6d16688164f04a4ef0d9dff998c3e7/epics/component-browser/design.md).
pub type View = component::ComponentView<Model, Frp>;



// ===============
// === Helpers ===
// ===============

/// Test whether the point is inside the rectangle of `size`. The center of the rectangle is at
/// coordinates (0, 0).
fn is_point_inside(point: Vector2<f32>, size: Vector2) -> bool {
    let x_range = (-size.x / 2.0)..=(size.x / 2.0);
    let y_range = (-size.y / 2.0)..=(size.y / 2.0);
    x_range.contains(&point.x) && y_range.contains(&point.y)
}



// =============
// === Tests ===
// =============

#[cfg(test)]
mod tests {
    use super::*;
    use enso_frp::future::EventOutputExt;
    use ensogl::control::io::mouse;
    use ensogl_list_view::entry::AnyModelProvider;

    macro_rules! expect_entry_selected {
        ($cgv:ident, $id:expr) => {
            assert_eq!($cgv.selected_entry.value(), Some($id), "Selected entry is not Some({}).", $id);
            assert!(!$cgv.is_header_selected.value(), "Header is selected.");
        };
    }

    macro_rules! expect_header_selected {
        ($cgv:ident) => {
            assert_eq!($cgv.selected_entry.value(), None, "Selected entry is not None.");
            assert!($cgv.is_header_selected.value(), "Header is not selected.");
        };
    }

    struct Test {
        app: Application,
        cgv: View,
    }

    impl Test {
        fn set_up() -> Self {
            let app = Application::new("root");
            ensogl_hardcoded_theme::builtin::light::register(&app);
            ensogl_hardcoded_theme::builtin::light::enable(&app);
            let cgv = View::new(&app);
            cgv.set_width(100.0);
            let entries = AnyModelProvider::<Entry>::new(vec!["Entry 1", "Entry 2", "Entry 3"]);
            cgv.set_entries(entries);
            Test { app, cgv }
        }

        fn move_mouse_over_header(&self) {
            let pos_over_header = Vector2(0.0, self.cgv.size.value().y / 2.0 - 10.0);
            let mouse_move = Vector2(5.0, 0.0);
            self.cgv.model().header_overlay.events.mouse_over.emit(());
            self.app.display.default_scene.mouse.frp.position.emit(pos_over_header);
            self.app.display.default_scene.mouse.frp.position.emit(pos_over_header + mouse_move);
        }
    }

    #[test]
    fn navigating_entries_with_keyboard() {
        let Test { app: _, cgv } = Test::set_up();
        cgv.model().entries.move_selection_down();
        expect_entry_selected!(cgv, 0);
        cgv.model().entries.move_selection_down();
        expect_entry_selected!(cgv, 1);
        cgv.model().entries.move_selection_up();
        expect_entry_selected!(cgv, 0);
        cgv.model().entries.move_selection_up();
        expect_header_selected!(cgv);
        cgv.model().entries.move_selection_up();
        expect_header_selected!(cgv);
        cgv.model().entries.move_selection_down();
        expect_entry_selected!(cgv, 0);
    }

    #[test]
    fn navigating_entries_with_keyboard_after_hovering_header() {
        let test = Test::set_up();
        let cgv = &test.cgv;
        cgv.model().entries.move_selection_down();
        expect_entry_selected!(cgv, 0);
        test.move_mouse_over_header();
        expect_header_selected!(cgv);
        cgv.model().entries.move_selection_down();
        expect_entry_selected!(cgv, 0);
        cgv.model().entries.move_selection_down();
        expect_entry_selected!(cgv, 1);
        test.move_mouse_over_header();
        expect_header_selected!(cgv);
        cgv.model().entries.move_selection_down();
        expect_entry_selected!(cgv, 0);
    }

    #[test]
    fn accepting_header() {
        let Test { app: _, cgv } = Test::set_up();
        cgv.model().entries.move_selection_down();
        expect_entry_selected!(cgv, 0);
        let expected_header_accepted = cgv.header_accepted.next_event();
        cgv.model().header_overlay.events.mouse_down.emit(mouse::Button::Button0);
        expected_header_accepted.expect();
        expect_header_selected!(cgv);

        let expected_header_accepted = cgv.header_accepted.next_event();
        cgv.accept_suggestion();
        expected_header_accepted.expect();
        expect_header_selected!(cgv);

        // When header is not selected, we should not be able to accept it with keyboard
        let expected_header_accepted = cgv.header_accepted.next_event();
        cgv.model().entries.select_entry(0);
        expect_entry_selected!(cgv, 0);
        cgv.accept_suggestion();
        expected_header_accepted.expect_not();
    }
}<|MERGE_RESOLUTION|>--- conflicted
+++ resolved
@@ -131,7 +131,6 @@
     ensogl::define_shape_system! {
         above = [background, list_view::background];
         pointer_events = false;
-<<<<<<< HEAD
         (style:Style, color:Vector4, height: f32, shadow_height_multiplier: f32) {
             let color = Var::<color::Rgba>::from(color);
             let width: Var<Pixels> = "input_size.x".into();
@@ -159,8 +158,6 @@
     ensogl::define_shape_system! {
         above = [background, list_view::background];
         pointer_events = false;
-=======
->>>>>>> ba461ec3
         (style:Style, color:Vector4, height: f32, shadow_height_multiplier: f32) {
             let color = Var::<color::Rgba>::from(color);
             let width: Var<Pixels> = "input_size.x".into();
@@ -384,11 +381,6 @@
         // === Header ===
 
         frp::extend! { network
-<<<<<<< HEAD
-            model.entries.disallow_selecting_entries_above <+ input.set_header_pos;
-=======
-            model.entries.disallow_selecting_entries_above <+ input.set_header_pos.map(|p| *p + 7.0);
->>>>>>> ba461ec3
             init <- source_();
             header_text_font <- all(&header_text_font, &init)._0();
             model.header.set_font <+ header_text_font;
@@ -419,7 +411,6 @@
         }
 
 
-<<<<<<< HEAD
         // === Entries ===
 
         frp::extend! { network
@@ -434,8 +425,6 @@
         }
 
 
-=======
->>>>>>> ba461ec3
         // === Selection ===
 
         let overlay_events = &model.header_overlay.events;
@@ -447,21 +436,12 @@
             let moved_out_above = model.entries.tried_to_move_out_above.clone_ref();
             is_mouse_over_header <- bool(&overlay_events.mouse_out, &overlay_events.mouse_over);
             mouse_moved <- mouse_position.on_change().constant(());
-<<<<<<< HEAD
-            mouse_moved_over_header <- mouse_moved.gate(&is_mouse_over);
-            mouse_moved_beyond_header <- mouse_moved.gate_not(&is_mouse_over);
-
-            select_header <- any(moved_out_above, mouse_moved_over_header, out.header_accepted);
-            out.is_header_selected <+ bool(&mouse_moved_beyond_header, &select_header).on_change();
-            trace out.is_header_selected;
-=======
             is_entry_selected <- model.entries.selected_entry.on_change().map(|e| e.is_some());
             some_entry_selected <- is_entry_selected.on_true();
             mouse_moved_over_header <- mouse_moved.gate(&is_mouse_over_header);
 
             select_header <- any(moved_out_above, mouse_moved_over_header, out.header_accepted);
             out.is_header_selected <+ bool(&some_entry_selected, &select_header).on_change();
->>>>>>> ba461ec3
             model.entries.select_entry <+ select_header.constant(None);
 
             out.selection_position_target <+ all_with4(
