--- conflicted
+++ resolved
@@ -6,25 +6,15 @@
 //! To learn more about component groups, see the [Component Browser Design
 //! Document](https://github.com/enso-org/design/blob/e6cffec2dd6d16688164f04a4ef0d9dff998c3e7/epics/component-browser/design.md).
 //!
-<<<<<<< HEAD
-//! # Header and its Shadow
-=======
 //! # Header and its shadow
->>>>>>> 14a01c46
 //!
 //! To simulate scrolling of the component group entries we move the header of the component group
 //! down while moving the whole component group up (see [`Frp::set_header_pos`]). When the header
 //! is moved down the shadow appears below it. The shadow changes its intensity smoothly before
 //! the header reaches the [`HEADER_SHADOW_PEAK`] distance from the top of the component group.
-<<<<<<< HEAD
-//! After that the shadow is unchanged. Near the bottom of the component group we gradually reduce
-//! the size of the shadow so that it will never be rendered outside the component group
-//! boundaries. See `Header Backgound` section in the [`Model::resize`] method.
-=======
 //! After that the shadow is unchanged. When the header approaches the bottom of the component group
 //! we gradually reduce the size of the shadow so that it will never be rendered outside the
 //! component group boundaries. See `Header Backgound` section in the [`Model::resize`] method.
->>>>>>> 14a01c46
 
 #![recursion_limit = "512"]
 // === Standard Linter Configuration ===
@@ -67,29 +57,6 @@
 pub use entry::View as Entry;
 
 
-<<<<<<< HEAD
-// =================
-// === Constants ===
-// =================
-
-/// The distance (in pixels) from the top border of the component group at which
-/// the header shadow reaches its maximum intensity.
-///
-/// When the header is on top of the component group (default position) the shadow is invisible.
-/// Once the header moves down (see [`Frp::set_header_pos`]) we start to linearly increase the
-/// intensity of the shadow until it reaches its maximum at [`HEADER_SHADOW_PEAK`] distance from
-/// the top. The intensity does not change all the way down from there, but the shadow is clipped at
-/// the bottom of the component group so that it will never escape the borders of the group and
-/// will not cover any neighboring elements of the scene. (see [`Model::resize`] method)
-const HEADER_SHADOW_PEAK: f32 = list_view::entry::HEIGHT / 2.0;
-
-
-
-// ==============
-// === Export ===
-// ==============
-=======
->>>>>>> 14a01c46
 
 // =================
 // === Constants ===
@@ -402,7 +369,6 @@
 /// bottom-most and `header_text` being the top-most.
 #[derive(Debug, Clone, CloneRef)]
 pub struct Layers {
-<<<<<<< HEAD
     normal:   LayersInner,
     selected: LayersInner,
 }
@@ -423,19 +389,13 @@
 
 #[derive(Debug, Clone, CloneRef)]
 pub struct LayersInner {
-=======
->>>>>>> 14a01c46
     background:  layer::Layer,
     text:        layer::Layer,
     header:      layer::Layer,
     header_text: layer::Layer,
 }
 
-<<<<<<< HEAD
 impl LayersInner {
-=======
-impl Layers {
->>>>>>> 14a01c46
     /// Constructor.
     ///
     /// A `camera` will be used to render all layers. Layers will be attached to a `parent_layer` as
@@ -464,7 +424,6 @@
 /// The Model of the [`View`] component.
 #[derive(Clone, CloneRef, Debug)]
 pub struct Model {
-<<<<<<< HEAD
     display_object:             display::object::Instance,
     header:                     text::Area,
     selected_header:            text::Area,
@@ -476,15 +435,6 @@
     selected_background:        background::View,
     selected_entries:           list_view::ListView<Entry>,
     entries:                    list_view::ListView<Entry>,
-=======
-    display_object:    display::object::Instance,
-    header:            text::Area,
-    header_background: header_background::View,
-    header_text:       Rc<RefCell<String>>,
-    header_overlay:    header_overlay::View,
-    background:        background::View,
-    entries:           list_view::ListView<Entry>,
->>>>>>> 14a01c46
 }
 
 impl display::Object for Model {
@@ -503,7 +453,6 @@
         let display_object = display::object::Instance::new(&logger);
         let header_overlay = header_overlay::View::new(&logger);
         let background = background::View::new(&logger);
-<<<<<<< HEAD
         let selected_background = background::View::new(&logger);
         selected_background.color.set(color::Rgba(0.8, 0.7, 0.6, 1.0).into());
         let header_background = header_background::View::new(&logger);
@@ -511,10 +460,6 @@
         selected_header_background.color.set(color::Rgba::red().into());
         let header = text::Area::new(app);
         let selected_header = text::Area::new(app);
-=======
-        let header_background = header_background::View::new(&logger);
-        let header = text::Area::new(app);
->>>>>>> 14a01c46
         let entries = app.new_view::<list_view::ListView<Entry>>();
         let selected_entries = app.new_view::<list_view::ListView<Entry>>();
         entries.set_style_prefix(entry::STYLE_PATH);
@@ -522,7 +467,6 @@
         entries.show_background_shadow(false);
         entries.set_background_corners_radius(0.0);
         entries.hide_selection();
-<<<<<<< HEAD
         selected_entries.set_style_prefix(entry::STYLE_PATH);
         selected_entries.set_background_color(color::Rgba::red());
         selected_entries.show_background_shadow(false);
@@ -532,24 +476,16 @@
         display_object.add_child(&selected_background);
         display_object.add_child(&header_background);
         display_object.add_child(&selected_header_background);
-=======
-        display_object.add_child(&background);
-        display_object.add_child(&header_background);
->>>>>>> 14a01c46
         display_object.add_child(&header);
         display_object.add_child(&selected_header);
         display_object.add_child(&header_overlay);
         display_object.add_child(&entries);
-<<<<<<< HEAD
         display_object.add_child(&selected_entries);
-=======
->>>>>>> 14a01c46
 
         Model {
             display_object,
             header_overlay,
             header,
-<<<<<<< HEAD
             selected_header,
             header_text,
             background,
@@ -558,12 +494,6 @@
             selected_header_background,
             entries,
             selected_entries,
-=======
-            header_text,
-            background,
-            header_background,
-            entries,
->>>>>>> 14a01c46
         }
     }
 }
@@ -572,7 +502,6 @@
     /// Assign a set of layers to render the component group in. Must be called after constructing
     /// the [`View`].
     pub fn set_layers(&self, layers: &Layers) {
-<<<<<<< HEAD
         // normal:
         layers.normal.background.add_exclusive(&self.background);
         layers.normal.header_text.add_exclusive(&self.header_overlay);
@@ -586,14 +515,6 @@
         self.selected_entries.set_label_layer(&layers.selected.text);
         layers.selected.header.add_exclusive(&self.selected_header_background);
         self.selected_header.add_to_scene_layer(&layers.selected.header_text);
-=======
-        layers.background.add_exclusive(&self.background);
-        layers.header_text.add_exclusive(&self.header_overlay);
-        layers.background.add_exclusive(&self.entries);
-        self.entries.set_label_layer(&layers.text);
-        layers.header.add_exclusive(&self.header_background);
-        self.header.add_to_scene_layer(&layers.header_text);
->>>>>>> 14a01c46
     }
 
     fn resize(&self, size: Vector2, header_geometry: HeaderGeometry, header_pos: f32) {
@@ -625,10 +546,7 @@
         // === Header Background ===
 
         self.header_background.height.set(header_height);
-<<<<<<< HEAD
         self.selected_header_background.height.set(header_height);
-=======
->>>>>>> 14a01c46
         let shadow_size = header_geometry.shadow_size;
         let distance_to_bottom = (-size.y / 2.0 - header_bottom_y).abs();
         // We need to render both the header background and the shadow below it, so we add
@@ -641,11 +559,8 @@
         let header_background_height = header_height + shadow_size * 2.0;
         self.header_background.size.set(Vector2(size.x, header_background_height));
         self.header_background.set_position_y(header_center_y);
-<<<<<<< HEAD
         self.selected_header_background.size.set(Vector2(size.x, header_background_height));
         self.selected_header_background.set_position_y(header_center_y);
-=======
->>>>>>> 14a01c46
 
 
         // === Header Overlay ===
