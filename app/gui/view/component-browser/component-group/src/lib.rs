--- conflicted
+++ resolved
@@ -73,18 +73,8 @@
     ensogl_core::define_shape_system! {
         below = [list_view::background];
         (style:Style, color:Vector4) {
-<<<<<<< HEAD
-            let sprite_width: Var<Pixels> = "input_size.x".into();
-            let sprite_height: Var<Pixels> = "input_size.y".into();
             let color = Var::<color::Rgba>::from(color);
-            // TODO[MC,WD]: We should use Plane here, but it has a bug - renders wrong color. See:
-            //   https://github.com/enso-org/enso/pull/3373#discussion_r849054476
-            let shape = Rect((&sprite_width, &sprite_height)).fill(color);
-            shape.into()
-=======
-            let color = Var::<Rgba>::from(color);
             Plane().fill(color).into()
->>>>>>> 1c8aa26f
         }
     }
 }
