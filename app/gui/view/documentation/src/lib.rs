//! Documentation view visualization generating and presenting Enso Documentation under
//! the documented node.

#![recursion_limit = "1024"]
// === Features ===
#![feature(drain_filter)]
#![feature(option_result_contains)]
// === Standard Linter Configuration ===
#![deny(non_ascii_idents)]
#![warn(unsafe_code)]
#![allow(clippy::bool_to_int_with_if)]
#![allow(clippy::let_and_return)]
// === Non-Standard Linter Configuration ===
#![warn(missing_copy_implementations)]
#![warn(missing_debug_implementations)]
#![warn(missing_docs)]
#![warn(trivial_casts)]
#![warn(trivial_numeric_casts)]
#![warn(unused_import_braces)]
#![warn(unused_qualifications)]

use ensogl::display::shape::*;
use ensogl::prelude::*;
use ensogl::system::web::traits::*;

use enso_frp as frp;
use enso_suggestion_database::documentation_ir::EntryDocumentation;
use enso_suggestion_database::documentation_ir::LinkedDocPage;
use ensogl::application::Application;
use ensogl::data::color;
use ensogl::display;
use ensogl::display::DomSymbol;
use ensogl::system::web;
use ensogl::Animation;
<<<<<<< HEAD
use ensogl_derive_theme::FromTheme;
=======
use ensogl_component::shadow;
>>>>>>> 14afa9a8
use ensogl_hardcoded_theme::application::component_browser::documentation as theme;
use graph_editor::component::visualization;
use ide_view_graph_editor as graph_editor;


// ==============
// === Export ===
// ==============

pub mod html;

pub use ide_view_component_list_panel_breadcrumbs as breadcrumbs;



// =================
// === Constants ===
// =================



const INITIAL_SECTION_NAME: &str = "Popular";
/// Delay before updating the displayed documentation.
const DISPLAY_DELAY_MS: i32 = 0;


// === Style ===

#[derive(Debug, Clone, Copy, Default, FromTheme)]
#[base_path = "theme"]
#[allow(missing_docs)]
pub struct Style {
    width:         f32,
    height:        f32,
    background:    color::Rgba,
    corner_radius: f32,
}


// =============
// === Model ===
// =============

/// Model of Native visualization that generates documentation for given Enso code and embeds
/// it in a HTML container.
#[derive(Clone, CloneRef, Debug, display::Object)]
#[allow(missing_docs)]
pub struct Model {
    outer_dom:       DomSymbol,
    inner_dom:       DomSymbol,
    pub breadcrumbs: breadcrumbs::Breadcrumbs,
    /// The purpose of this overlay is stop propagating mouse events under the documentation panel
    /// to EnsoGL shapes, and pass them to the DOM instead.
    overlay:         Rectangle,
    display_object:  display::object::Instance,
    event_handlers:  Rc<RefCell<Vec<web::EventListenerHandle>>>,
}

impl Model {
    /// Constructor.
    fn new(app: &Application) -> Self {
        let scene = &app.display.default_scene;
        let display_object = display::object::Instance::new();
        let outer_div = web::document.create_div_or_panic();
        let outer_dom = DomSymbol::new(&outer_div);
        let inner_div = web::document.create_div_or_panic();
        let inner_dom = DomSymbol::new(&inner_div);
        let overlay = Rectangle::new().build(|r| {
            r.set_color(INVISIBLE_HOVER_COLOR);
        });

        let breadcrumbs = app.new_view::<breadcrumbs::Breadcrumbs>();
        breadcrumbs.set_base_layer(&app.display.default_scene.layers.node_searcher);
        display_object.add_child(&breadcrumbs);

        outer_dom.dom().set_style_or_warn("white-space", "normal");
        outer_dom.dom().set_style_or_warn("overflow-y", "auto");
        outer_dom.dom().set_style_or_warn("overflow-x", "auto");
        outer_dom.dom().set_style_or_warn("pointer-events", "auto");

        inner_dom.dom().set_attribute_or_warn("class", "scrollable");
        inner_dom.dom().set_style_or_warn("white-space", "normal");
        inner_dom.dom().set_style_or_warn("overflow-y", "auto");
        inner_dom.dom().set_style_or_warn("overflow-x", "auto");
        inner_dom.dom().set_style_or_warn("pointer-events", "auto");

        display_object.add_child(&outer_dom);
        outer_dom.add_child(&inner_dom);
        display_object.add_child(&overlay);
        scene.dom.layers.node_searcher.manage(&outer_dom);
        scene.dom.layers.node_searcher.manage(&inner_dom);

        Model {
            outer_dom,
            inner_dom,
            breadcrumbs,
            overlay,
            display_object,
            event_handlers: default(),
        }
        .init()
    }

    fn init(self) -> Self {
        self.load_css_stylesheet();
        self
    }

    /// Add `<style>` tag with the stylesheet to the `outer_dom`.
    fn load_css_stylesheet(&self) {
        let stylesheet = include_str!("../assets/styles.css");
        let element = web::document.create_element_or_panic("style");
        element.set_inner_html(stylesheet);
        self.outer_dom.append_or_warn(&element);
    }

    fn set_initial_breadcrumbs(&self) {
        let breadcrumb = breadcrumbs::Breadcrumb::new(INITIAL_SECTION_NAME);
        self.breadcrumbs.set_entries_from((vec![breadcrumb], 0));
        self.breadcrumbs.show_ellipsis(true);
    }

    /// Set size of the documentation view.
    fn size_changed(&self, size: Vector2, fraction: f32) {
        console_log!("FRACTION {fraction}");
        let visible_part = Vector2(size.x * fraction, size.y);
        self.outer_dom.set_xy(size / 2.0);
        self.overlay.set_size(visible_part);
        self.outer_dom.set_dom_size(Vector2(size.x, size.y));
        self.inner_dom.set_dom_size(Vector2(size.x, size.y));
        self.breadcrumbs.set_xy(Vector2(0.0, size.y + 36.0));
        self.breadcrumbs.frp().set_size(Vector2(visible_part.x, 32.0));
    }

    /// Set the fraction of visible documentation panel. Used to animate showing/hiding the panel.
    fn width_animation_changed(&self, size: Vector2, fraction: f32) {
        let percentage = (1.0 - fraction) * 100.0;
        self.inner_dom.set_style_or_warn("clip-path", format!("inset(0 {percentage}% 0 0)"));
        self.outer_dom.set_style_or_warn("clip-path", format!("inset(0 {percentage}% 0 0)"));
        let actual_size = Vector2(size.x * fraction, size.y);
        self.overlay.set_size(actual_size);
        self.breadcrumbs.frp().set_size(Vector2(actual_size.x, 32.0));
    }

    /// Display the documentation and scroll to the qualified name if needed.
    fn display_doc(&self, docs: EntryDocumentation, display_doc: &frp::Source<EntryDocumentation>) {
        let linked_pages = docs.linked_doc_pages();
        let html = html::render(&docs);
        self.inner_dom.dom().set_inner_html(&html);
        self.set_link_handlers(linked_pages, display_doc);
        // Scroll to the top of the page.
        self.inner_dom.dom().set_scroll_top(0);
    }

    /// Setup event handlers for links on the documentation page.
    fn set_link_handlers(
        &self,
        linked_pages: Vec<LinkedDocPage>,
        display_doc: &frp::Source<EntryDocumentation>,
    ) {
        let new_handlers = linked_pages.into_iter().filter_map(|page| {
            let content = page.page.clone_ref();
            let anchor = html::anchor_name(&page.name);
            if let Some(element) = web::document.get_element_by_id(&anchor) {
                let closure: web::JsEventHandler = web::Closure::new(f_!([display_doc, content] {
                    display_doc.emit(content.clone_ref());
                }));
                Some(web::add_event_listener(&element, "click", closure))
            } else {
                None
            }
        });
        let _ = self.event_handlers.replace(new_handlers.collect());
    }

    /// Load an HTML file into the documentation view when user is waiting for data to be received.
    /// TODO(#5214): This should be replaced with a EnsoGL spinner.
    fn load_waiting_screen(&self) {
        let spinner = include_str!("../assets/spinner.html");
        self.inner_dom.dom().set_inner_html(spinner)
    }

    fn update_style(&self, style: Style) {
        // Size is updated separately in [`size_changed`] method.
        self.overlay.set_corner_radius(style.corner_radius);
        self.outer_dom.set_style_or_warn("border-radius", format!("{}px", style.corner_radius));
        self.inner_dom.set_style_or_warn("border-radius", format!("{}px", style.corner_radius));
        let bg_color = style.background.to_javascript_string();
        self.outer_dom.set_style_or_warn("background-color", bg_color);
    }
}



// ===========
// === FRP ===
// ===========

ensogl::define_endpoints! {
    Input {
        /// Display documentation of the specific entry from the suggestion database.
        display_documentation (EntryDocumentation),
        /// Set documentation visibility. It will appear or disappear with animation.
        set_visible(bool),
        /// Skip show/hide animation.
        skip_animation(),
    }
    Output {
        /// Indicates whether the documentation panel has been selected through clicking into
        /// it, or deselected by clicking somewhere else.
        is_selected(bool),
        /// Indicates whether the documentation panel has been hovered.
        is_hovered(bool),
    }
}


// ============
// === View ===
// ============

/// View of the visualization that renders the given documentation as a HTML page.
///
/// The documentation can be provided in two formats: it can be code of the entity (type, method,
/// function etc) with doc comments, or the docstring only - in the latter case
/// however we're unable to summarize methods and atoms of types.
///
/// The default format is the docstring.
#[derive(Clone, CloneRef, Debug, Deref, display::Object)]
#[allow(missing_docs)]
pub struct View {
    #[deref]
    #[display_object]
    pub model:             Model,
    pub visualization_frp: visualization::instance::Frp,
    pub frp:               Frp,
}

impl View {
    /// Definition of this visualization.
    pub fn definition() -> visualization::Definition {
        let path = visualization::Path::builtin("Documentation View");
        visualization::Definition::new(
            visualization::Signature::new_for_any_type(path, visualization::Format::Json),
            |app| Ok(Self::new(app).into()),
        )
    }

    /// Constructor.
    pub fn new(app: &Application) -> Self {
        let frp = Frp::new();
        let visualization_frp = visualization::instance::Frp::new(&frp.network);
        let model = Model::new(app);
        model.load_waiting_screen();
        Self { model, visualization_frp, frp }.init(app)
    }

    fn init(self, app: &Application) -> Self {
        let network = &self.frp.network;
        let model = &self.model;
        let scene = &app.display.default_scene;
        let overlay = &model.overlay;
        let visualization = &self.visualization_frp;
        let frp = &self.frp;
        let display_delay = frp::io::timer::Timeout::new(network);
        let style_frp = StyleWatchFrp::new(&scene.style_sheet);
        let style = Style::from_theme(network, &style_frp);
        let width_anim = Animation::new(network);
        frp::extend! { network
<<<<<<< HEAD

=======
>>>>>>> 14afa9a8
            // === Displaying documentation ===

            docs <- any(...);
            docs <+ frp.display_documentation;
            display_delay.restart <+ frp.display_documentation.constant(DISPLAY_DELAY_MS);
            display_docs <- display_delay.on_expired.map2(&docs,|_,docs| docs.clone_ref());
            display_docs_callback <- source();
            display_docs <- any(&display_docs, &display_docs_callback);
            eval display_docs([model, display_docs_callback]
                (docs) model.display_doc(docs.clone_ref(), &display_docs_callback)
            );


<<<<<<< HEAD
            // === Size ===

            size <- style.update.map(|s| Vector2(s.width, s.height));
            _eval <- size.map2(&width_anim.value, f!((&s, &f) model.size_changed(s, f)));

=======
            // === Hovered item preview caption ===

            spring_muliplier <- style.map(|s| s.caption_animation_spring_multiplier);
            caption_anim.set_spring <+ spring_muliplier.map(|m| Spring::default() * m);
            show_caption <- frp.show_hovered_item_preview_caption.on_true();
            hide_caption <- frp.show_hovered_item_preview_caption.on_false();
            caption_anim.target <+ show_caption.constant(1.0);
            caption_anim.target <+ hide_caption.constant(0.0);
            _eval <- all_with(&caption_anim.value, &style, f!((value, style) {
                model.set_caption_height(value * style.caption_height, style)
            }));


            // === Size ===

            size <- style.map(|s| Vector2(s.width, s.height));
            eval size((size) model.set_size(*size));
>>>>>>> 14afa9a8

            // === Style ===

            eval style((style) model.update_style(*style));


            // === Show/hide animation ===

            width_anim.target <+ frp.set_visible.map(|&visible| if visible { 1.0 } else { 0.0 });
            width_anim.skip <+ frp.skip_animation;
            _eval <- width_anim.value.map2(&size, f!((&f, &s) model.width_animation_changed(s, f)));


            // === Activation ===

            mouse_down_target <- scene.mouse.frp_deprecated.down.map(f_!(scene.mouse.target.get()));
            selected <- mouse_down_target.map(f!([model,visualization] (target){
                if !model.overlay.is_this_target(*target) {
                    visualization.deactivate.emit(());
                    false
                } else {
                    visualization.activate.emit(());
                    true
                }
            }));
            is_selected_changed <= selected.map2(&frp.output.is_selected, |&new,&old| {
                (new != old).as_some(new)
            });
            frp.source.is_selected <+ is_selected_changed;


            // === Mouse Cursor ===

            app.frp.show_system_cursor <+ overlay.events_deprecated.mouse_over;
            app.frp.hide_system_cursor <+ overlay.events_deprecated.mouse_out;


            // === Hover ===

            frp.source.is_hovered <+ model.overlay.events_deprecated.mouse_over.constant(true);
            frp.source.is_hovered <+ model.overlay.events_deprecated.mouse_out.constant(false);
        }
<<<<<<< HEAD
        model.set_initial_breadcrumbs();
        style.init.emit(());
        frp.set_visible(true);
=======
>>>>>>> 14afa9a8
        self
    }
}

impl From<View> for visualization::Instance {
    fn from(t: View) -> Self {
        Self::new(&t, &t.visualization_frp, &t.frp.network, Some(t.model.outer_dom.clone_ref()))
    }
}<|MERGE_RESOLUTION|>--- conflicted
+++ resolved
@@ -29,14 +29,10 @@
 use ensogl::application::Application;
 use ensogl::data::color;
 use ensogl::display;
+use ensogl::display::style::FromTheme;
 use ensogl::display::DomSymbol;
 use ensogl::system::web;
 use ensogl::Animation;
-<<<<<<< HEAD
-use ensogl_derive_theme::FromTheme;
-=======
-use ensogl_component::shadow;
->>>>>>> 14afa9a8
 use ensogl_hardcoded_theme::application::component_browser::documentation as theme;
 use graph_editor::component::visualization;
 use ide_view_graph_editor as graph_editor;
@@ -306,10 +302,7 @@
         let style = Style::from_theme(network, &style_frp);
         let width_anim = Animation::new(network);
         frp::extend! { network
-<<<<<<< HEAD
-
-=======
->>>>>>> 14afa9a8
+
             // === Displaying documentation ===
 
             docs <- any(...);
@@ -323,31 +316,11 @@
             );
 
 
-<<<<<<< HEAD
             // === Size ===
 
-            size <- style.update.map(|s| Vector2(s.width, s.height));
+            size <- style.map(|s| Vector2(s.width, s.height));
             _eval <- size.map2(&width_anim.value, f!((&s, &f) model.size_changed(s, f)));
 
-=======
-            // === Hovered item preview caption ===
-
-            spring_muliplier <- style.map(|s| s.caption_animation_spring_multiplier);
-            caption_anim.set_spring <+ spring_muliplier.map(|m| Spring::default() * m);
-            show_caption <- frp.show_hovered_item_preview_caption.on_true();
-            hide_caption <- frp.show_hovered_item_preview_caption.on_false();
-            caption_anim.target <+ show_caption.constant(1.0);
-            caption_anim.target <+ hide_caption.constant(0.0);
-            _eval <- all_with(&caption_anim.value, &style, f!((value, style) {
-                model.set_caption_height(value * style.caption_height, style)
-            }));
-
-
-            // === Size ===
-
-            size <- style.map(|s| Vector2(s.width, s.height));
-            eval size((size) model.set_size(*size));
->>>>>>> 14afa9a8
 
             // === Style ===
 
@@ -390,12 +363,8 @@
             frp.source.is_hovered <+ model.overlay.events_deprecated.mouse_over.constant(true);
             frp.source.is_hovered <+ model.overlay.events_deprecated.mouse_out.constant(false);
         }
-<<<<<<< HEAD
         model.set_initial_breadcrumbs();
-        style.init.emit(());
         frp.set_visible(true);
-=======
->>>>>>> 14afa9a8
         self
     }
 }
