//! A module containing code related to SpanTree generation.

use crate::prelude::*;
use enso_text::unit::*;

use crate::generate::context::CalledMethodInfo;
use crate::node;
use crate::node::InsertionPointType;
use crate::node::Payload;
use crate::ArgumentInfo;
use crate::Node;
use crate::SpanTree;

use ast::assoc::Assoc;
use ast::crumbs::Located;
use ast::opr::GeneralizedInfix;
use ast::Ast;
use ast::HasRepr;
<<<<<<< HEAD
use ast::RawSpanTree;

=======
use ast::MacroAmbiguousSegment;
use ast::MacroMatchSegment;
use std::collections::VecDeque;
>>>>>>> 04415a2b


// ==============
// === Export ===
// ==============

pub mod context;

pub use context::Context;



// =============
// === Trait ===
// =============

/// A trait for all types from which we can generate referred SpanTree. Meant to be implemented for
/// all AST-like structures.
pub trait SpanTreeGenerator<T> {
    /// Generate node with its whole subtree.
    fn generate_node(
        &self,
        kind: impl Into<node::Kind>,
        context: &impl Context,
    ) -> FallibleResult<Node<T>>;

    /// Generate tree for this AST treated as root for the whole expression.
    fn generate_tree(&self, context: &impl Context) -> FallibleResult<SpanTree<T>> {
        let root = self.generate_node(node::Kind::Root, context)?;
        Ok(SpanTree { root })
    }
}



// ==============
// === String ===
// ==============

impl<T: Payload> SpanTreeGenerator<T> for &str {
    fn generate_node(
        &self,
        kind: impl Into<node::Kind>,
        _: &impl Context,
    ) -> FallibleResult<Node<T>> {
        Ok(Node::<T>::new().with_kind(kind).with_size(self.chars().count().into()))
    }
}

impl<T: Payload> SpanTreeGenerator<T> for String {
    fn generate_node(
        &self,
        kind: impl Into<node::Kind>,
        context: &impl Context,
    ) -> FallibleResult<Node<T>> {
        self.as_str().generate_node(kind, context)
    }
}



// =================
// === Utilities ===
// =================

// === Child Generator ===

/// An utility to generate children with increasing offsets.
#[derive(Debug, Default)]
struct ChildGenerator<T> {
    current_offset: ByteDiff,
    children:       Vec<node::Child<T>>,
}

impl<T: Payload> ChildGenerator<T> {
    /// Add spacing to current generator state. It will be taken into account for the next generated
    /// children's offsets
    fn spacing(&mut self, size: usize) {
        self.current_offset += (size as i32).byte_diff();
    }

    fn generate_ast_node(
        &mut self,
        child_ast: Located<Ast>,
        kind: impl Into<node::Kind>,
        context: &impl Context,
    ) -> FallibleResult<&mut node::Child<T>> {
        let kind = kind.into();
        let node = child_ast.item.generate_node(kind, context)?;
        Ok(self.add_node(child_ast.crumbs, node))
    }

    fn add_node(&mut self, ast_crumbs: ast::Crumbs, node: Node<T>) -> &mut node::Child<T> {
        let offset = self.current_offset;
        let child = node::Child { node, offset, ast_crumbs };
        self.current_offset += child.node.size;
        self.children.push(child);
        self.children.last_mut().unwrap()
    }

    fn generate_empty_node(&mut self, insert_type: InsertionPointType) -> &mut node::Child<T> {
        let child = node::Child {
            node:       Node::<T>::new().with_kind(insert_type),
            offset:     self.current_offset,
            ast_crumbs: vec![],
        };
        self.children.push(child);
        self.children.last_mut().unwrap()
    }

    fn reverse_children(&mut self) {
        self.children.reverse();
        for child in &mut self.children {
            child.offset = self.current_offset - child.offset - child.node.size;
        }
    }
}



/// =============================
/// === Trait Implementations ===
/// =============================

/// Helper structure constructed from Ast that consists base of prefix application.
///
/// It recognizes whether the base uses a method-style notation (`this.method` instead of
/// `method this`) and what is the invoked function name.
#[derive(Clone, Debug)]
struct ApplicationBase<'a> {
    /// The name of invoked function.
    function_name:        Option<Cow<'a, str>>,
    /// True when Ast uses method notation to pass `self` as an invocation target.
    uses_method_notation: bool,
    /// AST ID of the function application expression. The subject of [`Context::call_info`] call,
    /// which is used to get a list of expected arguments for this application.
    ///
    /// For an expression `target.method arg`, this is the `target.method` part.
    call_id:              Option<Id>,
}

impl<'a> ApplicationBase<'a> {
    /// Create `ApplicationBase` from infix expression.
    fn from_infix(infix: &'a GeneralizedInfix) -> Self {
        let call_id = infix.id;
        if infix.name() == ast::opr::predefined::ACCESS {
            // method-style notation: `this.that.method`
            // In this case the applied method is not the dot operator, but the name after the dot.
            let function = infix.argument_operand().as_ref();
            let function_name =
                function.and_then(|func| ast::identifier::name(&func.arg)).map(Into::into);
            ApplicationBase { function_name, call_id, uses_method_notation: true }
        } else {
            // Other chain type, e.g. `a + b + c`
            let function_name = Some(infix.name().into());
            ApplicationBase { function_name, call_id, uses_method_notation: false }
        }
    }

    /// Create `ApplicationBase` from flattened prefix expression chain.
    fn from_prefix_chain(chain: &'a ast::prefix::Chain) -> Self {
        let call_id = chain.id();
        // When first chain element is an infix access, derive the application base from it, but
        // treat the whole chain as a call expression.
        if let Some(access_infix) = GeneralizedInfix::try_new(&chain.func)
            .filter(|infix| infix.name() == ast::opr::predefined::ACCESS)
        {
            let base = ApplicationBase::from_infix(&access_infix).into_owned();
            return ApplicationBase { call_id, ..base };
        }

        // For any other prefix chain, the applied function is the first chain element.
        let function_name = ast::identifier::name(&chain.func).map(Into::into);
        ApplicationBase { function_name, call_id, uses_method_notation: false }
    }

    /// Get the list of method prefix arguments expected by this application. Does not include
    /// `self` parameter when using method notation. Returns `None` when the call info is not
    /// present in the context or AST doesn't contain enough information to query it.
    fn known_prefix_arguments(&self, context: &impl Context) -> Option<VecDeque<ArgumentInfo>> {
        // If method notation is used, the function name is required to get relevant call info. Do
        // not attempt the call if method name is not available, as the returned data would be not
        // relevant.
        if self.uses_method_notation && self.function_name.is_none() {
            return None;
        }

        let invocation_info = context.call_info(self.call_id?, self.function_name.as_deref())?;
        let parameters = invocation_info.with_call_id(self.call_id).parameters;
        let mut deque: VecDeque<ArgumentInfo> = parameters.into();

        // When a method notation is used, the first received argument is the target. Remove it from
        // the list of expected prefix arguments.
        if self.uses_method_notation {
            deque.pop_front();
        }
        Some(deque)
    }

    fn into_owned(self) -> ApplicationBase<'static> {
        let function_name = self.function_name.map(|s| s.into_owned().into());
        ApplicationBase { function_name, ..self }
    }
}


// === AST ===

impl<T: Payload> SpanTreeGenerator<T> for Ast {
    fn generate_node(
        &self,
        kind: impl Into<node::Kind>,
        context: &impl Context,
    ) -> FallibleResult<Node<T>> {
        generate_node_for_ast(self, kind.into(), context)
    }
}

fn generate_node_for_ast<T: Payload>(
    ast: &Ast,
    kind: node::Kind,
    context: &impl Context,
) -> FallibleResult<Node<T>> {
    if let Some(infix) = GeneralizedInfix::try_new(ast) {
        // Code like `ast.func` or `a+b+c`.
        let app_base = ApplicationBase::from_infix(&infix);
        let chain = infix.flatten();

        if app_base.uses_method_notation {
            // For method call, this is behaving like a prefix with single member. All prefix params
            // are missing arguments, since there is no prefix application.

            let missing_args = app_base.known_prefix_arguments(context).unwrap_or_default();
            let arity = missing_args.len();
            let base_node_kind = if arity == 0 {
                kind.clone()
            } else {
                node::Kind::operation().with_call_id(app_base.call_id).into()
            };

            let node = chain.generate_node(base_node_kind, context)?;
            let provided_prefix_arg_count = 0;
            let args_iter = missing_args.into_iter();
            Ok(generate_expected_arguments(node, kind, provided_prefix_arg_count, args_iter))
        } else {
            // For non-access infix operators, missing arguments are not handled at this level.
            chain.generate_node(kind, context)
        }
    } else {
        match ast.shape() {
            ast::Shape::Prefix(_) =>
                ast::prefix::Chain::from_ast(ast).unwrap().generate_node(kind, context),
            // Lambdas should fall in _ case, because we don't want to create subports for
            // them
            ast::Shape::Tree(tree) => tree_generate_node(tree, kind, context),
            _ => {
                let size = (ast.len().value as i32).byte_diff();
                let ast_id = ast.id;
                let children = default();
                let name = ast::identifier::name(ast);
                let payload = default();
                if let Some(info) = ast.id.and_then(|id| context.call_info(id, name)) {
                    let node = {
                        let kind = node::Kind::operation().with_call_id(ast.id).into();
                        Node { kind, size, children, ast_id, payload }
                    };
                    // Note that in this place it is impossible that Ast is in form of
                    // `this.method` -- it is covered by the former if arm. As such, we don't
                    // need to use `ApplicationBase` here as we do elsewhere.
                    let provided_prefix_arg_count = 0;
                    let info = info.with_call_id(ast.id);
                    let params = info.parameters.into_iter();
                    Ok(generate_expected_arguments(node, kind, provided_prefix_arg_count, params))
                } else {
                    Ok(Node { kind, size, children, ast_id, payload })
                }
            }
        }
    }
}


// === Operators (Sections and Infixes) ===

impl<T: Payload> SpanTreeGenerator<T> for ast::opr::Chain {
    fn generate_node(
        &self,
        kind: impl Into<node::Kind>,
        context: &impl Context,
    ) -> FallibleResult<Node<T>> {
        generate_node_for_opr_chain(self, kind.into(), context)
    }
}

fn generate_node_for_opr_chain<T: Payload>(
    this: &ast::opr::Chain,
    kind: node::Kind,
    context: &impl Context,
) -> FallibleResult<Node<T>> {
    let is_access = this.operator.name == ast::opr::predefined::ACCESS;
    let this_call_id =
        if is_access { kind.call_id() } else { this.args.first().and_then(|elem| elem.infix_id) };

    // Removing operands is possible only when chain has at least 3 of them
    // (target and two arguments).
    let removable = this.args.len() >= 2;
    let node_and_offset: FallibleResult<(Node<T>, usize)> = match &this.target {
        Some(target) => {
            let kind = node::Kind::this().with_removable(removable).with_call_id(this_call_id);
            let node = target.arg.generate_node(kind, context)?;
            Ok((node, target.offset))
        }
        None => Ok((Node::<T>::new().with_kind(InsertionPointType::BeforeTarget), 0)),
    };

    // In this fold we pass last generated node and offset after it, wrapped in Result.
    let (node, _) = this.args.iter().enumerate().fold(node_and_offset, |result, (i, elem)| {
        // Here we generate children as the operator would be left-associative. Then, if it is
        // actually right associative, we just reverse the generated children and their offsets.
        let (node, off) = result?;
        let is_first = i == 0;
        let is_last = i + 1 == this.args.len();
        let has_left = !node.is_insertion_point();
        // Target is a first element of chain in this context.
        let has_target = is_first && has_left;
        let opr_crumbs = elem.crumb_to_operator(has_left);
        let opr_ast = Located::new(opr_crumbs, elem.operator.ast().clone_ref());
        let left_crumbs = if has_left { vec![elem.crumb_to_previous()] } else { vec![] };

        let mut gen = ChildGenerator::default();
        if has_target {
            gen.generate_empty_node(InsertionPointType::BeforeTarget);
        }
        gen.add_node(left_crumbs, node);
        if has_target {
            gen.generate_empty_node(InsertionPointType::AfterTarget);
        }
        gen.spacing(off);
        gen.generate_ast_node(opr_ast, node::Kind::operation(), context)?;
        if let Some(operand) = &elem.operand {
            let arg_crumbs = elem.crumb_to_operand(has_left);
            let arg_ast = Located::new(arg_crumbs, operand.arg.clone_ref());
            gen.spacing(operand.offset);

            let arg_call_id = if is_access { None } else { elem.infix_id };
            let arg = node::Kind::argument().with_removable(removable).with_call_id(arg_call_id);
            gen.generate_ast_node(arg_ast, arg, context)?;
        }
        gen.generate_empty_node(InsertionPointType::Append);

        if ast::opr::assoc(&this.operator) == Assoc::Right {
            gen.reverse_children();
        }

        Ok((
            Node {
                kind:     if is_last { kind.clone() } else { node::Kind::Chained },
                size:     gen.current_offset,
                children: gen.children,
                ast_id:   elem.infix_id,
                payload:  default(),
            },
            elem.offset,
        ))
    })?;
    Ok(node)
}


// === Application ===

impl<T: Payload> SpanTreeGenerator<T> for ast::prefix::Chain {
    fn generate_node(
        &self,
        kind: impl Into<node::Kind>,
        context: &impl Context,
    ) -> FallibleResult<Node<T>> {
        generate_node_for_prefix_chain(self, kind.into(), context)
    }
}

fn generate_node_for_prefix_chain<T: Payload>(
    this: &ast::prefix::Chain,
    kind: node::Kind,
    context: &impl Context,
) -> FallibleResult<Node<T>> {
    let app_base = ApplicationBase::from_prefix_chain(this);
    let known_params = app_base.known_prefix_arguments(context);
    let uses_method_notation = app_base.uses_method_notation;
    let known_args = known_params.is_some();
    let mut known_params = known_params.unwrap_or_default();

    let prefix_arity = this.args.len().max(known_params.len());

    use ast::crumbs::PrefixCrumb::*;
    // Removing arguments is possible if there at least two of them
    let removable = this.args.len() >= 2;
    let node =
        this.func.generate_node(node::Kind::operation().with_call_id(app_base.call_id), context);
    let ret = this.args.iter().enumerate().fold(node, |node, (i, arg)| {
        let node = node?;
        let is_first = i == 0;
        let is_last = i + 1 == prefix_arity;
        let arg_kind = if is_first && !uses_method_notation {
            node::Kind::from(node::Kind::this().with_removable(removable))
        } else {
            node::Kind::from(node::Kind::argument().with_removable(removable))
        };

        let mut gen = ChildGenerator::default();
        gen.add_node(vec![Func.into()], node);
        gen.spacing(arg.sast.off);
        if !known_args && matches!(arg_kind, node::Kind::This { .. }) {
            gen.generate_empty_node(InsertionPointType::BeforeTarget);
        }
        let arg_ast = arg.sast.wrapped.clone_ref();
        let arg_child: &mut node::Child<T> =
            gen.generate_ast_node(Located::new(Arg, arg_ast), arg_kind, context)?;
        if let Some(info) = known_params.pop_front() {
            arg_child.node.set_argument_info(info)
        }
        if !known_args {
            gen.generate_empty_node(InsertionPointType::Append);
        }
        Ok(Node {
            kind:     if is_last { kind.clone() } else { node::Kind::Chained },
            size:     gen.current_offset,
            children: gen.children,
            ast_id:   arg.prefix_id,
            payload:  default(),
        })
    })?;

    Ok(generate_expected_arguments(ret, kind, this.args.len(), known_params.into_iter()))
}


// === Common Utility ==

/// Build a prefix application-like span tree structure where the prefix argument has not been
/// provided but instead its information is known from method's ArgumentInfo.
///
/// `index` is the argument's position in the prefix chain which may be different from parameter
/// index in the method's parameter list.
fn generate_expected_argument<T: Payload>(
    node: Node<T>,
    kind: node::Kind,
    index: usize,
    is_last: bool,
    argument_info: ArgumentInfo,
) -> Node<T> {
    let mut gen = ChildGenerator::default();
    gen.add_node(ast::Crumbs::new(), node);
    let arg_node = gen.generate_empty_node(InsertionPointType::ExpectedArgument(index));
    arg_node.node.set_argument_info(argument_info);
    Node {
        kind:     if is_last { kind } else { node::Kind::Chained },
        size:     gen.current_offset,
        children: gen.children,
        ast_id:   None,
        payload:  default(),
    }
}

fn generate_expected_arguments<T: Payload>(
    node: Node<T>,
    kind: node::Kind,
    supplied_prefix_arg_count: usize,
    expected_args: impl ExactSizeIterator<Item = ArgumentInfo>,
) -> Node<T> {
    let arity = supplied_prefix_arg_count + expected_args.len();
    (supplied_prefix_arg_count..).zip(expected_args).fold(node, |node, (index, parameter)| {
        let is_last = index + 1 == arity;
        generate_expected_argument(node, kind.clone(), index, is_last, parameter)
    })
}



// =========================
// === SpanTree for Tree ===
// =========================

fn tree_generate_node<T: Payload>(
    tree: &ast::Tree,
    kind: impl Into<node::Kind>,
    context: &impl Context,
) -> FallibleResult<Node<T>> {
    let mut kind = kind.into();
    let mut offset = ByteDiff::from(0);
    let mut children = vec![];
    let mut is_group = false;
    for thing in &tree.span_info {
        match thing {
            RawSpanTree::Space(_) => continue,
            RawSpanTree::Token(s) => {
                is_group = s == "(";
                break;
            }
            RawSpanTree::Child(_) => break,
        }
    }
    if is_group {
        kind = node::Kind::Group;
    }
    for (index, thing) in tree.span_info.iter().enumerate() {
        match thing {
            RawSpanTree::Space(n) => offset += ByteDiff::from(n),
            RawSpanTree::Token(s) => {
                let kind = node::Kind::Token;
                let size = ByteDiff::from(s.len());
                let ast_crumbs = vec![ast::crumbs::TreeCrumb { index }.into()];
                let node = Node { kind, size, ..default() };
                children.push(node::Child { node, offset, ast_crumbs });
                offset += size;
            }
            RawSpanTree::Child(a) => {
                // TODO: Set `kind` properly
                let node = a.generate_node(kind.clone(), context)?;
                let child_size = node.size;
                let ast_crumbs = vec![ast::crumbs::TreeCrumb { index }.into()];
                children.push(node::Child { node, offset, ast_crumbs });
                offset += child_size;
            }
        }
    }
    let size = offset;
    let ast_id = default(); // TODO
    let payload = default();
    Ok(Node { kind, size, children, ast_id, payload })
}



// ===================
// === MockContext ===
// ===================

use ast::Id;

/// Mock version of `Context`. Useful for debugging and testing.
#[derive(Clone, Debug, Default)]
pub struct MockContext {
    map: HashMap<Id, CalledMethodInfo>,
}

impl MockContext {
    /// Constructor.
    pub fn new_single(id: Id, info: CalledMethodInfo) -> Self {
        let mut ret = Self::default();
        ret.map.insert(id, info);
        ret
    }
}

impl Context for MockContext {
    fn call_info(&self, id: Id, _name: Option<&str>) -> Option<CalledMethodInfo> {
        self.map.get(&id).cloned()
    }
}



// ============
// === Test ===
// ============

#[cfg(test)]
mod test {
    use super::*;

    use crate::builder::TreeBuilder;
    use crate::generate::context::CalledMethodInfo;
    use crate::node;
    use crate::node::InsertionPointType::*;
    use crate::node::Payload;
    use crate::ArgumentInfo;

    use ast::crumbs::InfixCrumb;
    use ast::crumbs::PrefixCrumb;
    use ast::crumbs::SectionLeftCrumb;
    use ast::crumbs::SectionRightCrumb;
    use ast::Crumbs;
    use ast::IdMap;
    use ast_parser::Parser;


    /// A helper function which removes information about expression id from thw tree rooted at
    /// `node`.
    ///
    /// It is used in tests. Because parser can assign id as he pleases, therefore to keep tests
    /// cleaner the expression IDs are removed before comparing trees.
    fn clear_expression_ids<T>(node: &mut Node<T>) {
        node.ast_id = None;
        for child in &mut node.children {
            clear_expression_ids(&mut child.node);
        }
    }

    /// A helper function which removes parameter information from nodes.
    ///
    /// It is used in tests. Because constructing trees with set parameter infos is troublesome,
    /// it is often more convenient to test them separately and then erase infos and test for shape.
    fn clear_parameter_infos<T: Payload>(node: &mut Node<T>) {
        node.set_argument_info(default());
        for child in &mut node.children {
            clear_parameter_infos(&mut child.node);
        }
    }

    #[test]
    fn generating_span_tree() {
        let parser = Parser::new();
        let mut id_map = IdMap::default();
        id_map.generate(0..15);
        id_map.generate(0..11);
        id_map.generate(12..13);
        id_map.generate(14..15);
        id_map.generate(4..11);
        let ast = parser.parse_line_ast_with_id_map("2 + foo bar - 3", id_map.clone()).unwrap();
        let mut tree: SpanTree = ast.generate_tree(&context::Empty).unwrap();

        // Check the expression IDs we defined:
        for id_map_entry in id_map.vec {
            let (span, id) = id_map_entry;
            let node = tree.root_ref().find_by_span(&span);
            assert!(node.is_some(), "Node with span {span} not found");
            assert_eq!(node.unwrap().node.ast_id, Some(id), "Span: {span}");
        }

        // Check the other fields:
        clear_expression_ids(&mut tree.root);
        clear_parameter_infos(&mut tree.root);
        let expected = TreeBuilder::new(15)
            .add_empty_child(0, BeforeTarget)
            .add_child(0, 11, node::Kind::this(), InfixCrumb::LeftOperand)
            .add_empty_child(0, BeforeTarget)
            .add_leaf(0, 1, node::Kind::this(), InfixCrumb::LeftOperand)
            .add_empty_child(1, AfterTarget)
            .add_leaf(2, 1, node::Kind::operation(), InfixCrumb::Operator)
            .add_child(4, 7, node::Kind::argument(), InfixCrumb::RightOperand)
            .add_leaf(0, 3, node::Kind::operation(), PrefixCrumb::Func)
            .add_empty_child(4, BeforeTarget)
            .add_leaf(4, 3, node::Kind::this(), PrefixCrumb::Arg)
            .add_empty_child(7, Append)
            .done()
            .add_empty_child(11, Append)
            .done()
            .add_empty_child(11, AfterTarget)
            .add_leaf(12, 1, node::Kind::operation(), InfixCrumb::Operator)
            .add_leaf(14, 1, node::Kind::argument(), InfixCrumb::RightOperand)
            .add_empty_child(15, Append)
            .build();

        assert_eq!(expected, tree)
    }

    #[test]
    fn generate_span_tree_with_chains() {
        let parser = Parser::new();
        let ast = parser.parse_line_ast("2 + 3 + foo bar baz 13 + 5").unwrap();
        let mut tree: SpanTree = ast.generate_tree(&context::Empty).unwrap();
        clear_expression_ids(&mut tree.root);
        clear_parameter_infos(&mut tree.root);

        let expected = TreeBuilder::new(26)
            .add_child(0, 22, node::Kind::Chained, InfixCrumb::LeftOperand)
            .add_child(0, 5, node::Kind::Chained, InfixCrumb::LeftOperand)
            .add_empty_child(0, BeforeTarget)
            .add_leaf(0, 1, node::Kind::this().removable(), InfixCrumb::LeftOperand)
            .add_empty_child(1, AfterTarget)
            .add_leaf(2, 1, node::Kind::operation(), InfixCrumb::Operator)
            .add_leaf(4, 1, node::Kind::argument().removable(), InfixCrumb::RightOperand)
            .add_empty_child(5, Append)
            .done()
            .add_leaf(6, 1, node::Kind::operation(), InfixCrumb::Operator)
            .add_child(8, 14, node::Kind::argument().removable(), InfixCrumb::RightOperand)
            .add_child(0, 11, node::Kind::Chained, PrefixCrumb::Func)
            .add_child(0, 7, node::Kind::Chained, PrefixCrumb::Func)
            .add_leaf(0, 3, node::Kind::operation(), PrefixCrumb::Func)
            .add_empty_child(4, BeforeTarget)
            .add_leaf(4, 3, node::Kind::this().removable(), PrefixCrumb::Arg)
            .add_empty_child(7, Append)
            .done()
            .add_leaf(8, 3, node::Kind::argument().removable(), PrefixCrumb::Arg)
            .add_empty_child(11, Append)
            .done()
            .add_leaf(12, 2, node::Kind::argument().removable(), PrefixCrumb::Arg)
            .add_empty_child(14, Append)
            .done()
            .add_empty_child(22, Append)
            .done()
            .add_leaf(23, 1, node::Kind::operation(), InfixCrumb::Operator)
            .add_leaf(25, 1, node::Kind::argument().removable(), InfixCrumb::RightOperand)
            .add_empty_child(26, Append)
            .build();

        assert_eq!(expected, tree);
    }

    #[test]
    fn generating_span_tree_from_right_assoc_operator() {
        let parser = Parser::new();
        let ast = parser.parse_line_ast("1,2,3").unwrap();
        let mut tree: SpanTree = ast.generate_tree(&context::Empty).unwrap();
        clear_expression_ids(&mut tree.root);
        clear_parameter_infos(&mut tree.root);

        let expected = TreeBuilder::new(5)
            .add_empty_child(0, Append)
            .add_leaf(0, 1, node::Kind::argument().removable(), InfixCrumb::LeftOperand)
            .add_leaf(1, 1, node::Kind::operation(), InfixCrumb::Operator)
            .add_child(2, 3, node::Kind::Chained, InfixCrumb::RightOperand)
            .add_empty_child(0, Append)
            .add_leaf(0, 1, node::Kind::argument().removable(), InfixCrumb::LeftOperand)
            .add_leaf(1, 1, node::Kind::operation(), InfixCrumb::Operator)
            .add_empty_child(2, AfterTarget)
            .add_leaf(2, 1, node::Kind::this().removable(), InfixCrumb::RightOperand)
            .add_empty_child(3, BeforeTarget)
            .done()
            .build();

        assert_eq!(expected, tree)
    }

<<<<<<< HEAD
    #[test]
=======
    #[wasm_bindgen_test]
    fn generating_span_tree_from_section() {
        let parser = Parser::new_or_panic();
        // The star makes `SectionSides` ast being one of the parameters of + chain. First + makes
        // SectionRight, and last + makes SectionLeft.
        let ast = parser.parse_line_ast("+ * + + 2 +").unwrap();
        let mut tree: SpanTree = ast.generate_tree(&context::Empty).unwrap();
        clear_expression_ids(&mut tree.root);
        clear_parameter_infos(&mut tree.root);

        let expected = TreeBuilder::new(11)
            .add_child(0, 9, node::Kind::Chained, SectionLeftCrumb::Arg)
            .add_child(0, 5, node::Kind::Chained, InfixCrumb::LeftOperand)
            .add_child(0, 3, node::Kind::Chained, SectionLeftCrumb::Arg)
            .add_empty_child(0, BeforeTarget)
            .add_leaf(0, 1, node::Kind::operation(), SectionRightCrumb::Opr)
            .add_child(2, 1, node::Kind::argument().removable(), SectionRightCrumb::Arg)
            .add_empty_child(0, BeforeTarget)
            .add_leaf(0, 1, node::Kind::operation(), SectionSidesCrumb)
            .add_empty_child(1, Append)
            .done()
            .add_empty_child(3, Append)
            .done()
            .add_leaf(4, 1, node::Kind::operation(), SectionLeftCrumb::Opr)
            .add_empty_child(5, Append)
            .done()
            .add_leaf(6, 1, node::Kind::operation(), InfixCrumb::Operator)
            .add_leaf(8, 1, node::Kind::argument().removable(), InfixCrumb::RightOperand)
            .add_empty_child(9, Append)
            .done()
            .add_leaf(10, 1, node::Kind::operation(), SectionLeftCrumb::Opr)
            .add_empty_child(11, Append)
            .build();

        assert_eq!(expected, tree);
    }

    #[wasm_bindgen_test]
>>>>>>> 04415a2b
    fn generating_span_tree_from_right_assoc_section() {
        let parser = Parser::new();
        let ast = parser.parse_line_ast(",2,").unwrap();
        let mut tree: SpanTree = ast.generate_tree(&context::Empty).unwrap();
        clear_expression_ids(&mut tree.root);
        clear_parameter_infos(&mut tree.root);

        let expected = TreeBuilder::new(3)
            .add_empty_child(0, Append)
            .add_leaf(0, 1, node::Kind::operation(), SectionRightCrumb::Opr)
            .add_child(1, 2, node::Kind::Chained, SectionRightCrumb::Arg)
            .add_empty_child(0, Append)
            .add_leaf(0, 1, node::Kind::argument().removable(), SectionLeftCrumb::Arg)
            .add_leaf(1, 1, node::Kind::operation(), SectionLeftCrumb::Opr)
            .add_empty_child(2, BeforeTarget)
            .done()
            .build();

        assert_eq!(expected, tree);
    }

<<<<<<< HEAD
    #[test]
=======
    #[wasm_bindgen_test]
    fn generating_span_tree_from_matched_macros() {
        use PatternMatchCrumb::*;

        let parser = Parser::new_or_panic();
        let mut id_map = IdMap::default();
        let expected_id = id_map.generate(0..29);
        let expression = "if foo then (a + b) x else ()";
        let ast = parser.parse_line_ast_with_id_map(expression, id_map).unwrap();
        let mut tree: SpanTree = ast.generate_tree(&context::Empty).unwrap();

        // Check if expression id is set
        assert_eq!(tree.root_ref().ast_id, Some(expected_id));

        // Check the other fields
        clear_expression_ids(&mut tree.root);
        clear_parameter_infos(&mut tree.root);
        let seq = Seq { right: false };
        let if_then_else_cr = vec![seq, Or, Build];
        let parens_cr = vec![seq, Or, Or, Build];

        let expected = TreeBuilder::new(29)
            .add_leaf(0, 2, node::Kind::Token, segment_head_crumbs(0))
            .add_leaf(3, 3, node::Kind::argument(), segment_body_crumbs(0, &if_then_else_cr))
            .add_leaf(7, 4, node::Kind::Token, segment_head_crumbs(1))
            .add_child(12, 9, node::Kind::argument(), segment_body_crumbs(1, &if_then_else_cr))
            .add_child(0, 7, node::Kind::operation(), PrefixCrumb::Func)
            .add_leaf(0, 1, node::Kind::Token, segment_head_crumbs(0))
            .add_child(1, 5, node::Kind::argument(), segment_body_crumbs(0, &parens_cr))
            .add_empty_child(0, BeforeTarget)
            .add_leaf(0, 1, node::Kind::this(), InfixCrumb::LeftOperand)
            .add_empty_child(1, AfterTarget)
            .add_leaf(2, 1, node::Kind::operation(), InfixCrumb::Operator)
            .add_leaf(4, 1, node::Kind::argument(), InfixCrumb::RightOperand)
            .add_empty_child(5, Append)
            .done()
            .add_leaf(6, 1, node::Kind::Token, segment_head_crumbs(1))
            .done()
            .add_empty_child(8, BeforeTarget)
            .add_leaf(8, 1, node::Kind::this(), PrefixCrumb::Arg)
            .add_empty_child(9, Append)
            .done()
            .add_leaf(22, 4, node::Kind::Token, segment_head_crumbs(2))
            .add_child(27, 2, node::Kind::argument(), segment_body_crumbs(2, &if_then_else_cr))
            .add_leaf(0, 1, node::Kind::Token, segment_head_crumbs(0))
            .add_leaf(1, 1, node::Kind::Token, segment_head_crumbs(1))
            .done()
            .build();

        assert_eq!(expected, tree);
    }

    #[wasm_bindgen_test]
    fn generating_span_tree_from_matched_list_macro() {
        use PatternMatchCrumb::*;

        let parser = Parser::new_or_panic();
        let expression = "[a,b]";
        let ast = parser.parse_line_ast(expression).unwrap();
        let mut tree: SpanTree = ast.generate_tree(&context::Empty).unwrap();

        // Check the other fields
        clear_expression_ids(&mut tree.root);
        let left_seq = Seq { right: false };
        let right_seq = Seq { right: true };
        let many = Many { index: 0 };
        let first_element_cr = vec![left_seq, Or, Or, left_seq, Build];
        let second_element_cr = vec![left_seq, Or, Or, right_seq, many, right_seq, Build];
        let comma_cr = vec![left_seq, Or, Or, right_seq, many, left_seq, Tok];

        let expected = TreeBuilder::new(5)
            .add_leaf(0, 1, node::Kind::Token, segment_head_crumbs(0))
            .add_leaf(1, 1, node::Kind::argument(), segment_body_crumbs(0, &first_element_cr))
            .add_leaf(2, 1, node::Kind::Token, segment_body_crumbs(0, &comma_cr))
            .add_leaf(3, 1, node::Kind::argument(), segment_body_crumbs(0, &second_element_cr))
            .add_leaf(4, 1, node::Kind::Token, segment_head_crumbs(1))
            .build();

        assert_eq!(expected, tree);
    }

    #[wasm_bindgen_test]
    fn generating_span_tree_from_ambiguous_macros() {
        let parser = Parser::new_or_panic();
        let mut id_map = IdMap::default();
        id_map.generate(0..2);
        let ast = parser.parse_line_ast_with_id_map("(4", id_map.clone()).unwrap();
        let mut tree: SpanTree = ast.generate_tree(&context::Empty).unwrap();

        // Check the expression id:
        let (_, expected_id) = id_map.vec.first().unwrap();
        assert_eq!(tree.root_ref().ast_id, Some(*expected_id));

        // Check the other fields:
        clear_expression_ids(&mut tree.root);
        let head_crumb = AmbiguousCrumb { index: 0, field: AmbiguousSegmentCrumb::Head };
        let body_crumb = AmbiguousCrumb { index: 0, field: AmbiguousSegmentCrumb::Body };
        let expected = TreeBuilder::new(2)
            .add_leaf(0, 1, node::Kind::Token, head_crumb)
            .add_leaf(1, 1, node::Kind::argument(), body_crumb)
            .build();

        assert_eq!(expected, tree);
    }

    #[wasm_bindgen_test]
>>>>>>> 04415a2b
    fn generating_span_tree_for_lambda() {
        let parser = Parser::new();
        let ast = parser.parse_line_ast("foo a-> b + c").unwrap();
        let mut tree: SpanTree = ast.generate_tree(&context::Empty).unwrap();
        clear_expression_ids(&mut tree.root);
        clear_parameter_infos(&mut tree.root);

        let expected = TreeBuilder::new(13)
            .add_leaf(0, 3, node::Kind::operation(), PrefixCrumb::Func)
            .add_empty_child(4, BeforeTarget)
            .add_leaf(4, 9, node::Kind::this(), PrefixCrumb::Arg)
            .add_empty_child(13, Append)
            .build();

        assert_eq!(expected, tree);
    }

    #[test]
    fn generating_span_tree_for_unfinished_call() {
<<<<<<< HEAD
        let parser = Parser::new();
        let this_param =
            ArgumentInfo { name: Some("self".to_owned()), tp: Some("Any".to_owned()), ..default() };
        let param1 = ArgumentInfo {
=======
        let parser = Parser::new_or_panic();
        let this_param = |call_id| ArgumentInfo {
            name: Some("self".to_owned()),
            tp: Some("Any".to_owned()),
            call_id,
            ..default()
        };
        let param1 = |call_id| ArgumentInfo {
>>>>>>> 04415a2b
            name: Some("arg1".to_owned()),
            tp: Some("Number".to_owned()),
            call_id,
            ..default()
        };
        let param2 = |call_id| ArgumentInfo {
            name: Some("arg2".to_owned()),
            tp: None,
            call_id,
            ..default()
        };


        // === Single function name ===

        let mut id_map = IdMap::default();
        let call_id = id_map.generate(0..3);
        let ast = parser.parse_line_ast_with_id_map("foo", id_map).unwrap();
        let invocation_info = CalledMethodInfo { parameters: vec![this_param(None)] };
        let ctx = MockContext::new_single(ast.id.unwrap(), invocation_info);
        let mut tree: SpanTree = SpanTree::new(&ast, &ctx).unwrap();
        match tree.root_ref().leaf_iter().collect_vec().as_slice() {
            [_func, arg0] => assert_eq!(arg0.argument_info(), Some(this_param(Some(call_id)))),
            sth_else => panic!("There should be 2 leaves, found: {}", sth_else.len()),
        }
        let expected = TreeBuilder::new(3)
            .add_leaf(0, 3, node::Kind::operation(), Crumbs::default())
            .add_empty_child(3, ExpectedArgument(0))
            .build();
        clear_expression_ids(&mut tree.root);
        clear_parameter_infos(&mut tree.root);
        assert_eq!(tree, expected);


        // === Complete application chain ===

        let mut id_map = IdMap::default();
        let call_id = id_map.generate(0..8);
        let ast = parser.parse_line_ast_with_id_map("foo here", id_map).unwrap();
        let invocation_info = CalledMethodInfo { parameters: vec![this_param(None)] };
        let ctx = MockContext::new_single(ast.id.unwrap(), invocation_info);
        let mut tree: SpanTree = SpanTree::new(&ast, &ctx).unwrap();
        match tree.root_ref().leaf_iter().collect_vec().as_slice() {
            [_func, arg0] => assert_eq!(arg0.argument_info(), Some(this_param(Some(call_id)))),
            sth_else => panic!("There should be 2 leaves, found: {}", sth_else.len()),
        }
        let expected = TreeBuilder::new(8)
            .add_leaf(0, 3, node::Kind::operation(), PrefixCrumb::Func)
            .add_leaf(4, 4, node::Kind::this(), PrefixCrumb::Arg)
            .build();
        clear_expression_ids(&mut tree.root);
        clear_parameter_infos(&mut tree.root);
        assert_eq!(tree, expected);


        // === Partial application chain ===

        let mut id_map = IdMap::default();
        let call_id = Some(id_map.generate(0..8));
        let ast = parser.parse_line_ast_with_id_map("foo here", id_map).unwrap();
        let invocation_info =
            CalledMethodInfo { parameters: vec![this_param(None), param1(None), param2(None)] };
        let ctx = MockContext::new_single(ast.id.unwrap(), invocation_info);
        let mut tree: SpanTree = SpanTree::new(&ast, &ctx).unwrap();
        match tree.root_ref().leaf_iter().collect_vec().as_slice() {
            [_func, arg0, arg1, arg2] => {
                assert_eq!(arg0.argument_info(), Some(this_param(call_id)));
                assert_eq!(arg1.argument_info(), Some(param1(call_id)));
                assert_eq!(arg2.argument_info(), Some(param2(call_id)));
            }
            sth_else => panic!("There should be 4 leaves, found: {}", sth_else.len()),
        }
        let expected = TreeBuilder::new(8)
            .add_child(0, 8, node::Kind::Chained, Crumbs::default())
            .add_child(0, 8, node::Kind::Chained, Crumbs::default())
            .add_leaf(0, 3, node::Kind::operation(), PrefixCrumb::Func)
            .add_leaf(4, 4, node::Kind::this(), PrefixCrumb::Arg)
            .done()
            .add_empty_child(8, ExpectedArgument(1))
            .done()
            .add_empty_child(8, ExpectedArgument(2))
            .build();
        clear_expression_ids(&mut tree.root);
        clear_parameter_infos(&mut tree.root);
        assert_eq!(tree, expected);


        // === Partial application chain - this argument ===
        let mut id_map = IdMap::default();
        let call_id = Some(id_map.generate(0..8));
        let ast = parser.parse_line_ast_with_id_map("here.foo", id_map).unwrap();
        let invocation_info =
            CalledMethodInfo { parameters: vec![this_param(None), param1(None), param2(None)] };
        let ctx = MockContext::new_single(ast.id.unwrap(), invocation_info);
        let mut tree: SpanTree = SpanTree::new(&ast, &ctx).unwrap();
        match tree.root_ref().leaf_iter().collect_vec().as_slice() {
            [_, _this, _, _, _func, _, arg1, arg2] => {
                assert_eq!(arg1.argument_info(), Some(param1(call_id)));
                assert_eq!(arg2.argument_info(), Some(param2(call_id)));
            }
            sth_else => panic!("There should be 8 leaves, found: {}", sth_else.len()),
        }
        let expected = TreeBuilder::new(8)
            .add_child(0, 8, node::Kind::Chained, Crumbs::default())
            .add_child(0, 8, node::Kind::operation(), Crumbs::default())
            .add_empty_child(0, BeforeTarget)
            .add_leaf(0, 4, node::Kind::this(), InfixCrumb::LeftOperand)
            .add_empty_child(4, AfterTarget)
            .add_leaf(4, 1, node::Kind::operation(), InfixCrumb::Operator)
            .add_leaf(5, 3, node::Kind::argument(), InfixCrumb::RightOperand)
            .add_empty_child(8, Append)
            .done()
            .add_empty_child(8, ExpectedArgument(0))
            .done()
            .add_empty_child(8, ExpectedArgument(1))
            .build();
        clear_expression_ids(&mut tree.root);
        clear_parameter_infos(&mut tree.root);
        assert_eq!(tree, expected);
    }
}<|MERGE_RESOLUTION|>--- conflicted
+++ resolved
@@ -16,14 +16,9 @@
 use ast::opr::GeneralizedInfix;
 use ast::Ast;
 use ast::HasRepr;
-<<<<<<< HEAD
 use ast::RawSpanTree;
-
-=======
-use ast::MacroAmbiguousSegment;
-use ast::MacroMatchSegment;
 use std::collections::VecDeque;
->>>>>>> 04415a2b
+
 
 
 // ==============
@@ -749,48 +744,7 @@
         assert_eq!(expected, tree)
     }
 
-<<<<<<< HEAD
     #[test]
-=======
-    #[wasm_bindgen_test]
-    fn generating_span_tree_from_section() {
-        let parser = Parser::new_or_panic();
-        // The star makes `SectionSides` ast being one of the parameters of + chain. First + makes
-        // SectionRight, and last + makes SectionLeft.
-        let ast = parser.parse_line_ast("+ * + + 2 +").unwrap();
-        let mut tree: SpanTree = ast.generate_tree(&context::Empty).unwrap();
-        clear_expression_ids(&mut tree.root);
-        clear_parameter_infos(&mut tree.root);
-
-        let expected = TreeBuilder::new(11)
-            .add_child(0, 9, node::Kind::Chained, SectionLeftCrumb::Arg)
-            .add_child(0, 5, node::Kind::Chained, InfixCrumb::LeftOperand)
-            .add_child(0, 3, node::Kind::Chained, SectionLeftCrumb::Arg)
-            .add_empty_child(0, BeforeTarget)
-            .add_leaf(0, 1, node::Kind::operation(), SectionRightCrumb::Opr)
-            .add_child(2, 1, node::Kind::argument().removable(), SectionRightCrumb::Arg)
-            .add_empty_child(0, BeforeTarget)
-            .add_leaf(0, 1, node::Kind::operation(), SectionSidesCrumb)
-            .add_empty_child(1, Append)
-            .done()
-            .add_empty_child(3, Append)
-            .done()
-            .add_leaf(4, 1, node::Kind::operation(), SectionLeftCrumb::Opr)
-            .add_empty_child(5, Append)
-            .done()
-            .add_leaf(6, 1, node::Kind::operation(), InfixCrumb::Operator)
-            .add_leaf(8, 1, node::Kind::argument().removable(), InfixCrumb::RightOperand)
-            .add_empty_child(9, Append)
-            .done()
-            .add_leaf(10, 1, node::Kind::operation(), SectionLeftCrumb::Opr)
-            .add_empty_child(11, Append)
-            .build();
-
-        assert_eq!(expected, tree);
-    }
-
-    #[wasm_bindgen_test]
->>>>>>> 04415a2b
     fn generating_span_tree_from_right_assoc_section() {
         let parser = Parser::new();
         let ast = parser.parse_line_ast(",2,").unwrap();
@@ -812,116 +766,7 @@
         assert_eq!(expected, tree);
     }
 
-<<<<<<< HEAD
     #[test]
-=======
-    #[wasm_bindgen_test]
-    fn generating_span_tree_from_matched_macros() {
-        use PatternMatchCrumb::*;
-
-        let parser = Parser::new_or_panic();
-        let mut id_map = IdMap::default();
-        let expected_id = id_map.generate(0..29);
-        let expression = "if foo then (a + b) x else ()";
-        let ast = parser.parse_line_ast_with_id_map(expression, id_map).unwrap();
-        let mut tree: SpanTree = ast.generate_tree(&context::Empty).unwrap();
-
-        // Check if expression id is set
-        assert_eq!(tree.root_ref().ast_id, Some(expected_id));
-
-        // Check the other fields
-        clear_expression_ids(&mut tree.root);
-        clear_parameter_infos(&mut tree.root);
-        let seq = Seq { right: false };
-        let if_then_else_cr = vec![seq, Or, Build];
-        let parens_cr = vec![seq, Or, Or, Build];
-
-        let expected = TreeBuilder::new(29)
-            .add_leaf(0, 2, node::Kind::Token, segment_head_crumbs(0))
-            .add_leaf(3, 3, node::Kind::argument(), segment_body_crumbs(0, &if_then_else_cr))
-            .add_leaf(7, 4, node::Kind::Token, segment_head_crumbs(1))
-            .add_child(12, 9, node::Kind::argument(), segment_body_crumbs(1, &if_then_else_cr))
-            .add_child(0, 7, node::Kind::operation(), PrefixCrumb::Func)
-            .add_leaf(0, 1, node::Kind::Token, segment_head_crumbs(0))
-            .add_child(1, 5, node::Kind::argument(), segment_body_crumbs(0, &parens_cr))
-            .add_empty_child(0, BeforeTarget)
-            .add_leaf(0, 1, node::Kind::this(), InfixCrumb::LeftOperand)
-            .add_empty_child(1, AfterTarget)
-            .add_leaf(2, 1, node::Kind::operation(), InfixCrumb::Operator)
-            .add_leaf(4, 1, node::Kind::argument(), InfixCrumb::RightOperand)
-            .add_empty_child(5, Append)
-            .done()
-            .add_leaf(6, 1, node::Kind::Token, segment_head_crumbs(1))
-            .done()
-            .add_empty_child(8, BeforeTarget)
-            .add_leaf(8, 1, node::Kind::this(), PrefixCrumb::Arg)
-            .add_empty_child(9, Append)
-            .done()
-            .add_leaf(22, 4, node::Kind::Token, segment_head_crumbs(2))
-            .add_child(27, 2, node::Kind::argument(), segment_body_crumbs(2, &if_then_else_cr))
-            .add_leaf(0, 1, node::Kind::Token, segment_head_crumbs(0))
-            .add_leaf(1, 1, node::Kind::Token, segment_head_crumbs(1))
-            .done()
-            .build();
-
-        assert_eq!(expected, tree);
-    }
-
-    #[wasm_bindgen_test]
-    fn generating_span_tree_from_matched_list_macro() {
-        use PatternMatchCrumb::*;
-
-        let parser = Parser::new_or_panic();
-        let expression = "[a,b]";
-        let ast = parser.parse_line_ast(expression).unwrap();
-        let mut tree: SpanTree = ast.generate_tree(&context::Empty).unwrap();
-
-        // Check the other fields
-        clear_expression_ids(&mut tree.root);
-        let left_seq = Seq { right: false };
-        let right_seq = Seq { right: true };
-        let many = Many { index: 0 };
-        let first_element_cr = vec![left_seq, Or, Or, left_seq, Build];
-        let second_element_cr = vec![left_seq, Or, Or, right_seq, many, right_seq, Build];
-        let comma_cr = vec![left_seq, Or, Or, right_seq, many, left_seq, Tok];
-
-        let expected = TreeBuilder::new(5)
-            .add_leaf(0, 1, node::Kind::Token, segment_head_crumbs(0))
-            .add_leaf(1, 1, node::Kind::argument(), segment_body_crumbs(0, &first_element_cr))
-            .add_leaf(2, 1, node::Kind::Token, segment_body_crumbs(0, &comma_cr))
-            .add_leaf(3, 1, node::Kind::argument(), segment_body_crumbs(0, &second_element_cr))
-            .add_leaf(4, 1, node::Kind::Token, segment_head_crumbs(1))
-            .build();
-
-        assert_eq!(expected, tree);
-    }
-
-    #[wasm_bindgen_test]
-    fn generating_span_tree_from_ambiguous_macros() {
-        let parser = Parser::new_or_panic();
-        let mut id_map = IdMap::default();
-        id_map.generate(0..2);
-        let ast = parser.parse_line_ast_with_id_map("(4", id_map.clone()).unwrap();
-        let mut tree: SpanTree = ast.generate_tree(&context::Empty).unwrap();
-
-        // Check the expression id:
-        let (_, expected_id) = id_map.vec.first().unwrap();
-        assert_eq!(tree.root_ref().ast_id, Some(*expected_id));
-
-        // Check the other fields:
-        clear_expression_ids(&mut tree.root);
-        let head_crumb = AmbiguousCrumb { index: 0, field: AmbiguousSegmentCrumb::Head };
-        let body_crumb = AmbiguousCrumb { index: 0, field: AmbiguousSegmentCrumb::Body };
-        let expected = TreeBuilder::new(2)
-            .add_leaf(0, 1, node::Kind::Token, head_crumb)
-            .add_leaf(1, 1, node::Kind::argument(), body_crumb)
-            .build();
-
-        assert_eq!(expected, tree);
-    }
-
-    #[wasm_bindgen_test]
->>>>>>> 04415a2b
     fn generating_span_tree_for_lambda() {
         let parser = Parser::new();
         let ast = parser.parse_line_ast("foo a-> b + c").unwrap();
@@ -941,13 +786,7 @@
 
     #[test]
     fn generating_span_tree_for_unfinished_call() {
-<<<<<<< HEAD
         let parser = Parser::new();
-        let this_param =
-            ArgumentInfo { name: Some("self".to_owned()), tp: Some("Any".to_owned()), ..default() };
-        let param1 = ArgumentInfo {
-=======
-        let parser = Parser::new_or_panic();
         let this_param = |call_id| ArgumentInfo {
             name: Some("self".to_owned()),
             tp: Some("Any".to_owned()),
@@ -955,7 +794,6 @@
             ..default()
         };
         let param1 = |call_id| ArgumentInfo {
->>>>>>> 04415a2b
             name: Some("arg1".to_owned()),
             tp: Some("Number".to_owned()),
             call_id,
