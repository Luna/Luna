--- conflicted
+++ resolved
@@ -27,13 +27,7 @@
 ensogl = { path = "../../lib/rust/ensogl" }
 ensogl-drop-manager = { path = "../../lib/rust/ensogl/component/drop-manager" }
 ensogl-examples = { path = "../../lib/rust/ensogl/example" }
-<<<<<<< HEAD
-ensogl-gui-component = { path = "../../lib/rust/ensogl/component/gui" }
-ensogl-hardcoded-theme = { path = "../../lib/rust/ensogl/app/theme/hardcoded" }
-ensogl-text = { path = "../../lib/rust/ensogl/component/text" }
-=======
 ensogl-component = { path = "../../lib/rust/ensogl/component" }
->>>>>>> 89529187
 ensogl-text-msdf-sys = { path = "../../lib/rust/ensogl/component/text/msdf-sys" }
 failure = { version = "0.1.6" }
 flo_stream = { version = "0.4.0" }
