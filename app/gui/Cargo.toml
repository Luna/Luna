[package]
name = "enso-gui"
version = "0.1.0"
authors = ["Enso Team <contact@enso.org>"]
edition = "2021"

[lib]
crate-type = ["cdylib", "rlib"]

[dependencies]
analytics = { version = "0.1.0", path = "analytics" }
double-representation = { version = "0.1.0", path = "controller/double-representation" }
enso-config = { path = "config" }
enso-callback = { path = "../../lib/rust/callback" }
enso-data-structures = { path = "../../lib/rust/data-structures" }
enso-debug-scene = { path = "view/debug_scene" }
enso-frp = { path = "../../lib/rust/frp" }
enso-logger = { path = "../../lib/rust/logger"}
enso-prelude = { path = "../../lib/rust/prelude"}
<<<<<<< HEAD
enso-shapely = { path = "../../lib/rust/shapely"}
=======
enso-profiler = { path = "../../lib/rust/profiler" }
enso-shapely = { path = "../../lib/rust/shapely/impl"}
>>>>>>> b0b035e7
enso-text = { path = "../../lib/rust/text" }
enso-web = { path = "../../lib/rust/web" }
ensogl = { path = "../../lib/rust/ensogl" }
ensogl-examples = { path = "../../lib/rust/ensogl/example" }
ensogl-component = { path = "../../lib/rust/ensogl/component" }
ensogl-text-msdf-sys = { path = "../../lib/rust/ensogl/component/text/msdf-sys" }
ensogl-hardcoded-theme = { path = "../../lib/rust/ensogl/app/theme/hardcoded" }
ensogl-drop-manager = { path = "../../lib/rust/ensogl/component/drop-manager" }
fuzzly = { path = "../../lib/rust/fuzzly" }
ast = { path = "language/ast/impl" }
ide-view = { path = "view" }
engine-protocol = { path = "controller/engine-protocol" }
json-rpc = { path = "../../lib/rust/json-rpc" }
parser = { path = "language/parser" }
span-tree = { path = "language/span-tree" }
bimap = { version = "0.4.0" }
console_error_panic_hook = { version = "0.1.6" }
failure = { version = "0.1.6" }
flo_stream = { version = "0.4.0" }
futures = { version = "0.3.1" }
itertools = { version = "0.10.0" }
js-sys = { version = "0.3.28" }
mockall = { version = "0.7.1", features = ["nightly"] }
nalgebra = { version = "0.26.1", features = ["serde-serialize"] }
semver = { version = "1.0.0", features = ["serde"] }
serde = { version = "1.0", features = ["derive"] }
serde_json = { version = "1.0" }
sha3 = { version = "0.8.2" }
uuid = { version = "0.8", features = ["serde", "v4", "wasm-bindgen"] }
wasm-bindgen = { version = "=0.2.58" }

[target.'cfg(not(target_arch = "wasm32"))'.dependencies]
websocket = "0.23.0"

[dev-dependencies]
regex = { version = "1.3.6" }
wasm-bindgen-test = { version = "0.3.8" }

[dependencies.web-sys]
version = "0.3.22"
features = [
  'BinaryType',
  'Blob',
  'console',
  'CloseEvent',
  'Document',
  'Element',
  'ErrorEvent',
  'EventTarget',
  'MessageEvent',
  'HtmlElement',
  'Node',
  'WebSocket',
  'Window',
]<|MERGE_RESOLUTION|>--- conflicted
+++ resolved
@@ -17,12 +17,8 @@
 enso-frp = { path = "../../lib/rust/frp" }
 enso-logger = { path = "../../lib/rust/logger"}
 enso-prelude = { path = "../../lib/rust/prelude"}
-<<<<<<< HEAD
+enso-profiler = { path = "../../lib/rust/profiler" }
 enso-shapely = { path = "../../lib/rust/shapely"}
-=======
-enso-profiler = { path = "../../lib/rust/profiler" }
-enso-shapely = { path = "../../lib/rust/shapely/impl"}
->>>>>>> b0b035e7
 enso-text = { path = "../../lib/rust/text" }
 enso-web = { path = "../../lib/rust/web" }
 ensogl = { path = "../../lib/rust/ensogl" }
