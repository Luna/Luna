/** @file Playwright browser testing configuration. */
/**
 * Note that running Playwright in CI poses a number of issues:
 * - `backdrop-filter: blur` is disabled, due to issues with Chromium's `--disable-gpu` flag
 * (see below).
 * - System validation dialogs are not reliable between computers, as they may have different
 * default fonts.
 */
import { defineConfig } from '@playwright/test'
import net from 'net'
import path from 'path'

const DEBUG = process.env.DEBUG_TEST === 'true'
const isCI = process.env.CI === 'true'
const isProd = process.env.PROD === 'true'

const TIMEOUT_MS =
  DEBUG ? 100_000_000
  : isCI ? 25_000
  : 15_000

// We tend to use less CPU on CI to reduce the number of failures due to timeouts.
// Instead of using workers on CI, we use shards to run tests in parallel.
const WORKERS = isCI ? 2 : '35%'
<<<<<<< HEAD
=======

const dirName = path.dirname(new URL(import.meta.url).pathname)
>>>>>>> a7890d2f

async function findFreePortInRange(min: number, max: number) {
  for (let i = 0; i < 50; i++) {
    const portToCheck = Math.floor(Math.random() * (max - min + 1)) + min
    if (await checkAvailablePort(portToCheck)) return portToCheck
  }
  throw new Error('Failed to find a free port.')
}

function checkAvailablePort(port: number) {
  return new Promise((resolve, reject) => {
    const server = net.createServer()
    server
      .unref()
      .on('error', (e: any) => ('EADDRINUSE' === e.code ? resolve(false) : reject(e)))
      .listen({ host: '0.0.0.0', port }, () => server.close(() => resolve(true)))
  })
}

const portsFromEnv = {
  projectView: parseInt(process.env.PLAYWRIGHT_PORT_PV ?? '', 10),
  dashboard: parseInt(process.env.PLAYWRIGHT_PORT ?? '', 10),
}
const ports = {
  projectView:
    Number.isFinite(portsFromEnv.projectView) ?
      portsFromEnv.projectView
    : await findFreePortInRange(4300, 4999),
  dashboard:
    Number.isFinite(portsFromEnv.dashboard) ?
      portsFromEnv.dashboard
    : await findFreePortInRange(4300, 4999),
}
console.log(`Selected playwright servers' ports: ${ports.projectView} and ${ports.dashboard}`)
// Make sure to set the env to actual port that is being used. This is necessary for workers to
// pick up the same configuration.
process.env.PLAYWRIGHT_PORT = `${ports.dashboard}`
process.env.PLAYWRIGHT_PORT_PV = `${ports.projectView}`

export default defineConfig({
  fullyParallel: true,
  ...(WORKERS ? { workers: WORKERS } : {}),
  forbidOnly: isCI,
  reporter: isCI ? ([['list'], ['blob']] as const) : ([['list']] as const),
  retries: isCI ? 3 : 0,
  use: {
    headless: !DEBUG,
    actionTimeout: 5000,

    trace: 'retain-on-failure',
    ...(DEBUG ?
      {}
    : {
        launchOptions: {
          ignoreDefaultArgs: ['--headless'],
          args: [
            // Much closer to headful Chromium than classic headless.
            '--headless=new',
            // Required for `backdrop-filter: blur` to work.
            '--use-angle=swiftshader',
            // FIXME: `--disable-gpu` disables `backdrop-filter: blur`, which is not handled by
            // the software (CPU) compositor. This SHOULD be fixed eventually, but this flag
            // MUST stay as CI does not have a GPU.
            '--disable-gpu',
            // Fully disable GPU process.
            '--disable-software-rasterizer',
            // Disable text subpixel antialiasing.
            '--font-render-hinting=none',
            '--disable-skia-runtime-opts',
            '--disable-system-font-check',
            '--disable-font-subpixel-positioning',
            '--disable-lcd-text',
          ],
        },
      }),
  },
  projects: [
    // Setup project
    {
      name: 'Setup Dashboard',
      testDir: './integration-test/dashboard',
      testMatch: /.*\.setup\.ts/,
      timeout: TIMEOUT_MS,
      use: {
        baseURL: `http://localhost:${ports.dashboard}`,
        actionTimeout: TIMEOUT_MS,
      },
    },
    {
      name: 'Dashboard',
      testDir: './integration-test/dashboard',
      testMatch: /.*\.spec\.ts/,
      dependencies: ['Setup Dashboard'],
      expect: {
        toHaveScreenshot: { threshold: 0 },
        timeout: TIMEOUT_MS,
      },
      timeout: TIMEOUT_MS,
      use: {
        baseURL: `http://localhost:${ports.dashboard}`,
        actionTimeout: TIMEOUT_MS,
        storageState: path.join(dirName, './playwright/.auth/user.json'),
      },
    },
    {
      name: 'Auth',
      testDir: './integration-test/dashboard/auth',
      expect: {
        toHaveScreenshot: { threshold: 0 },
        timeout: TIMEOUT_MS,
      },
      timeout: TIMEOUT_MS,
      use: {
        baseURL: `http://localhost:${ports.dashboard}`,
        actionTimeout: TIMEOUT_MS,
      },
    },
    {
      name: 'Setup Tests for Project View',
      testMatch: /integration-test\/project-view\/setup\.ts/,
    },
    {
      name: 'Project View',
      dependencies: ['Setup Tests for Project View'],
      testDir: './integration-test/project-view',
      timeout: 60000,
      repeatEach: 3,
      retries: 0,
      expect: {
        timeout: 5000,
        toHaveScreenshot: { threshold: 0 },
      },
      use: {
        viewport: { width: 1920, height: 1750 },
        baseURL: `http://localhost:${ports.projectView}`,
      },
    },
  ],
  webServer: [
    {
      env: { INTEGRATION_TEST: 'true' },
      command:
        isCI || isProd ?
          `corepack pnpm build && corepack pnpm exec vite preview --port ${ports.projectView} --strictPort`
        : `corepack pnpm exec vite dev --port ${ports.projectView}`,
      // Build from scratch apparently can take a while on CI machines.
      timeout: 240 * 1000,
      port: ports.projectView,
      // We use our special, mocked version of server, thus do not want to re-use user's one.
      reuseExistingServer: false,
    },
    {
      command:
        isCI || isProd ?
          `corepack pnpm exec vite -c vite.test.config.ts build && vite -c vite.test.config.ts preview --port ${ports.dashboard} --strictPort`
        : `corepack pnpm exec vite -c vite.test.config.ts --port ${ports.dashboard}`,
      timeout: 240 * 1000,
      port: ports.dashboard,
      reuseExistingServer: false,
    },
  ],
})<|MERGE_RESOLUTION|>--- conflicted
+++ resolved
@@ -22,11 +22,8 @@
 // We tend to use less CPU on CI to reduce the number of failures due to timeouts.
 // Instead of using workers on CI, we use shards to run tests in parallel.
 const WORKERS = isCI ? 2 : '35%'
-<<<<<<< HEAD
-=======
 
 const dirName = path.dirname(new URL(import.meta.url).pathname)
->>>>>>> a7890d2f
 
 async function findFreePortInRange(min: number, max: number) {
   for (let i = 0; i < 50; i++) {
