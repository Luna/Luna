--- conflicted
+++ resolved
@@ -14,9 +14,7 @@
 export default mergeConfig(
   CONFIG,
   defineConfig({
-<<<<<<< HEAD
     mode: 'testing', // load environment from .env.testing file
-=======
     plugins: [
       {
         name: 'load-svg',
@@ -41,7 +39,6 @@
         },
       },
     ],
->>>>>>> adcb6576
     resolve: {
       alias: {
         '@stripe/stripe-js/pure': fileURLToPath(
