---
layout: developer-doc
title: Shortcuts
category: product
tags: [product, ui]
---

## General Assumptions

#### The <kbd>meta</kbd> key.

The <kbd>cmd</kbd> key was introduced to make the shortcuts consistent across
platforms. It is defined as <kbd>command</kbd> on macOS, and as <kbd>ctrl</kbd>
on Windows and Linux.

#### Keyboard-only Workflow

The GUI and all shortcuts were designed in a way to allow both efficient
mouse-only as well as keyboard-only workflows. In most cases, there is a
relation between mouse and keyboard shortcuts, namely, the `left-mouse-button`
corresponds to `enter`. For example, stepping into a node is done by either
double clicking the node, or just pressing the enter key.

#### Missing / not working shortcuts

Some of the shortcuts presented below are marked with the :warning: icon, which
means, that they are planned, but not yet implemented. Feel free to contribute
and help us implement them!

Shortcuts marked with the :bangbang: icon should work, but are reported to be
broken and require further investigation.

## Graph Editor

#### General Shortcuts

| Shortcut                                                                        | Action                                                                                                                                                                                                                                               |
| ------------------------------------------------------------------------------- | ---------------------------------------------------------------------------------------------------------------------------------------------------------------------------------------------------------------------------------------------------- |
| <kbd>cmd</kbd>+<kbd>alt</kbd>+<kbd>shift</kbd>+<kbd>t</kbd>                     | Toggle light/dark application style. Currently doesn't work properly, as the Theme Switcher is not created yet. (https://github.com/enso-org/ide/issues/795)                                                                                         |
| <kbd>ctrl</kbd>+<kbd>`</kbd>                                                    | Show Code Editor. Please note that the Code Editor implementation is in a very early stage and you should not use it. Even just openning it can cause errors in the IDE. Do not try using the graph editor while having the code editor tab openned. |
| <kbd>cmd</kbd>+<kbd>o</kbd>                                                     | Open project                                                                                                                                                                                                                                         |
| <kbd>cmd</kbd>+<kbd>s</kbd>                                                     | Save module                                                                                                                                                                                                                                          |
| <kbd>cmd</kbd>+<kbd>shift</kbd>+<kbd>r</kbd>                                    | Restore module from last save                                                                                                                                                                                                                        |
| <kbd>cmd</kbd>+<kbd>z</kbd>                                                     | Undo last action                                                                                                                                                                                                                                     |
| <kbd>cmd</kbd>+<kbd>y</kbd> or <kbd>cmd</kbd> + <kbd>shift</kbd> + <kbd>z</kbd> | Redo last undone action                                                                                                                                                                                                                              |
| <kbd>cmd</kbd>+<kbd>q</kbd>                                                     | Close the application (MacOS)                                                                                                                                                                                                                        |
| <kbd>ctrl</kbd>+<kbd>q</kbd>                                                    | Close the application (Linux)                                                                                                                                                                                                                        |
| <kbd>alt</kbd>+<kbd>F4</kbd>                                                    | Close the application (MacOS, Windows, Linux)                                                                                                                                                                                                        |
| <kbd>ctrl</kbd>+<kbd>w</kbd>                                                    | Close the application (Windows, Linux)                                                                                                                                                                                                               |
| :warning: <kbd>ctrl</kbd>+<kbd>p</kbd>                                          | Toggle profiling mode                                                                                                                                                                                                                                |
| <kbd>escape</kbd>                                                               | Cancel current action. For example, drop currently dragged connection.                                                                                                                                                                               |
| <kbd>cmd</kbd>+<kbd>alt</kbd>+<kbd>t</kbd>                                      | Terminate the program execution                                                                                                                                                                                                                      |
| <kbd>cmd</kbd>+<kbd>alt</kbd>+<kbd>r</kbd>                                      | Re-execute the program                                                                                                                                                                                                                               |
| <kbd>cmd</kbd>+<kbd>shift</kbd>+<kbd>k</kbd>                                    | Switch the execution environment to Design.                                                                                                                                                                                                          |
| <kbd>cmd</kbd>+<kbd>shift</kbd>+<kbd>l</kbd>                                    | Switch the execution environment to Live.                                                                                                                                                                                                            |
| <kbd>cmd</kbd>+<kbd>c</kbd>                                                     | Copy the selected nodes to the clipboard.                                                                                                                                                                                                            |
| <kbd>cmd</kbd>+<kbd>v</kbd>                                                     | Paste a node from the clipboard at the mouse cursor position.                                                                                                                                                                                        |

#### Navigation

| Shortcut                                         | Action                          |
| ------------------------------------------------ | ------------------------------- |
| Drag gesture (two fingers)                       | Pan the scene.                  |
| Pinch gesture (two fingers)                      | Zoom the scene.                 |
| <kbd>MMB</kbd> drag                              | Pan the scene.                  |
| <kbd>RMB</kbd> drag                              | Zoom the scene.                 |
| <kbd>LMB</kbd> double press node name            | Step into the node.             |
| :warning: <kbd>LMB</kbd> double press background | Step out of the current node.   |
| <kbd>cmd</kbd>+<kbd>enter</kbd>                  | Step in the last selected node. |
| <kbd>alt</kbd>+<kbd>enter</kbd>                  | Step out of the current node.   |

#### Node Layout

| Shortcut                                   | Action                                                            |
| ------------------------------------------ | ----------------------------------------------------------------- |
| <kbd>LMB</kbd> drag non-selected node name | Move the node to new position (dragging do not modify selection). |
| <kbd>LMB</kbd> drag selected node name     | Move all selected nodes the node to new positions.                |

#### Node Selection

| Shortcut                                                                                       | Action                                                     |
| ---------------------------------------------------------------------------------------------- | ---------------------------------------------------------- |
| <kbd>LMB</kbd> click node name                                                                 | Deselect all nodes. Select the target node.                |
| <kbd>LMB</kbd> click background                                                                | Deselect all nodes.                                        |
| :warning: <kbd>LMB</kbd> drag background                                                       | Select nodes using selection-box.                          |
| <kbd>shift</kbd> + <kbd>LMB</kbd> click node name                                              | Add / remove node to the selection group.                  |
| :warning: <kbd>shift</kbd> + <kbd>LMB</kbd> drag background                                    | Add / remove nodes to the selection group.                 |
| :warning: <kbd>\*-arrow</kbd>                                                                  | Select node on the right side of the newest selected node. |
| :warning: <kbd>cmd</kbd> + <kbd>a</kbd>                                                        | Select all nodes.                                          |
| :warning: <kbd>escape</kbd>                                                                    | Deselect all nodes (if not in a mode, like edit mode).     |
| <kbd>shift</kbd> + <kbd>ctrl</kbd> + <kbd>LMB</kbd> click node name                            | Add node to the selection group.                           |
| :warning: <kbd>shift</kbd> + <kbd>ctrl</kbd> + <kbd>LMB</kbd> drag background                  | Add nodes to the selection group.                          |
| <kbd>shift</kbd> + <kbd>alt</kbd> + <kbd>LMB</kbd> click node name                             | Remove node to the selection group.                        |
| :warning: <kbd>shift</kbd> + <kbd>alt</kbd> + <kbd>LMB</kbd> drag background                   | Remove nodes to the selection group.                       |
| <kbd>shift</kbd> + <kbd>ctrl</kbd> + <kbd>alt</kbd> + <kbd>LMB</kbd> click node name           | Inverse node selection.                                    |
| :warning: <kbd>shift</kbd> + <kbd>ctrl</kbd> + <kbd>alt</kbd> + <kbd>LMB</kbd> drag background | Inverse nodes selection.                                   |

#### Node Editing

| Shortcut                                         | Action                                                      |
| ------------------------------------------------ | ----------------------------------------------------------- |
| <kbd>enter</kbd>                                 | Open Component Browser to create a new node .               |
| <kbd>backspace</kbd> or <kbd>delete</kbd>        | Remove selected nodes.                                      |
| <kbd>cmd</kbd>+<kbd>g</kbd>                      | Collapse (group) selected nodes.                            |
| <kbd>cmd</kbd>+<kbd>LMB</kbd>                    | Start editing node expression.                              |
| <kbd>cmd</kbd>+<kbd>enter</kbd>                  | Start editing node expression.                              |
| <kbd>enter</kbd> or <kbd>LMB</kbd> on suggestion | Pick selected suggestion and commit editing.                |
| <kbd>cmd</kbd> + <kbd>enter</kbd>                | Accept the current Component Browser expression input as-is |
| <kbd>tab</kbd>                                   | Pick selected suggestion and continue editing.              |

#### Visualization

| Shortcut                                  | Action                                                        |
| ----------------------------------------- | ------------------------------------------------------------- |
| <kbd>space</kbd>                          | Toggle visualization visibility of the selected node.         |
| <kbd>space</kbd> hold                     | Preview visualization of the selected node (hide on release). |
| :warning: <kbd>space</kbd> double press   | Toggle visualization fullscreen mode                          |
| <kbd>ctrl</kbd> + <kbd>space</kbd>        | Cycle visualizations of the selected node.                    |
| :bangbang: <kbd>cmd</kbd> + <kbd>\\</kbd> | Toggle documentation view visibility                          |

#### Visualizations Implementations

| Shortcut                      | Action                                             |
| ----------------------------- | -------------------------------------------------- |
| <kbd>cmd</kbd> + <kbd>a</kbd> | Show all points if available in visualization.     |
| <kbd>cmd</kbd> + <kbd>z</kbd> | Zoom into selection if available in visualization. |

#### Debug

| Shortcut                                                           | Action                                                                                                                         |
| ------------------------------------------------------------------ | ------------------------------------------------------------------------------------------------------------------------------ |
| <kbd>ctrl</kbd> + <kbd>shift</kbd> + <kbd>x</kbd>                  | Force reloading file in the backend. May fix some issues with synchronization if they appear.                                  |
| <kbd>ctrl</kbd> + <kbd>shift</kbd> + <kbd>d</kbd>                  | Toggle Debug Mode. All actions below are only possible when it is activated.                                                   |
| <kbd>ctrl</kbd> + <kbd>alt</kbd> + <kbd>shift</kbd> + <kbd>i</kbd> | Open the developer console.                                                                                                    |
| <kbd>ctrl</kbd> + <kbd>alt</kbd> + <kbd>shift</kbd> + <kbd>r</kbd> | Reload the visual interface.                                                                                                   |
| <kbd>ctrl</kbd> + <kbd>alt</kbd> + <kbd>0 - 10</kbd>               | Switch between debug rendering modes (0 is the normal mode).                                                                   |
| <kbd>ctrl</kbd> + <kbd>alt</kbd> + <kbd>`</kbd>                    | Toggle profiling monitor (performance, memory usage, etc).                                                                     |
| <kbd>ctrl</kbd> + <kbd>alt</kbd> + <kbd>p</kbd>                    | Toggle the visibility of internal components (private API) in the component browser.                                           |
| <kbd>ctrl</kbd> + <kbd>d</kbd>                                     | Send test data to the selected node.                                                                                           |
| <kbd>ctrl</kbd> + <kbd>shift</kbd> + <kbd>enter</kbd>              | Push a hardcoded breadcrumb without navigating.                                                                                |
| <kbd>ctrl</kbd> + <kbd>shift</kbd> + <kbd>arrow up</kbd>           | Pop a breadcrumb without navigating.                                                                                           |
| <kbd>cmd</kbd> + <kbd>i</kbd>                                      | Reload visualizations. To see the effect in the currently shown visualizations, you need to switch to another and switch back. |
| <kbd>ctrl</kbd> + <kbd>shift</kbd> + <kbd>b</kbd>                  | Toggle read-only mode.                                                                                                         |
<<<<<<< HEAD
| <kbd>ctrl</kbd> + <kbd>alt</kbd> + <kbd>shift</kbd> + <kbd>x</kbd> | Toggle WebGL Context loss / restoration for testing.                                                                           |
=======
| <kbd>ctrl</kbd> + <kbd>shift</kbd> + <kbd>u</kbd>                  | Dump the suggestion database as JSON to the console. Available only in debug mode, and only if the component browser is open.  |
>>>>>>> 50124704
<|MERGE_RESOLUTION|>--- conflicted
+++ resolved
@@ -141,8 +141,5 @@
 | <kbd>ctrl</kbd> + <kbd>shift</kbd> + <kbd>arrow up</kbd>           | Pop a breadcrumb without navigating.                                                                                           |
 | <kbd>cmd</kbd> + <kbd>i</kbd>                                      | Reload visualizations. To see the effect in the currently shown visualizations, you need to switch to another and switch back. |
 | <kbd>ctrl</kbd> + <kbd>shift</kbd> + <kbd>b</kbd>                  | Toggle read-only mode.                                                                                                         |
-<<<<<<< HEAD
 | <kbd>ctrl</kbd> + <kbd>alt</kbd> + <kbd>shift</kbd> + <kbd>x</kbd> | Toggle WebGL Context loss / restoration for testing.                                                                           |
-=======
-| <kbd>ctrl</kbd> + <kbd>shift</kbd> + <kbd>u</kbd>                  | Dump the suggestion database as JSON to the console. Available only in debug mode, and only if the component browser is open.  |
->>>>>>> 50124704
+| <kbd>ctrl</kbd> + <kbd>shift</kbd> + <kbd>u</kbd>                  | Dump the suggestion database as JSON to the console. Available only in debug mode, and only if the component browser is open.  |