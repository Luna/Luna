//! Module with the Enso Procol RPC handler.

use crate::prelude::*;

use crate::common::event::Event;
use crate::common::ongoing_calls::OngoingCalls;

use futures::channel::mpsc::UnboundedSender;
use json_rpc::Transport;
use json_rpc::TransportEvent;
use std::future::Future;



// ===================
// === Disposition ===
// ===================

/// Describes how the given server's message should be dealt with.
#[derive(Debug)]
pub enum Disposition<Id, Reply, Notification>
where
    Id: Debug,
    Reply: Debug,
    Notification: Debug, {
    /// Ignore the message.
    Ignore,
    /// Treat as a reply to an open request.
    HandleReply {
        /// Remote Call ID (correlation ID).
        id:    Id,
        /// The reply contents.
        reply: Reply,
    },
    /// Emit given event (usually error or a notification).
    EmitEvent {
        /// Event to be emitted.
        event: Event<Notification>,
    },
}

impl<Id, Reply, Notification> Disposition<Id, Reply, Notification>
where
    Id: Debug,
    Reply: Debug,
    Notification: Debug,
{
    /// Creates a notification event disposition.
    pub fn notify(notification: Notification) -> Self {
        Disposition::EmitEvent { event: Event::Notification(notification) }
    }

    /// Creates an error event disposition.
    pub fn error(error: impl Into<failure::Error> + Debug) -> Self {
        Disposition::EmitEvent { event: Event::Error(error.into()) }
    }
}



// ===================
// === HandlerData ===
// ===================

#[derive(Derivative)]
#[derivative(Debug(bound = ""))]
struct HandlerData<Id, Reply, Notification>
where
    Id: Eq + Hash + Debug,
    Notification: Debug,
    Reply: Debug, {
    #[derivative(Debug = "ignore")]
    transport:     Box<dyn Transport>,
    sender:        Option<UnboundedSender<Event<Notification>>>,
    ongoing_calls: OngoingCalls<Id, Reply>,
    #[derivative(Debug = "ignore")]
    processor:     Box<dyn FnMut(TransportEvent) -> Disposition<Id, Reply, Notification>>,
}

impl<Id, Reply, Notification> HandlerData<Id, Reply, Notification>
where
    Id: Copy + Debug + Display + Hash + Eq + Send + Sync + 'static,
    Notification: Debug,
    Reply: Debug,
{
    fn new<T, P>(transport: T, processor: P) -> HandlerData<Id, Reply, Notification>
    where
        T: Transport + 'static,
        P: FnMut(TransportEvent) -> Disposition<Id, Reply, Notification> + 'static, {
        HandlerData {
            transport:     Box::new(transport),
            sender:        None,
            ongoing_calls: OngoingCalls::new(),
            processor:     Box::new(processor),
        }
    }

    /// Emits event. Clients can consume them through `event_stream`.
    fn emit_event(&mut self, event: Event<Notification>) {
        if let Some(sender) = self.sender.as_ref() {
            // Error can happen if there is no listener. But we don't mind this.
            let _ = sender.unbounded_send(event);
        }
    }

    /// Feeds the reply to complete the corresponding open request.
    fn process_reply(&mut self, id: Id, reply: Reply) {
        info!("Processing reply to request {id}: {reply:?}");
        if let Err(error) = self.ongoing_calls.complete_request(id, reply) {
            self.emit_error(error);
        }
    }

    /// Helper that wraps error into an appropriate event value and emits it.
    fn emit_error(&mut self, error: impl Into<failure::Error> + Debug) {
        info!("Emitting error: {error:?}");
        let event = Event::Error(error.into());
        self.emit_event(event);
    }

    /// Handles incoming transport event. The `processor` is used to decide the further processing
    /// path.
    ///
    /// Main entry point for input data while running. Should be connected to the `Transport`s
    /// output event stream.
    pub fn process_event(&mut self, event: TransportEvent) {
        debug_span!("Processing incoming transport event").in_scope(|| {
            debug!("Transport event contents: {event:?}.");
            match event {
                TransportEvent::TextMessage(_) | TransportEvent::BinaryMessage(_) => {
                    let disposition = (self.processor)(event);
                    debug!("Disposition: {disposition:?}");
                    match disposition {
                        Disposition::HandleReply { id, reply } => self.process_reply(id, reply),
                        Disposition::EmitEvent { event } => self.emit_event(event),
                        Disposition::Ignore => {}
                    }
                }
                TransportEvent::Opened => {}
                TransportEvent::Closed => self.emit_event(Event::Closed),
            }
        });
    }

    pub fn make_request<F, R>(
        &mut self,
        message: &dyn IsRequest<Id = Id>,
        f: F,
    ) -> impl Future<Output = FallibleResult<R>>
    where
        F: FnOnce(Reply) -> FallibleResult<R>,
    {
        debug_span!("Making a new RPC call").in_scope(|| {
            let id = message.id();
            let ret = self.ongoing_calls.open_new_request(id, f);
            debug!("Sending message {message:?}");
            let sending_result = message.send(self.transport.as_mut());
            if sending_result.is_err() {
                // If we failed to send the request, it should be immediately removed.
                // This will result in the returned future immediately yielding error.
                self.ongoing_calls.remove_request(&id);
            }
            ret
        })
    }

    /// Creates a new stream with events from this handler.
    ///
    /// If such stream was already existing, it will be finished (and
    /// continuations should be able to process any remaining events).
    pub fn event_stream(&mut self) -> impl Stream<Item = Event<Notification>> {
        let (transmitter, receiver) = futures::channel::mpsc::unbounded();
        self.sender = Some(transmitter);
        receiver
    }

    /// See the `runner` on the `Client`.
    pub fn runner(this: &Rc<RefCell<Self>>) -> impl Future<Output = ()> {
        let event_receiver = this.borrow_mut().transport.establish_event_stream();
        let weak_this = Rc::downgrade(this);
        event_receiver.for_each(move |event: TransportEvent| {
            if let Some(state) = weak_this.upgrade() {
                state.borrow_mut().process_event(event);
            }
            futures::future::ready(())
        })
    }
}



// ===============
// === Handler ===
// ===============

/// Handler is a main provider of RPC protocol. Given a transport capable of transporting messages,
/// it manages whole communication with a peer. Works both with binary and text protocols.
///
/// It allows making request, where each request gets a unique `Id` and its future result is
/// represented using `Future`.
/// `Reply` represents peer's reply to a request.
/// `Notification` represents a notification received from a peer.
///
/// Notifications and internal messages are emitted using the `event_stream` stream.
#[derive(CloneRef, Debug, Derivative)]
#[derivative(Clone(bound = ""))]
pub struct Handler<Id, Reply, Notification: Debug>
where
    Id: Eq + Hash + Debug,
    Notification: Debug,
    Reply: Debug, {
    state: Rc<RefCell<HandlerData<Id, Reply, Notification>>>,
}

/// A value that can be used to represent a request to remote RPC server.
pub trait IsRequest: Debug {
    /// Request ID.
    type Id: Copy;

    /// Send the message to the peer using the provided transport.
    fn send(&self, transport: &mut dyn Transport) -> FallibleResult;

    /// Request ID, that will be used later to associate peer's response.
    fn id(&self) -> Self::Id;
}

impl<Id, Reply, Notification> Handler<Id, Reply, Notification>
where
    Id: Copy + Debug + Display + Hash + Eq + Send + Sync + 'static,
    Notification: Debug,
    Reply: Debug,
{
    /// Creates a new handler operating over given transport.
    ///
    /// `processor` must deal with decoding incoming transport events.
    pub fn new<T, P>(transport: T, processor: P) -> Self
    where
        T: Transport + 'static,
        P: FnMut(TransportEvent) -> Disposition<Id, Reply, Notification> + 'static, {
        let state = Rc::new(RefCell::new(HandlerData::new(transport, processor)));
        Handler { state }
    }

    /// Starts a new request described by a given message.
    ///
    /// The request shall be sent to the server immediately and then await the reply.
    /// Once the reply to this request arrives (or the call is abandoned for other reason, e.g. due
    /// to a disconnection) the returned Future shall complete.
    ///
    /// `f` is a function that shall be used to handle server's reply. It should try returning the
    /// desired request's result and must handle errors. (thus `FallibleResult`)
    ///
    /// We use here `&dyn IsRequest` rather them generic parameter `impl IsRequest` only to avoid
    /// lifetime issues caused by this Rust compiler bug:
    /// https://github.com/rust-lang/rust/issues/42940
    pub fn make_request<F, R>(
        &self,
        message: &dyn IsRequest<Id = Id>,
        f: F,
    ) -> impl Future<Output = FallibleResult<R>>
    where
        F: FnOnce(Reply) -> FallibleResult<R>,
    {
        self.state.borrow_mut().make_request(message, f)
    }

    /// See the `runner` on the `Client`.
    pub fn runner(&self) -> impl Future<Output = ()> {
        HandlerData::runner(&self.state)
    }

    /// Creates a new stream with events from this handler.
    ///
    /// If such stream was already existing, it will be finished (and continuations should be able
    /// to process any remaining events).
    pub fn event_stream(&self) -> impl Stream<Item = Event<Notification>> {
        self.state.borrow_mut().event_stream()
    }
}

#[cfg(test)]
mod tests {
    use super::*;

    use json_rpc::test_util::transport::mock::MockTransport;

    #[test]
    fn test_closed_socked_event_passing() {
        let mut transport = MockTransport::new();
<<<<<<< HEAD
        let processor = |msg| panic!("Must never be called in this test, but got {msg:?}!");
        let handler = Handler::<i32, (), ()>::new(transport.clone_ref(), logger, processor);
=======
        let processor = |msg| panic!("Must never be called in this test, but got {:?}!", msg);
        let handler = Handler::<i32, (), ()>::new(transport.clone_ref(), processor);
>>>>>>> f5446488
        let mut runner = handler.runner().boxed_local();
        let mut events = handler.event_stream().boxed_local();
        events.expect_pending();
        transport.mock_connection_closed();
        events.expect_pending();

        // Process events.
        runner.expect_pending();

        let event = events.expect_next();
        assert!(matches!(event, Event::Closed), "Event was: {event:?}");
        events.expect_pending();
    }
}<|MERGE_RESOLUTION|>--- conflicted
+++ resolved
@@ -287,13 +287,8 @@
     #[test]
     fn test_closed_socked_event_passing() {
         let mut transport = MockTransport::new();
-<<<<<<< HEAD
-        let processor = |msg| panic!("Must never be called in this test, but got {msg:?}!");
-        let handler = Handler::<i32, (), ()>::new(transport.clone_ref(), logger, processor);
-=======
         let processor = |msg| panic!("Must never be called in this test, but got {:?}!", msg);
         let handler = Handler::<i32, (), ()>::new(transport.clone_ref(), processor);
->>>>>>> f5446488
         let mut runner = handler.runner().boxed_local();
         let mut events = handler.event_stream().boxed_local();
         events.expect_pending();
@@ -304,7 +299,7 @@
         runner.expect_pending();
 
         let event = events.expect_next();
-        assert!(matches!(event, Event::Closed), "Event was: {event:?}");
+        assert!(matches!(event, Event::Closed), "Event was: {:?}", event);
         events.expect_pending();
     }
 }