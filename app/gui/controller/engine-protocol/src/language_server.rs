--- conflicted
+++ resolved
@@ -144,20 +144,12 @@
     /// Detach a visualisation from the executing code.
     #[MethodInput=DetachVisualisationInput, rpc_name="executionContext/detachVisualisation"]
     fn detach_visualisation
-<<<<<<< HEAD
-    (&self, context_id:Uuid, visualisation_id: Uuid, expression_id: Uuid) -> ();
-=======
     (&self, context_id: Uuid, visualisation_id: Uuid, expression_id: Uuid) -> ();
->>>>>>> 9c13a7fc
 
     /// Modify the configuration for an existing visualisation.
     #[MethodInput=ModifyVisualisationInput, rpc_name="executionContext/modifyVisualisation"]
     fn modify_visualisation
-<<<<<<< HEAD
-    (&self, visualisation_id:Uuid, visualisation_config: VisualisationConfiguration) -> ();
-=======
     (&self, visualisation_id: Uuid, visualisation_config: VisualisationConfiguration) -> ();
->>>>>>> 9c13a7fc
 
     /// Obtain the full suggestions database.
     #[MethodInput=GetSuggestionsDatabaseInput, rpc_name="search/getSuggestionsDatabase"]
@@ -180,11 +172,7 @@
     ) -> response::Completion;
 
     /// Get the list of component groups available in runtime.
-<<<<<<< HEAD
-    #[MethodInput=GetComponentGroups,rpc_name="executionContext/getComponentGroups"]
-=======
     #[MethodInput=GetComponentGroups, rpc_name="executionContext/getComponentGroups"]
->>>>>>> 9c13a7fc
     fn get_component_groups(&self, context_id: ContextId) -> response::GetComponentGroups;
 }}
 
