//! Client library for the Language Server part of the Enso Protocol.
//!
//! Please refer to https://github.com/enso-org/enso/blob/develop/docs/language-server/README.md---language-server
//! for the full protocol documentation and discussion on the types and terms used here.
//!
//! Also, the Enso Protocol specification is source for many names and comments used here.
//! This file tries to follow the scheme of the protocol specification.


// ==============
// === Export ===
// ==============

pub mod connection;
pub mod constants;
pub mod response;



#[cfg(test)]
mod tests;
pub mod types;

pub use connection::Connection;
pub use types::*;

use crate::prelude::*;

use crate::types::Sha3_224;
use crate::types::UTCDateTime;

use json_rpc::api::Result;
use json_rpc::make_rpc_methods;
use json_rpc::Handler;
use serde::Deserialize;
use serde::Serialize;
use std::future::Future;
use uuid::Uuid;



// ====================
// === API & Client ===
// ====================

make_rpc_methods! {
/// An interface containing all the available file management operations.
trait API {
    /// Initialize the connection used to send the textual protocol messages. This initialisation
    /// is important such that the client identifier can be correlated between the textual and data
    /// connections.
    #[MethodInput=InitProtocolInput, rpc_name="session/initProtocolConnection"]
    fn init_protocol_connection(&self, client_id: Uuid) -> response::InitProtocolConnection;

    /// Copy a specified file system object to another location.
    #[MethodInput=CopyFileInput, rpc_name="file/copy"]
    fn copy_file(&self, from: Path, to: Path) -> ();

    /// Delete the specified file system object.
    #[MethodInput=DeleteFileInput, rpc_name="file/delete"]
    fn delete_file(&self, path: Path) -> ();

    /// Check if file system object exists.
    #[MethodInput=FileExistsInput, rpc_name="file/exists"]
    fn file_exists(&self, path: Path) -> response::FileExists;

    /// List all file-system objects in the specified path.
    #[MethodInput=FileListInput, rpc_name="file/list"]
    fn file_list(&self, path: Path) -> response::FileList;

    /// Move file system object to another location.
    #[MethodInput=MoveFileInput, rpc_name="file/move"]
    fn move_file(&self, from: Path, to: Path) -> ();

    /// Reads file's content as a String.
    #[MethodInput=ReadFileInput, rpc_name="file/read"]
    fn read_file(&self, path: Path) -> response::Read;

    /// Gets file system object's attributes information.
    #[MethodInput=FileInfoInput, rpc_name="file/info"]
    fn file_info(&self, path: Path) -> response::FileInfo;

    /// Requests that the language server provide the checksum of the provided file.
    #[MethodInput=FileChecksumInput, rpc_name="file/checksum"]
    fn file_checksum(&self, path: Path) -> response::FileChecksum;

    /// Creates the specified file system object.
    #[MethodInput=CreateInput, rpc_name="file/create"]
    fn create_file(&self, object: FileSystemObject) -> ();

    /// Writes String contents to a file in the specified path.
    #[MethodInput=FileWriteInput, rpc_name="file/write"]
    fn write_file(&self, path: Path, contents: String) -> ();

    /// Acquire capability permission.
    #[MethodInput=AcquireCapabilityInput, rpc_name="capability/acquire"]
    fn acquire_capability(&self, method: String, register_options: RegisterOptions) -> ();

    /// Open the specified file. If no user has write lock on the opened file, the write lock
    /// capability is granted to the caller.
    #[MethodInput=OpenTextFileInput, rpc_name="text/openFile"]
    fn open_text_file(&self, path: Path) -> response::OpenTextFile;

    /// Informs the language server that a client has closed the specified file.
    #[MethodInput=CloseTextFileInput, rpc_name="text/closeFile"]
    fn close_text_file(&self, path: Path) -> ();

    /// Save the specified file. It may fail if the user does not have permission to edit that file.
    #[MethodInput=SaveTextFileInput, rpc_name="text/save"]
    fn save_text_file(&self, path: Path, current_version:Sha3_224) -> ();

    /// Apply edits to the specified text file. This operation may fail if the user does not
    /// have permission to edit the resources for which edits are sent. This failure may be partial,
    /// in that some edits are applied and others are not.
    #[MethodInput=ApplyTextFileEditInput, rpc_name="text/applyEdit"]
    fn apply_text_file_edit(&self, edit: FileEdit, execute: bool) -> ();

    /// Create a new execution context. Return capabilities executionContext/canModify and
    /// executionContext/receivesUpdates containing freshly created ContextId
    #[MethodInput=CreateExecutionContextInput, rpc_name="executionContext/create"]
    fn create_execution_context(&self, context_id: ContextId) -> response::CreateExecutionContext;

    /// Destroy an execution context and free its resources.
    #[MethodInput=DestroyExecutionContextInput, rpc_name="executionContext/destroy"]
    fn destroy_execution_context(&self, context_id: ContextId) -> ();

    /// Move the execution context to a new location deeper down the stack.
    #[MethodInput=PushToExecutionContextInput, rpc_name="executionContext/push"]
    fn push_to_execution_context(&self, context_id: ContextId, stack_item: StackItem) -> ();

    /// Move the execution context up the stack.
    #[MethodInput=PopFromExecutionContextInput, rpc_name="executionContext/pop"]
    fn pop_from_execution_context(&self, context_id: ContextId) -> ();

    /// Attach a visualisation, potentially preprocessed by some arbitrary Enso code, to a given
    /// node in the program.
    #[MethodInput=AttachVisualisationInput, rpc_name="executionContext/attachVisualisation"]
    fn attach_visualisation
    ( &self
    , visualisation_id     : Uuid
    , expression_id        : Uuid
    , visualisation_config : VisualisationConfiguration) -> ();

    /// Detach a visualisation from the executing code.
    #[MethodInput=DetachVisualisationInput, rpc_name="executionContext/detachVisualisation"]
    fn detach_visualisation
    (&self, context_id: Uuid, visualisation_id: Uuid, expression_id: Uuid) -> ();

    /// Modify the configuration for an existing visualisation.
    #[MethodInput=ModifyVisualisationInput, rpc_name="executionContext/modifyVisualisation"]
    fn modify_visualisation
    (&self, visualisation_id: Uuid, visualisation_config: VisualisationConfiguration) -> ();

    /// Interrupt the program execution.
    #[MethodInput=InterruptInput, rpc_name="executionContext/interrupt"]
    fn interrupt(&self, context_id: ContextId) -> ();

    /// Restart the program execution.
    #[MethodInput=RecomputeInput, rpc_name="executionContext/recompute"]
    fn recompute(&self, context_id: ContextId, invalidated_expressions: InvalidatedExpressions, execution_environment: Option<ExecutionEnvironment>) -> ();

    /// Obtain the full suggestions database.
    #[MethodInput=GetSuggestionsDatabaseInput, rpc_name="search/getSuggestionsDatabase"]
    fn get_suggestions_database(&self) -> response::GetSuggestionDatabase;

    /// Receive the current version of the suggestions database.
    #[MethodInput=GetSuggestionsDatabaseVersionInput,
        rpc_name="search/getSuggestionsDatabaseVersion"]
    fn get_suggestions_database_version(&self) -> response::GetSuggestionDatabaseVersion;

    /// Receive the autocomplete suggestion.
    #[MethodInput=CompletionInput,rpc_name="search/completion"]
    fn completion
    ( &self
    , file        : Path
    , position    : Position
    , self_type   : Option<String>
    , return_type : Option<String>
    , tags        : Option<Vec<SuggestionEntryType>>
    , is_static   : Option<bool>
    ) -> response::Completion;

    /// Get the list of component groups available in runtime.
    #[MethodInput=GetComponentGroups, rpc_name="executionContext/getComponentGroups"]
    fn get_component_groups(&self, context_id: ContextId) -> response::GetComponentGroups;

    /// Initialize the VCS at the specified root.
    #[MethodInput=VcsInitInput, rpc_name="vcs/init"]
    fn init_vcs(&self, root: Path) -> ();

    /// Save the project to the VCS at the specified root.
    #[MethodInput=VcsWriteInput, rpc_name="vcs/save"]
    fn save_vcs(&self, root: Path, name: Option<String>) -> response::SaveVcs;

    /// Return a list of all project states that are saved to the VCS.
    #[MethodInput=VcsListInput, rpc_name="vcs/list"]
    fn list_vcs(&self, root: Path, limit: Option<usize>) -> response::ListVcs;

    /// Returns the current status of the VCS, containing changes made to the project since the last
    /// VCS snapshot.
    #[MethodInput=VcsStatusInput, rpc_name="vcs/status"]
    fn vcs_status(&self, root: Path) -> response::VcsStatus;

    /// Restore the project from the VCS at the specified root. The project is restored to the last
    /// VCS snapshot if no `commit_id` is provided.
    #[MethodInput=VcsRestoreInput, rpc_name="vcs/restore"]
    fn restore_vcs(&self, root: Path, commit_id: Option<String>) -> response::RestoreVcs;

<<<<<<< HEAD
    /// An OpenAI-powered completion to the given prompt, with the given stop sequence.
    #[MethodInput=AiCompletionInput, rpc_name="ai/completion"]
    fn ai_completion(&self, prompt: String, stop_sequence: String) -> response::AiCompletion;
=======
    /// Set the execution environment of the context for future evaluations.
    #[MethodInput=SetModeInput, rpc_name="executionContext/setExecutionEnvironment"]
    fn set_execution_environment(&self, context_id: ContextId, execution_environment: ExecutionEnvironment) -> ();

>>>>>>> 876ecfc8
}}



// ==============
// === Errors ===
// ==============

/// Check if the given `Error` value corresponds to an RPC call timeout.
///
/// Recognizes both client- and server-side timeouts.
#[rustfmt::skip]
pub fn is_timeout_error(error: &failure::Error) -> bool {
    use json_rpc::messages;
    use json_rpc::RpcError;
    use json_rpc::RpcError::*;
    const TIMEOUT: i64 = constants::ErrorCodes::Timeout as i64;
    matches!(error.downcast_ref::<RpcError>()
      , Some(TimeoutError{..})
      | Some(RemoteError(messages::Error{code:TIMEOUT,..})))
}



// =============
// === Tests ===
// =============

#[cfg(test)]
mod test {
    use super::*;

    #[test]
    fn recognize_timeout_errors() {
        type RpcError = json_rpc::RpcError<serde_json::Value>;

        // Server-side errors.
        let text = r#"{"code":11,"message":"Request timeout"}"#;
        let msg = serde_json::from_str::<json_rpc::messages::Error>(text).unwrap();
        let error = RpcError::RemoteError(msg).into();
        assert!(is_timeout_error(&error));

        let text = r#"{"code":2007,"message":"Evaluation of the visualisation expression failed"}"#;
        let msg = serde_json::from_str::<json_rpc::messages::Error>(text).unwrap();
        let error = RpcError::RemoteError(msg).into();
        assert!(!is_timeout_error(&error));


        // Client-side errors.
        let error = RpcError::TimeoutError { millis: 500 }.into();
        assert!(is_timeout_error(&error));

        let error = RpcError::LostConnection.into();
        assert!(!is_timeout_error(&error));
    }
}<|MERGE_RESOLUTION|>--- conflicted
+++ resolved
@@ -206,16 +206,14 @@
     #[MethodInput=VcsRestoreInput, rpc_name="vcs/restore"]
     fn restore_vcs(&self, root: Path, commit_id: Option<String>) -> response::RestoreVcs;
 
-<<<<<<< HEAD
     /// An OpenAI-powered completion to the given prompt, with the given stop sequence.
     #[MethodInput=AiCompletionInput, rpc_name="ai/completion"]
     fn ai_completion(&self, prompt: String, stop_sequence: String) -> response::AiCompletion;
-=======
+
     /// Set the execution environment of the context for future evaluations.
     #[MethodInput=SetModeInput, rpc_name="executionContext/setExecutionEnvironment"]
     fn set_execution_environment(&self, context_id: ContextId, execution_environment: ExecutionEnvironment) -> ();
 
->>>>>>> 876ecfc8
 }}
 
 
