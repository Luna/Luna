--- conflicted
+++ resolved
@@ -352,13 +352,8 @@
         } else if MainLine::from_ast(ast).contains_if(|(n, _)| n.id() == self.replaced_node) {
             let no_node_err = failure::Error::from(CannotConstructCollapsedNode);
             let expression_ast = self.call_to_extracted(extracted_definition)?;
-<<<<<<< HEAD
-            let (main_line, ast_info) = MainLine::from_ast(&expression_ast).ok_or(no_node_err)?;
-            let mut new_node = NodeInfo { documentation: None, main_line, ast_info };
-=======
             let main_line = MainLine::from_ast(&expression_ast).ok_or(no_node_err)?;
             let mut new_node = NodeInfo { documentation: None, main_line };
->>>>>>> f5d5e846
             new_node.set_id(self.collapsed_node);
             if let Some(Output { identifier, .. }) = &self.extracted.output {
                 new_node.set_pattern(identifier.with_new_id().into())
