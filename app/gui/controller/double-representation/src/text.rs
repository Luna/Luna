--- conflicted
+++ resolved
@@ -229,7 +229,7 @@
                     let change = enso_text::Change { range, text: inserted_code.to_string() };
                     Case { code, change }
                 }
-                _ => panic!("Invalid markdown in the marked code: {marked_code}."),
+                _ => panic!("Invalid markdown in the marked code: {}.", marked_code),
             }
         }
 
@@ -257,15 +257,9 @@
         fn assert_same_node_ids(&self, ast1: &ast::known::Module, ast2: &ast::known::Module) {
             let ids1 = main_nodes(ast1);
             let ids2 = main_nodes(ast2);
-<<<<<<< HEAD
-            DEBUG!("IDs1: {ids1:?}");
-            DEBUG!("IDs2: {ids2:?}");
-            assert_eq!(ids1, ids2, "Node ids mismatch in {self:?}");
-=======
             debug!("IDs1: {ids1:?}");
             debug!("IDs2: {ids2:?}");
             assert_eq!(ids1, ids2, "Node ids mismatch in {:?}", self);
->>>>>>> f5446488
         }
     }
 
