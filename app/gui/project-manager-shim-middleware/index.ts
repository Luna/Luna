--- conflicted
+++ resolved
@@ -10,13 +10,8 @@
 import * as tar from 'tar'
 import * as yaml from 'yaml'
 
-<<<<<<< HEAD
 import { COOP_COEP_CORP_HEADERS } from 'enso-common'
-import GLOBAL_CONFIG from 'enso-common/src/config.json' assert { type: 'json' }
-=======
-import * as common from 'enso-common'
 import GLOBAL_CONFIG from 'enso-common/src/config.json' with { type: 'json' }
->>>>>>> adcb6576
 
 import * as projectManagement from './projectManagement'
 
