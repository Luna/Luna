{
  "extends": "./tsconfig.json",
  "include": [
    "vite.config.*",
    "vite.test.config.*",
    "vitest.config.*",
    "project-manager-shim-middleware/*.ts",
    "playwright.config.*",
    "eslint.config.js",
<<<<<<< HEAD
    "tailwind.config.ts",
    "e2e/**/*",
=======
    "tailwind.config.js",
    "integration-test/**/*",
>>>>>>> adcb6576
    "src/dashboard/hooks/eventCallbackHooks.ts",
    "src/dashboard/modules/payments/constants.ts",
    "src/dashboard/services/Backend.ts",
    "src/dashboard/services/RemoteBackend.ts",
    "src/dashboard/utilities/**/*",
    "node.env.d.ts"
  ],
  "compilerOptions": {
    "baseUrl": ".",
    "module": "ESNext",
    "verbatimModuleSyntax": true,
    "types": ["node", "vitest/importMeta"],
    "paths": { "@/*": ["./src/project-view/*"], "#/*": ["./src/dashboard/*"] }
  }
}<|MERGE_RESOLUTION|>--- conflicted
+++ resolved
@@ -7,13 +7,8 @@
     "project-manager-shim-middleware/*.ts",
     "playwright.config.*",
     "eslint.config.js",
-<<<<<<< HEAD
     "tailwind.config.ts",
-    "e2e/**/*",
-=======
-    "tailwind.config.js",
     "integration-test/**/*",
->>>>>>> adcb6576
     "src/dashboard/hooks/eventCallbackHooks.ts",
     "src/dashboard/modules/payments/constants.ts",
     "src/dashboard/services/Backend.ts",
