--- conflicted
+++ resolved
@@ -41,7 +41,6 @@
   mockAllAndLogin({
     page,
     setupAPI: (api) => {
-<<<<<<< HEAD
       const date1 = toRfc3339(new Date(START_DATE_EPOCH_MS))
       const date2 = toRfc3339(new Date(START_DATE_EPOCH_MS + 1 * MIN_MS))
       const date3 = toRfc3339(new Date(START_DATE_EPOCH_MS + 2 * MIN_MS))
@@ -50,33 +49,14 @@
       const date6 = toRfc3339(new Date(START_DATE_EPOCH_MS + 5 * MIN_MS))
       const date7 = toRfc3339(new Date(START_DATE_EPOCH_MS + 6 * MIN_MS))
       const date8 = toRfc3339(new Date(START_DATE_EPOCH_MS + 7 * MIN_MS))
-      api.addDirectory('a directory', { modifiedAt: date4 })
-      api.addDirectory('G directory', { modifiedAt: date6 })
-      api.addProject('C project', { modifiedAt: date7 })
-      api.addSecret('H secret', { modifiedAt: date2 })
-      api.addProject('b project', { modifiedAt: date1 })
-      api.addFile('d file', { modifiedAt: date8 })
-      api.addSecret('f secret', { modifiedAt: date3 })
-      api.addFile('e file', { modifiedAt: date5 })
-=======
-      const date1 = dateTime.toRfc3339(new Date(START_DATE_EPOCH_MS))
-      const date2 = dateTime.toRfc3339(new Date(START_DATE_EPOCH_MS + 1 * MIN_MS))
-      const date3 = dateTime.toRfc3339(new Date(START_DATE_EPOCH_MS + 2 * MIN_MS))
-      const date4 = dateTime.toRfc3339(new Date(START_DATE_EPOCH_MS + 3 * MIN_MS))
-      const date5 = dateTime.toRfc3339(new Date(START_DATE_EPOCH_MS + 4 * MIN_MS))
-      const date6 = dateTime.toRfc3339(new Date(START_DATE_EPOCH_MS + 5 * MIN_MS))
-      const date7 = dateTime.toRfc3339(new Date(START_DATE_EPOCH_MS + 6 * MIN_MS))
-      const date8 = dateTime.toRfc3339(new Date(START_DATE_EPOCH_MS + 7 * MIN_MS))
-
       api.addDirectory({ modifiedAt: date4, title: 'a directory' })
       api.addDirectory({ modifiedAt: date6, title: 'G directory' })
       api.addProject({ modifiedAt: date7, title: 'C project' })
+      api.addSecret({ modifiedAt: date2, title: 'H secret' })
       api.addProject({ modifiedAt: date1, title: 'b project' })
       api.addFile({ modifiedAt: date8, title: 'd file' })
+      api.addSecret({ modifiedAt: date3, title: 'f secret' })
       api.addFile({ modifiedAt: date5, title: 'e file' })
-      api.addSecret({ modifiedAt: date2, title: 'H secret' })
-      api.addSecret({ modifiedAt: date3, title: 'f secret' })
->>>>>>> 9e00b9dd
       // By date:
       // b project
       // h secret
@@ -88,7 +68,6 @@
       // d file
     },
   })
-<<<<<<< HEAD
     .driveTable.withNameColumnHeading(async (nameHeading) => {
       await expectOpacity0(locateSortAscendingIcon(nameHeading))
       await expect(locateSortDescendingIcon(nameHeading)).not.toBeVisible()
@@ -100,14 +79,16 @@
     .driveTable.withRows(async (rows) => {
       // By default, assets should be grouped by type.
       // Assets in each group are ordered by insertion order.
-      await expect(rows.nth(0)).toHaveText(/^a directory/)
-      await expect(rows.nth(1)).toHaveText(/^G directory/)
-      await expect(rows.nth(2)).toHaveText(/^C project/)
-      await expect(rows.nth(3)).toHaveText(/^b project/)
-      await expect(rows.nth(4)).toHaveText(/^d file/)
-      await expect(rows.nth(5)).toHaveText(/^e file/)
-      await expect(rows.nth(6)).toHaveText(/^H secret/)
-      await expect(rows.nth(7)).toHaveText(/^f secret/)
+      await expect(rows).toHaveText([
+        /^a directory/,
+        /^G directory/,
+        /^C project/,
+        /^b project/,
+        /^d file/,
+        /^e file/,
+        /^H secret/,
+        /^f secret/,
+      ])
     })
     // Sort by name ascending.
     .driveTable.clickNameColumnHeading()
@@ -115,14 +96,16 @@
       await expectNotOpacity0(locateSortAscendingIcon(nameHeading))
     })
     .driveTable.withRows(async (rows) => {
-      await expect(rows.nth(0)).toHaveText(/^a directory/)
-      await expect(rows.nth(1)).toHaveText(/^b project/)
-      await expect(rows.nth(2)).toHaveText(/^C project/)
-      await expect(rows.nth(3)).toHaveText(/^d file/)
-      await expect(rows.nth(4)).toHaveText(/^e file/)
-      await expect(rows.nth(5)).toHaveText(/^f secret/)
-      await expect(rows.nth(6)).toHaveText(/^G directory/)
-      await expect(rows.nth(7)).toHaveText(/^H secret/)
+      await expect(rows).toHaveText([
+        /^a directory/,
+        /^b project/,
+        /^C project/,
+        /^d file/,
+        /^e file/,
+        /^f secret/,
+        /^G directory/,
+        /^H secret/,
+      ])
     })
     // Sort by name descending.
     .driveTable.clickNameColumnHeading()
@@ -130,14 +113,16 @@
       await expectNotOpacity0(locateSortDescendingIcon(nameHeading))
     })
     .driveTable.withRows(async (rows) => {
-      await expect(rows.nth(0)).toHaveText(/^H secret/)
-      await expect(rows.nth(1)).toHaveText(/^G directory/)
-      await expect(rows.nth(2)).toHaveText(/^f secret/)
-      await expect(rows.nth(3)).toHaveText(/^e file/)
-      await expect(rows.nth(4)).toHaveText(/^d file/)
-      await expect(rows.nth(5)).toHaveText(/^C project/)
-      await expect(rows.nth(6)).toHaveText(/^b project/)
-      await expect(rows.nth(7)).toHaveText(/^a directory/)
+      await expect(rows).toHaveText([
+        /^H secret/,
+        /^G directory/,
+        /^f secret/,
+        /^e file/,
+        /^d file/,
+        /^C project/,
+        /^b project/,
+        /^a directory/,
+      ])
     })
     // Sorting should be unset.
     .driveTable.clickNameColumnHeading()
@@ -149,14 +134,16 @@
       await test.expect(locateSortDescendingIcon(nameHeading)).not.toBeVisible()
     })
     .driveTable.withRows(async (rows) => {
-      await expect(rows.nth(0)).toHaveText(/^a directory/)
-      await expect(rows.nth(1)).toHaveText(/^G directory/)
-      await expect(rows.nth(2)).toHaveText(/^C project/)
-      await expect(rows.nth(3)).toHaveText(/^b project/)
-      await expect(rows.nth(4)).toHaveText(/^d file/)
-      await expect(rows.nth(5)).toHaveText(/^e file/)
-      await expect(rows.nth(6)).toHaveText(/^H secret/)
-      await expect(rows.nth(7)).toHaveText(/^f secret/)
+      await expect(rows).toHaveText([
+        /^a directory/,
+        /^G directory/,
+        /^C project/,
+        /^b project/,
+        /^d file/,
+        /^e file/,
+        /^H secret/,
+        /^f secret/,
+      ])
     })
     // Sort by date ascending.
     .driveTable.clickModifiedColumnHeading()
@@ -164,14 +151,16 @@
       await expectNotOpacity0(locateSortAscendingIcon(modifiedHeading))
     })
     .driveTable.withRows(async (rows) => {
-      await expect(rows.nth(0)).toHaveText(/^b project/)
-      await expect(rows.nth(1)).toHaveText(/^H secret/)
-      await expect(rows.nth(2)).toHaveText(/^f secret/)
-      await expect(rows.nth(3)).toHaveText(/^a directory/)
-      await expect(rows.nth(4)).toHaveText(/^e file/)
-      await expect(rows.nth(5)).toHaveText(/^G directory/)
-      await expect(rows.nth(6)).toHaveText(/^C project/)
-      await expect(rows.nth(7)).toHaveText(/^d file/)
+      await expect(rows).toHaveText([
+        /^b project/,
+        /^H secret/,
+        /^f secret/,
+        /^a directory/,
+        /^e file/,
+        /^G directory/,
+        /^C project/,
+        /^d file/,
+      ])
     })
     // Sort by date descending.
     .driveTable.clickModifiedColumnHeading()
@@ -179,14 +168,16 @@
       await expectNotOpacity0(locateSortDescendingIcon(modifiedHeading))
     })
     .driveTable.withRows(async (rows) => {
-      await expect(rows.nth(0)).toHaveText(/^d file/)
-      await expect(rows.nth(1)).toHaveText(/^C project/)
-      await expect(rows.nth(2)).toHaveText(/^G directory/)
-      await expect(rows.nth(3)).toHaveText(/^e file/)
-      await expect(rows.nth(4)).toHaveText(/^a directory/)
-      await expect(rows.nth(5)).toHaveText(/^f secret/)
-      await expect(rows.nth(6)).toHaveText(/^H secret/)
-      await expect(rows.nth(7)).toHaveText(/^b project/)
+      await expect(rows).toHaveText([
+        /^d file/,
+        /^C project/,
+        /^G directory/,
+        /^e file/,
+        /^a directory/,
+        /^f secret/,
+        /^H secret/,
+        /^b project/,
+      ])
     })
     // Sorting should be unset.
     .driveTable.clickModifiedColumnHeading()
@@ -198,124 +189,14 @@
       await expect(locateSortDescendingIcon(modifiedHeading)).not.toBeVisible()
     })
     .driveTable.withRows(async (rows) => {
-      await expect(rows.nth(0)).toHaveText(/^a directory/)
-      await expect(rows.nth(1)).toHaveText(/^G directory/)
-      await expect(rows.nth(2)).toHaveText(/^C project/)
-      await expect(rows.nth(3)).toHaveText(/^b project/)
-      await expect(rows.nth(4)).toHaveText(/^d file/)
-      await expect(rows.nth(5)).toHaveText(/^e file/)
-      await expect(rows.nth(6)).toHaveText(/^H secret/)
-      await expect(rows.nth(7)).toHaveText(/^f secret/)
-    }))
-=======
-  const assetRows = actions.locateAssetRows(page)
-  const nameHeading = actions.locateNameColumnHeading(page)
-  const modifiedHeading = actions.locateModifiedColumnHeading(page)
-  await actions.login({ page })
-
-  // By default, assets should be grouped by type.
-  // Assets in each group are ordered by insertion order.
-  await actions.expectOpacity0(actions.locateSortAscendingIcon(nameHeading))
-  await test.expect(actions.locateSortDescendingIcon(nameHeading)).not.toBeVisible()
-  await actions.expectOpacity0(actions.locateSortAscendingIcon(modifiedHeading))
-  await test.expect(actions.locateSortDescendingIcon(modifiedHeading)).not.toBeVisible()
-  await Promise.all([
-    test.expect(assetRows.nth(0)).toHaveText(/^a directory/),
-    test.expect(assetRows.nth(1)).toHaveText(/^G directory/),
-    test.expect(assetRows.nth(2)).toHaveText(/^C project/),
-    test.expect(assetRows.nth(3)).toHaveText(/^b project/),
-    test.expect(assetRows.nth(4)).toHaveText(/^d file/),
-    test.expect(assetRows.nth(5)).toHaveText(/^e file/),
-    test.expect(assetRows.nth(6)).toHaveText(/^H secret/),
-    test.expect(assetRows.nth(7)).toHaveText(/^f secret/),
-  ])
-
-  // Sort by name ascending.
-  await nameHeading.click()
-  await actions.expectNotOpacity0(actions.locateSortAscendingIcon(nameHeading))
-  await Promise.all([
-    test.expect(assetRows.nth(0)).toHaveText(/^a directory/),
-    test.expect(assetRows.nth(1)).toHaveText(/^b project/),
-    test.expect(assetRows.nth(2)).toHaveText(/^C project/),
-    test.expect(assetRows.nth(3)).toHaveText(/^d file/),
-    test.expect(assetRows.nth(4)).toHaveText(/^e file/),
-    test.expect(assetRows.nth(5)).toHaveText(/^f secret/),
-    test.expect(assetRows.nth(6)).toHaveText(/^G directory/),
-    test.expect(assetRows.nth(7)).toHaveText(/^H secret/),
-  ])
-
-  // Sort by name descending.
-  await nameHeading.click()
-  await actions.expectNotOpacity0(actions.locateSortDescendingIcon(nameHeading))
-  await Promise.all([
-    test.expect(assetRows.nth(0)).toHaveText(/^H secret/),
-    test.expect(assetRows.nth(1)).toHaveText(/^G directory/),
-    test.expect(assetRows.nth(2)).toHaveText(/^f secret/),
-    test.expect(assetRows.nth(3)).toHaveText(/^e file/),
-    test.expect(assetRows.nth(4)).toHaveText(/^d file/),
-    test.expect(assetRows.nth(5)).toHaveText(/^C project/),
-    test.expect(assetRows.nth(6)).toHaveText(/^b project/),
-    test.expect(assetRows.nth(7)).toHaveText(/^a directory/),
-  ])
-
-  // Sorting should be unset.
-  await nameHeading.click()
-  await page.mouse.move(0, 0)
-  await actions.expectOpacity0(actions.locateSortAscendingIcon(nameHeading))
-  await test.expect(actions.locateSortDescendingIcon(nameHeading)).not.toBeVisible()
-  await Promise.all([
-    test.expect(assetRows.nth(0)).toHaveText(/^a directory/),
-    test.expect(assetRows.nth(1)).toHaveText(/^G directory/),
-    test.expect(assetRows.nth(2)).toHaveText(/^C project/),
-    test.expect(assetRows.nth(3)).toHaveText(/^b project/),
-    test.expect(assetRows.nth(4)).toHaveText(/^d file/),
-    test.expect(assetRows.nth(5)).toHaveText(/^e file/),
-    test.expect(assetRows.nth(6)).toHaveText(/^H secret/),
-    test.expect(assetRows.nth(7)).toHaveText(/^f secret/),
-  ])
-
-  // Sort by date ascending.
-  await modifiedHeading.click()
-  await actions.expectNotOpacity0(actions.locateSortAscendingIcon(modifiedHeading))
-  await Promise.all([
-    test.expect(assetRows.nth(0)).toHaveText(/^b project/),
-    test.expect(assetRows.nth(1)).toHaveText(/^H secret/),
-    test.expect(assetRows.nth(2)).toHaveText(/^f secret/),
-    test.expect(assetRows.nth(3)).toHaveText(/^a directory/),
-    test.expect(assetRows.nth(4)).toHaveText(/^e file/),
-    test.expect(assetRows.nth(5)).toHaveText(/^G directory/),
-    test.expect(assetRows.nth(6)).toHaveText(/^C project/),
-    test.expect(assetRows.nth(7)).toHaveText(/^d file/),
-  ])
-
-  // Sort by date descending.
-  await modifiedHeading.click()
-  await actions.expectNotOpacity0(actions.locateSortDescendingIcon(modifiedHeading))
-  await Promise.all([
-    test.expect(assetRows.nth(0)).toHaveText(/^d file/),
-    test.expect(assetRows.nth(1)).toHaveText(/^C project/),
-    test.expect(assetRows.nth(2)).toHaveText(/^G directory/),
-    test.expect(assetRows.nth(3)).toHaveText(/^e file/),
-    test.expect(assetRows.nth(4)).toHaveText(/^a directory/),
-    test.expect(assetRows.nth(5)).toHaveText(/^f secret/),
-    test.expect(assetRows.nth(6)).toHaveText(/^H secret/),
-    test.expect(assetRows.nth(7)).toHaveText(/^b project/),
-  ])
-
-  // Sorting should be unset.
-  await modifiedHeading.click()
-  await page.mouse.move(0, 0)
-  await actions.expectOpacity0(actions.locateSortAscendingIcon(modifiedHeading))
-  await test.expect(actions.locateSortDescendingIcon(modifiedHeading)).not.toBeVisible()
-  await Promise.all([
-    test.expect(assetRows.nth(0)).toHaveText(/^a directory/),
-    test.expect(assetRows.nth(1)).toHaveText(/^G directory/),
-    test.expect(assetRows.nth(2)).toHaveText(/^C project/),
-    test.expect(assetRows.nth(3)).toHaveText(/^b project/),
-    test.expect(assetRows.nth(4)).toHaveText(/^d file/),
-    test.expect(assetRows.nth(5)).toHaveText(/^e file/),
-    test.expect(assetRows.nth(6)).toHaveText(/^H secret/),
-    test.expect(assetRows.nth(7)).toHaveText(/^f secret/),
-  ])
-})
->>>>>>> 9e00b9dd
+      await expect(rows).toHaveText([
+        /^a directory/,
+        /^G directory/,
+        /^C project/,
+        /^b project/,
+        /^d file/,
+        /^e file/,
+        /^H secret/,
+        /^f secret/,
+      ])
+    }))