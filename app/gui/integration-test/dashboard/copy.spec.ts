--- conflicted
+++ resolved
@@ -3,10 +3,10 @@
 
 import { mockAllAndLogin } from './actions'
 
-/** Find a set of context menus. */
-function locateContextMenus(page: Page) {
+/** Find the context menu. */
+function locateContextMenu(page: Page) {
   // This has no identifying features.
-  return page.getByTestId('context-menus')
+  return page.getByTestId('context-menu')
 }
 
 /** Find a button for the "Trash" category. */
@@ -166,20 +166,11 @@
     .contextMenu.duplicate()
     .driveTable.withRows(async (rows) => {
       // Assets: [0: New Project 1, 1: New Project 1 (copy)]
-<<<<<<< HEAD
       await expect(rows).toHaveCount(2)
-      await expect(locateContextMenus(page)).not.toBeVisible()
+      await expect(locateContextMenu(page)).not.toBeVisible()
       await expect(rows.nth(1)).toBeVisible()
       await expect(rows.nth(1)).toHaveText(/^New Project 1 [(]copy[)]/)
     }))
-=======
-      await test.expect(rows).toHaveCount(2)
-      await test.expect(actions.locateContextMenu(page)).not.toBeVisible()
-      await test.expect(rows.nth(1)).toBeVisible()
-      await test.expect(rows.nth(1)).toHaveText(/^New Project 1 [(]copy[)]/)
-    }),
-)
->>>>>>> ffd0de46
 
 test('duplicate (keyboard)', ({ page }) =>
   mockAllAndLogin({ page })
