/** @file Test copying, moving, cutting and pasting. */
import { expect, test, type Locator, type Page } from '@playwright/test'

import { mockAllAndLogin } from './actions'

<<<<<<< HEAD
/** Find a set of context menus. */
function locateContextMenus(page: Page) {
  // This has no identifying features.
  return page.getByTestId('context-menus')
}

/** Find a button for the "Trash" category. */
function locateTrashCategory(page: Page) {
  return page.getByLabel('Trash').locator('visible=true')
}

/**
 * Get the left side of the bounding box of an asset row. The locator MUST be for an asset row.
 * DO NOT assume the left side of the outer container will change. This means that it is NOT SAFE
 * to do anything with the returned values other than comparing them.
 */
function getAssetRowLeftPx(locator: Locator) {
  return locator.evaluate((el) => el.children[0]?.children[0]?.getBoundingClientRect().left ?? 0)
}

test('copy', ({ page }) =>
  mockAllAndLogin({ page })
=======
test.test('copy', ({ page }) =>
  actions
    .mockAllAndLogin({ page })
>>>>>>> 9e00b9dd
    // Assets: [0: Folder 1]
    .createFolder()
    // Assets: [0: Folder 2, 1: Folder 1]
    .createFolder()
    .driveTable.rightClickRow(0)
    // Assets: [0: Folder 2 <copied>, 1: Folder 1]
    .contextMenu.copy()
    .driveTable.rightClickRow(1)
    // Assets: [0: Folder 2, 1: Folder 1, 2: Folder 2 (copy) <child { depth=1 }>]
    .contextMenu.paste()
    .driveTable.withRows(async (rows) => {
      await expect(rows).toHaveCount(3)
      await expect(rows.nth(2)).toBeVisible()
      await expect(rows.nth(2)).toHaveText(/^New Folder 1 [(]copy[)]*/)
      const parentLeft = await getAssetRowLeftPx(rows.nth(1))
      const childLeft = await getAssetRowLeftPx(rows.nth(2))
      expect(childLeft, 'child is indented further than parent').toBeGreaterThan(parentLeft)
    }))

test('copy (keyboard)', ({ page }) =>
  mockAllAndLogin({ page })
    // Assets: [0: Folder 1]
    .createFolder()
    // Assets: [0: Folder 2, 1: Folder 1]
    .createFolder()
    .driveTable.clickRow(0)
    // Assets: [0: Folder 2 <copied>, 1: Folder 1]
    .press('Mod+C')
    .driveTable.clickRow(1)
    // Assets: [0: Folder 2, 1: Folder 1, 2: Folder 2 (copy) <child { depth=1 }>]
    .press('Mod+V')
    .driveTable.withRows(async (rows) => {
      await expect(rows).toHaveCount(3)
      await expect(rows.nth(2)).toBeVisible()
      await expect(rows.nth(2)).toHaveText(/^New Folder 1 [(]copy[)]*/)
      const parentLeft = await getAssetRowLeftPx(rows.nth(1))
      const childLeft = await getAssetRowLeftPx(rows.nth(2))
      expect(childLeft, 'child is indented further than parent').toBeGreaterThan(parentLeft)
    }))

test('move', ({ page }) =>
  mockAllAndLogin({ page })
    // Assets: [0: Folder 1]
    .createFolder()
    // Assets: [0: Folder 2, 1: Folder 1]
    .createFolder()
    .driveTable.rightClickRow(0)
    // Assets: [0: Folder 2 <cut>, 1: Folder 1]
    .contextMenu.cut()
    .driveTable.rightClickRow(1)
    // Assets: [0: Folder 1, 1: Folder 2 <child { depth=1 }>]
    .contextMenu.paste()
    .driveTable.withRows(async (rows) => {
      await expect(rows).toHaveCount(2)
      await expect(rows.nth(1)).toBeVisible()
      await expect(rows.nth(1)).toHaveText(/^New Folder 1/)
      const parentLeft = await getAssetRowLeftPx(rows.nth(0))
      const childLeft = await getAssetRowLeftPx(rows.nth(1))
      expect(childLeft, 'child is indented further than parent').toBeGreaterThan(parentLeft)
    }))

test('move (drag)', ({ page }) =>
  mockAllAndLogin({ page })
    // Assets: [0: Folder 1]
    .createFolder()
    // Assets: [0: Folder 2, 1: Folder 1]
    .createFolder()
    // Assets: [0: Folder 1, 1: Folder 2 <child { depth=1 }>]
    .driveTable.dragRowToRow(0, 1)
    .driveTable.withRows(async (rows) => {
      await expect(rows).toHaveCount(2)
      await expect(rows.nth(1)).toBeVisible()
      await expect(rows.nth(1)).toHaveText(/^New Folder 1/)
      const parentLeft = await getAssetRowLeftPx(rows.nth(0))
      const childLeft = await getAssetRowLeftPx(rows.nth(1))
      expect(childLeft, 'child is indented further than parent').toBeGreaterThan(parentLeft)
    }))

test('move to trash', ({ page }) =>
  mockAllAndLogin({ page })
    // Assets: [0: Folder 1]
    .createFolder()
    // Assets: [0: Folder 2, 1: Folder 1]
    .createFolder()
    // NOTE: For some reason, `react-aria-components` causes drag-n-drop to break if `Mod` is still
    // held.
    .withModPressed((modActions) => modActions.driveTable.clickRow(0).driveTable.clickRow(1))
    .driveTable.dragRow(0, locateTrashCategory(page))
    .driveTable.expectPlaceholderRow()
    .goToCategory.trash()
    .driveTable.withRows(async (rows) => {
      await expect(rows).toHaveText([/^New Folder 1/, /^New Folder 2/])
    }))

test('move (keyboard)', ({ page }) =>
  mockAllAndLogin({ page })
    // Assets: [0: Folder 1]
    .createFolder()
    // Assets: [0: Folder 2, 1: Folder 1]
    .createFolder()
    .driveTable.clickRow(0)
    // Assets: [0: Folder 2 <cut>, 1: Folder 1]
    .press('Mod+X')
    .driveTable.clickRow(1)
    // Assets: [0: Folder 1, 1: Folder 2 <child { depth=1 }>]
    .press('Mod+V')
    .driveTable.withRows(async (rows) => {
      await expect(rows).toHaveCount(2)
      await expect(rows.nth(1)).toBeVisible()
      await expect(rows.nth(1)).toHaveText(/^New Folder 1/)
      const parentLeft = await getAssetRowLeftPx(rows.nth(0))
      const childLeft = await getAssetRowLeftPx(rows.nth(1))
      expect(childLeft, 'child is indented further than parent').toBeGreaterThan(parentLeft)
    }))

test('cut (keyboard)', ({ page }) =>
  mockAllAndLogin({ page })
    .createFolder()
    .driveTable.clickRow(0)
    .press('Mod+X')
    .driveTable.withRows(async (rows) => {
      // This action is not a builtin `expect` action, so it needs to be manually retried.
      await expect(async () => {
        expect(
          await rows.nth(0).evaluate((el) => Number(getComputedStyle(el).opacity)),
        ).toBeLessThan(1)
      }).toPass()
    }))

test('duplicate', ({ page }) =>
  mockAllAndLogin({ page })
    // Assets: [0: New Project 1]
    .newEmptyProject()
    // FIXME[sb]: https://github.com/enso-org/cloud-v2/issues/1615
    // Uncomment once cloud execution in the browser is re-enabled.
    // .waitForEditorToLoad()
    // .goToPage.drive()
    .driveTable.rightClickRow(0)
    .contextMenu.duplicate()
    .driveTable.withRows(async (rows) => {
      // Assets: [0: New Project 1, 1: New Project 1 (copy)]
      await expect(rows).toHaveCount(2)
      await expect(locateContextMenus(page)).not.toBeVisible()
      await expect(rows.nth(1)).toBeVisible()
      await expect(rows.nth(1)).toHaveText(/^New Project 1 [(]copy[)]/)
    }))

test('duplicate (keyboard)', ({ page }) =>
  mockAllAndLogin({ page })
    // Assets: [0: New Project 1]
    .newEmptyProject()
    // FIXME[sb]: https://github.com/enso-org/cloud-v2/issues/1615
    // Uncomment once cloud execution in the browser is re-enabled.
    // .waitForEditorToLoad()
    // .goToPage.drive()
    .driveTable.clickRow(0)
    .press('Mod+D')
    .driveTable.withRows(async (rows) => {
      // Assets: [0: New Project 1 (copy), 1: New Project 1]
      await expect(rows).toHaveCount(2)
      await expect(rows.nth(1)).toBeVisible()
      await expect(rows.nth(1)).toHaveText(/^New Project 1 [(]copy[)]/)
    }))<|MERGE_RESOLUTION|>--- conflicted
+++ resolved
@@ -3,7 +3,6 @@
 
 import { mockAllAndLogin } from './actions'
 
-<<<<<<< HEAD
 /** Find a set of context menus. */
 function locateContextMenus(page: Page) {
   // This has no identifying features.
@@ -26,11 +25,6 @@
 
 test('copy', ({ page }) =>
   mockAllAndLogin({ page })
-=======
-test.test('copy', ({ page }) =>
-  actions
-    .mockAllAndLogin({ page })
->>>>>>> 9e00b9dd
     // Assets: [0: Folder 1]
     .createFolder()
     // Assets: [0: Folder 2, 1: Folder 1]
