/** @file Test the login flow. */
<<<<<<< HEAD
import { expect, test, type Page } from '@playwright/test'

import { mockAllAndLogin } from './actions'

/** Find an editor container. */
function locateEditor(page: Page) {
  // Test ID of a placeholder editor component used during testing.
  return page.locator('.App')
}

/** Find a drive view. */
function locateDriveView(page: Page) {
  // This has no identifying features.
  return page.getByTestId('drive-view')
}

test('page switcher', ({ page }) =>
  mockAllAndLogin({ page })
    // Create a new project so that the editor page can be switched to.
    .newEmptyProject()
    .do(async (thePage) => {
      await expect(locateDriveView(thePage)).not.toBeVisible()
      await expect(locateEditor(thePage)).toBeVisible()
    })
    .goToPage.drive()
    .do(async (thePage) => {
      await expect(locateDriveView(thePage)).toBeVisible()
      await expect(locateEditor(thePage)).not.toBeVisible()
    })
    .goToPage.editor()
    .do(async (thePage) => {
      await expect(locateDriveView(thePage)).not.toBeVisible()
      await expect(locateEditor(thePage)).toBeVisible()
    }))
=======
// import * as test from '@playwright/test'

// import * as actions from './actions'

// FIXME[sb]: https://github.com/enso-org/cloud-v2/issues/1615
// Uncomment once cloud execution in the browser is re-enabled.
// test.test('page switcher', ({ page }) =>
//   actions
//     .mockAllAndLogin({ page })
//     // Create a new project so that the editor page can be switched to.
//     .newEmptyProject()
//     .do(async (thePage) => {
//       await test.expect(actions.locateDriveView(thePage)).not.toBeVisible()
//       await test.expect(actions.locateEditor(thePage)).toBeVisible()
//     })
//     .goToPage.drive()
//     .do(async (thePage) => {
//       await test.expect(actions.locateDriveView(thePage)).toBeVisible()
//       await test.expect(actions.locateEditor(thePage)).not.toBeVisible()
//     })
//     .goToPage.editor()
//     .do(async (thePage) => {
//       await test.expect(actions.locateDriveView(thePage)).not.toBeVisible()
//       await test.expect(actions.locateEditor(thePage)).toBeVisible()
//     }),
// )
>>>>>>> 9e00b9dd
<|MERGE_RESOLUTION|>--- conflicted
+++ resolved
@@ -1,64 +1,39 @@
 /** @file Test the login flow. */
-<<<<<<< HEAD
-import { expect, test, type Page } from '@playwright/test'
+// import { expect, test, type Page } from '@playwright/test'
 
-import { mockAllAndLogin } from './actions'
+// import { mockAllAndLogin } from './actions'
 
-/** Find an editor container. */
-function locateEditor(page: Page) {
-  // Test ID of a placeholder editor component used during testing.
-  return page.locator('.App')
-}
+// /** Find an editor container. */
+// function locateEditor(page: Page) {
+//   // Test ID of a placeholder editor component used during testing.
+//   return page.locator('.App')
+// }
 
-/** Find a drive view. */
-function locateDriveView(page: Page) {
-  // This has no identifying features.
-  return page.getByTestId('drive-view')
-}
-
-test('page switcher', ({ page }) =>
-  mockAllAndLogin({ page })
-    // Create a new project so that the editor page can be switched to.
-    .newEmptyProject()
-    .do(async (thePage) => {
-      await expect(locateDriveView(thePage)).not.toBeVisible()
-      await expect(locateEditor(thePage)).toBeVisible()
-    })
-    .goToPage.drive()
-    .do(async (thePage) => {
-      await expect(locateDriveView(thePage)).toBeVisible()
-      await expect(locateEditor(thePage)).not.toBeVisible()
-    })
-    .goToPage.editor()
-    .do(async (thePage) => {
-      await expect(locateDriveView(thePage)).not.toBeVisible()
-      await expect(locateEditor(thePage)).toBeVisible()
-    }))
-=======
-// import * as test from '@playwright/test'
-
-// import * as actions from './actions'
+// /** Find a drive view. */
+// function locateDriveView(page: Page) {
+//   // This has no identifying features.
+//   return page.getByTestId('drive-view')
+// }
 
 // FIXME[sb]: https://github.com/enso-org/cloud-v2/issues/1615
 // Uncomment once cloud execution in the browser is re-enabled.
-// test.test('page switcher', ({ page }) =>
+// test('page switcher', ({ page }) =>
 //   actions
 //     .mockAllAndLogin({ page })
 //     // Create a new project so that the editor page can be switched to.
 //     .newEmptyProject()
 //     .do(async (thePage) => {
-//       await test.expect(actions.locateDriveView(thePage)).not.toBeVisible()
-//       await test.expect(actions.locateEditor(thePage)).toBeVisible()
+//       await expect(actions.locateDriveView(thePage)).not.toBeVisible()
+//       await expect(actions.locateEditor(thePage)).toBeVisible()
 //     })
 //     .goToPage.drive()
 //     .do(async (thePage) => {
-//       await test.expect(actions.locateDriveView(thePage)).toBeVisible()
-//       await test.expect(actions.locateEditor(thePage)).not.toBeVisible()
+//       await expect(actions.locateDriveView(thePage)).toBeVisible()
+//       await expect(actions.locateEditor(thePage)).not.toBeVisible()
 //     })
 //     .goToPage.editor()
 //     .do(async (thePage) => {
-//       await test.expect(actions.locateDriveView(thePage)).not.toBeVisible()
-//       await test.expect(actions.locateEditor(thePage)).toBeVisible()
+//       await expect(actions.locateDriveView(thePage)).not.toBeVisible()
+//       await expect(actions.locateEditor(thePage)).toBeVisible()
 //     }),
-// )
->>>>>>> 9e00b9dd
+// )