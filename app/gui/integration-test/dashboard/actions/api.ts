--- conflicted
+++ resolved
@@ -12,11 +12,8 @@
 
 import * as actions from '.'
 
-<<<<<<< HEAD
 import { organizationIdToDirectoryId } from '#/services/RemoteBackend'
-=======
 import type { FeatureFlags } from '#/providers/FeatureFlagsProvider'
->>>>>>> 6fe253f7
 import { readFileSync } from 'node:fs'
 import { dirname, join } from 'node:path'
 import { fileURLToPath } from 'node:url'
@@ -294,7 +291,20 @@
     return wasDeleted
   }
 
-<<<<<<< HEAD
+  const editAsset = (assetId: backend.AssetId, rest: Partial<backend.AnyAsset>) => {
+    const asset = assetMap.get(assetId)
+
+    if (asset == null) {
+      throw new Error(`Asset ${assetId} not found`)
+    }
+
+    const updated = object.merge(asset, rest)
+
+    addAsset(updated)
+
+    return updated
+  }
+
   const createUserPermission = (
     user: backend.User,
     permission: permissions.PermissionAction = permissions.PermissionAction.own,
@@ -320,21 +330,6 @@
       },
       rest,
     )
-=======
-  const editAsset = (assetId: backend.AssetId, rest: Partial<backend.AnyAsset>) => {
-    const asset = assetMap.get(assetId)
-
-    if (asset == null) {
-      throw new Error(`Asset ${assetId} not found`)
-    }
-
-    const updated = object.merge(asset, rest)
-
-    addAsset(updated)
-
-    return updated
-  }
->>>>>>> 6fe253f7
 
   const createDirectory = (rest: Partial<backend.DirectoryAsset> = {}): backend.DirectoryAsset => {
     const parentId = rest.parentId ?? defaultDirectoryId
@@ -1042,11 +1037,7 @@
       },
     )
 
-<<<<<<< HEAD
-    await patch(remoteBackendPaths.updateAssetPath(GLOB_ASSET_ID), (_route, request) => {
-=======
     await patch(remoteBackendPaths.updateAssetPath(GLOB_ASSET_ID), (route, request) => {
->>>>>>> 6fe253f7
       const maybeId = request.url().match(/[/]assets[/]([^?]+)/)?.[1]
 
       if (!maybeId) throw new Error('updateAssetPath: Missing asset ID in path')
@@ -1172,14 +1163,7 @@
       const body: backend.CreateUserRequestBody = await request.postDataJSON()
 
       const organizationId = body.organizationId ?? defaultUser.organizationId
-<<<<<<< HEAD
       const rootDirectoryId = organizationIdToDirectoryId(organizationId)
-=======
-      const rootDirectoryId = backend.DirectoryId(
-        organizationId.replace(/^organization-/, 'directory-'),
-      )
-
->>>>>>> 6fe253f7
       called('createUser', body)
 
       currentUser = {
@@ -1310,11 +1294,7 @@
 
       called('createDirectory', body)
 
-<<<<<<< HEAD
       const id = backend.DirectoryId(`directory-${uniqueString.uniqueString()}` as const)
-=======
-      const id = backend.DirectoryId(`directory-${uniqueString.uniqueString()}`)
->>>>>>> 6fe253f7
       const parentId = body.parentId ?? defaultDirectoryId
 
       const directory = addDirectory({
@@ -1429,10 +1409,8 @@
     deleteUser,
     addUserGroup,
     deleteUserGroup,
-<<<<<<< HEAD
     createUserPermission,
     createUserGroupPermission,
-=======
     setFeatureFlags: (flags: Partial<FeatureFlags>) => {
       return page.addInitScript((flags: Partial<FeatureFlags>) => {
         const currentOverrideFeatureFlags =
@@ -1446,7 +1424,6 @@
         })
       }, flags)
     },
->>>>>>> 6fe253f7
     // TODO:
     // addPermission,
     // deletePermission,
