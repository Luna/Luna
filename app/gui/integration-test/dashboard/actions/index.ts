/** @file Various actions, locators, and constants used in end-to-end tests. */
import { expect, test, type Page } from '@playwright/test'

import { TEXTS } from 'enso-common/src/text'

<<<<<<< HEAD
import { EULA_JSON, PRIVACY_JSON, mockApi, type MockApi, type SetupAPI } from './api'
=======
import path from 'node:path'
import * as apiModule from '../api'
>>>>>>> 9e00b9dd
import DrivePageActions from './DrivePageActions'
import LATEST_GITHUB_RELEASES from './latestGithubReleases.json' with { type: 'json' }
import LoginPageActions from './LoginPageActions'
import StartModalActions from './StartModalActions'

export { mockApi } from './api'

/** An example password that does not meet validation requirements. */
export const INVALID_PASSWORD = 'password'
/** An example password that meets validation requirements. */
export const VALID_PASSWORD = 'Password0!'
/** An example valid email address. */
export const VALID_EMAIL = 'email@example.com'
export const TEXT = TEXTS.english

<<<<<<< HEAD
=======
// ================
// === Locators ===
// ================

// === Input locators ===

/** Find an email input (if any) on the current page. */
export function locateEmailInput(page: test.Locator | test.Page) {
  return page.getByPlaceholder('Enter your email')
}

/** Find a password input (if any) on the current page. */
export function locatePasswordInput(page: test.Locator | test.Page) {
  return page.getByPlaceholder('Enter your password')
}

/** Find a "confirm password" input (if any) on the current page. */
export function locateConfirmPasswordInput(page: test.Locator | test.Page) {
  return page.getByPlaceholder('Confirm your password')
}

/** Find a "name" input for a "new label" modal (if any) on the current page. */
export function locateNewLabelModalNameInput(page: test.Page) {
  return locateNewLabelModal(page).getByLabel('Name').and(page.getByRole('textbox'))
}

/** Find all color radio button inputs for a "new label" modal (if any) on the current page. */
export function locateNewLabelModalColorButtons(page: test.Page) {
  return (
    locateNewLabelModal(page)
      .filter({ has: page.getByText('Color') })
      // The `radio` inputs are invisible, so they cannot be used in the locator.
      .locator('label[data-rac]')
  )
}

/** Find a "name" input for an "upsert secret" modal (if any) on the current page. */
export function locateSecretNameInput(page: test.Page) {
  return locateUpsertSecretModal(page).getByPlaceholder(TEXT.secretNamePlaceholder)
}

/** Find a "value" input for an "upsert secret" modal (if any) on the current page. */
export function locateSecretValueInput(page: test.Page) {
  return locateUpsertSecretModal(page).getByPlaceholder(TEXT.secretValuePlaceholder)
}

/** Find a search bar input (if any) on the current page. */
export function locateSearchBarInput(page: test.Page) {
  return locateSearchBar(page).getByPlaceholder(/(?:)/)
}

/** Find the name column of the given assets table row. */
export function locateAssetRowName(locator: test.Locator) {
  return locator.getByTestId('asset-row-name')
}

// === Button locators ===

/** Find a "login" button (if any) on the current locator. */
export function locateLoginButton(page: test.Locator | test.Page) {
  return page.getByRole('button', { name: 'Login', exact: true }).getByText('Login')
}

/** Find a "register" button (if any) on the current locator. */
export function locateRegisterButton(page: test.Locator | test.Page) {
  return page.getByRole('button', { name: 'Register' }).getByText('Register')
}

/** Find a "create" button (if any) on the current page. */
export function locateCreateButton(page: test.Locator | test.Page) {
  return page.getByRole('button', { name: 'Create' }).getByText('Create')
}

/** Find a button to open the editor (if any) on the current page. */
export function locatePlayOrOpenProjectButton(page: test.Locator | test.Page) {
  return page.getByLabel('Open in editor')
}

/** Find a button to close the project (if any) on the current page. */
export function locateStopProjectButton(page: test.Locator | test.Page) {
  return page.getByLabel('Stop execution')
}

/** Close a modal. */
export function closeModal(page: test.Page) {
  return test.test.step('Close modal', async () => {
    await page.getByLabel('Close').click()
  })
}

/** Find all labels in the labels panel (if any) on the current page. */
export function locateLabelsPanelLabels(page: test.Page, name?: string) {
  return (
    locateLabelsPanel(page)
      .getByRole('button')
      .filter(name != null ? { has: page.getByText(name) } : {})
      // The delete button is also a `button`.
      .and(page.locator(':nth-child(1)'))
  )
}

/** Find a tick button (if any) on the current page. */
export function locateEditingTick(page: test.Locator | test.Page) {
  return page.getByLabel('Confirm Edit')
}

/** Find a cross button (if any) on the current page. */
export function locateEditingCross(page: test.Locator | test.Page) {
  return page.getByLabel('Cancel Edit')
}

/** Find labels in the "Labels" column of the assets table (if any) on the current page. */
export function locateAssetLabels(page: test.Locator | test.Page) {
  return page.getByTestId('asset-label')
}

/** Find a toggle for the "Name" column (if any) on the current page. */
export function locateNameColumnToggle(page: test.Locator | test.Page) {
  return page.getByLabel('Name')
}

/** Find a toggle for the "Modified" column (if any) on the current page. */
export function locateModifiedColumnToggle(page: test.Locator | test.Page) {
  return page.getByLabel('Modified')
}

/** Find a toggle for the "Shared with" column (if any) on the current page. */
export function locateSharedWithColumnToggle(page: test.Locator | test.Page) {
  return page.getByLabel('Shared With')
}

/** Find a toggle for the "Labels" column (if any) on the current page. */
export function locateLabelsColumnToggle(page: test.Locator | test.Page) {
  return page.getByLabel('Labels')
}

/** Find a toggle for the "Accessed by projects" column (if any) on the current page. */
export function locateAccessedByProjectsColumnToggle(page: test.Locator | test.Page) {
  return page.getByLabel('Accessed By Projects')
}

/** Find a toggle for the "Accessed data" column (if any) on the current page. */
export function locateAccessedDataColumnToggle(page: test.Locator | test.Page) {
  return page.getByLabel('Accessed Data')
}

/** Find a toggle for the "Docs" column (if any) on the current page. */
export function locateDocsColumnToggle(page: test.Locator | test.Page) {
  return page.getByLabel('Docs')
}

/** Find a button for the "Recent" category (if any) on the current page. */
export function locateRecentCategory(page: test.Locator | test.Page) {
  return page.getByLabel('Recent').locator('visible=true')
}

/** Find a button for the "Home" category (if any) on the current page. */
export function locateHomeCategory(page: test.Locator | test.Page) {
  return page.getByLabel('Home').locator('visible=true')
}

/** Find a button for the "Trash" category (if any) on the current page. */
export function locateTrashCategory(page: test.Locator | test.Page) {
  return page.getByLabel('Trash').locator('visible=true')
}

// === Other buttons ===

/** Find a "new label" button (if any) on the current page. */
export function locateNewLabelButton(page: test.Locator | test.Page) {
  return page.getByRole('button', { name: 'new label' }).getByText('new label')
}

/** Find an "upgrade" button (if any) on the current page. */
export function locateUpgradeButton(page: test.Locator | test.Page) {
  return page.getByRole('link', { name: 'Upgrade', exact: true }).getByText('Upgrade').first()
}

/** Find a not enabled stub view (if any) on the current page. */
export function locateNotEnabledStub(page: test.Locator | test.Page) {
  return page.getByTestId('not-enabled-stub')
}

/** Find a "new folder" icon (if any) on the current page. */
export function locateNewFolderIcon(page: test.Locator | test.Page) {
  return page.getByRole('button', { name: 'New Folder', exact: true })
}

/** Find a "new secret" icon (if any) on the current page. */
export function locateNewSecretIcon(page: test.Locator | test.Page) {
  return page.getByRole('button', { name: 'New Secret' })
}

/** Find a "download files" icon (if any) on the current page. */
export function locateDownloadFilesIcon(page: test.Locator | test.Page) {
  return page.getByRole('button', { name: 'Export' })
}

/** Find a list of tags in the search bar (if any) on the current page. */
export function locateSearchBarTags(page: test.Page) {
  return locateSearchBar(page).getByTestId('asset-search-tag-names').getByRole('button')
}

/** Find a list of labels in the search bar (if any) on the current page. */
export function locateSearchBarLabels(page: test.Page) {
  return locateSearchBar(page).getByTestId('asset-search-labels').getByRole('button')
}

/** Find a list of labels in the search bar (if any) on the current page. */
export function locateSearchBarSuggestions(page: test.Page) {
  return locateSearchBar(page).getByTestId('asset-search-suggestion')
}

// === Icon locators ===

// These are specifically icons that are not also buttons.
// Icons that *are* buttons belong in the "Button locators" section.

/** Find a "sort ascending" icon (if any) on the current page. */
export function locateSortAscendingIcon(page: test.Locator | test.Page) {
  return page.getByAltText('Sort Ascending')
}

/** Find a "sort descending" icon (if any) on the current page. */
export function locateSortDescendingIcon(page: test.Locator | test.Page) {
  return page.getByAltText('Sort Descending')
}

// === Heading locators ===

/** Find a "name" column heading (if any) on the current page. */
export function locateNameColumnHeading(page: test.Locator | test.Page) {
  return page
    .getByLabel('Sort by name')
    .or(page.getByLabel('Stop sorting by name'))
    .or(page.getByLabel('Sort by name descending'))
}

/** Find a "modified" column heading (if any) on the current page. */
export function locateModifiedColumnHeading(page: test.Locator | test.Page) {
  return page
    .getByLabel('Sort by modification date')
    .or(page.getByLabel('Stop sorting by modification date'))
    .or(page.getByLabel('Sort by modification date descending'))
}

// === Container locators ===

/** Find a drive view (if any) on the current page. */
export function locateDriveView(page: test.Locator | test.Page) {
  // This has no identifying features.
  return page.getByTestId('drive-view')
}

/** Find a samples list (if any) on the current page. */
export function locateSamplesList(page: test.Locator | test.Page) {
  // This has no identifying features.
  return page.getByTestId('samples')
}

/** Find all samples list (if any) on the current page. */
export function locateSamples(page: test.Locator | test.Page) {
  // This has no identifying features.
  return locateSamplesList(page).getByRole('button')
}

/** Find an editor container (if any) on the current page. */
export function locateEditor(page: test.Page) {
  // Test ID of a placeholder editor component used during testing.
  return page.locator('.App')
}

/** Find an assets table (if any) on the current page. */
export function locateAssetsTable(page: test.Page) {
  return locateDriveView(page).getByRole('table')
}

/** Find assets table rows (if any) on the current page. */
export function locateAssetRows(page: test.Page) {
  return locateAssetsTable(page).getByTestId('asset-row')
}

/** Find assets table placeholder rows (if any) on the current page. */
export function locateNonAssetRows(page: test.Page) {
  return locateAssetsTable(page).locator('tbody tr:not([data-testid="asset-row"])')
}

/** Find the name column of the given asset row. */
export function locateAssetName(locator: test.Locator) {
  return locator.locator('> :nth-child(1)')
}

/**
 * Find assets table rows that represent directories that can be expanded (if any)
 * on the current page.
 */
export function locateExpandableDirectories(page: test.Page) {
  // The icon is hidden when not hovered so `getByLabel` will not work.
  return locateAssetRows(page).filter({ has: page.locator('[aria-label=Expand]') })
}

/**
 * Find assets table rows that represent directories that can be collapsed (if any)
 * on the current page.
 */
export function locateCollapsibleDirectories(page: test.Page) {
  // The icon is hidden when not hovered so `getByLabel` will not work.
  return locateAssetRows(page).filter({ has: page.locator('[aria-label=Collapse]') })
}

/** Find a "new label" modal (if any) on the current page. */
export function locateNewLabelModal(page: test.Page) {
  // This has no identifying features.
  return page.getByTestId('new-label-modal')
}

/** Find an "upsert secret" modal (if any) on the current page. */
export function locateUpsertSecretModal(page: test.Page) {
  // This has no identifying features.
  return page.getByTestId('upsert-secret-modal')
}

/** Find a user menu (if any) on the current page. */
export function locateUserMenu(page: test.Page) {
  return page.getByLabel(TEXT.userMenuLabel).and(page.getByRole('button')).locator('visible=true')
}

/** Find a "set username" panel (if any) on the current page. */
export function locateSetUsernamePanel(page: test.Page) {
  // This has no identifying features.
  return page.getByTestId('set-username-panel')
}

/** Find a set of context menus (if any) on the current page. */
export function locateContextMenus(page: test.Page) {
  // This has no identifying features.
  return page.getByTestId('context-menus')
}

/** Find a labels panel (if any) on the current page. */
export function locateLabelsPanel(page: test.Page) {
  // This has no identifying features.
  return page.getByTestId('labels')
}

/** Find a list of labels (if any) on the current page. */
export function locateLabelsList(page: test.Page) {
  // This has no identifying features.
  return page.getByTestId('labels-list')
}

/** Find an asset panel (if any) on the current page. */
export function locateAssetPanel(page: test.Page) {
  // This has no identifying features.
  return page.getByTestId('asset-panel').locator('visible=true')
}

/** Find a search bar (if any) on the current page. */
export function locateSearchBar(page: test.Page) {
  // This has no identifying features.
  return page.getByTestId('asset-search-bar')
}

/** Find an extra columns button panel (if any) on the current page. */
export function locateExtraColumns(page: test.Page) {
  // This has no identifying features.
  return page.getByTestId('extra-columns')
}

/**
 * Find a root directory dropzone (if any) on the current page.
 * This is the empty space below the assets table, if it doesn't take up the whole screen
 * vertically.
 */
export function locateRootDirectoryDropzone(page: test.Page) {
  // This has no identifying features.
  return page.getByTestId('root-directory-dropzone')
}

// === Content locators ===

/** Find an asset description in an asset panel (if any) on the current page. */
export function locateAssetPanelDescription(page: test.Page) {
  // This has no identifying features.
  return locateAssetPanel(page).getByTestId('asset-panel-description')
}

/** Find asset permissions in an asset panel (if any) on the current page. */
export function locateAssetPanelPermissions(page: test.Page) {
  // This has no identifying features.
  return locateAssetPanel(page).getByTestId('asset-panel-permissions').getByRole('button')
}

export namespace settings {
  export namespace tab {
    export namespace organization {
      /** Find an "organization" tab button. */
      export function locate(page: test.Page) {
        return page.getByRole('button', { name: 'Organization' }).getByText('Organization')
      }
    }
    export namespace members {
      /** Find a "members" tab button. */
      export function locate(page: test.Page) {
        return page.getByRole('button', { name: 'Members', exact: true }).getByText('Members')
      }
    }
  }

  export namespace userAccount {
    /** Navigate so that the "user account" settings section is visible. */
    export async function go(page: test.Page) {
      await test.test.step('Go to "user account" settings section', async () => {
        await locateUserMenu(page).click()
        await page.getByRole('button', { name: 'Settings' }).getByText('Settings').click()
      })
    }

    /** Find a "user account" settings section. */
    export function locate(page: test.Page) {
      return page.getByRole('heading').and(page.getByText('User Account')).locator('..')
    }

    /** Find a "name" input in the "user account" settings section. */
    export function locateNameInput(page: test.Page) {
      return locate(page).getByLabel(TEXT.userNameSettingsInput).getByRole('textbox')
    }
  }

  export namespace changePassword {
    /** Navigate so that the "change password" settings section is visible. */
    export async function go(page: test.Page) {
      await test.test.step('Go to "change password" settings section', async () => {
        await locateUserMenu(page).click()
        await page.getByRole('button', { name: 'Settings' }).getByText('Settings').click()
      })
    }

    /** Find a "change password" settings section. */
    export function locate(page: test.Page) {
      return page.getByRole('heading').and(page.getByText('Change Password')).locator('..')
    }

    /** Find a "current password" input in the "user account" settings section. */
    export function locateCurrentPasswordInput(page: test.Page) {
      return locate(page).getByRole('group', { name: 'Current password' }).getByRole('textbox')
    }

    /** Find a "new password" input in the "user account" settings section. */
    export function locateNewPasswordInput(page: test.Page) {
      return locate(page)
        .getByRole('group', { name: /^New password/, exact: true })
        .getByRole('textbox')
    }

    /** Find a "confirm new password" input in the "user account" settings section. */
    export function locateConfirmNewPasswordInput(page: test.Page) {
      return locate(page)
        .getByRole('group', { name: /^Confirm new password/, exact: true })
        .getByRole('textbox')
    }

    /** Find a "save" button. */
    export function locateSaveButton(page: test.Page) {
      return locate(page).getByRole('button', { name: 'Save' }).getByText('Save')
    }
  }

  export namespace profilePicture {
    /** Navigate so that the "profile picture" settings section is visible. */
    export async function go(page: test.Page) {
      await test.test.step('Go to "profile picture" settings section', async () => {
        await locateUserMenu(page).click()
        await page.getByRole('button', { name: 'Settings' }).getByText('Settings').click()
      })
    }

    /** Find a "profile picture" settings section. */
    export function locate(page: test.Page) {
      return page.getByRole('heading').and(page.getByText('Profile Picture')).locator('..')
    }

    /** Find a "profile picture" input. */
    export function locateInput(page: test.Page) {
      return locate(page).locator('label')
    }
  }

  export namespace organization {
    /** Navigate so that the "organization" settings section is visible. */
    export async function go(page: test.Page) {
      await test.test.step('Go to "organization" settings section', async () => {
        await locateUserMenu(page).click()
        await page.getByRole('button', { name: 'Settings' }).getByText('Settings').click()
        await settings.tab.organization.locate(page).click()
      })
    }

    /** Find an "organization" settings section. */
    export function locate(page: test.Page) {
      return page.getByRole('heading').and(page.getByText('Organization')).locator('..')
    }

    /** Find a "name" input in the "organization" settings section. */
    export function locateNameInput(page: test.Page) {
      return locate(page).getByLabel(TEXT.organizationNameSettingsInput).getByRole('textbox')
    }

    /** Find an "email" input in the "organization" settings section. */
    export function locateEmailInput(page: test.Page) {
      return locate(page).getByLabel(TEXT.organizationEmailSettingsInput).getByRole('textbox')
    }

    /** Find an "website" input in the "organization" settings section. */
    export function locateWebsiteInput(page: test.Page) {
      return locate(page).getByLabel(TEXT.organizationWebsiteSettingsInput).getByRole('textbox')
    }

    /** Find an "location" input in the "organization" settings section. */
    export function locateLocationInput(page: test.Page) {
      return locate(page).getByLabel(TEXT.organizationLocationSettingsInput).getByRole('textbox')
    }
  }

  export namespace organizationProfilePicture {
    /** Navigate so that the "organization profile picture" settings section is visible. */
    export async function go(page: test.Page) {
      await test.test.step('Go to "organization profile picture" settings section', async () => {
        await locateUserMenu(page).click()
        await page.getByRole('button', { name: 'Settings' }).getByText('Settings').click()
        await settings.tab.organization.locate(page).click()
      })
    }

    /** Find an "organization profile picture" settings section. */
    export function locate(page: test.Page) {
      return page.getByRole('heading').and(page.getByText('Profile Picture')).locator('..')
    }

    /** Find a "profile picture" input. */
    export function locateInput(page: test.Page) {
      return locate(page).locator('label')
    }
  }

  export namespace members {
    /** Navigate so that the "members" settings section is visible. */
    export async function go(page: test.Page, force = false) {
      await test.test.step('Go to "members" settings section', async () => {
        await locateUserMenu(page).click()
        await page.getByRole('button', { name: 'Settings' }).getByText('Settings').click()
        await settings.tab.members.locate(page).click({ force })
      })
    }

    /** Find a "members" settings section. */
    export function locate(page: test.Page) {
      return page.getByRole('heading').and(page.getByText('Members')).locator('..')
    }

    /** Find all rows representing members of the current organization. */
    export function locateMembersRows(page: test.Page) {
      return locate(page).locator('tbody').getByRole('row')
    }
  }
}

// ===============================
// === Visual layout utilities ===
// ===============================

/**
 * Get the left side of the bounding box of an asset row. The locator MUST be for an asset row.
 * DO NOT assume the left side of the outer container will change. This means that it is NOT SAFE
 * to do anything with the returned values other than comparing them.
 */
export function getAssetRowLeftPx(locator: test.Locator) {
  return locator.evaluate((el) => el.children[0]?.children[0]?.getBoundingClientRect().left ?? 0)
}

// ===================================
// === Expect functions for themes ===
// ===================================

/** A test assertion to confirm that the element has the class `selected`. */
export async function expectClassSelected(locator: test.Locator) {
  await test.test.step('Expect `selected`', async () => {
    await test.expect(locator).toHaveClass(/(?:^| )selected(?: |$)/)
  })
}

// ==============================
// === Other expect functions ===
// ==============================

/** A test assertion to confirm that the element is fully transparent. */
export async function expectOpacity0(locator: test.Locator) {
  await test.test.step('Expect `opacity: 0`', async () => {
    await test
      .expect(async () => {
        test.expect(await locator.evaluate((el) => getComputedStyle(el).opacity)).toBe('0')
      })
      .toPass()
  })
}

/** A test assertion to confirm that the element is not fully transparent. */
export async function expectNotOpacity0(locator: test.Locator) {
  await test.test.step('Expect not `opacity: 0`', async () => {
    await test
      .expect(async () => {
        test.expect(await locator.evaluate((el) => getComputedStyle(el).opacity)).not.toBe('0')
      })
      .toPass()
  })
}

// ==========================
// === Keyboard utilities ===
// ==========================

/** `Meta` (`Cmd`) on macOS, and `Control` on all other platforms. */
export async function modModifier(page: test.Page) {
  let userAgent = ''
  await test.test.step('Detect browser OS', async () => {
    userAgent = await page.evaluate(() => navigator.userAgent)
  })
  return /\bMac OS\b/i.test(userAgent) ? 'Meta' : 'Control'
}

/**
 * Press a key, replacing the text `Mod` with `Meta` (`Cmd`) on macOS, and `Control`
 * on all other platforms.
 */
export async function press(page: test.Page, keyOrShortcut: string) {
  await test.test.step(`Press '${keyOrShortcut}'`, async () => {
    if (/\bMod\b|\bDelete\b/.test(keyOrShortcut)) {
      let userAgent = ''
      await test.test.step('Detect browser OS', async () => {
        userAgent = await page.evaluate(() => navigator.userAgent)
      })
      const isMacOS = /\bMac OS\b/i.test(userAgent)
      const ctrlKey = isMacOS ? 'Meta' : 'Control'
      const deleteKey = isMacOS ? 'Backspace' : 'Delete'
      const shortcut = keyOrShortcut.replace(/\bMod\b/, ctrlKey).replace(/\bDelete\b/, deleteKey)
      await page.keyboard.press(shortcut)
    } else {
      await page.keyboard.press(keyOrShortcut)
    }
  })
}

// ===============================
// === Miscellaneous utilities ===
// ===============================

/** Get the path to the auth file. */
export function getAuthFilePath() {
  const __dirname = path.dirname(new URL(import.meta.url).pathname)
  return path.join(__dirname, '../../../playwright/.auth/user.json')
}

>>>>>>> 9e00b9dd
/** Perform a successful login. */
export async function login(
  { page, setupAPI }: MockParams,
  email = 'email@example.com',
  password = VALID_PASSWORD,
) {
<<<<<<< HEAD
  await test.step('Login', async () => {
    const url = new URL(page.url())
=======
  const authFile = getAuthFilePath()
>>>>>>> 9e00b9dd

  await waitForLoaded(page)
  const isLoggedIn = (await page.$('[data-testid="before-auth-layout"]')) === null

  if (isLoggedIn) {
    test.test.info().annotations.push({
      type: 'skip',
      description: 'Already logged in',
    })
    return
  }

  return test.test.step('Login', async () => {
    test.test.info().annotations.push({
      type: 'Login',
      description: 'Performing login',
    })

<<<<<<< HEAD
    await page.getByPlaceholder(TEXT.emailPlaceholder).fill(email)
    await page.getByPlaceholder(TEXT.passwordPlaceholder).fill(password)
    await page.getByRole('button', { name: TEXT.login, exact: true }).getByText(TEXT.login).click()

    await expect(page.getByText(TEXT.loadingAppMessage)).not.toBeVisible()

    if (first) {
      await passAgreementsDialog({ page, setupAPI })
      await expect(page.getByText(TEXT.loadingAppMessage)).not.toBeVisible()
    }
  })
}

=======
    await locateEmailInput(page).fill(email)
    await locatePasswordInput(page).fill(password)
    await locateLoginButton(page).click()
    await passAgreementsDialog({ page, setupAPI })

    await page.context().storageState({ path: authFile })
  })
}

/**
 * Wait for the page to load.
 */
export async function waitForLoaded(page: test.Page) {
  await page.waitForLoadState()

  await test.expect(page.locator('[data-testid="spinner"]')).toHaveCount(0)
  await test.expect(page.getByTestId('loading-app-message')).not.toBeVisible({ timeout: 30_000 })
}

/**
 * Wait for the dashboard to load.
 */
export async function waitForDashboardToLoad(page: test.Page) {
  await waitForLoaded(page)
  await test.expect(page.getByTestId('after-auth-layout')).toBeAttached()
}

/** Reload. */
export async function reload({ page }: MockParams) {
  await test.test.step('Reload', async () => {
    await page.reload()
    await waitForLoaded(page)
  })
}

/** Logout and then login again. */
export async function relog(
  { page, setupAPI }: MockParams,
  email = 'email@example.com',
  password = VALID_PASSWORD,
) {
  await test.test.step('Relog', async () => {
    await page.getByLabel(TEXT.userMenuLabel).locator('visible=true').click()
    await page
      .getByRole('button', { name: TEXT.signOutShortcut })
      .getByText(TEXT.signOutShortcut)
      .click()
    await login({ page, setupAPI }, email, password)
  })
}

>>>>>>> 9e00b9dd
/** A placeholder date for visual regression testing. */
const MOCK_DATE = Number(new Date('01/23/45 01:23:45'))

/** Parameters for {@link mockDate}. */
interface MockParams {
  readonly page: Page
  readonly setupAPI?: SetupAPI | undefined
}

/** Pass the Agreements dialog. */
export async function passAgreementsDialog({ page }: MockParams) {
  await test.step('Accept Terms and Conditions', async () => {
    await page.waitForSelector('#agreements-modal')
    await page
      .getByRole('group', { name: TEXT.licenseAgreementCheckbox })
      .getByText(TEXT.licenseAgreementCheckbox)
      .click()
    await page
      .getByRole('group', { name: TEXT.privacyPolicyCheckbox })
      .getByText(TEXT.privacyPolicyCheckbox)
      .click()
    await page.getByRole('button', { name: 'Accept' }).click()
  })
}

interface Context {
  readonly api: MockApi
}

/** Set up all mocks, without logging in. */
export function mockAll({ page, setupAPI }: MockParams) {
<<<<<<< HEAD
  const context: { api: MockApi } = { api: undefined! }
  return new LoginPageActions<Context>(page, context).step('Execute all mocks', async () => {
    await Promise.all([
      mockApi({ page, setupAPI }).then((api) => {
        context.api = api
      }),
      mockDate({ page, setupAPI }),
      mockAllAnimations({ page }),
      mockUnneededUrls({ page }),
    ])
    await page.goto('/')
  })
=======
  return new LoginPageActions(page)
    .step('Execute all mocks', async () => {
      await Promise.all([
        mockApi({ page, setupAPI }),
        mockDate({ page, setupAPI }),
        mockAllAnimations({ page }),
        mockUnneededUrls({ page }),
      ])
    })
    .step('Navigate to the Root page', async () => {
      await page.goto('/')
      await waitForLoaded(page)
    })
>>>>>>> 9e00b9dd
}

/** Set up all mocks, and log in with dummy credentials. */
export function mockAllAndLogin({ page, setupAPI }: MockParams) {
  return mockAll({ page, setupAPI })
<<<<<<< HEAD
    .into(DrivePageActions<Context>)
    .step('Login', () => login({ page, setupAPI }))
}

/** Replace `Date` with a version that returns a fixed time. */
async function mockDate({ page }: MockParams) {
  // https://github.com/microsoft/playwright/issues/6347#issuecomment-1085850728
  await test.step('Mock Date', async () => {
    await page.addInitScript(`{
        Date = class extends Date {
            constructor(...args) {
                if (args.length === 0) {
                    super(${MOCK_DATE});
                } else {
                    super(...args);
                }
            }
        }
        const __DateNowOffset = ${MOCK_DATE} - Date.now();
        const __DateNow = Date.now;
        Date.now = () => __DateNow() + __DateNowOffset;
    }`)
  })
}

/** Mock all animations. */
async function mockAllAnimations({ page }: MockParams) {
  await page.addInitScript({
    content: `
      window.DISABLE_ANIMATIONS = true;
      document.addEventListener('DOMContentLoaded', () => {
        document.documentElement.classList.add('disable-animations')
      })
    `,
=======
    .step('Login', async () => {
      await login({ page, setupAPI })
    })
    .step('Wait for dashboard to load', async () => {
      await waitForDashboardToLoad(page)
    })
    .step('Check if start modal is shown', async () => {
      await new StartModalActions(page).close()
    })
    .into(DrivePageActions)
}

/**
 * Mock all animations.
 */
export async function mockAllAnimations({ page }: MockParams) {
  await test.test.step('Mock all animations', async () => {
    await page.addInitScript({
      content: `
        window.DISABLE_ANIMATIONS = true;
        document.addEventListener('DOMContentLoaded', () => {
          document.documentElement.classList.add('disable-animations')
        })
      `,
    })
>>>>>>> 9e00b9dd
  })
}

/** Mock unneeded URLs. */
async function mockUnneededUrls({ page }: MockParams) {
  const eulaJsonBody = JSON.stringify(EULA_JSON)
  const privacyJsonBody = JSON.stringify(PRIVACY_JSON)

<<<<<<< HEAD
  return Promise.all([
    page.route('https://cdn.enso.org/**', async (route) => {
      await route.fulfill()
    }),

    page.route('https://www.google-analytics.com/**', async (route) => {
      await route.fulfill()
    }),

    page.route('https://www.googletagmanager.com/gtag/js*', async (route) => {
      await route.fulfill({ contentType: 'text/javascript', body: 'export {};' })
    }),

    page.route('https://*.ingest.sentry.io/api/*/envelope/*', async (route) => {
      await route.fulfill()
    }),
=======
  await test.test.step('Mock unneeded URLs', async () => {
    return Promise.all([
      page.route('https://*.ingest.sentry.io/api/*/envelope/*', async (route) => {
        await route.fulfill()
      }),
>>>>>>> 9e00b9dd

      page.route('https://api.mapbox.com/mapbox-gl-js/*/mapbox-gl.css', async (route) => {
        await route.fulfill({ contentType: 'text/css', body: '' })
      }),

<<<<<<< HEAD
    page.route('https://ensoanalytics.com/eula.json', async (route) => {
      await route.fulfill({ contentType: 'text/json', body: eulaJsonBody })
    }),

    page.route('https://ensoanalytics.com/privacy.json', async (route) => {
      await route.fulfill({ contentType: 'text/json', body: privacyJsonBody })
    }),

    page.route('https://fonts.googleapis.com/css2*', async (route) => {
      await route.fulfill({ contentType: 'text/css', body: '' })
    }),

    ...(process.env.MOCK_ALL_URLS === 'true' ?
      []
    : [
        page.route('https://api.github.com/repos/enso-org/enso/releases/latest', async (route) => {
          await route.fulfill({ json: LATEST_GITHUB_RELEASES })
        }),

        page.route('https://github.com/enso-org/enso/releases/download/**', async (route) => {
          await route.fulfill({
            status: 302,
            headers: { location: 'https://objects.githubusercontent.com/foo/bar' },
          })
        }),

        page.route('https://objects.githubusercontent.com/**', async (route) => {
          await route.fulfill({
            status: 200,
            headers: {
              'content-type': 'application/octet-stream',
              'last-modified': 'Wed, 24 Jul 2024 17:22:47 GMT',
              etag: '"0x8DCAC053D058EA5"',
              server: 'Windows-Azure-Blob/1.0 Microsoft-HTTPAPI/2.0',
              'x-ms-request-id': '20ab2b4e-c01e-0068-7dfa-dd87c5000000',
              'x-ms-version': '2020-10-02',
              'x-ms-creation-time': 'Wed, 24 Jul 2024 17:22:47 GMT',
              'x-ms-lease-status': 'unlocked',
              'x-ms-lease-state': 'available',
              'x-ms-blob-type': 'BlockBlob',
              'content-disposition': 'attachment; filename=enso-linux-x86_64-2024.3.1-rc3.AppImage',
              'x-ms-server-encrypted': 'true',
              via: '1.1 varnish, 1.1 varnish',
              'accept-ranges': 'bytes',
              age: '1217',
              date: 'Mon, 29 Jul 2024 09:40:09 GMT',
              'x-served-by': 'cache-iad-kcgs7200163-IAD, cache-bne12520-BNE',
              'x-cache': 'HIT, HIT',
              'x-cache-hits': '48, 0',
              'x-timer': 'S1722246008.269342,VS0,VE895',
              'content-length': '1030383958',
            },
          })
        }),
      ]),
  ])
=======
      page.route('https://ensoanalytics.com/eula.json', async (route) => {
        await route.fulfill({ contentType: 'text/json', body: EULA_JSON })
      }),

      page.route('https://ensoanalytics.com/privacy.json', async (route) => {
        await route.fulfill({ contentType: 'text/json', body: PRIVACY_JSON })
      }),

      page.route('https://fonts.googleapis.com/css2*', async (route) => {
        await route.fulfill({ contentType: 'text/css', body: '' })
      }),
    ])
  })
}

/**
 * Set up all mocks, and log in with dummy credentials.
 * @deprecated Prefer {@link mockAllAndLogin}.
 */
export async function mockAllAndLoginAndExposeAPI({ page, setupAPI }: MockParams) {
  return await test.test.step('Execute all mocks and login', async () => {
    const api = await mockApi({ page, setupAPI })
    await mockDate({ page, setupAPI })
    await page.goto('/')
    await login({ page, setupAPI })
    await waitForDashboardToLoad(page)
    await new StartModalActions(page).close()

    return api
  })
>>>>>>> 9e00b9dd
}<|MERGE_RESOLUTION|>--- conflicted
+++ resolved
@@ -1,14 +1,11 @@
 /** @file Various actions, locators, and constants used in end-to-end tests. */
+import path from 'node:path'
+
 import { expect, test, type Page } from '@playwright/test'
 
 import { TEXTS } from 'enso-common/src/text'
 
-<<<<<<< HEAD
 import { EULA_JSON, PRIVACY_JSON, mockApi, type MockApi, type SetupAPI } from './api'
-=======
-import path from 'node:path'
-import * as apiModule from '../api'
->>>>>>> 9e00b9dd
 import DrivePageActions from './DrivePageActions'
 import LATEST_GITHUB_RELEASES from './latestGithubReleases.json' with { type: 'json' }
 import LoginPageActions from './LoginPageActions'
@@ -24,768 +21,58 @@
 export const VALID_EMAIL = 'email@example.com'
 export const TEXT = TEXTS.english
 
-<<<<<<< HEAD
-=======
-// ================
-// === Locators ===
-// ================
-
-// === Input locators ===
-
-/** Find an email input (if any) on the current page. */
-export function locateEmailInput(page: test.Locator | test.Page) {
-  return page.getByPlaceholder('Enter your email')
-}
-
-/** Find a password input (if any) on the current page. */
-export function locatePasswordInput(page: test.Locator | test.Page) {
-  return page.getByPlaceholder('Enter your password')
-}
-
-/** Find a "confirm password" input (if any) on the current page. */
-export function locateConfirmPasswordInput(page: test.Locator | test.Page) {
-  return page.getByPlaceholder('Confirm your password')
-}
-
-/** Find a "name" input for a "new label" modal (if any) on the current page. */
-export function locateNewLabelModalNameInput(page: test.Page) {
-  return locateNewLabelModal(page).getByLabel('Name').and(page.getByRole('textbox'))
-}
-
-/** Find all color radio button inputs for a "new label" modal (if any) on the current page. */
-export function locateNewLabelModalColorButtons(page: test.Page) {
-  return (
-    locateNewLabelModal(page)
-      .filter({ has: page.getByText('Color') })
-      // The `radio` inputs are invisible, so they cannot be used in the locator.
-      .locator('label[data-rac]')
-  )
-}
-
-/** Find a "name" input for an "upsert secret" modal (if any) on the current page. */
-export function locateSecretNameInput(page: test.Page) {
-  return locateUpsertSecretModal(page).getByPlaceholder(TEXT.secretNamePlaceholder)
-}
-
-/** Find a "value" input for an "upsert secret" modal (if any) on the current page. */
-export function locateSecretValueInput(page: test.Page) {
-  return locateUpsertSecretModal(page).getByPlaceholder(TEXT.secretValuePlaceholder)
-}
-
-/** Find a search bar input (if any) on the current page. */
-export function locateSearchBarInput(page: test.Page) {
-  return locateSearchBar(page).getByPlaceholder(/(?:)/)
-}
-
-/** Find the name column of the given assets table row. */
-export function locateAssetRowName(locator: test.Locator) {
-  return locator.getByTestId('asset-row-name')
-}
-
-// === Button locators ===
-
-/** Find a "login" button (if any) on the current locator. */
-export function locateLoginButton(page: test.Locator | test.Page) {
-  return page.getByRole('button', { name: 'Login', exact: true }).getByText('Login')
-}
-
-/** Find a "register" button (if any) on the current locator. */
-export function locateRegisterButton(page: test.Locator | test.Page) {
-  return page.getByRole('button', { name: 'Register' }).getByText('Register')
-}
-
-/** Find a "create" button (if any) on the current page. */
-export function locateCreateButton(page: test.Locator | test.Page) {
-  return page.getByRole('button', { name: 'Create' }).getByText('Create')
-}
-
-/** Find a button to open the editor (if any) on the current page. */
-export function locatePlayOrOpenProjectButton(page: test.Locator | test.Page) {
-  return page.getByLabel('Open in editor')
-}
-
-/** Find a button to close the project (if any) on the current page. */
-export function locateStopProjectButton(page: test.Locator | test.Page) {
-  return page.getByLabel('Stop execution')
-}
-
-/** Close a modal. */
-export function closeModal(page: test.Page) {
-  return test.test.step('Close modal', async () => {
-    await page.getByLabel('Close').click()
-  })
-}
-
-/** Find all labels in the labels panel (if any) on the current page. */
-export function locateLabelsPanelLabels(page: test.Page, name?: string) {
-  return (
-    locateLabelsPanel(page)
-      .getByRole('button')
-      .filter(name != null ? { has: page.getByText(name) } : {})
-      // The delete button is also a `button`.
-      .and(page.locator(':nth-child(1)'))
-  )
-}
-
-/** Find a tick button (if any) on the current page. */
-export function locateEditingTick(page: test.Locator | test.Page) {
-  return page.getByLabel('Confirm Edit')
-}
-
-/** Find a cross button (if any) on the current page. */
-export function locateEditingCross(page: test.Locator | test.Page) {
-  return page.getByLabel('Cancel Edit')
-}
-
-/** Find labels in the "Labels" column of the assets table (if any) on the current page. */
-export function locateAssetLabels(page: test.Locator | test.Page) {
-  return page.getByTestId('asset-label')
-}
-
-/** Find a toggle for the "Name" column (if any) on the current page. */
-export function locateNameColumnToggle(page: test.Locator | test.Page) {
-  return page.getByLabel('Name')
-}
-
-/** Find a toggle for the "Modified" column (if any) on the current page. */
-export function locateModifiedColumnToggle(page: test.Locator | test.Page) {
-  return page.getByLabel('Modified')
-}
-
-/** Find a toggle for the "Shared with" column (if any) on the current page. */
-export function locateSharedWithColumnToggle(page: test.Locator | test.Page) {
-  return page.getByLabel('Shared With')
-}
-
-/** Find a toggle for the "Labels" column (if any) on the current page. */
-export function locateLabelsColumnToggle(page: test.Locator | test.Page) {
-  return page.getByLabel('Labels')
-}
-
-/** Find a toggle for the "Accessed by projects" column (if any) on the current page. */
-export function locateAccessedByProjectsColumnToggle(page: test.Locator | test.Page) {
-  return page.getByLabel('Accessed By Projects')
-}
-
-/** Find a toggle for the "Accessed data" column (if any) on the current page. */
-export function locateAccessedDataColumnToggle(page: test.Locator | test.Page) {
-  return page.getByLabel('Accessed Data')
-}
-
-/** Find a toggle for the "Docs" column (if any) on the current page. */
-export function locateDocsColumnToggle(page: test.Locator | test.Page) {
-  return page.getByLabel('Docs')
-}
-
-/** Find a button for the "Recent" category (if any) on the current page. */
-export function locateRecentCategory(page: test.Locator | test.Page) {
-  return page.getByLabel('Recent').locator('visible=true')
-}
-
-/** Find a button for the "Home" category (if any) on the current page. */
-export function locateHomeCategory(page: test.Locator | test.Page) {
-  return page.getByLabel('Home').locator('visible=true')
-}
-
-/** Find a button for the "Trash" category (if any) on the current page. */
-export function locateTrashCategory(page: test.Locator | test.Page) {
-  return page.getByLabel('Trash').locator('visible=true')
-}
-
-// === Other buttons ===
-
-/** Find a "new label" button (if any) on the current page. */
-export function locateNewLabelButton(page: test.Locator | test.Page) {
-  return page.getByRole('button', { name: 'new label' }).getByText('new label')
-}
-
-/** Find an "upgrade" button (if any) on the current page. */
-export function locateUpgradeButton(page: test.Locator | test.Page) {
-  return page.getByRole('link', { name: 'Upgrade', exact: true }).getByText('Upgrade').first()
-}
-
-/** Find a not enabled stub view (if any) on the current page. */
-export function locateNotEnabledStub(page: test.Locator | test.Page) {
-  return page.getByTestId('not-enabled-stub')
-}
-
-/** Find a "new folder" icon (if any) on the current page. */
-export function locateNewFolderIcon(page: test.Locator | test.Page) {
-  return page.getByRole('button', { name: 'New Folder', exact: true })
-}
-
-/** Find a "new secret" icon (if any) on the current page. */
-export function locateNewSecretIcon(page: test.Locator | test.Page) {
-  return page.getByRole('button', { name: 'New Secret' })
-}
-
-/** Find a "download files" icon (if any) on the current page. */
-export function locateDownloadFilesIcon(page: test.Locator | test.Page) {
-  return page.getByRole('button', { name: 'Export' })
-}
-
-/** Find a list of tags in the search bar (if any) on the current page. */
-export function locateSearchBarTags(page: test.Page) {
-  return locateSearchBar(page).getByTestId('asset-search-tag-names').getByRole('button')
-}
-
-/** Find a list of labels in the search bar (if any) on the current page. */
-export function locateSearchBarLabels(page: test.Page) {
-  return locateSearchBar(page).getByTestId('asset-search-labels').getByRole('button')
-}
-
-/** Find a list of labels in the search bar (if any) on the current page. */
-export function locateSearchBarSuggestions(page: test.Page) {
-  return locateSearchBar(page).getByTestId('asset-search-suggestion')
-}
-
-// === Icon locators ===
-
-// These are specifically icons that are not also buttons.
-// Icons that *are* buttons belong in the "Button locators" section.
-
-/** Find a "sort ascending" icon (if any) on the current page. */
-export function locateSortAscendingIcon(page: test.Locator | test.Page) {
-  return page.getByAltText('Sort Ascending')
-}
-
-/** Find a "sort descending" icon (if any) on the current page. */
-export function locateSortDescendingIcon(page: test.Locator | test.Page) {
-  return page.getByAltText('Sort Descending')
-}
-
-// === Heading locators ===
-
-/** Find a "name" column heading (if any) on the current page. */
-export function locateNameColumnHeading(page: test.Locator | test.Page) {
-  return page
-    .getByLabel('Sort by name')
-    .or(page.getByLabel('Stop sorting by name'))
-    .or(page.getByLabel('Sort by name descending'))
-}
-
-/** Find a "modified" column heading (if any) on the current page. */
-export function locateModifiedColumnHeading(page: test.Locator | test.Page) {
-  return page
-    .getByLabel('Sort by modification date')
-    .or(page.getByLabel('Stop sorting by modification date'))
-    .or(page.getByLabel('Sort by modification date descending'))
-}
-
-// === Container locators ===
-
-/** Find a drive view (if any) on the current page. */
-export function locateDriveView(page: test.Locator | test.Page) {
-  // This has no identifying features.
-  return page.getByTestId('drive-view')
-}
-
-/** Find a samples list (if any) on the current page. */
-export function locateSamplesList(page: test.Locator | test.Page) {
-  // This has no identifying features.
-  return page.getByTestId('samples')
-}
-
-/** Find all samples list (if any) on the current page. */
-export function locateSamples(page: test.Locator | test.Page) {
-  // This has no identifying features.
-  return locateSamplesList(page).getByRole('button')
-}
-
-/** Find an editor container (if any) on the current page. */
-export function locateEditor(page: test.Page) {
-  // Test ID of a placeholder editor component used during testing.
-  return page.locator('.App')
-}
-
-/** Find an assets table (if any) on the current page. */
-export function locateAssetsTable(page: test.Page) {
-  return locateDriveView(page).getByRole('table')
-}
-
-/** Find assets table rows (if any) on the current page. */
-export function locateAssetRows(page: test.Page) {
-  return locateAssetsTable(page).getByTestId('asset-row')
-}
-
-/** Find assets table placeholder rows (if any) on the current page. */
-export function locateNonAssetRows(page: test.Page) {
-  return locateAssetsTable(page).locator('tbody tr:not([data-testid="asset-row"])')
-}
-
-/** Find the name column of the given asset row. */
-export function locateAssetName(locator: test.Locator) {
-  return locator.locator('> :nth-child(1)')
-}
-
-/**
- * Find assets table rows that represent directories that can be expanded (if any)
- * on the current page.
- */
-export function locateExpandableDirectories(page: test.Page) {
-  // The icon is hidden when not hovered so `getByLabel` will not work.
-  return locateAssetRows(page).filter({ has: page.locator('[aria-label=Expand]') })
-}
-
-/**
- * Find assets table rows that represent directories that can be collapsed (if any)
- * on the current page.
- */
-export function locateCollapsibleDirectories(page: test.Page) {
-  // The icon is hidden when not hovered so `getByLabel` will not work.
-  return locateAssetRows(page).filter({ has: page.locator('[aria-label=Collapse]') })
-}
-
-/** Find a "new label" modal (if any) on the current page. */
-export function locateNewLabelModal(page: test.Page) {
-  // This has no identifying features.
-  return page.getByTestId('new-label-modal')
-}
-
-/** Find an "upsert secret" modal (if any) on the current page. */
-export function locateUpsertSecretModal(page: test.Page) {
-  // This has no identifying features.
-  return page.getByTestId('upsert-secret-modal')
-}
-
-/** Find a user menu (if any) on the current page. */
-export function locateUserMenu(page: test.Page) {
-  return page.getByLabel(TEXT.userMenuLabel).and(page.getByRole('button')).locator('visible=true')
-}
-
-/** Find a "set username" panel (if any) on the current page. */
-export function locateSetUsernamePanel(page: test.Page) {
-  // This has no identifying features.
-  return page.getByTestId('set-username-panel')
-}
-
-/** Find a set of context menus (if any) on the current page. */
-export function locateContextMenus(page: test.Page) {
-  // This has no identifying features.
-  return page.getByTestId('context-menus')
-}
-
-/** Find a labels panel (if any) on the current page. */
-export function locateLabelsPanel(page: test.Page) {
-  // This has no identifying features.
-  return page.getByTestId('labels')
-}
-
-/** Find a list of labels (if any) on the current page. */
-export function locateLabelsList(page: test.Page) {
-  // This has no identifying features.
-  return page.getByTestId('labels-list')
-}
-
-/** Find an asset panel (if any) on the current page. */
-export function locateAssetPanel(page: test.Page) {
-  // This has no identifying features.
-  return page.getByTestId('asset-panel').locator('visible=true')
-}
-
-/** Find a search bar (if any) on the current page. */
-export function locateSearchBar(page: test.Page) {
-  // This has no identifying features.
-  return page.getByTestId('asset-search-bar')
-}
-
-/** Find an extra columns button panel (if any) on the current page. */
-export function locateExtraColumns(page: test.Page) {
-  // This has no identifying features.
-  return page.getByTestId('extra-columns')
-}
-
-/**
- * Find a root directory dropzone (if any) on the current page.
- * This is the empty space below the assets table, if it doesn't take up the whole screen
- * vertically.
- */
-export function locateRootDirectoryDropzone(page: test.Page) {
-  // This has no identifying features.
-  return page.getByTestId('root-directory-dropzone')
-}
-
-// === Content locators ===
-
-/** Find an asset description in an asset panel (if any) on the current page. */
-export function locateAssetPanelDescription(page: test.Page) {
-  // This has no identifying features.
-  return locateAssetPanel(page).getByTestId('asset-panel-description')
-}
-
-/** Find asset permissions in an asset panel (if any) on the current page. */
-export function locateAssetPanelPermissions(page: test.Page) {
-  // This has no identifying features.
-  return locateAssetPanel(page).getByTestId('asset-panel-permissions').getByRole('button')
-}
-
-export namespace settings {
-  export namespace tab {
-    export namespace organization {
-      /** Find an "organization" tab button. */
-      export function locate(page: test.Page) {
-        return page.getByRole('button', { name: 'Organization' }).getByText('Organization')
-      }
-    }
-    export namespace members {
-      /** Find a "members" tab button. */
-      export function locate(page: test.Page) {
-        return page.getByRole('button', { name: 'Members', exact: true }).getByText('Members')
-      }
-    }
-  }
-
-  export namespace userAccount {
-    /** Navigate so that the "user account" settings section is visible. */
-    export async function go(page: test.Page) {
-      await test.test.step('Go to "user account" settings section', async () => {
-        await locateUserMenu(page).click()
-        await page.getByRole('button', { name: 'Settings' }).getByText('Settings').click()
-      })
-    }
-
-    /** Find a "user account" settings section. */
-    export function locate(page: test.Page) {
-      return page.getByRole('heading').and(page.getByText('User Account')).locator('..')
-    }
-
-    /** Find a "name" input in the "user account" settings section. */
-    export function locateNameInput(page: test.Page) {
-      return locate(page).getByLabel(TEXT.userNameSettingsInput).getByRole('textbox')
-    }
-  }
-
-  export namespace changePassword {
-    /** Navigate so that the "change password" settings section is visible. */
-    export async function go(page: test.Page) {
-      await test.test.step('Go to "change password" settings section', async () => {
-        await locateUserMenu(page).click()
-        await page.getByRole('button', { name: 'Settings' }).getByText('Settings').click()
-      })
-    }
-
-    /** Find a "change password" settings section. */
-    export function locate(page: test.Page) {
-      return page.getByRole('heading').and(page.getByText('Change Password')).locator('..')
-    }
-
-    /** Find a "current password" input in the "user account" settings section. */
-    export function locateCurrentPasswordInput(page: test.Page) {
-      return locate(page).getByRole('group', { name: 'Current password' }).getByRole('textbox')
-    }
-
-    /** Find a "new password" input in the "user account" settings section. */
-    export function locateNewPasswordInput(page: test.Page) {
-      return locate(page)
-        .getByRole('group', { name: /^New password/, exact: true })
-        .getByRole('textbox')
-    }
-
-    /** Find a "confirm new password" input in the "user account" settings section. */
-    export function locateConfirmNewPasswordInput(page: test.Page) {
-      return locate(page)
-        .getByRole('group', { name: /^Confirm new password/, exact: true })
-        .getByRole('textbox')
-    }
-
-    /** Find a "save" button. */
-    export function locateSaveButton(page: test.Page) {
-      return locate(page).getByRole('button', { name: 'Save' }).getByText('Save')
-    }
-  }
-
-  export namespace profilePicture {
-    /** Navigate so that the "profile picture" settings section is visible. */
-    export async function go(page: test.Page) {
-      await test.test.step('Go to "profile picture" settings section', async () => {
-        await locateUserMenu(page).click()
-        await page.getByRole('button', { name: 'Settings' }).getByText('Settings').click()
-      })
-    }
-
-    /** Find a "profile picture" settings section. */
-    export function locate(page: test.Page) {
-      return page.getByRole('heading').and(page.getByText('Profile Picture')).locator('..')
-    }
-
-    /** Find a "profile picture" input. */
-    export function locateInput(page: test.Page) {
-      return locate(page).locator('label')
-    }
-  }
-
-  export namespace organization {
-    /** Navigate so that the "organization" settings section is visible. */
-    export async function go(page: test.Page) {
-      await test.test.step('Go to "organization" settings section', async () => {
-        await locateUserMenu(page).click()
-        await page.getByRole('button', { name: 'Settings' }).getByText('Settings').click()
-        await settings.tab.organization.locate(page).click()
-      })
-    }
-
-    /** Find an "organization" settings section. */
-    export function locate(page: test.Page) {
-      return page.getByRole('heading').and(page.getByText('Organization')).locator('..')
-    }
-
-    /** Find a "name" input in the "organization" settings section. */
-    export function locateNameInput(page: test.Page) {
-      return locate(page).getByLabel(TEXT.organizationNameSettingsInput).getByRole('textbox')
-    }
-
-    /** Find an "email" input in the "organization" settings section. */
-    export function locateEmailInput(page: test.Page) {
-      return locate(page).getByLabel(TEXT.organizationEmailSettingsInput).getByRole('textbox')
-    }
-
-    /** Find an "website" input in the "organization" settings section. */
-    export function locateWebsiteInput(page: test.Page) {
-      return locate(page).getByLabel(TEXT.organizationWebsiteSettingsInput).getByRole('textbox')
-    }
-
-    /** Find an "location" input in the "organization" settings section. */
-    export function locateLocationInput(page: test.Page) {
-      return locate(page).getByLabel(TEXT.organizationLocationSettingsInput).getByRole('textbox')
-    }
-  }
-
-  export namespace organizationProfilePicture {
-    /** Navigate so that the "organization profile picture" settings section is visible. */
-    export async function go(page: test.Page) {
-      await test.test.step('Go to "organization profile picture" settings section', async () => {
-        await locateUserMenu(page).click()
-        await page.getByRole('button', { name: 'Settings' }).getByText('Settings').click()
-        await settings.tab.organization.locate(page).click()
-      })
-    }
-
-    /** Find an "organization profile picture" settings section. */
-    export function locate(page: test.Page) {
-      return page.getByRole('heading').and(page.getByText('Profile Picture')).locator('..')
-    }
-
-    /** Find a "profile picture" input. */
-    export function locateInput(page: test.Page) {
-      return locate(page).locator('label')
-    }
-  }
-
-  export namespace members {
-    /** Navigate so that the "members" settings section is visible. */
-    export async function go(page: test.Page, force = false) {
-      await test.test.step('Go to "members" settings section', async () => {
-        await locateUserMenu(page).click()
-        await page.getByRole('button', { name: 'Settings' }).getByText('Settings').click()
-        await settings.tab.members.locate(page).click({ force })
-      })
-    }
-
-    /** Find a "members" settings section. */
-    export function locate(page: test.Page) {
-      return page.getByRole('heading').and(page.getByText('Members')).locator('..')
-    }
-
-    /** Find all rows representing members of the current organization. */
-    export function locateMembersRows(page: test.Page) {
-      return locate(page).locator('tbody').getByRole('row')
-    }
-  }
-}
-
-// ===============================
-// === Visual layout utilities ===
-// ===============================
-
-/**
- * Get the left side of the bounding box of an asset row. The locator MUST be for an asset row.
- * DO NOT assume the left side of the outer container will change. This means that it is NOT SAFE
- * to do anything with the returned values other than comparing them.
- */
-export function getAssetRowLeftPx(locator: test.Locator) {
-  return locator.evaluate((el) => el.children[0]?.children[0]?.getBoundingClientRect().left ?? 0)
-}
-
-// ===================================
-// === Expect functions for themes ===
-// ===================================
-
-/** A test assertion to confirm that the element has the class `selected`. */
-export async function expectClassSelected(locator: test.Locator) {
-  await test.test.step('Expect `selected`', async () => {
-    await test.expect(locator).toHaveClass(/(?:^| )selected(?: |$)/)
-  })
-}
-
-// ==============================
-// === Other expect functions ===
-// ==============================
-
-/** A test assertion to confirm that the element is fully transparent. */
-export async function expectOpacity0(locator: test.Locator) {
-  await test.test.step('Expect `opacity: 0`', async () => {
-    await test
-      .expect(async () => {
-        test.expect(await locator.evaluate((el) => getComputedStyle(el).opacity)).toBe('0')
-      })
-      .toPass()
-  })
-}
-
-/** A test assertion to confirm that the element is not fully transparent. */
-export async function expectNotOpacity0(locator: test.Locator) {
-  await test.test.step('Expect not `opacity: 0`', async () => {
-    await test
-      .expect(async () => {
-        test.expect(await locator.evaluate((el) => getComputedStyle(el).opacity)).not.toBe('0')
-      })
-      .toPass()
-  })
-}
-
-// ==========================
-// === Keyboard utilities ===
-// ==========================
-
-/** `Meta` (`Cmd`) on macOS, and `Control` on all other platforms. */
-export async function modModifier(page: test.Page) {
-  let userAgent = ''
-  await test.test.step('Detect browser OS', async () => {
-    userAgent = await page.evaluate(() => navigator.userAgent)
-  })
-  return /\bMac OS\b/i.test(userAgent) ? 'Meta' : 'Control'
-}
-
-/**
- * Press a key, replacing the text `Mod` with `Meta` (`Cmd`) on macOS, and `Control`
- * on all other platforms.
- */
-export async function press(page: test.Page, keyOrShortcut: string) {
-  await test.test.step(`Press '${keyOrShortcut}'`, async () => {
-    if (/\bMod\b|\bDelete\b/.test(keyOrShortcut)) {
-      let userAgent = ''
-      await test.test.step('Detect browser OS', async () => {
-        userAgent = await page.evaluate(() => navigator.userAgent)
-      })
-      const isMacOS = /\bMac OS\b/i.test(userAgent)
-      const ctrlKey = isMacOS ? 'Meta' : 'Control'
-      const deleteKey = isMacOS ? 'Backspace' : 'Delete'
-      const shortcut = keyOrShortcut.replace(/\bMod\b/, ctrlKey).replace(/\bDelete\b/, deleteKey)
-      await page.keyboard.press(shortcut)
-    } else {
-      await page.keyboard.press(keyOrShortcut)
-    }
-  })
-}
-
-// ===============================
-// === Miscellaneous utilities ===
-// ===============================
-
 /** Get the path to the auth file. */
 export function getAuthFilePath() {
   const __dirname = path.dirname(new URL(import.meta.url).pathname)
   return path.join(__dirname, '../../../playwright/.auth/user.json')
 }
 
->>>>>>> 9e00b9dd
 /** Perform a successful login. */
-export async function login(
-  { page, setupAPI }: MockParams,
-  email = 'email@example.com',
-  password = VALID_PASSWORD,
-) {
-<<<<<<< HEAD
-  await test.step('Login', async () => {
-    const url = new URL(page.url())
-=======
+async function login({ page }: MockParams, email = 'email@example.com', password = VALID_PASSWORD) {
   const authFile = getAuthFilePath()
->>>>>>> 9e00b9dd
 
   await waitForLoaded(page)
   const isLoggedIn = (await page.$('[data-testid="before-auth-layout"]')) === null
 
   if (isLoggedIn) {
-    test.test.info().annotations.push({
+    test.info().annotations.push({
       type: 'skip',
       description: 'Already logged in',
     })
     return
   }
 
-  return test.test.step('Login', async () => {
-    test.test.info().annotations.push({
+  return test.step('Login', async () => {
+    test.info().annotations.push({
       type: 'Login',
       description: 'Performing login',
     })
-
-<<<<<<< HEAD
     await page.getByPlaceholder(TEXT.emailPlaceholder).fill(email)
     await page.getByPlaceholder(TEXT.passwordPlaceholder).fill(password)
     await page.getByRole('button', { name: TEXT.login, exact: true }).getByText(TEXT.login).click()
 
     await expect(page.getByText(TEXT.loadingAppMessage)).not.toBeVisible()
 
-    if (first) {
-      await passAgreementsDialog({ page, setupAPI })
-      await expect(page.getByText(TEXT.loadingAppMessage)).not.toBeVisible()
-    }
-  })
-}
-
-=======
-    await locateEmailInput(page).fill(email)
-    await locatePasswordInput(page).fill(password)
-    await locateLoginButton(page).click()
-    await passAgreementsDialog({ page, setupAPI })
+    await passAgreementsDialog({ page })
 
     await page.context().storageState({ path: authFile })
   })
 }
 
-/**
- * Wait for the page to load.
- */
-export async function waitForLoaded(page: test.Page) {
+/** Wait for the page to load. */
+async function waitForLoaded(page: Page) {
   await page.waitForLoadState()
 
   await test.expect(page.locator('[data-testid="spinner"]')).toHaveCount(0)
   await test.expect(page.getByTestId('loading-app-message')).not.toBeVisible({ timeout: 30_000 })
 }
 
-/**
- * Wait for the dashboard to load.
- */
-export async function waitForDashboardToLoad(page: test.Page) {
+/** Wait for the dashboard to load. */
+async function waitForDashboardToLoad(page: Page) {
   await waitForLoaded(page)
   await test.expect(page.getByTestId('after-auth-layout')).toBeAttached()
 }
 
-/** Reload. */
-export async function reload({ page }: MockParams) {
-  await test.test.step('Reload', async () => {
-    await page.reload()
-    await waitForLoaded(page)
-  })
-}
-
-/** Logout and then login again. */
-export async function relog(
-  { page, setupAPI }: MockParams,
-  email = 'email@example.com',
-  password = VALID_PASSWORD,
-) {
-  await test.test.step('Relog', async () => {
-    await page.getByLabel(TEXT.userMenuLabel).locator('visible=true').click()
-    await page
-      .getByRole('button', { name: TEXT.signOutShortcut })
-      .getByText(TEXT.signOutShortcut)
-      .click()
-    await login({ page, setupAPI }, email, password)
-  })
-}
-
->>>>>>> 9e00b9dd
 /** A placeholder date for visual regression testing. */
 const MOCK_DATE = Number(new Date('01/23/45 01:23:45'))
 
@@ -793,66 +80,6 @@
 interface MockParams {
   readonly page: Page
   readonly setupAPI?: SetupAPI | undefined
-}
-
-/** Pass the Agreements dialog. */
-export async function passAgreementsDialog({ page }: MockParams) {
-  await test.step('Accept Terms and Conditions', async () => {
-    await page.waitForSelector('#agreements-modal')
-    await page
-      .getByRole('group', { name: TEXT.licenseAgreementCheckbox })
-      .getByText(TEXT.licenseAgreementCheckbox)
-      .click()
-    await page
-      .getByRole('group', { name: TEXT.privacyPolicyCheckbox })
-      .getByText(TEXT.privacyPolicyCheckbox)
-      .click()
-    await page.getByRole('button', { name: 'Accept' }).click()
-  })
-}
-
-interface Context {
-  readonly api: MockApi
-}
-
-/** Set up all mocks, without logging in. */
-export function mockAll({ page, setupAPI }: MockParams) {
-<<<<<<< HEAD
-  const context: { api: MockApi } = { api: undefined! }
-  return new LoginPageActions<Context>(page, context).step('Execute all mocks', async () => {
-    await Promise.all([
-      mockApi({ page, setupAPI }).then((api) => {
-        context.api = api
-      }),
-      mockDate({ page, setupAPI }),
-      mockAllAnimations({ page }),
-      mockUnneededUrls({ page }),
-    ])
-    await page.goto('/')
-  })
-=======
-  return new LoginPageActions(page)
-    .step('Execute all mocks', async () => {
-      await Promise.all([
-        mockApi({ page, setupAPI }),
-        mockDate({ page, setupAPI }),
-        mockAllAnimations({ page }),
-        mockUnneededUrls({ page }),
-      ])
-    })
-    .step('Navigate to the Root page', async () => {
-      await page.goto('/')
-      await waitForLoaded(page)
-    })
->>>>>>> 9e00b9dd
-}
-
-/** Set up all mocks, and log in with dummy credentials. */
-export function mockAllAndLogin({ page, setupAPI }: MockParams) {
-  return mockAll({ page, setupAPI })
-<<<<<<< HEAD
-    .into(DrivePageActions<Context>)
-    .step('Login', () => login({ page, setupAPI }))
 }
 
 /** Replace `Date` with a version that returns a fixed time. */
@@ -876,24 +103,61 @@
   })
 }
 
-/** Mock all animations. */
-async function mockAllAnimations({ page }: MockParams) {
-  await page.addInitScript({
-    content: `
-      window.DISABLE_ANIMATIONS = true;
-      document.addEventListener('DOMContentLoaded', () => {
-        document.documentElement.classList.add('disable-animations')
-      })
-    `,
-=======
+/** Pass the Agreements dialog. */
+export async function passAgreementsDialog({ page }: MockParams) {
+  await test.step('Accept Terms and Conditions', async () => {
+    await page.waitForSelector('#agreements-modal')
+    await page
+      .getByRole('group', { name: TEXT.licenseAgreementCheckbox })
+      .getByText(TEXT.licenseAgreementCheckbox)
+      .click()
+    await page
+      .getByRole('group', { name: TEXT.privacyPolicyCheckbox })
+      .getByText(TEXT.privacyPolicyCheckbox)
+      .click()
+    await page.getByRole('button', { name: TEXT.accept }).click()
+  })
+}
+
+interface Context {
+  readonly api: MockApi
+}
+
+/** Set up all mocks, without logging in. */
+export function mockAll({ page, setupAPI }: MockParams) {
+  const context: { api: MockApi } = { api: undefined! }
+  return new LoginPageActions<Context>(page, context)
+    .step('Execute all mocks', async () => {
+      await Promise.all([
+        mockApi({ page, setupAPI }).then((api) => {
+          context.api = api
+        }),
+        mockDate({ page }),
+        mockAllAnimations({ page }),
+        mockUnneededUrls({ page }),
+      ])
+    })
+    .step('Navigate to the root page', async () => {
+      await page.goto('/')
+      await waitForLoaded(page)
+    })
+}
+
+/** Set up all mocks, and log in with dummy credentials. */
+export function mockAllAndLogin({ page, setupAPI }: MockParams) {
+  const actions = mockAll({ page, setupAPI })
+  return actions
     .step('Login', async () => {
-      await login({ page, setupAPI })
-    })
-    .step('Wait for dashboard to load', async () => {
+      await login({ page })
+    })
+    .step('Wait for dashboard to load', async (page) => {
       await waitForDashboardToLoad(page)
     })
-    .step('Check if start modal is shown', async () => {
-      await new StartModalActions(page).close()
+    .step('Check if start modal is shown', async (page) => {
+      // @ts-expect-error This is the only place in which the private member `.context`
+      // should be accessed.
+      const context = actions.context
+      await new StartModalActions(page, context).close()
     })
     .into(DrivePageActions)
 }
@@ -902,7 +166,7 @@
  * Mock all animations.
  */
 export async function mockAllAnimations({ page }: MockParams) {
-  await test.test.step('Mock all animations', async () => {
+  await test.step('Mock all animations', async () => {
     await page.addInitScript({
       content: `
         window.DISABLE_ANIMATIONS = true;
@@ -911,7 +175,6 @@
         })
       `,
     })
->>>>>>> 9e00b9dd
   })
 }
 
@@ -920,122 +183,86 @@
   const eulaJsonBody = JSON.stringify(EULA_JSON)
   const privacyJsonBody = JSON.stringify(PRIVACY_JSON)
 
-<<<<<<< HEAD
-  return Promise.all([
-    page.route('https://cdn.enso.org/**', async (route) => {
-      await route.fulfill()
-    }),
-
-    page.route('https://www.google-analytics.com/**', async (route) => {
-      await route.fulfill()
-    }),
-
-    page.route('https://www.googletagmanager.com/gtag/js*', async (route) => {
-      await route.fulfill({ contentType: 'text/javascript', body: 'export {};' })
-    }),
-
-    page.route('https://*.ingest.sentry.io/api/*/envelope/*', async (route) => {
-      await route.fulfill()
-    }),
-=======
-  await test.test.step('Mock unneeded URLs', async () => {
+  await test.step('Mock unneeded URLs', async () => {
     return Promise.all([
+      page.route('https://cdn.enso.org/**', async (route) => {
+        await route.fulfill()
+      }),
+
+      page.route('https://www.google-analytics.com/**', async (route) => {
+        await route.fulfill()
+      }),
+
+      page.route('https://www.googletagmanager.com/gtag/js*', async (route) => {
+        await route.fulfill({ contentType: 'text/javascript', body: 'export {};' })
+      }),
       page.route('https://*.ingest.sentry.io/api/*/envelope/*', async (route) => {
         await route.fulfill()
       }),
->>>>>>> 9e00b9dd
 
       page.route('https://api.mapbox.com/mapbox-gl-js/*/mapbox-gl.css', async (route) => {
         await route.fulfill({ contentType: 'text/css', body: '' })
       }),
 
-<<<<<<< HEAD
-    page.route('https://ensoanalytics.com/eula.json', async (route) => {
-      await route.fulfill({ contentType: 'text/json', body: eulaJsonBody })
-    }),
-
-    page.route('https://ensoanalytics.com/privacy.json', async (route) => {
-      await route.fulfill({ contentType: 'text/json', body: privacyJsonBody })
-    }),
-
-    page.route('https://fonts.googleapis.com/css2*', async (route) => {
-      await route.fulfill({ contentType: 'text/css', body: '' })
-    }),
-
-    ...(process.env.MOCK_ALL_URLS === 'true' ?
-      []
-    : [
-        page.route('https://api.github.com/repos/enso-org/enso/releases/latest', async (route) => {
-          await route.fulfill({ json: LATEST_GITHUB_RELEASES })
-        }),
-
-        page.route('https://github.com/enso-org/enso/releases/download/**', async (route) => {
-          await route.fulfill({
-            status: 302,
-            headers: { location: 'https://objects.githubusercontent.com/foo/bar' },
-          })
-        }),
-
-        page.route('https://objects.githubusercontent.com/**', async (route) => {
-          await route.fulfill({
-            status: 200,
-            headers: {
-              'content-type': 'application/octet-stream',
-              'last-modified': 'Wed, 24 Jul 2024 17:22:47 GMT',
-              etag: '"0x8DCAC053D058EA5"',
-              server: 'Windows-Azure-Blob/1.0 Microsoft-HTTPAPI/2.0',
-              'x-ms-request-id': '20ab2b4e-c01e-0068-7dfa-dd87c5000000',
-              'x-ms-version': '2020-10-02',
-              'x-ms-creation-time': 'Wed, 24 Jul 2024 17:22:47 GMT',
-              'x-ms-lease-status': 'unlocked',
-              'x-ms-lease-state': 'available',
-              'x-ms-blob-type': 'BlockBlob',
-              'content-disposition': 'attachment; filename=enso-linux-x86_64-2024.3.1-rc3.AppImage',
-              'x-ms-server-encrypted': 'true',
-              via: '1.1 varnish, 1.1 varnish',
-              'accept-ranges': 'bytes',
-              age: '1217',
-              date: 'Mon, 29 Jul 2024 09:40:09 GMT',
-              'x-served-by': 'cache-iad-kcgs7200163-IAD, cache-bne12520-BNE',
-              'x-cache': 'HIT, HIT',
-              'x-cache-hits': '48, 0',
-              'x-timer': 'S1722246008.269342,VS0,VE895',
-              'content-length': '1030383958',
-            },
-          })
-        }),
-      ]),
-  ])
-=======
       page.route('https://ensoanalytics.com/eula.json', async (route) => {
-        await route.fulfill({ contentType: 'text/json', body: EULA_JSON })
+        await route.fulfill({ contentType: 'text/json', body: eulaJsonBody })
       }),
 
       page.route('https://ensoanalytics.com/privacy.json', async (route) => {
-        await route.fulfill({ contentType: 'text/json', body: PRIVACY_JSON })
+        await route.fulfill({ contentType: 'text/json', body: privacyJsonBody })
       }),
 
       page.route('https://fonts.googleapis.com/css2*', async (route) => {
         await route.fulfill({ contentType: 'text/css', body: '' })
       }),
+
+      ...(process.env.MOCK_ALL_URLS === 'true' ?
+        []
+      : [
+          page.route(
+            'https://api.github.com/repos/enso-org/enso/releases/latest',
+            async (route) => {
+              await route.fulfill({ json: LATEST_GITHUB_RELEASES })
+            },
+          ),
+
+          page.route('https://github.com/enso-org/enso/releases/download/**', async (route) => {
+            await route.fulfill({
+              status: 302,
+              headers: { location: 'https://objects.githubusercontent.com/foo/bar' },
+            })
+          }),
+
+          page.route('https://objects.githubusercontent.com/**', async (route) => {
+            await route.fulfill({
+              status: 200,
+              headers: {
+                'content-type': 'application/octet-stream',
+                'last-modified': 'Wed, 24 Jul 2024 17:22:47 GMT',
+                etag: '"0x8DCAC053D058EA5"',
+                server: 'Windows-Azure-Blob/1.0 Microsoft-HTTPAPI/2.0',
+                'x-ms-request-id': '20ab2b4e-c01e-0068-7dfa-dd87c5000000',
+                'x-ms-version': '2020-10-02',
+                'x-ms-creation-time': 'Wed, 24 Jul 2024 17:22:47 GMT',
+                'x-ms-lease-status': 'unlocked',
+                'x-ms-lease-state': 'available',
+                'x-ms-blob-type': 'BlockBlob',
+                'content-disposition':
+                  'attachment; filename=enso-linux-x86_64-2024.3.1-rc3.AppImage',
+                'x-ms-server-encrypted': 'true',
+                via: '1.1 varnish, 1.1 varnish',
+                'accept-ranges': 'bytes',
+                age: '1217',
+                date: 'Mon, 29 Jul 2024 09:40:09 GMT',
+                'x-served-by': 'cache-iad-kcgs7200163-IAD, cache-bne12520-BNE',
+                'x-cache': 'HIT, HIT',
+                'x-cache-hits': '48, 0',
+                'x-timer': 'S1722246008.269342,VS0,VE895',
+                'content-length': '1030383958',
+              },
+            })
+          }),
+        ]),
     ])
   })
-}
-
-/**
- * Set up all mocks, and log in with dummy credentials.
- * @deprecated Prefer {@link mockAllAndLogin}.
- */
-export async function mockAllAndLoginAndExposeAPI({ page, setupAPI }: MockParams) {
-  return await test.test.step('Execute all mocks and login', async () => {
-    const api = await mockApi({ page, setupAPI })
-    await mockDate({ page, setupAPI })
-    await page.goto('/')
-    await login({ page, setupAPI })
-    await waitForDashboardToLoad(page)
-    await new StartModalActions(page).close()
-
-    return api
-  })
->>>>>>> 9e00b9dd
 }