--- conflicted
+++ resolved
@@ -1,11 +1,7 @@
 /** @file Actions for the "home" page. */
-<<<<<<< HEAD
 import type { Page } from '@playwright/test'
-=======
-import * as test from '@playwright/test'
-import * as actions from '.'
->>>>>>> 9e00b9dd
-import BaseActions from './BaseActions'
+import BaseActions, { type LocatorCallback } from './BaseActions'
+import DrivePageActions from './DrivePageActions'
 import EditorPageActions from './EditorPageActions'
 
 /** Find a samples list. */
@@ -23,38 +19,28 @@
 /** Actions for the "start" modal. */
 export default class StartModalActions<Context> extends BaseActions<Context> {
   /** Close this modal and go back to the Drive page. */
-<<<<<<< HEAD
   close() {
-    return this.step('Close "start" modal', (page) => page.getByLabel('Close').click()).into(
-      DrivePageActions<Context>,
-    )
-=======
-  async close() {
-    const isOnScreen = await this.isStartModalShown()
-
-    if (isOnScreen) {
-      return test.test.step('Close start modal', async () => {
-        await this.locateStartModal().getByTestId('close-button').click()
-      })
-    }
+    return this.step('Close start modal', async (page) => {
+      const isOnScreen = await this.isStartModalShown(page)
+      if (isOnScreen) {
+        await this.locateStartModal(page).getByTestId('close-button').click()
+      }
+    }).into(DrivePageActions<Context>)
   }
 
   /** Locate the "start" modal. */
-  locateStartModal() {
-    return this.page.getByTestId('start-modal')
+  private locateStartModal(page: Page) {
+    return page.getByTestId('start-modal')
   }
 
-  /**
-   * Check if the Asset Panel is shown.
-   */
-  isStartModalShown() {
-    return this.locateStartModal()
+  /** Check if the Asset Panel is shown. */
+  private isStartModalShown(page: Page) {
+    return this.locateStartModal(page)
       .isHidden()
       .then(
         (result) => !result,
         () => false,
       )
->>>>>>> 9e00b9dd
   }
 
   /** Create a project from the template at the given index. */
@@ -65,4 +51,11 @@
         .click(),
     ).into(EditorPageActions<Context>)
   }
+
+  /** Interact with the "start" modal. */
+  withStartModal(callback: LocatorCallback) {
+    return this.step('Interact with start modal', async (page) => {
+      await callback(this.locateStartModal(page))
+    })
+  }
 }