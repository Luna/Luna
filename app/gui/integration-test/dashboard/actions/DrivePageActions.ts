/** @file Actions for the "drive" page. */
<<<<<<< HEAD
import { expect, type Locator, type Page } from '@playwright/test'

import { TEXT } from '.'
import type { LocatorCallback } from './BaseActions'
import { contextMenuActions } from './contextMenuActions'
import EditorPageActions from './EditorPageActions'
import { goToPageActions, type GoToPageActions } from './goToPageActions'
=======
import * as test from 'playwright/test'

import {
  locateAssetPanel,
  locateAssetsTable,
  locateContextMenus,
  locateCreateButton,
  locateDriveView,
  locateNewSecretIcon,
  locateNonAssetRows,
  locateSecretNameInput,
  locateSecretValueInput,
  TEXT,
} from '.'
import type * as baseActions from './BaseActions'
import * as contextMenuActions from './contextMenuActions'
import * as goToPageActions from './goToPageActions'
>>>>>>> 9e00b9dd
import NewDataLinkModalActions from './NewDataLinkModalActions'
import PageActions from './PageActions'
import StartModalActions from './StartModalActions'

const ASSET_ROW_SAFE_POSITION = { x: 300, y: 16 }

/** Find a set of context menus. */
function locateContextMenus(page: Page) {
  // This has no identifying features.
  return page.getByTestId('context-menus')
}

/** Find a drive view. */
function locateDriveView(page: Page) {
  // This has no identifying features.
  return page.getByTestId('drive-view')
}

/** Find a "create" button. */
function locateCreateButton(page: Page) {
  return page.getByRole('button', { name: TEXT.create }).getByText(TEXT.create)
}

/** Find an assets table. */
function locateAssetsTable(page: Page) {
  return page.getByTestId('drive-view').getByRole('table')
}

/** Find all assets table rows. */
function locateAssetRows(page: Page) {
  return locateAssetsTable(page).getByTestId('asset-row')
}

/** Find assets table placeholder rows. */
function locateNonAssetRows(page: Page) {
  return locateAssetsTable(page).locator('tbody tr:not([data-testid="asset-row"])')
}

/** Find a "new secret" icon. */
function locateNewSecretIcon(page: Page) {
  return page.getByRole('button', { name: 'New Secret' })
}

/** Find an "upsert secret" modal. */
function locateUpsertSecretModal(page: Page) {
  // This has no identifying features.
  return page.getByTestId('upsert-secret-modal')
}

/** Find a "name" input for an "upsert secret" modal. */
function locateSecretNameInput(page: Page) {
  return locateUpsertSecretModal(page).getByPlaceholder(TEXT.secretNamePlaceholder)
}

/** Find a "value" input for an "upsert secret" modal. */
function locateSecretValueInput(page: Page) {
  return locateUpsertSecretModal(page).getByPlaceholder(TEXT.secretValuePlaceholder)
}

/** Find an asset panel. */
function locateAssetPanel(page: Page) {
  // This has no identifying features.
  return page.getByTestId('asset-panel').locator('visible=true')
}

/** Actions for the "drive" page. */
export default class DrivePageActions<Context> extends PageActions<Context> {
  /** Actions for navigating to another page. */
  get goToPage(): Omit<GoToPageActions<Context>, 'drive'> {
    return goToPageActions(this.step.bind(this))
  }

  /** Actions related to context menus. */
  get contextMenu() {
    return contextMenuActions(this.step.bind(this))
  }

  /** Switch to a different category. */
  get goToCategory() {
    // eslint-disable-next-line @typescript-eslint/no-this-alias
    const self: DrivePageActions<Context> = this
    return {
      /** Switch to the "cloud" category. */
      cloud() {
        return self.step('Go to "Cloud" category', (page) =>
          page
            .getByRole('button', { name: TEXT.cloudCategory, exact: true })
            .getByText(TEXT.cloudCategory)
            .click(),
        )
      },
      /** Switch to the "local" category. */
      local() {
        return self.step('Go to "Local" category', (page) =>
          page
            .getByRole('button', { name: TEXT.localCategory, exact: true })
            .getByText(TEXT.localCategory)
            .click(),
        )
      },
      /** Switch to the "recent" category. */
      recent() {
        return self.step('Go to "Recent" category', (page) =>
          page
            .getByRole('button', { name: TEXT.recentCategory, exact: true })
            .getByText(TEXT.recentCategory)
            .click(),
        )
      },
      /** Switch to the "trash" category. */
      trash() {
        return self.step('Go to "Trash" category', (page) =>
          page.getByRole('button', { name: TEXT.trashCategory, exact: true }).click(),
        )
      },
    }
  }

  /** Interact with the assets search bar. */
  withSearchBar(callback: LocatorCallback) {
    callback(this.page.getByTestId('asset-search-bar').getByPlaceholder(/(?:)/))
  }

  /** Actions specific to the Drive table. */
  get driveTable() {
    // eslint-disable-next-line @typescript-eslint/no-this-alias
    const self: DrivePageActions<Context> = this
    const locateNameColumnHeading = (page: Page) =>
      page
        .getByLabel(TEXT.sortByName)
        .or(page.getByLabel(TEXT.sortByNameDescending))
        .or(page.getByLabel(TEXT.stopSortingByName))
    const locateModifiedColumnHeading = (page: Page) =>
      page
        .getByLabel(TEXT.sortByModificationDate)
        .or(page.getByLabel(TEXT.sortByModificationDateDescending))
        .or(page.getByLabel(TEXT.stopSortingByModificationDate))
    return {
      /** Click the column heading for the "name" column to change its sort order. */
      clickNameColumnHeading() {
        return self.step('Click "name" column heading', (page) =>
          locateNameColumnHeading(page).click(),
        )
      },
      /** Interact with the column heading for the "name" column. */
      withNameColumnHeading(callback: LocatorCallback) {
        return self.step('Interact with "name" column heading', (page) =>
          callback(locateNameColumnHeading(page)),
        )
      },
      /** Click the column heading for the "modified" column to change its sort order. */
      clickModifiedColumnHeading() {
        return self.step('Click "modified" column heading', (page) =>
          locateModifiedColumnHeading(page).click(),
        )
      },
      /** Interact with the column heading for the "modified" column. */
      withModifiedColumnHeading(callback: LocatorCallback) {
        return self.step('Interact with "modified" column heading', (page) =>
          callback(locateNameColumnHeading(page)),
        )
      },
      /** Click to select a specific row. */
      clickRow(index: number) {
        return self.step(`Click drive table row #${index}`, (page) =>
          locateAssetRows(page).nth(index).click({ position: ASSET_ROW_SAFE_POSITION }),
        )
      },
      /**
       * Right click a specific row to bring up its context menu, or the context menu for multiple
       * assets when right clicking on a selected asset when multiple assets are selected.
       */
      rightClickRow(index: number) {
        return self.step(`Right click drive table row #${index}`, (page) =>
          locateAssetRows(page)
            .nth(index)
            .click({ button: 'right', position: ASSET_ROW_SAFE_POSITION }),
        )
      },
      /** Double click a row. */
      doubleClickRow(index: number) {
        return self.step(`Double dlick drive table row #${index}`, (page) =>
          locateAssetRows(page).nth(index).dblclick({ position: ASSET_ROW_SAFE_POSITION }),
        )
      },
      /** Interact with the set of all rows in the Drive table. */
      withRows(
        callback: (
          assetRows: Locator,
          nonAssetRows: Locator,
          context: Context,
          page: Page,
        ) => Promise<void> | void,
      ) {
        return self.step('Interact with drive table rows', async (page) => {
          await callback(locateAssetRows(page), locateNonAssetRows(page), self.context, page)
        })
      },
      /** Drag a row onto another row. */
      dragRowToRow(from: number, to: number) {
        return self.step(`Drag drive table row #${from} to row #${to}`, async (page) => {
          const rows = locateAssetRows(page)
          await rows.nth(from).dragTo(rows.nth(to), {
            sourcePosition: ASSET_ROW_SAFE_POSITION,
            targetPosition: ASSET_ROW_SAFE_POSITION,
          })
        })
      },
      /** Drag a row onto another row. */
      dragRow(from: number, to: Locator, force?: boolean) {
        return self.step(`Drag drive table row #${from} to custom locator`, (page) =>
          locateAssetRows(page)
            .nth(from)
            .dragTo(to, {
              sourcePosition: ASSET_ROW_SAFE_POSITION,
              ...(force == null ? {} : { force }),
            }),
        )
      },
      /**
       * A test assertion to confirm that there is only one row visible, and that row is the
       * placeholder row displayed when there are no assets to show.
       */
      expectPlaceholderRow() {
        return self.step('Expect placeholder row', async (page) => {
          await expect(locateAssetRows(page)).toHaveCount(0)
          const nonAssetRows = locateNonAssetRows(page)
          await expect(nonAssetRows).toHaveCount(1)
          await expect(nonAssetRows).toHaveText(/This folder is empty/)
        })
      },
      /**
       * A test assertion to confirm that there is only one row visible, and that row is the
       * placeholder row displayed when there are no assets in Trash.
       */
      expectTrashPlaceholderRow() {
        return self.step('Expect trash placeholder row', async (page) => {
          await expect(locateAssetRows(page)).toHaveCount(0)
          const nonAssetRows = locateNonAssetRows(page)
          await expect(nonAssetRows).toHaveCount(1)
          await expect(nonAssetRows).toHaveText(/Your trash is empty/)
        })
      },
      /** Toggle a column's visibility. */
      get toggleColumn() {
        return {
          /** Toggle visibility for the "modified" column. */
          modified() {
            return self.step('Toggle "modified" column', (page) =>
              page.getByLabel(TEXT.modifiedColumnName).click(),
            )
          },
          /** Toggle visibility for the "shared with" column. */
          sharedWith() {
            return self.step('Toggle "shared with" column', (page) =>
              page.getByLabel(TEXT.sharedWithColumnName).click(),
            )
          },
          /** Toggle visibility for the "labels" column. */
          labels() {
            return self.step('Toggle "labels" column', (page) =>
              page.getByLabel(TEXT.labelsColumnName).click(),
            )
          },
          /** Toggle visibility for the "accessed by projects" column. */
          accessedByProjects() {
            return self.step('Toggle "accessed by projects" column', (page) =>
              page.getByLabel(TEXT.accessedByProjectsColumnName).click(),
            )
          },
          /** Toggle visibility for the "accessed data" column. */
          accessedData() {
            return self.step('Toggle "accessed data" column', (page) =>
              page.getByLabel(TEXT.accessedDataColumnName).click(),
            )
          },
          /** Toggle visibility for the "docs" column. */
          docs() {
            return self.step('Toggle "docs" column', (page) =>
              page.getByLabel(TEXT.docsColumnName).click(),
            )
          },
        }
      },
    }
  }

  /** Open the "start" modal. */
  openStartModal() {
    return this.step('Open "start" modal', (page) =>
      page.getByText(TEXT.startWithATemplate).click(),
    ).into(StartModalActions<Context>)
  }

  /** Create a new empty project. */
  newEmptyProject() {
<<<<<<< HEAD
    return this.step('Create empty project', (page) =>
      page.getByText(TEXT.newEmptyProject, { exact: true }).click(),
    ).into(EditorPageActions<Context>)
=======
    return this.step(
      'Create empty project',
      (page) => page.getByText(TEXT.newEmptyProject, { exact: true }).click(),
      // FIXME[sb]: https://github.com/enso-org/cloud-v2/issues/1615
      // Uncomment once cloud execution in the browser is re-enabled.
    ) /* .into(EditorPageActions) */
>>>>>>> 9e00b9dd
  }

  /** Interact with the drive view (the main container of this page). */
  withDriveView(callback: LocatorCallback) {
    return this.step('Interact with drive view', (page) => callback(locateDriveView(page)))
  }

  /** Create a new folder using the icon in the Drive Bar. */
  createFolder() {
    return this.step('Create folder', async (page) => {
      await page.getByRole('button', { name: TEXT.newFolder, exact: true }).click()
      await expect(page.locator('input:focus')).toBeVisible()
      await page.keyboard.press('Escape')
    })
  }

  /** Upload a file using the icon in the Drive Bar. */
  uploadFile(
    name: string,
    contents: WithImplicitCoercion<Uint8Array | string | readonly number[]>,
    mimeType = 'text/plain',
  ) {
    return this.step(`Upload file '${name}'`, async (page) => {
      const fileChooserPromise = page.waitForEvent('filechooser')
      await page.getByRole('button', { name: TEXT.uploadFiles }).click()
      const fileChooser = await fileChooserPromise
      await fileChooser.setFiles([{ name, buffer: Buffer.from(contents), mimeType }])
    })
  }

  /** Create a new secret using the icon in the Drive Bar. */
  createSecret(name: string, value: string) {
    return this.step(`Create secret '${name}' = '${value}'`, async (page) => {
      await locateNewSecretIcon(page).click()
      await locateSecretNameInput(page).fill(name)
      await locateSecretValueInput(page).fill(value)
      await locateCreateButton(page).click()
    })
  }

  /** Show the Asset Panel. */
  showAssetPanel() {
    return this.step('Show asset panel', async (page) => {
      const isShown = await this.isAssetPanelShown(page)

      if (!isShown) {
        await this.toggleAssetPanel()
      }
    })
  }

  /** Hide the Asset Panel. */
  hideAssetPanel() {
    return this.step('Hide asset panel', async (page) => {
      const isShown = await this.isAssetPanelShown(page)

      if (isShown) {
        await this.toggleAssetPanel()
      }
    })
  }

  /** Toggle the Asset Panel open or closed. */
  toggleAssetPanel() {
    return this.step('Toggle asset panel', async (page) => {
      page.getByLabel('Asset Panel').locator('visible=true').click()
      await this.waitForAssetPanelShown(page)
    })
  }

  /**
   * Check if the Asset Panel is shown.
   */
  async isAssetPanelShown(page: Page) {
    return await page
      .getByTestId('asset-panel')
      .isVisible({ timeout: 0 })
      .then(
        () => true,
        () => false,
      )
  }

  /**
   * Wait for the Asset Panel to be shown and visually stable
   */
  async waitForAssetPanelShown(page: Page) {
    await page.getByTestId('asset-panel').waitFor({ state: 'visible' })
  }

  /** Show the description tab of the Asset Panel. */
  toggleDescriptionAssetPanel() {
    return this.step('Toggle description asset panel', async (page) => {
      await this.showAssetPanel()
      await page.getByTestId('asset-panel-tab-settings').click()
    })
  }

  /** Show the Docs tab of the Asset Panel. */
  toggleDocsAssetPanel() {
    return this.step('Toggle docs asset panel', async (page) => {
      await this.showAssetPanel()
      await page.getByTestId('asset-panel-tab-docs').click()
    })
  }

  /** Interact with the container element of the assets table. */
  withAssetsTable(
    callback: (input: Locator, context: Context, page: Page) => Promise<void> | void,
  ) {
    return this.step('Interact with drive table', async (page) => {
      await callback(locateAssetsTable(page), this.context, page)
    })
  }

  /** Interact with the Asset Panel. */
  withAssetPanel(callback: LocatorCallback) {
    return this.step('Interact with asset panel', async (page) => {
      await callback(locateAssetPanel(page))
    })
  }

  /** Open the Data Link creation modal by clicking on the Data Link icon. */
  openDataLinkModal() {
    return this.step('Open "new data link" modal', (page) =>
      page.getByRole('button', { name: TEXT.newDatalink }).click(),
    ).into(NewDataLinkModalActions<Context>)
  }

  /** Interact with the context menus (the context menus MUST be visible). */
  withContextMenus(callback: LocatorCallback) {
    return this.step('Interact with context menus', async (page) => {
      await callback(locateContextMenus(page))
    })
  }

  /** Close the "get started" modal. */
  closeGetStartedModal() {
    return this.step('Close "get started" modal', async (page) => {
      await new StartModalActions(page).close()
    })
  }

  /** Interact with the "start" modal. */
  withStartModal(callback: baseActions.LocatorCallback) {
    return this.step('Interact with start modal', async (page) => {
      await callback(new StartModalActions(page).locateStartModal())
    })
  }
}<|MERGE_RESOLUTION|>--- conflicted
+++ resolved
@@ -1,31 +1,10 @@
 /** @file Actions for the "drive" page. */
-<<<<<<< HEAD
 import { expect, type Locator, type Page } from '@playwright/test'
 
 import { TEXT } from '.'
 import type { LocatorCallback } from './BaseActions'
 import { contextMenuActions } from './contextMenuActions'
-import EditorPageActions from './EditorPageActions'
 import { goToPageActions, type GoToPageActions } from './goToPageActions'
-=======
-import * as test from 'playwright/test'
-
-import {
-  locateAssetPanel,
-  locateAssetsTable,
-  locateContextMenus,
-  locateCreateButton,
-  locateDriveView,
-  locateNewSecretIcon,
-  locateNonAssetRows,
-  locateSecretNameInput,
-  locateSecretValueInput,
-  TEXT,
-} from '.'
-import type * as baseActions from './BaseActions'
-import * as contextMenuActions from './contextMenuActions'
-import * as goToPageActions from './goToPageActions'
->>>>>>> 9e00b9dd
 import NewDataLinkModalActions from './NewDataLinkModalActions'
 import PageActions from './PageActions'
 import StartModalActions from './StartModalActions'
@@ -322,18 +301,12 @@
 
   /** Create a new empty project. */
   newEmptyProject() {
-<<<<<<< HEAD
-    return this.step('Create empty project', (page) =>
-      page.getByText(TEXT.newEmptyProject, { exact: true }).click(),
-    ).into(EditorPageActions<Context>)
-=======
     return this.step(
       'Create empty project',
       (page) => page.getByText(TEXT.newEmptyProject, { exact: true }).click(),
       // FIXME[sb]: https://github.com/enso-org/cloud-v2/issues/1615
       // Uncomment once cloud execution in the browser is re-enabled.
     ) /* .into(EditorPageActions) */
->>>>>>> 9e00b9dd
   }
 
   /** Interact with the drive view (the main container of this page). */
@@ -469,18 +442,4 @@
       await callback(locateContextMenus(page))
     })
   }
-
-  /** Close the "get started" modal. */
-  closeGetStartedModal() {
-    return this.step('Close "get started" modal', async (page) => {
-      await new StartModalActions(page).close()
-    })
-  }
-
-  /** Interact with the "start" modal. */
-  withStartModal(callback: baseActions.LocatorCallback) {
-    return this.step('Interact with start modal', async (page) => {
-      await callback(new StartModalActions(page).locateStartModal())
-    })
-  }
 }