/** @file Test copying, moving, cutting and pasting. */
<<<<<<< HEAD
import { test, type Locator, type Page } from '@playwright/test'

import { TEXT, mockAllAndLogin } from './actions'

const NEW_NAME = 'foo bar baz'
const NEW_NAME_2 = 'foo bar baz quux'

/** Find a set of context menus. */
function locateContextMenus(page: Page) {
  // This has no identifying features.
  return page.getByTestId('context-menus')
}

/** Find the name column of the given assets table row. */
function locateAssetRowName(locator: Locator) {
  return locator.getByTestId('asset-row-name')
}

/** Find a tick button. */
function locateEditingTick(page: Locator) {
  return page.getByLabel(TEXT.confirmEdit)
}

/** Find a cross button. */
function locateEditingCross(page: Locator) {
  return page.getByLabel(TEXT.cancelEdit)
}

test('edit name (double click)', ({ page }) =>
  mockAllAndLogin({ page })
    .createFolder()
    .driveTable.withRows(async (rows) => {
      const row = rows.nth(0)
      const nameEl = locateAssetRowName(row)
      await nameEl.click()
      await nameEl.click()
      await nameEl.fill(NEW_NAME)
      await locateEditingTick(row).click()
      await test.expect(row).toHaveText(new RegExp('^' + NEW_NAME))
    }))

test('edit name (context menu)', ({ page }) =>
  mockAllAndLogin({ page })
    .createFolder()
    .driveTable.withRows(async (rows) => {
      const row = rows.nth(0)
      await locateAssetRowName(row).click({ button: 'right' })
      await locateContextMenus(page)
        .getByText(/Rename/)
        .click()
      const nameEl = locateAssetRowName(row)
      await test.expect(nameEl).toBeVisible()
      await test.expect(nameEl).toBeFocused()
      await nameEl.fill(NEW_NAME)
      await test.expect(nameEl).toHaveValue(NEW_NAME)
      await nameEl.press('Enter')
      await test.expect(row).toHaveText(new RegExp('^' + NEW_NAME))
    }))

test('edit name (keyboard)', ({ page }) =>
  mockAllAndLogin({ page })
    .createFolder()
    .driveTable.withRows(async (rows) => {
      await locateAssetRowName(rows.nth(0)).click()
    })
    .press('Mod+R')
    .driveTable.withRows(async (rows) => {
      const row = rows.nth(0)
      const nameEl = locateAssetRowName(row)
      await nameEl.fill(NEW_NAME_2)
      await nameEl.press('Enter')
      await test.expect(row).toHaveText(new RegExp('^' + NEW_NAME_2))
    }))

test('cancel editing name (double click)', ({ page }) =>
  mockAllAndLogin({ page })
    .createFolder()
    .driveTable.withRows(async (rows) => {
      const row = rows.nth(0)
      const nameEl = locateAssetRowName(row)
      const oldName = (await nameEl.textContent()) ?? ''
      await nameEl.click()
      await nameEl.click()
      await nameEl.fill(NEW_NAME)
      await locateEditingCross(row).click()
      await test.expect(row).toHaveText(new RegExp('^' + oldName))
    }))

test('cancel editing name (keyboard)', ({ page }) =>
  mockAllAndLogin({ page })
    .createFolder()
    .press('Mod+R')
    .driveTable.withRows(async (rows) => {
      const row = rows.nth(0)
      const nameEl = locateAssetRowName(row)
      const oldName = (await nameEl.textContent()) ?? ''
      await nameEl.fill(NEW_NAME_2)
      await nameEl.press('Escape')
      await test.expect(row).toHaveText(new RegExp('^' + oldName))
    }))

test('change to blank name (double click)', ({ page }) =>
  mockAllAndLogin({ page })
    .createFolder()
    .driveTable.withRows(async (rows) => {
      const row = rows.nth(0)
      const nameEl = locateAssetRowName(row)
      const oldName = (await nameEl.textContent()) ?? ''
      await nameEl.click()
      await nameEl.click()
      await nameEl.fill('')
      await test.expect(locateEditingTick(row)).not.toBeVisible()
      await locateEditingCross(row).click()
      await test.expect(row).toHaveText(new RegExp('^' + oldName))
    }))

test('change to blank name (keyboard)', ({ page }) =>
  mockAllAndLogin({ page })
    .createFolder()
    .driveTable.withRows(async (rows) => {
      await locateAssetRowName(rows.nth(0)).click()
    })
    .press('Mod+R')
    .driveTable.withRows(async (rows) => {
      const row = rows.nth(0)
      const nameEl = locateAssetRowName(row)
      const oldName = (await nameEl.textContent()) ?? ''
      await nameEl.fill('')
      await nameEl.press('Enter')
      await test.expect(row).toHaveText(new RegExp('^' + oldName))
    }))
=======
import { test } from '@playwright/test'

import * as actions from './actions'

test('edit name (double click)', async ({ page }) => {
  await actions.mockAllAndLogin({ page })
  const assetRows = actions.locateAssetRows(page)
  const row = assetRows.nth(0)
  const newName = 'foo bar baz'

  await actions.locateNewFolderIcon(page).click()
  await actions.locateAssetRowName(row).click()
  await actions.locateAssetRowName(row).click()
  await actions.locateAssetRowName(row).fill(newName)
  await actions.locateEditingTick(row).click()
  await test.expect(row).toHaveText(new RegExp('^' + newName))
})

test('edit name (context menu)', async ({ page }) => {
  await actions.mockAllAndLogin({
    page,
    setupAPI: (api) => {
      api.addAsset(api.createDirectory({ title: 'foo' }))
    },
  })

  const assetRows = actions.locateAssetRows(page)
  const row = assetRows.nth(0)
  const newName = 'foo bar baz'

  await actions.locateAssetRowName(row).click({ button: 'right' })
  await actions
    .locateContextMenu(page)
    .getByText(/Rename/)
    .click()

  const input = page.getByTestId('asset-row-name')

  await test.expect(input).toBeVisible()
  await test.expect(input).toBeFocused()

  await input.fill(newName)

  await test.expect(input).toHaveValue(newName)

  await input.press('Enter')

  await test.expect(row).toHaveText(new RegExp('^' + newName))
})

test('edit name (keyboard)', async ({ page }) => {
  await actions.mockAllAndLogin({ page })

  const assetRows = actions.locateAssetRows(page)
  const row = assetRows.nth(0)
  const newName = 'foo bar baz quux'

  await actions.locateNewFolderIcon(page).click()
  await actions.locateAssetRowName(row).click()
  await actions.press(page, 'Mod+R')
  await actions.locateAssetRowName(row).fill(newName)
  await actions.locateAssetRowName(row).press('Enter')
  await test.expect(row).toHaveText(new RegExp('^' + newName))
})

test('cancel editing name (double click)', async ({ page }) => {
  await actions.mockAllAndLogin({ page })

  const assetRows = actions.locateAssetRows(page)
  const row = assetRows.nth(0)
  const newName = 'foo bar baz'

  await actions.locateNewFolderIcon(page).click()
  const oldName = (await actions.locateAssetRowName(row).textContent()) ?? ''
  await actions.locateAssetRowName(row).click()
  await actions.locateAssetRowName(row).click()

  await actions.locateAssetRowName(row).fill(newName)
  await actions.locateEditingCross(row).click()
  await test.expect(row).toHaveText(new RegExp('^' + oldName))
})

test('cancel editing name (keyboard)', async ({ page }) => {
  await actions.mockAllAndLogin({ page })

  const assetRows = actions.locateAssetRows(page)
  const row = assetRows.nth(0)
  const newName = 'foo bar baz quux'

  await actions.locateNewFolderIcon(page).click()
  const oldName = (await actions.locateAssetRowName(row).textContent()) ?? ''
  await actions.locateAssetRowName(row).click()
  await actions.press(page, 'Mod+R')
  await actions.locateAssetRowName(row).fill(newName)
  await actions.locateAssetRowName(row).press('Escape')
  await test.expect(row).toHaveText(new RegExp('^' + oldName))
})

test('change to blank name (double click)', async ({ page }) => {
  await actions.mockAllAndLogin({ page })

  const assetRows = actions.locateAssetRows(page)
  const row = assetRows.nth(0)

  await actions.locateNewFolderIcon(page).click()
  const oldName = (await actions.locateAssetRowName(row).textContent()) ?? ''
  await actions.locateAssetRowName(row).click()
  await actions.locateAssetRowName(row).click()
  await actions.locateAssetRowName(row).fill('')
  await test.expect(actions.locateEditingTick(row)).not.toBeVisible()
  await actions.locateEditingCross(row).click()
  await test.expect(row).toHaveText(new RegExp('^' + oldName))
})

test('change to blank name (keyboard)', async ({ page }) => {
  await actions.mockAllAndLogin({ page })

  const assetRows = actions.locateAssetRows(page)
  const row = assetRows.nth(0)

  await actions.locateNewFolderIcon(page).click()
  const oldName = (await actions.locateAssetRowName(row).textContent()) ?? ''
  await actions.locateAssetRowName(row).click()
  await actions.press(page, 'Mod+R')
  await actions.locateAssetRowName(row).fill('')
  await actions.locateAssetRowName(row).press('Enter')
  await test.expect(row).toHaveText(new RegExp('^' + oldName))
})
>>>>>>> ffd0de46
<|MERGE_RESOLUTION|>--- conflicted
+++ resolved
@@ -1,5 +1,4 @@
 /** @file Test copying, moving, cutting and pasting. */
-<<<<<<< HEAD
 import { test, type Locator, type Page } from '@playwright/test'
 
 import { TEXT, mockAllAndLogin } from './actions'
@@ -7,10 +6,10 @@
 const NEW_NAME = 'foo bar baz'
 const NEW_NAME_2 = 'foo bar baz quux'
 
-/** Find a set of context menus. */
-function locateContextMenus(page: Page) {
+/** Find the context menu. */
+function locateContextMenu(page: Page) {
   // This has no identifying features.
-  return page.getByTestId('context-menus')
+  return page.getByTestId('context-menu')
 }
 
 /** Find the name column of the given assets table row. */
@@ -47,7 +46,7 @@
     .driveTable.withRows(async (rows) => {
       const row = rows.nth(0)
       await locateAssetRowName(row).click({ button: 'right' })
-      await locateContextMenus(page)
+      await locateContextMenu(page)
         .getByText(/Rename/)
         .click()
       const nameEl = locateAssetRowName(row)
@@ -130,134 +129,4 @@
       await nameEl.fill('')
       await nameEl.press('Enter')
       await test.expect(row).toHaveText(new RegExp('^' + oldName))
-    }))
-=======
-import { test } from '@playwright/test'
-
-import * as actions from './actions'
-
-test('edit name (double click)', async ({ page }) => {
-  await actions.mockAllAndLogin({ page })
-  const assetRows = actions.locateAssetRows(page)
-  const row = assetRows.nth(0)
-  const newName = 'foo bar baz'
-
-  await actions.locateNewFolderIcon(page).click()
-  await actions.locateAssetRowName(row).click()
-  await actions.locateAssetRowName(row).click()
-  await actions.locateAssetRowName(row).fill(newName)
-  await actions.locateEditingTick(row).click()
-  await test.expect(row).toHaveText(new RegExp('^' + newName))
-})
-
-test('edit name (context menu)', async ({ page }) => {
-  await actions.mockAllAndLogin({
-    page,
-    setupAPI: (api) => {
-      api.addAsset(api.createDirectory({ title: 'foo' }))
-    },
-  })
-
-  const assetRows = actions.locateAssetRows(page)
-  const row = assetRows.nth(0)
-  const newName = 'foo bar baz'
-
-  await actions.locateAssetRowName(row).click({ button: 'right' })
-  await actions
-    .locateContextMenu(page)
-    .getByText(/Rename/)
-    .click()
-
-  const input = page.getByTestId('asset-row-name')
-
-  await test.expect(input).toBeVisible()
-  await test.expect(input).toBeFocused()
-
-  await input.fill(newName)
-
-  await test.expect(input).toHaveValue(newName)
-
-  await input.press('Enter')
-
-  await test.expect(row).toHaveText(new RegExp('^' + newName))
-})
-
-test('edit name (keyboard)', async ({ page }) => {
-  await actions.mockAllAndLogin({ page })
-
-  const assetRows = actions.locateAssetRows(page)
-  const row = assetRows.nth(0)
-  const newName = 'foo bar baz quux'
-
-  await actions.locateNewFolderIcon(page).click()
-  await actions.locateAssetRowName(row).click()
-  await actions.press(page, 'Mod+R')
-  await actions.locateAssetRowName(row).fill(newName)
-  await actions.locateAssetRowName(row).press('Enter')
-  await test.expect(row).toHaveText(new RegExp('^' + newName))
-})
-
-test('cancel editing name (double click)', async ({ page }) => {
-  await actions.mockAllAndLogin({ page })
-
-  const assetRows = actions.locateAssetRows(page)
-  const row = assetRows.nth(0)
-  const newName = 'foo bar baz'
-
-  await actions.locateNewFolderIcon(page).click()
-  const oldName = (await actions.locateAssetRowName(row).textContent()) ?? ''
-  await actions.locateAssetRowName(row).click()
-  await actions.locateAssetRowName(row).click()
-
-  await actions.locateAssetRowName(row).fill(newName)
-  await actions.locateEditingCross(row).click()
-  await test.expect(row).toHaveText(new RegExp('^' + oldName))
-})
-
-test('cancel editing name (keyboard)', async ({ page }) => {
-  await actions.mockAllAndLogin({ page })
-
-  const assetRows = actions.locateAssetRows(page)
-  const row = assetRows.nth(0)
-  const newName = 'foo bar baz quux'
-
-  await actions.locateNewFolderIcon(page).click()
-  const oldName = (await actions.locateAssetRowName(row).textContent()) ?? ''
-  await actions.locateAssetRowName(row).click()
-  await actions.press(page, 'Mod+R')
-  await actions.locateAssetRowName(row).fill(newName)
-  await actions.locateAssetRowName(row).press('Escape')
-  await test.expect(row).toHaveText(new RegExp('^' + oldName))
-})
-
-test('change to blank name (double click)', async ({ page }) => {
-  await actions.mockAllAndLogin({ page })
-
-  const assetRows = actions.locateAssetRows(page)
-  const row = assetRows.nth(0)
-
-  await actions.locateNewFolderIcon(page).click()
-  const oldName = (await actions.locateAssetRowName(row).textContent()) ?? ''
-  await actions.locateAssetRowName(row).click()
-  await actions.locateAssetRowName(row).click()
-  await actions.locateAssetRowName(row).fill('')
-  await test.expect(actions.locateEditingTick(row)).not.toBeVisible()
-  await actions.locateEditingCross(row).click()
-  await test.expect(row).toHaveText(new RegExp('^' + oldName))
-})
-
-test('change to blank name (keyboard)', async ({ page }) => {
-  await actions.mockAllAndLogin({ page })
-
-  const assetRows = actions.locateAssetRows(page)
-  const row = assetRows.nth(0)
-
-  await actions.locateNewFolderIcon(page).click()
-  const oldName = (await actions.locateAssetRowName(row).textContent()) ?? ''
-  await actions.locateAssetRowName(row).click()
-  await actions.press(page, 'Mod+R')
-  await actions.locateAssetRowName(row).fill('')
-  await actions.locateAssetRowName(row).press('Enter')
-  await test.expect(row).toHaveText(new RegExp('^' + oldName))
-})
->>>>>>> ffd0de46
+    }))