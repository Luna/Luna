--- conflicted
+++ resolved
@@ -4,12 +4,14 @@
 import { TEXT, mockAllAndLogin } from './actions'
 
 /** Find an editor container. */
+// eslint-disable-next-line @typescript-eslint/no-unused-vars
 function locateEditor(page: Page) {
   // Test ID of a placeholder editor component used during testing.
   return page.locator('.App')
 }
 
 /** Find a button to close the project. */
+// eslint-disable-next-line @typescript-eslint/no-unused-vars
 function locateStopProjectButton(page: Locator) {
   return page.getByLabel(TEXT.stopExecution)
 }
@@ -21,19 +23,12 @@
     })
     .driveTable.expectPlaceholderRow()
     .newEmptyProject()
-<<<<<<< HEAD
-    .do(async () => {
-      await expect(locateEditor(page)).toBeAttached()
-    })
-    .goToPage.drive()
-=======
     // FIXME[sb]: https://github.com/enso-org/cloud-v2/issues/1615
     // Uncomment once cloud execution in the browser is re-enabled.
     // .do(async () => {
-    //   await test.expect(actions.locateEditor(page)).toBeAttached()
+    //   await expect(locateEditor(page)).toBeAttached()
     // })
     // .goToPage.drive()
->>>>>>> 9e00b9dd
     .driveTable.withRows(async (rows) => {
       await expect(rows).toHaveCount(1)
     })
@@ -41,39 +36,23 @@
       await expect(assetsTable).toBeVisible()
     })
     .newEmptyProject()
-<<<<<<< HEAD
-    .do(async () => {
-      await expect(locateEditor(page)).toBeAttached()
-    })
-    .goToPage.drive()
-=======
     // FIXME[sb]: https://github.com/enso-org/cloud-v2/issues/1615
     // Uncomment once cloud execution in the browser is re-enabled.
     // .do(async () => {
-    //   await test.expect(actions.locateEditor(page)).toBeAttached()
+    //   await expect(locateEditor(page)).toBeAttached()
     // })
     // .goToPage.drive()
->>>>>>> 9e00b9dd
     .driveTable.withRows(async (rows) => {
       await expect(rows).toHaveCount(2)
     })
-<<<<<<< HEAD
-    // The last opened project needs to be stopped, to remove the toast notification notifying the
-    // user that project creation may take a while. Previously opened projects are stopped when the
-    // new project is created.
-    .driveTable.withRows(async (rows) => {
-      await locateStopProjectButton(rows.nth(1)).click()
-    })
-=======
     // FIXME[sb]: https://github.com/enso-org/cloud-v2/issues/1615
     // Uncomment once cloud execution in the browser is re-enabled.
     // // The last opened project needs to be stopped, to remove the toast notification notifying the
     // // user that project creation may take a while. Previously opened projects are stopped when the
     // // new project is created.
     // .driveTable.withRows(async (rows) => {
-    //   await actions.locateStopProjectButton(rows.nth(1)).click()
+    //   await locateStopProjectButton(rows.nth(1)).click()
     // })
->>>>>>> 9e00b9dd
     // Project context menu
     .driveTable.rightClickRow(0)
     .contextMenu.moveNonFolderToTrash()
