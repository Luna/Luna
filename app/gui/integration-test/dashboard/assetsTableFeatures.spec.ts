/** @file Test the drive view. */
import { expect, test, type Locator, type Page } from '@playwright/test'

import { EmailAddress, ProjectState } from '#/services/Backend'
import { getText, mockAllAndLogin, TEXT } from './actions'

/** Find an extra columns button panel. */
function locateExtraColumns(page: Page) {
  // This has no identifying features.
  return page.getByTestId('extra-columns')
}

/**
 * Get the left side of the bounding box of an asset row. The locator MUST be for an asset row.
 * DO NOT assume the left side of the outer container will change. This means that it is NOT SAFE
 * to do anything with the returned values other than comparing them.
 */
function getAssetRowLeftPx(locator: Locator) {
  return locator.evaluate((el) => el.children[0]?.children[0]?.getBoundingClientRect().left ?? 0)
}

/**
 * Find a root directory dropzone.
 * This is the empty space below the assets table, if it doesn't take up the whole screen
 * vertically.
 */
function locateRootDirectoryDropzone(page: Page) {
  // This has no identifying features.
  return page.getByTestId('root-directory-dropzone')
}

const PASS_TIMEOUT = 5_000

test('extra columns should stick to right side of assets table', ({ page }) =>
  mockAllAndLogin({ page })
    .withAssetsTable(async (table) => {
      await table.evaluate((element) => {
        let scrollableParent: HTMLElement | SVGElement | null = element
        while (
          scrollableParent != null &&
          scrollableParent.scrollWidth <= scrollableParent.clientWidth
        ) {
          scrollableParent = scrollableParent.parentElement
        }
        scrollableParent?.scrollTo({ left: 999999, behavior: 'instant' })
      })
    })
    .withAssetsTable(async (assetsTable, _, thePage) => {
      const extraColumns = locateExtraColumns(thePage)
      await expect(async () => {
        const extraColumnsRight = await extraColumns.evaluate(
          (element) => element.getBoundingClientRect().right,
        )
        const assetsTableRight = await assetsTable.evaluate(
          (element) => element.getBoundingClientRect().right,
        )
        expect(extraColumnsRight).toEqual(assetsTableRight - 8)
      }).toPass({ timeout: PASS_TIMEOUT })
    }))

test('extra columns should stick to top of scroll container', ({ page }) =>
  mockAllAndLogin({
    page,
    setupAPI: (api) => {
      for (let i = 0; i < 100; i += 1) {
        api.addFile({ title: 'a' })
      }
    },
  })
    .withAssetsTable(async (assetsTable) => {
      await assetsTable.evaluate((element) => {
        let scrollableParent: HTMLElement | SVGElement | null = element
        while (
          scrollableParent != null &&
          scrollableParent.scrollHeight <= scrollableParent.clientHeight
        ) {
          scrollableParent = scrollableParent.parentElement
        }
        scrollableParent?.scrollTo({ top: 999999, behavior: 'instant' })
      })
    })
    .withAssetsTable(async (assetsTable, _, thePage) => {
      const extraColumns = locateExtraColumns(thePage)
      await expect(async () => {
        const extraColumnsTop = await extraColumns.evaluate(
          (element) => element.getBoundingClientRect().top,
        )
        const assetsTableTop = await assetsTable.evaluate((element) => {
          let scrollableParent: HTMLElement | SVGElement | null = element
          while (
            scrollableParent != null &&
            scrollableParent.scrollHeight <= scrollableParent.clientHeight
          ) {
            scrollableParent = scrollableParent.parentElement
          }
          return scrollableParent?.getBoundingClientRect().top ?? 0
        })
        expect(extraColumnsTop).toEqual(assetsTableTop + 2)
      }).toPass({ timeout: PASS_TIMEOUT })
    }))

test('can drop onto root directory dropzone', ({ page }) =>
  mockAllAndLogin({ page })
    .createFolder()
    .uploadFile('b', 'testing')
    .driveTable.doubleClickRow(0)
    .driveTable.withRows(async (rows, nonAssetRows) => {
      const parentLeft = await getAssetRowLeftPx(rows.nth(0))
      await expect(nonAssetRows.nth(0)).toHaveText(TEXT.thisFolderIsEmpty)
      const childLeft = await getAssetRowLeftPx(nonAssetRows.nth(0))
      expect(childLeft, 'Child is indented further than parent').toBeGreaterThan(parentLeft)
    })
    .driveTable.dragRow(1, locateRootDirectoryDropzone(page))
    .driveTable.withRows(async (rows) => {
      const firstLeft = await getAssetRowLeftPx(rows.nth(0))
      const secondLeft = await getAssetRowLeftPx(rows.nth(1))
      expect(firstLeft, 'Siblings have same indentation').toEqual(secondLeft)
    }))

<<<<<<< HEAD
test('can navigate to parent directory of an asset in the Recent category', ({ page }) =>
  mockAllAndLogin({
    page,
    setupAPI: (api) => {
      api.addProject({ title: 'a' })
      api.addProject({ title: 'b' })

      const directory = api.addDirectory({ title: 'd' })
      const subDirectory = api.addDirectory({ title: 'e', parentId: directory.id })

      api.addProject({ title: 'c', parentId: subDirectory.id })
    },
  })
    .driveTable.expandDirectory(0)
    .driveTable.expandDirectory(1)
    // Project in the nested directory (c)
    .driveTable.rightClickRow(2)
    .contextMenu.moveNonFolderToTrash()
    // Project in the root (a)
    .driveTable.rightClickRow(2)
    .contextMenu.moveNonFolderToTrash()
    .goToCategory.trash()
    .driveTable.withPathColumnCell('a', async (cell) => {
      await expect(cell).toBeVisible()

      await cell.getByRole('button').click()

      await expect(cell).not.toBeVisible()
    })
    .expectCategory(TEXT.cloudCategory)
    .goToCategory.trash()
    .driveTable.withPathColumnCell('c', async (cell) => {
      await expect(cell).toBeVisible()

      await cell.getByRole('button').click()

      await page.getByTestId('path-column-item-d').click()
    })
    .expectCategory(TEXT.cloudCategory)
    .driveTable.withSelectedRows(async (rows) => {
      await expect(rows).toHaveCount(1)
      await expect(rows.nth(0)).toHaveText(/^d/)
    }))
=======
test("can't run a project in browser by default", ({ page }) =>
  mockAllAndLogin({
    page,
    setupAPI: async (api) => {
      api.addProject({ title: 'a' })
    },
  }).driveTable.withRows(async (rows) => {
    const row = rows.first()

    const startProjectButton = row.getByTestId('open-project')
    await expect(startProjectButton).toBeDisabled()
  }))

test("can't start an already running by another user", ({ page }) =>
  mockAllAndLogin({
    page,
    setupAPI: async (api) => {
      await api.setFeatureFlags({ enableCloudExecution: true })

      const userGroup = api.addUserGroup('Test Group')

      api.addUserGroupToUser(api.defaultUser.userId, userGroup.id)

      const peer = api.addUser('Test User', {
        email: EmailAddress('test@test.com'),
        userGroups: [userGroup.id],
      })

      api.addProject({
        title: 'a',
        projectState: {
          type: ProjectState.opened,
          volumeId: '123',
          openedBy: peer.email,
        },
      })
    },
  }).driveTable.withRows(async (rows) => {
    const row = rows.first()
    const startProjectButton = row.getByTestId('open-project')
    const stopProjectButton = row.getByTestId('stop-project')

    await expect(row).toBeVisible()
    await expect(row.getByTestId('switch-to-project')).not.toBeVisible()
    await expect(startProjectButton).not.toBeVisible()
    await expect(stopProjectButton).toBeDisabled()
    await expect(stopProjectButton).toHaveAccessibleName(getText('xIsUsingTheProject', 'Test User'))
  }))
>>>>>>> 6fe253f7
<|MERGE_RESOLUTION|>--- conflicted
+++ resolved
@@ -117,7 +117,6 @@
       expect(firstLeft, 'Siblings have same indentation').toEqual(secondLeft)
     }))
 
-<<<<<<< HEAD
 test('can navigate to parent directory of an asset in the Recent category', ({ page }) =>
   mockAllAndLogin({
     page,
@@ -161,7 +160,7 @@
       await expect(rows).toHaveCount(1)
       await expect(rows.nth(0)).toHaveText(/^d/)
     }))
-=======
+
 test("can't run a project in browser by default", ({ page }) =>
   mockAllAndLogin({
     page,
@@ -209,5 +208,4 @@
     await expect(startProjectButton).not.toBeVisible()
     await expect(stopProjectButton).toBeDisabled()
     await expect(stopProjectButton).toHaveAccessibleName(getText('xIsUsingTheProject', 'Test User'))
-  }))
->>>>>>> 6fe253f7
+  }))