import test from 'playwright/test'
import * as actions from './actions'
import { expect } from './customExpect'
import { CONTROL_KEY } from './keyboard'
import * as locate from './locate'

test('Edit comment by click', async ({ page }) => {
  await actions.goToGraph(page)
  const nodeComment = locate.nodeCommentContent(locate.graphNodeByBinding(page, 'final'))
  await expect(nodeComment).toHaveText('This node can be entered')

  await nodeComment.click()
  await page.keyboard.press(`${CONTROL_KEY}+A`)
  const NEW_COMMENT = 'New comment text'
  await nodeComment.fill(NEW_COMMENT)
  await page.keyboard.press(`Enter`)
  await expect(nodeComment).not.toBeFocused()
  await expect(nodeComment).toHaveText(NEW_COMMENT)
})

test('Start editing comment via menu', async ({ page }) => {
  await actions.goToGraph(page)
  const node = locate.graphNodeByBinding(page, 'final')
  await node.click()
<<<<<<< HEAD
  await locate.componentMenu(node).getByRole('button', { name: 'More' }).click()
  await locate.componentMenu(node).getByRole('button', { name: 'Comment' }).click()
  await expect(locate.nodeComment(node)).toBeFocused()
=======
  await locate.circularMenu(node).getByRole('button', { name: 'More' }).click()
  await locate.circularMenu(node).getByRole('button', { name: 'Comment' }).click()
  await expect(locate.nodeCommentContent(node)).toBeFocused()
>>>>>>> 9e00b9dd
})

test('Start editing comment via context menu', async ({ page }) => {
  await actions.goToGraph(page)
  const node = locate.graphNodeByBinding(page, 'final')
  await node.click({ button: 'right' })
  await page.getByRole('button', { name: 'Add Comment' }).click()
  await expect(locate.nodeCommentContent(node)).toBeFocused()
})

test('Start editing comment via context menu when multiple components initially selected', async ({
  page,
}) => {
  await actions.goToGraph(page)
  const otherNode = locate.graphNodeByBinding(page, 'sum')
  await otherNode.click()
  const node = locate.graphNodeByBinding(page, 'final')
  await node.click({ modifiers: ['Shift'] })
  const anotherNode = locate.graphNodeByBinding(page, 'list')
  await anotherNode.click({ modifiers: ['Shift'] })
  await node.click({ button: 'right' })
  await expect(locate.selectedNodes(page)).toHaveCount(3)
  await page.getByRole('button', { name: 'Add Comment' }).click()
  await expect(locate.selectedNodes(page)).toHaveCount(1)
  await expect(locate.nodeCommentContent(node)).toBeFocused()
})

test('Add new comment via menu', async ({ page }) => {
  await actions.goToGraph(page)
  const INITIAL_NODE_COMMENTS = 1
  await expect(locate.nodeCommentContent(page)).toHaveCount(INITIAL_NODE_COMMENTS)
  const node = locate.graphNodeByBinding(page, 'data')
  const nodeComment = locate.nodeCommentContent(node)

  await node.click()
<<<<<<< HEAD
  await locate.componentMenu(node).getByRole('button', { name: 'More' }).click()
  await locate.componentMenu(node).getByRole('button', { name: 'Comment' }).click()
  await expect(locate.nodeComment(node)).toBeFocused()
=======
  await locate.circularMenu(node).getByRole('button', { name: 'More' }).click()
  await locate.circularMenu(node).getByRole('button', { name: 'Comment' }).click()
  await expect(locate.nodeCommentContent(node)).toBeFocused()
>>>>>>> 9e00b9dd
  const NEW_COMMENT = 'New comment text'
  await nodeComment.fill(NEW_COMMENT)
  await page.keyboard.press(`Enter`)
  await expect(nodeComment).not.toBeFocused()
  await expect(nodeComment).toHaveText(NEW_COMMENT)
  await expect(locate.nodeCommentContent(page)).toHaveCount(INITIAL_NODE_COMMENTS + 1)
})

test('Delete comment by clearing text', async ({ page }) => {
  await actions.goToGraph(page)
  const nodeComment = locate.nodeCommentContent(locate.graphNodeByBinding(page, 'final'))
  await expect(nodeComment).toHaveText('This node can be entered')

  await nodeComment.click()
  await page.keyboard.press(`${CONTROL_KEY}+A`)
  await page.keyboard.press(`Delete`)
  await page.keyboard.press(`Enter`)
  await expect(nodeComment).not.toExist()
})

test('URL added to comment is rendered as link', async ({ page, context }) => {
  await actions.goToGraph(page)
  const comment = locate.nodeComment(locate.graphNodeByBinding(page, 'final'))
  const commentContent = locate.nodeCommentContent(locate.graphNodeByBinding(page, 'final'))
  await expect(commentContent).toHaveText('This node can be entered')
  await expect(commentContent.locator('a')).not.toExist()

  await commentContent.click()
  await page.keyboard.press(`${CONTROL_KEY}+A`)
  const NEW_COMMENT = "Here's a URL: https://example.com"
  await commentContent.fill(NEW_COMMENT)
  await page.keyboard.press(`Enter`)
  await expect(commentContent).not.toBeFocused()
  await expect(commentContent).toHaveText(NEW_COMMENT)
  await expect(commentContent.locator('a')).toHaveCount(1)

  await expect(commentContent.locator('a')).toHaveAccessibleDescription(
    /Click to edit.*Click to open link/,
  )
  await commentContent.locator('a').click()
  await expect(commentContent).toBeFocused()
  await expect(comment.locator('.LinkEditPopup')).toExist()
  await page.keyboard.press(`Enter`)
  await expect(commentContent).not.toBeFocused()
  await expect(comment.locator('.LinkEditPopup')).not.toBeVisible()
  const newPagePromise = new Promise<true>((resolve) => context.once('page', () => resolve(true)))
  await commentContent.locator('a').click({ modifiers: ['ControlOrMeta'] })
  await expect(() => newPagePromise).toPass({ timeout: 5000 })
})<|MERGE_RESOLUTION|>--- conflicted
+++ resolved
@@ -22,15 +22,9 @@
   await actions.goToGraph(page)
   const node = locate.graphNodeByBinding(page, 'final')
   await node.click()
-<<<<<<< HEAD
   await locate.componentMenu(node).getByRole('button', { name: 'More' }).click()
   await locate.componentMenu(node).getByRole('button', { name: 'Comment' }).click()
-  await expect(locate.nodeComment(node)).toBeFocused()
-=======
-  await locate.circularMenu(node).getByRole('button', { name: 'More' }).click()
-  await locate.circularMenu(node).getByRole('button', { name: 'Comment' }).click()
   await expect(locate.nodeCommentContent(node)).toBeFocused()
->>>>>>> 9e00b9dd
 })
 
 test('Start editing comment via context menu', async ({ page }) => {
@@ -66,15 +60,9 @@
   const nodeComment = locate.nodeCommentContent(node)
 
   await node.click()
-<<<<<<< HEAD
   await locate.componentMenu(node).getByRole('button', { name: 'More' }).click()
   await locate.componentMenu(node).getByRole('button', { name: 'Comment' }).click()
-  await expect(locate.nodeComment(node)).toBeFocused()
-=======
-  await locate.circularMenu(node).getByRole('button', { name: 'More' }).click()
-  await locate.circularMenu(node).getByRole('button', { name: 'Comment' }).click()
   await expect(locate.nodeCommentContent(node)).toBeFocused()
->>>>>>> 9e00b9dd
   const NEW_COMMENT = 'New comment text'
   await nodeComment.fill(NEW_COMMENT)
   await page.keyboard.press(`Enter`)
