<<<<<<< HEAD
=======
import { sentryVitePlugin } from '@sentry/vite-plugin'
/// <reference types="histoire" />

>>>>>>> c336c765
import react from '@vitejs/plugin-react'
import vue from '@vitejs/plugin-vue'
import { COOP_COEP_CORP_HEADERS } from 'enso-common'
import { fileURLToPath } from 'node:url'
import postcssNesting from 'postcss-nesting'
import tailwindcss from 'tailwindcss'
import tailwindcssNesting from 'tailwindcss/nesting'
import { defineConfig, type Plugin } from 'vite'
import VueDevTools from 'vite-plugin-vue-devtools'
import wasm from 'vite-plugin-wasm'
import tailwindConfig from './tailwind.config'
// @ts-expect-error We don't need to typecheck this file
import reactCompiler from 'babel-plugin-react-compiler'
// @ts-expect-error We don't need to typecheck this file
import syntaxImportAttributes from '@babel/plugin-syntax-import-attributes'

const isDevMode = process.env.NODE_ENV === 'development'
const isE2E = process.env.INTEGRATION_TEST === 'true'

const entrypoint = isE2E ? './src/project-view/test-entrypoint.ts' : './src/entrypoint.ts'

process.env.ENSO_IDE_YDOC_SERVER_URL ||= isDevMode ? 'ws://__HOSTNAME__:5976' : undefined
process.env.ENSO_IDE_PROJECT_MANAGER_URL ||= isDevMode ? 'ws://__HOSTNAME__:30535' : undefined

// https://vitejs.dev/config/
export default defineConfig({
  cacheDir: fileURLToPath(new URL('../../node_modules/.cache/vite', import.meta.url)),
  plugins: [
    wasm(),
    ...(isDevMode ?
      [
        await VueDevTools(),
        react({
          include: fileURLToPath(new URL('../dashboard/**/*.tsx', import.meta.url)),
          babel: { plugins: ['@babel/plugin-syntax-import-attributes'] },
        }),
      ]
    : []),
    vue({
      customElement: ['**/components/visualizations/**', '**/components/shared/**'],
      template: {
        compilerOptions: {
          isCustomElement: (tag) => tag.startsWith('enso-'),
        },
      },
    }),
    react({
      include: fileURLToPath(new URL('./src/dashboard/**/*.tsx', import.meta.url)),
      babel: {
        plugins: [
          syntaxImportAttributes,
          [reactCompiler, { target: '18', enablePreserveExistingMemoizationGuarantees: true }],
        ],
      },
    }),
<<<<<<< HEAD
    await projectManagerShim(),
=======
    ...(process.env.NODE_ENV === 'development' ? [await projectManagerShim()] : []),
    ...((
      process.env.SENTRY_AUTH_TOKEN != null &&
      process.env.ENSO_CLOUD_SENTRY_ORGANIZATION != null &&
      process.env.ENSO_CLOUD_SENTRY_PROJECT != null
    ) ?
      [
        sentryVitePlugin({
          org: process.env.ENSO_CLOUD_SENTRY_ORGANIZATION,
          project: process.env.ENSO_CLOUD_SENTRY_PROJECT,
        }),
      ]
    : []),
>>>>>>> c336c765
  ],
  optimizeDeps: {
    entries: fileURLToPath(new URL('./index.html', import.meta.url)),
  },
  server: {
    headers: Object.fromEntries(COOP_COEP_CORP_HEADERS),
    ...(process.env.GUI_HOSTNAME ? { host: process.env.GUI_HOSTNAME } : {}),
  },
  resolve: {
    conditions: isDevMode ? ['source'] : [],
    alias: {
      '/src/entrypoint.ts': fileURLToPath(new URL(entrypoint, import.meta.url)),
      shared: fileURLToPath(new URL('./shared', import.meta.url)),
      '@': fileURLToPath(new URL('./src/project-view', import.meta.url)),
      '#': fileURLToPath(new URL('./src/dashboard', import.meta.url)),
    },
  },
  envPrefix: 'ENSO_IDE_',
  define: {
    // Single hardcoded usage of `global` in aws-amplify.
    'global.TYPED_ARRAY_SUPPORT': true,
  },
  esbuild: {
    dropLabels: isDevMode ? [] : ['DEV'],
    supported: {
      'top-level-await': true,
    },
  },
  assetsInclude: ['**/*.svg'],
  css: {
    postcss: {
      plugins: [tailwindcssNesting(postcssNesting()), tailwindcss(tailwindConfig)],
    },
  },
  logLevel: 'info',
  build: {
    // dashboard chunk size is larger than the default warning limit
    chunkSizeWarningLimit: 700,
<<<<<<< HEAD
    rollupOptions: {
      output: {
        manualChunks: {
          config: ['./src/config'],
          entrypoint: ['./src/entrypoint'],
        },
      },
    },
  },
  preview: {
    port: 5173,
=======
    sourcemap: true,
>>>>>>> c336c765
  },
})

async function projectManagerShim(): Promise<Plugin> {
  const module = await import('./project-manager-shim-middleware')
  return {
    name: 'project-manager-shim',
    configureServer(server) {
      server.middlewares.use(module.default)
    },
    configurePreviewServer(server) {
      server.middlewares.use(module.default)
    },
  }
}<|MERGE_RESOLUTION|>--- conflicted
+++ resolved
@@ -1,9 +1,4 @@
-<<<<<<< HEAD
-=======
 import { sentryVitePlugin } from '@sentry/vite-plugin'
-/// <reference types="histoire" />
-
->>>>>>> c336c765
 import react from '@vitejs/plugin-react'
 import vue from '@vitejs/plugin-vue'
 import { COOP_COEP_CORP_HEADERS } from 'enso-common'
@@ -59,23 +54,19 @@
         ],
       },
     }),
-<<<<<<< HEAD
     await projectManagerShim(),
-=======
-    ...(process.env.NODE_ENV === 'development' ? [await projectManagerShim()] : []),
     ...((
       process.env.SENTRY_AUTH_TOKEN != null &&
-      process.env.ENSO_CLOUD_SENTRY_ORGANIZATION != null &&
-      process.env.ENSO_CLOUD_SENTRY_PROJECT != null
+      process.env.ENSO_IDE_SENTRY_ORGANIZATION != null &&
+      process.env.ENSO_IDE_SENTRY_PROJECT != null
     ) ?
       [
         sentryVitePlugin({
-          org: process.env.ENSO_CLOUD_SENTRY_ORGANIZATION,
-          project: process.env.ENSO_CLOUD_SENTRY_PROJECT,
+          org: process.env.ENSO_IDE_SENTRY_ORGANIZATION,
+          project: process.env.ENSO_IDE_SENTRY_PROJECT,
         }),
       ]
     : []),
->>>>>>> c336c765
   ],
   optimizeDeps: {
     entries: fileURLToPath(new URL('./index.html', import.meta.url)),
@@ -114,7 +105,7 @@
   build: {
     // dashboard chunk size is larger than the default warning limit
     chunkSizeWarningLimit: 700,
-<<<<<<< HEAD
+    sourcemap: true,
     rollupOptions: {
       output: {
         manualChunks: {
@@ -126,9 +117,6 @@
   },
   preview: {
     port: 5173,
-=======
-    sourcemap: true,
->>>>>>> c336c765
   },
 })
 
