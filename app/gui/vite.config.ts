--- conflicted
+++ resolved
@@ -64,18 +64,10 @@
     ) ?
       [
         sentryVitePlugin({
-<<<<<<< HEAD
           org: process.env.ENSO_IDE_SENTRY_ORGANIZATION,
           project: process.env.ENSO_IDE_SENTRY_PROJECT,
-          reactComponentAnnotation: { enabled: true },
           ...(process.env.ENSO_IDE_VERSION != null ?
             { release: { name: process.env.ENSO_IDE_VERSION } }
-=======
-          org: process.env.ENSO_CLOUD_SENTRY_ORGANIZATION,
-          project: process.env.ENSO_CLOUD_SENTRY_PROJECT,
-          ...(process.env.ENSO_VERSION != null ?
-            { release: { name: process.env.ENSO_VERSION } }
->>>>>>> 21531e3c
           : {}),
         }),
       ]
