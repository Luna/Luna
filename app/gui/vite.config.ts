import { sentryVitePlugin } from '@sentry/vite-plugin'
<<<<<<< HEAD

=======
>>>>>>> c6f4b4a8
import react from '@vitejs/plugin-react'
import vue from '@vitejs/plugin-vue'
import { COOP_COEP_CORP_HEADERS } from 'enso-common'
import { getDefines, readEnvironmentFromFile } from 'enso-common/src/appConfig'
import { fileURLToPath } from 'node:url'
import postcssNesting from 'postcss-nesting'
import tailwindcss from 'tailwindcss'
import tailwindcssNesting from 'tailwindcss/nesting'
import { defaultClientConditions, defineConfig, type Plugin } from 'vite'
import VueDevTools from 'vite-plugin-vue-devtools'
import wasm from 'vite-plugin-wasm'
import tailwindConfig from './tailwind.config'
// @ts-expect-error We don't need to typecheck this file
import reactCompiler from 'babel-plugin-react-compiler'
// @ts-expect-error We don't need to typecheck this file
import syntaxImportAttributes from '@babel/plugin-syntax-import-attributes'

const dynHostnameWsUrl = (port: number) => JSON.stringify(`ws://__HOSTNAME__:${port}`)
const projectManagerUrl = dynHostnameWsUrl(process.env.INTEGRATION_TEST === 'true' ? 30536 : 30535)
const IS_CLOUD_BUILD = process.env.CLOUD_BUILD === 'true'
const YDOC_SERVER_URL =
  process.env.ENSO_POLYGLOT_YDOC_SERVER ? JSON.stringify(process.env.ENSO_POLYGLOT_YDOC_SERVER)
  : process.env.NODE_ENV === 'development' ? dynHostnameWsUrl(5976)
  : undefined

await readEnvironmentFromFile()

const entrypoint =
  process.env.INTEGRATION_TEST === 'true' ?
    './src/project-view/test-entrypoint.ts'
  : './src/entrypoint.ts'

// NOTE(Frizi): This rename is for the sake of forward compatibility with not yet merged config refactor on bazel branch,
// and because Vite's HTML env replacements only work with import.meta.env variables, not defines.
process.env.ENSO_IDE_VERSION ??= process.env.ENSO_CLOUD_DASHBOARD_VERSION
console.info(`Building IDE version: ${process.env.ENSO_IDE_VERSION}`)

const isCI = process.env.CI === 'true'

// https://vitejs.dev/config/
export default defineConfig({
  root: fileURLToPath(new URL('.', import.meta.url)),
  cacheDir: fileURLToPath(new URL('../../node_modules/.cache/vite', import.meta.url)),
  publicDir: fileURLToPath(new URL('./public', import.meta.url)),
  envDir: fileURLToPath(new URL('.', import.meta.url)),
  logLevel: isCI ? 'error' : 'info',
  plugins: [
    wasm(),
    ...(process.env.NODE_ENV === 'development' ? [await VueDevTools()] : []),
    vue({
      customElement: ['**/components/visualizations/**', '**/components/shared/**'],
      template: {
        compilerOptions: {
          isCustomElement: (tag) => tag.startsWith('enso-'),
        },
      },
    }),
    react({
      include: fileURLToPath(new URL('./src/dashboard/**/*.tsx', import.meta.url)),
      babel: {
        plugins: [
          syntaxImportAttributes,
          [reactCompiler, { target: '18', enablePreserveExistingMemoizationGuarantees: true }],
        ],
      },
    }),
    ...(process.env.NODE_ENV === 'development' ? [await projectManagerShim()] : []),
    ...((
      process.env.SENTRY_AUTH_TOKEN != null &&
      process.env.ENSO_CLOUD_SENTRY_ORGANIZATION != null &&
      process.env.ENSO_CLOUD_SENTRY_PROJECT != null
    ) ?
      [
        sentryVitePlugin({
          org: process.env.ENSO_CLOUD_SENTRY_ORGANIZATION,
          project: process.env.ENSO_CLOUD_SENTRY_PROJECT,
          ...(process.env.ENSO_VERSION != null ?
            { release: { name: process.env.ENSO_VERSION } }
          : {}),
        }),
      ]
    : []),
  ],
  optimizeDeps: {
    entries: fileURLToPath(new URL('./index.html', import.meta.url)),
    holdUntilCrawlEnd: true,
  },
  server: {
    headers: Object.fromEntries(COOP_COEP_CORP_HEADERS),
    ...(process.env.GUI_HOSTNAME ? { host: process.env.GUI_HOSTNAME } : {}),
  },
  resolve: {
    conditions: ['source', ...defaultClientConditions],
    alias: {
      '/src/entrypoint.ts': fileURLToPath(new URL(entrypoint, import.meta.url)),
      shared: fileURLToPath(new URL('./shared', import.meta.url)),
      '@': fileURLToPath(new URL('./src/project-view', import.meta.url)),
      '#': fileURLToPath(new URL('./src/dashboard', import.meta.url)),
    },
  },
  envPrefix: 'ENSO_IDE_',
  define: {
    ...getDefines(),
    IS_CLOUD_BUILD: JSON.stringify(IS_CLOUD_BUILD),
    PROJECT_MANAGER_URL: projectManagerUrl,
    YDOC_SERVER_URL: YDOC_SERVER_URL,
    'import.meta.vitest': false,
    // Single hardcoded usage of `global` in aws-amplify.
    'global.TYPED_ARRAY_SUPPORT': true,
  },
  esbuild: {
    dropLabels: process.env.NODE_ENV === 'development' ? [] : ['DEV'],
    supported: {
      'top-level-await': true,
    },
  },
  assetsInclude: ['**/*.svg'],
  css: {
    postcss: {
      plugins: [tailwindcssNesting(postcssNesting()), tailwindcss(tailwindConfig)],
    },
  },
  build: {
    // dashboard chunk size is larger than the default warning limit
    chunkSizeWarningLimit: 700,
    sourcemap: true,
  },
})
async function projectManagerShim(): Promise<Plugin> {
  const module = await import('./project-manager-shim-middleware')
  return {
    name: 'project-manager-shim',
    configureServer(server) {
      server.middlewares.use(module.default)
    },
  }
}<|MERGE_RESOLUTION|>--- conflicted
+++ resolved
@@ -1,8 +1,4 @@
 import { sentryVitePlugin } from '@sentry/vite-plugin'
-<<<<<<< HEAD
-
-=======
->>>>>>> c6f4b4a8
 import react from '@vitejs/plugin-react'
 import vue from '@vitejs/plugin-vue'
 import { COOP_COEP_CORP_HEADERS } from 'enso-common'
