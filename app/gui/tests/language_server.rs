//! Language Server integration tests.
//!
//! They are disabled by default, as there is no CI infrastructure to run them with Lanaguage
//! Server. To run tests manually, uncomment the `#[wasm_bindgen_test::wasm_bindgen_test(async)]`
//! attributes and use wasm-bindgen test.
//!
//! Note that running Lanugage Server is expected at `SERVER_ENDPOINT` (by default localhost:30616).
//! To run the language server manually run in the `enso` repository e.g.
//! ```
//! sbt "runner/run --server --root-id 6f7d58dd-8ee8-44cf-9ab7-9f0454033641 --path $HOME/ensotmp --rpc-port 30616"
//! ```

use enso_gui::prelude::*;

use engine_protocol::language_server::*;
use engine_protocol::types::*;
use enso_gui::model::execution_context::Visualization;
use enso_gui::model::module;
use enso_gui::transport::web::WebSocket;
use std::time::Duration;
#[allow(unused_imports)]
use wasm_bindgen_test::wasm_bindgen_test;
use wasm_bindgen_test::wasm_bindgen_test_configure;

/// The endpoint at which the Language Server should be accepting WS connections.
const SERVER_ENDPOINT: &str = "ws://localhost:30616";

const PACKAGE_YAML: &str = r#"
maintainer: ''
license: ''
name: Test
version: ''
author: ''
"#;

const MAIN_CODE: &str = r#"
main =
    x = 6
    y = x.foo 5
    z = y + 5
    z

Number.foo = x ->
    y = this + 3
    z = y * x
    z



#### METADATA ####
[[{"index": {"value": 98}, "size": {"value": 5}}, "5fc0c11d-bd83-4ca3-b847-b8e362f7658c"],[{"index": {"value": 81}, "size": {"value": 8}}, "1cda3676-bd62-41f8-b6a1-a1e1b7c73d18"],[{"index": {"value": 42}, "size": {"value": 5}}, "899a11e5-4d2b-43dc-a867-2f2ef2d2ba62"],[{"index": {"value": 26}, "size": {"value": 7}}, "37f284d4-c593-4e65-a4be-4948fbd2adfb"],[{"index": {"value": 16}, "size": {"value": 1}}, "c553533e-a2b9-4305-9f12-b8fe7781f933"]]
[]"#;

const VISUALISATION_CODE: &str = r#"
encode = x -> x.to_text

incAndEncode = x -> here.encode x+1
"#;

wasm_bindgen_test_configure!(run_in_browser);

//#[wasm_bindgen_test::wasm_bindgen_test(async)]
#[allow(dead_code)]
async fn ls_text_protocol_test() {
    let _guard = enso_gui::initializer::setup_global_executor();
    let ide = setup_ide().await;
<<<<<<< HEAD
    let project = ide.current_project().expect("IDE is configured without an open project");
=======
    let project = ide.current_project().expect("IDE is configured without an open project.");
>>>>>>> d44ca851
    let client = project.json_rpc();
    let root_id = project.project_content_root_id();
    let project_name = project.qualified_name();

    // Initialize files.
    let file = Path::new(root_id, &["src", "Main.enso"]);
    let contents = MAIN_CODE.to_string();
    let result = client.write_file(&file, &contents).await;
    result.expect("Couldn't write main code file.");

    let visualisation_file = Path::new(root_id, &["src", "Visualisation.enso"]);
    let contents = VISUALISATION_CODE.to_string();
    let response = client.write_file(&visualisation_file, &contents).await;
    response.expect("Couldn't write visualisation file.");

    let package_file = Path::new(root_id, &["package.yaml"]);
    let contents = PACKAGE_YAML.to_string();
    let response = client.write_file(&package_file, &contents).await;
    response.expect("Couldn't write yaml file.");

    // Setting execution context.
    let execution_context = client.create_execution_context().await;
    let execution_context = execution_context.expect("Couldn't create execution context.");
    let execution_context_id = execution_context.context_id;

    let module_path = module::Path::try_from(file.clone()).unwrap();
    let defined_on_type = "Main".to_string();
    let name = "main".to_string();
    let module = module::QualifiedName::new(project_name, module_path.id());
    let method_pointer = MethodPointer { module: module.into(), defined_on_type, name };
    let positional_arguments_expressions = default();
    let this_argument_expression = default();
    let explicit_call =
        ExplicitCall { method_pointer, positional_arguments_expressions, this_argument_expression };
    let stack_item = StackItem::ExplicitCall(explicit_call);
    let response = client.push_to_execution_context(&execution_context_id, &stack_item).await;
    response.expect("Couldn't push execution context.");
    let response = client.pop_from_execution_context(&execution_context_id).await;
    response.expect("Couldn't pop execution context.");
    // Push stackframe again for visualizations testing.
    let response = client.push_to_execution_context(&execution_context_id, &stack_item).await;
    response.expect("Couldn't push execution context.");

    // Retrieving Database.
    let response = client.get_suggestions_database().await;
    response.expect("Couldn't get the suggestions database");
    let response = client.get_suggestions_database_version().await;
    response.expect("Couldn't get the suggestions database version");


    // Setting visualization.
    let visualisation_id = uuid::Uuid::new_v4();
    let expression_id = uuid::Uuid::parse_str("c553533e-a2b9-4305-9f12-b8fe7781f933");
    let expression_id = expression_id.expect("Couldn't parse expression id.");
    let expression = "x -> here.encode x".to_string();
    let visualisation_module = "Test.Visualisation".to_string();
    let visualisation_config =
        VisualisationConfiguration { execution_context_id, expression, visualisation_module };
    let response =
        client.attach_visualisation(&visualisation_id, &expression_id, &visualisation_config);
    response.await.expect("Couldn't attach visualisation.");

    let expression = "x -> here.incAndEncode".to_string();
    let visualisation_module = "Test.Visualisation".to_string();
    let visualisation_config =
        VisualisationConfiguration { execution_context_id, expression, visualisation_module };
    let response = client.modify_visualisation(&visualisation_id, &visualisation_config).await;
    response.expect("Couldn't modify visualisation.");

    let response =
        client.detach_visualisation(&execution_context_id, &visualisation_id, &expression_id).await;
    response.expect("Couldn't detach visualisation.");

    let response = client.destroy_execution_context(&execution_context_id).await;
    response.expect("Couldn't destroy execution context.");

    // Asking for autocompletion.

    //TODO[ao] Engine will fix getting suggestion method in
    // https://github.com/enso-org/enso/issues/438, therefore we also should adjust our api in the
    // next PR.

    // let position  = Position {line:4, character:4};
    // let ret_type  = "Number".to_string();
    // let self_type = "Number".to_string();
    // let response  = client.completion(&,&position,&Some(self_type),&Some(ret_type),&None);
    // let result    = response.await.expect("Couldn't get completion suggestion list");
    // assert!(!result.results.is_empty());

    // Operations on file.
    let path = Path { root_id, segments: vec!["foo".into()] };
    let name = "text.txt".into();
    let object = FileSystemObject::File { name, path };
    client.create_file(&object).await.expect("Couldn't create file.");

    let file_path = Path { root_id, segments: vec!["foo".into(), "text.txt".into()] };
    let contents = "Hello world!".to_string();
    let result = client.write_file(&file_path, &contents).await;
    result.expect("Couldn't write file.");

    let response = client.file_info(&file_path).await.expect("Couldn't get status.");
    assert_eq!(response.attributes.byte_size, 12);
    assert_eq!(response.attributes.kind, object);

    let response = client.file_list(&Path { root_id, segments: vec!["foo".into()] }).await;
    let response = response.expect("Couldn't get file list");
    assert!(response.paths.iter().any(|file_system_object| object == *file_system_object));

    let read = client.read_file(&file_path).await.expect("Couldn't read contents.");
    assert_eq!(contents, read.contents);

    let new_path = Path { root_id, segments: vec!["foo".into(), "new_text.txt".into()] };
    client.copy_file(&file_path, &new_path).await.expect("Couldn't copy file");
    let read = client.read_file(&new_path).await.expect("Couldn't read contents.");
    assert_eq!(contents, read.contents);

    let move_path = Path { root_id, segments: vec!["foo".into(), "moved_text.txt".into()] };
    let file = client.file_exists(&move_path).await;
    let file = file.expect("Couldn't check if file exists.");
    if file.exists {
        client.delete_file(&move_path).await.expect("Couldn't delete file");
        let file = client.file_exists(&move_path).await;
        let file = file.expect("Couldn't check if file exists.");
        assert_eq!(file.exists, false);
    }

    client.move_file(&new_path, &move_path).await.expect("Couldn't move file");
    let read = client.read_file(&move_path).await.expect("Couldn't read contents");
    assert_eq!(contents, read.contents);

    let register_options = RegisterOptions::Path { path: move_path.clone() };
    let method = "text/canEdit".to_string();
    let capability_registration = CapabilityRegistration { method, register_options };
    let response = client.open_text_file(&move_path).await;
    let response = response.expect("Couldn't open text file.");
    assert_eq!(response.content, "Hello world!");
    assert_eq!(response.write_capability, Some(capability_registration));

    let start = Position { line: 0, character: 5 };
    let end = Position { line: 0, character: 5 };
    let range = TextRange { start, end };
    let text = ",".to_string();
    let text_edit = TextEdit { range, text };
    let edits = vec![text_edit];
    let old_version = Sha3_224::new(b"Hello world!");
    let new_version = Sha3_224::new(b"Hello, world!");
    let path = move_path.clone();
    let edit = FileEdit { path, edits, old_version, new_version: new_version.clone() };
    client.apply_text_file_edit(&edit).await.expect("Couldn't apply edit.");

    let saving_result = client.save_text_file(&move_path, &new_version).await;
    saving_result.expect("Couldn't save file.");

    client.close_text_file(&move_path).await.expect("Couldn't close text file.");

    let read = client.read_file(&move_path).await.expect("Couldn't read contents.");
    assert_eq!("Hello, world!".to_string(), read.contents);
}

// #[wasm_bindgen_test::wasm_bindgen_test(async)]
#[allow(dead_code)]
async fn file_events() {
    let logger = Logger::new("test");
    let ws = WebSocket::new_opened(logger, SERVER_ENDPOINT).await;
    let ws = ws.expect("Couldn't connect to WebSocket server.");
    let client = Client::new(ws);
    let mut stream = client.events();
    let _executor = enso_gui::initializer::setup_global_executor();

    executor::global::spawn(client.runner());

    let client_id = uuid::Uuid::default();
    let session = client.init_protocol_connection(&client_id).await;
    let session = session.expect("Couldn't initialize session.");
    let root_id = session.content_roots[0].id();

    let path = Path { root_id, segments: vec!["test.txt".into()] };
    let file = client.file_exists(&path).await;
    let file = file.expect("Couldn't check if file exists.");
    if file.exists {
        client.delete_file(&path).await.expect("Couldn't delete file");
        let file = client.file_exists(&path).await;
        let file = file.expect("Couldn't check if file exists.");
        assert_eq!(file.exists, false);
    }

    let path = Path { root_id, segments: vec![] };
    let registration = CapabilityRegistration::create_receives_tree_updates(path);
    let method = registration.method;
    let options = registration.register_options;
    let capability = client.acquire_capability(&method, &options).await;
    capability.expect("Couldn't acquire receivesTreeUpdates capability.");

    let path = Path { root_id, segments: vec![] };
    let name = "test.txt".into();
    let object = FileSystemObject::File { name, path: path.clone() };
    client.create_file(&object).await.expect("Couldn't create file.");

    let path = Path { root_id, segments: vec!["test.txt".into()] };
    let kind = FileEventKind::Added;
    let notification = Notification::FileEvent(FileEvent { path, kind });

    let event = stream.next().await.expect("Couldn't get any notification.");
    if let Event::Notification(incoming_notification) = event {
        assert_eq!(incoming_notification, notification);
    } else {
        panic!("Incoming event isn't a notification.");
    }
}

/// This procedure sets up the project, testing:
/// * using project picker to open (or create) a project
/// * establishing a binary protocol connection with Language Server
async fn setup_ide() -> controller::Ide {
    let logger = Logger::new("Test");
    let config = enso_gui::config::Startup::default();
    info!(logger, "Setting up the project.");
    let initializer = enso_gui::Initializer::new(config);
    let error_msg = "Couldn't open project.";
    initializer.initialize_ide_controller().await.expect(error_msg)
}

//#[wasm_bindgen_test::wasm_bindgen_test(async)]
#[allow(dead_code)]
/// This integration test covers writing and reading a file using the binary protocol
async fn file_operations_test() {
    let logger = Logger::new("Test");
    let _guard = enso_gui::initializer::setup_global_executor();
    let ide = setup_ide().await;
<<<<<<< HEAD
    let project = ide.current_project().expect("IDE is configured without an open project");
=======
    let project = ide.current_project().expect("IDE is configured without an open project.");
>>>>>>> d44ca851
    info!(logger, "Got project: {project:?}");
    // Edit file using the text protocol
    let path = Path::new(project.json_rpc().project_root().id(), &["test_file.txt"]);
    let contents = "Hello, 世界!".to_string();
    let written = project.json_rpc().write_file(&path, &contents).await.unwrap();
    info!(logger, "Written: {written:?}");
    let read_back = project.json_rpc().read_file(&path).await.unwrap();
    info!(logger, "Read back: {read_back:?}");
    assert_eq!(contents, read_back.contents);

    // Edit file using the binary protocol.
    let other_contents = "Totally different treść.";
    let read_back = project.binary_rpc().read_file(&path).await.unwrap();
    assert_eq!(contents.as_bytes(), read_back.as_slice());
    project.binary_rpc().write_file(&path, other_contents.as_bytes()).await.unwrap();
    let read_back = project.binary_rpc().read_file(&path).await.unwrap();
    assert_eq!(other_contents.as_bytes(), read_back.as_slice());

    // Once again check that we read the same thing with text protocol.
    let read_back = project.json_rpc().read_file(&path).await.unwrap();
    assert_eq!(other_contents, read_back.contents);
}

/// The future that tests attaching visualization and routing its updates.
async fn binary_visualization_updates_test_hlp() {
    let logger = Logger::new("Test");
    let ide = setup_ide().await;
<<<<<<< HEAD
    let project = ide.current_project().expect("IDE is configured without an open project");
=======
    let project = ide.current_project().expect("IDE is configured without an open project.");
>>>>>>> d44ca851
    info!(logger, "Got project: {project:?}");

    let expression = "x -> x.json_serialize".to_owned();

    use controller::project::MAIN_DEFINITION_NAME;
    use ensogl::system::web::sleep;

    let logger = Logger::new("Test");
    let module_path = enso_gui::initial_module_path(&project).unwrap();
    let method = module_path.method_pointer(project.qualified_name(), MAIN_DEFINITION_NAME);
    let module_qualified_name = project.qualified_module_name(&module_path);
    let module = project.module(module_path).await.unwrap();
    info!(logger, "Got module: {module:?}");
    let graph_executed = controller::ExecutedGraph::new(&logger, project, method).await.unwrap();

    let the_node = graph_executed.graph().nodes().unwrap()[0].info.clone();
    graph_executed.graph().set_expression(the_node.id(), "10+20").unwrap();

    // We must yield control for a moment, so the text edit is applied.
    sleep(Duration::from_millis(1)).await;

    info!(logger, "Main graph: {graph_executed:?}");
    info!(logger, "The code is: {module.ast().repr():?}");
    info!(logger, "Main node: {the_node:?} with {the_node.expression().repr()}");

    let visualization = Visualization::new(the_node.id(), expression, module_qualified_name);
    let stream = graph_executed.attach_visualization(visualization.clone()).await.unwrap();
    info!(logger, "Attached the visualization {visualization.id}");
    let mut stream = stream.boxed_local();
    let first_event = stream.next().await.unwrap(); // await update
    assert_eq!(first_event.as_ref(), "30".as_bytes());
}

//#[wasm_bindgen_test]
#[allow(dead_code)]
/// This integration test covers attaching visualizations and receiving their updates.
fn binary_visualization_updates_test() {
    let executor = enso_gui::executor::web::EventLoopExecutor::new_running();
    enso_gui::executor::global::set_spawner(executor.spawner.clone());
    executor.spawn_local(binary_visualization_updates_test_hlp()).unwrap();
    std::mem::forget(executor);
}<|MERGE_RESOLUTION|>--- conflicted
+++ resolved
@@ -64,11 +64,7 @@
 async fn ls_text_protocol_test() {
     let _guard = enso_gui::initializer::setup_global_executor();
     let ide = setup_ide().await;
-<<<<<<< HEAD
-    let project = ide.current_project().expect("IDE is configured without an open project");
-=======
     let project = ide.current_project().expect("IDE is configured without an open project.");
->>>>>>> d44ca851
     let client = project.json_rpc();
     let root_id = project.project_content_root_id();
     let project_name = project.qualified_name();
@@ -298,11 +294,7 @@
     let logger = Logger::new("Test");
     let _guard = enso_gui::initializer::setup_global_executor();
     let ide = setup_ide().await;
-<<<<<<< HEAD
-    let project = ide.current_project().expect("IDE is configured without an open project");
-=======
     let project = ide.current_project().expect("IDE is configured without an open project.");
->>>>>>> d44ca851
     info!(logger, "Got project: {project:?}");
     // Edit file using the text protocol
     let path = Path::new(project.json_rpc().project_root().id(), &["test_file.txt"]);
@@ -330,11 +322,7 @@
 async fn binary_visualization_updates_test_hlp() {
     let logger = Logger::new("Test");
     let ide = setup_ide().await;
-<<<<<<< HEAD
-    let project = ide.current_project().expect("IDE is configured without an open project");
-=======
     let project = ide.current_project().expect("IDE is configured without an open project.");
->>>>>>> d44ca851
     info!(logger, "Got project: {project:?}");
 
     let expression = "x -> x.json_serialize".to_owned();
