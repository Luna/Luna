/** @file Configuration for Tailwind. */
import { fileURLToPath } from 'node:url'
import animate from 'tailwindcss-animate'
import reactAriaComponents from 'tailwindcss-react-aria-components'
import plugin from 'tailwindcss/plugin.js'

const HERE_PATH = fileURLToPath(new URL('.', import.meta.url))

export default /** @satisfies {import('tailwindcss').Config} */ ({
  content: [`${HERE_PATH}/src/**/*.tsx`, `${HERE_PATH}/src/**/*.ts`],
  theme: {
    extend: {
      cursor: {
        unset: 'unset',
      },
      colors: {
        // While these COULD ideally be defined as CSS variables, then their opacity cannot be
        // modified.
        /** The default color of all text. */
        // This should be named "regular".
        primary: 'rgb(var(--color-primary-rgb) / var(--color-primary-opacity))',
        invert: 'rgb(var(--color-invert-rgb) / var(--color-invert-opacity))',
        background: 'rgb(var(--color-background-rgb) / var(--color-background-opacity))',
        'background-hex': 'var(--color-background-hex)',

        dashboard:
          'rgb(var(--color-dashboard-background-rgb) / var(--color-dashboard-background-opacity))',
        accent: 'rgb(var(--color-accent-rgb) / 100%)',
        danger: 'rgb(var(--color-danger-rgb) / 100%)',
        'accent-dark': '#3e9152',
        'hover-bg': 'rgb(0 0 0 / 10%)',
        frame: 'rgb(255 255 255 / 40%)',
        'selected-frame': 'rgb(255 255 255 / 70%)',
        'ide-bg': '#ebeef1',
        selected: 'rgb(255 255 255 / 40%)',
        'not-selected': 'rgb(0 0 0 / 30%)',
        // Should be `#3e515f14`, but `bg-opacity` does not work with RGBA.
        label: '#f0f1f3',
        help: '#3f68ce',
        invite: '#0e81d4',
        share: '#64b526',
        inversed: '#ffffff',
        green: '#3e8b29',
        delete: 'rgb(243 24 10 / 87%)',
        v3: '#252423',
        youtube: '#c62421',
        discord: '#404796',
        'selection-brush': 'lch(70% 0 0 / 50%)',
        dim: 'rgb(0 0 0 / 25%)',
        'dim-darker': 'rgb(0 0 0 / 40%)',
        'tag-text': 'rgb(255 255 255 / 90%)',
        'tag-text-2': 'rgb(0 0 0 / 60%)',
        'permission-owner': 'rgb(236 2 2 / 70%)',
        'permission-admin': 'rgb(252 60 0 / 70%)',
        'permission-edit': 'rgb(255 138 0 / 90%)',
        'permission-read': 'rgb(152 174 18 / 80%)',
        'permission-docs': 'rgb(91 8 226 / 64%)',
        'permission-exec': 'rgb(236 2 2 / 70%)',
        'permission-view': 'rgb(0 0 0 / 10%)',
        'label-running-project': '#257fd2',
        'label-low-resources': '#ff6b18',
        'call-to-action': 'rgb(250 108 8)',
        'black-a5': 'rgb(0 0 0 / 5%)',
        'black-a10': 'rgb(0 0 0 / 10%)',
        'black-a16': 'rgb(0 0 0 / 16%)',
        'black-a30': 'rgb(0 0 0 / 30%)',
        'black-a50': 'rgb(0 0 0 / 50%)',
        'gray-350': '#b7bcc5',
      },
      fontFamily: {
        naming: ['"Enso Naming"', '"Enso"', '"M PLUS 1"'],
      },
      fontSize: {
        '2xs': '10.5px',
        xs: '11.5px',
        sm: '13px',
        xl: '19px',
        '3xl': '32px',
        '4xl': '38px',
        'auth-heading': 'var(--auth-heading-font-size)',
      },
      borderRadius: {
        inherit: 'inherit',
        '2.5xl': '1.25rem',
        '4xl': '2rem',
        default: 'var(--default-corner-radius)',
        'button-focus-ring': 'var(--button-focus-ring-corner-radius)',
        auth: 'var(--auth-corner-radius)',
        input: 'var(--input-corner-radius)',
        'permission-type-selector': 'var(--permission-type-selector-corner-radius)',
        'menu-entry': 'var(--menu-entry-corner-radius)',
        'selection-brush': 'var(--selection-brush-corner-radius)',
        'chat-input': 'var(--chat-input-corner-radius)',
        'small-rectangle-button': 'var(--small-rectangle-button-corner-radius)',
      },
      spacing: {
        DEFAULT: '0',
        'project-icon': 'var(--project-icon-size)',
        'profile-picture-large': 'var(--profile-picture-large-size)',
        'radio-button': 'var(--radio-button-size)',
        'radio-button-dot': 'var(--radio-button-dot-size)',
        'extended-editor-menu': 'var(--extended-editor-menu-size)',
        'plus-icon': 'var(--plus-icon-size)',
        'chat-profile-picture': 'var(--chat-profile-picture-size)',
        'selection-brush-border': 'var(--selection-brush-border-width)',
        'row-h': 'var(--row-height)',
        'text-h': 'var(--text-height)',
        'asset-panel-w': 'var(--asset-panel-width)',
        'indent-1': 'var(--indent-1-size)',
        'indent-2': 'var(--indent-2-size)',
        'indent-3': 'var(--indent-3-size)',
        'indent-4': 'var(--indent-4-size)',
        'indent-5': 'var(--indent-5-size)',
        'indent-6': 'var(--indent-6-size)',
        'indent-7': 'var(--indent-7-size)',
        'indent-8': 'var(--indent-8-size)',
        'indent-9': 'var(--indent-9-size)',
        'indent-10': 'var(--indent-10-size)',
      },
      width: {
        container: '100cqw',
        'profile-picture-caption': 'var(--profile-picture-caption-width)',
        'settings-main-section': 'var(--settings-main-section-width)',
        'user-account-settings-label': 'var(--user-account-settings-label-width)',
        'change-password-settings-label': 'var(--change-password-settings-label-width)',
        'organization-settings-label': 'var(--organization-settings-label-width)',
        'backend-switcher-option': 'var(--backend-switcher-option-width)',
        'side-panel': 'var(--side-panel-width)',
        'context-menu': 'var(--context-menu-width)',
        'context-menu-macos': 'var(--context-menu-macos-width)',
        'json-schema-text-input': 'var(--json-schema-text-input-width)',
        'json-schema-object-key': 'var(--json-schema-object-key-width)',
        'json-schema-dropdown-title': 'var(--json-schema-dropdown-title-width)',
        'asset-search-bar': 'var(--asset-search-bar-width)',
        'asset-search-bar-wide': 'var(--asset-search-bar-wide-width)',
        chat: 'var(--chat-width)',
        'chat-indicator': 'var(--chat-indicator-width)',
        'modal-label': 'var(--modal-label-width)',
        'settings-sidebar': 'var(--settings-sidebar-width)',
        'asset-panel': 'var(--asset-panel-width)',
        'permission-type-selector': 'var(--permission-type-selector-width)',
        'drive-sidebar': 'var(--drive-sidebar-width)',
        'permission-type': 'var(--permission-type-width)',
        'auth-icon-container': 'var(--auth-icon-container-width)',
        'side-panel-label': 'var(--side-panel-label-width)',
        'date-picker': 'var(--date-picker-width)',
        'date-cell': 'var(--date-cell-width)',

        'manage-labels-modal': 'var(--manage-labels-modal-width)',
        'confirm-delete-modal': 'var(--confirm-delete-modal-width)',
        'confirm-delete-user-modal': 'var(--confirm-delete-user-modal-width)',
        'duplicate-assets-modal': 'var(--duplicate-assets-modal-width)',
        'capture-keyboard-shortcut-modal': 'var(--capture-keyboard-shortcut-modal-width)',
        'new-label-modal': 'var(--new-label-modal-width)',
        'invite-users-modal': 'var(--invite-users-modal-width)',
        'manage-permissions-modal': 'var(--manage-permissions-modal-width)',
        'upsert-data-link-modal': 'var(--upsert-data-link-modal-width)',
        'upsert-data-link-modal-max': 'var(--upsert-data-link-modal-max-width)',
        'upsert-secret-modal': 'var(--upsert-secret-modal-width)',

        'members-name-column': 'var(--members-name-column-width)',
        'members-email-column': 'var(--members-email-column-width)',
        'drive-name-column': 'var(--drive-name-column-width)',
        'drive-modified-column': 'var(--drive-modified-column-width)',
        'drive-shared-with-column': 'var(--drive-shared-with-column-width)',
        'drive-labels-column': 'var(--drive-labels-column-width)',
        'drive-accessed-by-projects-column': 'var(--drive-accessed-by-projects-column-width)',
        'drive-accessed-data-column': 'var(--drive-accessed-data-column-width)',
        'drive-docs-column': 'var(--drive-docs-column-width)',
      },
      minWidth: ({ theme }) => ({ .../** @type {{}}*/ (theme('width')) }),
      maxWidth: ({ theme }) => ({ .../** @type {{}}*/ (theme('width')) }),
      height: {
        row: 'var(--row-height)',
        'table-row': 'var(--table-row-height)',
        text: 'var(--text-height)',
        heading: 'var(--heading-height)',
        'news-item': 'var(--news-item-height)',
        sample: 'var(--sample-height)',
        'sample-image': 'var(--sample-image-height)',
        'sample-info': 'var(--sample-info-height)',
        'side-panel-heading': 'var(--side-panel-heading-height)',
        'chat-thread-list': 'var(--chat-thread-list-height)',
        'payment-form': 'var(--payment-form-height)',
        'paragraph-input': 'var(--paragraph-input-height)',
        'dropdown-items': 'var(--dropdown-items-height)',
        'manage-permissions-modal-permissions-list':
          'var(--manage-permissions-modal-permissions-list-height)',
        'manage-labels-list': 'var(--manage-labels-list-height)',
        'search-suggestions-list': 'var(--search-suggestions-list-height)',
      },
      minHeight: ({ theme }) => ({ .../** @type {{}}*/ (theme('height')) }),
      maxHeight: ({ theme }) => ({ .../** @type {{}}*/ (theme('height')) }),
      opacity: {
        full: '100%',
        unimportant: 'var(--unimportant-opacity)',
      },
      gap: {
        modal: 'var(--modal-gap)',
        subheading: 'var(--subheading-gap)',
        icons: 'var(--icons-gap)',
        colors: 'var(--colors-gap)',
        'samples-icon-with-text': 'var(--samples-icon-with-text-gap)',
        'icon-with-text': 'var(--icon-with-text-gap)',
        'input-with-button': 'var(--input-with-button-gap)',
        'user-bar': 'var(--user-bar-gap)',
        'top-bar': 'var(--top-bar-gap)',
        'top-bar-right': 'var(--top-bar-right-gap)',
        auth: 'var(--auth-gap)',
        'auth-link': 'var(--auth-link-gap)',
        'drive-sidebar': 'var(--drive-sidebar-gap)',
        home: 'var(--home-gap)',
        drive: 'var(--drive-gap)',
        'status-page': 'var(--status-page-gap)',
        'menu-entry': 'var(--menu-entry-gap)',
        'news-items': 'var(--news-items-gap)',
        sample: 'var(--sample-gap)',
        samples: 'var(--samples-gap)',
        settings: 'var(--settings-gap)',
        'settings-entry': 'var(--settings-entry-gap)',
        'new-empty-project': 'var(--new-empty-project-gap)',
        'side-panel': 'var(--side-panel-gap)',
        'side-panel-section': 'var(--side-panel-section-gap)',
        'asset-search-bar': 'var(--asset-search-bar-gap)',
        'drive-bar': 'var(--drive-bar-gap)',
        'column-items': 'var(--column-items-gap)',
        labels: 'var(--labels-gap)',
        'label-icons': 'var(--label-icons-gap)',
        'user-menu': 'var(--user-menu-gap)',
        'user-permission': 'var(--user-permission-gap)',
        'name-column-icon': 'var(--name-column-icon-gap)',
        'permission-type-button': 'var(--permission-type-button-gap)',
        'modal-tabs': 'var(--modal-tabs-gap)',
        'dropdown-arrow': 'var(--dropdown-arrow-gap)',
        'context-menus': 'var(--context-menus-gap)',
        'asset-panel': 'var(--asset-panel-gap)',
        'search-suggestions': 'var(--search-suggestions-gap)',
        'chat-buttons': 'var(--chat-buttons-gap)',
      },
      padding: {
        'top-bar': 'var(--top-bar-padding)',
        modal: 'var(--modal-padding)',
        'modal-wide': 'var(--modal-wide-padding)',
        auth: 'var(--auth-padding)',
        'page-x': 'var(--page-padding-x)',
        'heading-x': 'var(--heading-padding-x)',
        'heading-y': 'var(--heading-padding-y)',
        'auth-input-y': 'var(--auth-input-padding-y)',
        'auth-input-r': 'var(--auth-input-padding-right)',
        'auth-link-x': 'var(--auth-link-padding-x)',
        'auth-link-y': 'var(--auth-link-padding-y)',
        'text-link-x': 'var(--text-link-padding-x)',
        'drive-sidebar-y': 'var(--drive-sidebar-padding-y)',
        'radio-button-dot': 'var(--radio-button-dot-padding)',
        'chat-y': 'chat-padding-y',
        'cell-x': 'var(--cell-padding-x)',
        'button-x': 'var(--button-padding-x)',
        'icons-x': 'var(--icons-padding-x)',
        'drive-bar-y': 'var(--drive-bar-padding-y)',
        'selector-x': 'var(--selector-padding-x)',
        'selector-y': 'var(--selector-padding-y)',
        'menu-entry': 'var(--menu-entry-padding)',
        'context-menu-entry-x': 'var(--context-menu-entry-padding-x)',
        'profile-picture-caption-y': 'var(--profile-picture-caption-padding-y)',
        'delete-user-account-button-x': 'var(--delete-user-account-button-padding-x)',
        'context-menu': 'var(--context-menu-padding)',
        'input-x': 'var(--input-padding-x)',
        'multiline-input': 'var(--multiline-input-padding)',
        'json-schema-object-input': 'var(--json-schema-object-input-padding)',
        'name-column-x': 'var(--name-column-padding-x)',
        'name-column-y': 'var(--name-column-padding-y)',
        'home-page-b': 'var(--home-page-padding-b)',
        version: 'var(--version-padding)',
        'label-x': 'var(--label-padding-x)',
        'sidebar-section-heading-x': 'var(--sidebar-section-heading-padding-x)',
        'sidebar-section-heading-y': 'var(--sidebar-section-heading-padding-y)',
        'permission-type-selector': 'var(--permission-type-selector-padding)',
        'permission-type-button': 'var(--permission-type-button-padding)',
        'permission-type-y': 'var(--permission-type-padding-y)',
        'modal-tab-bar-x': 'var(--modal-tab-bar-padding-x)',
        'manage-permissions-modal-input': 'var(--manage-permissions-modal-input-padding)',
        'modal-invite-button-text-y': 'var(--modal-invite-button-text-padding-y)',
        'home-section-x': 'var(--home-section-padding-x)',
        'sample-description-x': 'var(--sample-description-padding-x)',
        'sample-description-t': 'var(--sample-description-padding-top)',
        'sample-description-b': 'var(--sample-description-padding-bottom)',
        'news-item-description': 'var(--news-item-description-padding)',
        'news-item-subtitle-y': 'var(--news-item-subtitle-padding-y)',
        'font-awesome-icon-x': 'var(--font-awesome-icon-padding-x)',
        'search-suggestions': 'var(--search-suggestions-padding)',
        'search-suggestion-y': 'var(--search-suggestion-padding-y)',
        'side-panel-heading-y': 'var(--side-panel-heading-padding-y)',
        'icon-column-r': 'var(--icon-column-padding-right)',
        'asset-panel-l': 'var(--asset-panel-padding-left)',
        'auth-icon-container-w': 'var(--auth-icon-container-width)',
        'side-panel-description-y': 'var(--side-panel-description-padding-y)',
        'date-input': 'var(--date-input-padding)',
        'chat-thread-button': 'var(--chat-thread-button-padding)',
        'chat-form': 'var(--chat-form-padding)',
        'chat-input': 'var(--chat-input-padding)',
        'chat-button-x': 'var(--chat-button-padding-x)',
        'chat-button-y': 'var(--chat-button-padding-y)',
        'chat-reaction-bar-y': 'var(--chat-reaction-bar-padding-y)',
        'chat-reaction': 'var(--chat-reaction-padding)',
        'missing-functionality-text-x': 'var(--missing-functionality-text-padding-x)',
      },
      margin: {
        'name-column-icon': 'var(--name-column-icon-margin)',
        'button-px': 'var(--button-padding-x)',
        'tick-cross-button': 'var(--tick-cross-button-margin)',
        'search-suggestion': 'var(--search-suggestion-margin)',
        'multiline-input-p': 'var(--multiline-input-padding)',
        'close-icon': 'var(--close-icon-margin)',
        'date-input-gap': 'var(--date-input-gap)',
        'date-input-calendar-gap': 'var(--date-input-calendar-gap)',
        'chat-header-x': 'var(--chat-header-margin-x)',
        'chat-header-t': 'var(--chat-header-margin-top)',
        'chat-form-x': 'var(--chat-form-margin-x)',
        'chat-form-y': 'var(--chat-form-margin-y)',
        'chat-message-x': 'var(--chat-message-margin-x)',
        'chat-message-y': 'var(--chat-message-margin-y)',
        'chat-profile-picture-y': 'var(--chat-profile-picture-margin-y)',
        'chat-message-info-x': 'var(--chat-message-info-margin-x)',
        'chat-reaction-bar-py': 'var(--chat-reaction-bar-padding-y)',
        'chat-reaction-bar': 'var(--chat-reaction-bar-margin)',
        'chat-reaction': 'var(--chat-reaction-margin)',
        'separator-y': 'var(--separator-margin-y)',
        'sidebar-section-heading-b': 'var(--sidebar-section-heading-margin-b)',
        'context-menu-entry-px': 'var(--context-menu-entry-padding-x)',
        'text-link-px': 'var(--text-link-padding-x)',
      },
      lineHeight: {
        snug: 'var(--snug-line-height)',
        cozy: 'var(--cozy-line-height)',
        'chat-thread-title': 'var(--chat-thread-title-line-height)',
      },
      zIndex: {
        1: '1',
        spotlight: '2',
        tooltip: '3',
      },
      backdropBlur: {
        xs: '2px',
        default: 'var(--default-backdrop-blur)',
      },
      borderWidth: {
        0.5: '0.5px',
        'selection-brush': 'var(--selection-brush-border-width)',
      },
      boxShadow: {
        soft: `0 0.5px 2.2px 0px #00000008, 0 1.2px 5.3px 0px #0000000b, \
0 2.3px 10px 0 #0000000e, 0 4px 18px 0 #00000011, 0 7.5px 33.4px 0 #00000014, \
0 18px 80px 0 #0000001c`,
        softer: `0 0.5px 2.2px 0px rgb(0 0 0 / 0.84%), 0 1.2px 5.65px 0px rgb(0 0 0 / 1.21%), \
0 2.25px 10.64px 0 rgb(0 0 0 / 1.5%), 0 4px 19px 0 rgb(0 0 0 / 1.79%), 0 7.5px 35.5px 0 rgb(0 0 0 / 2.16%), \
0 18px 85px 0 rgb(0 0 0 / 3%)`,
        'inset-t-lg': `inset 0 1px 1.4px -1.4px #00000002, \
inset 0 2.4px 3.4px -3.4px #00000003, inset 0 4.5px 6.4px -6.4px #00000004, \
inset 0 8px 11.4px -11.4px #00000005, inset 0 15px 21.3px -21.3px #00000006, \
inset 0 36px 51px -51px #00000014`,
        'inset-b-lg': `inset 0 -1px 1.4px -1.4px #00000002, \
inset 0 -2.4px 3.4px -3.4px #00000003, inset 0 -4.5px 6.4px -6.4px #00000004, \
inset 0 -8px 11.4px -11.4px #00000005, inset 0 -15px 21.3px -21.3px #00000006, \
inset 0 -36px 51px -51px #00000014`,
        'inset-v-lg': `inset 0 1px 1.4px -1.4px #00000002, \
inset 0 2.4px 3.4px -3.4px #00000003, inset 0 4.5px 6.4px -6.4px #00000004, \
inset 0 8px 11.4px -11.4px #00000005, inset 0 15px 21.3px -21.3px #00000006, \
inset 0 36px 51px -51px #00000014, inset 0 -1px 1.4px -1.4px #00000002, \
inset 0 -2.4px 3.4px -3.4px #00000003, inset 0 -4.5px 6.4px -6.4px #00000004, \
inset 0 -8px 11.4px -11.4px #00000005, inset 0 -15px 21.3px -21.3px #00000006, \
inset 0 -36px 51px -51px #00000014`,
      },
      animation: {
        'caret-blink': 'caret-blink 1.5s ease-out infinite',
        'spin-ease': 'spin cubic-bezier(0.67, 0.33, 0.33, 0.67) 1.5s infinite',
        'appear-delayed': 'appear-delayed 0.5s ease-in-out',
      },
      transitionProperty: {
        width: 'width',
        'min-width': 'min-width',
        'stroke-dasharray': 'stroke-dasharray',
        'grid-template-rows': 'grid-template-rows',
        'border-margin': 'border, margin',
      },
      transitionDuration: {
        DEFAULT: '100ms',
        auth: 'var(--auth-transition-duration)',
        'side-panel': 'var(--side-panel-transition-duration)',
        arrow: 'var(--arrow-transition-duration)',
        'user-menu': 'var(--user-menu-transition-duration)',
        'spinner-fast': 'var(--spinner-fast-transition-duration)',
        'spinner-medium': 'var(--spinner-medium-transition-duration)',
        'spinner-slow': 'var(--spinner-slow-transition-duration)',
      },
      gridTemplateRows: {
        '0fr': '0fr',
        '1fr': '1fr',
      },
      gridTemplateColumns: {
        '0fr': '0fr',
        '1fr': '1fr',
        'fill-news-items': 'repeat(auto-fill, minmax(var(--news-items-column-width), 1fr))',
        'fill-samples': 'repeat(auto-fill, minmax(var(--samples-column-width), 1fr))',
      },
      dashArray: {
        5: '5-12',
        75: '75-12',
        100: '100-12',
      },
      keyframes: {
        'appear-delayed': {
          '0%': { opacity: '0' },
          '99%': { opacity: '0' },
          '100%': { opacity: '1' },
        },
        'caret-blink': {
          '0%,70%,100%': { opacity: '1' },
          '20%,50%': { opacity: '0' },
        },
      },
    },
  },
  plugins: [
    reactAriaComponents,
    animate,
    plugin(({ addVariant, addUtilities, matchUtilities, addComponents, theme }) => {
      addVariant('group-hover-2', ['.group:where([data-hovered]) &', '.group:where(:hover) &'])

      addUtilities({
        '.scrollbar-gutter-stable': {
          scrollbarGutter: 'stable',
        },
      })

      addUtilities(
        {
          '.container-size': {
            containerType: 'size',
          },
          '.pointer-events-none-recursive': {
            pointerEvents: 'none',
            '*': { pointerEvents: 'none' },
          },
          '.clip-path-0': {
            clipPath: 'inset(0)',
          },
          '.clip-path-top': {
            clipPath: 'polygon(0 0, 100% 0, 100% calc(50% - 1px), 0 calc(50% - 1px))',
          },
          '.clip-path-bottom': {
            clipPath: `polygon(0 calc(50% + 1px), 100% calc(50% + 1px), 100% 100%, 0 100%)`,
          },
          '.clip-path-bottom-shadow': {
            clipPath: `polygon(0 0, 100% 0, 100% calc(100% + 100vh), 0 calc(100% + 100vh))`,
          },
          '.clip-path-left-shadow': {
            clipPath: `polygon(-100vw 0, 100% 0, 100% 100%, -100vw 100%)`,
          },
          '.scroll-hidden': {
            MsOverflowStyle: 'none' /* Internet Explorer 10+ */,
            scrollbarWidth: 'none' /* Firefox */,
            '&::-webkit-scrollbar': {
              display: 'none' /* Safari and Chrome */,
            },
          },

          // === States ===

          '.focus-ring, .focus-ring:focus, .focus-ring-outset, .focus-ring-outset:focus': {
            '@apply outline outline-2 -outline-offset-2 outline-primary transition-all': '',
          },
          '.focus-ring.checkbox, .focus-ring-outset, .focus-ring-outset:focus': {
            '@apply outline-offset-0': '',
          },
          '.drop-target-after': {
            '@apply relative after:pointer-events-none after:absolute after:inset after:rounded-inherit [&[data-drop-target=true]]:after:bg-primary/10':
              '',
          },

          // === Classes affecting opacity ===

          '.selectable': {
            '@apply disabled:opacity-30 [&.disabled]:opacity-30 disabled:cursor-not-allowed [&.disabled]:cursor-not-allowed opacity-50 hover:opacity-75 transition-all':
              '',
          },
          '.active': {
            '@apply opacity-100 disabled:opacity-100 [&.disabled]:opacity-100 hover:opacity-100 disabled:cursor-default [&.disabled]:cursor-default':
              '',
          },
          '.placeholder': {
            '@apply opacity-75': '',
          },
          '.read-only': {
            '@apply opacity-75 cursor-not-allowed': '',
          },

          '.scroll-offset-edge-s': {
            '--scrollbar-offset-edge': '2px',
          },
          '.scroll-offset-edge-m': {
            '--scrollbar-offset-edge': '4px',
          },
          '.scroll-offset-edge-l': {
            '--scrollbar-offset-edge': '6px',
          },
          '.scroll-offset-edge-xl': {
            '--scrollbar-offset-edge': '8px',
          },
          '.scroll-offset-edge-2xl': {
            '--scrollbar-offset-edge': '16px',
          },
          '.scroll-offset-edge-3xl': {
            '--scrollbar-offset-edge': '24px',
          },
          '.scroll-offset-edge-4xl': {
            '--scrollbar-offset-edge': '28px',
          },
          '.scroll-offset-edge-5xl': {
            '--scrollbar-offset-edge': '32px',
          },
          '.scroll-offset-edge-6xl': {
            '--scrollbar-offset-edge': '36px',
          },
          '.scroll-offset-edge-7xl': {
            '--scrollbar-offset-edge': '40px',
          },
          '.scroll-offset-edge-8xl': {
            '--scrollbar-offset-edge': '44px',
          },
          '.scroll-offset-edge-9xl': {
            '--scrollbar-offset-edge': '48px',
          },
          '.scroll-offset-edge-10xl': {
            '--scrollbar-offset-edge': '52px',
          },

          // === Visbility classes ===

          '.visibility-visible': {},
          '.visibility-hidden': {
            '@apply hidden': '',
          },
          '.visibility-faded': {
            '@apply opacity-50 pointer-events-none-recursive': '',
          },

          // === Rounded rows ===

          '.rounded-rows': {
            [`:where(
              & :nth-child(odd of .rounded-rows-child) > .rounded-rows-have-level
            )`]: {
              backgroundColor: `rgb(0 0 0 / 3%)`,
            },
            [`:where(
              & :nth-child(odd of .rounded-rows-child) > .rounded-rows-skip-level > .rounded-rows-child
            )`]: {
              backgroundColor: `rgb(0 0 0 / 3%)`,
            },
            [`:where(
              & .selected > .rounded-rows-have-level
<<<<<<< HEAD
=======
            )`]: {
              backgroundColor: 'rgb(255 255 255 / 90%)',
            },
            [`:where(
              & .selected > .rounded-rows-skip-level > .rounded-rows-child
>>>>>>> a7890d2f
            )`]: {
              backgroundColor: 'rgb(255 255 255 / 90%)',
            },
            [`:where(
<<<<<<< HEAD
              & .selected > .rounded-rows-skip-level > .rounded-rows-child
            )`]: {
              backgroundColor: 'rgb(255 255 255 / 90%)',
            },
            [`:where(
=======
>>>>>>> a7890d2f
              & [data-drop-target]:nth-child(odd of .rounded-rows-child) > .rounded-rows-have-level
            )`]: {
              backgroundColor: 'rgb(0 0 0 / 8%)',
            },
            [`:where(
              & [data-drop-target]:nth-child(odd of .rounded-rows-child) > .rounded-rows-skip-level > .rounded-rows-child
            )`]: {
              backgroundColor: 'rgb(0 0 0 / 8%)',
            },
          },

          // === Custom column spans ===

          '.col-span-2-news-item.col-span-2-news-item': {
            '@media screen and (max-width: 40.5625rem)': {
              gridColumn: 'span 1 / span 1',
            },
          },
        },
        {
          respectPrefix: true,
          respectImportant: true,
        },
      )

      /** One revolution, in radians. */
      const revolution = Math.PI * 2
      matchUtilities(
        {
          // Values must be pre-computed, because FF does not support `calc()` in `stroke-dasharray`.
          // calc(12 * 0.05 * 6.2832) calc(12 * 6.2832)
          dasharray: (value) => {
            const [percentage = 0, radius = 0] = value.split('-').map((part) => Number(part) || 0)
            return {
              strokeDasharray: `${radius * (percentage / 100) * revolution} ${
                percentage === 1 ? 0 : radius * revolution
              }`,
            }
          },
        },
        {
          respectPrefix: true,
          respectImportant: true,
          values: theme('dashArray', {}),
        },
      )

      matchUtilities(
        {
          'translate-z': (value) => ({
            '--tw-translate-z': value,
            transform: ` translate3d(var(--tw-translate-x), var(--tw-translate-y), var(--tw-translate-z)) rotate(var(--tw-rotate)) skewX(var(--tw-skew-x)) skewY(var(--tw-skew-y)) scaleX(var(--tw-scale-x)) scaleY(var(--tw-scale-y))`,
          }),
        },
        { values: theme('translate', {}), supportsNegativeValues: true },
      )

      addComponents(
        {
          '.button': {
            '@apply inline-block rounded-full px-4 py-1 selectable': '',
          },
          '.icon-with-text': {
            '@apply flex items-center justify-center gap-icon-with-text': '',
          },

          // === Text-related classes ===

          '.text': {
            '@apply leading-cozy h-text py-px': '',
          },
          '.text-tight': {
            '@apply leading-snug h-5 py-px': '',
          },
          '.text-header': {
            '@apply leading-snug h-text py-0.5': '',
          },
          '.text-subheading': {
            '@apply text-xl leading-snug py-0.5': '',
          },
        },
        {
          respectPrefix: true,
          respectImportant: true,
        },
      )

      addVariant('not-focus', '&:where([data-rac]):not([data-focused])')
      addVariant('not-selected', '&:where([data-rac]):not([data-selected])')

      addVariant('windows', '.windows &')
      addVariant('macos', '.macos &')
      addVariant('linux', '.linux &')
    }),
  ],
})<|MERGE_RESOLUTION|>--- conflicted
+++ resolved
@@ -559,26 +559,15 @@
             },
             [`:where(
               & .selected > .rounded-rows-have-level
-<<<<<<< HEAD
-=======
             )`]: {
               backgroundColor: 'rgb(255 255 255 / 90%)',
             },
             [`:where(
-              & .selected > .rounded-rows-skip-level > .rounded-rows-child
->>>>>>> a7890d2f
-            )`]: {
-              backgroundColor: 'rgb(255 255 255 / 90%)',
-            },
-            [`:where(
-<<<<<<< HEAD
               & .selected > .rounded-rows-skip-level > .rounded-rows-child
             )`]: {
               backgroundColor: 'rgb(255 255 255 / 90%)',
             },
             [`:where(
-=======
->>>>>>> a7890d2f
               & [data-drop-target]:nth-child(odd of .rounded-rows-child) > .rounded-rows-have-level
             )`]: {
               backgroundColor: 'rgb(0 0 0 / 8%)',
