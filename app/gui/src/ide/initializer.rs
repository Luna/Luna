--- conflicted
+++ resolved
@@ -113,16 +113,9 @@
         match &self.config.backend {
             ProjectManager { endpoint } => {
                 let project_manager = self.setup_project_manager(endpoint).await?;
-<<<<<<< HEAD
-                let maybe_project_name = self.config.project_name.clone();
-                let controller =
-                    controller::ide::Desktop::new(project_manager, maybe_project_name).await?;
-                Ok(Rc::new(controller))
-=======
                 let project_name = self.config.project_name.clone();
                 let controller = controller::ide::Desktop::new(project_manager, project_name);
                 Ok(Rc::new(controller.await?))
->>>>>>> d44ca851
             }
             LanguageServer { json_endpoint, binary_endpoint, namespace, project_name } => {
                 let json_endpoint = json_endpoint.clone();
