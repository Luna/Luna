/** @file A text `<span>` which turns into an `input` when desired. */
import * as React from 'react'

import CrossIcon from '#/assets/cross.svg'
import TickIcon from '#/assets/tick.svg'

import * as eventCallback from '#/hooks/eventCallbackHooks'

import * as inputBindingsProvider from '#/providers/InputBindingsProvider'
import * as textProvider from '#/providers/TextProvider'

import * as aria from '#/components/aria'
import * as ariaComponents from '#/components/AriaComponents'

import * as eventModule from '#/utilities/event'
import * as sanitizedEventTargets from '#/utilities/sanitizedEventTargets'
import * as tailwindMerge from '#/utilities/tailwindMerge'

import { useAutoFocus } from '#/hooks/autoFocusHooks'
import { useSyncRef } from '#/hooks/syncRefHooks'

// =================
// === Constants ===
// =================

const WIDTH_CLASS_NAME = 'max-w-60'

// ====================
// === EditableSpan ===
// ====================

/** Props for an {@link EditableSpan}. */
export interface EditableSpanProps {
  readonly 'data-testid'?: string
  readonly className?: string
  readonly editable?: boolean
  readonly checkSubmittable?: (value: string) => boolean
  readonly onSubmit: (value: string) => void
  readonly onCancel: () => void
  readonly inputPattern?: string
  readonly inputTitle?: string
  readonly children: string
}

/** A `<span>` that can turn into an `<input type="text">`. */
export default function EditableSpan(props: EditableSpanProps) {
  const { className = '', editable = false, children } = props
  const { checkSubmittable, onSubmit, onCancel, inputPattern, inputTitle } = props
  const { getText } = textProvider.useText()
  const inputBindings = inputBindingsProvider.useInputBindings()
  const [isSubmittable, setIsSubmittable] = React.useState(false)

  const formRef = React.useRef<HTMLFormElement | null>(null)
  const inputRef = React.useRef<HTMLInputElement | null>(null)

  const cancelledRef = React.useRef(false)
  const checkSubmittableRef = useSyncRef(checkSubmittable)

  // Make sure that the event callback is stable to prevent the effect from re-running.
  const onCancelEventCallback = eventCallback.useEventCallback(onCancel)

  React.useEffect(() => {
    if (editable) {
      setIsSubmittable(checkSubmittableRef.current?.(inputRef.current?.value ?? '') ?? true)
    }
  }, [checkSubmittableRef, editable])

  React.useEffect(() => {
    if (editable) {
      return inputBindings.attach(sanitizedEventTargets.document.body, 'keydown', {
        cancelEditName: () => {
          onCancelEventCallback()
          cancelledRef.current = true
          inputRef.current?.blur()
        },
      })
    } else {
      return
    }
  }, [editable, inputBindings, onCancelEventCallback])

  React.useEffect(() => {
    cancelledRef.current = false
  }, [editable])

  aria.useInteractOutside({
    ref: formRef,
    isDisabled: !editable,
    onInteractOutside: () => {
      onCancel()
    },
  })

  useAutoFocus({ ref: inputRef, disabled: !editable })

  if (editable) {
    return (
      <form
        ref={formRef}
        className={ariaComponents.TEXT_STYLE({
          variant: 'body',
          className: tailwindMerge.twJoin('flex grow gap-1.5', WIDTH_CLASS_NAME),
        })}
        onSubmit={(event) => {
          event.preventDefault()
          if (inputRef.current != null) {
            if (isSubmittable) {
              onSubmit(inputRef.current.value)
            } else {
              onCancel()
            }
          }
        }}
      >
<<<<<<< HEAD
        <aria.Input
          ref={inputRef}
          data-testid={props['data-testid']}
          className={tailwindMerge.twMerge('flex-1 basis-full rounded-lg', className)}
          type="text"
          size={1}
          defaultValue={children}
          onContextMenu={(event) => {
            event.stopPropagation()
          }}
          onKeyDown={(event) => {
            if (event.key !== 'Escape') {
              event.stopPropagation()
            }
          }}
          {...(inputPattern == null ? {} : { pattern: inputPattern })}
          {...(inputTitle == null ? {} : { title: inputTitle })}
          {...(checkSubmittable == null ?
            {}
          : {
              onInput: (event) => {
                setIsSubmittable(checkSubmittable(event.currentTarget.value))
              },
            })}
        />
        <ariaComponents.ButtonGroup gap="xsmall" className="w-auto flex-none items-center">
          {isSubmittable && (
=======
        <div className="flex flex-1 basis-full items-center">
          <aria.Input
            ref={inputRef}
            data-testid={props['data-testid']}
            className={tailwindMerge.twMerge('flex-1 basis-full', className)}
            type="text"
            size={1}
            defaultValue={children}
            onContextMenu={(event) => {
              event.stopPropagation()
            }}
            onKeyDown={(event) => {
              if (event.key !== 'Escape') {
                event.stopPropagation()
              }
            }}
            {...(inputPattern == null ? {} : { pattern: inputPattern })}
            {...(inputTitle == null ? {} : { title: inputTitle })}
            {...(checkSubmittable == null ?
              {}
            : {
                onInput: (event) => {
                  setIsSubmittable(checkSubmittable(event.currentTarget.value))
                },
              })}
          />
          <ariaComponents.ButtonGroup gap="xsmall" className="ml-1 w-auto flex-none items-center">
            {isSubmittable && (
              <ariaComponents.Button
                size="medium"
                variant="ghost"
                icon={TickIcon}
                aria-label={getText('confirmEdit')}
                onPress={eventModule.submitForm}
              />
            )}
>>>>>>> a7890d2f
            <ariaComponents.Button
              size="medium"
              variant="ghost"
              icon={CrossIcon}
              aria-label={getText('cancelEdit')}
              onPress={() => {
                cancelledRef.current = true
                onCancel()
                window.setTimeout(() => {
                  cancelledRef.current = false
                })
              }}
            />
          </ariaComponents.ButtonGroup>
        </div>
      </form>
    )
  } else {
    return (
      <ariaComponents.Text
        data-testid={props['data-testid']}
        truncate="1"
        className={tailwindMerge.twMerge(WIDTH_CLASS_NAME, className)}
      >
        {children}
      </ariaComponents.Text>
    )
  }
}<|MERGE_RESOLUTION|>--- conflicted
+++ resolved
@@ -112,35 +112,6 @@
           }
         }}
       >
-<<<<<<< HEAD
-        <aria.Input
-          ref={inputRef}
-          data-testid={props['data-testid']}
-          className={tailwindMerge.twMerge('flex-1 basis-full rounded-lg', className)}
-          type="text"
-          size={1}
-          defaultValue={children}
-          onContextMenu={(event) => {
-            event.stopPropagation()
-          }}
-          onKeyDown={(event) => {
-            if (event.key !== 'Escape') {
-              event.stopPropagation()
-            }
-          }}
-          {...(inputPattern == null ? {} : { pattern: inputPattern })}
-          {...(inputTitle == null ? {} : { title: inputTitle })}
-          {...(checkSubmittable == null ?
-            {}
-          : {
-              onInput: (event) => {
-                setIsSubmittable(checkSubmittable(event.currentTarget.value))
-              },
-            })}
-        />
-        <ariaComponents.ButtonGroup gap="xsmall" className="w-auto flex-none items-center">
-          {isSubmittable && (
-=======
         <div className="flex flex-1 basis-full items-center">
           <aria.Input
             ref={inputRef}
@@ -177,7 +148,6 @@
                 onPress={eventModule.submitForm}
               />
             )}
->>>>>>> a7890d2f
             <ariaComponents.Button
               size="medium"
               variant="ghost"
