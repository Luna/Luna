--- conflicted
+++ resolved
@@ -3,14 +3,8 @@
  * This file provides a zustand store that contains the state of the Enso devtools.
  */
 import type { PaywallFeatureName } from '#/hooks/billing'
-<<<<<<< HEAD
+import * as React from 'react'
 import { createStore, useStore } from 'zustand'
-import { useShallow } from 'zustand/shallow'
-=======
-import { IS_DEV_MODE } from 'enso-common/src/detect'
-import * as React from 'react'
-import * as zustand from 'zustand'
->>>>>>> 442123bb
 
 /** Configuration for a paywall feature. */
 export interface PaywallDevtoolsFeatureConfiguration {
@@ -32,18 +26,14 @@
   readonly setEnableVersionChecker: (showVersionChecker: boolean | null) => void
 }
 
-<<<<<<< HEAD
-const ensoDevtoolsStore = createStore<EnsoDevtoolsStore>((set) => ({
-=======
-export const ensoDevtoolsStore = zustand.createStore<EnsoDevtoolsStore>((set) => ({
-  showDevtools: IS_DEV_MODE,
+export const ensoDevtoolsStore = createStore<EnsoDevtoolsStore>((set) => ({
+  showDevtools: import.meta.env.DEV,
   setShowDevtools: (showDevtools) => {
     set({ showDevtools })
   },
   toggleDevtools: () => {
     set(({ showDevtools }) => ({ showDevtools: !showDevtools }))
   },
->>>>>>> 442123bb
   showVersionChecker: false,
   paywallFeatures: {
     share: { isForceEnabled: null },
@@ -83,7 +73,6 @@
 
 /** A hook that provides access to the paywall devtools. */
 export function usePaywallDevtools() {
-<<<<<<< HEAD
   return useStore(
     ensoDevtoolsStore,
     useShallow((state) => ({
@@ -91,16 +80,11 @@
       setFeature: state.setPaywallFeature,
     })),
   )
-=======
-  return zustand.useStore(ensoDevtoolsStore, (state) => ({
-    features: state.paywallFeatures,
-    setFeature: state.setPaywallFeature,
-  }))
 }
 
 /** A hook that provides access to the show devtools state. */
 export function useShowDevtools() {
-  return zustand.useStore(ensoDevtoolsStore, (state) => state.showDevtools)
+  return useStore(ensoDevtoolsStore, (state) => state.showDevtools)
 }
 
 // =================================
@@ -116,5 +100,4 @@
   }, [])
 
   return <>{props.children}</>
->>>>>>> 442123bb
 }