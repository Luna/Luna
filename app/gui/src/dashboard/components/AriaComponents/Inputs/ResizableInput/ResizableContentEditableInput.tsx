<<<<<<< HEAD
/** @file A resizable input that uses a content-editable div. */
import { useRef, type ClipboardEvent, type ForwardedRef, type HTMLAttributes } from 'react'
=======
/**
 * @file A resizable input that uses a content-editable div.
 */
import {
  useEffect,
  useRef,
  type ClipboardEvent,
  type ForwardedRef,
  type HTMLAttributes,
} from 'react'
>>>>>>> 45ad3a75

import type { FieldVariantProps } from '#/components/AriaComponents'
import {
  Form,
  Text,
  type FieldPath,
  type FieldProps,
  type FieldStateProps,
  type TSchema,
} from '#/components/AriaComponents'
import { useAutoFocus } from '#/hooks/autoFocusHooks'
import { useEventCallback } from '#/hooks/eventCallbackHooks'
import { mergeRefs } from '#/utilities/mergeRefs'
import { forwardRef } from '#/utilities/react'
import { tv, type VariantProps } from '#/utilities/tailwindVariants'
import { INPUT_STYLES } from '../variants'

const CONTENT_EDITABLE_STYLES = tv({
  extend: INPUT_STYLES,
  base: '',
  slots: { placeholder: 'opacity-50 absolute inset-0 pointer-events-none' },
})

/** Props for a {@link ResizableContentEditableInput}. */
export interface ResizableContentEditableInputProps<
  Schema extends TSchema,
  TFieldName extends FieldPath<Schema>,
> extends FieldStateProps<HTMLAttributes<HTMLDivElement> & { value: string }, Schema, TFieldName>,
    Pick<
      VariantProps<typeof INPUT_STYLES>,
      'disabled' | 'invalid' | 'rounded' | 'size' | 'variant'
    >,
    FieldVariantProps,
    Omit<FieldProps, 'variant'>,
    FieldVariantProps,
    Pick<VariantProps<typeof INPUT_STYLES>, 'rounded' | 'size' | 'variant'>,
    Omit<
      VariantProps<typeof CONTENT_EDITABLE_STYLES>,
      'disabled' | 'invalid' | 'rounded' | 'size' | 'variant'
    > {
  /** Defaults to `onInput`. */
  readonly mode?: 'onBlur' | 'onInput'
  /**
   * onChange is called when the content of the input changes.
   * There is no way to prevent the change, so the value is always the new value.
   * This is different from the onChange event of a normal input element.
   * So the component is not a ***fully*** controlled component.
   */
  // eslint-disable-next-line @typescript-eslint/no-invalid-void-type
  readonly placeholder?: string
}

/**
 * A resizable input that uses a content-editable div.
 * This component might be useful for a text input that needs to have highlighted content inside of it.
 */
export const ResizableContentEditableInput = forwardRef(function ResizableContentEditableInput<
  Schema extends TSchema,
  TFieldName extends FieldPath<Schema>,
>(
  props: ResizableContentEditableInputProps<Schema, TFieldName>,
  ref: ForwardedRef<HTMLDivElement>,
) {
  const {
    mode = 'onInput',
    placeholder = '',
    description = null,
    name,
    isDisabled = false,
    form,
    defaultValue,
    size,
    rounded,
    variant,
    variants = CONTENT_EDITABLE_STYLES,
    fieldVariants,
    autoFocus = false,
    ...textFieldProps
  } = props

  const inputRef = useRef<HTMLDivElement>(null)

  const onPaste = useEventCallback((event: ClipboardEvent<HTMLDivElement>) => {
    // Prevent pasting styled text.
    event.preventDefault()
    // sanitize the pasted text
    // replace all < with &lt; to prevent XSS
    const text = event.clipboardData
      .getData('text/plain')
      .replace(/</g, '&lt;')
      .replace(/>/g, '&gt;')
    document.execCommand('insertHTML', false, text)
  })

  const { field, fieldState, formInstance } = Form.useField({
    name,
    isDisabled,
    form,
    defaultValue,
  })

  const styles = variants({
    invalid: fieldState.invalid,
    disabled: isDisabled || formInstance.formState.isSubmitting,
    variant,
    rounded,
    size,
  })

  useAutoFocus({ ref: inputRef, disabled: !autoFocus })

  useEffect(() => {
    if (inputRef.current) {
      inputRef.current.textContent = field.value
    }
  }, [field.value])

  return (
    <Form.Field
      form={formInstance}
      name={name}
      fullWidth
      variants={fieldVariants}
      {...textFieldProps}
    >
      <div
        className={styles.base()}
        onClick={() => {
          inputRef.current?.focus({ preventScroll: true })
        }}
      >
        <div className={styles.inputContainer()}>
          <div
            className={styles.textArea()}
            ref={mergeRefs(inputRef, ref, field.ref)}
            contentEditable
            suppressContentEditableWarning
            role="textbox"
            autoCorrect="off"
            autoCapitalize="off"
            spellCheck="false"
            aria-autocomplete="none"
            onPaste={onPaste}
            onBlur={(event) => {
              if (mode === 'onBlur') {
                field.onChange(event.currentTarget.textContent ?? '')
              }
              field.onBlur()
            }}
            onInput={(event) => {
              if (mode === 'onInput') {
                field.onChange(event.currentTarget.textContent ?? '')
              }
            }}
          />

          <Text className={styles.placeholder({ class: field.value.length > 0 ? 'hidden' : '' })}>
            {placeholder}
          </Text>
        </div>

        {description != null && (
          <Text slot="description" className={styles.description()}>
            {description}
          </Text>
        )}
      </div>
    </Form.Field>
  )
})<|MERGE_RESOLUTION|>--- conflicted
+++ resolved
@@ -1,10 +1,4 @@
-<<<<<<< HEAD
 /** @file A resizable input that uses a content-editable div. */
-import { useRef, type ClipboardEvent, type ForwardedRef, type HTMLAttributes } from 'react'
-=======
-/**
- * @file A resizable input that uses a content-editable div.
- */
 import {
   useEffect,
   useRef,
@@ -12,7 +6,6 @@
   type ForwardedRef,
   type HTMLAttributes,
 } from 'react'
->>>>>>> 45ad3a75
 
 import type { FieldVariantProps } from '#/components/AriaComponents'
 import {
