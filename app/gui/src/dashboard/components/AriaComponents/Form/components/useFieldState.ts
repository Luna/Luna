<<<<<<< HEAD
/** @file Hook to get the state of a field. */
import { useFormState } from 'react-hook-form'
=======
/**
 * @file
 *
 * Hook to get the state of a field.
 */
>>>>>>> 6f211799
import { useFormContext } from './FormProvider'
import type { FieldPath, FormInstanceValidated, TSchema } from './types'

/** Options for the `useFieldState` hook. */
export interface UseFieldStateOptions<
  Schema extends TSchema,
  TFieldName extends FieldPath<Schema, Constraint>,
  Constraint,
> {
  readonly name: TFieldName
  readonly form?: FormInstanceValidated<Schema> | undefined
}

/** Hook to get the state of a field. */
export function useFieldState<
  Schema extends TSchema,
  TFieldName extends FieldPath<Schema, Constraint>,
  // eslint-disable-next-line @typescript-eslint/no-explicit-any
  Constraint = any,
>(options: UseFieldStateOptions<Schema, TFieldName, Constraint>) {
  const { name } = options

  const form = useFormContext(options.form)
  const { error, isDirty, isTouched, isValidating } = form.getFieldState(name)

  return {
    error: error?.message?.toString(),
    isDirty,
    isTouched,
    isValidating,
    hasError: error != null,
  } as const
}<|MERGE_RESOLUTION|>--- conflicted
+++ resolved
@@ -1,13 +1,4 @@
-<<<<<<< HEAD
 /** @file Hook to get the state of a field. */
-import { useFormState } from 'react-hook-form'
-=======
-/**
- * @file
- *
- * Hook to get the state of a field.
- */
->>>>>>> 6f211799
 import { useFormContext } from './FormProvider'
 import type { FieldPath, FormInstanceValidated, TSchema } from './types'
 
