/** @file Text component */
import * as React from 'react'

import * as aria from '#/components/aria'

import * as mergeRefs from '#/utilities/mergeRefs'
import * as twv from '#/utilities/tailwindVariants'

import { useEventCallback } from '#/hooks/eventCallbackHooks'
import { forwardRef } from '#/utilities/react'
import { memo } from 'react'
import * as textProvider from './TextProvider'
import * as visualTooltip from './useVisualTooltip'

/** Props for the Text component */
export interface TextProps
  extends Omit<aria.TextProps, 'color'>,
    twv.VariantProps<typeof TEXT_STYLE> {
  readonly elementType?: keyof HTMLElementTagNameMap
  readonly lineClamp?: number
  readonly tooltip?: React.ReactElement | string | false | null
  readonly tooltipTriggerRef?: React.RefObject<HTMLElement>
  readonly tooltipDisplay?: visualTooltip.VisualTooltipProps['display']
  readonly tooltipPlacement?: aria.Placement
  readonly tooltipOffset?: number
  readonly tooltipCrossOffset?: number
}

export const TEXT_STYLE = twv.tv({
  base: '',
  variants: {
    color: {
      custom: '',
      primary: 'text-primary',
      danger: 'text-danger',
      success: 'text-accent-dark',
      disabled: 'text-primary/30',
      invert: 'text-invert',
      inherit: 'text-inherit',
      current: 'text-current',
    },
    font: {
      default: '',
      naming: 'font-naming',
    },
    // we use custom padding for the text variants to make sure the text is aligned with the grid
    // leading is also adjusted to make sure the text is aligned with the grid
    // leading should always be after the text size to make sure it is not stripped by twMerge
    variant: {
      custom: '',
      body: 'text-xs leading-[20px] before:h-[1px] after:h-[3px] font-medium',
      // eslint-disable-next-line @typescript-eslint/naming-convention
      'body-sm': 'text-[10.5px] leading-[16px] before:h-[0.5px] after:h-[2.5px] font-medium',
      h1: 'text-xl leading-[29px] before:h-0.5 after:h-[5px] font-bold',
      subtitle: 'text-[13.5px] leading-[19px] before:h-[1px] after:h-[3px] font-bold',
      caption: 'text-[8.5px] leading-[12px] before:h-[0.5px] after:h-[1.5px]',
      overline: 'text-[8.5px] leading-[16px] before:h-[0.5px] after:h-[1.5px] uppercase',
    },
    weight: {
      custom: '',
      bold: 'font-bold',
      semibold: 'font-semibold',
      extraBold: 'font-extrabold',
      medium: 'font-medium',
      normal: 'font-normal',
      thin: 'font-thin',
    },
    balance: {
      true: 'text-balance',
    },
    transform: {
      none: '',
      normal: 'normal-case',
      capitalize: 'capitalize',
      lowercase: 'lowercase',
      uppercase: 'uppercase',
    },
    truncate: {
      /* eslint-disable @typescript-eslint/naming-convention */
      '1': 'truncate ellipsis',
      '2': 'line-clamp-2 ellipsis',
      '3': 'line-clamp-3 ellipsis',
      '4': 'line-clamp-4 ellipsis',
      '5': 'line-clamp-5 ellipsis',
      '6': 'line-clamp-6 ellipsis',
      '7': 'line-clamp-7 ellipsis',
      '8': 'line-clamp-8 ellipsis',
      '9': 'line-clamp-9 ellipsis',
      custom: 'line-clamp-[var(--line-clamp)] ellipsis',
      /* eslint-enable @typescript-eslint/naming-convention */
    },
    monospace: { true: 'font-mono' },
    italic: { true: 'italic' },
    nowrap: { true: 'whitespace-nowrap', normal: 'whitespace-normal', false: '' },
    textSelection: {
      auto: '',
      none: 'select-none',
      word: 'select-text',
      all: 'select-all',
    },
    disableLineHeightCompensation: {
      true: 'before:hidden after:hidden before:w-0 after:w-0',
      false:
        'flex-col before:block after:block before:flex-none after:flex-none before:w-full after:w-full',
      top: 'flex-col before:hidden before:w-0 after:block after:flex-none after:w-full',
      bottom: 'flex-col before:block before:flex-none before:w-full after:hidden after:w-0',
    },
  },
  defaultVariants: {
    variant: 'body',
    font: 'default',
    weight: 'medium',
    transform: 'none',
    color: 'primary',
    italic: false,
    nowrap: false,
    monospace: false,
    disableLineHeightCompensation: false,
    textSelection: 'auto',
  },
})

/** Text component that supports truncation and show a tooltip on hover when text is truncated */
// eslint-disable-next-line no-restricted-syntax
<<<<<<< HEAD
export const Text = memo(
  forwardRef(function Text(props: TextProps, ref: React.Ref<HTMLSpanElement>) {
    const {
      className,
      variant,
      font,
      italic,
      weight,
      nowrap,
      monospace,
      transform,
      truncate,
      lineClamp = 1,
      children,
      color,
      balance,
      elementType: ElementType = 'span',
      tooltip: tooltipElement = children,
      tooltipDisplay = 'whenOverflowing',
      tooltipPlacement,
      textSelection,
      disableLineHeightCompensation = false,
      ...ariaProps
    } = props
=======
export const Text = forwardRef(function Text(props: TextProps, ref: React.Ref<HTMLSpanElement>) {
  const {
    className,
    variant,
    font,
    italic,
    weight,
    nowrap,
    monospace,
    transform,
    truncate,
    lineClamp = 1,
    children,
    color,
    balance,
    elementType: ElementType = 'span',
    tooltip: tooltipElement = children,
    tooltipTriggerRef,
    tooltipDisplay = 'whenOverflowing',
    tooltipPlacement,
    tooltipOffset,
    tooltipCrossOffset,
    textSelection,
    disableLineHeightCompensation = false,
    ...ariaProps
  } = props
>>>>>>> c72cef30

    const textElementRef = React.useRef<HTMLElement>(null)
    const textContext = textProvider.useTextContext()

    const textClasses = TEXT_STYLE({
      variant,
      font,
      weight,
      transform,
      monospace,
      italic,
      nowrap,
      truncate,
      color,
      balance,
      textSelection,
      disableLineHeightCompensation:
        disableLineHeightCompensation === false ?
          textContext.isInsideTextComponent
        : disableLineHeightCompensation,
      className,
    })

    const isTooltipDisabled = useEventCallback(() => {
      if (tooltipDisplay === 'whenOverflowing') {
        return !truncate
      } else if (tooltipDisplay === 'always') {
        return tooltipElement === false || tooltipElement == null
      } else {
        return false
      }
    })

<<<<<<< HEAD
    const { tooltip, targetProps } = visualTooltip.useVisualTooltip({
      isDisabled: isTooltipDisabled(),
      targetRef: textElementRef,
      display: tooltipDisplay,
      children: tooltipElement,
      ...(tooltipPlacement ? { overlayPositionProps: { placement: tooltipPlacement } } : {}),
    })
=======
  const { tooltip, targetProps } = visualTooltip.useVisualTooltip({
    isDisabled: isTooltipDisabled(),
    targetRef: textElementRef,
    triggerRef: tooltipTriggerRef,
    display: tooltipDisplay,
    children: tooltipElement,
    ...(tooltipPlacement || tooltipOffset != null ?
      {
        overlayPositionProps: {
          ...(tooltipPlacement && { placement: tooltipPlacement }),
          ...(tooltipOffset != null && { offset: tooltipOffset }),
          ...(tooltipCrossOffset != null && { crossOffset: tooltipCrossOffset }),
        },
      }
    : {}),
  })
>>>>>>> c72cef30

    return (
      <textProvider.TextProvider value={{ isInsideTextComponent: true }}>
        <ElementType
          // @ts-expect-error This is caused by the type-safe `elementType` type.
          ref={(el) => {
            // eslint-disable-next-line @typescript-eslint/no-unsafe-argument
            mergeRefs.mergeRefs(ref, textElementRef)(el)
          }}
          className={textClasses}
          {...aria.mergeProps<React.HTMLAttributes<HTMLElement>>()(
            ariaProps,
            targetProps,
            truncate === 'custom' ?
              // eslint-disable-next-line @typescript-eslint/naming-convention,no-restricted-syntax
              ({ style: { '--line-clamp': `${lineClamp}` } } as React.HTMLAttributes<HTMLElement>)
            : {},
          )}
        >
          {children}
        </ElementType>

        {tooltip}
      </textProvider.TextProvider>
    )
  }),
) as unknown as React.FC<React.RefAttributes<HTMLSpanElement> & TextProps> & {
  // eslint-disable-next-line @typescript-eslint/naming-convention
  Heading: typeof Heading
  // eslint-disable-next-line @typescript-eslint/naming-convention
  Group: React.FC<React.PropsWithChildren>
}

/** Heading props */
export interface HeadingProps extends Omit<TextProps, 'elementType'> {
  // eslint-disable-next-line @typescript-eslint/no-magic-numbers
  readonly level?: '1' | '2' | '3' | '4' | '5' | '6' | 1 | 2 | 3 | 4 | 5 | 6
}

/** Heading component */
// eslint-disable-next-line no-restricted-syntax
const Heading = forwardRef(function Heading(
  props: HeadingProps,
  ref: React.Ref<HTMLHeadingElement>,
) {
  const { level = 1, ...textProps } = props
  return <Text ref={ref} elementType={`h${level}`} variant="h1" balance {...textProps} />
})
Text.Heading = Heading

/** Text group component. It's used to visually group text elements together */
Text.Group = function TextGroup(props: React.PropsWithChildren) {
  return (
    <textProvider.TextProvider value={{ isInsideTextComponent: true }}>
      {props.children}
    </textProvider.TextProvider>
  )
}<|MERGE_RESOLUTION|>--- conflicted
+++ resolved
@@ -122,7 +122,6 @@
 
 /** Text component that supports truncation and show a tooltip on hover when text is truncated */
 // eslint-disable-next-line no-restricted-syntax
-<<<<<<< HEAD
 export const Text = memo(
   forwardRef(function Text(props: TextProps, ref: React.Ref<HTMLSpanElement>) {
     const {
@@ -143,38 +142,12 @@
       tooltip: tooltipElement = children,
       tooltipDisplay = 'whenOverflowing',
       tooltipPlacement,
+      tooltipOffset,
+      tooltipCrossOffset,
       textSelection,
       disableLineHeightCompensation = false,
       ...ariaProps
     } = props
-=======
-export const Text = forwardRef(function Text(props: TextProps, ref: React.Ref<HTMLSpanElement>) {
-  const {
-    className,
-    variant,
-    font,
-    italic,
-    weight,
-    nowrap,
-    monospace,
-    transform,
-    truncate,
-    lineClamp = 1,
-    children,
-    color,
-    balance,
-    elementType: ElementType = 'span',
-    tooltip: tooltipElement = children,
-    tooltipTriggerRef,
-    tooltipDisplay = 'whenOverflowing',
-    tooltipPlacement,
-    tooltipOffset,
-    tooltipCrossOffset,
-    textSelection,
-    disableLineHeightCompensation = false,
-    ...ariaProps
-  } = props
->>>>>>> c72cef30
 
     const textElementRef = React.useRef<HTMLElement>(null)
     const textContext = textProvider.useTextContext()
@@ -208,32 +181,21 @@
       }
     })
 
-<<<<<<< HEAD
     const { tooltip, targetProps } = visualTooltip.useVisualTooltip({
       isDisabled: isTooltipDisabled(),
       targetRef: textElementRef,
       display: tooltipDisplay,
       children: tooltipElement,
-      ...(tooltipPlacement ? { overlayPositionProps: { placement: tooltipPlacement } } : {}),
+      ...(tooltipPlacement || tooltipOffset != null || tooltipCrossOffset != null ?
+        {
+          overlayPositionProps: {
+            ...(tooltipPlacement && { placement: tooltipPlacement }),
+            ...(tooltipOffset != null && { offset: tooltipOffset }),
+            ...(tooltipCrossOffset != null && { crossOffset: tooltipCrossOffset }),
+          },
+        }
+      : {}),
     })
-=======
-  const { tooltip, targetProps } = visualTooltip.useVisualTooltip({
-    isDisabled: isTooltipDisabled(),
-    targetRef: textElementRef,
-    triggerRef: tooltipTriggerRef,
-    display: tooltipDisplay,
-    children: tooltipElement,
-    ...(tooltipPlacement || tooltipOffset != null ?
-      {
-        overlayPositionProps: {
-          ...(tooltipPlacement && { placement: tooltipPlacement }),
-          ...(tooltipOffset != null && { offset: tooltipOffset }),
-          ...(tooltipCrossOffset != null && { crossOffset: tooltipCrossOffset }),
-        },
-      }
-    : {}),
-  })
->>>>>>> c72cef30
 
     return (
       <textProvider.TextProvider value={{ isInsideTextComponent: true }}>
