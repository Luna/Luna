--- conflicted
+++ resolved
@@ -357,18 +357,12 @@
   const hidden = hiddenRaw || visibility === Visibility.hidden
 
   const setSelected = useEventCallback((newSelected: boolean) => {
-<<<<<<< HEAD
     const { selectedAssets } = driveStore.getState()
     setSelectedAssets(
       newSelected ?
         [...selectedAssets, asset]
       : selectedAssets.filter((otherAsset) => otherAsset.id !== asset.id),
     )
-=======
-    const { selectedKeys } = driveStore.getState()
-
-    setSelectedKeys(set.withPresence(selectedKeys, id, newSelected))
->>>>>>> bc6a8aa2
   })
 
   React.useEffect(() => {
