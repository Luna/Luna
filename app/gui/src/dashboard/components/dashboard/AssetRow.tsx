/** @file A table row for an arbitrary asset. */
import * as React from 'react'

import { useMutation, useQuery } from '@tanstack/react-query'
import invariant from 'tiny-invariant'
import { useStore } from 'zustand'

import BlankIcon from '#/assets/blank.svg'

import * as dragAndDropHooks from '#/hooks/dragAndDropHooks'
import { useEventCallback } from '#/hooks/eventCallbackHooks'

import type { DrivePastePayload } from '#/providers/DriveProvider'
import {
  useDriveStore,
  useSetDragTargetAssetId,
  useSetIsDraggingOverSelectedRow,
  useSetLabelsDragPayload,
  useSetSelectedAssets,
  useToggleDirectoryExpansion,
} from '#/providers/DriveProvider'
import * as modalProvider from '#/providers/ModalProvider'
import * as textProvider from '#/providers/TextProvider'

import * as assetRowUtils from '#/components/dashboard/AssetRow/assetRowUtils'
import * as columnModule from '#/components/dashboard/column'
import * as columnUtils from '#/components/dashboard/column/columnUtils'
import AssetContextMenu from '#/layouts/AssetContextMenu'
import type * as assetsTable from '#/layouts/AssetsTable'
import { isLocalCategory } from '#/layouts/CategorySwitcher/Category'

import * as backendModule from '#/services/Backend'

import { Text } from '#/components/AriaComponents'
import { IndefiniteSpinner } from '#/components/Spinner'
import {
  useDeleteAssetsMutationState,
  useRestoreAssetsMutationState,
} from '#/hooks/backendBatchedHooks'
import { backendMutationOptions, useBackendMutationState } from '#/hooks/backendHooks'
import { useUploadFiles } from '#/hooks/backendUploadFilesHooks'
import { useCutAndPaste } from '#/hooks/cutAndPasteHooks'
import { createGetProjectDetailsQuery } from '#/hooks/projectHooks'
import { useSyncRef } from '#/hooks/syncRefHooks'
import { useAsset } from '#/layouts/Drive/assetsTableItemsHooks'
import { useFullUserSession } from '#/providers/AuthProvider'
import type * as assetTreeNode from '#/utilities/AssetTreeNode'
import * as drag from '#/utilities/drag'
import * as eventModule from '#/utilities/event'
import * as indent from '#/utilities/indent'
import * as permissions from '#/utilities/permissions'
import * as tailwindMerge from '#/utilities/tailwindMerge'
import Visibility from '#/utilities/Visibility'
<<<<<<< HEAD
import * as object from 'enso-common/src/utilities/data/object'

// =================
// === Constants ===
// =================
=======
import { EMPTY_ARRAY } from 'enso-common/src/utilities/data/array'
>>>>>>> bfd31f9f

/**
 * The amount of time (in milliseconds) the drag item must be held over this component
 * to make a directory row expand.
 */
const DRAG_EXPAND_DELAY_MS = 1_500

/** Common properties for state and setters passed to event handlers on an {@link AssetRow}. */
export interface AssetRowInnerProps {
  readonly asset: backendModule.AnyAsset
  readonly path: string
  readonly state: assetsTable.AssetsTableState
  readonly rowState: assetsTable.AssetRowState
  readonly setRowState: React.Dispatch<React.SetStateAction<assetsTable.AssetRowState>>
}

/** Props for an {@link AssetRow}. */
export interface AssetRowProps {
  readonly isOpened: boolean

  readonly isPlaceholder: boolean
  readonly visibility: Visibility | undefined
  readonly id: backendModule.AssetId
  readonly parentId: backendModule.DirectoryId
  readonly type: backendModule.AssetType
  readonly hidden: boolean
  readonly path: string
  readonly depth: number
  readonly state: assetsTable.AssetsTableState
  readonly columns: columnUtils.Column[]
  readonly isKeyboardSelected: boolean
  readonly grabKeyboardFocus: (item: backendModule.AnyAsset) => void
  readonly onClick: (props: AssetRowInnerProps, event: React.MouseEvent) => void
  readonly select: (item: backendModule.AnyAsset) => void
  readonly isExpanded: boolean
  readonly onDragStart?: (
    event: React.DragEvent<HTMLTableRowElement>,
    item: backendModule.AnyAsset,
  ) => void
  readonly onDragLeave?: (
    event: React.DragEvent<HTMLTableRowElement>,
    item: backendModule.AnyAsset,
  ) => void
  readonly onDragEnd?: (
    event: React.DragEvent<HTMLTableRowElement>,
    item: backendModule.AnyAsset,
  ) => void
  readonly onDrop?: (
    event: React.DragEvent<HTMLTableRowElement>,
    item: backendModule.AnyAsset,
  ) => void
  readonly onCutAndPaste?: (
    newParentKey: backendModule.DirectoryId,
    newParentId: backendModule.DirectoryId,
    pasteData: DrivePastePayload,
    nodeMap: ReadonlyMap<backendModule.AssetId, assetTreeNode.AnyAssetTreeNode>,
  ) => void
}

/** A row containing an {@link backendModule.AnyAsset}. */
// eslint-disable-next-line no-restricted-syntax
export const AssetRow = React.memo(function AssetRow(props: AssetRowProps) {
  const { type, columns, depth, id } = props

  switch (type) {
    case backendModule.AssetType.specialLoading:
    case backendModule.AssetType.specialEmpty:
    case backendModule.AssetType.specialError: {
      return <AssetSpecialRow columnsLength={columns.length} depth={depth} type={type} />
    }
    default: {
      // This is safe because we filter out special asset types in the switch statement above.
      // eslint-disable-next-line no-restricted-syntax
      return <RealAssetRow {...props} id={id as backendModule.RealAssetId} />
    }
  }
})

/** Props for a {@link AssetSpecialRow}. */
export interface AssetSpecialRowProps {
  readonly type: backendModule.AssetType
  readonly columnsLength: number
  readonly depth: number
}

/** Renders a special asset row. */
// eslint-disable-next-line no-restricted-syntax
const AssetSpecialRow = React.memo(function AssetSpecialRow(props: AssetSpecialRowProps) {
  const { type, columnsLength, depth } = props

  const { getText } = textProvider.useText()

  switch (type) {
    case backendModule.AssetType.specialLoading: {
      return (
        <tr>
          <td colSpan={columnsLength} className="border-r p-0 rounded-rows-skip-level">
            <div
              className={tailwindMerge.twJoin(
                'flex h-table-row w-container items-center justify-center rounded-full rounded-rows-child',
                indent.indentClass(depth),
              )}
            >
              <IndefiniteSpinner size={24} />
            </div>
          </td>
        </tr>
      )
    }
    case backendModule.AssetType.specialEmpty: {
      return (
        <tr>
          <td colSpan={columnsLength} className="border-r p-0 rounded-rows-skip-level">
            <div
              className={tailwindMerge.twJoin(
                'flex h-table-row items-center rounded-full rounded-rows-child',
                indent.indentClass(depth),
              )}
            >
              <img src={BlankIcon} />
              <Text className="px-name-column-x placeholder" disableLineHeightCompensation>
                {getText('thisFolderIsEmpty')}
              </Text>
            </div>
          </td>
        </tr>
      )
    }
    case backendModule.AssetType.specialError: {
      return (
        <tr>
          <td colSpan={columnsLength} className="border-r p-0 rounded-rows-skip-level">
            <div
              className={tailwindMerge.twJoin(
                'flex h-table-row items-center rounded-full rounded-rows-child',
                indent.indentClass(depth),
              )}
            >
              <img src={BlankIcon} />
              <Text
                className="px-name-column-x text-danger placeholder"
                disableLineHeightCompensation
              >
                {getText('thisFolderFailedToFetch')}
              </Text>
            </div>
          </td>
        </tr>
      )
    }
    default: {
      invariant(false, 'Unsupported special asset type: ' + type)
    }
  }
})

/** Props for a {@link RealAssetRow}. */
type RealAssetRowProps = AssetRowProps & { readonly id: backendModule.RealAssetId }

/** Renders a real asset row. */
// eslint-disable-next-line no-restricted-syntax
const RealAssetRow = React.memo(function RealAssetRow(props: RealAssetRowProps) {
  const { id } = props

  const asset = useAsset(id)

  // should never happen since we only render real assets and they are always defined
  if (asset == null) {
    return null
  }

  return <RealAssetInternalRow {...props} asset={asset} />
})

/** Internal props for a {@link RealAssetRow}. */
export interface RealAssetRowInternalProps extends AssetRowProps {
  readonly asset: backendModule.AnyAsset
}

/** Internal implementation of a {@link RealAssetRow}. */
export function RealAssetInternalRow(props: RealAssetRowInternalProps) {
  const {
    id,
    parentId,
    isKeyboardSelected,
    isOpened,
    select,
    state,
    columns,
    onClick,
    isPlaceholder,
    isExpanded,
    type,
    asset,
  } = props
  const { path, hidden: hiddenRaw, grabKeyboardFocus, visibility: visibilityRaw, depth } = props
  const { nodeMap, doCopy, doCut, doPaste } = state
  const { category, rootDirectoryId, backend } = state

  const driveStore = useDriveStore()
  const { user } = useFullUserSession()
  const setSelectedAssets = useSetSelectedAssets()
  const selected = useStore(driveStore, ({ visuallySelectedKeys, selectedKeys }) =>
    (visuallySelectedKeys ?? selectedKeys).has(id),
  )
  const isSoleSelected = useStore(
    driveStore,
    ({ selectedKeys }) => selected && selectedKeys.size === 1,
  )
  const allowContextMenu = useStore(
    driveStore,
    ({ selectedKeys }) => selectedKeys.size === 0 || !selected || isSoleSelected,
  )
  const draggableProps = dragAndDropHooks.useDraggable({ isDisabled: !selected })
  const { setModal, unsetModal } = modalProvider.useSetModal()
  const [isDraggedOver, setIsDraggedOver] = React.useState(false)
  const setIsDraggingOverSelectedRow = useSetIsDraggingOverSelectedRow()
  const setDragTargetAssetId = useSetDragTargetAssetId()
  const rootRef = React.useRef<HTMLElement | null>(null)
  const dragOverTimeoutHandle = React.useRef<number | null>(null)
  const grabKeyboardFocusRef = useSyncRef(grabKeyboardFocus)
  const [innerRowState, setRowState] = React.useState<assetsTable.AssetRowState>(
    assetRowUtils.INITIAL_ROW_STATE,
  )
  const cutAndPaste = useCutAndPaste(backend, category)
  const toggleDirectoryExpansion = useToggleDirectoryExpansion()
  const setLabelsDragPayload = useSetLabelsDragPayload()

  const isNewlyCreated = useStore(driveStore, ({ newestFolderId }) => newestFolderId === asset.id)
  const isEditingName = innerRowState.isEditingName || isNewlyCreated

  const rowState = React.useMemo(() => {
    return object.merge(innerRowState, { isEditingName })
  }, [isEditingName, innerRowState])

  const nodeParentKeysRef = React.useRef<{
    readonly nodeMap: WeakRef<ReadonlyMap<backendModule.AssetId, assetTreeNode.AnyAssetTreeNode>>
    readonly parentKeys: Map<backendModule.AssetId, backendModule.DirectoryId>
  } | null>(null)

  const isDeletingSingleAsset =
    useBackendMutationState(backend, 'deleteAsset', {
      predicate: ({ state: { variables: [assetId] = [] } }) => assetId === asset.id,
      select: () => null,
    }).length !== 0
  const isDeletingMultipleAssets =
    useDeleteAssetsMutationState(backend, {
      predicate: ({ state: { variables: [assetIds = EMPTY_ARRAY] = EMPTY_ARRAY } }) =>
        assetIds.includes(asset.id),
      select: () => null,
    }).length !== 0
  const isDeleting = isDeletingSingleAsset || isDeletingMultipleAssets
  const isRestoringSingleAsset =
    useBackendMutationState(backend, 'undoDeleteAsset', {
      predicate: ({ state: { variables: [assetId] = EMPTY_ARRAY } }) => assetId === asset.id,
      select: () => null,
    }).length !== 0
  const isRestoringMultipleAssets =
    useRestoreAssetsMutationState(backend, {
      predicate: ({ state: { variables: assetIds = EMPTY_ARRAY } }) => assetIds.includes(asset.id),
      select: () => null,
    }).length !== 0
  const isRestoring = isRestoringSingleAsset || isRestoringMultipleAssets

  const { data: projectState } = useQuery({
    ...createGetProjectDetailsQuery({
      // This is safe because we disable the query when the asset is not a project.
      // see `enabled` property below.
      // eslint-disable-next-line no-restricted-syntax
      assetId: asset.id as backendModule.ProjectId,
      backend,
    }),
    select: (data) => data.state.type,
    enabled: asset.type === backendModule.AssetType.project && !isPlaceholder && isOpened,
  })

  const uploadFiles = useUploadFiles(backend, category)
  const createPermissionMutation = useMutation(
    backendMutationOptions(backend, 'createPermission', {
      meta: {
        invalidates: [[backend.type, 'listDirectory', asset.parentId]],
        awaitInvalidates: true,
      },
    }),
  )

  const insertionVisibility = useStore(driveStore, (driveState) =>
    driveState.pasteData?.type === 'move' && driveState.pasteData.data.ids.has(id) ?
      Visibility.faded
    : Visibility.visible,
  )
  const createPermissionVariables = createPermissionMutation.variables?.[0]
  const isRemovingSelf =
    createPermissionVariables?.actorsIds[0] === user.userId &&
    createPermissionVariables.action == null
  const visibility =
    isDeleting || isRestoring ? Visibility.faded
    : isRemovingSelf ? Visibility.hidden
    : visibilityRaw === Visibility.visible ? insertionVisibility
    : visibilityRaw ?? insertionVisibility
  const hidden = hiddenRaw || visibility === Visibility.hidden

  const setSelected = useEventCallback((newSelected: boolean) => {
    const { selectedAssets } = driveStore.getState()
    setSelectedAssets(
      newSelected ?
        [...selectedAssets, asset]
      : selectedAssets.filter((otherAsset) => otherAsset.id !== asset.id),
    )
  })

  React.useEffect(() => {
    if (selected && insertionVisibility !== Visibility.visible) {
      setSelected(false)
    }
  }, [selected, insertionVisibility, setSelected])

  React.useEffect(() => {
    if (isKeyboardSelected) {
      rootRef.current?.focus()
      grabKeyboardFocusRef.current(asset)
    }
  }, [grabKeyboardFocusRef, isKeyboardSelected, asset])

  const onDragOver = (event: React.DragEvent<Element>) => {
    const directoryId = asset.type === backendModule.AssetType.directory ? id : parentId
    const labelsPayload = drag.LABELS.lookup(event)
    if (labelsPayload) {
      event.preventDefault()
      event.stopPropagation()
      setDragTargetAssetId(asset.id)
      const { isDraggingOverSelectedRow } = driveStore.getState()
      if (selected !== isDraggingOverSelectedRow) {
        setIsDraggingOverSelectedRow(selected)
      }
      return
    }
    const payload = drag.ASSET_ROWS.lookup(event)
    const isPayloadMatch =
      payload != null && payload.every((innerItem) => innerItem.key !== directoryId)
    const canPaste = (() => {
      if (!isPayloadMatch) {
        return false
      } else {
        if (nodeMap.current !== nodeParentKeysRef.current?.nodeMap.deref()) {
          const parentKeys = new Map(
            Array.from(nodeMap.current.entries()).map(([otherId, otherAsset]) => [
              otherId,
              otherAsset.item.parentId,
            ]),
          )
          nodeParentKeysRef.current = { nodeMap: new WeakRef(nodeMap.current), parentKeys }
        }

        if (isLocalCategory(category)) {
          return true
        }

        return payload.every((payloadItem) => {
          const parentKey = nodeParentKeysRef.current?.parentKeys.get(payloadItem.key)
          const parent = parentKey == null ? null : nodeMap.current.get(parentKey)
          if (!parent) {
            return false
          } else if (permissions.isTeamPath(parent.path)) {
            return true
          } else {
            // Assume user path; check permissions
            const permission = permissions.tryFindSelfPermission(user, asset.permissions)
            return (
              permission != null &&
              permissions.canPermissionModifyDirectoryContents(permission.permission)
            )
          }
        })
      }
    })()

    if ((isPayloadMatch && canPaste) || event.dataTransfer.types.includes('Files')) {
      event.preventDefault()
      if (asset.type === backendModule.AssetType.directory && state.category.type !== 'trash') {
        setIsDraggedOver(true)
      }
    }
  }

  switch (type) {
    case backendModule.AssetType.directory:
    case backendModule.AssetType.project:
    case backendModule.AssetType.file:
    case backendModule.AssetType.datalink:
    case backendModule.AssetType.secret: {
      const innerProps: AssetRowInnerProps = {
        asset,
        path,
        state,
        rowState,
        setRowState,
      }

      if (hidden) {
        return null
      }

      return (
        <>
          <tr
            data-testid="asset-row"
            tabIndex={0}
            data-selected={selected}
            data-id={asset.id}
            ref={(element) => {
              rootRef.current = element

              if (isKeyboardSelected && element?.contains(document.activeElement) === false) {
                element.scrollIntoView({ block: 'nearest' })
                element.focus()
              }
            }}
            className={tailwindMerge.twMerge(
              'h-table-row rounded-full transition-all ease-in-out rounded-rows-child',
              visibility,
              (isDraggedOver || selected) && 'selected',
            )}
            {...draggableProps}
            onClick={(event) => {
              unsetModal()
              onClick(innerProps, event)
              if (
                asset.type === backendModule.AssetType.directory &&
                eventModule.isDoubleClick(event) &&
                !rowState.isEditingName
              ) {
                // This must be processed on the next tick, otherwise it will be overridden
                // by the default click handler.
                window.setTimeout(() => {
                  setSelected(false)
                })
                toggleDirectoryExpansion(asset.id)
              }
            }}
            onContextMenu={(event) => {
              if (allowContextMenu) {
                event.preventDefault()
                event.stopPropagation()
                if (!selected) {
                  select(asset)
                }
                setModal(
                  <AssetContextMenu
                    innerProps={innerProps}
                    rootDirectoryId={rootDirectoryId}
                    triggerRef={rootRef}
                    event={event}
                    eventTarget={
                      event.target instanceof HTMLElement ? event.target : event.currentTarget
                    }
                    doCopy={doCopy}
                    doCut={doCut}
                    doPaste={doPaste}
                  />,
                )
              }
            }}
            onDragStart={(event) => {
              if (
                rowState.isEditingName ||
                (projectState !== backendModule.ProjectState.closed &&
                  projectState !== backendModule.ProjectState.created &&
                  projectState != null)
              ) {
                event.preventDefault()
              } else {
                props.onDragStart?.(event, asset)
              }
            }}
            onDragEnter={(event) => {
              if (dragOverTimeoutHandle.current != null) {
                window.clearTimeout(dragOverTimeoutHandle.current)
              }
              if (asset.type === backendModule.AssetType.directory) {
                dragOverTimeoutHandle.current = window.setTimeout(() => {
                  toggleDirectoryExpansion(asset.id, true)
                }, DRAG_EXPAND_DELAY_MS)
              }
              // Required because `dragover` does not fire on `mouseenter`.
              onDragOver(event)
            }}
            onDragOver={(event) => {
              if (state.category.type === 'trash') {
                event.dataTransfer.dropEffect = 'none'
              }
              onDragOver(event)
            }}
            onDragEnd={(event) => {
              setIsDraggedOver(false)
              setLabelsDragPayload(null)
              props.onDragEnd?.(event, asset)
            }}
            onDragLeave={(event) => {
              if (
                dragOverTimeoutHandle.current != null &&
                (!(event.relatedTarget instanceof Node) ||
                  !event.currentTarget.contains(event.relatedTarget))
              ) {
                window.clearTimeout(dragOverTimeoutHandle.current)
              }
              if (
                event.relatedTarget instanceof Node &&
                !event.currentTarget.contains(event.relatedTarget)
              ) {
                setIsDraggedOver(false)
              }
              props.onDragLeave?.(event, asset)
            }}
            onDrop={(event) => {
              if (state.category.type !== 'trash') {
                props.onDrop?.(event, asset)
                setIsDraggedOver(false)
                const directoryId =
                  asset.type === backendModule.AssetType.directory ? asset.id : parentId
                const payload = drag.ASSET_ROWS.lookup(event)
                if (
                  payload != null &&
                  payload.every((innerItem) => innerItem.key !== directoryId)
                ) {
                  event.preventDefault()
                  event.stopPropagation()
                  unsetModal()
                  toggleDirectoryExpansion(directoryId, true)
                  const ids = payload
                    .filter((payloadItem) => payloadItem.asset.parentId !== directoryId)
                    .map((dragItem) => dragItem.key)
                  cutAndPaste(
                    directoryId,
                    directoryId,
                    { backendType: backend.type, ids: new Set(ids), category },
                    nodeMap.current,
                  )
                } else if (event.dataTransfer.types.includes('Files')) {
                  event.preventDefault()
                  event.stopPropagation()
                  toggleDirectoryExpansion(directoryId, true)
                  void uploadFiles(Array.from(event.dataTransfer.files), directoryId, null)
                }
              }
            }}
          >
            {columns.map((column) => {
              const Render = columnModule.COLUMN_RENDERER[column]
              return (
                <td key={column} className={columnUtils.COLUMN_CSS_CLASS[column]}>
                  <Render
                    isPlaceholder={isPlaceholder}
                    isExpanded={isExpanded}
                    isOpened={isOpened}
                    backendType={backend.type}
                    item={asset}
                    depth={depth}
                    selected={selected}
                    setSelected={setSelected}
                    isSoleSelected={isSoleSelected}
                    state={state}
                    rowState={rowState}
                    setRowState={setRowState}
                    isEditable={state.category.type !== 'trash'}
                  />
                </td>
              )
            })}
          </tr>

          {selected && allowContextMenu && (
            // This is a copy of the context menu, since the context menu registers keyboard
            // shortcut handlers. This is a bit of a hack, however it is preferable to duplicating
            // the entire context menu (once for the keyboard actions, once for the JSX).
            <AssetContextMenu
              hidden
              innerProps={innerProps}
              rootDirectoryId={rootDirectoryId}
              triggerRef={rootRef}
              event={{ pageX: 0, pageY: 0 }}
              eventTarget={null}
              doCopy={doCopy}
              doCut={doCut}
              doPaste={doPaste}
            />
          )}
        </>
      )
    }
    default: {
      invariant(
        false,
        'Unsupported asset type, expected one of: directory, project, file, datalink, secret, but got: ' +
          type,
      )
    }
  }
}<|MERGE_RESOLUTION|>--- conflicted
+++ resolved
@@ -51,15 +51,8 @@
 import * as permissions from '#/utilities/permissions'
 import * as tailwindMerge from '#/utilities/tailwindMerge'
 import Visibility from '#/utilities/Visibility'
-<<<<<<< HEAD
-import * as object from 'enso-common/src/utilities/data/object'
-
-// =================
-// === Constants ===
-// =================
-=======
 import { EMPTY_ARRAY } from 'enso-common/src/utilities/data/array'
->>>>>>> bfd31f9f
+import { merge } from 'enso-common/src/utilities/data/object'
 
 /**
  * The amount of time (in milliseconds) the drag item must be held over this component
@@ -292,7 +285,7 @@
   const isEditingName = innerRowState.isEditingName || isNewlyCreated
 
   const rowState = React.useMemo(() => {
-    return object.merge(innerRowState, { isEditingName })
+    return merge(innerRowState, { isEditingName })
   }, [isEditingName, innerRowState])
 
   const nodeParentKeysRef = React.useRef<{
