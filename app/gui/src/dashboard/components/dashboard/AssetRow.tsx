/** @file A table row for an arbitrary asset. */
import * as React from 'react'

import { useMutation, useQuery, useQueryClient } from '@tanstack/react-query'
import invariant from 'tiny-invariant'
import { useStore } from 'zustand'

import BlankIcon from '#/assets/blank.svg'

import * as dragAndDropHooks from '#/hooks/dragAndDropHooks'
import { useEventCallback } from '#/hooks/eventCallbackHooks'

import type { DrivePastePayload } from '#/providers/DriveProvider'
import {
  useDriveStore,
  useSetSelectedKeys,
  useToggleDirectoryExpansion,
} from '#/providers/DriveProvider'
import * as modalProvider from '#/providers/ModalProvider'
import * as textProvider from '#/providers/TextProvider'

import * as assetRowUtils from '#/components/dashboard/AssetRow/assetRowUtils'
import * as columnModule from '#/components/dashboard/column'
import * as columnUtils from '#/components/dashboard/column/columnUtils'
import FocusRing from '#/components/styled/FocusRing'
import AssetEventType from '#/events/AssetEventType'
import AssetListEventType from '#/events/AssetListEventType'
import AssetContextMenu from '#/layouts/AssetContextMenu'
import type * as assetsTable from '#/layouts/AssetsTable'
import { isCloudCategory, isLocalCategory } from '#/layouts/CategorySwitcher/Category'
import * as eventListProvider from '#/layouts/Drive/EventListProvider'
import * as localBackend from '#/services/LocalBackend'

import * as backendModule from '#/services/Backend'

import { Text } from '#/components/AriaComponents'
import { IndefiniteSpinner } from '#/components/Spinner'
import type { AssetEvent } from '#/events/assetEvent'
import { useCutAndPaste } from '#/events/assetListEvent'
import {
  backendMutationOptions,
  backendQueryOptions,
  useBackendMutationState,
  useUploadFiles,
} from '#/hooks/backendHooks'
import { createGetProjectDetailsQuery } from '#/hooks/projectHooks'
import { useSyncRef } from '#/hooks/syncRefHooks'
import { useToastAndLog } from '#/hooks/toastAndLogHooks'
import { useAsset } from '#/layouts/Drive/assetsTableItemsHooks'
import { useFullUserSession } from '#/providers/AuthProvider'
import type * as assetTreeNode from '#/utilities/AssetTreeNode'
import { download } from '#/utilities/download'
import * as drag from '#/utilities/drag'
import * as eventModule from '#/utilities/event'
import * as indent from '#/utilities/indent'
import * as permissions from '#/utilities/permissions'
import * as set from '#/utilities/set'
import * as tailwindMerge from '#/utilities/tailwindMerge'
import Visibility from '#/utilities/Visibility'
<<<<<<< HEAD
import * as object from 'enso-common/src/utilities/data/object'
import invariant from 'tiny-invariant'
import { IndefiniteSpinner } from '../Spinner'
=======
>>>>>>> 42cfa69c

// =================
// === Constants ===
// =================

/**
 * The amount of time (in milliseconds) the drag item must be held over this component
 * to make a directory row expand.
 */
const DRAG_EXPAND_DELAY_MS = 500

// ================
// === AssetRow ===
// ================

/** Common properties for state and setters passed to event handlers on an {@link AssetRow}. */
export interface AssetRowInnerProps {
  readonly asset: backendModule.AnyAsset
  readonly path: string
  readonly state: assetsTable.AssetsTableState
  readonly rowState: assetsTable.AssetRowState
  readonly setRowState: React.Dispatch<React.SetStateAction<assetsTable.AssetRowState>>
}

/** Props for an {@link AssetRow}. */
export interface AssetRowProps {
  readonly isOpened: boolean

  readonly isPlaceholder: boolean
  readonly visibility: Visibility | undefined
  readonly id: backendModule.AssetId
  readonly parentId: backendModule.DirectoryId
  readonly type: backendModule.AssetType
  readonly hidden: boolean
  readonly path: string
  readonly initialAssetEvents: readonly AssetEvent[] | null
  readonly depth: number
  readonly state: assetsTable.AssetsTableState
  readonly columns: columnUtils.Column[]
  readonly isKeyboardSelected: boolean
  readonly grabKeyboardFocus: (item: backendModule.AnyAsset) => void
  readonly onClick: (props: AssetRowInnerProps, event: React.MouseEvent) => void
  readonly select: (item: backendModule.AnyAsset) => void
  readonly isExpanded: boolean
  readonly onDragStart?: (
    event: React.DragEvent<HTMLTableRowElement>,
    item: backendModule.AnyAsset,
  ) => void
  readonly onDragOver?: (
    event: React.DragEvent<HTMLTableRowElement>,
    item: backendModule.AnyAsset,
  ) => void
  readonly onDragLeave?: (
    event: React.DragEvent<HTMLTableRowElement>,
    item: backendModule.AnyAsset,
  ) => void
  readonly onDragEnd?: (
    event: React.DragEvent<HTMLTableRowElement>,
    item: backendModule.AnyAsset,
  ) => void
  readonly onDrop?: (
    event: React.DragEvent<HTMLTableRowElement>,
    item: backendModule.AnyAsset,
  ) => void
  readonly onCutAndPaste?: (
    newParentKey: backendModule.DirectoryId,
    newParentId: backendModule.DirectoryId,
    pasteData: DrivePastePayload,
    nodeMap: ReadonlyMap<backendModule.AssetId, assetTreeNode.AnyAssetTreeNode>,
  ) => void
}

/** A row containing an {@link backendModule.AnyAsset}. */
// eslint-disable-next-line no-restricted-syntax
export const AssetRow = React.memo(function AssetRow(props: AssetRowProps) {
  const { type, columns, depth, id } = props

  switch (type) {
    case backendModule.AssetType.specialLoading:
    case backendModule.AssetType.specialEmpty:
    case backendModule.AssetType.specialError: {
      return <AssetSpecialRow columnsLength={columns.length} depth={depth} type={type} />
    }
    default: {
      // This is safe because we filter out special asset types in the switch statement above.
      // eslint-disable-next-line no-restricted-syntax
      return <RealAssetRow {...props} id={id as backendModule.RealAssetId} />
    }
  }
})

/**
 * Props for a {@link AssetSpecialRow}.
 */
export interface AssetSpecialRowProps {
  readonly type: backendModule.AssetType
  readonly columnsLength: number
  readonly depth: number
}

/**
 * Renders a special asset row.
 */
// eslint-disable-next-line no-restricted-syntax
const AssetSpecialRow = React.memo(function AssetSpecialRow(props: AssetSpecialRowProps) {
  const { type, columnsLength, depth } = props

  const { getText } = textProvider.useText()

  switch (type) {
    case backendModule.AssetType.specialLoading: {
      return (
        <tr>
          <td colSpan={columnsLength} className="border-r p-0 rounded-rows-skip-level">
            <div
              className={tailwindMerge.twJoin(
                'flex h-table-row w-container items-center justify-center rounded-full rounded-rows-child',
                indent.indentClass(depth),
              )}
            >
              <IndefiniteSpinner size={24} />
            </div>
          </td>
        </tr>
      )
    }
    case backendModule.AssetType.specialEmpty: {
      return (
        <tr>
          <td colSpan={columnsLength} className="border-r p-0 rounded-rows-skip-level">
            <div
              className={tailwindMerge.twJoin(
                'flex h-table-row items-center rounded-full rounded-rows-child',
                indent.indentClass(depth),
              )}
            >
              <img src={BlankIcon} />
              <Text className="px-name-column-x placeholder" disableLineHeightCompensation>
                {getText('thisFolderIsEmpty')}
              </Text>
            </div>
          </td>
        </tr>
      )
    }
    case backendModule.AssetType.specialError: {
      return (
        <tr>
          <td colSpan={columnsLength} className="border-r p-0 rounded-rows-skip-level">
            <div
              className={tailwindMerge.twJoin(
                'flex h-table-row items-center rounded-full rounded-rows-child',
                indent.indentClass(depth),
              )}
            >
              <img src={BlankIcon} />
              <Text
                className="px-name-column-x text-danger placeholder"
                disableLineHeightCompensation
              >
                {getText('thisFolderFailedToFetch')}
              </Text>
            </div>
          </td>
        </tr>
      )
    }
    default: {
      invariant(false, 'Unsupported special asset type: ' + type)
    }
  }
})

/**
 * Props for a {@link RealAssetRow}.
 */
type RealAssetRowProps = AssetRowProps & { readonly id: backendModule.RealAssetId }

/**
 * Renders a real asset row.
 */
// eslint-disable-next-line no-restricted-syntax
const RealAssetRow = React.memo(function RealAssetRow(props: RealAssetRowProps) {
  const { id } = props

  const asset = useAsset(id)

  // should never happen since we only render real assets and they are always defined
  if (asset == null) {
    return null
  }

  return <RealAssetInternalRow {...props} asset={asset} />
})

/**
 * Internal props for a {@link RealAssetRow}.
 */
export interface RealAssetRowInternalProps extends AssetRowProps {
  readonly asset: backendModule.AnyAsset
}

/**
 * Internal implementation of a {@link RealAssetRow}.
 */
export function RealAssetInternalRow(props: RealAssetRowInternalProps) {
  const {
    id,
    parentId,
    isKeyboardSelected,
    isOpened,
    select,
    state,
    columns,
    onClick,
    isPlaceholder,
    isExpanded,
    type,
    asset,
  } = props
  const { path, hidden: hiddenRaw, grabKeyboardFocus, visibility: visibilityRaw, depth } = props
  const { initialAssetEvents } = props
  const { nodeMap, doCopy, doCut, doPaste, doDelete: doDeleteRaw } = state
  const { doRestore, doMove, category, rootDirectoryId, backend } = state

  const driveStore = useDriveStore()
  const queryClient = useQueryClient()
  const { user } = useFullUserSession()
  const setSelectedKeys = useSetSelectedKeys()
  const selected = useStore(driveStore, ({ visuallySelectedKeys, selectedKeys }) =>
    (visuallySelectedKeys ?? selectedKeys).has(id),
  )
  const isSoleSelected = useStore(
    driveStore,
    ({ selectedKeys }) => selected && selectedKeys.size === 1,
  )
  const allowContextMenu = useStore(
    driveStore,
    ({ selectedKeys }) => selectedKeys.size === 0 || !selected || isSoleSelected,
  )
  const draggableProps = dragAndDropHooks.useDraggable()
  const { setModal, unsetModal } = modalProvider.useSetModal()
  const { getText } = textProvider.useText()
  const dispatchAssetListEvent = eventListProvider.useDispatchAssetListEvent()
  const [isDraggedOver, setIsDraggedOver] = React.useState(false)
  const rootRef = React.useRef<HTMLElement | null>(null)
  const dragOverTimeoutHandle = React.useRef<number | null>(null)
  const grabKeyboardFocusRef = useSyncRef(grabKeyboardFocus)
  const [innerRowState, setRowState] = React.useState<assetsTable.AssetRowState>(
    assetRowUtils.INITIAL_ROW_STATE,
  )
  const cutAndPaste = useCutAndPaste(category)
  const toggleDirectoryExpansion = useToggleDirectoryExpansion()

  const isNewlyCreated = useStore(driveStore, ({ newestFolderId }) => newestFolderId === asset.id)
  const isEditingName = innerRowState.isEditingName || isNewlyCreated

  const rowState = React.useMemo(() => {
    return object.merge(innerRowState, { isEditingName })
  }, [isEditingName, innerRowState])

  const nodeParentKeysRef = React.useRef<{
    readonly nodeMap: WeakRef<ReadonlyMap<backendModule.AssetId, assetTreeNode.AnyAssetTreeNode>>
    readonly parentKeys: Map<backendModule.AssetId, backendModule.DirectoryId>
  } | null>(null)

  const isDeleting =
    useBackendMutationState(backend, 'deleteAsset', {
      predicate: ({ state: { variables: [assetId] = [] } }) => assetId === asset.id,
    }).length !== 0
  const isRestoring =
    useBackendMutationState(backend, 'undoDeleteAsset', {
      predicate: ({ state: { variables: [assetId] = [] } }) => assetId === asset.id,
    }).length !== 0

  const isCloud = isCloudCategory(category)

  const { data: projectState } = useQuery({
    ...createGetProjectDetailsQuery({
      // This is safe because we disable the query when the asset is not a project.
      // see `enabled` property below.
      // eslint-disable-next-line no-restricted-syntax
      assetId: asset.id as backendModule.ProjectId,
      parentId: asset.parentId,
      backend,
    }),
    select: (data) => data.state.type,
    enabled: asset.type === backendModule.AssetType.project && !isPlaceholder && isOpened,
  })

  const toastAndLog = useToastAndLog()

  const uploadFiles = useUploadFiles(backend, category)
  const createPermissionMutation = useMutation(backendMutationOptions(backend, 'createPermission'))
  const associateTagMutation = useMutation(backendMutationOptions(backend, 'associateTag'))

  const insertionVisibility = useStore(driveStore, (driveState) =>
    driveState.pasteData?.type === 'move' && driveState.pasteData.data.ids.has(id) ?
      Visibility.faded
    : Visibility.visible,
  )
  const createPermissionVariables = createPermissionMutation.variables?.[0]
  const isRemovingSelf =
    createPermissionVariables != null &&
    createPermissionVariables.action == null &&
    createPermissionVariables.actorsIds[0] === user.userId
  const visibility =
    isRemovingSelf ? Visibility.hidden
    : visibilityRaw === Visibility.visible ? insertionVisibility
    : visibilityRaw ?? insertionVisibility
  const hidden = isDeleting || isRestoring || hiddenRaw || visibility === Visibility.hidden

  const setSelected = useEventCallback((newSelected: boolean) => {
    const { selectedKeys } = driveStore.getState()
    setSelectedKeys(set.withPresence(selectedKeys, id, newSelected))
  })

  React.useEffect(() => {
    if (selected && insertionVisibility !== Visibility.visible) {
      setSelected(false)
    }
  }, [selected, insertionVisibility, setSelected])

  React.useEffect(() => {
    if (isKeyboardSelected) {
      rootRef.current?.focus()
      grabKeyboardFocusRef.current(asset)
    }
  }, [grabKeyboardFocusRef, isKeyboardSelected, asset])

  const doDelete = React.useCallback(
    (forever = false) => {
      void doDeleteRaw(asset, forever)
    },
    [doDeleteRaw, asset],
  )

  const clearDragState = React.useCallback(() => {
    setIsDraggedOver(false)
    setRowState((oldRowState) =>
      oldRowState.temporarilyAddedLabels === set.EMPTY_SET ?
        oldRowState
      : object.merge(oldRowState, { temporarilyAddedLabels: set.EMPTY_SET }),
    )
  }, [])

  const onDragOver = (event: React.DragEvent<Element>) => {
    const directoryKey = asset.type === backendModule.AssetType.directory ? id : parentId
    const payload = drag.ASSET_ROWS.lookup(event)
    const isPayloadMatch =
      payload != null && payload.every((innerItem) => innerItem.key !== directoryKey)
    const canPaste = (() => {
      if (!isPayloadMatch) {
        return false
      } else {
        if (nodeMap.current !== nodeParentKeysRef.current?.nodeMap.deref()) {
          const parentKeys = new Map(
            Array.from(nodeMap.current.entries()).map(([otherId, otherAsset]) => [
              otherId,
              otherAsset.directoryKey,
            ]),
          )
          nodeParentKeysRef.current = { nodeMap: new WeakRef(nodeMap.current), parentKeys }
        }

        if (isLocalCategory(category)) {
          return true
        }

        return payload.every((payloadItem) => {
          const parentKey = nodeParentKeysRef.current?.parentKeys.get(payloadItem.key)
          const parent = parentKey == null ? null : nodeMap.current.get(parentKey)
          if (!parent) {
            return false
          } else if (permissions.isTeamPath(parent.path)) {
            return true
          } else {
            // Assume user path; check permissions
            const permission = permissions.tryFindSelfPermission(user, asset.permissions)
            return (
              permission != null &&
              permissions.canPermissionModifyDirectoryContents(permission.permission)
            )
          }
        })
      }
    })()

    if ((isPayloadMatch && canPaste) || event.dataTransfer.types.includes('Files')) {
      event.preventDefault()
      if (asset.type === backendModule.AssetType.directory && state.category.type !== 'trash') {
        setIsDraggedOver(true)
      }
    }
  }

  eventListProvider.useAssetEventListener(async (event) => {
    switch (event.type) {
      case AssetEventType.move: {
        if (event.ids.has(id)) {
          await doMove(event.newParentKey, asset)
        }
        break
      }
      case AssetEventType.delete: {
        if (event.ids.has(id)) {
          doDelete(false)
        }
        break
      }
      case AssetEventType.deleteForever: {
        if (event.ids.has(id)) {
          doDelete(true)
        }
        break
      }
      case AssetEventType.restore: {
        if (event.ids.has(id)) {
          await doRestore(asset)
        }
        break
      }
      case AssetEventType.download:
      case AssetEventType.downloadSelected: {
        if (event.type === AssetEventType.downloadSelected ? selected : event.ids.has(asset.id)) {
          if (isCloud) {
            switch (asset.type) {
              case backendModule.AssetType.project: {
                try {
                  const details = await queryClient.fetchQuery(
                    backendQueryOptions(
                      backend,
                      'getProjectDetails',
                      [asset.id, asset.parentId, true],
                      { staleTime: 0 },
                    ),
                  )
                  if (details.url != null) {
                    await backend.download(details.url, `${asset.title}.enso-project`)
                  } else {
                    const error: unknown = getText('projectHasNoSourceFilesPhrase')
                    toastAndLog('downloadProjectError', error, asset.title)
                  }
                } catch (error) {
                  toastAndLog('downloadProjectError', error, asset.title)
                }
                break
              }
              case backendModule.AssetType.file: {
                try {
                  const details = await queryClient.fetchQuery(
                    backendQueryOptions(backend, 'getFileDetails', [asset.id, asset.title, true], {
                      staleTime: 0,
                    }),
                  )
                  if (details.url != null) {
                    await backend.download(details.url, asset.title)
                  } else {
                    const error: unknown = getText('fileNotFoundPhrase')
                    toastAndLog('downloadFileError', error, asset.title)
                  }
                } catch (error) {
                  toastAndLog('downloadFileError', error, asset.title)
                }
                break
              }
              case backendModule.AssetType.datalink: {
                try {
                  const value = await queryClient.fetchQuery(
                    backendQueryOptions(backend, 'getDatalink', [asset.id, asset.title]),
                  )
                  const fileName = `${asset.title}.datalink`
                  download(
                    URL.createObjectURL(
                      new File([JSON.stringify(value)], fileName, {
                        type: 'application/json+x-enso-data-link',
                      }),
                    ),
                    fileName,
                  )
                } catch (error) {
                  toastAndLog('downloadDatalinkError', error, asset.title)
                }
                break
              }
              default: {
                toastAndLog('downloadInvalidTypeError')
                break
              }
            }
          } else {
            if (asset.type === backendModule.AssetType.project) {
              const projectsDirectory = localBackend.extractTypeAndId(asset.parentId).id
              const uuid = localBackend.extractTypeAndId(asset.id).id
              const queryString = new URLSearchParams({ projectsDirectory }).toString()
              await backend.download(
                `./api/project-manager/projects/${uuid}/enso-project?${queryString}`,
                `${asset.title}.enso-project`,
              )
            }
          }
        }
        break
      }
      case AssetEventType.removeSelf: {
        // This is not triggered from the asset list, so it uses `item.id` instead of `key`.
        if (event.id === asset.id && user.isEnabled) {
          try {
            await createPermissionMutation.mutateAsync([
              {
                action: null,
                resourceId: asset.id,
                actorsIds: [user.userId],
              },
            ])
            dispatchAssetListEvent({ type: AssetListEventType.delete, key: id })
          } catch (error) {
            toastAndLog(null, error)
          }
        }
        break
      }
      case AssetEventType.temporarilyAddLabels: {
        const labels = event.ids.has(id) ? event.labelNames : set.EMPTY_SET
        setRowState((oldRowState) =>
          (
            oldRowState.temporarilyAddedLabels === labels &&
            oldRowState.temporarilyRemovedLabels === set.EMPTY_SET
          ) ?
            oldRowState
          : object.merge(oldRowState, {
              temporarilyAddedLabels: labels,
              temporarilyRemovedLabels: set.EMPTY_SET,
            }),
        )
        break
      }
      case AssetEventType.temporarilyRemoveLabels: {
        const labels = event.ids.has(id) ? event.labelNames : set.EMPTY_SET
        setRowState((oldRowState) =>
          (
            oldRowState.temporarilyAddedLabels === set.EMPTY_SET &&
            oldRowState.temporarilyRemovedLabels === labels
          ) ?
            oldRowState
          : object.merge(oldRowState, {
              temporarilyAddedLabels: set.EMPTY_SET,
              temporarilyRemovedLabels: labels,
            }),
        )
        break
      }
      case AssetEventType.addLabels: {
        setRowState((oldRowState) =>
          oldRowState.temporarilyAddedLabels === set.EMPTY_SET ?
            oldRowState
          : object.merge(oldRowState, { temporarilyAddedLabels: set.EMPTY_SET }),
        )
        const labels = asset.labels
        if (
          event.ids.has(id) &&
          (labels == null || [...event.labelNames].some((label) => !labels.includes(label)))
        ) {
          const newLabels = [
            ...(labels ?? []),
            ...[...event.labelNames].filter((label) => labels?.includes(label) !== true),
          ]
          try {
            await associateTagMutation.mutateAsync([asset.id, newLabels, asset.title])
          } catch (error) {
            toastAndLog(null, error)
          }
        }
        break
      }
      case AssetEventType.removeLabels: {
        setRowState((oldRowState) =>
          oldRowState.temporarilyAddedLabels === set.EMPTY_SET ?
            oldRowState
          : object.merge(oldRowState, { temporarilyAddedLabels: set.EMPTY_SET }),
        )
        const labels = asset.labels
        if (
          event.ids.has(id) &&
          labels != null &&
          [...event.labelNames].some((label) => labels.includes(label))
        ) {
          const newLabels = labels.filter((label) => !event.labelNames.has(label))
          try {
            await associateTagMutation.mutateAsync([asset.id, newLabels, asset.title])
          } catch (error) {
            toastAndLog(null, error)
          }
        }
        break
      }
      default: {
        return
      }
    }
  }, initialAssetEvents)

  switch (type) {
    case backendModule.AssetType.directory:
    case backendModule.AssetType.project:
    case backendModule.AssetType.file:
    case backendModule.AssetType.datalink:
    case backendModule.AssetType.secret: {
      const innerProps: AssetRowInnerProps = {
        asset,
        path,
        state,
        rowState,
        setRowState,
      }
      return (
        <>
          {!hidden && (
            <FocusRing placement="outset">
              <tr
                data-testid="asset-row"
                tabIndex={0}
                ref={(element) => {
                  rootRef.current = element

                  if (isKeyboardSelected && element?.contains(document.activeElement) === false) {
                    element.scrollIntoView({ block: 'nearest' })
                    element.focus()
                  }
                }}
                className={tailwindMerge.twMerge(
                  'h-table-row rounded-full transition-all ease-in-out  rounded-rows-child',
                  visibility,
                  (isDraggedOver || selected) && 'selected',
                )}
                {...draggableProps}
                onClick={(event) => {
                  unsetModal()
                  onClick(innerProps, event)
                  if (
                    asset.type === backendModule.AssetType.directory &&
                    eventModule.isDoubleClick(event) &&
                    !rowState.isEditingName
                  ) {
                    // This must be processed on the next tick, otherwise it will be overridden
                    // by the default click handler.
                    window.setTimeout(() => {
                      setSelected(false)
                    })
                    toggleDirectoryExpansion(asset.id)
                  }
                }}
                onContextMenu={(event) => {
                  if (allowContextMenu) {
                    event.preventDefault()
                    event.stopPropagation()
                    if (!selected) {
                      select(asset)
                    }
                    setModal(
                      <AssetContextMenu
                        innerProps={innerProps}
                        rootDirectoryId={rootDirectoryId}
                        triggerRef={rootRef}
                        event={event}
                        eventTarget={
                          event.target instanceof HTMLElement ? event.target : event.currentTarget
                        }
                        doCopy={doCopy}
                        doCut={doCut}
                        doPaste={doPaste}
                        doDelete={doDelete}
                      />,
                    )
                  }
                }}
                onDragStart={(event) => {
                  if (
                    rowState.isEditingName ||
                    (projectState !== backendModule.ProjectState.closed &&
                      projectState !== backendModule.ProjectState.created &&
                      projectState != null)
                  ) {
                    event.preventDefault()
                  } else {
                    props.onDragStart?.(event, asset)
                  }
                }}
                onDragEnter={(event) => {
                  if (dragOverTimeoutHandle.current != null) {
                    window.clearTimeout(dragOverTimeoutHandle.current)
                  }
                  if (asset.type === backendModule.AssetType.directory) {
                    dragOverTimeoutHandle.current = window.setTimeout(() => {
                      toggleDirectoryExpansion(asset.id, true)
                    }, DRAG_EXPAND_DELAY_MS)
                  }
                  // Required because `dragover` does not fire on `mouseenter`.
                  props.onDragOver?.(event, asset)
                  onDragOver(event)
                }}
                onDragOver={(event) => {
                  if (state.category.type === 'trash') {
                    event.dataTransfer.dropEffect = 'none'
                  }
                  props.onDragOver?.(event, asset)
                  onDragOver(event)
                }}
                onDragEnd={(event) => {
                  clearDragState()
                  props.onDragEnd?.(event, asset)
                }}
                onDragLeave={(event) => {
                  if (
                    dragOverTimeoutHandle.current != null &&
                    (!(event.relatedTarget instanceof Node) ||
                      !event.currentTarget.contains(event.relatedTarget))
                  ) {
                    window.clearTimeout(dragOverTimeoutHandle.current)
                  }
                  if (
                    event.relatedTarget instanceof Node &&
                    !event.currentTarget.contains(event.relatedTarget)
                  ) {
                    clearDragState()
                  }
                  props.onDragLeave?.(event, asset)
                }}
                onDrop={(event) => {
                  if (state.category.type !== 'trash') {
                    props.onDrop?.(event, asset)
                    clearDragState()
                    const directoryId =
                      asset.type === backendModule.AssetType.directory ? asset.id : parentId
                    const payload = drag.ASSET_ROWS.lookup(event)
                    if (
                      payload != null &&
                      payload.every((innerItem) => innerItem.key !== directoryId)
                    ) {
                      event.preventDefault()
                      event.stopPropagation()
                      unsetModal()
                      toggleDirectoryExpansion(directoryId, true)
                      const ids = payload
                        .filter((payloadItem) => payloadItem.asset.parentId !== directoryId)
                        .map((dragItem) => dragItem.key)
                      cutAndPaste(
                        directoryId,
                        directoryId,
                        { backendType: backend.type, ids: new Set(ids), category },
                        nodeMap.current,
                      )
                    } else if (event.dataTransfer.types.includes('Files')) {
                      event.preventDefault()
                      event.stopPropagation()
                      toggleDirectoryExpansion(directoryId, true)
                      void uploadFiles(Array.from(event.dataTransfer.files), directoryId, null)
                    }
                  }
                }}
              >
                {columns.map((column) => {
                  const Render = columnModule.COLUMN_RENDERER[column]
                  return (
                    <td key={column} className={columnUtils.COLUMN_CSS_CLASS[column]}>
                      <Render
                        isPlaceholder={isPlaceholder}
                        isExpanded={isExpanded}
                        keyProp={id}
                        isOpened={isOpened}
                        backendType={backend.type}
                        item={asset}
                        depth={depth}
                        selected={selected}
                        setSelected={setSelected}
                        isSoleSelected={isSoleSelected}
                        state={state}
                        rowState={rowState}
                        setRowState={setRowState}
                        isEditable={state.category.type !== 'trash'}
                      />
                    </td>
                  )
                })}
              </tr>
            </FocusRing>
          )}
          {selected && allowContextMenu && !hidden && (
            // This is a copy of the context menu, since the context menu registers keyboard
            // shortcut handlers. This is a bit of a hack, however it is preferable to duplicating
            // the entire context menu (once for the keyboard actions, once for the JSX).
            <AssetContextMenu
              hidden
              innerProps={innerProps}
              rootDirectoryId={rootDirectoryId}
              triggerRef={rootRef}
              event={{ pageX: 0, pageY: 0 }}
              eventTarget={null}
              doCopy={doCopy}
              doCut={doCut}
              doPaste={doPaste}
              doDelete={doDelete}
            />
          )}
        </>
      )
    }
    default: {
      invariant(
        false,
        'Unsupported asset type, expected one of: directory, project, file, datalink, secret, but got: ' +
          type,
      )
    }
  }
}<|MERGE_RESOLUTION|>--- conflicted
+++ resolved
@@ -57,12 +57,7 @@
 import * as set from '#/utilities/set'
 import * as tailwindMerge from '#/utilities/tailwindMerge'
 import Visibility from '#/utilities/Visibility'
-<<<<<<< HEAD
 import * as object from 'enso-common/src/utilities/data/object'
-import invariant from 'tiny-invariant'
-import { IndefiniteSpinner } from '../Spinner'
-=======
->>>>>>> 42cfa69c
 
 // =================
 // === Constants ===
