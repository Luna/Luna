--- conflicted
+++ resolved
@@ -9,16 +9,12 @@
 import * as dragAndDropHooks from '#/hooks/dragAndDropHooks'
 import { useEventCallback } from '#/hooks/eventCallbackHooks'
 
-<<<<<<< HEAD
 import type { DrivePastePayload } from '#/providers/DriveProvider'
-import { useDriveStore, useSetSelectedKeys } from '#/providers/DriveProvider'
-=======
 import {
   useDriveStore,
   useSetSelectedKeys,
   useToggleDirectoryExpansion,
 } from '#/providers/DriveProvider'
->>>>>>> 2fd29a58
 import * as modalProvider from '#/providers/ModalProvider'
 import * as textProvider from '#/providers/TextProvider'
 
@@ -285,12 +281,7 @@
   const { path, hidden: hiddenRaw, grabKeyboardFocus, visibility: visibilityRaw, depth } = props
   const { initialAssetEvents } = props
   const { nodeMap, doCopy, doCut, doPaste, doDelete: doDeleteRaw } = state
-<<<<<<< HEAD
   const { doRestore, doMove, category, rootDirectoryId, backend } = state
-  const { doToggleDirectoryExpansion } = state
-=======
-  const { doRestore, doMove, category, scrollContainerRef, rootDirectoryId, backend } = state
->>>>>>> 2fd29a58
 
   const driveStore = useDriveStore()
   const queryClient = useQueryClient()
@@ -318,11 +309,8 @@
   const [innerRowState, setRowState] = React.useState<assetsTable.AssetRowState>(
     assetRowUtils.INITIAL_ROW_STATE,
   )
-<<<<<<< HEAD
   const cutAndPaste = useCutAndPaste(category)
-=======
   const toggleDirectoryExpansion = useToggleDirectoryExpansion()
->>>>>>> 2fd29a58
 
   const isNewlyCreated = useStore(driveStore, ({ newestFolderId }) => newestFolderId === asset.id)
   const isEditingName = innerRowState.isEditingName || isNewlyCreated
