/** @file A table row for an arbitrary asset. */
import * as React from 'react'

import { useMutation, useQuery, useQueryClient } from '@tanstack/react-query'
import { useStore } from 'zustand'

import BlankIcon from '#/assets/blank.svg'

import * as dragAndDropHooks from '#/hooks/dragAndDropHooks'
import { useEventCallback } from '#/hooks/eventCallbackHooks'

import { useDriveStore, useSetSelectedKeys } from '#/providers/DriveProvider'
import * as modalProvider from '#/providers/ModalProvider'
import * as textProvider from '#/providers/TextProvider'

import * as assetRowUtils from '#/components/dashboard/AssetRow/assetRowUtils'
import * as columnModule from '#/components/dashboard/column'
import * as columnUtils from '#/components/dashboard/column/columnUtils'
import { StatelessSpinner } from '#/components/StatelessSpinner'
import FocusRing from '#/components/styled/FocusRing'
import AssetEventType from '#/events/AssetEventType'
import AssetListEventType from '#/events/AssetListEventType'
import AssetContextMenu from '#/layouts/AssetContextMenu'
import type * as assetsTable from '#/layouts/AssetsTable'
import * as eventListProvider from '#/layouts/AssetsTable/EventListProvider'
import { isCloudCategory } from '#/layouts/CategorySwitcher/Category'
import * as localBackend from '#/services/LocalBackend'

import * as backendModule from '#/services/Backend'

import { Text } from '#/components/AriaComponents'
import type { AssetEvent } from '#/events/assetEvent'
import { useCutAndPaste } from '#/events/assetListEvent'
import {
  backendMutationOptions,
  backendQueryOptions,
  useAsset,
  useBackendMutationState,
} from '#/hooks/backendHooks'
import { createGetProjectDetailsQuery } from '#/hooks/projectHooks'
import { useSyncRef } from '#/hooks/syncRefHooks'
import { useToastAndLog } from '#/hooks/toastAndLogHooks'
import { useFullUserSession } from '#/providers/AuthProvider'
import type * as assetTreeNode from '#/utilities/AssetTreeNode'
import { download } from '#/utilities/download'
import * as drag from '#/utilities/drag'
import * as eventModule from '#/utilities/event'
import * as indent from '#/utilities/indent'
import * as object from '#/utilities/object'
import * as permissions from '#/utilities/permissions'
import * as set from '#/utilities/set'
import * as tailwindMerge from '#/utilities/tailwindMerge'
import Visibility from '#/utilities/Visibility'
import invariant from 'tiny-invariant'

// =================
// === Constants ===
// =================

/** The height of the header row. */
const HEADER_HEIGHT_PX = 40
/**
 * The amount of time (in milliseconds) the drag item must be held over this component
 * to make a directory row expand.
 */
const DRAG_EXPAND_DELAY_MS = 500

// ================
// === AssetRow ===
// ================

/** Common properties for state and setters passed to event handlers on an {@link AssetRow}. */
export interface AssetRowInnerProps {
  readonly asset: backendModule.AnyAsset
  readonly path: string
  readonly state: assetsTable.AssetsTableState
  readonly rowState: assetsTable.AssetRowState
  readonly setRowState: React.Dispatch<React.SetStateAction<assetsTable.AssetRowState>>
}

/** Props for an {@link AssetRow}. */
export interface AssetRowProps {
  readonly isOpened: boolean
  readonly isPlaceholder: boolean
  readonly visibility: Visibility | undefined
  readonly id: backendModule.AssetId
  readonly parentId: backendModule.DirectoryId
  readonly type: backendModule.AssetType
  readonly hidden: boolean
  readonly path: string
  readonly initialAssetEvents: readonly AssetEvent[] | null
  readonly depth: number
  readonly state: assetsTable.AssetsTableState
  readonly columns: columnUtils.Column[]
  readonly isKeyboardSelected: boolean
  readonly grabKeyboardFocus: (item: backendModule.AnyAsset) => void
  readonly onClick: (props: AssetRowInnerProps, event: React.MouseEvent) => void
  readonly select: (item: backendModule.AnyAsset) => void
  readonly onDragStart?: (
    event: React.DragEvent<HTMLTableRowElement>,
    item: backendModule.AnyAsset,
  ) => void
  readonly onDragOver?: (
    event: React.DragEvent<HTMLTableRowElement>,
    item: backendModule.AnyAsset,
  ) => void
  readonly onDragLeave?: (
    event: React.DragEvent<HTMLTableRowElement>,
    item: backendModule.AnyAsset,
  ) => void
  readonly onDragEnd?: (
    event: React.DragEvent<HTMLTableRowElement>,
    item: backendModule.AnyAsset,
  ) => void
  readonly onDrop?: (
    event: React.DragEvent<HTMLTableRowElement>,
    item: backendModule.AnyAsset,
  ) => void
}

/** A row containing an {@link backendModule.AnyAsset}. */
// eslint-disable-next-line no-restricted-syntax
export const AssetRow = React.memo(function AssetRow(props: AssetRowProps) {
  const { type, columns, depth, id } = props

  switch (type) {
    case backendModule.AssetType.specialLoading:
    case backendModule.AssetType.specialEmpty:
    case backendModule.AssetType.specialError: {
      return <AssetSpecialRow columnsLength={columns.length} depth={depth} type={type} />
    }
    default: {
      // This is safe because we filter out special asset types in the switch statement above.
      // eslint-disable-next-line no-restricted-syntax
      return <RealAssetRow {...props} id={id as backendModule.RealAssetId} />
    }
  }
})

/**
 * Props for a {@link AssetSpecialRow}.
 */
export interface AssetSpecialRowProps {
  readonly type: backendModule.AssetType
  readonly columnsLength: number
  readonly depth: number
}

/**
 * Renders a special asset row.
 */
// eslint-disable-next-line no-restricted-syntax
const AssetSpecialRow = React.memo(function AssetSpecialRow(props: AssetSpecialRowProps) {
  const { type, columnsLength, depth } = props

  const { getText } = textProvider.useText()

  switch (type) {
    case backendModule.AssetType.specialLoading: {
      return (
        <tr>
          <td colSpan={columnsLength} className="border-r p-0 rounded-rows-skip-level">
            <div
              className={tailwindMerge.twJoin(
                'flex h-table-row w-container items-center justify-center rounded-full rounded-rows-child',
                indent.indentClass(depth),
              )}
            >
              <StatelessSpinner size={24} state="loading-medium" />
            </div>
          </td>
        </tr>
      )
    }
    case backendModule.AssetType.specialEmpty: {
      return (
        <tr>
          <td colSpan={columnsLength} className="border-r p-0 rounded-rows-skip-level">
            <div
              className={tailwindMerge.twJoin(
                'flex h-table-row items-center rounded-full rounded-rows-child',
                indent.indentClass(depth),
              )}
            >
              <img src={BlankIcon} />
              <Text className="px-name-column-x placeholder" disableLineHeightCompensation>
                {getText('thisFolderIsEmpty')}
              </Text>
            </div>
          </td>
        </tr>
      )
    }
    case backendModule.AssetType.specialError: {
      return (
        <tr>
          <td colSpan={columnsLength} className="border-r p-0 rounded-rows-skip-level">
            <div
              className={tailwindMerge.twJoin(
                'flex h-table-row items-center rounded-full rounded-rows-child',
                indent.indentClass(depth),
              )}
            >
              <img src={BlankIcon} />
              <Text
                className="px-name-column-x text-danger placeholder"
                disableLineHeightCompensation
              >
                {getText('thisFolderFailedToFetch')}
              </Text>
            </div>
          </td>
        </tr>
      )
    }
    default: {
      invariant(false, 'Unsupported special asset type: ' + type)
    }
  }
})

/**
 * Props for a {@link RealAssetRow}.
 */
type RealAssetRowProps = AssetRowProps & { readonly id: backendModule.RealAssetId }

/**
 * Renders a real asset row.
 */
// eslint-disable-next-line no-restricted-syntax
const RealAssetRow = React.memo(function RealAssetRow(props: RealAssetRowProps) {
  const { id, parentId, state } = props
  const { category, backend } = state

  const asset = useAsset({
    backend,
    parentId,
    category,
    assetId: id,
  })

  if (asset == null) {
    return null
  }

  return <RealAssetInternalRow {...props} asset={asset} />
})

/**
 * Internal props for a {@link RealAssetRow}.
 */
export interface RealAssetRowInternalProps extends AssetRowProps {
  readonly asset: backendModule.AnyAsset
}

/**
 * Internal implementation of a {@link RealAssetRow}.
 */
export function RealAssetInternalRow(props: RealAssetRowInternalProps) {
  const {
    id,
    parentId,
    isKeyboardSelected,
    isOpened,
    select,
    state,
    columns,
    onClick,
    isPlaceholder,
    type,
    asset,
  } = props
  const { path, hidden: hiddenRaw, grabKeyboardFocus, visibility: visibilityRaw, depth } = props
  const { initialAssetEvents } = props
  const { nodeMap, doCopy, doCut, doPaste, doDelete: doDeleteRaw } = state
  const { doRestore, doMove, category, scrollContainerRef, rootDirectoryId, backend } = state
  const { doToggleDirectoryExpansion } = state

  const driveStore = useDriveStore()
  const queryClient = useQueryClient()
  const { user } = useFullUserSession()
  const setSelectedKeys = useSetSelectedKeys()
  const selected = useStore(driveStore, ({ visuallySelectedKeys, selectedKeys }) =>
    (visuallySelectedKeys ?? selectedKeys).has(id),
  )
  const isSoleSelected = useStore(
    driveStore,
    ({ selectedKeys }) => selected && selectedKeys.size === 1,
  )
  const allowContextMenu = useStore(
    driveStore,
    ({ selectedKeys }) => selectedKeys.size === 0 || !selected || isSoleSelected,
  )
  const wasSoleSelectedRef = React.useRef(isSoleSelected)
  const draggableProps = dragAndDropHooks.useDraggable()
  const { setModal, unsetModal } = modalProvider.useSetModal()
  const { getText } = textProvider.useText()
  const dispatchAssetListEvent = eventListProvider.useDispatchAssetListEvent()
  const cutAndPaste = useCutAndPaste(category)
  const [isDraggedOver, setIsDraggedOver] = React.useState(false)
  const rootRef = React.useRef<HTMLElement | null>(null)
  const dragOverTimeoutHandle = React.useRef<number | null>(null)
  const grabKeyboardFocusRef = useSyncRef(grabKeyboardFocus)
  const [innerRowState, setRowState] = React.useState<assetsTable.AssetRowState>(
    assetRowUtils.INITIAL_ROW_STATE,
  )

  const isNewlyCreated = useStore(driveStore, ({ newestFolderId }) => newestFolderId === asset.id)
  const isEditingName = innerRowState.isEditingName || isNewlyCreated

  const rowState = React.useMemo(() => {
    return object.merge(innerRowState, { isEditingName })
  }, [isEditingName, innerRowState])

  const nodeParentKeysRef = React.useRef<{
    readonly nodeMap: WeakRef<ReadonlyMap<backendModule.AssetId, assetTreeNode.AnyAssetTreeNode>>
    readonly parentKeys: Map<backendModule.AssetId, backendModule.DirectoryId>
  } | null>(null)

  const isDeleting =
    useBackendMutationState(backend, 'deleteAsset', {
      predicate: ({ state: { variables: [assetId] = [] } }) => assetId === asset.id,
    }).length !== 0
  const isRestoring =
    useBackendMutationState(backend, 'undoDeleteAsset', {
      predicate: ({ state: { variables: [assetId] = [] } }) => assetId === asset.id,
    }).length !== 0

  const isCloud = isCloudCategory(category)

  const { data: projectState } = useQuery({
    ...createGetProjectDetailsQuery({
      // This is safe because we disable the query when the asset is not a project.
      // see `enabled` property below.
      // eslint-disable-next-line no-restricted-syntax
      assetId: asset.id as backendModule.ProjectId,
      parentId: asset.parentId,
      backend,
    }),
    select: (data) => data.state.type,
    enabled: asset.type === backendModule.AssetType.project && !isPlaceholder,
  })

  const toastAndLog = useToastAndLog()

  const createPermissionMutation = useMutation(backendMutationOptions(backend, 'createPermission'))
  const associateTagMutation = useMutation(backendMutationOptions(backend, 'associateTag'))

  const insertionVisibility = useStore(driveStore, (driveState) =>
    driveState.pasteData?.type === 'move' && driveState.pasteData.data.ids.has(id) ?
      Visibility.faded
    : Visibility.visible,
  )
  const createPermissionVariables = createPermissionMutation.variables?.[0]
  const isRemovingSelf =
    createPermissionVariables != null &&
    createPermissionVariables.action == null &&
    createPermissionVariables.actorsIds[0] === user.userId
  const visibility =
    isRemovingSelf ? Visibility.hidden
    : visibilityRaw === Visibility.visible ? insertionVisibility
    : visibilityRaw ?? insertionVisibility
  const hidden = isDeleting || isRestoring || hiddenRaw || visibility === Visibility.hidden

  const setSelected = useEventCallback((newSelected: boolean) => {
    const { selectedKeys } = driveStore.getState()
    setSelectedKeys(set.withPresence(selectedKeys, id, newSelected))
  })

  React.useEffect(() => {
    if (selected && insertionVisibility !== Visibility.visible) {
      setSelected(false)
    }
  }, [selected, insertionVisibility, setSelected])

  React.useEffect(() => {
    if (isKeyboardSelected) {
      rootRef.current?.focus()
      grabKeyboardFocusRef.current(asset)
    }
  }, [grabKeyboardFocusRef, isKeyboardSelected, asset])

  const doDelete = React.useCallback(
    (forever = false) => {
      void doDeleteRaw(asset, forever)
    },
    [doDeleteRaw, asset],
  )

  const clearDragState = React.useCallback(() => {
    setIsDraggedOver(false)
    setRowState((oldRowState) =>
      oldRowState.temporarilyAddedLabels === set.EMPTY_SET ?
        oldRowState
      : object.merge(oldRowState, { temporarilyAddedLabels: set.EMPTY_SET }),
    )
  }, [])

  const onDragOver = (event: React.DragEvent<Element>) => {
    const directoryKey = asset.type === backendModule.AssetType.directory ? id : parentId
    const payload = drag.ASSET_ROWS.lookup(event)
    const isPayloadMatch =
      payload != null && payload.every((innerItem) => innerItem.key !== directoryKey)
    const canPaste = (() => {
      if (!isPayloadMatch) {
        return false
      } else {
        if (nodeMap.current !== nodeParentKeysRef.current?.nodeMap.deref()) {
          const parentKeys = new Map(
            Array.from(nodeMap.current.entries()).map(([otherId, otherAsset]) => [
              otherId,
              otherAsset.directoryKey,
            ]),
          )
          nodeParentKeysRef.current = { nodeMap: new WeakRef(nodeMap.current), parentKeys }
        }
        return payload.every((payloadItem) => {
          const parentKey = nodeParentKeysRef.current?.parentKeys.get(payloadItem.key)
          const parent = parentKey == null ? null : nodeMap.current.get(parentKey)
          if (!parent) {
            return false
          } else if (permissions.isTeamPath(parent.path)) {
            return true
          } else {
            // Assume user path; check permissions
            const permission = permissions.tryFindSelfPermission(user, asset.permissions)
            return (
              permission != null &&
              permissions.canPermissionModifyDirectoryContents(permission.permission)
            )
          }
        })
      }
    })()
    if ((isPayloadMatch && canPaste) || event.dataTransfer.types.includes('Files')) {
      event.preventDefault()
      if (asset.type === backendModule.AssetType.directory && state.category.type !== 'trash') {
        setIsDraggedOver(true)
      }
    }
  }

  eventListProvider.useAssetEventListener(async (event) => {
    switch (event.type) {
      case AssetEventType.move: {
        if (event.ids.has(id)) {
          await doMove(event.newParentKey, asset)
        }
        break
      }
      case AssetEventType.delete: {
        if (event.ids.has(id)) {
          doDelete(false)
        }
        break
      }
      case AssetEventType.deleteForever: {
        if (event.ids.has(id)) {
          doDelete(true)
        }
        break
      }
      case AssetEventType.restore: {
        if (event.ids.has(id)) {
          await doRestore(asset)
        }
        break
      }
      case AssetEventType.download:
      case AssetEventType.downloadSelected: {
        if (event.type === AssetEventType.downloadSelected ? selected : event.ids.has(asset.id)) {
          if (isCloud) {
            switch (asset.type) {
              case backendModule.AssetType.project: {
                try {
                  const details = await queryClient.fetchQuery(
                    backendQueryOptions(backend, 'getProjectDetails', [asset.id, asset.parentId]),
                  )
                  if (details.url != null) {
                    await backend.download(details.url, `${asset.title}.enso-project`)
                  } else {
                    const error: unknown = getText('projectHasNoSourceFilesPhrase')
                    toastAndLog('downloadProjectError', error, asset.title)
                  }
                } catch (error) {
                  toastAndLog('downloadProjectError', error, asset.title)
                }
                break
              }
              case backendModule.AssetType.file: {
                try {
                  const details = await queryClient.fetchQuery(
                    backendQueryOptions(backend, 'getFileDetails', [asset.id, asset.title]),
                  )
                  if (details.url != null) {
                    await backend.download(details.url, asset.title)
                  } else {
                    const error: unknown = getText('fileNotFoundPhrase')
                    toastAndLog('downloadFileError', error, asset.title)
                  }
                } catch (error) {
                  toastAndLog('downloadFileError', error, asset.title)
                }
                break
              }
              case backendModule.AssetType.datalink: {
                try {
                  const value = await queryClient.fetchQuery(
                    backendQueryOptions(backend, 'getDatalink', [asset.id, asset.title]),
                  )
                  const fileName = `${asset.title}.datalink`
                  download(
                    URL.createObjectURL(
                      new File([JSON.stringify(value)], fileName, {
                        type: 'application/json+x-enso-data-link',
                      }),
                    ),
                    fileName,
                  )
                } catch (error) {
                  toastAndLog('downloadDatalinkError', error, asset.title)
                }
                break
              }
              default: {
                toastAndLog('downloadInvalidTypeError')
                break
              }
            }
          } else {
            if (asset.type === backendModule.AssetType.project) {
              const projectsDirectory = localBackend.extractTypeAndId(asset.parentId).id
              const uuid = localBackend.extractTypeAndId(asset.id).id
              const queryString = new URLSearchParams({ projectsDirectory }).toString()
              await backend.download(
                `./api/project-manager/projects/${uuid}/enso-project?${queryString}`,
                `${asset.title}.enso-project`,
              )
            }
          }
        }
        break
      }
      case AssetEventType.removeSelf: {
        // This is not triggered from the asset list, so it uses `item.id` instead of `key`.
        if (event.id === asset.id && user.isEnabled) {
          try {
            await createPermissionMutation.mutateAsync([
              {
                action: null,
                resourceId: asset.id,
                actorsIds: [user.userId],
              },
            ])
            dispatchAssetListEvent({ type: AssetListEventType.delete, key: id })
          } catch (error) {
            toastAndLog(null, error)
          }
        }
        break
      }
      case AssetEventType.temporarilyAddLabels: {
        const labels = event.ids.has(id) ? event.labelNames : set.EMPTY_SET
        setRowState((oldRowState) =>
          (
            oldRowState.temporarilyAddedLabels === labels &&
            oldRowState.temporarilyRemovedLabels === set.EMPTY_SET
          ) ?
            oldRowState
          : object.merge(oldRowState, {
              temporarilyAddedLabels: labels,
              temporarilyRemovedLabels: set.EMPTY_SET,
            }),
        )
        break
      }
      case AssetEventType.temporarilyRemoveLabels: {
        const labels = event.ids.has(id) ? event.labelNames : set.EMPTY_SET
        setRowState((oldRowState) =>
          (
            oldRowState.temporarilyAddedLabels === set.EMPTY_SET &&
            oldRowState.temporarilyRemovedLabels === labels
          ) ?
            oldRowState
          : object.merge(oldRowState, {
              temporarilyAddedLabels: set.EMPTY_SET,
              temporarilyRemovedLabels: labels,
            }),
        )
        break
      }
      case AssetEventType.addLabels: {
        setRowState((oldRowState) =>
          oldRowState.temporarilyAddedLabels === set.EMPTY_SET ?
            oldRowState
          : object.merge(oldRowState, { temporarilyAddedLabels: set.EMPTY_SET }),
        )
        const labels = asset.labels
        if (
          event.ids.has(id) &&
          (labels == null || [...event.labelNames].some((label) => !labels.includes(label)))
        ) {
          const newLabels = [
            ...(labels ?? []),
            ...[...event.labelNames].filter((label) => labels?.includes(label) !== true),
          ]
          try {
            await associateTagMutation.mutateAsync([asset.id, newLabels, asset.title])
          } catch (error) {
            toastAndLog(null, error)
          }
        }
        break
      }
      case AssetEventType.removeLabels: {
        setRowState((oldRowState) =>
          oldRowState.temporarilyAddedLabels === set.EMPTY_SET ?
            oldRowState
          : object.merge(oldRowState, { temporarilyAddedLabels: set.EMPTY_SET }),
        )
        const labels = asset.labels
        if (
          event.ids.has(id) &&
          labels != null &&
          [...event.labelNames].some((label) => labels.includes(label))
        ) {
          const newLabels = labels.filter((label) => !event.labelNames.has(label))
          try {
            await associateTagMutation.mutateAsync([asset.id, newLabels, asset.title])
          } catch (error) {
            toastAndLog(null, error)
          }
        }
        break
      }
      default: {
        return
      }
    }
  }, initialAssetEvents)

  switch (type) {
    case backendModule.AssetType.directory:
    case backendModule.AssetType.project:
    case backendModule.AssetType.file:
    case backendModule.AssetType.datalink:
    case backendModule.AssetType.secret: {
      const innerProps: AssetRowInnerProps = {
        asset,
        path,
        state,
        rowState,
        setRowState,
      }
      return (
        <>
          {!hidden && (
            <FocusRing>
              <tr
                data-testid="asset-row"
                tabIndex={0}
                ref={(element) => {
                  rootRef.current = element

                  requestAnimationFrame(() => {
                    if (
                      isSoleSelected &&
                      !wasSoleSelectedRef.current &&
                      element != null &&
                      scrollContainerRef.current != null
                    ) {
                      const rect = element.getBoundingClientRect()
                      const scrollRect = scrollContainerRef.current.getBoundingClientRect()
                      const scrollUp = rect.top - (scrollRect.top + HEADER_HEIGHT_PX)
                      const scrollDown = rect.bottom - scrollRect.bottom

                      if (scrollUp < 0 || scrollDown > 0) {
                        scrollContainerRef.current.scrollBy({
                          top: scrollUp < 0 ? scrollUp : scrollDown,
                          behavior: 'smooth',
                        })
                      }
                    }
                    wasSoleSelectedRef.current = isSoleSelected
                  })

                  if (isKeyboardSelected && element?.contains(document.activeElement) === false) {
                    element.focus()
                  }
                }}
                className={tailwindMerge.twMerge(
                  'h-table-row rounded-full transition-all ease-in-out rounded-rows-child [contain-intrinsic-size:40px] [content-visibility:auto]',
                  visibility,
                  (isDraggedOver || selected) && 'selected',
                )}
                {...draggableProps}
                onClick={(event) => {
                  unsetModal()
                  onClick(innerProps, event)
                  if (
                    asset.type === backendModule.AssetType.directory &&
                    eventModule.isDoubleClick(event) &&
                    !rowState.isEditingName
                  ) {
                    // This must be processed on the next tick, otherwise it will be overridden
                    // by the default click handler.
                    window.setTimeout(() => {
                      setSelected(false)
                    })
                    doToggleDirectoryExpansion(asset.id, asset.id)
                  }
                }}
                onContextMenu={(event) => {
                  if (allowContextMenu) {
                    event.preventDefault()
                    event.stopPropagation()
                    if (!selected) {
                      select(asset)
                    }
                    setModal(
                      <AssetContextMenu
                        innerProps={innerProps}
                        rootDirectoryId={rootDirectoryId}
                        triggerRef={rootRef}
                        event={event}
                        eventTarget={
                          event.target instanceof HTMLElement ? event.target : event.currentTarget
                        }
                        doCopy={doCopy}
                        doCut={doCut}
                        doPaste={doPaste}
                        doDelete={doDelete}
                      />,
                    )
                  }
                }}
                onDragStart={(event) => {
                  if (
                    rowState.isEditingName ||
                    (projectState !== backendModule.ProjectState.closed &&
                      projectState !== backendModule.ProjectState.created &&
                      projectState != null)
                  ) {
                    event.preventDefault()
                  } else {
                    props.onDragStart?.(event, asset)
                  }
                }}
                onDragEnter={(event) => {
                  if (dragOverTimeoutHandle.current != null) {
                    window.clearTimeout(dragOverTimeoutHandle.current)
                  }
                  if (asset.type === backendModule.AssetType.directory) {
                    dragOverTimeoutHandle.current = window.setTimeout(() => {
                      doToggleDirectoryExpansion(asset.id, asset.id, true)
                    }, DRAG_EXPAND_DELAY_MS)
                  }
                  // Required because `dragover` does not fire on `mouseenter`.
                  props.onDragOver?.(event, asset)
                  onDragOver(event)
                }}
                onDragOver={(event) => {
                  if (state.category.type === 'trash') {
                    event.dataTransfer.dropEffect = 'none'
                  }
                  props.onDragOver?.(event, asset)
                  onDragOver(event)
                }}
                onDragEnd={(event) => {
                  clearDragState()
                  props.onDragEnd?.(event, asset)
                }}
                onDragLeave={(event) => {
                  if (
                    dragOverTimeoutHandle.current != null &&
                    (!(event.relatedTarget instanceof Node) ||
                      !event.currentTarget.contains(event.relatedTarget))
                  ) {
                    window.clearTimeout(dragOverTimeoutHandle.current)
                  }
                  if (
                    event.relatedTarget instanceof Node &&
                    !event.currentTarget.contains(event.relatedTarget)
                  ) {
                    clearDragState()
                  }
                  props.onDragLeave?.(event, asset)
                }}
                onDrop={(event) => {
                  if (state.category.type !== 'trash') {
                    props.onDrop?.(event, asset)
                    clearDragState()
                    const directoryId =
                      asset.type === backendModule.AssetType.directory ? asset.id : parentId
                    const payload = drag.ASSET_ROWS.lookup(event)
                    if (
                      payload != null &&
                      payload.every((innerItem) => innerItem.key !== directoryId)
                    ) {
                      event.preventDefault()
                      event.stopPropagation()
                      unsetModal()
                      doToggleDirectoryExpansion(directoryId, directoryId, true)
                      const ids = payload
                        .filter((payloadItem) => payloadItem.asset.parentId !== directoryId)
                        .map((dragItem) => dragItem.key)
                      cutAndPaste(
                        directoryId,
                        directoryId,
                        { backendType: backend.type, ids: new Set(ids), category },
                        nodeMap.current,
                      )
                    } else if (event.dataTransfer.types.includes('Files')) {
                      event.preventDefault()
                      event.stopPropagation()
                      doToggleDirectoryExpansion(directoryId, directoryId, true)
                      dispatchAssetListEvent({
                        type: AssetListEventType.uploadFiles,
                        parentKey: directoryId,
                        parentId: directoryId,
                        files: Array.from(event.dataTransfer.files),
                      })
                    }
                  }
                }}
              >
                {columns.map((column) => {
                  const Render = columnModule.COLUMN_RENDERER[column]
                  return (
                    <td key={column} className={columnUtils.COLUMN_CSS_CLASS[column]}>
                      <Render
                        isPlaceholder={isPlaceholder}
                        keyProp={id}
                        isOpened={isOpened}
                        backendType={backend.type}
                        item={asset}
                        depth={depth}
                        selected={selected}
                        setSelected={setSelected}
                        isSoleSelected={isSoleSelected}
                        state={state}
                        rowState={rowState}
                        setRowState={setRowState}
                        isEditable={state.category.type !== 'trash'}
                      />
                    </td>
                  )
                })}
              </tr>
            </FocusRing>
          )}
          {selected && allowContextMenu && !hidden && (
            // This is a copy of the context menu, since the context menu registers keyboard
            // shortcut handlers. This is a bit of a hack, however it is preferable to duplicating
            // the entire context menu (once for the keyboard actions, once for the JSX).
            <AssetContextMenu
              hidden
              innerProps={innerProps}
              rootDirectoryId={rootDirectoryId}
              triggerRef={rootRef}
              event={{ pageX: 0, pageY: 0 }}
              eventTarget={null}
              doCopy={doCopy}
              doCut={doCut}
              doPaste={doPaste}
              doDelete={doDelete}
            />
          )}
        </>
      )
    }
<<<<<<< HEAD
    case backendModule.AssetType.specialLoading:
    case backendModule.AssetType.specialEmpty:
    case backendModule.AssetType.specialError: {
      return hidden ? null : (
          <tr className="rounded-rows-child">
            <td
              colSpan={columns.length}
              className="rounded-full border-r p-0 rounded-rows-skip-level"
            >
              <div
                className={tailwindMerge.twMerge(
                  'flex h-table-row w-container items-center rounded-full',
                  indent.indentClass(depth),
                  asset.type === backendModule.AssetType.specialLoading && 'justify-center',
                )}
              >
                {asset.type === backendModule.AssetType.specialLoading && (
                  <StatelessSpinner size={24} state={statelessSpinner.SpinnerState.loadingMedium} />
                )}
                {(asset.type === backendModule.AssetType.specialEmpty ||
                  asset.type === backendModule.AssetType.specialError) && <img src={BlankIcon} />}
                {asset.type === backendModule.AssetType.specialEmpty && (
                  <Text className="px-name-column-x placeholder" disableLineHeightCompensation>
                    {getText('thisFolderIsEmpty')}
                  </Text>
                )}
                {asset.type === backendModule.AssetType.specialError && (
                  <Text
                    className="px-name-column-x text-danger placeholder"
                    disableLineHeightCompensation
                  >
                    {getText('thisFolderFailedToFetch')}
                  </Text>
                )}
              </div>
            </td>
          </tr>
        )
=======
    default: {
      invariant(
        false,
        'Unsupported asset type, expected one of: directory, project, file, datalink, secret, but got: ' +
          type,
      )
>>>>>>> 6b810ee1
    }
  }
}<|MERGE_RESOLUTION|>--- conflicted
+++ resolved
@@ -869,53 +869,12 @@
         </>
       )
     }
-<<<<<<< HEAD
-    case backendModule.AssetType.specialLoading:
-    case backendModule.AssetType.specialEmpty:
-    case backendModule.AssetType.specialError: {
-      return hidden ? null : (
-          <tr className="rounded-rows-child">
-            <td
-              colSpan={columns.length}
-              className="rounded-full border-r p-0 rounded-rows-skip-level"
-            >
-              <div
-                className={tailwindMerge.twMerge(
-                  'flex h-table-row w-container items-center rounded-full',
-                  indent.indentClass(depth),
-                  asset.type === backendModule.AssetType.specialLoading && 'justify-center',
-                )}
-              >
-                {asset.type === backendModule.AssetType.specialLoading && (
-                  <StatelessSpinner size={24} state={statelessSpinner.SpinnerState.loadingMedium} />
-                )}
-                {(asset.type === backendModule.AssetType.specialEmpty ||
-                  asset.type === backendModule.AssetType.specialError) && <img src={BlankIcon} />}
-                {asset.type === backendModule.AssetType.specialEmpty && (
-                  <Text className="px-name-column-x placeholder" disableLineHeightCompensation>
-                    {getText('thisFolderIsEmpty')}
-                  </Text>
-                )}
-                {asset.type === backendModule.AssetType.specialError && (
-                  <Text
-                    className="px-name-column-x text-danger placeholder"
-                    disableLineHeightCompensation
-                  >
-                    {getText('thisFolderFailedToFetch')}
-                  </Text>
-                )}
-              </div>
-            </td>
-          </tr>
-        )
-=======
     default: {
       invariant(
         false,
         'Unsupported asset type, expected one of: directory, project, file, datalink, secret, but got: ' +
           type,
       )
->>>>>>> 6b810ee1
     }
   }
 }