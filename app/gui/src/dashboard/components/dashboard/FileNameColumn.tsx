--- conflicted
+++ resolved
@@ -13,11 +13,6 @@
 import * as eventModule from '#/utilities/event'
 import * as fileIcon from '#/utilities/fileIcon'
 import * as indent from '#/utilities/indent'
-<<<<<<< HEAD
-import * as string from '#/utilities/string'
-=======
-import * as object from '#/utilities/object'
->>>>>>> 9299f059
 import * as tailwindMerge from '#/utilities/tailwindMerge'
 import * as object from 'enso-common/src/utilities/data/object'
 
