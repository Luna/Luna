--- conflicted
+++ resolved
@@ -16,6 +16,7 @@
 
 import * as backendModule from '#/services/Backend'
 
+import { useStore } from '#/hooks/storeHooks'
 import * as eventModule from '#/utilities/event'
 import * as indent from '#/utilities/indent'
 import * as object from '#/utilities/object'
@@ -38,19 +39,14 @@
  * This should never happen.
  */
 export default function DirectoryNameColumn(props: DirectoryNameColumnProps) {
-<<<<<<< HEAD
-  const { item, selected, state, rowState, setRowState, isEditable, depth, isExpanded } = props
-  const { backend, nodeMap, doToggleDirectoryExpansion } = state
-  const { getText } = textProvider.useText()
-  const driveStore = useDriveStore()
-=======
   const { item, depth, selected, state, rowState, setRowState, isEditable } = props
-  const { backend, nodeMap, expandedDirectoryIds } = state
+  const { backend, nodeMap } = state
   const { getText } = textProvider.useText()
   const driveStore = useDriveStore()
   const toggleDirectoryExpansion = useToggleDirectoryExpansion()
-  const isExpanded = expandedDirectoryIds.includes(item.id)
->>>>>>> 2fd29a58
+  const isExpanded = useStore(driveStore, (storeState) =>
+    storeState.expandedDirectoryIds.includes(item.id),
+  )
 
   const updateDirectoryMutation = useMutation(backendMutationOptions(backend, 'updateDirectory'))
 
