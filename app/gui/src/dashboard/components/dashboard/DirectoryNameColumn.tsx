/** @file The icon and name of a {@link backendModule.DirectoryAsset}. */
import { useMutation } from '@tanstack/react-query'

import FolderIcon from '#/assets/folder.svg'
import FolderArrowIcon from '#/assets/folder_arrow.svg'

import { backendMutationOptions } from '#/hooks/backendHooks'

import { useDriveStore, useToggleDirectoryExpansion } from '#/providers/DriveProvider'
import * as textProvider from '#/providers/TextProvider'

import * as ariaComponents from '#/components/AriaComponents'
import type * as column from '#/components/dashboard/column'
import EditableSpan from '#/components/EditableSpan'
import SvgMask from '#/components/SvgMask'

import * as backendModule from '#/services/Backend'

import { useStore } from '#/hooks/storeHooks'
import * as eventModule from '#/utilities/event'
import * as indent from '#/utilities/indent'
<<<<<<< HEAD
import * as string from '#/utilities/string'
=======
import * as object from '#/utilities/object'
>>>>>>> 9299f059
import * as tailwindMerge from '#/utilities/tailwindMerge'
import * as validation from '#/utilities/validation'
import * as object from 'enso-common/src/utilities/data/object'

// =====================
// === DirectoryName ===
// =====================

/** Props for a {@link DirectoryNameColumn}. */
export interface DirectoryNameColumnProps extends column.AssetColumnProps {
  readonly item: backendModule.DirectoryAsset
}

/**
 * The icon and name of a {@link backendModule.DirectoryAsset}.
 * @throws {Error} when the asset is not a {@link backendModule.DirectoryAsset}.
 * This should never happen.
 */
export default function DirectoryNameColumn(props: DirectoryNameColumnProps) {
  const { item, depth, selected, state, rowState, setRowState, isEditable } = props
  const { backend, nodeMap } = state
  const { getText } = textProvider.useText()
  const driveStore = useDriveStore()
  const toggleDirectoryExpansion = useToggleDirectoryExpansion()
  const isExpanded = useStore(driveStore, (storeState) =>
    storeState.expandedDirectoryIds.includes(item.id),
  )

  const updateDirectoryMutation = useMutation(backendMutationOptions(backend, 'updateDirectory'))

  const setIsEditing = (isEditingName: boolean) => {
    if (isEditable) {
      setRowState(object.merger({ isEditingName }))
    }

    if (!isEditingName) {
      driveStore.setState({ newestFolderId: null })
    }
  }

  const doRename = async (newTitle: string) => {
    await updateDirectoryMutation.mutateAsync([item.id, { title: newTitle }, item.title])
    setIsEditing(false)
  }

  return (
    <div
      className={tailwindMerge.twJoin(
        'group flex h-table-row w-auto min-w-48 max-w-full items-center gap-name-column-icon whitespace-nowrap rounded-l-full px-name-column-x py-name-column-y rounded-rows-child',
        indent.indentClass(depth),
      )}
      onKeyDown={(event) => {
        if (rowState.isEditingName && event.key === 'Enter') {
          event.stopPropagation()
        }
      }}
      onClick={(event) => {
        if (
          eventModule.isSingleClick(event) &&
          selected &&
          driveStore.getState().selectedKeys.size === 1
        ) {
          event.stopPropagation()
          setIsEditing(true)
        }
      }}
    >
      <ariaComponents.Button
        icon={FolderArrowIcon}
        size="medium"
        variant="custom"
        aria-label={isExpanded ? getText('collapse') : getText('expand')}
        tooltipPlacement="left"
        className={tailwindMerge.twJoin(
          'm-0 hidden cursor-pointer border-0 transition-transform duration-arrow group-hover:m-name-column-icon group-hover:inline-block',
          isExpanded && 'rotate-90',
        )}
        onPress={() => {
          toggleDirectoryExpansion(item.id)
        }}
      />
      <SvgMask src={FolderIcon} className="m-name-column-icon size-4 group-hover:hidden" />
      <EditableSpan
        data-testid="asset-row-name"
        editable={rowState.isEditingName}
        className={tailwindMerge.twMerge(
          'cursor-pointer bg-transparent font-naming',
          rowState.isEditingName ? 'cursor-text' : 'cursor-pointer',
        )}
        schema={(z) =>
          z
            .refine((value) => !validation.isDirectoryNameContainInvalidCharacters(value), {
              message: getText('nameShouldNotContainInvalidCharacters'),
            })
            .refine(
              (value) =>
                backendModule.isNewTitleUnique(
                  item,
                  value,
                  nodeMap.current.get(item.parentId)?.children?.map((child) => child.item),
                ),
              { message: getText('nameShouldBeUnique') },
            )
        }
        onSubmit={doRename}
        onCancel={() => {
          setIsEditing(false)
        }}
      >
        {item.title}
      </EditableSpan>
    </div>
  )
}<|MERGE_RESOLUTION|>--- conflicted
+++ resolved
@@ -19,11 +19,6 @@
 import { useStore } from '#/hooks/storeHooks'
 import * as eventModule from '#/utilities/event'
 import * as indent from '#/utilities/indent'
-<<<<<<< HEAD
-import * as string from '#/utilities/string'
-=======
-import * as object from '#/utilities/object'
->>>>>>> 9299f059
 import * as tailwindMerge from '#/utilities/tailwindMerge'
 import * as validation from '#/utilities/validation'
 import * as object from 'enso-common/src/utilities/data/object'
