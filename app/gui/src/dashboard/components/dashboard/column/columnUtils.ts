--- conflicted
+++ resolved
@@ -33,12 +33,8 @@
   Column.modified,
   Column.sharedWith,
   Column.labels,
-<<<<<<< HEAD
+  Column.path,
 ]
-=======
-  Column.path,
-])
->>>>>>> bc6a8aa2
 
 export const COLUMN_ICONS: Readonly<Record<Column, string>> = {
   /* The file column does not have an icon, however this does not matter as it is not
