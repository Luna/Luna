/**
 * @file Module for authenticating users with AWS Cognito.
 *
 * Provides an `AuthProvider` component that wraps the entire application, and a `useAuth` hook that
 * can be used from any React component to access the currently logged-in user's session data. The
 * hook also provides methods for registering a user, logging in, logging out, etc.
 */
import { createContext, useCallback, useContext, useEffect, useId, type ReactNode } from 'react'

import { setUser as sentrySetUser } from '@sentry/react'
import {
  queryOptions,
  useMutation,
  useQueryClient,
  useSuspenseQuery,
  type QueryKey,
  type QueryObserverResult,
  type RefetchOptions,
} from '@tanstack/react-query'
import { Navigate, Outlet, useNavigate } from 'react-router-dom'
import { toast } from 'react-toastify'
import invariant from 'tiny-invariant'

import { architecture, platform } from 'enso-common/src/detect'
import { event, gtag } from 'enso-common/src/gtag'

import { DASHBOARD_PATH, LOGIN_PATH, RESTORE_USER_PATH, SETUP_PATH } from '#/appUtils'
import {
  CognitoErrorType,
  type Cognito,
  type CognitoUser,
  type UserSession as CognitoUserSession,
  type UserSessionChallenge,
} from '#/authentication/cognito'
import type { AuthService } from '#/authentication/service'
import { Dialog } from '#/components/AriaComponents'
import { Result } from '#/components/Result'
import { useEventCallback } from '#/hooks/eventCallbackHooks'
import { gtagOpenCloseCallback } from '#/hooks/gtagHooks'
import { useLoginRedirect } from '#/pages/authentication/Registration/registrationLocalStorage'
import { useRemoteBackend } from '#/providers/BackendProvider'
import { useLocalStorage } from '#/providers/LocalStorageProvider'
import { useSetModal } from '#/providers/ModalProvider'
import { useSession } from '#/providers/SessionProvider'
import { useText } from '#/providers/TextProvider'
import {
  EmailAddress,
  NotAuthorizedError,
  OrganizationId,
  type CreateUserRequestBody,
  type UpdateUserRequestBody,
  type User,
} from '#/services/Backend'
import type RemoteBackend from '#/services/RemoteBackend'
import { UnreachableCaseError } from '#/utilities/error'
import { unsafeWriteValue } from '#/utilities/write'

/** Possible types of {@link BaseUserSession}. */
export enum UserSessionType {
  offline = 'offline',
  partial = 'partial',
  full = 'full',
}

/** Properties common to all {@link UserSession}s. */
interface BaseUserSession extends CognitoUserSession {
  /** A discriminator for TypeScript to be able to disambiguate between `UserSession` variants. */
  readonly type: UserSessionType
}

/**
 * Object containing the currently signed-in user's session data, if the user has not yet set their
 * username.
 *
 * If a user has not yet set their username, they do not yet have an organization associated with
 * their account. Otherwise, this type is identical to the `Session` type. This type should ONLY be
 * used by the `SetUsername` component.
 */
export interface PartialUserSession extends BaseUserSession {
  readonly type: UserSessionType.partial
}

/** Object containing the currently signed-in user's session data. */
export interface FullUserSession extends BaseUserSession {
  /** User's organization information. */
  readonly type: UserSessionType.full
  readonly user: User
}

/**
 * A user session for a user that may be either fully registered,
 * or in the process of registering.
 */
export type UserSession = FullUserSession | PartialUserSession

/**
 * Interface returned by the `useAuth` hook.
 *
 * Contains the currently authenticated user's session data, as well as methods for signing in,
 * signing out, etc. All interactions with the authentication API should be done through this
 * interface.
 *
 * See `Cognito` for details on each of the authentication functions.
 */
interface AuthContextType {
  readonly signUp: (email: string, password: string, organizationId: string | null) => Promise<void>
  readonly authQueryKey: QueryKey
  readonly confirmSignUp: (email: string, code: string) => Promise<void>
  readonly setUsername: (username: string) => Promise<boolean>
  readonly signInWithGoogle: () => Promise<boolean>
  readonly signInWithGitHub: () => Promise<boolean>
  readonly signInWithPassword: (
    email: string,
    password: string,
  ) => Promise<{
    readonly challenge: UserSessionChallenge
    readonly user: CognitoUser
  }>
  readonly forgotPassword: (email: string) => Promise<void>
  readonly changePassword: (oldPassword: string, newPassword: string) => Promise<boolean>
  readonly resetPassword: (email: string, code: string, password: string) => Promise<void>
  readonly signOut: () => Promise<void>
  /** @deprecated Never use this function. Prefer particular functions like `setUsername` or `deleteUser`. */
  readonly setUser: (user: Partial<User>) => void
  readonly deleteUser: () => Promise<boolean>
  readonly restoreUser: () => Promise<boolean>
  readonly refetchSession: (
    options?: RefetchOptions,
  ) => Promise<QueryObserverResult<UserSession | null>>
  /**
   * Session containing the currently authenticated user's authentication information.
   *
   * If the user has not signed in, the session will be `null`.
   */
  readonly session: UserSession | null
  /** Return `true` if the user is marked for deletion. */
  readonly isUserMarkedForDeletion: () => boolean
  /** Return `true` if the user is deleted completely. */
  readonly isUserDeleted: () => boolean
  /** Return `true` if the user is soft deleted. */
  readonly isUserSoftDeleted: () => boolean
  readonly cognito: Cognito
}

const AuthContext = createContext<AuthContextType | null>(null)

// ====================
// === AuthProvider ===
// ====================

/** Query to fetch the user's session data from the backend. */
function createUsersMeQuery(
  session: CognitoUserSession | null,
  remoteBackend: RemoteBackend,
  performLogout: () => Promise<void>,
) {
  return queryOptions({
    queryKey: [remoteBackend.type, 'usersMe', session?.clientId] as const,
    queryFn: async () => {
      if (session == null) {
        return Promise.resolve(null)
      }

      return remoteBackend
        .usersMe()
        .then((user) => {
          return user == null ?
              ({ type: UserSessionType.partial, ...session } satisfies PartialUserSession)
            : ({ type: UserSessionType.full, user, ...session } satisfies FullUserSession)
        })
        .catch((error) => {
          if (error instanceof NotAuthorizedError) {
            return performLogout().then(() => null)
          }

          throw error
        })
    },
  })
}

/** Props for an {@link AuthProvider}. */
export interface AuthProviderProps {
  readonly shouldStartInOfflineMode: boolean
  readonly authService: AuthService
  /** Callback to execute once the user has authenticated successfully. */
  readonly onAuthenticated: (accessToken: string | null) => void
  readonly children: ReactNode
}

/** A React provider for the Cognito API. */
export default function AuthProvider(props: AuthProviderProps) {
  const { authService, onAuthenticated } = props
  const { children } = props
  const remoteBackend = useRemoteBackend()
  const { cognito } = authService
  const { session, sessionQueryKey } = useSession()
  const { localStorage } = useLocalStorage()
  const { getText } = useText()
  const { unsetModal } = useSetModal()
  const navigate = useNavigate()
  const toastId = useId()

  const queryClient = useQueryClient()

  // This component cannot use `useGtagEvent` because `useGtagEvent` depends on the React Context
  // defined by this component.
  const gtagEvent = useCallback((name: string, params?: object) => {
    event(name, params)
  }, [])

  const performLogout = useEventCallback(async () => {
    await cognito.signOut()

    const parentDomain = location.hostname.replace(/^[^.]*\./, '')
    unsafeWriteValue(document, 'cookie', `logged_in=no;max-age=0;domain=${parentDomain}`)
    gtagEvent('cloud_sign_out')
    cognito.saveAccessToken(null)
    localStorage.clearUserSpecificEntries()
    sentrySetUser(null)

    await queryClient.invalidateQueries({ queryKey: sessionQueryKey })
    await queryClient.clearWithPersister()

    return Promise.resolve()
  })

  const logoutMutation = useMutation({
    mutationKey: [remoteBackend.type, 'usersMe', 'logout', session?.clientId] as const,
    mutationFn: performLogout,
    // If the User Menu is still visible, it breaks when `userSession` is set to `null`.
    onMutate: unsetModal,
    onSuccess: () => toast.success(getText('signOutSuccess')),
    onError: () => toast.error(getText('signOutError')),
    meta: { invalidates: [sessionQueryKey], awaitInvalidates: true },
  })

  const usersMeQueryOptions = createUsersMeQuery(session, remoteBackend, async () => {
    await performLogout()
    toast.info(getText('userNotAuthorizedError'))
  })

  const usersMeQuery = useSuspenseQuery(usersMeQueryOptions)
  const userData = usersMeQuery.data

  const createUserMutation = useMutation({
    mutationFn: (user: CreateUserRequestBody) => remoteBackend.createUser(user),
    meta: { invalidates: [usersMeQueryOptions.queryKey], awaitInvalidates: true },
  })

  const deleteUserMutation = useMutation({
    mutationFn: () => remoteBackend.deleteUser(),
    meta: { invalidates: [usersMeQueryOptions.queryKey], awaitInvalidates: true },
  })

  const restoreUserMutation = useMutation({
    mutationFn: () => remoteBackend.restoreUser(),
    meta: { invalidates: [usersMeQueryOptions.queryKey], awaitInvalidates: true },
  })

  const updateUserMutation = useMutation({
    mutationFn: (user: UpdateUserRequestBody) => remoteBackend.updateUser(user),
    meta: { invalidates: [usersMeQueryOptions.queryKey], awaitInvalidates: true },
  })

<<<<<<< HEAD
  /**
   * Wrap a function returning a {@link Promise} to display a loading toast notification
   * until the returned {@link Promise} finishes loading.
   */
  const withLoadingToast =
    <T extends unknown[], R>(action: (...args: T) => Promise<R>) =>
    async (...args: T) => {
      toast.loading(getText('pleaseWait'), { toastId })
      return await action(...args)
    }

=======
>>>>>>> 9e00b9dd
  const toastSuccess = (message: string) => {
    toast.update(toastId, {
      isLoading: null,
      autoClose: null,
      closeOnClick: null,
      closeButton: null,
      draggable: null,
      type: toast.TYPE.SUCCESS,
      render: message,
    })
  }

<<<<<<< HEAD
  const toastError = (message: string) => {
    toast.update(toastId, {
      isLoading: null,
      autoClose: null,
      closeOnClick: null,
      closeButton: null,
      draggable: null,
      type: toast.TYPE.ERROR,
      render: message,
    })
  }

=======
>>>>>>> 9e00b9dd
  const signUp = useEventCallback(
    async (username: string, password: string, organizationId: string | null) => {
      gtagEvent('cloud_sign_up')
      const result = await cognito.signUp(username, password, organizationId)

      if (result.err) {
        throw new Error(result.val.message)
      } else {
        return
      }
    },
  )

  const confirmSignUp = useEventCallback(async (email: string, code: string) => {
    gtagEvent('cloud_confirm_sign_up')
    const result = await cognito.confirmSignUp(email, code)

    if (result.err) {
      switch (result.val.type) {
        case CognitoErrorType.userAlreadyConfirmed:
        case CognitoErrorType.userNotFound: {
          return
        }
        default: {
          throw new UnreachableCaseError(result.val.type)
        }
      }
    }
  })

  const signInWithPassword = useEventCallback(async (email: string, password: string) => {
    gtagEvent('cloud_sign_in', { provider: 'Email' })

    const result = await cognito.signInWithPassword(email, password)

    if (result.ok) {
      const user = result.unwrap()

      const challenge = user.challengeName ?? 'NO_CHALLENGE'

      if (['SMS_MFA', 'SOFTWARE_TOKEN_MFA'].includes(challenge)) {
        return { challenge, user } as const
      }

      return queryClient
        .invalidateQueries({ queryKey: sessionQueryKey })
        .then(() => ({ challenge, user }) as const)
    } else {
      throw new Error(result.val.message)
    }
  })

  const refetchSession = usersMeQuery.refetch

  const setUsername = useEventCallback(async (username: string) => {
    gtagEvent('cloud_user_created')

    if (userData?.type === UserSessionType.full) {
      await updateUserMutation.mutateAsync({ username })
    } else {
      const organizationId = await cognito.organizationId()
      const email = session?.email ?? ''

      await createUserMutation.mutateAsync({
        userName: username,
        userEmail: EmailAddress(email),
        organizationId: organizationId != null ? OrganizationId(organizationId) : null,
      })
    }
    // Wait until the backend returns a value from `users/me`,
    // otherwise the rest of the steps are skipped.
    // This only happens on specific devices, and (seemingly) only when using
    // the Vite development server, not with the built application bundle.
    // i.e. PROD=1
    await refetchSession()

    return true
  })

  const deleteUser = useEventCallback(async () => {
    await deleteUserMutation.mutateAsync()

    toastSuccess(getText('deleteUserSuccess'))

    return true
  })

  const restoreUser = useEventCallback(async () => {
    await restoreUserMutation.mutateAsync()

    toastSuccess(getText('restoreUserSuccess'))

    return true
  })

  /**
   * Update the user session data in the React Query cache.
   * This only works for full user sessions.
   * @deprecated Never use this function. Prefer particular functions like `setUsername` or `deleteUser`.
   */
  const setUser = useEventCallback((user: Partial<User>) => {
    const currentUser = queryClient.getQueryData(usersMeQueryOptions.queryKey)

    if (currentUser != null && currentUser.type === UserSessionType.full) {
      const currentUserData = currentUser.user
      const nextUserData: User = Object.assign(currentUserData, user)

      queryClient.setQueryData(usersMeQueryOptions.queryKey, { ...currentUser, user: nextUserData })
    }
  })

  const forgotPassword = useEventCallback(async (email: string) => {
    const result = await cognito.forgotPassword(email)
    if (result.ok) {
      navigate(LOGIN_PATH)
      return
    } else {
      throw new Error(result.val.message)
    }
  })

  const resetPassword = useEventCallback(async (email: string, code: string, password: string) => {
    const result = await cognito.forgotPasswordSubmit(email, code, password)

    if (result.ok) {
      navigate(LOGIN_PATH)
      return
    } else {
      throw new Error(result.val.message)
    }
  })

  const changePassword = useEventCallback(async (oldPassword: string, newPassword: string) => {
    const result = await cognito.changePassword(oldPassword, newPassword)

    if (result.err) {
      throw new Error(result.val.message)
    }

    return result.ok
  })

  const isUserMarkedForDeletion = useEventCallback(
    () => !!(userData && 'user' in userData && userData.user.removeAt),
  )

  const isUserDeleted = useEventCallback(() => {
    if (userData && 'user' in userData && userData.user.removeAt) {
      const removeAtDate = new Date(userData.user.removeAt)
      const now = new Date()

      return removeAtDate <= now
    } else {
      return false
    }
  })

  const isUserSoftDeleted = useEventCallback(() => {
    if (userData && 'user' in userData && userData.user.removeAt) {
      const removeAtDate = new Date(userData.user.removeAt)
      const now = new Date()

      return removeAtDate > now
    } else {
      return false
    }
  })

  useEffect(() => {
    if (userData?.type === UserSessionType.full) {
      sentrySetUser({
        id: userData.user.userId,
        email: userData.email,
        username: userData.user.name,
        // eslint-disable-next-line @typescript-eslint/naming-convention, camelcase
        ip_address: '{{auto}}',
      })
    }
  }, [userData])

  useEffect(() => {
    if (userData?.type === UserSessionType.partial) {
      sentrySetUser({ email: userData.email })
    }
  }, [userData])

  useEffect(() => {
    gtag('set', { platform: platform(), architecture: architecture() })
    return gtagOpenCloseCallback(gtagEvent, 'open_app', 'close_app')
  }, [gtagEvent])

  useEffect(() => {
    if (userData?.type === UserSessionType.full) {
      onAuthenticated(userData.accessToken)
    }
  }, [userData, onAuthenticated])

  const value: AuthContextType = {
    signUp,
    confirmSignUp,
    setUsername,
    isUserMarkedForDeletion,
    isUserDeleted,
    isUserSoftDeleted,
    restoreUser,
    deleteUser,
    cognito,
    signInWithGoogle: useEventCallback(() => {
      gtagEvent('cloud_sign_in', { provider: 'Google' })

      return cognito
        .signInWithGoogle()
        .then(() => queryClient.invalidateQueries({ queryKey: sessionQueryKey }))
        .then(
          () => true,
          () => false,
        )
    }),
    signInWithGitHub: useEventCallback(() => {
      gtagEvent('cloud_sign_in', { provider: 'GitHub' })

      return cognito
        .signInWithGitHub()
        .then(() => queryClient.invalidateQueries({ queryKey: sessionQueryKey }))
        .then(
          () => true,
          () => false,
        )
    }),
    signInWithPassword,
    forgotPassword,
    resetPassword,
    changePassword,
    refetchSession,
    session: userData,
    signOut: logoutMutation.mutateAsync,
    setUser,
    authQueryKey: usersMeQueryOptions.queryKey,
  }

  return (
    <AuthContext.Provider value={value}>
      {children}

      <Dialog
        aria-label={getText('loggingOut')}
        isDismissable={false}
        isKeyboardDismissDisabled
        hideCloseButton
        modalProps={{ isOpen: logoutMutation.isPending }}
      >
        <Result status="loading" title={getText('loggingOut')} />
      </Dialog>
    </AuthContext.Provider>
  )
}

// ===============
// === useAuth ===
// ===============

/**
 * A React hook that provides access to the authentication context.
 *
 * Only the hook is exported, and not the context, because we only want to use the hook directly and
 * never the context component.
 * @throws {Error} when used outside a {@link AuthProvider}.
 */
export function useAuth() {
  const context = useContext(AuthContext)

  invariant(context != null, '`useAuth` must be used within an `<AuthProvider />`.')

  return context
}

/** A React Router layout route containing routes only accessible by users that are logged in. */
export function ProtectedLayout() {
  const { session } = useAuth()

  if (session == null) {
    return <Navigate to={LOGIN_PATH} />
  } else if (session.type === UserSessionType.partial) {
    return <Navigate to={SETUP_PATH} />
  } else {
<<<<<<< HEAD
    return <Outlet context={session} />
=======
    return (
      <>
        {/* This div is used as a flag to indicate that the dashboard has been loaded and the user is authenticated. */}
        {/* also it guarantees that the top-level suspense boundary is already resolved */}
        <div data-testid="after-auth-layout" aria-hidden />
        <router.Outlet context={session} />
      </>
    )
>>>>>>> 9e00b9dd
  }
}

/**
 * A React Router layout route containing routes only accessible by users that are
 * in the process of registering.
 */
export function SemiProtectedLayout() {
  const { session } = useAuth()
  const { localStorage } = useLocalStorage()

  // The user is not logged in - redirect to the login page.
  if (session == null) {
    return <Navigate to={LOGIN_PATH} replace />
    // User is registered, redirect to dashboard or to the redirect path specified during the registration / login.
  } else if (session.type === UserSessionType.full) {
    const redirectTo = localStorage.delete('loginRedirect') ?? DASHBOARD_PATH
    return <Navigate to={redirectTo} replace />
    // User is in the process of registration, allow them to complete the registration.
  } else {
    return <Outlet context={session} />
  }
}

/**
 * A React Router layout route containing routes only accessible by users that are
 * not logged in.
 */
export function GuestLayout() {
  const { session } = useAuth()
  const loginRedirect = useLoginRedirect()

  if (session?.type === UserSessionType.partial) {
    return <Navigate to={SETUP_PATH} />
  } else if (session?.type === UserSessionType.full) {
    const redirectTo = loginRedirect.get()
    if (redirectTo != null) {
      loginRedirect.delete()
      location.href = redirectTo
      return
    } else {
      return <Navigate to={DASHBOARD_PATH} />
    }
  } else {
<<<<<<< HEAD
    return <Outlet />
=======
    return (
      <>
        {/* This div is used as a flag to indicate that the user is not logged in. */}
        {/* also it guarantees that the top-level suspense boundary is already resolved */}
        <div data-testid="before-auth-layout" aria-hidden />
        <router.Outlet />
      </>
    )
>>>>>>> 9e00b9dd
  }
}

/** A React Router layout route containing routes only accessible by users that are not deleted. */
export function NotDeletedUserLayout() {
  const { session, isUserMarkedForDeletion } = useAuth()

  if (isUserMarkedForDeletion()) {
    return <Navigate to={RESTORE_USER_PATH} />
  } else {
    return <Outlet context={session} />
  }
}

/** A React Router layout route containing routes only accessible by users that are deleted softly. */
export function SoftDeletedUserLayout() {
  const { session, isUserMarkedForDeletion, isUserDeleted, isUserSoftDeleted } = useAuth()

  if (isUserMarkedForDeletion()) {
    const isSoftDeleted = isUserSoftDeleted()
    const isDeleted = isUserDeleted()
    if (isSoftDeleted) {
      return <Outlet context={session} />
    } else if (isDeleted) {
      return <Navigate to={LOGIN_PATH} />
    } else {
      return <Navigate to={DASHBOARD_PATH} />
    }
  }
}

/**
 * A React context hook returning the user session
 * for a user that has not yet completed registration.
 */
export function usePartialUserSession() {
  const { session } = useAuth()
  invariant(session?.type === UserSessionType.partial, 'Expected a partial user session.')
  return session
}

/** A React context hook returning the user session for a user that may or may not be logged in. */
export function useUserSession() {
  return useAuth().session
}

/** A React context hook returning the user session for a user that is fully logged in. */
export function useFullUserSession(): FullUserSession {
  const { session } = useAuth()
  invariant(session?.type === UserSessionType.full, 'Expected a full user session.')
  return session
}<|MERGE_RESOLUTION|>--- conflicted
+++ resolved
@@ -263,20 +263,6 @@
     meta: { invalidates: [usersMeQueryOptions.queryKey], awaitInvalidates: true },
   })
 
-<<<<<<< HEAD
-  /**
-   * Wrap a function returning a {@link Promise} to display a loading toast notification
-   * until the returned {@link Promise} finishes loading.
-   */
-  const withLoadingToast =
-    <T extends unknown[], R>(action: (...args: T) => Promise<R>) =>
-    async (...args: T) => {
-      toast.loading(getText('pleaseWait'), { toastId })
-      return await action(...args)
-    }
-
-=======
->>>>>>> 9e00b9dd
   const toastSuccess = (message: string) => {
     toast.update(toastId, {
       isLoading: null,
@@ -289,21 +275,6 @@
     })
   }
 
-<<<<<<< HEAD
-  const toastError = (message: string) => {
-    toast.update(toastId, {
-      isLoading: null,
-      autoClose: null,
-      closeOnClick: null,
-      closeButton: null,
-      draggable: null,
-      type: toast.TYPE.ERROR,
-      render: message,
-    })
-  }
-
-=======
->>>>>>> 9e00b9dd
   const signUp = useEventCallback(
     async (username: string, password: string, organizationId: string | null) => {
       gtagEvent('cloud_sign_up')
@@ -589,18 +560,14 @@
   } else if (session.type === UserSessionType.partial) {
     return <Navigate to={SETUP_PATH} />
   } else {
-<<<<<<< HEAD
-    return <Outlet context={session} />
-=======
     return (
       <>
         {/* This div is used as a flag to indicate that the dashboard has been loaded and the user is authenticated. */}
         {/* also it guarantees that the top-level suspense boundary is already resolved */}
         <div data-testid="after-auth-layout" aria-hidden />
-        <router.Outlet context={session} />
+        <Outlet context={session} />
       </>
     )
->>>>>>> 9e00b9dd
   }
 }
 
@@ -645,18 +612,14 @@
       return <Navigate to={DASHBOARD_PATH} />
     }
   } else {
-<<<<<<< HEAD
-    return <Outlet />
-=======
     return (
       <>
         {/* This div is used as a flag to indicate that the user is not logged in. */}
         {/* also it guarantees that the top-level suspense boundary is already resolved */}
         <div data-testid="before-auth-layout" aria-hidden />
-        <router.Outlet />
+        <Outlet />
       </>
     )
->>>>>>> 9e00b9dd
   }
 }
 
