--- conflicted
+++ resolved
@@ -29,16 +29,8 @@
 import * as backendModule from '#/services/Backend'
 import type RemoteBackend from '#/services/RemoteBackend'
 
-<<<<<<< HEAD
 import type * as cognitoModule from '#/authentication/cognito'
-=======
-import * as errorModule from '#/utilities/error'
-
-import * as cognitoModule from '#/authentication/cognito'
-import type * as authServiceModule from '#/authentication/service'
 import { isOrganizationId } from '#/services/RemoteBackend'
-import { unsafeWriteValue } from '#/utilities/write'
->>>>>>> 51bdbdea
 
 // ===================
 // === UserSession ===
@@ -219,18 +211,14 @@
       const email = session?.email ?? ''
 
       invariant(
-        organizationId == null || isOrganizationId(organizationId),
+        orgId == null || isOrganizationId(orgId),
         'Invalid organization ID',
       )
 
       await createUserMutation.mutateAsync({
         userName: username,
         userEmail: backendModule.EmailAddress(email),
-<<<<<<< HEAD
-        organizationId: orgId != null ? backendModule.OrganizationId(orgId) : null,
-=======
-        organizationId: organizationId != null ? organizationId : null,
->>>>>>> 51bdbdea
+        organizationId: orgId != null ? orgId : null,
       })
     }
     // Wait until the backend returns a value from `users/me`,
