/**
 * @file Module for authenticating users with AWS Cognito.
 *
 * Provides an `AuthProvider` component that wraps the entire application, and a `useAuth` hook that
 * can be used from any React component to access the currently logged-in user's session data. The
 * hook also provides methods for registering a user, logging in, logging out, etc.
 */
import { createContext, useCallback, useContext, useEffect, useId, type ReactNode } from 'react'

import { setUser as sentrySetUser } from '@sentry/react'
import {
  queryOptions,
  useMutation,
  useQueryClient,
  useSuspenseQuery,
  type QueryKey,
  type QueryObserverResult,
  type RefetchOptions,
} from '@tanstack/react-query'
import { Navigate, Outlet, useNavigate } from 'react-router-dom'
import { toast } from 'react-toastify'
import invariant from 'tiny-invariant'

import { architecture, platform } from 'enso-common/src/detect'
import { event, gtag } from 'enso-common/src/gtag'

import { DASHBOARD_PATH, LOGIN_PATH, RESTORE_USER_PATH, SETUP_PATH } from '#/appUtils'
import {
  CognitoErrorType,
  type Cognito,
  type CognitoUser,
  type UserSession as CognitoUserSession,
  type UserSessionChallenge,
} from '#/authentication/cognito'
import type { AuthService } from '#/authentication/service'
import { Dialog } from '#/components/AriaComponents'
import { Result } from '#/components/Result'
import { useEventCallback } from '#/hooks/eventCallbackHooks'
import { gtagOpenCloseCallback } from '#/hooks/gtagHooks'
import { useLoginRedirect } from '#/pages/authentication/Registration/registrationLocalStorage'
import { useRemoteBackend } from '#/providers/BackendProvider'
import { useLocalStorage } from '#/providers/LocalStorageProvider'
import { useSetModal } from '#/providers/ModalProvider'
import { useSession } from '#/providers/SessionProvider'
import { useText } from '#/providers/TextProvider'
import {
  EmailAddress,
  NotAuthorizedError,
  OrganizationId,
  type CreateUserRequestBody,
  type UpdateUserRequestBody,
  type User,
} from '#/services/Backend'
import type RemoteBackend from '#/services/RemoteBackend'
<<<<<<< HEAD
import { UnreachableCaseError } from '#/utilities/error'
=======

import * as errorModule from '#/utilities/error'

import * as cognitoModule from '#/authentication/cognito'
import type * as authServiceModule from '#/authentication/service'
import { isOrganizationId } from '#/services/RemoteBackend'
>>>>>>> bc6a8aa2
import { unsafeWriteValue } from '#/utilities/write'

/** Possible types of {@link BaseUserSession}. */
export enum UserSessionType {
  offline = 'offline',
  partial = 'partial',
  full = 'full',
}

/** Properties common to all {@link UserSession}s. */
interface BaseUserSession extends CognitoUserSession {
  /** A discriminator for TypeScript to be able to disambiguate between `UserSession` variants. */
  readonly type: UserSessionType
}

/**
 * Object containing the currently signed-in user's session data, if the user has not yet set their
 * username.
 *
 * If a user has not yet set their username, they do not yet have an organization associated with
 * their account. Otherwise, this type is identical to the `Session` type. This type should ONLY be
 * used by the `SetUsername` component.
 */
export interface PartialUserSession extends BaseUserSession {
  readonly type: UserSessionType.partial
}

/** Object containing the currently signed-in user's session data. */
export interface FullUserSession extends BaseUserSession {
  /** User's organization information. */
  readonly type: UserSessionType.full
  readonly user: User
}

/**
 * A user session for a user that may be either fully registered,
 * or in the process of registering.
 */
export type UserSession = FullUserSession | PartialUserSession

/**
 * Interface returned by the `useAuth` hook.
 *
 * Contains the currently authenticated user's session data, as well as methods for signing in,
 * signing out, etc. All interactions with the authentication API should be done through this
 * interface.
 *
 * See `Cognito` for details on each of the authentication functions.
 */
interface AuthContextType {
  readonly signUp: (email: string, password: string, organizationId: string | null) => Promise<void>
  readonly authQueryKey: QueryKey
  readonly confirmSignUp: (email: string, code: string) => Promise<void>
  readonly setUsername: (username: string) => Promise<boolean>
  readonly signInWithGoogle: () => Promise<boolean>
  readonly signInWithGitHub: () => Promise<boolean>
  readonly signInWithPassword: (
    email: string,
    password: string,
  ) => Promise<{
    readonly challenge: UserSessionChallenge
    readonly user: CognitoUser
  }>
  readonly forgotPassword: (email: string) => Promise<void>
  readonly changePassword: (oldPassword: string, newPassword: string) => Promise<boolean>
  readonly resetPassword: (email: string, code: string, password: string) => Promise<void>
  readonly signOut: () => Promise<void>
  /** @deprecated Never use this function. Prefer particular functions like `setUsername` or `deleteUser`. */
  readonly setUser: (user: Partial<User>) => void
  readonly deleteUser: () => Promise<boolean>
  readonly restoreUser: () => Promise<boolean>
  readonly refetchSession: (
    options?: RefetchOptions,
  ) => Promise<QueryObserverResult<UserSession | null>>
  /**
   * Session containing the currently authenticated user's authentication information.
   *
   * If the user has not signed in, the session will be `null`.
   */
  readonly session: UserSession | null
  /** Return `true` if the user is marked for deletion. */
  readonly isUserMarkedForDeletion: () => boolean
  /** Return `true` if the user is deleted completely. */
  readonly isUserDeleted: () => boolean
  /** Return `true` if the user is soft deleted. */
  readonly isUserSoftDeleted: () => boolean
  readonly cognito: Cognito
}

const AuthContext = createContext<AuthContextType | null>(null)

// ====================
// === AuthProvider ===
// ====================

/** Query to fetch the user's session data from the backend. */
function createUsersMeQuery(
  session: CognitoUserSession | null,
  remoteBackend: RemoteBackend,
  performLogout: () => Promise<void>,
) {
  return queryOptions({
    queryKey: [remoteBackend.type, 'usersMe', session?.clientId] as const,
    queryFn: async () => {
      if (session == null) {
        return Promise.resolve(null)
      }

      return remoteBackend
        .usersMe()
        .then((user) => {
          return user == null ?
              ({ type: UserSessionType.partial, ...session } satisfies PartialUserSession)
            : ({ type: UserSessionType.full, user, ...session } satisfies FullUserSession)
        })
        .catch((error) => {
          if (error instanceof NotAuthorizedError) {
            return performLogout().then(() => null)
          }

          throw error
        })
    },
  })
}

/** Props for an {@link AuthProvider}. */
export interface AuthProviderProps {
  readonly shouldStartInOfflineMode: boolean
  readonly authService: AuthService
  /** Callback to execute once the user has authenticated successfully. */
  readonly onAuthenticated: (accessToken: string | null) => void
  readonly children: ReactNode
}

/** A React provider for the Cognito API. */
export default function AuthProvider(props: AuthProviderProps) {
  const { authService, onAuthenticated } = props
  const { children } = props
  const remoteBackend = useRemoteBackend()
  const { cognito } = authService
  const { session, sessionQueryKey } = useSession()
  const { localStorage } = useLocalStorage()
  const { getText } = useText()
  const { unsetModal } = useSetModal()
  const navigate = useNavigate()
  const toastId = useId()

  const queryClient = useQueryClient()

  // This component cannot use `useGtagEvent` because `useGtagEvent` depends on the React Context
  // defined by this component.
  const gtagEvent = useCallback((name: string, params?: object) => {
    event(name, params)
  }, [])

  const performLogout = useEventCallback(async () => {
    await cognito.signOut()

    const parentDomain = location.hostname.replace(/^[^.]*\./, '')
    unsafeWriteValue(document, 'cookie', `logged_in=no;max-age=0;domain=${parentDomain}`)
    gtagEvent('cloud_sign_out')
    cognito.saveAccessToken(null)
    localStorage.clearUserSpecificEntries()
    sentrySetUser(null)

    await queryClient.invalidateQueries({ queryKey: sessionQueryKey })
    await queryClient.clearWithPersister()

    return Promise.resolve()
  })

  const logoutMutation = useMutation({
    mutationKey: [remoteBackend.type, 'usersMe', 'logout', session?.clientId] as const,
    mutationFn: performLogout,
    // If the User Menu is still visible, it breaks when `userSession` is set to `null`.
    onMutate: unsetModal,
    onSuccess: () => toast.success(getText('signOutSuccess')),
    onError: () => toast.error(getText('signOutError')),
    meta: { invalidates: [sessionQueryKey], awaitInvalidates: true },
  })

  const usersMeQueryOptions = createUsersMeQuery(session, remoteBackend, async () => {
    await performLogout()
    toast.info(getText('userNotAuthorizedError'))
  })

  const usersMeQuery = useSuspenseQuery(usersMeQueryOptions)
  const userData = usersMeQuery.data

  const createUserMutation = useMutation({
    mutationFn: (user: CreateUserRequestBody) => remoteBackend.createUser(user),
    meta: { invalidates: [usersMeQueryOptions.queryKey], awaitInvalidates: true },
  })

  const deleteUserMutation = useMutation({
    mutationFn: () => remoteBackend.deleteUser(),
    meta: { invalidates: [usersMeQueryOptions.queryKey], awaitInvalidates: true },
  })

  const restoreUserMutation = useMutation({
    mutationFn: () => remoteBackend.restoreUser(),
    meta: { invalidates: [usersMeQueryOptions.queryKey], awaitInvalidates: true },
  })

  const updateUserMutation = useMutation({
    mutationFn: (user: UpdateUserRequestBody) => remoteBackend.updateUser(user),
    meta: { invalidates: [usersMeQueryOptions.queryKey], awaitInvalidates: true },
  })

  const toastSuccess = (message: string) => {
    toast.update(toastId, {
      isLoading: null,
      autoClose: null,
      closeOnClick: null,
      closeButton: null,
      draggable: null,
      type: toast.TYPE.SUCCESS,
      render: message,
    })
  }

  const signUp = useEventCallback(
    async (username: string, password: string, organizationId: string | null) => {
      gtagEvent('cloud_sign_up')
      const result = await cognito.signUp(username, password, organizationId)

      if (result.err) {
        throw new Error(result.val.message)
      } else {
        return
      }
    },
  )

  const confirmSignUp = useEventCallback(async (email: string, code: string) => {
    gtagEvent('cloud_confirm_sign_up')
    const result = await cognito.confirmSignUp(email, code)

    if (result.err) {
      switch (result.val.type) {
        case CognitoErrorType.userAlreadyConfirmed:
        case CognitoErrorType.userNotFound: {
          return
        }
        default: {
          throw new UnreachableCaseError(result.val.type)
        }
      }
    }
  })

  const signInWithPassword = useEventCallback(async (email: string, password: string) => {
    gtagEvent('cloud_sign_in', { provider: 'Email' })

    const result = await cognito.signInWithPassword(email, password)

    if (result.ok) {
      const user = result.unwrap()

      const challenge = user.challengeName ?? 'NO_CHALLENGE'

      if (['SMS_MFA', 'SOFTWARE_TOKEN_MFA'].includes(challenge)) {
        return { challenge, user } as const
      }

      return queryClient
        .invalidateQueries({ queryKey: sessionQueryKey })
        .then(() => ({ challenge, user }) as const)
    } else {
      throw new Error(result.val.message)
    }
  })

  const refetchSession = usersMeQuery.refetch

  const setUsername = useEventCallback(async (username: string) => {
    gtagEvent('cloud_user_created')

    if (userData?.type === UserSessionType.full) {
      await updateUserMutation.mutateAsync({ username })
    } else {
      const organizationId = await cognito.organizationId()
      const email = session?.email ?? ''

      invariant(
        organizationId == null || isOrganizationId(organizationId),
        'Invalid organization ID',
      )

      await createUserMutation.mutateAsync({
        userName: username,
<<<<<<< HEAD
        userEmail: EmailAddress(email),
        organizationId: organizationId != null ? OrganizationId(organizationId) : null,
=======
        userEmail: backendModule.EmailAddress(email),
        organizationId: organizationId != null ? organizationId : null,
>>>>>>> bc6a8aa2
      })
    }
    // Wait until the backend returns a value from `users/me`,
    // otherwise the rest of the steps are skipped.
    // This only happens on specific devices, and (seemingly) only when using
    // the Vite development server, not with the built application bundle.
    // i.e. PROD=1
    await refetchSession()

    return true
  })

  const deleteUser = useEventCallback(async () => {
    await deleteUserMutation.mutateAsync()

    toastSuccess(getText('deleteUserSuccess'))

    return true
  })

  const restoreUser = useEventCallback(async () => {
    await restoreUserMutation.mutateAsync()

    toastSuccess(getText('restoreUserSuccess'))

    return true
  })

  /**
   * Update the user session data in the React Query cache.
   * This only works for full user sessions.
   * @deprecated Never use this function. Prefer particular functions like `setUsername` or `deleteUser`.
   */
  const setUser = useEventCallback((user: Partial<User>) => {
    const currentUser = queryClient.getQueryData(usersMeQueryOptions.queryKey)

    if (currentUser != null && currentUser.type === UserSessionType.full) {
      const currentUserData = currentUser.user
      const nextUserData: User = Object.assign(currentUserData, user)

      queryClient.setQueryData(usersMeQueryOptions.queryKey, { ...currentUser, user: nextUserData })
    }
  })

  const forgotPassword = useEventCallback(async (email: string) => {
    const result = await cognito.forgotPassword(email)
    if (result.ok) {
      navigate(LOGIN_PATH)
      return
    } else {
      throw new Error(result.val.message)
    }
  })

  const resetPassword = useEventCallback(async (email: string, code: string, password: string) => {
    const result = await cognito.forgotPasswordSubmit(email, code, password)

    if (result.ok) {
      navigate(LOGIN_PATH)
      return
    } else {
      throw new Error(result.val.message)
    }
  })

  const changePassword = useEventCallback(async (oldPassword: string, newPassword: string) => {
    const result = await cognito.changePassword(oldPassword, newPassword)

    if (result.err) {
      throw new Error(result.val.message)
    }

    return result.ok
  })

  const isUserMarkedForDeletion = useEventCallback(
    () => !!(userData && 'user' in userData && userData.user.removeAt),
  )

  const isUserDeleted = useEventCallback(() => {
    if (userData && 'user' in userData && userData.user.removeAt) {
      const removeAtDate = new Date(userData.user.removeAt)
      const now = new Date()

      return removeAtDate <= now
    } else {
      return false
    }
  })

  const isUserSoftDeleted = useEventCallback(() => {
    if (userData && 'user' in userData && userData.user.removeAt) {
      const removeAtDate = new Date(userData.user.removeAt)
      const now = new Date()

      return removeAtDate > now
    } else {
      return false
    }
  })

  useEffect(() => {
    if (userData?.type === UserSessionType.full) {
      sentrySetUser({
        id: userData.user.userId,
        email: userData.email,
        username: userData.user.name,
        // eslint-disable-next-line @typescript-eslint/naming-convention, camelcase
        ip_address: '{{auto}}',
      })
    }
  }, [userData])

  useEffect(() => {
    if (userData?.type === UserSessionType.partial) {
      sentrySetUser({ email: userData.email })
    }
  }, [userData])

  useEffect(() => {
    gtag('set', { platform: platform(), architecture: architecture() })
    return gtagOpenCloseCallback(gtagEvent, 'open_app', 'close_app')
  }, [gtagEvent])

  useEffect(() => {
    if (userData?.type === UserSessionType.full) {
      onAuthenticated(userData.accessToken)
    }
  }, [userData, onAuthenticated])

  const value: AuthContextType = {
    signUp,
    confirmSignUp,
    setUsername,
    isUserMarkedForDeletion,
    isUserDeleted,
    isUserSoftDeleted,
    restoreUser,
    deleteUser,
    cognito,
    signInWithGoogle: useEventCallback(() => {
      gtagEvent('cloud_sign_in', { provider: 'Google' })

      return cognito
        .signInWithGoogle()
        .then(() => queryClient.invalidateQueries({ queryKey: sessionQueryKey }))
        .then(
          () => true,
          () => false,
        )
    }),
    signInWithGitHub: useEventCallback(() => {
      gtagEvent('cloud_sign_in', { provider: 'GitHub' })

      return cognito
        .signInWithGitHub()
        .then(() => queryClient.invalidateQueries({ queryKey: sessionQueryKey }))
        .then(
          () => true,
          () => false,
        )
    }),
    signInWithPassword,
    forgotPassword,
    resetPassword,
    changePassword,
    refetchSession,
    session: userData,
    signOut: logoutMutation.mutateAsync,
    setUser,
    authQueryKey: usersMeQueryOptions.queryKey,
  }

  return (
    <AuthContext.Provider value={value}>
      {children}

      <Dialog
        aria-label={getText('loggingOut')}
        isDismissable={false}
        isKeyboardDismissDisabled
        hideCloseButton
        modalProps={{ isOpen: logoutMutation.isPending }}
      >
        <Result status="loading" title={getText('loggingOut')} />
      </Dialog>
    </AuthContext.Provider>
  )
}

// ===============
// === useAuth ===
// ===============

/**
 * A React hook that provides access to the authentication context.
 *
 * Only the hook is exported, and not the context, because we only want to use the hook directly and
 * never the context component.
 * @throws {Error} when used outside a {@link AuthProvider}.
 */
export function useAuth() {
  const context = useContext(AuthContext)

  invariant(context != null, '`useAuth` must be used within an `<AuthProvider />`.')

  return context
}

/** A React Router layout route containing routes only accessible by users that are logged in. */
export function ProtectedLayout() {
  const { session } = useAuth()

  if (session == null) {
    return <Navigate to={LOGIN_PATH} />
  } else if (session.type === UserSessionType.partial) {
    return <Navigate to={SETUP_PATH} />
  } else {
    return (
      <>
        {/* This div is used as a flag to indicate that the dashboard has been loaded and the user is authenticated. */}
        {/* also it guarantees that the top-level suspense boundary is already resolved */}
        <div data-testid="after-auth-layout" aria-hidden />
        <Outlet context={session} />
      </>
    )
  }
}

/**
 * A React Router layout route containing routes only accessible by users that are
 * in the process of registering.
 */
export function SemiProtectedLayout() {
  const { session } = useAuth()
  const { localStorage } = useLocalStorage()

  // The user is not logged in - redirect to the login page.
  if (session == null) {
    return <Navigate to={LOGIN_PATH} replace />
    // User is registered, redirect to dashboard or to the redirect path specified during the registration / login.
  } else if (session.type === UserSessionType.full) {
    const redirectTo = localStorage.delete('loginRedirect') ?? DASHBOARD_PATH
    return <Navigate to={redirectTo} replace />
    // User is in the process of registration, allow them to complete the registration.
  } else {
    return <Outlet context={session} />
  }
}

/**
 * A React Router layout route containing routes only accessible by users that are
 * not logged in.
 */
export function GuestLayout() {
  const { session } = useAuth()
  const loginRedirect = useLoginRedirect()

  if (session?.type === UserSessionType.partial) {
    return <Navigate to={SETUP_PATH} />
  } else if (session?.type === UserSessionType.full) {
    const redirectTo = loginRedirect.get()
    if (redirectTo != null) {
      loginRedirect.delete()
      location.href = redirectTo
      return
    } else {
      return <Navigate to={DASHBOARD_PATH} />
    }
  } else {
    return (
      <>
        {/* This div is used as a flag to indicate that the user is not logged in. */}
        {/* also it guarantees that the top-level suspense boundary is already resolved */}
        <div data-testid="before-auth-layout" aria-hidden />
        <Outlet />
      </>
    )
  }
}

/** A React Router layout route containing routes only accessible by users that are not deleted. */
export function NotDeletedUserLayout() {
  const { session, isUserMarkedForDeletion } = useAuth()

  if (isUserMarkedForDeletion()) {
    return <Navigate to={RESTORE_USER_PATH} />
  } else {
    return <Outlet context={session} />
  }
}

/** A React Router layout route containing routes only accessible by users that are deleted softly. */
export function SoftDeletedUserLayout() {
  const { session, isUserMarkedForDeletion, isUserDeleted, isUserSoftDeleted } = useAuth()

  if (isUserMarkedForDeletion()) {
    const isSoftDeleted = isUserSoftDeleted()
    const isDeleted = isUserDeleted()
    if (isSoftDeleted) {
      return <Outlet context={session} />
    } else if (isDeleted) {
      return <Navigate to={LOGIN_PATH} />
    } else {
      return <Navigate to={DASHBOARD_PATH} />
    }
  }
}

/**
 * A React context hook returning the user session
 * for a user that has not yet completed registration.
 */
export function usePartialUserSession() {
  const { session } = useAuth()
  invariant(session?.type === UserSessionType.partial, 'Expected a partial user session.')
  return session
}

/** A React context hook returning the user session for a user that may or may not be logged in. */
export function useUserSession() {
  return useAuth().session
}

/** A React context hook returning the user session for a user that is fully logged in. */
export function useFullUserSession(): FullUserSession {
  const { session } = useAuth()
  invariant(session?.type === UserSessionType.full, 'Expected a full user session.')
  return session
}

/** A React context hook returning the user session for a user that is fully logged in. */
export function useUser() {
  const { user } = useFullUserSession()

  return user
}<|MERGE_RESOLUTION|>--- conflicted
+++ resolved
@@ -47,21 +47,13 @@
   EmailAddress,
   NotAuthorizedError,
   OrganizationId,
+  isOrganizationId,
   type CreateUserRequestBody,
   type UpdateUserRequestBody,
   type User,
 } from '#/services/Backend'
 import type RemoteBackend from '#/services/RemoteBackend'
-<<<<<<< HEAD
 import { UnreachableCaseError } from '#/utilities/error'
-=======
-
-import * as errorModule from '#/utilities/error'
-
-import * as cognitoModule from '#/authentication/cognito'
-import type * as authServiceModule from '#/authentication/service'
-import { isOrganizationId } from '#/services/RemoteBackend'
->>>>>>> bc6a8aa2
 import { unsafeWriteValue } from '#/utilities/write'
 
 /** Possible types of {@link BaseUserSession}. */
@@ -354,13 +346,8 @@
 
       await createUserMutation.mutateAsync({
         userName: username,
-<<<<<<< HEAD
         userEmail: EmailAddress(email),
-        organizationId: organizationId != null ? OrganizationId(organizationId) : null,
-=======
-        userEmail: backendModule.EmailAddress(email),
         organizationId: organizationId != null ? organizationId : null,
->>>>>>> bc6a8aa2
       })
     }
     // Wait until the backend returns a value from `users/me`,
