/** @file The React provider (and associated hooks) for Data Catalog state. */
import * as React from 'react'

import * as zustand from '#/utilities/zustand'
import invariant from 'tiny-invariant'

<<<<<<< HEAD
=======
import { useEventCallback } from '#/hooks/eventCallbackHooks'
import type { AssetPanelContextProps } from '#/layouts/AssetPanel'
import type { Suggestion } from '#/layouts/AssetSearchBar'
>>>>>>> 2fd29a58
import type { Category } from '#/layouts/CategorySwitcher/Category'
import type AssetTreeNode from '#/utilities/AssetTreeNode'
import type { PasteData } from '#/utilities/pasteData'
import { EMPTY_SET } from '#/utilities/set'
import type {
  AssetId,
  BackendType,
  DirectoryAsset,
  DirectoryId,
} from 'enso-common/src/services/Backend'
<<<<<<< HEAD
=======
import { EMPTY_ARRAY } from 'enso-common/src/utilities/data/array'
>>>>>>> 2fd29a58

// ==================
// === DriveStore ===
// ==================

/** Attached data for a paste payload. */
export interface DrivePastePayload {
  readonly backendType: BackendType
  readonly category: Category
  readonly ids: ReadonlySet<AssetId>
}

/** The state of this zustand store. */
interface DriveStore {
  readonly category: Category
  readonly setCategory: (category: Category) => void
  readonly targetDirectory: AssetTreeNode<DirectoryAsset> | null
  readonly setTargetDirectory: (targetDirectory: AssetTreeNode<DirectoryAsset> | null) => void
  readonly newestFolderId: DirectoryId | null
  readonly setNewestFolderId: (newestFolderId: DirectoryId | null) => void
  readonly canCreateAssets: boolean
  readonly setCanCreateAssets: (canCreateAssets: boolean) => void
  readonly canDownload: boolean
  readonly setCanDownload: (canDownload: boolean) => void
  readonly pasteData: PasteData<DrivePastePayload> | null
  readonly setPasteData: (pasteData: PasteData<DrivePastePayload> | null) => void
<<<<<<< HEAD

=======
  readonly expandedDirectoryIds: readonly DirectoryId[]
  readonly setExpandedDirectoryIds: (selectedKeys: readonly DirectoryId[]) => void
>>>>>>> 2fd29a58
  readonly selectedKeys: ReadonlySet<AssetId>
  readonly setSelectedKeys: (selectedKeys: ReadonlySet<AssetId>) => void
  readonly visuallySelectedKeys: ReadonlySet<AssetId> | null
  readonly setVisuallySelectedKeys: (visuallySelectedKeys: ReadonlySet<AssetId> | null) => void
}

// =======================
// === ProjectsContext ===
// =======================

/** State contained in a `ProjectsContext`. */
export type ProjectsContextType = zustand.StoreApi<DriveStore>

const DriveContext = React.createContext<ProjectsContextType | null>(null)

/** Props for a {@link DriveProvider}. */
export type ProjectsProviderProps = Readonly<React.PropsWithChildren>

// ========================
// === ProjectsProvider ===
// ========================

/**
 * A React provider (and associated hooks) for determining whether the current area
 * containing the current element is focused.
 */
export default function DriveProvider(props: ProjectsProviderProps) {
  const { children } = props

  const [store] = React.useState(() =>
    zustand.createStore<DriveStore>((set, get) => ({
      category: { type: 'cloud' },
      setCategory: (category) => {
        if (get().category !== category) {
          set({
            category,
            targetDirectory: null,
            selectedKeys: EMPTY_SET,
            visuallySelectedKeys: null,
          })
        }
      },
      targetDirectory: null,
      setTargetDirectory: (targetDirectory) => {
        if (get().targetDirectory !== targetDirectory) {
          set({ targetDirectory })
        }
      },
      newestFolderId: null,
      setNewestFolderId: (newestFolderId) => {
        if (get().newestFolderId !== newestFolderId) {
          set({ newestFolderId })
        }
      },
      canCreateAssets: true,
      setCanCreateAssets: (canCreateAssets) => {
        if (get().canCreateAssets !== canCreateAssets) {
          set({ canCreateAssets })
        }
      },
      canDownload: false,
      setCanDownload: (canDownload) => {
        if (get().canDownload !== canDownload) {
          set({ canDownload })
        }
      },
      pasteData: null,
      setPasteData: (pasteData) => {
        if (get().pasteData !== pasteData) {
          set({ pasteData })
        }
      },
      expandedDirectoryIds: EMPTY_ARRAY,
      setExpandedDirectoryIds: (expandedDirectoryIds) => {
        if (get().expandedDirectoryIds !== expandedDirectoryIds) {
          set({ expandedDirectoryIds })
        }
      },
      selectedKeys: EMPTY_SET,
      setSelectedKeys: (selectedKeys) => {
        if (get().selectedKeys !== selectedKeys) {
          set({ selectedKeys })
        }
      },
      visuallySelectedKeys: null,
      setVisuallySelectedKeys: (visuallySelectedKeys) => {
        if (get().visuallySelectedKeys !== visuallySelectedKeys) {
          set({ visuallySelectedKeys })
        }
      },
    })),
  )

  return <DriveContext.Provider value={store}>{children}</DriveContext.Provider>
}

/** The drive store. */
export function useDriveStore() {
  const store = React.useContext(DriveContext)

  invariant(store, 'Drive store can only be used inside an `DriveProvider`.')

  return store
}

/** The category of the Asset Table. */
export function useCategory() {
  const store = useDriveStore()
  return zustand.useStore(store, (state) => state.category)
}

/** A function to set the category of the Asset Table. */
export function useSetCategory() {
  const store = useDriveStore()
  return zustand.useStore(store, (state) => state.setCategory)
}

/** The target directory of the Asset Table selection. */
export function useTargetDirectory() {
  const store = useDriveStore()
  return zustand.useStore(store, (state) => state.targetDirectory)
}

/** A function to set the target directory of the Asset Table selection. */
export function useSetTargetDirectory() {
  const store = useDriveStore()
  return zustand.useStore(store, (state) => state.setTargetDirectory)
}

/** The ID of the most newly created folder. */
export function useNewestFolderId() {
  const store = useDriveStore()
  return zustand.useStore(store, (state) => state.newestFolderId)
}

/** A function to set the ID of the most newly created folder. */
export function useSetNewestFolderId() {
  const store = useDriveStore()
  return zustand.useStore(store, (state) => state.setNewestFolderId)
}

/** Whether assets can be created in the current directory. */
export function useCanCreateAssets() {
  const store = useDriveStore()
  return zustand.useStore(store, (state) => state.canCreateAssets)
}

/** A function to set whether assets can be created in the current directory. */
export function useSetCanCreateAssets() {
  const store = useDriveStore()
  return zustand.useStore(store, (state) => state.setCanCreateAssets)
}

/** Whether the current Asset Table selection is downloadble. */
export function useCanDownload() {
  const store = useDriveStore()
  return zustand.useStore(store, (state) => state.canDownload)
}

/** A function to set whether the current Asset Table selection is downloadble. */
export function useSetCanDownload() {
  const store = useDriveStore()
  return zustand.useStore(store, (state) => state.setCanDownload)
}

/** The paste data for the Asset Table. */
export function usePasteData() {
  const store = useDriveStore()
  return zustand.useStore(store, (state) => state.pasteData)
}

/** A function to set the paste data for the Asset Table. */
export function useSetPasteData() {
  const store = useDriveStore()
  return zustand.useStore(store, (state) => state.setPasteData)
}

/** The expanded directories in the Asset Table. */
export function useExpandedDirectoryIds() {
  const store = useDriveStore()
  return zustand.useStore(store, (state) => state.expandedDirectoryIds)
}

/** A function to set the expanded directoyIds in the Asset Table. */
export function useSetExpandedDirectoryIds() {
  const store = useDriveStore()
  return zustand.useStore(store, (state) => state.setExpandedDirectoryIds)
}

/** The selected keys in the Asset Table. */
export function useSelectedKeys() {
  const store = useDriveStore()
  return zustand.useStore(store, (state) => state.selectedKeys)
}

/** A function to set the selected keys in the Asset Table. */
export function useSetSelectedKeys() {
  const store = useDriveStore()
  return zustand.useStore(store, (state) => state.setSelectedKeys)
}

/** The visually selected keys in the Asset Table. */
export function useVisuallySelectedKeys() {
  const store = useDriveStore()
  return zustand.useStore(store, (state) => state.selectedKeys, {
    unsafeEnableTransition: true,
  })
}

/** A function to set the visually selected keys in the Asset Table. */
export function useSetVisuallySelectedKeys() {
  const store = useDriveStore()
  return zustand.useStore(store, (state) => state.setVisuallySelectedKeys, {
    unsafeEnableTransition: true,
  })
<<<<<<< HEAD
=======
}

/** Whether the Asset Panel is toggled on. */
export function useIsAssetPanelPermanentlyVisible() {
  const store = useDriveStore()
  return zustand.useStore(store, (state) => state.isAssetPanelPermanentlyVisible, {
    unsafeEnableTransition: true,
  })
}

/** A function to set whether the Asset Panel is toggled on. */
export function useSetIsAssetPanelPermanentlyVisible() {
  const store = useDriveStore()
  return zustand.useStore(store, (state) => state.setIsAssetPanelPermanentlyVisible, {
    unsafeEnableTransition: true,
  })
}

/** Whether the Asset Panel is currently visible (e.g. for editing a Datalink). */
export function useIsAssetPanelTemporarilyVisible() {
  const store = useDriveStore()
  return zustand.useStore(store, (state) => state.isAssetPanelTemporarilyVisible, {
    unsafeEnableTransition: true,
  })
}

/** A function to set whether the Asset Panel is currently visible (e.g. for editing a Datalink). */
export function useSetIsAssetPanelTemporarilyVisible() {
  const store = useDriveStore()
  return zustand.useStore(store, (state) => state.setIsAssetPanelTemporarilyVisible, {
    unsafeEnableTransition: true,
  })
}

/** Whether the Asset Panel is currently visible, either temporarily or permanently. */
export function useIsAssetPanelVisible() {
  const isAssetPanelPermanentlyVisible = useIsAssetPanelPermanentlyVisible()
  const isAssetPanelTemporarilyVisible = useIsAssetPanelTemporarilyVisible()
  return isAssetPanelPermanentlyVisible || isAssetPanelTemporarilyVisible
}

/**
 * Whether the Asset Panel is expanded.
 */
export function useIsAssetPanelExpanded() {
  const store = useDriveStore()
  return zustand.useStore(
    store,
    ({ isAssetPanelPermanentlyVisible, isAssetPanelTemporarilyVisible }) =>
      isAssetPanelPermanentlyVisible || isAssetPanelTemporarilyVisible,
    { unsafeEnableTransition: true },
  )
}

/** A function to set whether the Asset Panel is expanded. */
export function useSetIsAssetPanelExpanded() {
  const store = useDriveStore()
  return zustand.useStore(store, (state) => state.setIsAssetPanelExpanded, {
    unsafeEnableTransition: true,
  })
}

/** Props for the Asset Panel. */
export function useAssetPanelProps() {
  const store = useDriveStore()

  return zustand.useStore(store, (state) => state.assetPanelProps, {
    unsafeEnableTransition: true,
    areEqual: 'shallow',
  })
}

/**
 * The selected tab of the Asset Panel.
 */
export function useAssetPanelSelectedTab() {
  const store = useDriveStore()
  return zustand.useStore(store, (state) => state.assetPanelProps.selectedTab, {
    unsafeEnableTransition: true,
  })
}

/** A function to set props for the Asset Panel. */
export function useSetAssetPanelProps() {
  const store = useDriveStore()
  return zustand.useStore(store, (state) => state.setAssetPanelProps, {
    unsafeEnableTransition: true,
  })
}

/**
 * A function to reset the Asset Panel props to their default values.
 */
export function useResetAssetPanelProps() {
  const store = useDriveStore()
  return useEventCallback(() => {
    const current = store.getState().assetPanelProps
    if (current.item != null) {
      store.setState({
        assetPanelProps: {
          selectedTab: current.selectedTab,
          backend: null,
          item: null,
          spotlightOn: null,
          path: null,
        },
      })
    }
  })
}

/**
 * A function to set the selected tab of the Asset Panel.
 */
export function useSetAssetPanelSelectedTab() {
  const store = useDriveStore()

  return useEventCallback((selectedTab: AssetPanelContextProps['selectedTab']) => {
    const current = store.getState().assetPanelProps
    if (current.selectedTab !== selectedTab) {
      store.setState({
        assetPanelProps: { ...current, selectedTab },
      })
    }
  })
}

/** Search suggestions. */
export function useSuggestions() {
  const store = useDriveStore()
  return zustand.useStore(store, (state) => state.suggestions, {
    unsafeEnableTransition: true,
  })
}

/** Set search suggestions. */
export function useSetSuggestions() {
  const store = useDriveStore()
  const setSuggestions = zustand.useStore(store, (state) => state.setSuggestions)
  return useEventCallback((suggestions: readonly Suggestion[]) => {
    React.startTransition(() => {
      setSuggestions(suggestions)
    })
  })
}

/** Whether the Asset Panel is hidden. */
export function useIsAssetPanelHidden() {
  const store = useDriveStore()
  return zustand.useStore(store, (state) => state.isAssetPanelHidden)
}

/** A function to set whether the Asset Panel is hidden. */
export function useSetIsAssetPanelHidden() {
  const store = useDriveStore()
  return zustand.useStore(store, (state) => state.setIsAssetPanelHidden)
}

/** Toggle whether a specific directory is expanded. */
export function useToggleDirectoryExpansion() {
  const driveStore = useDriveStore()
  const setExpandedDirectoryIds = useSetExpandedDirectoryIds()

  return useEventCallback((directoryId: DirectoryId, override?: boolean) => {
    const expandedDirectoryIds = driveStore.getState().expandedDirectoryIds
    const isExpanded = expandedDirectoryIds.includes(directoryId)
    const shouldExpand = override ?? !isExpanded

    if (shouldExpand !== isExpanded) {
      React.startTransition(() => {
        if (shouldExpand) {
          setExpandedDirectoryIds([...expandedDirectoryIds, directoryId])
        } else {
          setExpandedDirectoryIds(expandedDirectoryIds.filter((id) => id !== directoryId))
        }
      })
    }
  })
>>>>>>> 2fd29a58
}<|MERGE_RESOLUTION|>--- conflicted
+++ resolved
@@ -4,12 +4,7 @@
 import * as zustand from '#/utilities/zustand'
 import invariant from 'tiny-invariant'
 
-<<<<<<< HEAD
-=======
 import { useEventCallback } from '#/hooks/eventCallbackHooks'
-import type { AssetPanelContextProps } from '#/layouts/AssetPanel'
-import type { Suggestion } from '#/layouts/AssetSearchBar'
->>>>>>> 2fd29a58
 import type { Category } from '#/layouts/CategorySwitcher/Category'
 import type AssetTreeNode from '#/utilities/AssetTreeNode'
 import type { PasteData } from '#/utilities/pasteData'
@@ -20,10 +15,7 @@
   DirectoryAsset,
   DirectoryId,
 } from 'enso-common/src/services/Backend'
-<<<<<<< HEAD
-=======
 import { EMPTY_ARRAY } from 'enso-common/src/utilities/data/array'
->>>>>>> 2fd29a58
 
 // ==================
 // === DriveStore ===
@@ -50,12 +42,8 @@
   readonly setCanDownload: (canDownload: boolean) => void
   readonly pasteData: PasteData<DrivePastePayload> | null
   readonly setPasteData: (pasteData: PasteData<DrivePastePayload> | null) => void
-<<<<<<< HEAD
-
-=======
   readonly expandedDirectoryIds: readonly DirectoryId[]
   readonly setExpandedDirectoryIds: (selectedKeys: readonly DirectoryId[]) => void
->>>>>>> 2fd29a58
   readonly selectedKeys: ReadonlySet<AssetId>
   readonly setSelectedKeys: (selectedKeys: ReadonlySet<AssetId>) => void
   readonly visuallySelectedKeys: ReadonlySet<AssetId> | null
@@ -271,164 +259,6 @@
   return zustand.useStore(store, (state) => state.setVisuallySelectedKeys, {
     unsafeEnableTransition: true,
   })
-<<<<<<< HEAD
-=======
-}
-
-/** Whether the Asset Panel is toggled on. */
-export function useIsAssetPanelPermanentlyVisible() {
-  const store = useDriveStore()
-  return zustand.useStore(store, (state) => state.isAssetPanelPermanentlyVisible, {
-    unsafeEnableTransition: true,
-  })
-}
-
-/** A function to set whether the Asset Panel is toggled on. */
-export function useSetIsAssetPanelPermanentlyVisible() {
-  const store = useDriveStore()
-  return zustand.useStore(store, (state) => state.setIsAssetPanelPermanentlyVisible, {
-    unsafeEnableTransition: true,
-  })
-}
-
-/** Whether the Asset Panel is currently visible (e.g. for editing a Datalink). */
-export function useIsAssetPanelTemporarilyVisible() {
-  const store = useDriveStore()
-  return zustand.useStore(store, (state) => state.isAssetPanelTemporarilyVisible, {
-    unsafeEnableTransition: true,
-  })
-}
-
-/** A function to set whether the Asset Panel is currently visible (e.g. for editing a Datalink). */
-export function useSetIsAssetPanelTemporarilyVisible() {
-  const store = useDriveStore()
-  return zustand.useStore(store, (state) => state.setIsAssetPanelTemporarilyVisible, {
-    unsafeEnableTransition: true,
-  })
-}
-
-/** Whether the Asset Panel is currently visible, either temporarily or permanently. */
-export function useIsAssetPanelVisible() {
-  const isAssetPanelPermanentlyVisible = useIsAssetPanelPermanentlyVisible()
-  const isAssetPanelTemporarilyVisible = useIsAssetPanelTemporarilyVisible()
-  return isAssetPanelPermanentlyVisible || isAssetPanelTemporarilyVisible
-}
-
-/**
- * Whether the Asset Panel is expanded.
- */
-export function useIsAssetPanelExpanded() {
-  const store = useDriveStore()
-  return zustand.useStore(
-    store,
-    ({ isAssetPanelPermanentlyVisible, isAssetPanelTemporarilyVisible }) =>
-      isAssetPanelPermanentlyVisible || isAssetPanelTemporarilyVisible,
-    { unsafeEnableTransition: true },
-  )
-}
-
-/** A function to set whether the Asset Panel is expanded. */
-export function useSetIsAssetPanelExpanded() {
-  const store = useDriveStore()
-  return zustand.useStore(store, (state) => state.setIsAssetPanelExpanded, {
-    unsafeEnableTransition: true,
-  })
-}
-
-/** Props for the Asset Panel. */
-export function useAssetPanelProps() {
-  const store = useDriveStore()
-
-  return zustand.useStore(store, (state) => state.assetPanelProps, {
-    unsafeEnableTransition: true,
-    areEqual: 'shallow',
-  })
-}
-
-/**
- * The selected tab of the Asset Panel.
- */
-export function useAssetPanelSelectedTab() {
-  const store = useDriveStore()
-  return zustand.useStore(store, (state) => state.assetPanelProps.selectedTab, {
-    unsafeEnableTransition: true,
-  })
-}
-
-/** A function to set props for the Asset Panel. */
-export function useSetAssetPanelProps() {
-  const store = useDriveStore()
-  return zustand.useStore(store, (state) => state.setAssetPanelProps, {
-    unsafeEnableTransition: true,
-  })
-}
-
-/**
- * A function to reset the Asset Panel props to their default values.
- */
-export function useResetAssetPanelProps() {
-  const store = useDriveStore()
-  return useEventCallback(() => {
-    const current = store.getState().assetPanelProps
-    if (current.item != null) {
-      store.setState({
-        assetPanelProps: {
-          selectedTab: current.selectedTab,
-          backend: null,
-          item: null,
-          spotlightOn: null,
-          path: null,
-        },
-      })
-    }
-  })
-}
-
-/**
- * A function to set the selected tab of the Asset Panel.
- */
-export function useSetAssetPanelSelectedTab() {
-  const store = useDriveStore()
-
-  return useEventCallback((selectedTab: AssetPanelContextProps['selectedTab']) => {
-    const current = store.getState().assetPanelProps
-    if (current.selectedTab !== selectedTab) {
-      store.setState({
-        assetPanelProps: { ...current, selectedTab },
-      })
-    }
-  })
-}
-
-/** Search suggestions. */
-export function useSuggestions() {
-  const store = useDriveStore()
-  return zustand.useStore(store, (state) => state.suggestions, {
-    unsafeEnableTransition: true,
-  })
-}
-
-/** Set search suggestions. */
-export function useSetSuggestions() {
-  const store = useDriveStore()
-  const setSuggestions = zustand.useStore(store, (state) => state.setSuggestions)
-  return useEventCallback((suggestions: readonly Suggestion[]) => {
-    React.startTransition(() => {
-      setSuggestions(suggestions)
-    })
-  })
-}
-
-/** Whether the Asset Panel is hidden. */
-export function useIsAssetPanelHidden() {
-  const store = useDriveStore()
-  return zustand.useStore(store, (state) => state.isAssetPanelHidden)
-}
-
-/** A function to set whether the Asset Panel is hidden. */
-export function useSetIsAssetPanelHidden() {
-  const store = useDriveStore()
-  return zustand.useStore(store, (state) => state.setIsAssetPanelHidden)
 }
 
 /** Toggle whether a specific directory is expanded. */
@@ -451,5 +281,4 @@
       })
     }
   })
->>>>>>> 2fd29a58
 }