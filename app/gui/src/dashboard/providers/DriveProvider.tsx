--- conflicted
+++ resolved
@@ -484,8 +484,24 @@
 /** Set search suggestions. */
 export function useSetSuggestions() {
   const store = useDriveStore()
-<<<<<<< HEAD
-  return zustand.useStore(store, (state) => state.setSuggestions)
+  const setSuggestions = zustand.useStore(store, (state) => state.setSuggestions)
+  return useEventCallback((suggestions: readonly Suggestion[]) => {
+    React.startTransition(() => {
+      setSuggestions(suggestions)
+    })
+  })
+}
+
+/** Whether the Asset Panel is hidden. */
+export function useIsAssetPanelHidden() {
+  const store = useDriveStore()
+  return zustand.useStore(store, (state) => state.isAssetPanelHidden)
+}
+
+/** A function to set whether the Asset Panel is hidden. */
+export function useSetIsAssetPanelHidden() {
+  const store = useDriveStore()
+  return zustand.useStore(store, (state) => state.setIsAssetPanelHidden)
 }
 
 /** Toggle whether a specific directory is expanded. */
@@ -508,24 +524,4 @@
       })
     }
   })
-=======
-  const setSuggestions = zustand.useStore(store, (state) => state.setSuggestions)
-  return useEventCallback((suggestions: readonly Suggestion[]) => {
-    React.startTransition(() => {
-      setSuggestions(suggestions)
-    })
-  })
-}
-
-/** Whether the Asset Panel is hidden. */
-export function useIsAssetPanelHidden() {
-  const store = useDriveStore()
-  return zustand.useStore(store, (state) => state.isAssetPanelHidden)
-}
-
-/** A function to set whether the Asset Panel is hidden. */
-export function useSetIsAssetPanelHidden() {
-  const store = useDriveStore()
-  return zustand.useStore(store, (state) => state.setIsAssetPanelHidden)
->>>>>>> 6b810ee1
 }