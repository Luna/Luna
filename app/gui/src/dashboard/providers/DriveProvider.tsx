--- conflicted
+++ resolved
@@ -1,12 +1,8 @@
 /** @file The React provider (and associated hooks) for Data Catalog state. */
 import * as React from 'react'
 
-import * as zustand from '#/utilities/zustand'
 import invariant from 'tiny-invariant'
-<<<<<<< HEAD
 import { createStore, type StoreApi, useStore } from 'zustand'
-=======
->>>>>>> adcb6576
 
 import { useEventCallback } from '#/hooks/eventCallbackHooks'
 import type { Category } from '#/layouts/CategorySwitcher/Category'
@@ -157,21 +153,13 @@
 /** The category of the Asset Table. */
 export function useCategory() {
   const store = useDriveStore()
-<<<<<<< HEAD
   return useStore(store, (state) => state.category)
-=======
-  return zustand.useStore(store, (state) => state.category, { unsafeEnableTransition: true })
->>>>>>> adcb6576
 }
 
 /** A function to set the category of the Asset Table. */
 export function useSetCategory() {
   const store = useDriveStore()
-<<<<<<< HEAD
   return useStore(store, (state) => state.setCategory)
-=======
-  return zustand.useStore(store, (state) => state.setCategory, { unsafeEnableTransition: true })
->>>>>>> adcb6576
 }
 
 /** The target directory of the Asset Table selection. */
@@ -237,17 +225,13 @@
 /** The expanded directories in the Asset Table. */
 export function useExpandedDirectoryIds() {
   const store = useDriveStore()
-  return zustand.useStore(store, (state) => state.expandedDirectoryIds)
+  return useStore(store, (state) => state.expandedDirectoryIds)
 }
 
 /** A function to set the expanded directoyIds in the Asset Table. */
 export function useSetExpandedDirectoryIds() {
   const store = useDriveStore()
-  const privateSetExpandedDirectoryIds = zustand.useStore(
-    store,
-    (state) => state.setExpandedDirectoryIds,
-    { unsafeEnableTransition: true },
-  )
+  const privateSetExpandedDirectoryIds = useStore(store, (state) => state.setExpandedDirectoryIds)
   return useEventCallback((expandedDirectoryIds: readonly DirectoryId[]) => {
     React.startTransition(() => {
       privateSetExpandedDirectoryIds(expandedDirectoryIds)
@@ -270,79 +254,13 @@
 /** The visually selected keys in the Asset Table. */
 export function useVisuallySelectedKeys() {
   const store = useDriveStore()
-<<<<<<< HEAD
   return useStore(store, (state) => state.selectedKeys)
-=======
-  return zustand.useStore(store, (state) => state.selectedKeys, {
-    unsafeEnableTransition: true,
-  })
->>>>>>> adcb6576
 }
 
 /** A function to set the visually selected keys in the Asset Table. */
 export function useSetVisuallySelectedKeys() {
   const store = useDriveStore()
-<<<<<<< HEAD
   return useStore(store, (state) => state.setVisuallySelectedKeys)
-}
-
-/** Whether the Asset Panel is toggled on. */
-export function useIsAssetPanelPermanentlyVisible() {
-  const store = useDriveStore()
-  return useStore(store, (state) => state.isAssetPanelPermanentlyVisible)
-}
-
-/** A function to set whether the Asset Panel is toggled on. */
-export function useSetIsAssetPanelPermanentlyVisible() {
-  const store = useDriveStore()
-  return useStore(store, (state) => state.setIsAssetPanelPermanentlyVisible)
-}
-
-/** Whether the Asset Panel is currently visible (e.g. for editing a Datalink). */
-export function useIsAssetPanelTemporarilyVisible() {
-  const store = useDriveStore()
-  return useStore(store, (state) => state.isAssetPanelTemporarilyVisible)
-}
-
-/** A function to set whether the Asset Panel is currently visible (e.g. for editing a Datalink). */
-export function useSetIsAssetPanelTemporarilyVisible() {
-  const store = useDriveStore()
-  return useStore(store, (state) => state.setIsAssetPanelTemporarilyVisible)
-}
-
-/** Whether the Asset Panel is currently visible, either temporarily or permanently. */
-export function useIsAssetPanelVisible() {
-  const isAssetPanelPermanentlyVisible = useIsAssetPanelPermanentlyVisible()
-  const isAssetPanelTemporarilyVisible = useIsAssetPanelTemporarilyVisible()
-  return isAssetPanelPermanentlyVisible || isAssetPanelTemporarilyVisible
-}
-
-/** Props for the Asset Panel. */
-export function useAssetPanelProps() {
-  const store = useDriveStore()
-  return useStore(store, (state) => state.assetPanelProps)
-}
-
-/** A function to set props for the Asset Panel. */
-export function useSetAssetPanelProps() {
-  const store = useDriveStore()
-  return useStore(store, (state) => state.setAssetPanelProps)
-}
-
-/** Search suggestions. */
-export function useSuggestions() {
-  const store = useDriveStore()
-  return useStore(store, (state) => state.suggestions)
-}
-
-/** Set search suggestions. */
-export function useSetSuggestions() {
-  const store = useDriveStore()
-  return useStore(store, (state) => state.setSuggestions)
-=======
-  return zustand.useStore(store, (state) => state.setVisuallySelectedKeys, {
-    unsafeEnableTransition: true,
-  })
 }
 
 /** Toggle whether a specific directory is expanded. */
@@ -365,5 +283,4 @@
       })
     }
   })
->>>>>>> adcb6576
 }