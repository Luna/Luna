/** @file The React provider (and associated hooks) for Data Catalog state. */
import * as React from 'react'

import { createStore, useStore, type StoreApi } from '#/utilities/zustand'
import invariant from 'tiny-invariant'

import { useEventCallback } from '#/hooks/eventCallbackHooks'
import type { Category } from '#/layouts/CategorySwitcher/Category'
import type AssetTreeNode from '#/utilities/AssetTreeNode'
import type { PasteData } from '#/utilities/pasteData'
import { EMPTY_SET } from '#/utilities/set'
import type {
  AssetId,
  BackendType,
  DirectoryAsset,
  DirectoryId,
} from 'enso-common/src/services/Backend'
import { EMPTY_ARRAY } from 'enso-common/src/utilities/data/array'

// ==================
// === DriveStore ===
// ==================

/** Attached data for a paste payload. */
export interface DrivePastePayload {
  readonly backendType: BackendType
  readonly category: Category
  readonly ids: ReadonlySet<AssetId>
}

/** The state of this zustand store. */
interface DriveStore {
  readonly resetAssetTableState: () => void
  readonly targetDirectory: AssetTreeNode<DirectoryAsset> | null
  readonly setTargetDirectory: (targetDirectory: AssetTreeNode<DirectoryAsset> | null) => void
  readonly newestFolderId: DirectoryId | null
  readonly setNewestFolderId: (newestFolderId: DirectoryId | null) => void
  readonly canCreateAssets: boolean
  readonly setCanCreateAssets: (canCreateAssets: boolean) => void
  readonly canDownload: boolean
  readonly setCanDownload: (canDownload: boolean) => void
  readonly pasteData: PasteData<DrivePastePayload> | null
  readonly setPasteData: (pasteData: PasteData<DrivePastePayload> | null) => void
  readonly expandedDirectoryIds: readonly DirectoryId[]
  readonly setExpandedDirectoryIds: (selectedKeys: readonly DirectoryId[]) => void
  readonly selectedKeys: ReadonlySet<AssetId>
  readonly setSelectedKeys: (selectedKeys: ReadonlySet<AssetId>) => void
  readonly visuallySelectedKeys: ReadonlySet<AssetId> | null
  readonly setVisuallySelectedKeys: (visuallySelectedKeys: ReadonlySet<AssetId> | null) => void
}

// =======================
// === ProjectsContext ===
// =======================

/** State contained in a `ProjectsContext`. */
export type ProjectsContextType = StoreApi<DriveStore>

const DriveContext = React.createContext<ProjectsContextType | null>(null)

/** Props for a {@link DriveProvider}. */
export interface ProjectsProviderProps {
  readonly children:
    | React.ReactNode
    | ((context: {
        readonly store: ProjectsContextType
        readonly resetAssetTableState: () => void
      }) => React.ReactNode)
}

// ========================
// === ProjectsProvider ===
// ========================

/**
 * A React provider (and associated hooks) for determining whether the current area
 * containing the current element is focused.
 */
export default function DriveProvider(props: ProjectsProviderProps) {
  const { children } = props

  const [store] = React.useState(() =>
<<<<<<< HEAD
    createStore<DriveStore>((set, get) => ({
      category: { type: 'cloud' },
      setCategory: (category) => {
        if (get().category !== category) {
          set({
            category,
            targetDirectory: null,
            selectedKeys: EMPTY_SET,
            visuallySelectedKeys: null,
            expandedDirectoryIds: EMPTY_ARRAY,
          })
        }
=======
    zustand.createStore<DriveStore>((set, get) => ({
      resetAssetTableState: () => {
        set({
          targetDirectory: null,
          selectedKeys: EMPTY_SET,
          visuallySelectedKeys: null,
          expandedDirectoryIds: EMPTY_ARRAY,
        })
>>>>>>> 6e5d902f
      },
      targetDirectory: null,
      setTargetDirectory: (targetDirectory) => {
        if (get().targetDirectory !== targetDirectory) {
          set({ targetDirectory })
        }
      },
      newestFolderId: null,
      setNewestFolderId: (newestFolderId) => {
        if (get().newestFolderId !== newestFolderId) {
          set({ newestFolderId })
        }
      },
      canCreateAssets: true,
      setCanCreateAssets: (canCreateAssets) => {
        if (get().canCreateAssets !== canCreateAssets) {
          set({ canCreateAssets })
        }
      },
      canDownload: false,
      setCanDownload: (canDownload) => {
        if (get().canDownload !== canDownload) {
          set({ canDownload })
        }
      },
      pasteData: null,
      setPasteData: (pasteData) => {
        if (get().pasteData !== pasteData) {
          set({ pasteData })
        }
      },
      expandedDirectoryIds: EMPTY_ARRAY,
      setExpandedDirectoryIds: (expandedDirectoryIds) => {
        if (get().expandedDirectoryIds !== expandedDirectoryIds) {
          set({ expandedDirectoryIds })
        }
      },
      selectedKeys: EMPTY_SET,
      setSelectedKeys: (selectedKeys) => {
        set({ selectedKeys })
      },
      visuallySelectedKeys: null,
      setVisuallySelectedKeys: (visuallySelectedKeys) => {
        set({ visuallySelectedKeys })
      },
    })),
  )

  const resetAssetTableState = zustand.useStore(store, (state) => state.resetAssetTableState)

  return (
    <DriveContext.Provider value={store}>
      {typeof children === 'function' ? children({ store, resetAssetTableState }) : children}
    </DriveContext.Provider>
  )
}

/** The drive store. */
export function useDriveStore() {
  const store = React.useContext(DriveContext)

  invariant(store, 'Drive store can only be used inside an `DriveProvider`.')

  return store
}

<<<<<<< HEAD
/** The category of the Asset Table. */
export function useCategory() {
  const store = useDriveStore()
  return useStore(store, (state) => state.category, { unsafeEnableTransition: true })
}

/** A function to set the category of the Asset Table. */
export function useSetCategory() {
  const store = useDriveStore()
  return useStore(store, (state) => state.setCategory, { unsafeEnableTransition: true })
}

=======
>>>>>>> 6e5d902f
/** The target directory of the Asset Table selection. */
export function useTargetDirectory() {
  const store = useDriveStore()
  return useStore(store, (state) => state.targetDirectory)
}

/** A function to set the target directory of the Asset Table selection. */
export function useSetTargetDirectory() {
  const store = useDriveStore()
  return useStore(store, (state) => state.setTargetDirectory)
}

/** The ID of the most newly created folder. */
export function useNewestFolderId() {
  const store = useDriveStore()
  return useStore(store, (state) => state.newestFolderId)
}

/** A function to set the ID of the most newly created folder. */
export function useSetNewestFolderId() {
  const store = useDriveStore()
  return useStore(store, (state) => state.setNewestFolderId)
}

/** Whether assets can be created in the current directory. */
export function useCanCreateAssets() {
  const store = useDriveStore()
  return useStore(store, (state) => state.canCreateAssets)
}

/** A function to set whether assets can be created in the current directory. */
export function useSetCanCreateAssets() {
  const store = useDriveStore()
  return useStore(store, (state) => state.setCanCreateAssets)
}

/** Whether the current Asset Table selection is downloadble. */
export function useCanDownload() {
  const store = useDriveStore()
  return useStore(store, (state) => state.canDownload)
}

/** A function to set whether the current Asset Table selection is downloadble. */
export function useSetCanDownload() {
  const store = useDriveStore()
  return useStore(store, (state) => state.setCanDownload)
}

/** The paste data for the Asset Table. */
export function usePasteData() {
  const store = useDriveStore()
  return useStore(store, (state) => state.pasteData)
}

/** A function to set the paste data for the Asset Table. */
export function useSetPasteData() {
  const store = useDriveStore()
  return useStore(store, (state) => state.setPasteData)
}

/** The expanded directories in the Asset Table. */
export function useExpandedDirectoryIds() {
  const store = useDriveStore()
  return useStore(store, (state) => state.expandedDirectoryIds)
}

/** A function to set the expanded directoyIds in the Asset Table. */
export function useSetExpandedDirectoryIds() {
  const store = useDriveStore()
<<<<<<< HEAD
  const privateSetExpandedDirectoryIds = useStore(store, (state) => state.setExpandedDirectoryIds, {
    unsafeEnableTransition: true,
  })
  return useEventCallback((expandedDirectoryIds: readonly DirectoryId[]) => {
    React.startTransition(() => {
      privateSetExpandedDirectoryIds(expandedDirectoryIds)
    })
=======
  return zustand.useStore(store, (state) => state.setExpandedDirectoryIds, {
    unsafeEnableTransition: true,
>>>>>>> 6e5d902f
  })
}

/** The selected keys in the Asset Table. */
export function useSelectedKeys() {
  const store = useDriveStore()
  return useStore(store, (state) => state.selectedKeys)
}

/** A function to set the selected keys in the Asset Table. */
export function useSetSelectedKeys() {
  const store = useDriveStore()
  return useStore(store, (state) => state.setSelectedKeys)
}

/** The visually selected keys in the Asset Table. */
export function useVisuallySelectedKeys() {
  const store = useDriveStore()
  return useStore(store, (state) => state.selectedKeys, { unsafeEnableTransition: true })
}

/** A function to set the visually selected keys in the Asset Table. */
export function useSetVisuallySelectedKeys() {
  const store = useDriveStore()
  return useStore(store, (state) => state.setVisuallySelectedKeys, { unsafeEnableTransition: true })
}

/** Toggle whether a specific directory is expanded. */
export function useToggleDirectoryExpansion() {
  const driveStore = useDriveStore()
  const setExpandedDirectoryIds = useSetExpandedDirectoryIds()

  return useEventCallback((directoryId: DirectoryId, override?: boolean) => {
    const expandedDirectoryIds = driveStore.getState().expandedDirectoryIds
    const isExpanded = expandedDirectoryIds.includes(directoryId)
    const shouldExpand = override ?? !isExpanded

    if (shouldExpand !== isExpanded) {
      React.startTransition(() => {
        if (shouldExpand) {
          setExpandedDirectoryIds([...expandedDirectoryIds, directoryId])
        } else {
          setExpandedDirectoryIds(expandedDirectoryIds.filter((id) => id !== directoryId))
        }
      })
    }
  })
}<|MERGE_RESOLUTION|>--- conflicted
+++ resolved
@@ -80,21 +80,7 @@
   const { children } = props
 
   const [store] = React.useState(() =>
-<<<<<<< HEAD
     createStore<DriveStore>((set, get) => ({
-      category: { type: 'cloud' },
-      setCategory: (category) => {
-        if (get().category !== category) {
-          set({
-            category,
-            targetDirectory: null,
-            selectedKeys: EMPTY_SET,
-            visuallySelectedKeys: null,
-            expandedDirectoryIds: EMPTY_ARRAY,
-          })
-        }
-=======
-    zustand.createStore<DriveStore>((set, get) => ({
       resetAssetTableState: () => {
         set({
           targetDirectory: null,
@@ -102,7 +88,6 @@
           visuallySelectedKeys: null,
           expandedDirectoryIds: EMPTY_ARRAY,
         })
->>>>>>> 6e5d902f
       },
       targetDirectory: null,
       setTargetDirectory: (targetDirectory) => {
@@ -169,21 +154,6 @@
   return store
 }
 
-<<<<<<< HEAD
-/** The category of the Asset Table. */
-export function useCategory() {
-  const store = useDriveStore()
-  return useStore(store, (state) => state.category, { unsafeEnableTransition: true })
-}
-
-/** A function to set the category of the Asset Table. */
-export function useSetCategory() {
-  const store = useDriveStore()
-  return useStore(store, (state) => state.setCategory, { unsafeEnableTransition: true })
-}
-
-=======
->>>>>>> 6e5d902f
 /** The target directory of the Asset Table selection. */
 export function useTargetDirectory() {
   const store = useDriveStore()
@@ -253,18 +223,8 @@
 /** A function to set the expanded directoyIds in the Asset Table. */
 export function useSetExpandedDirectoryIds() {
   const store = useDriveStore()
-<<<<<<< HEAD
-  const privateSetExpandedDirectoryIds = useStore(store, (state) => state.setExpandedDirectoryIds, {
+  return useStore(store, (state) => state.setExpandedDirectoryIds, {
     unsafeEnableTransition: true,
-  })
-  return useEventCallback((expandedDirectoryIds: readonly DirectoryId[]) => {
-    React.startTransition(() => {
-      privateSetExpandedDirectoryIds(expandedDirectoryIds)
-    })
-=======
-  return zustand.useStore(store, (state) => state.setExpandedDirectoryIds, {
-    unsafeEnableTransition: true,
->>>>>>> 6e5d902f
   })
 }
 
