--- conflicted
+++ resolved
@@ -150,7 +150,6 @@
         }
       },
       selectedKeys: EMPTY_SET,
-<<<<<<< HEAD
       selectedAssets: EMPTY_ARRAY,
       setSelectedAssets: (selectedAssets) => {
         if (get().selectedAssets !== selectedAssets) {
@@ -162,10 +161,6 @@
               : new Set(selectedAssets.map((asset) => asset.id)),
           })
         }
-=======
-      setSelectedKeys: (selectedKeys) => {
-        set({ selectedKeys })
->>>>>>> bc6a8aa2
       },
       visuallySelectedKeys: null,
       setVisuallySelectedKeys: (visuallySelectedKeys) => {
