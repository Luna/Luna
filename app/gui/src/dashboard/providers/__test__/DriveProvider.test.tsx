import { DirectoryId } from '#/services/Backend'
import { act, renderHook, type RenderHookOptions, type RenderHookResult } from '#/test'
<<<<<<< HEAD
import { useStore } from '#/utilities/zustand'
import { describe, expect, it } from 'vitest'
import { DirectoryId } from '../../services/Backend'
=======
import { useState } from 'react'
import { describe, expect, it } from 'vitest'
import { useStore } from 'zustand'
import type { CategoryId } from '../../layouts/CategorySwitcher/Category'
>>>>>>> 6e5d902f
import DriveProvider, { useDriveStore } from '../DriveProvider'

function renderDriveProviderHook<Result, Props>(
  hook: (props: Props) => Result,
  options?: Omit<RenderHookOptions<Props>, 'wrapper'>,
): RenderHookResult<Result, Props> {
  let currentCategoryId: CategoryId = 'cloud'
  let setCategoryId: (categoryId: CategoryId) => void
  let doResetAssetTableState: () => void

  return renderHook(
    (props) => {
      const result = hook(props)
      return { ...result, setCategoryId }
    },
    {
      wrapper: ({ children }) => {
        // eslint-disable-next-line react-hooks/rules-of-hooks
        const [category, setCategory] = useState(() => currentCategoryId)
        currentCategoryId = category
        setCategoryId = (nextCategoryId) => {
          setCategory(nextCategoryId)
          doResetAssetTableState()
        }

        return (
          <DriveProvider>
            {({ resetAssetTableState }) => {
              doResetAssetTableState = resetAssetTableState
              return children
            }}
          </DriveProvider>
        )
      },
      ...options,
    },
  )
}

describe('<DriveProvider />', () => {
  it('Should reset expanded directory ids when category changes', () => {
    const driveAPI = renderDriveProviderHook((setCategoryId: (categoryId: string) => void) => {
      const store = useDriveStore()
      return useStore(
        store,
        ({
          setExpandedDirectoryIds,
          expandedDirectoryIds,
          selectedKeys,
          visuallySelectedKeys,
        }) => ({
          expandedDirectoryIds,
          setExpandedDirectoryIds,
          setCategoryId,
          selectedKeys,
          visuallySelectedKeys,
        }),
      )
    })

    act(() => {
      driveAPI.result.current.setExpandedDirectoryIds([DirectoryId('directory-test-123')])
    })

    expect(driveAPI.result.current.expandedDirectoryIds).toEqual([
      DirectoryId('directory-test-123'),
    ])

    act(() => {
      driveAPI.result.current.setCategoryId('recent')
    })

    expect(driveAPI.result.current.expandedDirectoryIds).toEqual([])
    expect(driveAPI.result.current.selectedKeys).toEqual(new Set())
    expect(driveAPI.result.current.visuallySelectedKeys).toEqual(null)
  })
})<|MERGE_RESOLUTION|>--- conflicted
+++ resolved
@@ -1,15 +1,9 @@
 import { DirectoryId } from '#/services/Backend'
 import { act, renderHook, type RenderHookOptions, type RenderHookResult } from '#/test'
-<<<<<<< HEAD
 import { useStore } from '#/utilities/zustand'
-import { describe, expect, it } from 'vitest'
-import { DirectoryId } from '../../services/Backend'
-=======
 import { useState } from 'react'
 import { describe, expect, it } from 'vitest'
-import { useStore } from 'zustand'
 import type { CategoryId } from '../../layouts/CategorySwitcher/Category'
->>>>>>> 6e5d902f
 import DriveProvider, { useDriveStore } from '../DriveProvider'
 
 function renderDriveProviderHook<Result, Props>(
