--- conflicted
+++ resolved
@@ -17,18 +17,11 @@
 import { HttpClientProvider } from '../HttpClientProvider'
 import SessionProvider from '../SessionProvider'
 
-<<<<<<< HEAD
 class MockAuthService implements ISessionProvider {
   saveAccessToken = vi.fn()
   refreshUserSession = vi.fn(() => Promise.resolve(null))
-  userSession = vi.fn<[], Promise<UserSession>>(() =>
-    Promise.resolve({
-=======
-describe('SessionProvider', () => {
-  const mainPageUrl = new URL('https://enso.dev')
-  const userSession = vi.fn(() =>
+  userSession = vi.fn(() =>
     Promise.resolve<UserSession>({
->>>>>>> 516e0f2d
       email: 'test@test.com',
       accessToken: 'accessToken',
       refreshToken: 'refreshToken',
