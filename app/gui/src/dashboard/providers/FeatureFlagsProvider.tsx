/**
 * @file
 *
 * Feature flags provider.
 * Feature flags are used to enable or disable certain features in the application.
 */
<<<<<<< HEAD
import LocalStorage from '#/utilities/LocalStorage'
import { createStore, useStore } from '#/utilities/zustand'
import type { ReactNode } from 'react'
=======
import { IS_DEV_MODE, isOnElectron } from 'enso-common/src/detect'
>>>>>>> 6e5d902f
import { z } from 'zod'

import { persist } from 'zustand/middleware'
import { unsafeWriteValue } from '../utilities/write'
export const FEATURE_FLAGS_SCHEMA = z.object({
  enableMultitabs: z.boolean(),
  enableAssetsTableBackgroundRefresh: z.boolean(),
  // eslint-disable-next-line @typescript-eslint/no-magic-numbers
  assetsTableBackgroundRefreshInterval: z.number().min(100),
  enableCloudExecution: z.boolean(),
})

/** Feature flags. */
export type FeatureFlags = z.infer<typeof FEATURE_FLAGS_SCHEMA>

/** Feature flags store. */
export interface FeatureFlagsStore {
  readonly featureFlags: FeatureFlags
  readonly setFeatureFlags: <Key extends keyof FeatureFlags>(
    key: Key,
    value: FeatureFlags[Key],
  ) => void
}

const flagsStore = createStore<FeatureFlagsStore>()(
  persist(
    (set) => ({
      featureFlags: {
        enableMultitabs: false,
        enableAssetsTableBackgroundRefresh: true,
        // eslint-disable-next-line @typescript-eslint/no-magic-numbers
        assetsTableBackgroundRefreshInterval: 3_000,
        enableCloudExecution: IS_DEV_MODE || isOnElectron(),
      },
      setFeatureFlags: (key, value) => {
        set(({ featureFlags }) => ({ featureFlags: { ...featureFlags, [key]: value } }))
      },
    }),
    {
      name: 'featureFlags',
      version: 1,
      merge: (persistedState, newState) => {
        /**
         * Mutates the state with provided feature flags
         */
        function unsafeMutateFeatureFlags(flags: Partial<FeatureFlags>) {
          unsafeWriteValue(newState, 'featureFlags', {
            ...newState.featureFlags,
            ...flags,
          })
        }

        const parsedPersistedState = FEATURE_FLAGS_SCHEMA.safeParse(persistedState)

        if (parsedPersistedState.success) {
          unsafeMutateFeatureFlags(parsedPersistedState.data)
        }

        if (typeof window !== 'undefined') {
          const predefinedFeatureFlags = FEATURE_FLAGS_SCHEMA.partial().safeParse(
            window.overrideFeatureFlags,
          )

          if (predefinedFeatureFlags.success) {
            const withOmittedUndefined = Object.fromEntries(
              Object.entries(predefinedFeatureFlags.data).filter(([, value]) => value != null),
            )
            // This is safe, because zod omits unset values.
            unsafeMutateFeatureFlags(withOmittedUndefined)
          }
        }

        return newState
      },
    },
  ),
)

/** Hook to get all feature flags. */
export function useFeatureFlags() {
  return useStore(flagsStore, (state) => state.featureFlags)
}

/** Hook to get a specific feature flag. */
export function useFeatureFlag<Key extends keyof FeatureFlagsStore['featureFlags']>(
  key: Key,
): FeatureFlagsStore['featureFlags'][Key] {
  return useStore(flagsStore, ({ featureFlags }) => featureFlags[key])
}

/** Hook to set feature flags. */
export function useSetFeatureFlags() {
  return useStore(flagsStore, ({ setFeatureFlags }) => setFeatureFlags)
}

// Define global API for managing feature flags
if (typeof window !== 'undefined') {
  Object.defineProperty(window, 'featureFlags', {
    value: flagsStore.getState().featureFlags,
    configurable: false,
    writable: false,
  })

  Object.defineProperty(window, 'setFeatureFlags', {
    value: flagsStore.getState().setFeatureFlags,
    configurable: false,
    writable: false,
  })
}<|MERGE_RESOLUTION|>--- conflicted
+++ resolved
@@ -4,13 +4,8 @@
  * Feature flags provider.
  * Feature flags are used to enable or disable certain features in the application.
  */
-<<<<<<< HEAD
-import LocalStorage from '#/utilities/LocalStorage'
 import { createStore, useStore } from '#/utilities/zustand'
-import type { ReactNode } from 'react'
-=======
 import { IS_DEV_MODE, isOnElectron } from 'enso-common/src/detect'
->>>>>>> 6e5d902f
 import { z } from 'zod'
 
 import { persist } from 'zustand/middleware'
