--- conflicted
+++ resolved
@@ -297,13 +297,7 @@
  * component as the component that defines the provider.
  */
 function AppRouter(props: AppRouterProps) {
-<<<<<<< HEAD
-  const { shouldShowDashboard } = props
   const { onAuthenticated, projectManagerInstance } = props
-
-=======
-  const { isAuthenticationDisabled, onAuthenticated, projectManagerInstance } = props
->>>>>>> 516e0f2d
   const httpClient = useHttpClientStrict()
   const logger = useLogger()
   const navigate = router.useNavigate()
