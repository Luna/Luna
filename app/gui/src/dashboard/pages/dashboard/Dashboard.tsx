/**
 * @file Main dashboard component, responsible for listing user's projects as well as other
 * interactive components.
 */
import * as React from 'react'

import * as detect from 'enso-common/src/detect'

import { DashboardTabBar } from './DashboardTabBar'

import * as eventCallbacks from '#/hooks/eventCallbackHooks'
import * as projectHooks from '#/hooks/projectHooks'
import { CategoriesProvider } from '#/layouts/Drive/Categories/categoriesHooks'
import DriveProvider from '#/providers/DriveProvider'

import * as authProvider from '#/providers/AuthProvider'
import * as backendProvider from '#/providers/BackendProvider'
import * as inputBindingsProvider from '#/providers/InputBindingsProvider'
import * as modalProvider from '#/providers/ModalProvider'
import ProjectsProvider, {
  TabType,
  useClearLaunchedProjects,
  useLaunchedProjects,
  usePage,
  useProjectsStore,
  useSetPage,
  type LaunchedProject,
} from '#/providers/ProjectsProvider'

import type * as assetTable from '#/layouts/AssetsTable'
import Chat from '#/layouts/Chat'
import ChatPlaceholder from '#/layouts/ChatPlaceholder'
import type * as editor from '#/layouts/Editor'
import UserBar from '#/layouts/UserBar'

import * as aria from '#/components/aria'
import Page from '#/components/Page'

import ManagePermissionsModal from '#/modals/ManagePermissionsModal'

import * as backendModule from '#/services/Backend'
import * as localBackendModule from '#/services/LocalBackend'
import * as projectManager from '#/services/ProjectManager'

<<<<<<< HEAD
import { useRemoveSelfPermissionMutation } from '#/hooks/backendHooks'
import { useSetCategory } from '#/providers/DriveProvider'
=======
import { useCategoriesAPI } from '#/layouts/Drive/Categories/categoriesHooks'
>>>>>>> bc6a8aa2
import { baseName } from '#/utilities/fileInfo'
import { tryFindSelfPermission } from '#/utilities/permissions'
import { STATIC_QUERY_OPTIONS } from '#/utilities/reactQuery'
import * as sanitizedEventTargets from '#/utilities/sanitizedEventTargets'
import { usePrefetchQuery } from '@tanstack/react-query'
import { DashboardTabPanels } from './DashboardTabPanels'

/** Props for {@link Dashboard}s that are common to all platforms. */
export interface DashboardProps {
  /** Whether the application may have the local backend running. */
  readonly supportsLocalBackend: boolean
  readonly appRunner: editor.GraphEditorRunner | null
  readonly initialProjectName: string | null
  readonly ydocUrl: string | null
}

/** The component that contains the entire UI. */
export default function Dashboard(props: DashboardProps) {
  return (
<<<<<<< HEAD
    <ProjectsProvider>
      <DashboardInner {...props} />
    </ProjectsProvider>
=======
    /* Ideally this would be in `Drive.tsx`, but it currently must be all the way out here
     * due to modals being in `TheModal`. */
    <DriveProvider>
      {({ resetAssetTableState }) => (
        <CategoriesProvider onCategoryChange={resetAssetTableState}>
          <EventListProvider>
            <ProjectsProvider>
              <DashboardInner {...props} />
            </ProjectsProvider>
          </EventListProvider>
        </CategoriesProvider>
      )}
    </DriveProvider>
>>>>>>> bc6a8aa2
  )
}

/** Extract proper path from `file://` URL. */
function fileURLToPath(url: string): string | null {
  if (URL.canParse(url)) {
    const parsed = new URL(url)
    if (parsed.protocol === 'file:') {
      return decodeURIComponent(
        detect.platform() === detect.Platform.windows ?
          // On Windows, we must remove leading `/` from URL.
          parsed.pathname.slice(1)
        : parsed.pathname,
      )
    } else {
      return null
    }
  } else {
    return null
  }
}

/** The component that contains the entire UI. */
function DashboardInner(props: DashboardProps) {
  const { appRunner, initialProjectName: initialProjectNameRaw, ydocUrl } = props
  const { user } = authProvider.useFullUserSession()
  const localBackend = backendProvider.useLocalBackend()
  const { modalRef } = modalProvider.useModalRef()
  const { updateModal, unsetModal, setModal } = modalProvider.useSetModal()
  const inputBindings = inputBindingsProvider.useInputBindings()
  const [isHelpChatOpen, setIsHelpChatOpen] = React.useState(false)

  const assetManagementApiRef = React.useRef<assetTable.AssetManagementApi | null>(null)

  const initialLocalProjectPath =
    initialProjectNameRaw != null ? fileURLToPath(initialProjectNameRaw) : null
  const initialProjectName = initialLocalProjectPath != null ? null : initialProjectNameRaw

  const categoriesAPI = useCategoriesAPI()

  const projectsStore = useProjectsStore()
  const page = usePage()
  const launchedProjects = useLaunchedProjects()
  // There is no shared enum type, but the other union member is the same type.
  // eslint-disable-next-line @typescript-eslint/no-unsafe-enum-comparison
  const selectedProject = launchedProjects.find((p) => p.id === page) ?? null

  const setPage = useSetPage()
  const openEditor = projectHooks.useOpenEditor()
  const openProject = projectHooks.useOpenProject()
  const closeProject = projectHooks.useCloseProject()
  const closeAllProjects = projectHooks.useCloseAllProjects()
  const clearLaunchedProjects = useClearLaunchedProjects()
  const removeSelfPermissionMutation = useRemoveSelfPermissionMutation(backend)

  usePrefetchQuery({
    queryKey: ['loadInitialLocalProject'],
    networkMode: 'always',
    ...STATIC_QUERY_OPTIONS,
    queryFn: async () => {
      if (initialLocalProjectPath != null && window.backendApi && localBackend) {
        const projectName = baseName(initialLocalProjectPath)
        const { id } = await window.backendApi.importProjectFromPath(
          initialLocalProjectPath,
          localBackend.rootPath(),
          projectName,
        )
        openProject({
          type: backendModule.BackendType.local,
          id: localBackendModule.newProjectId(projectManager.UUID(id), localBackend.rootPath()),
          title: projectName,
          parentId: localBackendModule.newDirectoryId(localBackend.rootPath()),
        })
      }
      return null
    },
    staleTime: Infinity,
  })

  React.useEffect(() => {
<<<<<<< HEAD
    if (localBackend) {
      window.projectManagementApi?.setOpenProjectHandler((project) => {
        setCategory({ type: 'local' })
        const projectId = localBackendModule.newProjectId(
          projectManager.UUID(project.id),
          localBackend.rootPath(),
        )
        openProject({
          type: backendModule.BackendType.local,
          id: projectId,
          title: project.name,
          parentId: localBackendModule.newDirectoryId(backendModule.Path(project.parentDirectory)),
        })
      })
      return () => {
        window.projectManagementApi?.setOpenProjectHandler(() => {})
      }
    } else {
      return () => {}
    }
  }, [localBackend, openEditor, openProject, setCategory])
=======
    window.projectManagementApi?.setOpenProjectHandler((project) => {
      categoriesAPI.setCategory('local')

      const projectId = localBackendModule.newProjectId(projectManager.UUID(project.id))

      openProject({
        type: backendModule.BackendType.local,
        id: projectId,
        title: project.name,
        parentId: localBackendModule.newDirectoryId(backendModule.Path(project.parentDirectory)),
      })
    })

    return () => {
      window.projectManagementApi?.setOpenProjectHandler(() => {})
    }
  }, [dispatchAssetListEvent, openEditor, openProject, categoriesAPI])
>>>>>>> bc6a8aa2

  React.useEffect(
    () =>
      inputBindings.attach(sanitizedEventTargets.document.body, 'keydown', {
        closeModal: () => {
          updateModal((oldModal) => {
            if (oldModal == null) {
              const currentPage = projectsStore.getState().page
              if (currentPage === TabType.settings) {
                setPage(TabType.drive)
              }
            }
            return null
          })
          if (modalRef.current == null) {
            return false
          }
        },
      }),
    [inputBindings, modalRef, updateModal, setPage, projectsStore],
  )

  React.useEffect(() => {
    if (detect.isOnElectron()) {
      // We want to handle the back and forward buttons in electron the same way as in the browser.
      return inputBindings.attach(sanitizedEventTargets.document.body, 'keydown', {
        goBack: () => {
          window.navigationApi.goBack()
        },
        goForward: () => {
          window.navigationApi.goForward()
        },
      })
    }
  }, [inputBindings])

  const doRemoveSelf = eventCallbacks.useEventCallback((project: LaunchedProject) => {
    removeSelfPermissionMutation.mutate(project.id)
    closeProject(project)
  })

  const onSignOut = eventCallbacks.useEventCallback(() => {
    setPage(TabType.drive)
    closeAllProjects()
    clearLaunchedProjects()
  })

  const doOpenShareModal = eventCallbacks.useEventCallback(() => {
    if (assetManagementApiRef.current != null && selectedProject != null) {
      const asset = assetManagementApiRef.current.getAsset(selectedProject.id)
      const self = tryFindSelfPermission(user, asset?.permissions)

      if (asset != null && self != null) {
        setModal(
          <ManagePermissionsModal
            backend={categoriesAPI.associatedBackend}
            category={categoriesAPI.category}
            item={asset}
            self={self}
            doRemoveSelf={() => {
              doRemoveSelf(selectedProject)
            }}
            eventTarget={null}
          />,
        )
      }
    }
  })

  const goToSettings = eventCallbacks.useEventCallback(() => {
    setPage(TabType.settings)
  })

  return (
    <Page hideInfoBar hideChat>
      <div
        className="flex min-h-full flex-col text-xs text-primary"
        onContextMenu={(event) => {
          event.preventDefault()
          unsetModal()
        }}
      >
        <aria.Tabs
          className="relative flex min-h-full grow select-none flex-col container-size"
          selectedKey={page}
          onSelectionChange={(newPage) => {
            // This is safe as we render only valid pages.
            // eslint-disable-next-line no-restricted-syntax
            setPage(newPage as TabType)
          }}
        >
          <div className="flex">
            <DashboardTabBar onCloseProject={closeProject} onOpenEditor={openEditor} />

            <UserBar
              onShareClick={selectedProject ? doOpenShareModal : undefined}
              setIsHelpChatOpen={setIsHelpChatOpen}
              goToSettingsPage={goToSettings}
              onSignOut={onSignOut}
            />
          </div>

          <DashboardTabPanels
            appRunner={appRunner}
            initialProjectName={initialProjectName}
            ydocUrl={ydocUrl}
            assetManagementApiRef={assetManagementApiRef}
          />
        </aria.Tabs>

        {process.env.ENSO_CLOUD_CHAT_URL != null ?
          <Chat
            isOpen={isHelpChatOpen}
            doClose={() => {
              setIsHelpChatOpen(false)
            }}
            endpoint={process.env.ENSO_CLOUD_CHAT_URL}
          />
        : <ChatPlaceholder
            isOpen={isHelpChatOpen}
            doClose={() => {
              setIsHelpChatOpen(false)
            }}
          />
        }
      </div>
    </Page>
  )
}<|MERGE_RESOLUTION|>--- conflicted
+++ resolved
@@ -42,12 +42,8 @@
 import * as localBackendModule from '#/services/LocalBackend'
 import * as projectManager from '#/services/ProjectManager'
 
-<<<<<<< HEAD
 import { useRemoveSelfPermissionMutation } from '#/hooks/backendHooks'
-import { useSetCategory } from '#/providers/DriveProvider'
-=======
 import { useCategoriesAPI } from '#/layouts/Drive/Categories/categoriesHooks'
->>>>>>> bc6a8aa2
 import { baseName } from '#/utilities/fileInfo'
 import { tryFindSelfPermission } from '#/utilities/permissions'
 import { STATIC_QUERY_OPTIONS } from '#/utilities/reactQuery'
@@ -67,25 +63,17 @@
 /** The component that contains the entire UI. */
 export default function Dashboard(props: DashboardProps) {
   return (
-<<<<<<< HEAD
-    <ProjectsProvider>
-      <DashboardInner {...props} />
-    </ProjectsProvider>
-=======
     /* Ideally this would be in `Drive.tsx`, but it currently must be all the way out here
      * due to modals being in `TheModal`. */
     <DriveProvider>
       {({ resetAssetTableState }) => (
         <CategoriesProvider onCategoryChange={resetAssetTableState}>
-          <EventListProvider>
-            <ProjectsProvider>
-              <DashboardInner {...props} />
-            </ProjectsProvider>
-          </EventListProvider>
+          <ProjectsProvider>
+            <DashboardInner {...props} />
+          </ProjectsProvider>
         </CategoriesProvider>
       )}
     </DriveProvider>
->>>>>>> bc6a8aa2
   )
 }
 
@@ -125,6 +113,7 @@
   const initialProjectName = initialLocalProjectPath != null ? null : initialProjectNameRaw
 
   const categoriesAPI = useCategoriesAPI()
+  const backend = backendProvider.useBackend(categoriesAPI.category)
 
   const projectsStore = useProjectsStore()
   const page = usePage()
@@ -166,33 +155,13 @@
   })
 
   React.useEffect(() => {
-<<<<<<< HEAD
-    if (localBackend) {
-      window.projectManagementApi?.setOpenProjectHandler((project) => {
-        setCategory({ type: 'local' })
-        const projectId = localBackendModule.newProjectId(
-          projectManager.UUID(project.id),
-          localBackend.rootPath(),
-        )
-        openProject({
-          type: backendModule.BackendType.local,
-          id: projectId,
-          title: project.name,
-          parentId: localBackendModule.newDirectoryId(backendModule.Path(project.parentDirectory)),
-        })
-      })
-      return () => {
-        window.projectManagementApi?.setOpenProjectHandler(() => {})
-      }
-    } else {
-      return () => {}
-    }
-  }, [localBackend, openEditor, openProject, setCategory])
-=======
     window.projectManagementApi?.setOpenProjectHandler((project) => {
       categoriesAPI.setCategory('local')
 
-      const projectId = localBackendModule.newProjectId(projectManager.UUID(project.id))
+      const projectId = localBackendModule.newProjectId(
+        projectManager.UUID(project.id),
+        projectManager.Path(project.parentDirectory),
+      )
 
       openProject({
         type: backendModule.BackendType.local,
@@ -205,8 +174,7 @@
     return () => {
       window.projectManagementApi?.setOpenProjectHandler(() => {})
     }
-  }, [dispatchAssetListEvent, openEditor, openProject, categoriesAPI])
->>>>>>> bc6a8aa2
+  }, [openEditor, openProject, categoriesAPI])
 
   React.useEffect(
     () =>
