/**
 * @file Main dashboard component, responsible for listing user's projects as well as other
 * interactive components.
 */
import * as React from 'react'

import * as detect from 'enso-common/src/detect'

import { DashboardTabBar } from './DashboardTabBar'

import * as eventCallbacks from '#/hooks/eventCallbackHooks'
import * as projectHooks from '#/hooks/projectHooks'
import { CategoriesProvider } from '#/layouts/Drive/Categories/categoriesHooks'
import DriveProvider from '#/providers/DriveProvider'

import * as authProvider from '#/providers/AuthProvider'
import * as backendProvider from '#/providers/BackendProvider'
import * as inputBindingsProvider from '#/providers/InputBindingsProvider'
import * as modalProvider from '#/providers/ModalProvider'
import ProjectsProvider, {
  TabType,
  useClearLaunchedProjects,
  useLaunchedProjects,
  usePage,
  useProjectsStore,
  useSetPage,
  type LaunchedProject,
} from '#/providers/ProjectsProvider'

import type * as assetTable from '#/layouts/AssetsTable'
import Chat from '#/layouts/Chat'
import ChatPlaceholder from '#/layouts/ChatPlaceholder'
<<<<<<< HEAD
import type * as editor from '#/layouts/Editor'
=======
import EventListProvider, * as eventListProvider from '#/layouts/Drive/EventListProvider'
>>>>>>> 10bb0ae0
import UserBar from '#/layouts/UserBar'

import * as aria from '#/components/aria'
import Page from '#/components/Page'

import ManagePermissionsModal from '#/modals/ManagePermissionsModal'

import * as backendModule from '#/services/Backend'
import * as localBackendModule from '#/services/LocalBackend'
import * as projectManager from '#/services/ProjectManager'

import { useRemoveSelfPermissionMutation } from '#/hooks/backendHooks'
import { useCategoriesAPI } from '#/layouts/Drive/Categories/categoriesHooks'
import { baseName } from '#/utilities/fileInfo'
import { tryFindSelfPermission } from '#/utilities/permissions'
import { STATIC_QUERY_OPTIONS } from '#/utilities/reactQuery'
import * as sanitizedEventTargets from '#/utilities/sanitizedEventTargets'
import { usePrefetchQuery } from '@tanstack/react-query'
import { DashboardTabPanels } from './DashboardTabPanels'

/** Props for {@link Dashboard}s that are common to all platforms. */
export interface DashboardProps {
  /** Whether the application may have the local backend running. */
  readonly supportsLocalBackend: boolean
  readonly initialProjectName: string | null
  readonly ydocUrl: string | null
}

/** The component that contains the entire UI. */
export default function Dashboard(props: DashboardProps) {
  return (
    /* Ideally this would be in `Drive.tsx`, but it currently must be all the way out here
     * due to modals being in `TheModal`. */
    <DriveProvider>
      {({ resetAssetTableState }) => (
        <CategoriesProvider onCategoryChange={resetAssetTableState}>
          <ProjectsProvider>
            <DashboardInner {...props} />
          </ProjectsProvider>
        </CategoriesProvider>
      )}
    </DriveProvider>
  )
}

/** Extract proper path from `file://` URL. */
function fileURLToPath(url: string): string | null {
  if (URL.canParse(url)) {
    const parsed = new URL(url)
    if (parsed.protocol === 'file:') {
      return decodeURIComponent(
        detect.platform() === detect.Platform.windows ?
          // On Windows, we must remove leading `/` from URL.
          parsed.pathname.slice(1)
        : parsed.pathname,
      )
    } else {
      return null
    }
  } else {
    return null
  }
}

/** The component that contains the entire UI. */
function DashboardInner(props: DashboardProps) {
  const { initialProjectName: initialProjectNameRaw, ydocUrl } = props
  const { user } = authProvider.useFullUserSession()
  const localBackend = backendProvider.useLocalBackend()
  const { modalRef } = modalProvider.useModalRef()
  const { updateModal, unsetModal, setModal } = modalProvider.useSetModal()
  const inputBindings = inputBindingsProvider.useInputBindings()
  const [isHelpChatOpen, setIsHelpChatOpen] = React.useState(false)

  const assetManagementApiRef = React.useRef<assetTable.AssetManagementApi | null>(null)

  const initialLocalProjectPath =
    initialProjectNameRaw != null ? fileURLToPath(initialProjectNameRaw) : null
  const initialProjectName = initialLocalProjectPath != null ? null : initialProjectNameRaw

  const categoriesAPI = useCategoriesAPI()
  const backend = backendProvider.useBackend(categoriesAPI.category)

  const projectsStore = useProjectsStore()
  const page = usePage()
  const launchedProjects = useLaunchedProjects()
  // There is no shared enum type, but the other union member is the same type.
  // eslint-disable-next-line @typescript-eslint/no-unsafe-enum-comparison
  const selectedProject = launchedProjects.find((p) => p.id === page) ?? null

  const setPage = useSetPage()
  const openEditor = projectHooks.useOpenEditor()
  const openProject = projectHooks.useOpenProject()
  const closeProject = projectHooks.useCloseProject()
  const closeAllProjects = projectHooks.useCloseAllProjects()
  const clearLaunchedProjects = useClearLaunchedProjects()
  const removeSelfPermissionMutation = useRemoveSelfPermissionMutation(backend)

  usePrefetchQuery({
    queryKey: ['loadInitialLocalProject'],
    networkMode: 'always',
    ...STATIC_QUERY_OPTIONS,
    queryFn: async () => {
      if (initialLocalProjectPath != null && window.backendApi && localBackend) {
        const projectName = baseName(initialLocalProjectPath)
        const { id } = await window.backendApi.importProjectFromPath(
          initialLocalProjectPath,
          localBackend.rootPath(),
          projectName,
        )
        openProject({
          type: backendModule.BackendType.local,
          id: localBackendModule.newProjectId(projectManager.UUID(id), localBackend.rootPath()),
          title: projectName,
          parentId: localBackendModule.newDirectoryId(localBackend.rootPath()),
        })
      }
      return null
    },
    staleTime: Infinity,
  })

  React.useEffect(() => {
    window.projectManagementApi?.setOpenProjectHandler((project) => {
      categoriesAPI.setCategory('local')

      const projectId = localBackendModule.newProjectId(
        projectManager.UUID(project.id),
        projectManager.Path(project.parentDirectory),
      )

      openProject({
        type: backendModule.BackendType.local,
        id: projectId,
        title: project.name,
        parentId: localBackendModule.newDirectoryId(backendModule.Path(project.parentDirectory)),
      })
    })

    return () => {
      window.projectManagementApi?.setOpenProjectHandler(() => {})
    }
  }, [openEditor, openProject, categoriesAPI])

  React.useEffect(
    () =>
      inputBindings.attach(sanitizedEventTargets.document.body, 'keydown', {
        closeModal: () => {
          updateModal((oldModal) => {
            if (oldModal == null) {
              const currentPage = projectsStore.getState().page
              if (currentPage === TabType.settings) {
                setPage(TabType.drive)
              }
            }
            return null
          })
          if (modalRef.current == null) {
            return false
          }
        },
      }),
    [inputBindings, modalRef, updateModal, setPage, projectsStore],
  )

  React.useEffect(() => {
    if (detect.isOnElectron()) {
      // We want to handle the back and forward buttons in electron the same way as in the browser.
      return inputBindings.attach(sanitizedEventTargets.document.body, 'keydown', {
        goBack: () => {
          window.navigationApi.goBack()
        },
        goForward: () => {
          window.navigationApi.goForward()
        },
      })
    }
  }, [inputBindings])

  const doRemoveSelf = eventCallbacks.useEventCallback((project: LaunchedProject) => {
    removeSelfPermissionMutation.mutate(project.id)
    closeProject(project)
  })

  const onSignOut = eventCallbacks.useEventCallback(() => {
    setPage(TabType.drive)
    closeAllProjects()
    clearLaunchedProjects()
  })

  const doOpenShareModal = eventCallbacks.useEventCallback(() => {
    if (assetManagementApiRef.current != null && selectedProject != null) {
      const asset = assetManagementApiRef.current.getAsset(selectedProject.id)
      const self = tryFindSelfPermission(user, asset?.permissions)

      if (asset != null && self != null) {
        setModal(
          <ManagePermissionsModal
            backend={categoriesAPI.associatedBackend}
            category={categoriesAPI.category}
            item={asset}
            self={self}
            doRemoveSelf={() => {
              doRemoveSelf(selectedProject)
            }}
            eventTarget={null}
          />,
        )
      }
    }
  })

  const goToSettings = eventCallbacks.useEventCallback(() => {
    setPage(TabType.settings)
  })

  return (
    <Page hideInfoBar hideChat>
      <div
        className="flex min-h-full flex-col text-xs text-primary"
        onContextMenu={(event) => {
          event.preventDefault()
          unsetModal()
        }}
      >
        <aria.Tabs
          className="relative flex min-h-full grow select-none flex-col container-size"
          selectedKey={page}
          onSelectionChange={(newPage) => {
            // This is safe as we render only valid pages.
            // eslint-disable-next-line no-restricted-syntax
            setPage(newPage as TabType)
          }}
        >
          <div className="flex">
            <DashboardTabBar onCloseProject={closeProject} onOpenEditor={openEditor} />

            <UserBar
              onShareClick={selectedProject ? doOpenShareModal : undefined}
              setIsHelpChatOpen={setIsHelpChatOpen}
              goToSettingsPage={goToSettings}
              onSignOut={onSignOut}
            />
          </div>

          <DashboardTabPanels
            initialProjectName={initialProjectName}
            ydocUrl={ydocUrl}
            assetManagementApiRef={assetManagementApiRef}
          />
        </aria.Tabs>

        {process.env.ENSO_CLOUD_CHAT_URL != null ?
          <Chat
            isOpen={isHelpChatOpen}
            doClose={() => {
              setIsHelpChatOpen(false)
            }}
            endpoint={process.env.ENSO_CLOUD_CHAT_URL}
          />
        : <ChatPlaceholder
            isOpen={isHelpChatOpen}
            doClose={() => {
              setIsHelpChatOpen(false)
            }}
          />
        }
      </div>
    </Page>
  )
}<|MERGE_RESOLUTION|>--- conflicted
+++ resolved
@@ -30,11 +30,6 @@
 import type * as assetTable from '#/layouts/AssetsTable'
 import Chat from '#/layouts/Chat'
 import ChatPlaceholder from '#/layouts/ChatPlaceholder'
-<<<<<<< HEAD
-import type * as editor from '#/layouts/Editor'
-=======
-import EventListProvider, * as eventListProvider from '#/layouts/Drive/EventListProvider'
->>>>>>> 10bb0ae0
 import UserBar from '#/layouts/UserBar'
 
 import * as aria from '#/components/aria'
