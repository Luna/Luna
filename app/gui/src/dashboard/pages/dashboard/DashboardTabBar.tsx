--- conflicted
+++ resolved
@@ -43,7 +43,6 @@
     setPage('drive')
   })
 
-<<<<<<< HEAD
   const tabs: readonly ((ProjectTabProps & { type: 'project' }) | (TabProps & { type: 'tab' }))[] =
     [
       {
@@ -60,7 +59,7 @@
           ({
             type: 'project',
             id: project.id,
-            icon: WorkspaceIcon,
+            icon: NetworkIcon,
             'data-testid': 'editor-tab-button',
             labelId: 'editorPageName' satisfies TextId,
             isActive: page === project.id,
@@ -82,49 +81,6 @@
         onClose: onCloseSettings,
       },
     ]
-=======
-  const tabs = [
-    {
-      id: TabType.drive,
-      icon: DriveIcon,
-      'data-testid': 'drive-tab-button',
-      labelId: 'drivePageName' satisfies TextId,
-      isActive: page === TabType.drive,
-      children: getText('drivePageName'),
-      // eslint-disable-next-line @typescript-eslint/naming-convention
-      Component: TabBar.Tab,
-    },
-    ...launchedProjects.map(
-      (project) =>
-        ({
-          id: project.id,
-          icon: NetworkIcon,
-          'data-testid': 'editor-tab-button',
-          labelId: 'editorPageName' satisfies TextId,
-          // There is no shared enum type, but the other union member is the same type.
-          // eslint-disable-next-line @typescript-eslint/no-unsafe-enum-comparison
-          isActive: page === project.id,
-          children: project.title,
-          // eslint-disable-next-line @typescript-eslint/naming-convention
-          Component: TabBar.ProjectTab,
-          project,
-          onClose,
-          onLoadEnd,
-        }) as const,
-    ),
-    {
-      id: TabType.settings,
-      icon: SettingsIcon,
-      labelId: 'settingsPageName' satisfies TextId,
-      'data-testid': 'settings-tab-button',
-      isHidden: page !== TabType.settings,
-      children: getText('settingsPageName'),
-      onClose: onCloseSettings,
-      // eslint-disable-next-line @typescript-eslint/naming-convention
-      Component: TabBar.Tab,
-    },
-  ]
->>>>>>> 106e112c
 
   return (
     <TabBar className="bg-primary/5" items={tabs}>
