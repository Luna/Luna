/** @file The tab panels for the dashboard page. */

import * as aria from '#/components/aria'

import { ErrorBoundary } from '#/components/ErrorBoundary'
import { Suspense } from '#/components/Suspense'
import { useEventCallback } from '#/hooks/eventCallbackHooks'
import { useOpenProjectMutation, useRenameProjectMutation } from '#/hooks/projectHooks'
import type { AssetManagementApi } from '#/layouts/AssetsTable'
import type { Category } from '#/layouts/CategorySwitcher/Category'
import Drive from '#/layouts/Drive'
import type { GraphEditorRunner } from '#/layouts/Editor'
import Editor from '#/layouts/Editor'
import Settings from '#/layouts/Settings'
import { useLaunchedProjects, usePage } from '#/providers/ProjectsProvider'
import type { ProjectId } from '#/services/Backend'
import { Collection } from 'react-aria-components'

/** The props for the {@link DashboardTabPanels} component. */
export interface DashboardTabPanelsProps {
  readonly appRunner: GraphEditorRunner | null
  readonly initialProjectName: string | null
  readonly ydocUrl: string | null
  readonly assetManagementApiRef: React.RefObject<AssetManagementApi> | null
  readonly category: Category
  readonly setCategory: (category: Category) => void
  readonly resetCategory: () => void
}

/** The tab panels for the dashboard page. */
export function DashboardTabPanels(props: DashboardTabPanelsProps) {
  const {
    appRunner,
    initialProjectName,
    ydocUrl,
    assetManagementApiRef,
    category,
    setCategory,
    resetCategory,
  } = props

  const page = usePage()

  const launchedProjects = useLaunchedProjects()
  const openProjectMutation = useOpenProjectMutation()
  const renameProjectMutation = useRenameProjectMutation()

  const onRenameProject = useEventCallback(async (newName: string, projectId: ProjectId) => {
    const project = launchedProjects.find((proj) => proj.id === projectId)

    if (project == null) {
      return
    }

    await renameProjectMutation.mutateAsync({ newName, project })
  })

  const tabPanels = [
    {
<<<<<<< HEAD
      id: 'drive',
      shouldForceMount: true,
=======
      id: TabType.drive,
>>>>>>> 6f211799
      className: 'flex min-h-0 grow [&[data-inert]]:hidden',
      children: (
        <Drive
          assetsManagementApiRef={assetManagementApiRef}
          category={category}
          setCategory={setCategory}
<<<<<<< HEAD
          hidden={page !== 'drive'}
=======
          resetCategory={resetCategory}
          hidden={page !== TabType.drive}
>>>>>>> 6f211799
          initialProjectName={initialProjectName}
        />
      ),
    },

    ...launchedProjects.map((project) => ({
      id: project.id,
      shouldForceMount: true,
      className: 'flex min-h-0 grow [&[data-inert]]:hidden',
      children: (
        <Editor
          hidden={page !== project.id}
          ydocUrl={ydocUrl}
          project={project}
          projectId={project.id}
          appRunner={appRunner}
          isOpeningFailed={openProjectMutation.isError}
          openingError={openProjectMutation.error}
          startProject={openProjectMutation.mutate}
          renameProject={onRenameProject}
        />
      ),
    })),

    {
      id: 'settings',
      className: 'flex min-h-0 grow',
      children: <Settings />,
    },
  ]

  return (
    <Collection items={tabPanels}>
      {(tabPanelProps) => (
        <Suspense>
          <ErrorBoundary>
            <aria.TabPanel {...tabPanelProps} />
          </ErrorBoundary>
        </Suspense>
      )}
    </Collection>
  )
}<|MERGE_RESOLUTION|>--- conflicted
+++ resolved
@@ -57,24 +57,16 @@
 
   const tabPanels = [
     {
-<<<<<<< HEAD
       id: 'drive',
       shouldForceMount: true,
-=======
-      id: TabType.drive,
->>>>>>> 6f211799
       className: 'flex min-h-0 grow [&[data-inert]]:hidden',
       children: (
         <Drive
           assetsManagementApiRef={assetManagementApiRef}
           category={category}
           setCategory={setCategory}
-<<<<<<< HEAD
+          resetCategory={resetCategory}
           hidden={page !== 'drive'}
-=======
-          resetCategory={resetCategory}
-          hidden={page !== TabType.drive}
->>>>>>> 6f211799
           initialProjectName={initialProjectName}
         />
       ),
