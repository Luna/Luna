--- conflicted
+++ resolved
@@ -13,6 +13,7 @@
 import Settings from '#/layouts/Settings'
 import { TabType, useLaunchedProjects, usePage } from '#/providers/ProjectsProvider'
 import type { ProjectId } from '#/services/Backend'
+import type { ReactNode } from 'react'
 import { Collection } from 'react-aria-components'
 
 /** The props for the {@link DashboardTabPanels} component. */
@@ -86,21 +87,12 @@
 
   return (
     <Collection items={tabPanels}>
-<<<<<<< HEAD
-      {(tabPanelProps: aria.TabPanelProps) => (
-        <Suspense>
-          <ErrorBoundary>
-            <aria.TabPanel {...tabPanelProps} />
-          </ErrorBoundary>
-        </Suspense>
-=======
-      {(tabPanelProps) => (
+      {(tabPanelProps: aria.TabPanelProps & { children: ReactNode }) => (
         <aria.TabPanel {...tabPanelProps}>
           <Suspense>
             <ErrorBoundary>{tabPanelProps.children}</ErrorBoundary>
           </Suspense>
         </aria.TabPanel>
->>>>>>> 6e5d902f
       )}
     </Collection>
   )
