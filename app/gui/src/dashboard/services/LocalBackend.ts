--- conflicted
+++ resolved
@@ -245,13 +245,8 @@
     const result = await this.projectManager.listProjects({})
     return result.projects.map((project) => ({
       name: project.name,
-<<<<<<< HEAD
-      organizationId: backend.OrganizationId(''),
+      organizationId: backend.OrganizationId('organization-'),
       projectId: newProjectId(project.id, this.projectManager.rootDirectory),
-=======
-      organizationId: backend.OrganizationId('organization-'),
-      projectId: newProjectId(project.id),
->>>>>>> bc6a8aa2
       packageName: project.name,
       state: {
         type: backend.ProjectState.closed,
@@ -280,16 +275,11 @@
     })
     return {
       name: project.projectName,
-<<<<<<< HEAD
-      organizationId: backend.OrganizationId(''),
+      organizationId: backend.OrganizationId('organization-'),
       projectId: newProjectId(
         project.projectId,
         projectsDirectory ?? this.projectManager.rootDirectory,
       ),
-=======
-      organizationId: backend.OrganizationId('organization-'),
-      projectId: newProjectId(project.projectId),
->>>>>>> bc6a8aa2
       packageName: project.projectName,
       state: { type: backend.ProjectState.closed, volumeId: '' },
     }
