--- conflicted
+++ resolved
@@ -1251,12 +1251,8 @@
   async logEvent(message: string, projectId?: string | null, metadata?: object | null) {
     // Prevent events from being logged in dev mode, since we are often using production environment
     // and are polluting real logs.
-<<<<<<< HEAD
     if (detect.IS_DEV_MODE) {
       // eslint-disable-next-line no-restricted-syntax
-=======
-    if (detect.IS_DEV_MODE && process.env.ENSO_CLOUD_ENVIRONMENT === 'production') {
->>>>>>> 12267c6d
       return
     }
 
