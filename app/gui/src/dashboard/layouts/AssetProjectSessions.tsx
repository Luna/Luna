--- conflicted
+++ resolved
@@ -6,13 +6,10 @@
 import type Backend from '#/services/Backend'
 import * as backendModule from '#/services/Backend'
 
-<<<<<<< HEAD
 import { Result } from '#/components/Result'
 import { useText } from '#/providers/TextProvider'
 import type AssetTreeNode from '#/utilities/AssetTreeNode'
 
-=======
->>>>>>> fdab2233
 // ============================
 // === AssetProjectSessions ===
 // ============================
@@ -20,11 +17,7 @@
 /** Props for a {@link AssetProjectSessions}. */
 export interface AssetProjectSessionsProps {
   readonly backend: Backend
-<<<<<<< HEAD
   readonly item: AssetTreeNode | null
-=======
-  readonly item: backendModule.ProjectAsset
->>>>>>> fdab2233
 }
 
 /** A list of previous versions of an asset. */
