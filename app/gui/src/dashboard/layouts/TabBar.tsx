/** @file Switcher to choose the currently visible full-screen page. */
import * as React from 'react'

import * as reactQuery from '@tanstack/react-query'

import type * as text from 'enso-common/src/text'

import ErrorFilledIcon from '#/assets/warning.svg'
import * as projectHooks from '#/hooks/projectHooks'
import type { LaunchedProject } from '#/providers/ProjectsProvider'
import * as textProvider from '#/providers/TextProvider'

import * as aria from '#/components/aria'
import * as ariaComponents from '#/components/AriaComponents'
import { StatelessSpinner } from '#/components/StatelessSpinner'
import SvgMask from '#/components/SvgMask'

import { AnimatedBackground } from '#/components/AnimatedBackground'
import { useEventCallback } from '#/hooks/eventCallbackHooks'
import { useBackendForProjectType } from '#/providers/BackendProvider'
import { useInputBindings } from '#/providers/InputBindingsProvider'
import * as sanitizedEventTargets from '#/utilities/sanitizedEventTargets'
import * as tailwindMerge from '#/utilities/tailwindMerge'
import { twJoin } from '#/utilities/tailwindMerge'
import { motion } from 'framer-motion'

/** Props for a {@link TabBar}. */
export interface TabBarProps<T extends object> extends aria.TabListProps<T> {
  readonly className?: string
}

/** Switcher to choose the currently visible full-screen page. */
export default function TabBar<T extends object>(props: TabBarProps<T>) {
  const { className, ...rest } = props

  const classes = React.useMemo(() => tailwindMerge.twJoin('flex grow', className), [className])

  return (
    <AnimatedBackground>
      <div className={classes}>
        <aria.TabList<T> className="flex h-12 shrink-0 grow px-2" {...rest} />
      </div>
    </AnimatedBackground>
  )
}

// ===========
// === Tab ===
// ===========

/** Props for a {@link Tab}. */
export interface TabProps extends Readonly<React.PropsWithChildren> {
  readonly 'data-testid'?: string
  readonly id: string
  readonly isActive: boolean
  readonly isHidden?: boolean
  readonly icon: React.ReactNode | string | null
  readonly labelId: text.TextId
  readonly onClose?: () => void
}

const UNDERLAY_ELEMENT = (
  <>
    <div className="h-full w-full rounded-t-4xl bg-dashboard" />
    <div className="absolute -left-5 bottom-0 aspect-square w-5 -rotate-90 [background:radial-gradient(circle_at_100%_0%,_transparent_70%,_var(--color-dashboard-background)_70%)]" />
    <div className="absolute -right-5 bottom-0 aspect-square w-5 -rotate-90 [background:radial-gradient(circle_at_100%_100%,_transparent_70%,_var(--color-dashboard-background)_70%)]" />
  </>
)

/** A tab in a {@link TabBar}. */
export function Tab(props: TabProps) {
  const { id, isActive, isHidden = false, icon, labelId, children, onClose } = props
  const { getText } = textProvider.useText()
  const inputBindings = useInputBindings()

  const stableOnClose = useEventCallback(() => {
    onClose?.()
  })

  React.useEffect(() => {
    if (isActive) {
      return inputBindings.attach(sanitizedEventTargets.document.body, 'keydown', {
        closeTab: stableOnClose,
      })
    }
  }, [inputBindings, isActive, stableOnClose])

  return (
    <aria.Tab
      data-testid={props['data-testid']}
      id={id}
      aria-label={getText(labelId)}
      className={tailwindMerge.twJoin(
        'disabled:cursor-not-allowed disabled:opacity-30 [&.disabled]:cursor-not-allowed [&.disabled]:opacity-30',
        !isActive && 'cursor-pointer',
        isHidden && 'hidden',
      )}
    >
      {({ isSelected, isHovered }) => (
        <AnimatedBackground.Item
          isSelected={isSelected}
          className="h-full w-full rounded-t-3xl px-4"
          underlayElement={UNDERLAY_ELEMENT}
        >
<<<<<<< HEAD
          <div
            className={twJoin(
              'relative z-1 flex h-full w-full items-center justify-center gap-3',
              isSelected || isHovered ? 'text-primary' : 'text-disabled',
            )}
          >
=======
          <div className="relative flex h-full w-full items-center justify-center gap-3">
>>>>>>> 74038702
            <motion.div
              variants={{ active: { opacity: 1 }, inactive: { opacity: 0 } }}
              initial="inactive"
              animate={!isSelected && isHovered ? 'active' : 'inactive'}
              className="pointer-events-none absolute -inset-x-2.5 inset-y-2 -z-1 rounded-3xl bg-dashboard transition-colors duration-300"
            />
            {typeof icon === 'string' ?
              <SvgMask
                src={icon}
                className={tailwindMerge.twJoin(
                  onClose && 'group-hover:hidden focus-visible:hidden',
                )}
              />
            : icon}
            <ariaComponents.Text truncate="1" className="max-w-40" color="current">
              {children}
            </ariaComponents.Text>

            {onClose && <ariaComponents.CloseButton onPress={onClose} />}
          </div>
        </AnimatedBackground.Item>
      )}
    </aria.Tab>
  )
}

/**
 * Props for a {@link ProjectTab}.
 */
export interface ProjectTabProps extends Omit<TabProps, 'onClose'> {
  readonly project: LaunchedProject
  readonly onLoadEnd?: (project: LaunchedProject) => void
  readonly onClose?: (project: LaunchedProject) => void
}

const SPINNER = <StatelessSpinner state="loading-medium" size={16} />

/**
 * Project Tab is a {@link Tab} that displays the name of the project.
 */
export function ProjectTab(props: ProjectTabProps) {
  const { project, onLoadEnd, onClose, icon: iconRaw, ...rest } = props

  const didNotifyOnLoadEnd = React.useRef(false)
  const backend = useBackendForProjectType(project.type)

  const stableOnLoadEnd = useEventCallback(() => {
    onLoadEnd?.(project)
  })

  const stableOnClose = useEventCallback(() => {
    onClose?.(project)
  })

  const {
    data: isOpened,
    isSuccess,
    isError,
  } = reactQuery.useQuery({
    ...projectHooks.createGetProjectDetailsQuery({
      assetId: project.id,
      parentId: project.parentId,
      backend,
    }),
    select: (data) => projectHooks.OPENED_PROJECT_STATES.has(data.state.type),
  })

  const isReady = isSuccess && isOpened

  React.useEffect(() => {
    if (isReady && !didNotifyOnLoadEnd.current) {
      didNotifyOnLoadEnd.current = true
      stableOnLoadEnd()
    }
  }, [isReady, stableOnLoadEnd])

  React.useEffect(() => {
    if (!isReady) {
      didNotifyOnLoadEnd.current = false
    }
  }, [isReady])

  const icon = (() => {
    if (isReady) {
      return iconRaw
    }

    if (isError) {
      return <SvgMask src={ErrorFilledIcon} className="text-danger" />
    }

    return SPINNER
  })()

  return <Tab {...rest} icon={icon} onClose={stableOnClose} />
}

TabBar.ProjectTab = ProjectTab
TabBar.Tab = Tab<|MERGE_RESOLUTION|>--- conflicted
+++ resolved
@@ -102,16 +102,12 @@
           className="h-full w-full rounded-t-3xl px-4"
           underlayElement={UNDERLAY_ELEMENT}
         >
-<<<<<<< HEAD
           <div
             className={twJoin(
-              'relative z-1 flex h-full w-full items-center justify-center gap-3',
+              'relative flex h-full w-full items-center justify-center gap-3',
               isSelected || isHovered ? 'text-primary' : 'text-disabled',
             )}
           >
-=======
-          <div className="relative flex h-full w-full items-center justify-center gap-3">
->>>>>>> 74038702
             <motion.div
               variants={{ active: { opacity: 1 }, inactive: { opacity: 0 } }}
               initial="inactive"
