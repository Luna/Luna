--- conflicted
+++ resolved
@@ -51,11 +51,7 @@
 import type Backend from '#/services/Backend'
 import { ProjectState, type CreatedProject, type Project, type ProjectId } from '#/services/Backend'
 import type AssetQuery from '#/utilities/AssetQuery'
-<<<<<<< HEAD
 import { inputFiles } from '#/utilities/input'
-import PasteType from '#/utilities/PasteType'
-=======
->>>>>>> 45ad3a75
 import * as sanitizedEventTargets from '#/utilities/sanitizedEventTargets'
 
 // ================
