/**
 * @file A context menu for an `AssetsTable`, when no row is selected, or multiple rows
 * are selected.
 */
import * as React from 'react'

import { useStore } from 'zustand'

import { useDriveStore, useSelectedAssets, useSetSelectedAssets } from '#/providers/DriveProvider'

import {
  canTransferBetweenCategories,
  type Category,
  isCloudCategory,
} from '#/layouts/CategorySwitcher/Category'
import { GlobalContextMenu } from '#/layouts/GlobalContextMenu'

import ContextMenu from '#/components/ContextMenu'
import ContextMenuEntry from '#/components/ContextMenuEntry'

import ConfirmDeleteModal from '#/modals/ConfirmDeleteModal'

import type Backend from '#/services/Backend'
import * as backendModule from '#/services/Backend'

import Separator from '#/components/styled/Separator'
import {
  deleteAssetsMutationOptions,
  restoreAssetsMutationOptions,
} from '#/hooks/backendBatchedHooks'
import { useEventCallback } from '#/hooks/eventCallbackHooks'
import { useFullUserSession } from '#/providers/AuthProvider'
import { useSetModal } from '#/providers/ModalProvider'
import { useText } from '#/providers/TextProvider'
import type * as assetTreeNode from '#/utilities/AssetTreeNode'
import * as permissions from '#/utilities/permissions'
import { useMutation } from '@tanstack/react-query'

// =================
// === Constants ===
// =================

/** Props for an {@link AssetsTableContextMenu}. */
export interface AssetsTableContextMenuProps {
  readonly hidden?: boolean
  readonly backend: Backend
  readonly category: Category
  readonly rootDirectoryId: backendModule.DirectoryId
  readonly nodeMapRef: React.MutableRefObject<
    ReadonlyMap<backendModule.AssetId, assetTreeNode.AnyAssetTreeNode>
  >
  readonly event: Pick<React.MouseEvent<Element, MouseEvent>, 'pageX' | 'pageY'>
  readonly doCopy: () => void
  readonly doCut: () => void
  readonly doPaste: (
    newParentKey: backendModule.DirectoryId,
    newParentId: backendModule.DirectoryId,
  ) => void
}

/**
 * A context menu for an `AssetsTable`, when no row is selected, or multiple rows
 * are selected.
 */
export default function AssetsTableContextMenu(props: AssetsTableContextMenuProps) {
  // eslint-disable-next-line react-compiler/react-compiler
  'use no memo'
  const { hidden = false, backend, category } = props
  const { nodeMapRef, event, rootDirectoryId } = props
  const { doCopy, doCut, doPaste } = props

  const { user } = useFullUserSession()
  const { setModal, unsetModal } = useSetModal()
  const { getText } = useText()

  const isCloud = isCloudCategory(category)
  const selectedAssets = useSelectedAssets()
  const setSelectedAssets = useSetSelectedAssets()
  const driveStore = useDriveStore()
  const deleteAssetsMutation = useMutation(deleteAssetsMutationOptions(backend))
  const restoreAssetsMutation = useMutation(restoreAssetsMutationOptions(backend))

  const hasPasteData = useStore(driveStore, ({ pasteData }) => {
    const effectivePasteData =
      (
        pasteData?.data.backendType === backend.type &&
        canTransferBetweenCategories(pasteData.data.category, category, user)
      ) ?
        pasteData
      : null
    return (effectivePasteData?.data.ids.size ?? 0) > 0
  })

  const ownsAllSelectedAssets =
    !isCloud ||
    selectedAssets.every(
      ({ id }) =>
        permissions.tryFindSelfPermission(user, nodeMapRef.current.get(id)?.item.permissions)
          ?.permission === permissions.PermissionAction.own,
    )

  // This is not a React component even though it contains JSX.
  const doDeleteAll = useEventCallback(async () => {
    const selectedKeys = selectedAssets.map((asset) => asset.id)
    const deleteAll = async () => {
      unsetModal()
      setSelectedAssets([])

      await deleteAssetsMutation.mutateAsync([selectedKeys, false])
    }
    if (
      isCloud &&
      selectedKeys.every(
        (key) => nodeMapRef.current.get(key)?.item.type !== backendModule.AssetType.directory,
      )
    ) {
      await deleteAll()
    } else {
      const firstKey = selectedKeys[0]
      const soleAssetName =
        firstKey != null ?
          (nodeMapRef.current.get(firstKey)?.item.title ?? '(unknown)')
        : '(unknown)'
      setModal(
        <ConfirmDeleteModal
          defaultOpen
          actionText={
            selectedKeys.length === 1 ?
              getText('deleteSelectedAssetActionText', soleAssetName)
            : getText('deleteSelectedAssetsActionText', selectedKeys.length)
          }
          doDelete={deleteAll}
        />,
      )
    }
  })

  const pasteAllMenuEntry = hasPasteData && (
    <ContextMenuEntry
      hidden={hidden}
      action="paste"
      label={getText('pasteAllShortcut')}
      doAction={() => {
        const selected = selectedAssets[0]
        if (selected?.type === backendModule.AssetType.directory) {
          doPaste(selected.id, selected.id)
        } else {
          doPaste(rootDirectoryId, rootDirectoryId)
        }
      }}
    />
  )

  if (category.type === 'trash') {
    return (
      selectedAssets.length > 1 && (
        <ContextMenu
          aria-label={getText('assetsTableContextMenuLabel')}
          hidden={hidden}
          event={event}
        >
          <ContextMenuEntry
            hidden={hidden}
            action="undelete"
            label={getText('restoreAllFromTrashShortcut')}
            doAction={() => {
              unsetModal()
              restoreAssetsMutation.mutate(selectedAssets.map((asset) => asset.id))
            }}
          />
          {isCloud && (
            <ContextMenuEntry
              hidden={hidden}
              action="delete"
              label={getText('deleteAllForeverShortcut')}
              doAction={() => {
<<<<<<< HEAD
                const [firstKey] = selectedKeys
                const soleAssetName =
                  firstKey != null ?
                    (nodeMapRef.current.get(firstKey)?.item.title ?? '(unknown)')
                  : '(unknown)'
=======
                const asset = selectedAssets[0]
                const soleAssetName = asset?.title ?? '(unknown)'
>>>>>>> c6f4b4a8
                setModal(
                  <ConfirmDeleteModal
                    defaultOpen
                    actionText={
                      selectedAssets.length === 1 ?
                        getText('deleteSelectedAssetForeverActionText', soleAssetName)
                      : getText('deleteSelectedAssetsForeverActionText', selectedAssets.length)
                    }
                    doDelete={async () => {
                      setSelectedAssets([])
                      await deleteAssetsMutation.mutateAsync([
                        selectedAssets.map((otherAsset) => otherAsset.id),
                        true,
                      ])
                    }}
                  />,
                )
              }}
            />
          )}
          {pasteAllMenuEntry}
        </ContextMenu>
      )
    )
  } else if (category.type === 'recent') {
    return null
  } else {
    const shouldShowAssetMenu = selectedAssets.length !== 0 || pasteAllMenuEntry !== false
    const shouldShowGlobalMenu =
      category.type !== 'cloud' || user.plan == null || user.plan === backendModule.Plan.solo
    if (!shouldShowAssetMenu && !shouldShowGlobalMenu) {
      return null
    } else {
      return (
        <ContextMenu
          aria-label={getText('assetsTableContextMenuLabel')}
          hidden={hidden}
          event={event}
        >
          {shouldShowAssetMenu && (
            <>
              {selectedAssets.length !== 0 && ownsAllSelectedAssets && (
                <ContextMenuEntry
                  hidden={hidden}
                  action="delete"
                  label={isCloud ? getText('moveAllToTrashShortcut') : getText('deleteAllShortcut')}
                  doAction={doDeleteAll}
                />
              )}
              {selectedAssets.length !== 0 && isCloud && (
                <ContextMenuEntry
                  hidden={hidden}
                  action="copy"
                  label={getText('copyAllShortcut')}
                  doAction={doCopy}
                />
              )}
              {selectedAssets.length !== 0 && ownsAllSelectedAssets && (
                <ContextMenuEntry
                  hidden={hidden}
                  action="cut"
                  label={getText('cutAllShortcut')}
                  doAction={doCut}
                />
              )}
              {pasteAllMenuEntry}
            </>
          )}
          {shouldShowAssetMenu && shouldShowGlobalMenu && <Separator hidden={hidden} />}
          {shouldShowGlobalMenu && (
            <GlobalContextMenu
              noWrapper
              hidden={hidden}
              backend={backend}
              category={category}
              rootDirectoryId={rootDirectoryId}
              directoryId={null}
              path={null}
              doPaste={doPaste}
              event={event}
            />
          )}
        </ContextMenu>
      )
    }
  }
}<|MERGE_RESOLUTION|>--- conflicted
+++ resolved
@@ -174,16 +174,8 @@
               action="delete"
               label={getText('deleteAllForeverShortcut')}
               doAction={() => {
-<<<<<<< HEAD
-                const [firstKey] = selectedKeys
-                const soleAssetName =
-                  firstKey != null ?
-                    (nodeMapRef.current.get(firstKey)?.item.title ?? '(unknown)')
-                  : '(unknown)'
-=======
                 const asset = selectedAssets[0]
                 const soleAssetName = asset?.title ?? '(unknown)'
->>>>>>> c6f4b4a8
                 setModal(
                   <ConfirmDeleteModal
                     defaultOpen
