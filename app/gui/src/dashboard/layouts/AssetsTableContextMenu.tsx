--- conflicted
+++ resolved
@@ -150,11 +150,7 @@
 
   if (category.type === 'trash') {
     return (
-<<<<<<< HEAD
-      selectedAssets.length !== 0 && (
-=======
-      selectedKeys.size > 1 && (
->>>>>>> 21531e3c
+      selectedAssets.length > 1 && (
         <ContextMenu
           aria-label={getText('assetsTableContextMenuLabel')}
           hidden={hidden}
