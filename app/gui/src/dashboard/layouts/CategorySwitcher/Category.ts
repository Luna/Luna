<<<<<<< HEAD
/** @file The categories available in the category switcher. */
import invariant from 'tiny-invariant'
import * as z from 'zod'

import {
  deleteAssetsMutationOptions,
  moveAssetsMutationOptions,
  useBackendQuery,
} from '#/hooks/backendHooks'
import { useEventCallback } from '#/hooks/eventCallbackHooks'
import { useFullUserSession } from '#/providers/AuthProvider'
import { useBackend, useLocalBackend, useRemoteBackend } from '#/providers/BackendProvider'
import {
  FilterBy,
  Plan,
  type AssetId,
  type DirectoryId,
  type Path,
  type User,
  type UserGroupInfo,
} from '#/services/Backend'
import { newDirectoryId } from '#/services/LocalBackend'
import { useMutation } from '@tanstack/react-query'
import { EMPTY_ARRAY } from 'enso-common/src/utilities/data/array'

const PATH_SCHEMA = z.string().refine((s): s is Path => true)
const DIRECTORY_ID_SCHEMA = z.string().refine((s): s is DirectoryId => true)

/** A category corresponding to the root of the user or organization. */
const CLOUD_CATEGORY_SCHEMA = z.object({ type: z.literal('cloud') }).readonly()
/** A category corresponding to the root of the user or organization. */
export type CloudCategory = z.infer<typeof CLOUD_CATEGORY_SCHEMA>

/** A category containing recently opened Cloud projects. */
const RECENT_CATEGORY_SCHEMA = z.object({ type: z.literal('recent') }).readonly()
/** A category containing recently opened Cloud projects. */
export type RecentCategory = z.infer<typeof RECENT_CATEGORY_SCHEMA>

/** A category containing recently deleted Cloud items. */
const TRASH_CATEGORY_SCHEMA = z.object({ type: z.literal('trash') }).readonly()
/** A category containing recently deleted Cloud items. */
export type TrashCategory = z.infer<typeof TRASH_CATEGORY_SCHEMA>

/** A category corresponding to the root directory of a user. */
export const USER_CATEGORY_SCHEMA = z
  .object({
    type: z.literal('user'),
    rootPath: PATH_SCHEMA,
    homeDirectoryId: DIRECTORY_ID_SCHEMA,
  })
  .readonly()
/** A category corresponding to the root directory of a user. */
export type UserCategory = z.infer<typeof USER_CATEGORY_SCHEMA>

export const TEAM_CATEGORY_SCHEMA = z
  .object({
    type: z.literal('team'),
    team: z.custom<UserGroupInfo>(() => true),
    rootPath: PATH_SCHEMA,
    homeDirectoryId: DIRECTORY_ID_SCHEMA,
  })
  .readonly()
/** A category corresponding to the root directory of a team within an organization. */
export type TeamCategory = z.infer<typeof TEAM_CATEGORY_SCHEMA>

/** A category corresponding to the primary root directory for Local projects. */
const LOCAL_CATEGORY_SCHEMA = z.object({ type: z.literal('local') }).readonly()
/** A category corresponding to the primary root directory for Local projects. */
export type LocalCategory = z.infer<typeof LOCAL_CATEGORY_SCHEMA>

/** A category corresponding to an alternate local root directory. */
export const LOCAL_DIRECTORY_CATEGORY_SCHEMA = z
  .object({
    type: z.literal('local-directory'),
    rootPath: PATH_SCHEMA,
    homeDirectoryId: DIRECTORY_ID_SCHEMA,
  })
  .readonly()
/** A category corresponding to an alternate local root directory. */
export type LocalDirectoryCategory = z.infer<typeof LOCAL_DIRECTORY_CATEGORY_SCHEMA>

/** Any cloud category. */
export const ANY_CLOUD_CATEGORY_SCHEMA = z.union([
  CLOUD_CATEGORY_SCHEMA,
  RECENT_CATEGORY_SCHEMA,
  TRASH_CATEGORY_SCHEMA,
  TEAM_CATEGORY_SCHEMA,
  USER_CATEGORY_SCHEMA,
])
/** Any cloud category. */
export type AnyCloudCategory = z.infer<typeof ANY_CLOUD_CATEGORY_SCHEMA>

/** Any local category. */
export const ANY_LOCAL_CATEGORY_SCHEMA = z.union([
  LOCAL_CATEGORY_SCHEMA,
  LOCAL_DIRECTORY_CATEGORY_SCHEMA,
])
/** Any local category. */
export type AnyLocalCategory = z.infer<typeof ANY_LOCAL_CATEGORY_SCHEMA>

/** A category of an arbitrary type. */
export const CATEGORY_SCHEMA = z.union([ANY_CLOUD_CATEGORY_SCHEMA, ANY_LOCAL_CATEGORY_SCHEMA])
/** A category of an arbitrary type. */
export type Category = z.infer<typeof CATEGORY_SCHEMA>

export const CATEGORY_TO_FILTER_BY: Readonly<Record<Category['type'], FilterBy | null>> = {
  cloud: FilterBy.active,
  local: FilterBy.active,
  recent: null,
  trash: FilterBy.trashed,
  user: FilterBy.active,
  team: FilterBy.active,
  // eslint-disable-next-line @typescript-eslint/naming-convention
  'local-directory': FilterBy.active,
}

=======
>>>>>>> bc6a8aa2
/**
 * @file The categories available in the category switcher.
 * @deprecated Please import from `#/layouts/Drive/Categories/Category` instead.
 */
<<<<<<< HEAD
const enum CategoryCacheType {
  cloud = 0,
  local = 1,
}

const CATEGORY_CACHE = new Map<Category['type'], CategoryCacheType>()

/** Whether the category is only accessible from the cloud. */
export function isCloudCategory(category: Category): category is AnyCloudCategory {
  const cached = CATEGORY_CACHE.get(category.type)

  if (cached != null) {
    return cached === CategoryCacheType.cloud
  }

  const result = ANY_CLOUD_CATEGORY_SCHEMA.safeParse(category)
  CATEGORY_CACHE.set(
    category.type,
    result.success ? CategoryCacheType.cloud : CategoryCacheType.local,
  )

  return result.success
}

/** Whether the category is only accessible locally. */
export function isLocalCategory(category: Category): category is AnyLocalCategory {
  const cached = CATEGORY_CACHE.get(category.type)

  if (cached != null) {
    return cached === CategoryCacheType.local
  }

  const result = ANY_LOCAL_CATEGORY_SCHEMA.safeParse(category)
  CATEGORY_CACHE.set(
    category.type,
    result.success ? CategoryCacheType.local : CategoryCacheType.cloud,
  )
  return result.success
}

/** Whether the given categories are equal. */
export function areCategoriesEqual(a: Category, b: Category) {
  if (a.type !== b.type) {
    return false
  } else if (
    (a.type === 'user' && b.type === 'user') ||
    (a.type === 'team' && b.type === 'team') ||
    (a.type === 'local-directory' && b.type === 'local-directory')
  ) {
    return a.homeDirectoryId === b.homeDirectoryId
  } else {
    return true
  }
}

/** Whether an asset can be transferred between categories. */
export function canTransferBetweenCategories(from: Category, to: Category, user: User) {
  switch (from.type) {
    case 'cloud':
    case 'recent':
    case 'team':
    case 'user': {
      if (user.plan === Plan.enterprise || user.plan === Plan.team) {
        return to.type !== 'cloud'
      }
      return to.type === 'trash' || to.type === 'cloud' || to.type === 'team' || to.type === 'user'
    }
    case 'trash': {
      // In the future we want to be able to drag to certain categories to restore directly
      // to specific home directories.
      return false
    }
    case 'local':
    case 'local-directory': {
      return to.type === 'local' || to.type === 'local-directory'
    }
  }
}

/** A function to transfer a list of assets between categories. */
export function useTransferBetweenCategories(currentCategory: Category) {
  const remoteBackend = useRemoteBackend()
  const localBackend = useLocalBackend()
  const backend = useBackend(currentCategory)
  const { user } = useFullUserSession()
  const { data: organization = null } = useBackendQuery(
    remoteBackend,
    'getOrganization',
    EMPTY_ARRAY,
  )
  const deleteAssetsMutation = useMutation(deleteAssetsMutationOptions(backend))
  const moveAssetsMutation = useMutation(moveAssetsMutationOptions(backend))

  return useEventCallback(
    (from: Category, to: Category, keys: Iterable<AssetId>, newParentId?: DirectoryId | null) => {
      switch (from.type) {
        case 'cloud':
        case 'recent':
        case 'team':
        case 'user': {
          if (to.type === 'trash') {
            deleteAssetsMutation.mutate([[...keys], false])
          } else if (to.type === 'cloud' || to.type === 'team' || to.type === 'user') {
            newParentId ??=
              to.type === 'cloud' ?
                remoteBackend.rootDirectoryId(user, organization)
              : to.homeDirectoryId
            invariant(newParentId != null, 'The Cloud backend is missing a root directory.')
            moveAssetsMutation.mutate([[...keys], newParentId])
          }
          break
        }
        case 'trash': {
          break
        }
        case 'local':
        case 'local-directory': {
          if (to.type === 'local' || to.type === 'local-directory') {
            const parentDirectory = to.type === 'local' ? localBackend?.rootPath() : to.rootPath
            invariant(parentDirectory != null, 'The Local backend is missing a root directory.')
            newParentId ??= newDirectoryId(parentDirectory)
            moveAssetsMutation.mutate([[...keys], newParentId])
          }
        }
      }
    },
  )
}
=======
export * from '../Drive/Categories/Category'
>>>>>>> bc6a8aa2
<|MERGE_RESOLUTION|>--- conflicted
+++ resolved
@@ -1,255 +1,5 @@
-<<<<<<< HEAD
-/** @file The categories available in the category switcher. */
-import invariant from 'tiny-invariant'
-import * as z from 'zod'
-
-import {
-  deleteAssetsMutationOptions,
-  moveAssetsMutationOptions,
-  useBackendQuery,
-} from '#/hooks/backendHooks'
-import { useEventCallback } from '#/hooks/eventCallbackHooks'
-import { useFullUserSession } from '#/providers/AuthProvider'
-import { useBackend, useLocalBackend, useRemoteBackend } from '#/providers/BackendProvider'
-import {
-  FilterBy,
-  Plan,
-  type AssetId,
-  type DirectoryId,
-  type Path,
-  type User,
-  type UserGroupInfo,
-} from '#/services/Backend'
-import { newDirectoryId } from '#/services/LocalBackend'
-import { useMutation } from '@tanstack/react-query'
-import { EMPTY_ARRAY } from 'enso-common/src/utilities/data/array'
-
-const PATH_SCHEMA = z.string().refine((s): s is Path => true)
-const DIRECTORY_ID_SCHEMA = z.string().refine((s): s is DirectoryId => true)
-
-/** A category corresponding to the root of the user or organization. */
-const CLOUD_CATEGORY_SCHEMA = z.object({ type: z.literal('cloud') }).readonly()
-/** A category corresponding to the root of the user or organization. */
-export type CloudCategory = z.infer<typeof CLOUD_CATEGORY_SCHEMA>
-
-/** A category containing recently opened Cloud projects. */
-const RECENT_CATEGORY_SCHEMA = z.object({ type: z.literal('recent') }).readonly()
-/** A category containing recently opened Cloud projects. */
-export type RecentCategory = z.infer<typeof RECENT_CATEGORY_SCHEMA>
-
-/** A category containing recently deleted Cloud items. */
-const TRASH_CATEGORY_SCHEMA = z.object({ type: z.literal('trash') }).readonly()
-/** A category containing recently deleted Cloud items. */
-export type TrashCategory = z.infer<typeof TRASH_CATEGORY_SCHEMA>
-
-/** A category corresponding to the root directory of a user. */
-export const USER_CATEGORY_SCHEMA = z
-  .object({
-    type: z.literal('user'),
-    rootPath: PATH_SCHEMA,
-    homeDirectoryId: DIRECTORY_ID_SCHEMA,
-  })
-  .readonly()
-/** A category corresponding to the root directory of a user. */
-export type UserCategory = z.infer<typeof USER_CATEGORY_SCHEMA>
-
-export const TEAM_CATEGORY_SCHEMA = z
-  .object({
-    type: z.literal('team'),
-    team: z.custom<UserGroupInfo>(() => true),
-    rootPath: PATH_SCHEMA,
-    homeDirectoryId: DIRECTORY_ID_SCHEMA,
-  })
-  .readonly()
-/** A category corresponding to the root directory of a team within an organization. */
-export type TeamCategory = z.infer<typeof TEAM_CATEGORY_SCHEMA>
-
-/** A category corresponding to the primary root directory for Local projects. */
-const LOCAL_CATEGORY_SCHEMA = z.object({ type: z.literal('local') }).readonly()
-/** A category corresponding to the primary root directory for Local projects. */
-export type LocalCategory = z.infer<typeof LOCAL_CATEGORY_SCHEMA>
-
-/** A category corresponding to an alternate local root directory. */
-export const LOCAL_DIRECTORY_CATEGORY_SCHEMA = z
-  .object({
-    type: z.literal('local-directory'),
-    rootPath: PATH_SCHEMA,
-    homeDirectoryId: DIRECTORY_ID_SCHEMA,
-  })
-  .readonly()
-/** A category corresponding to an alternate local root directory. */
-export type LocalDirectoryCategory = z.infer<typeof LOCAL_DIRECTORY_CATEGORY_SCHEMA>
-
-/** Any cloud category. */
-export const ANY_CLOUD_CATEGORY_SCHEMA = z.union([
-  CLOUD_CATEGORY_SCHEMA,
-  RECENT_CATEGORY_SCHEMA,
-  TRASH_CATEGORY_SCHEMA,
-  TEAM_CATEGORY_SCHEMA,
-  USER_CATEGORY_SCHEMA,
-])
-/** Any cloud category. */
-export type AnyCloudCategory = z.infer<typeof ANY_CLOUD_CATEGORY_SCHEMA>
-
-/** Any local category. */
-export const ANY_LOCAL_CATEGORY_SCHEMA = z.union([
-  LOCAL_CATEGORY_SCHEMA,
-  LOCAL_DIRECTORY_CATEGORY_SCHEMA,
-])
-/** Any local category. */
-export type AnyLocalCategory = z.infer<typeof ANY_LOCAL_CATEGORY_SCHEMA>
-
-/** A category of an arbitrary type. */
-export const CATEGORY_SCHEMA = z.union([ANY_CLOUD_CATEGORY_SCHEMA, ANY_LOCAL_CATEGORY_SCHEMA])
-/** A category of an arbitrary type. */
-export type Category = z.infer<typeof CATEGORY_SCHEMA>
-
-export const CATEGORY_TO_FILTER_BY: Readonly<Record<Category['type'], FilterBy | null>> = {
-  cloud: FilterBy.active,
-  local: FilterBy.active,
-  recent: null,
-  trash: FilterBy.trashed,
-  user: FilterBy.active,
-  team: FilterBy.active,
-  // eslint-disable-next-line @typescript-eslint/naming-convention
-  'local-directory': FilterBy.active,
-}
-
-=======
->>>>>>> bc6a8aa2
 /**
  * @file The categories available in the category switcher.
  * @deprecated Please import from `#/layouts/Drive/Categories/Category` instead.
  */
-<<<<<<< HEAD
-const enum CategoryCacheType {
-  cloud = 0,
-  local = 1,
-}
-
-const CATEGORY_CACHE = new Map<Category['type'], CategoryCacheType>()
-
-/** Whether the category is only accessible from the cloud. */
-export function isCloudCategory(category: Category): category is AnyCloudCategory {
-  const cached = CATEGORY_CACHE.get(category.type)
-
-  if (cached != null) {
-    return cached === CategoryCacheType.cloud
-  }
-
-  const result = ANY_CLOUD_CATEGORY_SCHEMA.safeParse(category)
-  CATEGORY_CACHE.set(
-    category.type,
-    result.success ? CategoryCacheType.cloud : CategoryCacheType.local,
-  )
-
-  return result.success
-}
-
-/** Whether the category is only accessible locally. */
-export function isLocalCategory(category: Category): category is AnyLocalCategory {
-  const cached = CATEGORY_CACHE.get(category.type)
-
-  if (cached != null) {
-    return cached === CategoryCacheType.local
-  }
-
-  const result = ANY_LOCAL_CATEGORY_SCHEMA.safeParse(category)
-  CATEGORY_CACHE.set(
-    category.type,
-    result.success ? CategoryCacheType.local : CategoryCacheType.cloud,
-  )
-  return result.success
-}
-
-/** Whether the given categories are equal. */
-export function areCategoriesEqual(a: Category, b: Category) {
-  if (a.type !== b.type) {
-    return false
-  } else if (
-    (a.type === 'user' && b.type === 'user') ||
-    (a.type === 'team' && b.type === 'team') ||
-    (a.type === 'local-directory' && b.type === 'local-directory')
-  ) {
-    return a.homeDirectoryId === b.homeDirectoryId
-  } else {
-    return true
-  }
-}
-
-/** Whether an asset can be transferred between categories. */
-export function canTransferBetweenCategories(from: Category, to: Category, user: User) {
-  switch (from.type) {
-    case 'cloud':
-    case 'recent':
-    case 'team':
-    case 'user': {
-      if (user.plan === Plan.enterprise || user.plan === Plan.team) {
-        return to.type !== 'cloud'
-      }
-      return to.type === 'trash' || to.type === 'cloud' || to.type === 'team' || to.type === 'user'
-    }
-    case 'trash': {
-      // In the future we want to be able to drag to certain categories to restore directly
-      // to specific home directories.
-      return false
-    }
-    case 'local':
-    case 'local-directory': {
-      return to.type === 'local' || to.type === 'local-directory'
-    }
-  }
-}
-
-/** A function to transfer a list of assets between categories. */
-export function useTransferBetweenCategories(currentCategory: Category) {
-  const remoteBackend = useRemoteBackend()
-  const localBackend = useLocalBackend()
-  const backend = useBackend(currentCategory)
-  const { user } = useFullUserSession()
-  const { data: organization = null } = useBackendQuery(
-    remoteBackend,
-    'getOrganization',
-    EMPTY_ARRAY,
-  )
-  const deleteAssetsMutation = useMutation(deleteAssetsMutationOptions(backend))
-  const moveAssetsMutation = useMutation(moveAssetsMutationOptions(backend))
-
-  return useEventCallback(
-    (from: Category, to: Category, keys: Iterable<AssetId>, newParentId?: DirectoryId | null) => {
-      switch (from.type) {
-        case 'cloud':
-        case 'recent':
-        case 'team':
-        case 'user': {
-          if (to.type === 'trash') {
-            deleteAssetsMutation.mutate([[...keys], false])
-          } else if (to.type === 'cloud' || to.type === 'team' || to.type === 'user') {
-            newParentId ??=
-              to.type === 'cloud' ?
-                remoteBackend.rootDirectoryId(user, organization)
-              : to.homeDirectoryId
-            invariant(newParentId != null, 'The Cloud backend is missing a root directory.')
-            moveAssetsMutation.mutate([[...keys], newParentId])
-          }
-          break
-        }
-        case 'trash': {
-          break
-        }
-        case 'local':
-        case 'local-directory': {
-          if (to.type === 'local' || to.type === 'local-directory') {
-            const parentDirectory = to.type === 'local' ? localBackend?.rootPath() : to.rootPath
-            invariant(parentDirectory != null, 'The Local backend is missing a root directory.')
-            newParentId ??= newDirectoryId(parentDirectory)
-            moveAssetsMutation.mutate([[...keys], newParentId])
-          }
-        }
-      }
-    },
-  )
-}
-=======
-export * from '../Drive/Categories/Category'
->>>>>>> bc6a8aa2
+export * from '../Drive/Categories/Category'