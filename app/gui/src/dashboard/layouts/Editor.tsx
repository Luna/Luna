/** @file The container that launches the IDE. */
import * as errorBoundary from '#/components/ErrorBoundary'
import * as suspense from '#/components/Suspense'
import { useEventCallback } from '#/hooks/eventCallbackHooks'
import * as gtagHooks from '#/hooks/gtagHooks'
import * as projectHooks from '#/hooks/projectHooks'
import * as backendProvider from '#/providers/BackendProvider'
import type { LaunchedProject } from '#/providers/ProjectsProvider'
import * as textProvider from '#/providers/TextProvider'
import * as backendModule from '#/services/Backend'
import * as twMerge from '#/utilities/tailwindMerge'
import * as reactQuery from '@tanstack/react-query'
import * as React from 'react'
import { useTimeoutCallback } from '../hooks/timeoutHooks'
<<<<<<< HEAD

/** A configuration in which values may be strings or nested configurations. */
interface StringConfig {
  readonly [key: string]: StringConfig | string
}

/** Props for the GUI editor root component. */
export interface GraphEditorProps {
  readonly config: StringConfig | null
  readonly projectId: string
  readonly hidden: boolean
  readonly ignoreParamsRegex?: RegExp
  readonly logEvent: (message: string, projectId?: string | null, metadata?: object | null) => void
  readonly renameProject: (newName: string) => void
  readonly projectBackend: Backend | null
  readonly remoteBackend: Backend | null
}

/**
 * The value passed from the entrypoint to the dashboard, which enables the dashboard to
 * open a new IDE instance.
 */
export type GraphEditorRunner = React.ComponentType<GraphEditorProps>

const IGNORE_PARAMS_REGEX = new RegExp(`^${appUtils.SEARCH_PARAMS_PREFIX}(.+)$`)
=======
// eslint-disable-next-line no-restricted-syntax
import ProjectViewTabVue from '@/ProjectViewTab.vue'
import { applyPureVueInReact } from 'veaury'
import type { AllowedComponentProps, VNodeProps } from 'vue'
import type { ComponentProps } from 'vue-component-type-helpers'

/** Props for the GUI editor root component. */
export type ProjectViewTabProps = Omit<
  ComponentProps<typeof ProjectViewTabVue>,
  keyof AllowedComponentProps | keyof VNodeProps
>

// applyPureVuewInReact returns Function, but this is not enough to satisfy TSX.
// eslint-disable-next-line no-restricted-syntax
const ProjectViewTab = applyPureVueInReact(ProjectViewTabVue) as (
  props: ProjectViewTabProps,
) => JSX.Element
>>>>>>> 10bb0ae0

/** Props for an {@link Editor}. */
export interface EditorProps {
  readonly isOpeningFailed: boolean
  readonly openingError: Error | null
  readonly startProject: (project: LaunchedProject) => void
  readonly project: LaunchedProject
  readonly hidden: boolean
  readonly ydocUrl: string | null
  readonly renameProject: (newName: string, projectId: backendModule.ProjectId) => void
  readonly projectId: backendModule.ProjectId
}

/** The container that launches the IDE. */
function Editor(props: EditorProps) {
  const { project, hidden, startProject, isOpeningFailed, openingError } = props

  const backend = backendProvider.useBackendForProjectType(project.type)

  const projectStatusQuery = projectHooks.createGetProjectDetailsQuery({
    assetId: project.id,
    backend,
  })

  const queryClient = reactQuery.useQueryClient()

  const projectQuery = reactQuery.useSuspenseQuery({
    ...projectStatusQuery,
    select: (data) => {
      const isOpeningProject = projectHooks.OPENING_PROJECT_STATES.has(data.state.type)
      const isProjectClosed = projectHooks.CLOSED_PROJECT_STATES.has(data.state.type)

      return { ...data, isOpeningProject, isProjectClosed }
    },
  })

  const isProjectClosed = projectQuery.data.isProjectClosed
  const isOpeningProject = projectQuery.data.isOpeningProject

  React.useEffect(() => {
    if (isProjectClosed) {
      startProject(project)
    }
  }, [isProjectClosed, startProject, project])

  useTimeoutCallback({
    callback: () => {
      const queryState = queryClient.getQueryCache().find({ queryKey: projectStatusQuery.queryKey })

      queryState?.setState({
        error: new Error('Timeout opening the project'),
        status: 'error',
      })
    },
    ms: projectHooks.getTimeoutBasedOnTheBackendType(backend.type),
    deps: [],
    isDisabled: !isOpeningProject || projectQuery.isError,
  })

  if (isOpeningFailed) {
    return (
      <errorBoundary.ErrorDisplay
        error={openingError}
        resetErrorBoundary={() => {
          if (isProjectClosed) {
            startProject(project)
          }
        }}
      />
    )
  }

  return (
    <div
      className={twMerge.twJoin('contents', hidden && 'hidden')}
      data-testvalue={project.id}
      data-testid="editor"
    >
      {(() => {
        switch (true) {
          case projectQuery.isError:
            return (
              <errorBoundary.ErrorDisplay
                error={projectQuery.error}
                resetErrorBoundary={() => projectQuery.refetch()}
              />
            )

          case isOpeningProject:
            return <suspense.Loader minHeight="full" />

          default:
            return (
              <errorBoundary.ErrorBoundary>
                <EditorInternal
                  {...props}
                  openedProject={projectQuery.data}
                  backendType={project.type}
                />
              </errorBoundary.ErrorBoundary>
            )
        }
      })()}
    </div>
  )
}

// ======================
// === EditorInternal ===
// ======================

/** Props for an {@link EditorInternal}. */
interface EditorInternalProps extends Omit<EditorProps, 'project'> {
  readonly openedProject: backendModule.Project
  readonly backendType: backendModule.BackendType
}

/** An internal editor. */
function EditorInternal(props: EditorInternalProps) {
  const { hidden, ydocUrl, renameProject, openedProject, backendType } = props

  const { getText } = textProvider.useText()
  const gtagEvent = gtagHooks.useGtagEvent()

  const localBackend = backendProvider.useLocalBackend()
  const remoteBackend = backendProvider.useRemoteBackend()

  React.useEffect(() => {
    if (!hidden) {
      return gtagHooks.gtagOpenCloseCallback(gtagEvent, 'open_workflow', 'close_workflow')
    }
  }, [hidden, gtagEvent])

  const onRenameProject = useEventCallback((newName: string) => {
    renameProject(newName, openedProject.projectId)
  })

  const appProps = React.useMemo<ProjectViewTabProps>(() => {
    const jsonAddress = openedProject.jsonAddress
    const binaryAddress = openedProject.binaryAddress
    const ydocAddress = openedProject.ydocAddress ?? ydocUrl ?? ''
    const projectBackend =
      backendType === backendModule.BackendType.remote ? remoteBackend : localBackend

    if (jsonAddress == null) {
      throw new Error(getText('noJSONEndpointError'))
    } else if (binaryAddress == null) {
      throw new Error(getText('noBinaryEndpointError'))
    } else {
      return {
        hidden,
        projectViewProps: {
          projectId: openedProject.projectId,
          projectName: openedProject.packageName,
          projectDisplayedName: openedProject.name,
          engine: { rpcUrl: jsonAddress, dataUrl: binaryAddress, ydocUrl: ydocAddress },
          renameProject: onRenameProject,
          projectBackend,
          remoteBackend,
        },
      }
    }
  }, [
    openedProject,
    ydocUrl,
    getText,
    hidden,
    onRenameProject,
    backendType,
    localBackend,
    remoteBackend,
  ])
  // EsLint does not handle types imported from vue files and their dependences.
  // eslint-disable-next-line @typescript-eslint/no-unsafe-assignment, @typescript-eslint/no-unsafe-member-access
  const key: string = appProps.projectViewProps.projectId

  // Currently the GUI component needs to be fully rerendered whenever the project is changed. Once
  // this is no longer necessary, the `key` could be removed.
  return <ProjectViewTab key={key} {...appProps} />
}

export default React.memo(Editor)<|MERGE_RESOLUTION|>--- conflicted
+++ resolved
@@ -12,33 +12,6 @@
 import * as reactQuery from '@tanstack/react-query'
 import * as React from 'react'
 import { useTimeoutCallback } from '../hooks/timeoutHooks'
-<<<<<<< HEAD
-
-/** A configuration in which values may be strings or nested configurations. */
-interface StringConfig {
-  readonly [key: string]: StringConfig | string
-}
-
-/** Props for the GUI editor root component. */
-export interface GraphEditorProps {
-  readonly config: StringConfig | null
-  readonly projectId: string
-  readonly hidden: boolean
-  readonly ignoreParamsRegex?: RegExp
-  readonly logEvent: (message: string, projectId?: string | null, metadata?: object | null) => void
-  readonly renameProject: (newName: string) => void
-  readonly projectBackend: Backend | null
-  readonly remoteBackend: Backend | null
-}
-
-/**
- * The value passed from the entrypoint to the dashboard, which enables the dashboard to
- * open a new IDE instance.
- */
-export type GraphEditorRunner = React.ComponentType<GraphEditorProps>
-
-const IGNORE_PARAMS_REGEX = new RegExp(`^${appUtils.SEARCH_PARAMS_PREFIX}(.+)$`)
-=======
 // eslint-disable-next-line no-restricted-syntax
 import ProjectViewTabVue from '@/ProjectViewTab.vue'
 import { applyPureVueInReact } from 'veaury'
@@ -56,7 +29,6 @@
 const ProjectViewTab = applyPureVueInReact(ProjectViewTabVue) as (
   props: ProjectViewTabProps,
 ) => JSX.Element
->>>>>>> 10bb0ae0
 
 /** Props for an {@link Editor}. */
 export interface EditorProps {
