<<<<<<< HEAD
/** @file A styled input specific to settings pages. */
import {
  useContext,
  useRef,
  useState,
  type ChangeEventHandler,
  type ForwardedRef,
  type HTMLInputAutoCompleteAttribute,
  type KeyboardEvent,
  type RefAttributes,
  type SyntheticEvent,
} from 'react'

import EyeIcon from '#/assets/eye.svg'
import EyeCrossedIcon from '#/assets/eye_crossed.svg'
import { Group, Input, InputContext, mergeProps, type InputProps } from '#/components/aria'
import { Button } from '#/components/AriaComponents'
import FocusRing from '#/components/styled/FocusRing'
import { useEventCallback } from '#/hooks/eventCallbackHooks'
import { useFocusChild } from '#/hooks/focusHooks'
=======
/** @file Rendering for an {@link SettingsInputData}. */
>>>>>>> 0e51ce63
import { useText } from '#/providers/TextProvider'
import SettingsAriaInput from './AriaInput'
import type { SettingsContext, SettingsInputData } from './data'

// =====================
// === SettingsInput ===
// =====================

/** Props for a {@link SettingsInput}. */
export interface SettingsInputProps<T extends Record<keyof T, string>> {
  readonly context: SettingsContext
  readonly data: SettingsInputData<T>
}

/** Rendering for an {@link SettingsInputData}. */
export default function SettingsInput<T extends Record<keyof T, string>>(
  props: SettingsInputProps<T>,
) {
  const { context, data } = props
  const { name, nameId, autoComplete, hidden: hiddenRaw, editable, descriptionId } = data
  const { getText } = useText()
<<<<<<< HEAD
  // This is SAFE. The value of this context is never a `SlottedContext`.
  // eslint-disable-next-line no-restricted-syntax
  const inputProps = (useContext(InputContext) ?? null) as InputProps | null
  const [isShowingPassword, setIsShowingPassword] = useState(false)
  const cancelled = useRef(false)

  const onKeyDown = useEventCallback((event: KeyboardEvent<HTMLInputElement>) => {
    switch (event.key) {
      case 'Escape': {
        cancelled.current = true
        event.stopPropagation()
        event.currentTarget.value = String(inputProps?.defaultValue ?? '')
        event.currentTarget.blur()
        break
      }
      default: {
        cancelled.current = false
        break
      }
    }
    focusChildProps.onKeyDown(event)
  })

  const onBlur = useEventCallback((event: React.FocusEvent<HTMLInputElement>) => {
    if (!cancelled.current) {
      onSubmit?.(event)
    }
  })

  return (
    <div className="text my-auto grow font-bold">
      <FocusRing within placement="after">
        <Group className="relative rounded-full after:pointer-events-none after:absolute after:inset after:rounded-full">
          <Input
            {...mergeProps<InputProps & RefAttributes<HTMLInputElement>>()(
              {
                className: twMerge(
                  'w-full rounded-full bg-transparent font-bold placeholder-black/30 transition-colors invalid:border invalid:border-red-700 hover:bg-selected-frame focus:bg-selected-frame px-1 border-0.5 border-transparent',
                  !isDisabled && 'border-primary/20',
                ),
                ...(type == null ? {} : { type: isShowingPassword ? 'text' : type }),
                disabled: isDisabled,
                size: 1,
                autoComplete,
                placeholder,
                onChange,
              },
              focusChildProps,
            )}
            ref={ref}
            onKeyDown={onKeyDown}
            onBlur={onBlur}
          />
          {type === 'password' && (
            <Button
              size="custom"
              variant="custom"
              isActive
              icon={isShowingPassword ? EyeIcon : EyeCrossedIcon}
              aria-label={isShowingPassword ? getText('hidePassword') : getText('showPassword')}
              className="absolute right-2 top-1 size-6 cursor-pointer rounded-full"
              onPress={() => {
                setIsShowingPassword((show) => !show)
              }}
            />
          )}
        </Group>
      </FocusRing>
    </div>
=======
  const isEditable = typeof editable === 'function' ? editable(context) : editable ?? true
  const hidden = typeof hiddenRaw === 'function' ? hiddenRaw(context) : hiddenRaw ?? false

  return (
    <SettingsAriaInput
      readOnly={!isEditable}
      label={getText(nameId)}
      name={name}
      hidden={hidden}
      autoComplete={autoComplete}
      {...(descriptionId != null && {
        description: getText(descriptionId),
      })}
    />
>>>>>>> 0e51ce63
  )
}<|MERGE_RESOLUTION|>--- conflicted
+++ resolved
@@ -1,34 +1,7 @@
-<<<<<<< HEAD
-/** @file A styled input specific to settings pages. */
-import {
-  useContext,
-  useRef,
-  useState,
-  type ChangeEventHandler,
-  type ForwardedRef,
-  type HTMLInputAutoCompleteAttribute,
-  type KeyboardEvent,
-  type RefAttributes,
-  type SyntheticEvent,
-} from 'react'
-
-import EyeIcon from '#/assets/eye.svg'
-import EyeCrossedIcon from '#/assets/eye_crossed.svg'
-import { Group, Input, InputContext, mergeProps, type InputProps } from '#/components/aria'
-import { Button } from '#/components/AriaComponents'
-import FocusRing from '#/components/styled/FocusRing'
-import { useEventCallback } from '#/hooks/eventCallbackHooks'
-import { useFocusChild } from '#/hooks/focusHooks'
-=======
 /** @file Rendering for an {@link SettingsInputData}. */
->>>>>>> 0e51ce63
 import { useText } from '#/providers/TextProvider'
 import SettingsAriaInput from './AriaInput'
 import type { SettingsContext, SettingsInputData } from './data'
-
-// =====================
-// === SettingsInput ===
-// =====================
 
 /** Props for a {@link SettingsInput}. */
 export interface SettingsInputProps<T extends Record<keyof T, string>> {
@@ -43,77 +16,6 @@
   const { context, data } = props
   const { name, nameId, autoComplete, hidden: hiddenRaw, editable, descriptionId } = data
   const { getText } = useText()
-<<<<<<< HEAD
-  // This is SAFE. The value of this context is never a `SlottedContext`.
-  // eslint-disable-next-line no-restricted-syntax
-  const inputProps = (useContext(InputContext) ?? null) as InputProps | null
-  const [isShowingPassword, setIsShowingPassword] = useState(false)
-  const cancelled = useRef(false)
-
-  const onKeyDown = useEventCallback((event: KeyboardEvent<HTMLInputElement>) => {
-    switch (event.key) {
-      case 'Escape': {
-        cancelled.current = true
-        event.stopPropagation()
-        event.currentTarget.value = String(inputProps?.defaultValue ?? '')
-        event.currentTarget.blur()
-        break
-      }
-      default: {
-        cancelled.current = false
-        break
-      }
-    }
-    focusChildProps.onKeyDown(event)
-  })
-
-  const onBlur = useEventCallback((event: React.FocusEvent<HTMLInputElement>) => {
-    if (!cancelled.current) {
-      onSubmit?.(event)
-    }
-  })
-
-  return (
-    <div className="text my-auto grow font-bold">
-      <FocusRing within placement="after">
-        <Group className="relative rounded-full after:pointer-events-none after:absolute after:inset after:rounded-full">
-          <Input
-            {...mergeProps<InputProps & RefAttributes<HTMLInputElement>>()(
-              {
-                className: twMerge(
-                  'w-full rounded-full bg-transparent font-bold placeholder-black/30 transition-colors invalid:border invalid:border-red-700 hover:bg-selected-frame focus:bg-selected-frame px-1 border-0.5 border-transparent',
-                  !isDisabled && 'border-primary/20',
-                ),
-                ...(type == null ? {} : { type: isShowingPassword ? 'text' : type }),
-                disabled: isDisabled,
-                size: 1,
-                autoComplete,
-                placeholder,
-                onChange,
-              },
-              focusChildProps,
-            )}
-            ref={ref}
-            onKeyDown={onKeyDown}
-            onBlur={onBlur}
-          />
-          {type === 'password' && (
-            <Button
-              size="custom"
-              variant="custom"
-              isActive
-              icon={isShowingPassword ? EyeIcon : EyeCrossedIcon}
-              aria-label={isShowingPassword ? getText('hidePassword') : getText('showPassword')}
-              className="absolute right-2 top-1 size-6 cursor-pointer rounded-full"
-              onPress={() => {
-                setIsShowingPassword((show) => !show)
-              }}
-            />
-          )}
-        </Group>
-      </FocusRing>
-    </div>
-=======
   const isEditable = typeof editable === 'function' ? editable(context) : editable ?? true
   const hidden = typeof hiddenRaw === 'function' ? hiddenRaw(context) : hiddenRaw ?? false
 
@@ -128,6 +30,5 @@
         description: getText(descriptionId),
       })}
     />
->>>>>>> 0e51ce63
   )
 }