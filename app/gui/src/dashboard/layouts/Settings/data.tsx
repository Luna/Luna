/** @file Metadata for rendering each settings section. */
import type { HTMLInputAutoCompleteAttribute, HTMLInputTypeAttribute, ReactNode } from 'react'

import type { QueryClient } from '@tanstack/react-query'
import * as z from 'zod'

import type { TextId } from 'enso-common/src/text'

import ComputerIcon from '#/assets/computer.svg'
import CreditCardIcon from '#/assets/credit_card.svg'
import KeyboardShortcutsIcon from '#/assets/keyboard_shortcuts.svg'
import LogIcon from '#/assets/log.svg'
import PeopleIcon from '#/assets/people.svg'
import PeopleSettingsIcon from '#/assets/people_settings.svg'
import SettingsIcon from '#/assets/settings.svg'
import { Button, ButtonGroup } from '#/components/AriaComponents'
import { ACTION_TO_TEXT_ID } from '#/components/MenuEntry'
import { BINDINGS } from '#/configurations/inputBindings'
import type { PaywallFeatureName } from '#/hooks/billing'
import type { ToastAndLogCallback } from '#/hooks/toastAndLogHooks'
import { passwordWithPatternSchema } from '#/pages/authentication/schemas'
import type { GetText } from '#/providers/TextProvider'
import type Backend from '#/services/Backend'
import {
  EmailAddress,
  HttpsUrl,
  isUserOnPlanWithOrganization,
  type OrganizationInfo,
  type User,
} from '#/services/Backend'
import type LocalBackend from '#/services/LocalBackend'
import type RemoteBackend from '#/services/RemoteBackend'
import { normalizePath } from '#/utilities/fileInfo'
import { pick, unsafeEntries } from '#/utilities/object'
import { PASSWORD_REGEX } from '#/utilities/validation'
import ActivityLogSettingsSection from './ActivityLogSettingsSection'
import DeleteUserAccountSettingsSection from './DeleteUserAccountSettingsSection'
import KeyboardShortcutsSettingsSection from './KeyboardShortcutsSettingsSection'
import MembersSettingsSection from './MembersSettingsSection'
import MembersTable from './MembersTable'
import OrganizationProfilePictureInput from './OrganizationProfilePictureInput'
import ProfilePictureInput from './ProfilePictureInput'
import { SetupTwoFaForm } from './SetupTwoFaForm'
import SettingsTabType from './TabType'
import UserGroupsSettingsSection from './UserGroupsSettingsSection'

export const SETTINGS_NO_RESULTS_SECTION_DATA: SettingsSectionData = {
  nameId: 'noResultsSettingsSection',
  heading: false,
  entries: [
    {
      type: 'custom',
      render: (context) => (
        <div className="grid max-w-[512px] justify-center">{context.getText('noResultsFound')}</div>
      ),
    },
  ],
}

export const SETTINGS_TAB_DATA: Readonly<Record<SettingsTabType, SettingsTabData>> = {
  [SettingsTabType.account]: {
    nameId: 'accountSettingsTab',
    settingsTab: SettingsTabType.account,
    icon: SettingsIcon,
    sections: [
      {
        nameId: 'userAccountSettingsSection',
        entries: [
          settingsFormEntryData({
            type: 'form',
            schema: z.object({
              name: z.string().regex(/.*\S.*/),
              email: z.string().email(),
              timeZone: z.string().or(z.undefined()),
            }),
            getValue: (context) => ({
              ...pick(context.user, 'name', 'email'),
              timeZone: context.preferredTimeZone,
            }),
            onSubmit: async (context, { name, timeZone }) => {
              const oldName = context.user.name
              if (name !== oldName) {
                await context.updateUser([{ username: name }])
              }
              context.setPreferredTimeZone(timeZone)
            },
            inputs: [
              { nameId: 'userNameSettingsInput', name: 'name' },
              { nameId: 'userEmailSettingsInput', name: 'email', editable: false },
              { nameId: 'userTimeZoneSettingsInput', name: 'timeZone' },
            ],
          }),
        ],
      },
      {
        nameId: 'changePasswordSettingsSection',
        entries: [
          settingsFormEntryData({
            type: 'form',
            schema: ({ getText }) =>
              z
                .object({
                  username: z.string().email(getText('invalidEmailValidationError')),
                  // We don't want to validate the current password.
                  currentPassword: z.string(),
                  newPassword: passwordWithPatternSchema(getText),
                  confirmNewPassword: z.string(),
                })
                .superRefine((object, context) => {
                  if (
                    PASSWORD_REGEX.test(object.newPassword) &&
                    object.newPassword !== object.confirmNewPassword
                  ) {
                    context.addIssue({
                      path: ['confirmNewPassword'],
                      code: 'custom',
                      message: getText('passwordMismatchError'),
                    })
                  }
                }),
            getValue: ({ user }) => ({
              username: user.email,
              currentPassword: '',
              newPassword: '',
              confirmNewPassword: '',
            }),
            onSubmit: async ({ changePassword }, { currentPassword, newPassword }) => {
              await changePassword(currentPassword, newPassword)
            },
            inputs: [
              {
                nameId: 'userNameSettingsInput',
                name: 'username',
                autoComplete: 'username',
                editable: false,
                hidden: true,
              },
              {
                nameId: 'userCurrentPasswordSettingsInput',
                name: 'currentPassword',
                autoComplete: 'current-assword',
                type: 'password',
              },
              {
                nameId: 'userNewPasswordSettingsInput',
                name: 'newPassword',
                autoComplete: 'new-password',
                descriptionId: 'passwordValidationMessage',
                type: 'password',
              },
              {
                nameId: 'userConfirmNewPasswordSettingsInput',
                name: 'confirmNewPassword',
                autoComplete: 'new-password',
                type: 'password',
              },
            ],
            getVisible: (context) => {
              // The shape of the JWT payload is statically known.
              // eslint-disable-next-line @typescript-eslint/no-unsafe-assignment
              const username: string | null =
                // eslint-disable-next-line @typescript-eslint/no-unsafe-member-access, @typescript-eslint/no-non-null-assertion
                JSON.parse(atob(context.accessToken.split('.')[1]!)).username
              return username != null ? !/^Github_|^Google_/.test(username) : false
            },
          }),
        ],
      },
      {
        nameId: 'setup2FASettingsSection',
        entries: [
          {
            type: 'custom',
            render: SetupTwoFaForm,
            getVisible: (context) => {
              // The shape of the JWT payload is statically known.
              // eslint-disable-next-line @typescript-eslint/no-unsafe-assignment
              const username: string | null =
                // eslint-disable-next-line @typescript-eslint/no-unsafe-member-access, @typescript-eslint/no-non-null-assertion
                JSON.parse(atob(context.accessToken.split('.')[1]!)).username
              return username != null ? !/^Github_|^Google_/.test(username) : false
            },
          },
        ],
      },
      {
        nameId: 'deleteUserAccountSettingsSection',
        heading: false,
        entries: [
          {
            type: 'custom',
            aliasesId: 'deleteUserAccountSettingsCustomEntryAliases',
            render: () => <DeleteUserAccountSettingsSection />,
          },
        ],
      },
      {
        nameId: 'profilePictureSettingsSection',
        column: 2,
        entries: [
          {
            type: 'custom',
            aliasesId: 'profilePictureSettingsCustomEntryAliases',
            render: (context) => <ProfilePictureInput backend={context.backend} />,
          },
        ],
      },
    ],
  },
  [SettingsTabType.organization]: {
    nameId: 'organizationSettingsTab',
    settingsTab: SettingsTabType.organization,
    icon: PeopleSettingsIcon,
    organizationOnly: true,
    visible: ({ user }) => isUserOnPlanWithOrganization(user),
    sections: [
      {
        nameId: 'organizationSettingsSection',
        entries: [
          settingsFormEntryData({
            type: 'form',
            schema: z.object({
              name: z.string().regex(/^.*\S.*$|^$/),
              email: z.string().email().or(z.literal('')),
              website: z.string(),
              address: z.string(),
            }),
            getValue: (context) => {
              const { name, email, website, address } = context.organization ?? {}
              return {
                name: name ?? '',
                email: String(email ?? ''),
                website: String(website ?? ''),
                address: address ?? '',
              }
            },
            onSubmit: async (context, { name, email, website, address }) => {
              await context.updateOrganization([
                {
                  name,
                  email: EmailAddress(email),
                  website: HttpsUrl(website),
                  address,
                },
              ])
            },
            inputs: [
              {
                nameId: 'organizationNameSettingsInput',
                name: 'name',
                editable: (context) => context.user.isOrganizationAdmin,
              },
              {
                nameId: 'organizationEmailSettingsInput',
                name: 'email',
                editable: (context) => context.user.isOrganizationAdmin,
              },
              {
                nameId: 'organizationWebsiteSettingsInput',
                name: 'website',
                editable: (context) => context.user.isOrganizationAdmin,
              },
              {
                nameId: 'organizationLocationSettingsInput',
                name: 'address',
                editable: (context) => context.user.isOrganizationAdmin,
              },
            ],
          }),
        ],
      },
      {
        nameId: 'organizationProfilePictureSettingsSection',
        column: 2,
        entries: [
          {
            type: 'custom',
            aliasesId: 'organizationProfilePictureSettingsCustomEntryAliases',
            render: (context) => <OrganizationProfilePictureInput backend={context.backend} />,
          },
        ],
      },
    ],
  },
  [SettingsTabType.local]: {
    nameId: 'localSettingsTab',
    settingsTab: SettingsTabType.local,
    icon: ComputerIcon,
    visible: ({ localBackend }) => localBackend != null,
    sections: [
      {
        nameId: 'localSettingsSection',
        entries: [
          settingsFormEntryData({
            type: 'form',
            schema: z.object({
              localRootPath: z.string(),
            }),
            getValue: ({ localBackend }) => ({ localRootPath: localBackend?.rootPath() ?? '' }),
            onSubmit: ({ updateLocalRootPath }, { localRootPath }) => {
              updateLocalRootPath(localRootPath)
            },
            inputs: [{ nameId: 'localRootPathSettingsInput', name: 'localRootPath' }],
          }),
          {
            type: 'custom',
            aliasesId: 'localRootPathButtonSettingsCustomEntryAliases',
            render: (context) => (
              <ButtonGroup>
                {window.fileBrowserApi && (
                  <Button
                    size="small"
                    variant="outline"
                    onPress={async () => {
                      const [newDirectory] =
                        (await window.fileBrowserApi?.openFileBrowser('directory')) ?? []
                      if (newDirectory != null) {
                        context.updateLocalRootPath(normalizePath(newDirectory))
                      }
                    }}
                  >
                    {context.getText('browseForNewLocalRootDirectory')}
                  </Button>
                )}
                <Button
                  size="small"
                  variant="outline"
                  className="self-start"
                  onPress={context.resetLocalRootPath}
                >
                  {context.getText('resetLocalRootDirectory')}
                </Button>
              </ButtonGroup>
            ),
          },
        ],
      },
    ],
  },
  [SettingsTabType.billingAndPlans]: {
    nameId: 'billingAndPlansSettingsTab',
    settingsTab: SettingsTabType.billingAndPlans,
    icon: CreditCardIcon,
    organizationOnly: true,
    visible: ({ user, organization }) =>
      user.isOrganizationAdmin && organization?.subscription != null,
    sections: [],
    onPress: (context) =>
      context.queryClient
        .getMutationCache()
        .build(context.queryClient, {
          mutationKey: ['billing', 'customerPortalSession'],
          mutationFn: () =>
            context.backend
              .createCustomerPortalSession()
              .then((url) => {
                if (url != null) {
                  window.open(url, '_blank')?.focus()
                }
              })
              .catch((err) => {
                context.toastAndLog('arbitraryErrorTitle', err)
                throw err
              }),
        })
        .execute({} satisfies unknown),
  },
  [SettingsTabType.members]: {
    nameId: 'membersSettingsTab',
    settingsTab: SettingsTabType.members,
    icon: PeopleIcon,
    organizationOnly: true,
    visible: ({ user }) => isUserOnPlanWithOrganization(user),
    feature: 'inviteUser',
    sections: [
      {
        nameId: 'membersSettingsSection',
        entries: [{ type: 'custom', render: () => <MembersSettingsSection /> }],
      },
    ],
  },
  [SettingsTabType.userGroups]: {
    nameId: 'userGroupsSettingsTab',
    settingsTab: SettingsTabType.userGroups,
    icon: PeopleSettingsIcon,
    organizationOnly: true,
    visible: ({ user }) => isUserOnPlanWithOrganization(user),
    feature: 'userGroups',
    sections: [
      {
        nameId: 'userGroupsSettingsSection',
        columnClassName: 'lg:h-[unset] overflow-auto h-auto',
        entries: [
          {
            type: 'custom',
            render: (context) => <UserGroupsSettingsSection backend={context.backend} />,
          },
        ],
      },
      {
        nameId: 'userGroupsUsersSettingsSection',
        column: 2,
        columnClassName: 'lg:h-[unset] overflow-auto h-auto',
        entries: [
          {
            type: 'custom',
            render: (context) => (
              <MembersTable
                backend={context.backend}
                draggable={context.user.isOrganizationAdmin}
                populateWithSelf
              />
            ),
          },
        ],
      },
    ],
  },
  [SettingsTabType.keyboardShortcuts]: {
    nameId: 'keyboardShortcutsSettingsTab',
    settingsTab: SettingsTabType.keyboardShortcuts,
    icon: KeyboardShortcutsIcon,
    sections: [
      {
        nameId: 'keyboardShortcutsSettingsSection',
        columnClassName: 'h-full *:flex-1 *:min-h-0',
        entries: [
          {
            type: 'custom',
            aliasesId: 'keyboardShortcutsSettingsCustomEntryAliases',
            getExtraAliases: (context) => {
              const rebindableBindings = unsafeEntries(BINDINGS).flatMap((kv) => {
                const [k, v] = kv
                if (v.rebindable === false) {
                  return []
                } else {
                  return ACTION_TO_TEXT_ID[k]
                }
              })
              return rebindableBindings.map((binding) => context.getText(binding))
            },
            render: KeyboardShortcutsSettingsSection,
          },
        ],
      },
    ],
  },
  [SettingsTabType.activityLog]: {
    nameId: 'activityLogSettingsTab',
    settingsTab: SettingsTabType.activityLog,
    icon: LogIcon,
    organizationOnly: true,
    visible: ({ user }) => isUserOnPlanWithOrganization(user),
    sections: [
      {
        nameId: 'activityLogSettingsSection',
        entries: [
          {
            type: 'custom',
            render: (context) => <ActivityLogSettingsSection backend={context.backend} />,
          },
        ],
      },
    ],
  },
}

export const SETTINGS_DATA: SettingsData = [
  {
    nameId: 'generalSettingsTabSection',
    tabs: [
      SETTINGS_TAB_DATA[SettingsTabType.account],
      SETTINGS_TAB_DATA[SettingsTabType.organization],
      SETTINGS_TAB_DATA[SettingsTabType.local],
    ],
  },
  {
    nameId: 'accessSettingsTabSection',
    tabs: [
      SETTINGS_TAB_DATA[SettingsTabType.billingAndPlans],
      SETTINGS_TAB_DATA[SettingsTabType.members],
      SETTINGS_TAB_DATA[SettingsTabType.userGroups],
    ],
  },
  {
    nameId: 'lookAndFeelSettingsTabSection',
    tabs: [SETTINGS_TAB_DATA[SettingsTabType.keyboardShortcuts]],
  },
  {
    nameId: 'securitySettingsTabSection',
    tabs: [SETTINGS_TAB_DATA[SettingsTabType.activityLog]],
  },
]

export const ALL_SETTINGS_TABS = SETTINGS_DATA.flatMap((section) =>
  section.tabs.map((tab) => tab.settingsTab),
)

/** Metadata describing inputs passed to every settings entry. */
export interface SettingsContext {
  readonly accessToken: string
  readonly user: User
  readonly backend: RemoteBackend
  readonly localBackend: LocalBackend | null
  readonly organization: OrganizationInfo | null
  readonly updateUser: (variables: Parameters<Backend['updateUser']>) => Promise<void>
  readonly updateOrganization: (
    variables: Parameters<Backend['updateOrganization']>,
  ) => Promise<OrganizationInfo | null | undefined>
  readonly updateLocalRootPath: (rootPath: string) => void
  readonly resetLocalRootPath: () => void
  readonly toastAndLog: ToastAndLogCallback
  readonly getText: GetText
  readonly queryClient: QueryClient
  readonly isMatch: (name: string) => boolean
  readonly changePassword: (oldPassword: string, newPassword: string) => Promise<boolean>
  readonly preferredTimeZone: string | undefined
  readonly setPreferredTimeZone: (preferredTimeZone: string | undefined) => void
}

<<<<<<< HEAD
=======
// ==============================
// === SettingsInputEntryData ===
// ==============================

/**
 * Possible values for the `type` property of {@link SettingsInputData}.
 *
 * TODO: Add support for other types.
 */
export type SettingsInputType = Extract<HTMLInputTypeAttribute, 'email' | 'password' | 'text'>

>>>>>>> 6f211799
/** Metadata describing an input in a {@link SettingsFormEntryData}. */
export interface SettingsInputData<T> {
  readonly nameId: TextId & `${string}SettingsInput`
  readonly name: string & keyof T
  readonly autoComplete?: HTMLInputAutoCompleteAttribute
  /** Defaults to `false`. */
  readonly hidden?: boolean | ((context: SettingsContext) => boolean)
  /** Defaults to `true`. */
  readonly editable?: boolean | ((context: SettingsContext) => boolean)
  readonly descriptionId?: TextId
  readonly type?: SettingsInputType
}

/** Metadata describing a settings entry that is a form. */
export interface SettingsFormEntryData<T> {
  readonly type: 'form'
  readonly schema: z.ZodType<T> | ((context: SettingsContext) => z.ZodType<T>)
  readonly getValue: (context: SettingsContext) => T
  readonly onSubmit: (context: SettingsContext, value: T) => Promise<void> | void
  readonly inputs: readonly SettingsInputData<NoInfer<T>>[]
  readonly getVisible?: (context: SettingsContext) => boolean
}

/** A type-safe function to define a {@link SettingsFormEntryData}. */
function settingsFormEntryData<T>(data: SettingsFormEntryData<T>) {
  return data
}

/** Metadata describing a settings entry that needs custom rendering. */
export interface SettingsCustomEntryData {
  readonly type: 'custom'
  readonly aliasesId?: TextId & `${string}SettingsCustomEntryAliases`
  readonly getExtraAliases?: (context: SettingsContext) => readonly string[]
  readonly render: (context: SettingsContext) => ReactNode
  readonly getVisible?: (context: SettingsContext) => boolean
}

/** A settings entry of an arbitrary type. */
// eslint-disable-next-line @typescript-eslint/no-explicit-any
export type SettingsEntryData = SettingsCustomEntryData | SettingsFormEntryData<any>

/** Metadata describing a settings section. */
export interface SettingsSectionData {
  readonly nameId: TextId & `${string}SettingsSection`
  /** The first column is column 1, not column 0. */
  readonly column?: number
  readonly heading?: false
  readonly focusArea?: false
  readonly columnClassName?: string
  readonly aliases?: TextId[]
  readonly entries: readonly SettingsEntryData[]
}

/** Metadata describing a settings tab. */
export interface SettingsTabData {
  readonly nameId: TextId & `${string}SettingsTab`
  readonly settingsTab: SettingsTabType
  readonly icon: string
  readonly visible?: (context: SettingsContext) => boolean
  readonly organizationOnly?: true
  /**
   * The feature behind which this settings tab is locked. If the user cannot access the feature,
   * a paywall is shown instead of the settings tab.
   */
  readonly feature?: PaywallFeatureName
  readonly sections: readonly SettingsSectionData[]
  readonly onPress?: (context: SettingsContext) => Promise<void> | void
}

/** Metadata describing a settings tab section. */
export interface SettingsTabSectionData {
  readonly nameId: TextId & `${string}SettingsTabSection`
  readonly tabs: readonly SettingsTabData[]
}

/** Metadata describing all settings. */
export type SettingsData = readonly SettingsTabSectionData[]<|MERGE_RESOLUTION|>--- conflicted
+++ resolved
@@ -518,12 +518,6 @@
   readonly setPreferredTimeZone: (preferredTimeZone: string | undefined) => void
 }
 
-<<<<<<< HEAD
-=======
-// ==============================
-// === SettingsInputEntryData ===
-// ==============================
-
 /**
  * Possible values for the `type` property of {@link SettingsInputData}.
  *
@@ -531,7 +525,6 @@
  */
 export type SettingsInputType = Extract<HTMLInputTypeAttribute, 'email' | 'password' | 'text'>
 
->>>>>>> 6f211799
 /** Metadata describing an input in a {@link SettingsFormEntryData}. */
 export interface SettingsInputData<T> {
   readonly nameId: TextId & `${string}SettingsInput`
