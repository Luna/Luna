--- conflicted
+++ resolved
@@ -64,14 +64,7 @@
   } else {
     const content =
       columns.length === 1 ?
-<<<<<<< HEAD
-        <div className="flex grow flex-col gap-8" {...contentProps}>
-=======
-        <div
-          className={twMerge('flex grow flex-col gap-settings-subsection', classes[0])}
-          {...contentProps}
-        >
->>>>>>> 2fd29a58
+        <div className={twMerge('flex grow flex-col gap-8', classes[0])} {...contentProps}>
           {sections.map((section) => (
             <SettingsSection key={section.nameId} context={context} data={section} />
           ))}
