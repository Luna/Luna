/** @file Rendering for a settings section. */
import { Suspense, useMemo } from 'react'

import { twMerge } from 'tailwind-merge'

import { ErrorBoundary } from '#/components/ErrorBoundary'
import { Loader } from '#/components/Loader'
import { usePaywall } from '#/hooks/billing'
import { useFullUserSession } from '#/providers/AuthProvider'
import type { SettingsContext, SettingsSectionData, SettingsTabData } from './data'
import SettingsPaywall from './Paywall'
import SettingsSection from './Section'

// ===================
// === SettingsTab ===
// ===================

/** Props for a {@link SettingsTab}. */
export interface SettingsTabProps {
  readonly context: SettingsContext
  readonly data: SettingsTabData
  readonly onInteracted: () => void
}

/** Styled content of a settings tab. */
export default function SettingsTab(props: SettingsTabProps) {
  const { context, data, onInteracted } = props
  const { sections } = data
  const { user } = useFullUserSession()
  const { isFeatureUnderPaywall } = usePaywall({ plan: user.plan })
  const paywallFeature =
    data.feature != null && isFeatureUnderPaywall(data.feature) ? data.feature : null
  const [columns, classes] = useMemo<
    [readonly (readonly SettingsSectionData[])[], readonly string[]]
  >(() => {
    const resultColumns: SettingsSectionData[][] = []
    const resultClasses: string[] = []
    for (const section of sections) {
      const columnNumber = section.column ?? 1
      while (resultColumns.length < columnNumber) {
        resultColumns.push([])
      }
      resultColumns[columnNumber - 1]?.push(section)
      while (resultClasses.length < columnNumber) {
        resultClasses.push('')
      }
      if (section.columnClassName != null) {
        const oldClasses = resultClasses[columnNumber - 1]
        resultClasses[columnNumber - 1] =
          oldClasses == null ? section.columnClassName : `${oldClasses} ${section.columnClassName}`
      }
    }
    return [resultColumns, resultClasses]
  }, [sections])

  const contentProps = {
    onMouseDown: onInteracted,
    onPointerDown: onInteracted,
    onFocus: onInteracted,
  }

  if (paywallFeature) {
    return <SettingsPaywall feature={paywallFeature} />
  } else {
    const content =
      columns.length === 1 ?
        <div className={twMerge('flex grow flex-col gap-8', classes[0])} {...contentProps}>
          {sections.map((section) => (
            <SettingsSection key={section.nameId} context={context} data={section} />
          ))}
        </div>
      : <div
<<<<<<< HEAD
          className="grid min-h-full grow grid-cols-1 gap-settings-section lg:h-auto lg:grid-cols-2"
          {...contentProps}
        >
          {columns.map((sectionsInColumn, i) => (
            <div
              key={i}
              className={twMerge(
                'flex h-fit max-w-[500px] flex-1 flex-col gap-settings-subsection pb-12',
                classes[i],
              )}
            >
=======
          className="flex min-h-full grow flex-col gap-8 lg:h-auto lg:flex-row"
          {...contentProps}
        >
          {columns.map((sectionsInColumn, i) => (
            <div key={i} className={twMerge('flex h-fit flex-1 flex-col gap-8 pb-12', classes[i])}>
>>>>>>> 0e51ce63
              {sectionsInColumn.map((section) => (
                <SettingsSection key={section.nameId} context={context} data={section} />
              ))}
            </div>
          ))}
        </div>

    return (
      <ErrorBoundary>
        <Suspense fallback={<Loader size="medium" minHeight="h64" />}>{content}</Suspense>
      </ErrorBoundary>
    )
  }
}<|MERGE_RESOLUTION|>--- conflicted
+++ resolved
@@ -70,25 +70,11 @@
           ))}
         </div>
       : <div
-<<<<<<< HEAD
-          className="grid min-h-full grow grid-cols-1 gap-settings-section lg:h-auto lg:grid-cols-2"
-          {...contentProps}
-        >
-          {columns.map((sectionsInColumn, i) => (
-            <div
-              key={i}
-              className={twMerge(
-                'flex h-fit max-w-[500px] flex-1 flex-col gap-settings-subsection pb-12',
-                classes[i],
-              )}
-            >
-=======
-          className="flex min-h-full grow flex-col gap-8 lg:h-auto lg:flex-row"
+          className="grid min-h-full grow grid-cols-1 gap-8 lg:h-auto lg:grid-cols-2"
           {...contentProps}
         >
           {columns.map((sectionsInColumn, i) => (
             <div key={i} className={twMerge('flex h-fit flex-1 flex-col gap-8 pb-12', classes[i])}>
->>>>>>> 0e51ce63
               {sectionsInColumn.map((section) => (
                 <SettingsSection key={section.nameId} context={context} data={section} />
               ))}
