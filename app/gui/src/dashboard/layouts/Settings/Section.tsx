--- conflicted
+++ resolved
@@ -33,11 +33,7 @@
                 {getText(nameId)}
               </Text.Heading>
             )}
-<<<<<<< HEAD
-            <div className="flex flex-col gap-2">
-=======
-            <div className="flex flex-col overflow-auto">
->>>>>>> 2fd29a58
+            <div className="flex flex-col gap-2 overflow-auto">
               {entries.map((entry, i) => (
                 <SettingsEntry key={i} context={context} data={entry} />
               ))}
