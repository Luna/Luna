/** @file A search bar containing a text input, and a list of suggestions. */
import * as React from 'react'

import * as detect from 'enso-common/src/detect'

import FindIcon from '#/assets/find.svg'

import * as backendHooks from '#/hooks/backendHooks'

import * as modalProvider from '#/providers/ModalProvider'
import * as textProvider from '#/providers/TextProvider'

import * as aria from '#/components/aria'
import * as ariaComponents from '#/components/AriaComponents'
import Label from '#/components/dashboard/Label'
import FocusArea from '#/components/styled/FocusArea'
import FocusRing from '#/components/styled/FocusRing'
import SvgMask from '#/components/SvgMask'

import type Backend from '#/services/Backend'

import { useSyncRef } from '#/hooks/syncRefHooks'
import { useSuggestions } from '#/providers/DriveProvider'
import * as array from '#/utilities/array'
import AssetQuery from '#/utilities/AssetQuery'
import * as eventModule from '#/utilities/event'
import * as string from '#/utilities/string'
import * as tailwindMerge from '#/utilities/tailwindMerge'
<<<<<<< HEAD
import { unsafeWriteValue } from '#/utilities/write'
=======
import { AnimatePresence, motion } from 'framer-motion'
import { useEventCallback } from '../hooks/eventCallbackHooks'
>>>>>>> 6b810ee1

// =============
// === Types ===
// =============

/** The reason behind a new query. */
enum QuerySource {
  /**
   * A query change initiated by tabbing. While *technically* internal, it is semantically
   * different in that tabbing does not update the base query.
   */
  tabbing = 'tabbing',
  /** A query change initiated from code in this component. */
  internal = 'internal',
  /** A query change initiated by typing in the search bar. */
  typing = 'typing',
  /** A query change initiated from code in another component. */
  external = 'external',
}

/** A suggested query. */
export interface Suggestion {
  readonly render: () => React.ReactNode
  readonly addToQuery: (query: AssetQuery) => AssetQuery
  readonly deleteFromQuery: (query: AssetQuery) => AssetQuery
}

// ============
// === Tags ===
// ============

/** Props for a {@link Tags}. */
interface InternalTagsProps {
  readonly isCloud: boolean
  readonly querySource: React.MutableRefObject<QuerySource>
  readonly query: AssetQuery
  readonly setQuery: React.Dispatch<React.SetStateAction<AssetQuery>>
}

/** Tags (`name:`, `modified:`, etc.) */
function Tags(props: InternalTagsProps) {
  const { isCloud, querySource, query, setQuery } = props
  const [isShiftPressed, setIsShiftPressed] = React.useState(false)

  React.useEffect(() => {
    const onKeyDown = (event: KeyboardEvent) => {
      setIsShiftPressed(event.shiftKey)
    }
    const onKeyUp = (event: KeyboardEvent) => {
      setIsShiftPressed(event.shiftKey)
    }
    document.addEventListener('keydown', onKeyDown)
    document.addEventListener('keyup', onKeyUp)
    return () => {
      document.removeEventListener('keydown', onKeyDown)
      document.removeEventListener('keyup', onKeyUp)
    }
  }, [])

  return (
    <div
      data-testid="asset-search-tag-names"
      className="pointer-events-auto flex flex-wrap gap-2 whitespace-nowrap px-1.5"
    >
      {(isCloud ? AssetQuery.tagNames : AssetQuery.localTagNames).flatMap((entry) => {
        const [key, tag] = entry
        return tag == null || isShiftPressed !== tag.startsWith('-') ?
            []
          : [
              <FocusRing key={key}>
                <ariaComponents.Button
                  variant="outline"
                  size="xsmall"
                  className="min-w-12"
                  onPress={() => {
                    unsafeWriteValue(querySource, 'current', QuerySource.internal)
                    setQuery(query.add({ [key]: [[]] }))
                  }}
                >
                  {tag + ':'}
                </ariaComponents.Button>
              </FocusRing>,
            ]
      })}
    </div>
  )
}

// ======================
// === AssetSearchBar ===
// ======================

/** Props for a {@link AssetSearchBar}. */
export interface AssetSearchBarProps {
  readonly backend: Backend | null
  readonly isCloud: boolean
  readonly query: AssetQuery
  readonly setQuery: React.Dispatch<React.SetStateAction<AssetQuery>>
}

/** A search bar containing a text input, and a list of suggestions. */
function AssetSearchBar(props: AssetSearchBarProps) {
  const { backend, isCloud, query, setQuery } = props
  const { getText } = textProvider.useText()
  const { modalRef } = modalProvider.useModalRef()
  /** A cached query as of the start of tabbing. */
  const baseQuery = React.useRef(query)
  const rawSuggestions = useSuggestions()
  const [suggestions, setSuggestions] = React.useState(rawSuggestions)
  const suggestionsRef = React.useRef(rawSuggestions)
  const [selectedIndex, setSelectedIndex] = React.useState<number | null>(null)
<<<<<<< HEAD
  const [areSuggestionsVisible, setAreSuggestionsVisible] = React.useState(false)
  const areSuggestionsVisibleRef = useSyncRef(areSuggestionsVisible)
  const querySource = React.useRef(QuerySource.external)
  const rootRef = React.useRef<HTMLLabelElement | null>(null)
  const searchRef = React.useRef<HTMLInputElement | null>(null)
  const labels = backendHooks.useBackendQuery(backend, 'listTags', []).data ?? []
=======
  const [areSuggestionsVisible, privateSetAreSuggestionsVisible] = React.useState(false)
  const areSuggestionsVisibleRef = React.useRef(areSuggestionsVisible)
  const querySource = React.useRef(QuerySource.external)
  const rootRef = React.useRef<HTMLLabelElement | null>(null)
  const searchRef = React.useRef<HTMLInputElement | null>(null)

  const setAreSuggestionsVisible = useEventCallback((value: boolean) => {
    React.startTransition(() => {
      privateSetAreSuggestionsVisible(value)
      areSuggestionsVisibleRef.current = value
    })
  })
>>>>>>> 6b810ee1

  React.useEffect(() => {
    if (querySource.current !== QuerySource.tabbing) {
      baseQuery.current = query
    }
    // This effect MUST only run when `query` changes.
  }, [query])

  React.useEffect(() => {
    if (querySource.current !== QuerySource.tabbing) {
      setSelectedIndex(null)
    }
    if (
      querySource.current !== QuerySource.internal &&
      querySource.current !== QuerySource.tabbing
    ) {
      if (searchRef.current != null) {
        searchRef.current.value = query.query
      }
    }
  }, [query])

  React.useEffect(() => {
    if (querySource.current !== QuerySource.tabbing) {
      setSuggestions(rawSuggestions)
      suggestionsRef.current = rawSuggestions
    }
  }, [rawSuggestions])

  const selectedIndexDeps = useSyncRef({ query, setQuery, suggestions })
  React.useEffect(() => {
    const deps = selectedIndexDeps.current
    if (
      querySource.current === QuerySource.internal ||
      querySource.current === QuerySource.tabbing
    ) {
      let newQuery = deps.query
      const suggestion = selectedIndex == null ? null : deps.suggestions[selectedIndex]
      if (suggestion != null) {
        newQuery = suggestion.addToQuery(baseQuery.current)
        deps.setQuery(newQuery)
      }
      searchRef.current?.focus()
      const end = searchRef.current?.value.length ?? 0
      searchRef.current?.setSelectionRange(end, end)
      if (searchRef.current != null) {
        searchRef.current.value = newQuery.toString()
      }
    }
  }, [selectedIndex, selectedIndices, selectedIndexDeps])

  React.useEffect(() => {
    const onSearchKeyDown = (event: KeyboardEvent) => {
      if (areSuggestionsVisibleRef.current) {
        if (event.key === 'ArrowUp' || event.key === 'ArrowDown') {
          event.preventDefault()
          event.stopImmediatePropagation()
          querySource.current = QuerySource.tabbing
          const reverse = event.key === 'ArrowUp'
          setSelectedIndex((oldIndex) => {
            const length = Math.max(1, suggestionsRef.current.length)
            if (reverse) {
              return oldIndex == null ? length - 1 : (oldIndex + length - 1) % length
            } else {
              return oldIndex == null ? 0 : (oldIndex + 1) % length
            }
          })
        }
        if (
          event.key === 'Enter' ||
          (event.key === ' ' && document.activeElement !== searchRef.current)
        ) {
          querySource.current = QuerySource.external
          if (searchRef.current != null) {
            searchRef.current.focus()
            const end = searchRef.current.value.length
            searchRef.current.setSelectionRange(end, end)
          }
        }
        if (event.key === 'Enter') {
          setAreSuggestionsVisible(false)
        }
        if (event.key === 'Escape') {
          if (querySource.current === QuerySource.tabbing) {
            querySource.current = QuerySource.external
            setQuery(baseQuery.current)
            setAreSuggestionsVisible(false)
          } else {
            searchRef.current?.blur()
          }
        }
      }
    }
    const onKeyDown = (event: KeyboardEvent) => {
      // Allow `alt` key to be pressed in case it is being used to enter special characters.
      if (
        !eventModule.isElementTextInput(event.target) &&
        (!(event.target instanceof Node) || rootRef.current?.contains(event.target) !== true) &&
        eventModule.isTextInputEvent(event) &&
        event.key !== ' ' &&
        (!detect.isOnMacOS() || event.key !== 'Delete') &&
        modalRef.current == null
      ) {
        searchRef.current?.focus()
      }
      if (
        event.target instanceof Node &&
        rootRef.current?.contains(event.target) === true &&
        eventModule.isPotentiallyShortcut(event)
      ) {
        searchRef.current?.focus()
      }
    }
    const root = rootRef.current
    root?.addEventListener('keydown', onSearchKeyDown)
    document.addEventListener('keydown', onKeyDown)
    return () => {
      root?.removeEventListener('keydown', onSearchKeyDown)
      document.removeEventListener('keydown', onKeyDown)
    }
<<<<<<< HEAD
  }, [setQuery, modalRef, areSuggestionsVisibleRef])
=======
  }, [setQuery, modalRef, setAreSuggestionsVisible])
>>>>>>> 6b810ee1

  // Reset `querySource` after all other effects have run.
  React.useEffect(() => {
    if (querySource.current !== QuerySource.typing && searchRef.current != null) {
      searchRef.current.value = query.toString()
    }
    if (querySource.current !== QuerySource.tabbing) {
      baseQuery.current = query
      querySource.current = QuerySource.external
    }
  }, [query, setQuery])

  return (
    <FocusArea direction="horizontal">
      {(innerProps) => (
        <div className="relative w-full max-w-[60em]">
          <aria.Label
            data-testid="asset-search-bar"
            {...aria.mergeProps<aria.LabelProps & React.RefAttributes<HTMLLabelElement>>()(
              innerProps,
              {
                className:
                  'z-1 group flex grow items-center gap-asset-search-bar rounded-full px-1.5 py-1 text-primary border-0.5 border-primary/20',
                ref: rootRef,
                onFocus: () => {
                  setAreSuggestionsVisible(true)
                },
                onBlur: (event) => {
                  if (!event.currentTarget.contains(event.relatedTarget)) {
                    if (querySource.current === QuerySource.tabbing) {
                      querySource.current = QuerySource.external
                    }
                    setAreSuggestionsVisible(false)
                  }
                },
              },
            )}
          >
            <div className="relative size-4 placeholder" />

            <AssetSearchBarPopover
              areSuggestionsVisible={areSuggestionsVisible}
              isCloud={isCloud}
              querySource={querySource}
              query={query}
              setQuery={setQuery}
              suggestions={suggestions}
              selectedIndex={selectedIndex}
              setAreSuggestionsVisible={setAreSuggestionsVisible}
              baseQuery={baseQuery}
              backend={backend}
            />

            <SvgMask
              src={FindIcon}
              className="absolute left-2 top-[50%] z-1 mt-[1px] -translate-y-1/2 text-primary/40"
            />
            <FocusRing placement="before">
              <aria.SearchField
                aria-label={getText('assetSearchFieldLabel')}
                className="relative grow before:text before:absolute before:-inset-x-1 before:my-auto before:rounded-full before:transition-all"
                value={query.query}
                onKeyDown={(event) => {
                  event.continuePropagation()
                }}
              >
                <aria.Input
                  type="search"
                  ref={searchRef}
                  size={1}
                  placeholder={
                    isCloud ?
                      detect.isOnMacOS() ?
                        getText('remoteBackendSearchPlaceholderMacOs')
                      : getText('remoteBackendSearchPlaceholder')
                    : getText('localBackendSearchPlaceholder')
                  }
                  className="focus-child peer text relative z-1 w-full bg-transparent placeholder-primary/40"
                  onChange={(event) => {
                    if (querySource.current !== QuerySource.internal) {
                      querySource.current = QuerySource.typing
                      setQuery(AssetQuery.fromString(event.target.value))
                    }
                  }}
                  onKeyDown={(event) => {
                    if (
                      event.key === 'Enter' &&
                      !event.shiftKey &&
                      !event.altKey &&
                      !event.metaKey &&
                      !event.ctrlKey
                    ) {
                      // Clone the query to refresh results.
                      setQuery(query.clone())
                    }
                  }}
                />
              </aria.SearchField>
            </FocusRing>
          </aria.Label>
        </div>
      )}
    </FocusArea>
  )
}

/**
 * Props for a {@link AssetSearchBarPopover}.
 */
interface AssetSearchBarPopoverProps {
  readonly areSuggestionsVisible: boolean
  readonly isCloud: boolean
  readonly querySource: React.MutableRefObject<QuerySource>
  readonly query: AssetQuery
  readonly setQuery: React.Dispatch<React.SetStateAction<AssetQuery>>
  readonly suggestions: readonly Suggestion[]
  readonly selectedIndex: number | null
  readonly setAreSuggestionsVisible: (value: boolean) => void
  readonly baseQuery: React.MutableRefObject<AssetQuery>
  readonly backend: Backend | null
}

/**
 * Renders the popover containing suggestions.
 */
function AssetSearchBarPopover(props: AssetSearchBarPopoverProps) {
  const {
    areSuggestionsVisible,
    isCloud,
    querySource,
    query,
    setQuery,
    suggestions,
    selectedIndex,
    setAreSuggestionsVisible,
    baseQuery,
    backend,
  } = props

  const [selectedIndices, setSelectedIndices] = React.useState<ReadonlySet<number>>(
    new Set<number>(),
  )

  return (
    <>
      <AnimatePresence>
        {areSuggestionsVisible && (
          <motion.div
            initial={{ gridTemplateRows: '0fr', opacity: 0 }}
            animate={{ gridTemplateRows: '1fr', opacity: 1 }}
            exit={{ gridTemplateRows: '0fr', opacity: 0 }}
            className={ariaComponents.DIALOG_BACKGROUND({
              className:
                'absolute left-0 right-0 top-0 z-1 grid w-full overflow-hidden rounded-default border-0.5 border-primary/20 -outline-offset-1 outline-primary',
            })}
          >
            <div className="overflow-hidden">
              <div className="relative mt-3 flex flex-col gap-3 pt-8">
                {/* Tags (`name:`, `modified:`, etc.) */}
                <Tags
                  isCloud={isCloud}
                  querySource={querySource}
                  query={query}
                  setQuery={setQuery}
                />
                {/* Asset labels */}
                <Labels
                  isCloud={isCloud}
                  query={query}
                  setQuery={setQuery}
                  querySource={querySource}
                  baseQuery={baseQuery}
                  backend={backend}
                />
                {/* Suggestions */}
                <div className="flex max-h-search-suggestions-list flex-col overflow-y-auto overflow-x-hidden pb-0.5 pl-0.5">
                  {suggestions.map((suggestion, index) => (
                    <SuggestionRenderer
                      key={index}
                      index={index}
                      selectedIndex={selectedIndex}
                      selectedIndices={selectedIndices}
                      querySource={querySource}
                      setQuery={setQuery}
                      suggestion={suggestion}
                      setSelectedIndices={setSelectedIndices}
                      setAreSuggestionsVisible={setAreSuggestionsVisible}
                      query={query}
                      baseQuery={baseQuery}
                    />
                  ))}
                </div>
              </div>
            </div>
          </motion.div>
        )}
      </AnimatePresence>
    </>
  )
}

/**
 * Props for a {@link SuggestionRenderer}.
 */
interface SuggestionRendererProps {
  readonly index: number
  readonly suggestion: Suggestion
  readonly query: AssetQuery
  readonly baseQuery: React.MutableRefObject<AssetQuery>
  readonly selectedIndex: number | null
  readonly selectedIndices: ReadonlySet<number>
  readonly setSelectedIndices: React.Dispatch<React.SetStateAction<ReadonlySet<number>>>
  readonly querySource: React.MutableRefObject<QuerySource>
  readonly setQuery: React.Dispatch<React.SetStateAction<AssetQuery>>
  readonly setAreSuggestionsVisible: (value: boolean) => void
}

/**
 * Renders a suggestion.
 */
const SuggestionRenderer = React.memo(function SuggestionRenderer(props: SuggestionRendererProps) {
  const {
    index,
    selectedIndex,
    selectedIndices,
    querySource,
    setQuery,
    suggestion,
    setSelectedIndices,
    setAreSuggestionsVisible,
    query,
    baseQuery,
  } = props

  return (
    <aria.Button
      data-testid="asset-search-suggestion"
      key={index}
      ref={(el) => {
        if (index === selectedIndex) {
          el?.focus()
        }
      }}
      className={tailwindMerge.twMerge(
        'flex cursor-pointer rounded-l-default rounded-r-sm px-[7px] py-0.5 text-left transition-[background-color] hover:bg-primary/5',
        selectedIndices.has(index) && 'bg-primary/10',
        index === selectedIndex && 'bg-selected-frame',
      )}
      onPress={(event) => {
        querySource.current = QuerySource.internal
        setQuery(
          selectedIndices.has(index) ?
            suggestion.deleteFromQuery(event.shiftKey ? query : baseQuery.current)
          : suggestion.addToQuery(event.shiftKey ? query : baseQuery.current),
        )
        if (event.shiftKey) {
          setSelectedIndices(
            new Set(
              selectedIndices.has(index) ?
                [...selectedIndices].filter((otherIndex) => otherIndex !== index)
              : [...selectedIndices, index],
            ),
          )
        } else {
          setAreSuggestionsVisible(false)
        }
      }}
    >
      <ariaComponents.Text variant="body" truncate="1" className="w-full">
        {suggestion.render()}
      </ariaComponents.Text>
    </aria.Button>
  )
})

/**
 * Props for a {@link Labels}.
 */
interface LabelsProps {
  readonly isCloud: boolean
  readonly query: AssetQuery
  readonly setQuery: React.Dispatch<React.SetStateAction<AssetQuery>>
  readonly backend: Backend | null
  readonly querySource: React.MutableRefObject<QuerySource>
  readonly baseQuery: React.MutableRefObject<AssetQuery>
}

/**
 * Renders labels.
 */
const Labels = React.memo(function Labels(props: LabelsProps) {
  const { isCloud, query, setQuery, backend, querySource, baseQuery } = props

  const labels = backendHooks.useBackendQuery(backend, 'listTags', []).data ?? []

  return (
    <>
      {isCloud && labels.length !== 0 && (
        <div data-testid="asset-search-labels" className="pointer-events-auto flex gap-2 px-1.5">
          {[...labels]
            .sort((a, b) => string.compareCaseInsensitive(a.value, b.value))
            .map((label) => {
              const negated = query.negativeLabels.some((term) =>
                array.shallowEqual(term, [label.value]),
              )
              return (
                <Label
                  key={label.id}
                  color={label.color}
                  active={
                    negated || query.labels.some((term) => array.shallowEqual(term, [label.value]))
                  }
                  negated={negated}
                  onPress={(event) => {
                    querySource.current = QuerySource.internal
                    setQuery((oldQuery) => {
                      const newQuery = oldQuery.withToggled(
                        'labels',
                        'negativeLabels',
                        label.value,
                        event.shiftKey,
                      )
                      baseQuery.current = newQuery
                      return newQuery
                    })
                  }}
                >
                  {label.value}
                </Label>
              )
            })}
        </div>
      )}
    </>
  )
})

export default React.memo(AssetSearchBar)<|MERGE_RESOLUTION|>--- conflicted
+++ resolved
@@ -19,6 +19,7 @@
 
 import type Backend from '#/services/Backend'
 
+import { useEventCallback } from '#/hooks/eventCallbackHooks'
 import { useSyncRef } from '#/hooks/syncRefHooks'
 import { useSuggestions } from '#/providers/DriveProvider'
 import * as array from '#/utilities/array'
@@ -26,12 +27,8 @@
 import * as eventModule from '#/utilities/event'
 import * as string from '#/utilities/string'
 import * as tailwindMerge from '#/utilities/tailwindMerge'
-<<<<<<< HEAD
 import { unsafeWriteValue } from '#/utilities/write'
-=======
 import { AnimatePresence, motion } from 'framer-motion'
-import { useEventCallback } from '../hooks/eventCallbackHooks'
->>>>>>> 6b810ee1
 
 // =============
 // === Types ===
@@ -143,14 +140,6 @@
   const [suggestions, setSuggestions] = React.useState(rawSuggestions)
   const suggestionsRef = React.useRef(rawSuggestions)
   const [selectedIndex, setSelectedIndex] = React.useState<number | null>(null)
-<<<<<<< HEAD
-  const [areSuggestionsVisible, setAreSuggestionsVisible] = React.useState(false)
-  const areSuggestionsVisibleRef = useSyncRef(areSuggestionsVisible)
-  const querySource = React.useRef(QuerySource.external)
-  const rootRef = React.useRef<HTMLLabelElement | null>(null)
-  const searchRef = React.useRef<HTMLInputElement | null>(null)
-  const labels = backendHooks.useBackendQuery(backend, 'listTags', []).data ?? []
-=======
   const [areSuggestionsVisible, privateSetAreSuggestionsVisible] = React.useState(false)
   const areSuggestionsVisibleRef = React.useRef(areSuggestionsVisible)
   const querySource = React.useRef(QuerySource.external)
@@ -163,7 +152,6 @@
       areSuggestionsVisibleRef.current = value
     })
   })
->>>>>>> 6b810ee1
 
   React.useEffect(() => {
     if (querySource.current !== QuerySource.tabbing) {
@@ -213,7 +201,7 @@
         searchRef.current.value = newQuery.toString()
       }
     }
-  }, [selectedIndex, selectedIndices, selectedIndexDeps])
+  }, [selectedIndex, selectedIndexDeps])
 
   React.useEffect(() => {
     const onSearchKeyDown = (event: KeyboardEvent) => {
@@ -284,11 +272,7 @@
       root?.removeEventListener('keydown', onSearchKeyDown)
       document.removeEventListener('keydown', onKeyDown)
     }
-<<<<<<< HEAD
-  }, [setQuery, modalRef, areSuggestionsVisibleRef])
-=======
   }, [setQuery, modalRef, setAreSuggestionsVisible])
->>>>>>> 6b810ee1
 
   // Reset `querySource` after all other effects have run.
   React.useEffect(() => {
