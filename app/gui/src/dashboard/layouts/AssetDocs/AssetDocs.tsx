/** @file Documentation display for an asset. */
import { MarkdownViewer } from '#/components/MarkdownViewer'
import { Result } from '#/components/Result'
import { useText } from '#/providers/TextProvider'
import type Backend from '#/services/Backend'
import type { Asset } from '#/services/Backend'
import { AssetType } from '#/services/Backend'
import { useStore } from '#/utilities/zustand'
import { useSuspenseQuery } from '@tanstack/react-query'
import { useCallback } from 'react'
import * as ast from 'ydoc-shared/ast'
import { normalizedMarkdownToStandard } from 'ydoc-shared/ast/documentation'
import { splitFileContents } from 'ydoc-shared/ensoFile'
import { versionContentQueryOptions } from '../AssetDiffView/useFetchVersionContent'
import { assetPanelStore } from '../AssetPanel'

/** Props for a {@link AssetDocs}. */
export interface AssetDocsProps {
  readonly backend: Backend
}

/** Documentation display for an asset. */
export function AssetDocs(props: AssetDocsProps) {
  const { backend } = props
  const { getText } = useText()

  const { item } = useStore(assetPanelStore, (state) => ({ item: state.assetPanelProps.item }), {
    unsafeEnableTransition: true,
  })

  if (item?.type !== AssetType.project) {
    return <Result status="info" title={getText('assetDocs.notProject')} centered />
  }

  return <AssetDocsContent backend={backend} item={item} />
}

/** Props for an {@link AssetDocsContent}. */
interface AssetDocsContentProps {
  readonly backend: Backend
  readonly item: Asset<AssetType.project>
}

/** Documentation display for an asset. */
export function AssetDocsContent(props: AssetDocsContentProps) {
  const { backend, item } = props
  const { getText } = useText()

  const { data: docs } = useSuspenseQuery({
    ...versionContentQueryOptions({ backend, projectId: item.id, metadata: false }),
    select: (data) => {
      const { code } = splitFileContents(data)
      const module = ast.parseModule(code)

      for (const statement of module.statements()) {
        if (statement instanceof ast.MutableFunctionDef && statement.name.code() === 'main') {
<<<<<<< HEAD
          return normalizedMarkdownToStandard(statement.mutableDocumentationMarkdown().toJSON())
=======
          return statement.mutableDocumentationMarkdown().toJSON()
>>>>>>> a7890d2f
        }
      }

      return ''
    },
  })

  const resolveProjectAssetPath = useCallback(
    (relativePath: string) => backend.resolveProjectAssetPath(item.id, relativePath),
    [backend, item.id],
  )

  if (!docs) {
    return <Result status="info" title={getText('assetDocs.noDocs')} centered />
  }

  return (
    <MarkdownViewer
      testId="asset-docs-content"
      text={docs}
      imgUrlResolver={resolveProjectAssetPath}
    />
  )
}<|MERGE_RESOLUTION|>--- conflicted
+++ resolved
@@ -9,7 +9,6 @@
 import { useSuspenseQuery } from '@tanstack/react-query'
 import { useCallback } from 'react'
 import * as ast from 'ydoc-shared/ast'
-import { normalizedMarkdownToStandard } from 'ydoc-shared/ast/documentation'
 import { splitFileContents } from 'ydoc-shared/ensoFile'
 import { versionContentQueryOptions } from '../AssetDiffView/useFetchVersionContent'
 import { assetPanelStore } from '../AssetPanel'
@@ -54,11 +53,7 @@
 
       for (const statement of module.statements()) {
         if (statement instanceof ast.MutableFunctionDef && statement.name.code() === 'main') {
-<<<<<<< HEAD
-          return normalizedMarkdownToStandard(statement.mutableDocumentationMarkdown().toJSON())
-=======
           return statement.mutableDocumentationMarkdown().toJSON()
->>>>>>> a7890d2f
         }
       }
 
