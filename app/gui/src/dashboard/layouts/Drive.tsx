--- conflicted
+++ resolved
@@ -18,31 +18,17 @@
 import { useOffline } from '#/hooks/offlineHooks'
 import { useToastAndLog } from '#/hooks/toastAndLogHooks'
 import { AssetPanel } from '#/layouts/AssetPanel'
-<<<<<<< HEAD
-import AssetsTable, { type AssetManagementApi } from '#/layouts/AssetsTable'
-=======
-import type * as assetsTable from '#/layouts/AssetsTable'
-import AssetsTable, { AssetsTableAssetsUnselector } from '#/layouts/AssetsTable'
->>>>>>> bc6a8aa2
+import AssetsTable, {
+  AssetsTableAssetsUnselector,
+  type AssetManagementApi,
+} from '#/layouts/AssetsTable'
 import CategorySwitcher from '#/layouts/CategorySwitcher'
 import * as categoryModule from '#/layouts/CategorySwitcher/Category'
 import { isCloudCategory, type Category } from '#/layouts/CategorySwitcher/Category'
 import DriveBar from '#/layouts/DriveBar'
 import Labels from '#/layouts/Labels'
-<<<<<<< HEAD
 import { useFullUserSession } from '#/providers/AuthProvider'
 import { useBackend, useLocalBackend } from '#/providers/BackendProvider'
-=======
-
-import * as ariaComponents from '#/components/AriaComponents'
-import * as result from '#/components/Result'
-
-import { ErrorBoundary, useErrorBoundary } from '#/components/ErrorBoundary'
-import SvgMask from '#/components/SvgMask'
-import { listDirectoryQueryOptions } from '#/hooks/backendHooks'
-import { useEventCallback } from '#/hooks/eventCallbackHooks'
-import type { Category } from '#/layouts/CategorySwitcher/Category'
->>>>>>> bc6a8aa2
 import { useTargetDirectory } from '#/providers/DriveProvider'
 import { useText } from '#/providers/TextProvider'
 import { DirectoryDoesNotExistError, Plan } from '#/services/Backend'
@@ -59,12 +45,6 @@
 
 /** Props for a {@link Drive}. */
 export interface DriveProps {
-<<<<<<< HEAD
-  readonly category: Category
-  readonly setCategory: (category: Category) => void
-  readonly resetCategory: () => void
-=======
->>>>>>> bc6a8aa2
   readonly hidden: boolean
   readonly initialProjectName: string | null
   readonly assetsManagementApiRef: Ref<AssetManagementApi>
@@ -74,26 +54,15 @@
 
 /** Contains directory path and directory contents (projects, folders, secrets and files). */
 function Drive(props: DriveProps) {
-<<<<<<< HEAD
-  const { category, resetCategory, setCategory } = props
-
   const { isOffline } = useOffline()
   const toastAndLog = useToastAndLog()
   const { user } = useFullUserSession()
   const localBackend = useLocalBackend()
   const { getText } = useText()
-  const isCloud = isCloudCategory(category)
-=======
-  const { isOffline } = offlineHooks.useOffline()
-  const toastAndLog = toastAndLogHooks.useToastAndLog()
-  const { user } = authProvider.useFullUserSession()
-  const localBackend = backendProvider.useLocalBackend()
-  const { getText } = textProvider.useText()
   const categoriesAPI = useCategoriesAPI()
   const { category, resetCategory, setCategory } = categoriesAPI
 
   const isCloud = categoryModule.isCloudCategory(category)
->>>>>>> bc6a8aa2
 
   const supportLocalBackend = localBackend != null
 
@@ -173,23 +142,14 @@
   }
 }
 
-<<<<<<< HEAD
-/** The assets view of the Drive. */
-function DriveAssetsView(props: DriveProps) {
-=======
-/**
- * Props for a {@link DriveAssetsView}.
- */
+/** Props for a {@link DriveAssetsView}. */
 interface DriveAssetsViewProps extends DriveProps {
   readonly category: Category
   readonly setCategory: (categoryId: Category['id']) => void
 }
 
-/**
- * The assets view of the Drive.
- */
+/** The assets view of the Drive. */
 function DriveAssetsView(props: DriveAssetsViewProps) {
->>>>>>> bc6a8aa2
   const {
     category,
     setCategory,
