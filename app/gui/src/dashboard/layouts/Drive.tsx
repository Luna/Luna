--- conflicted
+++ resolved
@@ -163,11 +163,6 @@
   const { user } = authProvider.useFullUserSession()
   const localBackend = backendProvider.useLocalBackend()
   const backend = backendProvider.useBackend(category)
-<<<<<<< HEAD
-  const { getText } = textProvider.useText()
-=======
-  const dispatchAssetListEvent = eventListProvider.useDispatchAssetListEvent()
->>>>>>> e86e5e72
 
   const [query, setQuery] = React.useState(() => AssetQuery.fromString(''))
   const [shouldForceHideStartModal, setShouldForceHideStartModal] = React.useState(false)
