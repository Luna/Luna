--- conflicted
+++ resolved
@@ -59,12 +59,8 @@
 /** Props for an {@link AssetPropertiesProps}. */
 export interface AssetPropertiesProps {
   readonly backend: Backend
-<<<<<<< HEAD
-  readonly item: AnyAssetTreeNode | null
-=======
-  readonly item: AnyAsset
+  readonly item: AnyAsset | null
   readonly path: string
->>>>>>> fdab2233
   readonly category: Category
   readonly isReadonly?: boolean
   readonly spotlightOn?: AssetPropertiesSpotlight | null
@@ -74,8 +70,7 @@
  * Display and modify the properties of an asset.
  */
 export default function AssetProperties(props: AssetPropertiesProps) {
-<<<<<<< HEAD
-  const { item, isReadonly = false, backend, category, spotlightOn = null } = props
+  const { item, isReadonly = false, backend, category, spotlightOn = null, path } = props
 
   const { getText } = useText()
 
@@ -90,6 +85,7 @@
       isReadonly={isReadonly}
       category={category}
       spotlightOn={spotlightOn}
+      path={path}
     />
   )
 }
@@ -105,10 +101,7 @@
  * Internal implementation of {@link AssetProperties}.
  */
 function AssetPropertiesInternal(props: AssetPropertiesInternalProps) {
-  const { backend, item, category, spotlightOn, isReadonly = false } = props
-=======
   const { backend, item, category, spotlightOn, isReadonly = false, path: pathRaw } = props
->>>>>>> fdab2233
   const styles = ASSET_PROPERTIES_VARIANTS({})
 
   const asset = useAssetPassiveListenerStrict(backend.type, item.id, item.parentId, category)
