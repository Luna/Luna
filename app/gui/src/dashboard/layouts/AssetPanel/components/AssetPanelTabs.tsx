--- conflicted
+++ resolved
@@ -84,11 +84,7 @@
                   variants={{ active: { opacity: 1 }, inactive: { opacity: 0 } }}
                   initial="inactive"
                   animate={!isActive && isHovered ? 'active' : 'inactive'}
-<<<<<<< HEAD
-                  className="absolute inset-x-1.5 inset-y-1.5 rounded-full bg-invert transition-colors duration-300"
-=======
                   className="absolute inset-x-1.5 inset-y-1.5 rounded-full bg-background transition-colors duration-300"
->>>>>>> a7890d2f
                 />
 
                 <div
@@ -133,10 +129,7 @@
               // eslint-disable-next-line @typescript-eslint/no-magic-numbers
               exit={{ x: 16, filter: 'blur(4px)', opacity: 0 }}
               className="flex h-full w-full flex-col overflow-y-auto scroll-offset-edge-3xl"
-<<<<<<< HEAD
-=======
               data-testid={`asset-panel-tab-panel-${id}`}
->>>>>>> a7890d2f
             >
               <Suspense loaderProps={SUSPENSE_LOADER_PROPS}>
                 <div className="pointer-events-auto flex h-fit min-h-full w-full shrink-0 px-4 py-5">
