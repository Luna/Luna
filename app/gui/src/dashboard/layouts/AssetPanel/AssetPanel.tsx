/**
 * @file
 * A sidebar that can be expanded or collapsed.
 * It is used to view and interact with assets in the drive.
 */
import { AnimatePresence, motion } from 'framer-motion'
import { memo, startTransition } from 'react'

import type { BackendType } from 'enso-common/src/services/Backend'

import CalendarIcon from '#/assets/calendar.svg'
import DocsIcon from '#/assets/file_text.svg'
import SessionsIcon from '#/assets/group.svg'
import InspectIcon from '#/assets/inspect.svg'
import RepeatIcon from '#/assets/repeat.svg'
import VersionsIcon from '#/assets/versions.svg'
import { ErrorBoundary } from '#/components/ErrorBoundary'
import { useEventCallback } from '#/hooks/eventCallbackHooks'
import { AssetDocs } from '#/layouts/AssetDocs'
import type { Category } from '#/layouts/CategorySwitcher/Category'
import { useBackend } from '#/providers/BackendProvider'
import { useText } from '#/providers/TextProvider'
import { useStore } from '#/utilities/zustand'
<<<<<<< HEAD
=======
import type { BackendType } from 'enso-common/src/services/Backend'
import { AnimatePresence, motion } from 'framer-motion'
import { memo, startTransition } from 'react'
import { AssetDocs } from '../AssetDocs'
import AssetProjectSessions from '../AssetProjectSessions'
import AssetProperties from '../AssetProperties'
import AssetVersions from '../AssetVersions/AssetVersions'
import { isLocalCategory, type Category } from '../CategorySwitcher/Category'
>>>>>>> 498b5062
import {
  assetPanelStore,
  useIsAssetPanelExpanded,
  useSetIsAssetPanelExpanded,
} from './AssetPanelState'
import { AssetPanelTabs } from './components/AssetPanelTabs'
import { AssetPanelToggle } from './components/AssetPanelToggle'
import { AssetProperties } from './components/AssetProperties'
import { AssetVersions } from './components/AssetVersions'
import { ProjectExecutions } from './components/ProjectExecutions'
import { ProjectExecutionsCalendar } from './components/ProjectExecutionsCalendar'
import { ProjectSessions } from './components/ProjectSessions'
import type { AssetPanelTab } from './types'

const ASSET_SIDEBAR_COLLAPSED_WIDTH = 48
const ASSET_PANEL_WIDTH = 480
const ASSET_PANEL_TOTAL_WIDTH = ASSET_PANEL_WIDTH + ASSET_SIDEBAR_COLLAPSED_WIDTH

/** Props for an {@link AssetPanel}. */
export interface AssetPanelProps {
  readonly backendType: BackendType
  readonly category: Category
}

/**
 * The asset panel is a sidebar that can be expanded or collapsed.
 * It is used to view and interact with assets in the drive.
 */
export function AssetPanel(props: AssetPanelProps) {
  const isHidden = useStore(assetPanelStore, (state) => state.isAssetPanelHidden, {
    unsafeEnableTransition: true,
  })
  const isExpanded = useIsAssetPanelExpanded()

  const panelWidth = isExpanded ? ASSET_PANEL_TOTAL_WIDTH : ASSET_SIDEBAR_COLLAPSED_WIDTH
  const isVisible = !isHidden

  const compensationWidth = isVisible ? panelWidth : 0

  return (
    // We use hex color here to avoid muliplying bg colors due to opacity.
    <div className="relative flex h-full flex-col">
      <div style={{ width: compensationWidth, height: 0 }} />

      {isVisible && (
        <div
          className="absolute bottom-0 right-0 top-0 bg-dashboard shadow-softer clip-path-left-shadow"
          style={{ width: ASSET_SIDEBAR_COLLAPSED_WIDTH }}
        />
      )}

      <AnimatePresence initial={!isVisible}>
        {isVisible && (
          <motion.div
            style={{ width: panelWidth }}
            data-testid="asset-panel"
            initial={{ opacity: 0, x: ASSET_SIDEBAR_COLLAPSED_WIDTH }}
            animate={{ opacity: 1, x: 0 }}
            exit={{ opacity: 0, x: ASSET_SIDEBAR_COLLAPSED_WIDTH }}
            className="absolute bottom-0 right-0 top-0 flex flex-col"
            onClick={(event) => {
              // Prevent deselecting Assets Table rows.
              event.stopPropagation()
            }}
          >
            <InternalAssetPanelTabs panelWidth={panelWidth} {...props} />
          </motion.div>
        )}
      </AnimatePresence>
    </div>
  )
}

/** The internal implementation of the Asset Panel Tabs. */
const InternalAssetPanelTabs = memo(function InternalAssetPanelTabs(
  props: AssetPanelProps & { panelWidth: number },
) {
  const { category, panelWidth } = props

  const itemId = useStore(assetPanelStore, (state) => state.assetPanelProps.item?.id, {
    unsafeEnableTransition: true,
  })

  const selectedTab = useStore(assetPanelStore, (state) => state.selectedTab, {
    unsafeEnableTransition: true,
  })
  const setSelectedTab = useStore(assetPanelStore, (state) => state.setSelectedTab, {
    unsafeEnableTransition: true,
  })
  const isHidden = useStore(assetPanelStore, (state) => state.isAssetPanelHidden, {
    unsafeEnableTransition: true,
  })

  const isReadonly = category.type === 'trash'
  const isLocal = isLocalCategory(category)

  const { getText } = useText()

  const isExpanded = useIsAssetPanelExpanded()
  const setIsExpanded = useSetIsAssetPanelExpanded()

  const expandTab = useEventCallback(() => {
    setIsExpanded(true)
  })

  const backend = useBackend(category)

  const getTranslation = useEventCallback(() => ASSET_SIDEBAR_COLLAPSED_WIDTH)

  return (
    <AssetPanelTabs
      className="h-full"
      style={{ width: panelWidth }}
      orientation="vertical"
      selectedKey={selectedTab}
      defaultSelectedKey={selectedTab}
      onSelectionChange={(key) => {
        if (isHidden) {
          return
        }

        startTransition(() => {
          if (key === selectedTab && isExpanded) {
            setIsExpanded(false)
          } else {
            // This is safe because we know the key is a valid AssetPanelTab.
            // eslint-disable-next-line no-restricted-syntax
            setSelectedTab(key as AssetPanelTab)
            setIsExpanded(true)
          }
        })
      }}
    >
      <AnimatePresence initial={!isExpanded} mode="sync">
        {isExpanded && (
          <motion.div
            initial="initial"
            animate="animate"
            exit="exit"
            variants={{
              initial: { filter: 'blur(8px)', x: ASSET_PANEL_WIDTH },
              animate: { filter: 'blur(0px)', x: 0 },
              exit: { filter: 'blur(8px)', x: ASSET_PANEL_WIDTH },
            }}
            className="absolute bottom-0 top-0 h-full"
            style={{
              // to avoid blurry edges
              clipPath: `inset(0 0 0 0)`,
              width: ASSET_PANEL_WIDTH,
              right: ASSET_SIDEBAR_COLLAPSED_WIDTH,
            }}
          >
            {/* We use hex color here to avoid muliplying bg colors due to opacity. */}
            <div className="flex h-full flex-col bg-background-hex">
              <ErrorBoundary resetKeys={[itemId]}>
                <AssetPanelTabs.TabPanel id="settings">
                  <AssetProperties backend={backend} isReadonly={isReadonly} category={category} />
                </AssetPanelTabs.TabPanel>

                <AssetPanelTabs.TabPanel id="versions">
                  <AssetVersions backend={backend} />
                </AssetPanelTabs.TabPanel>

                <AssetPanelTabs.TabPanel id="sessions">
                  <ProjectSessions backend={backend} />
                </AssetPanelTabs.TabPanel>

                <AssetPanelTabs.TabPanel id="executions">
                  <ProjectExecutions backend={backend} />
                </AssetPanelTabs.TabPanel>

                <AssetPanelTabs.TabPanel id="executionsCalendar">
                  <ProjectExecutionsCalendar backend={backend} />
                </AssetPanelTabs.TabPanel>

                <AssetPanelTabs.TabPanel id="docs">
                  <AssetDocs backend={backend} />
                </AssetPanelTabs.TabPanel>
              </ErrorBoundary>
            </div>
          </motion.div>
        )}
      </AnimatePresence>

      <div
        className="absolute bottom-0 right-0 top-0 bg-dashboard pt-2.5"
        style={{ width: ASSET_SIDEBAR_COLLAPSED_WIDTH }}
      >
        <AssetPanelToggle
          showWhen="expanded"
          className="flex aspect-square w-full items-center justify-center"
          getTranslation={getTranslation}
        />

        <AssetPanelTabs.TabList>
          <AssetPanelTabs.Tab
            id="settings"
<<<<<<< HEAD
            icon={InspectIcon}
            label={getText('properties')}
=======
            icon={inspectIcon}
            label={isLocal ? getText('assetProperties.localBackend') : getText('properties')}
>>>>>>> 498b5062
            isExpanded={isExpanded}
            onPress={expandTab}
            isDisabled={isLocal}
          />
          <AssetPanelTabs.Tab
            id="versions"
<<<<<<< HEAD
            icon={VersionsIcon}
            label={getText('versions')}
=======
            icon={versionsIcon}
            label={
              isLocal ? getText('assetVersions.localAssetsDoNotHaveVersions') : getText('versions')
            }
>>>>>>> 498b5062
            isExpanded={isExpanded}
            onPress={expandTab}
            isDisabled={isLocal}
          />
          <AssetPanelTabs.Tab
            id="sessions"
<<<<<<< HEAD
            icon={SessionsIcon}
            label={getText('projectSessions')}
=======
            icon={sessionsIcon}
            label={
              isLocal ? getText('assetProjectSessions.localBackend') : getText('projectSessions')
            }
>>>>>>> 498b5062
            isExpanded={isExpanded}
            onPress={expandTab}
            isDisabled={isLocal}
          />
          <AssetPanelTabs.Tab
            id="executions"
            icon={RepeatIcon}
            label={getText('executions')}
            isExpanded={isExpanded}
            onPress={expandTab}
          />
          <AssetPanelTabs.Tab
            id="executionsCalendar"
            icon={CalendarIcon}
            label={getText('executionsCalendar')}
            isExpanded={isExpanded}
            onPress={expandTab}
          />
          <AssetPanelTabs.Tab
            id="docs"
            icon={DocsIcon}
            label={getText('docs')}
            isExpanded={isExpanded}
            onPress={expandTab}
          />
        </AssetPanelTabs.TabList>
      </div>
    </AssetPanelTabs>
  )
})<|MERGE_RESOLUTION|>--- conflicted
+++ resolved
@@ -17,21 +17,10 @@
 import { ErrorBoundary } from '#/components/ErrorBoundary'
 import { useEventCallback } from '#/hooks/eventCallbackHooks'
 import { AssetDocs } from '#/layouts/AssetDocs'
-import type { Category } from '#/layouts/CategorySwitcher/Category'
+import { isLocalCategory, type Category } from '#/layouts/CategorySwitcher/Category'
 import { useBackend } from '#/providers/BackendProvider'
 import { useText } from '#/providers/TextProvider'
 import { useStore } from '#/utilities/zustand'
-<<<<<<< HEAD
-=======
-import type { BackendType } from 'enso-common/src/services/Backend'
-import { AnimatePresence, motion } from 'framer-motion'
-import { memo, startTransition } from 'react'
-import { AssetDocs } from '../AssetDocs'
-import AssetProjectSessions from '../AssetProjectSessions'
-import AssetProperties from '../AssetProperties'
-import AssetVersions from '../AssetVersions/AssetVersions'
-import { isLocalCategory, type Category } from '../CategorySwitcher/Category'
->>>>>>> 498b5062
 import {
   assetPanelStore,
   useIsAssetPanelExpanded,
@@ -229,43 +218,28 @@
         <AssetPanelTabs.TabList>
           <AssetPanelTabs.Tab
             id="settings"
-<<<<<<< HEAD
             icon={InspectIcon}
-            label={getText('properties')}
-=======
-            icon={inspectIcon}
             label={isLocal ? getText('assetProperties.localBackend') : getText('properties')}
->>>>>>> 498b5062
             isExpanded={isExpanded}
             onPress={expandTab}
             isDisabled={isLocal}
           />
           <AssetPanelTabs.Tab
             id="versions"
-<<<<<<< HEAD
             icon={VersionsIcon}
-            label={getText('versions')}
-=======
-            icon={versionsIcon}
             label={
               isLocal ? getText('assetVersions.localAssetsDoNotHaveVersions') : getText('versions')
             }
->>>>>>> 498b5062
             isExpanded={isExpanded}
             onPress={expandTab}
             isDisabled={isLocal}
           />
           <AssetPanelTabs.Tab
             id="sessions"
-<<<<<<< HEAD
             icon={SessionsIcon}
-            label={getText('projectSessions')}
-=======
-            icon={sessionsIcon}
             label={
               isLocal ? getText('assetProjectSessions.localBackend') : getText('projectSessions')
             }
->>>>>>> 498b5062
             isExpanded={isExpanded}
             onPress={expandTab}
             isDisabled={isLocal}
